[bumpversion]
<<<<<<< HEAD
current_version = 8.7.3
=======
current_version = 8.7.4
>>>>>>> 7d2894a0

[bumpversion:file:setup.py]
search = version = "{current_version}"
replace = version = "{new_version}"

[bumpversion:file:tests_common/setup.py]
search = version = "{current_version}"
replace = version = "{new_version}"

[bumpversion:file:src/inmanta/__init__.py]
search = __version__ = "{current_version}"
replace = __version__ = "{new_version}"<|MERGE_RESOLUTION|>--- conflicted
+++ resolved
@@ -1,9 +1,5 @@
 [bumpversion]
-<<<<<<< HEAD
-current_version = 8.7.3
-=======
 current_version = 8.7.4
->>>>>>> 7d2894a0
 
 [bumpversion:file:setup.py]
 search = version = "{current_version}"
