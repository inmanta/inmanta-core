[bumpversion]
<<<<<<< HEAD
current_version = 10.0.0
=======
current_version = 11.0.0
>>>>>>> d8383af9

[bumpversion:file:setup.py]
search = version = "{current_version}"
replace = version = "{new_version}"

[bumpversion:file:tests_common/setup.py]
search = version = "{current_version}"
replace = version = "{new_version}"

[bumpversion:file:src/inmanta/__init__.py]
search = __version__ = "{current_version}"
replace = __version__ = "{new_version}"<|MERGE_RESOLUTION|>--- conflicted
+++ resolved
@@ -1,9 +1,5 @@
 [bumpversion]
-<<<<<<< HEAD
-current_version = 10.0.0
-=======
 current_version = 11.0.0
->>>>>>> d8383af9
 
 [bumpversion:file:setup.py]
 search = version = "{current_version}"
