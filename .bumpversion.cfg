[bumpversion]
<<<<<<< HEAD
current_version = 15.1.2
=======
current_version = 15.2.0
>>>>>>> 3bb7aa83

[bumpversion:file:setup.py]
search = version = "{current_version}"
replace = version = "{new_version}"

[bumpversion:file:tests_common/setup.py]
search = version = "{current_version}"
replace = version = "{new_version}"

[bumpversion:file:src/inmanta/__init__.py]
search = __version__ = "{current_version}"
replace = __version__ = "{new_version}"<|MERGE_RESOLUTION|>--- conflicted
+++ resolved
@@ -1,9 +1,5 @@
 [bumpversion]
-<<<<<<< HEAD
-current_version = 15.1.2
-=======
 current_version = 15.2.0
->>>>>>> 3bb7aa83
 
 [bumpversion:file:setup.py]
 search = version = "{current_version}"
