[bumpversion]
<<<<<<< HEAD
current_version = 11.2.0
=======
current_version = 11.3.0
>>>>>>> 0b9e4383

[bumpversion:file:setup.py]
search = version = "{current_version}"
replace = version = "{new_version}"

[bumpversion:file:tests_common/setup.py]
search = version = "{current_version}"
replace = version = "{new_version}"

[bumpversion:file:src/inmanta/__init__.py]
search = __version__ = "{current_version}"
replace = __version__ = "{new_version}"<|MERGE_RESOLUTION|>--- conflicted
+++ resolved
@@ -1,9 +1,5 @@
 [bumpversion]
-<<<<<<< HEAD
-current_version = 11.2.0
-=======
 current_version = 11.3.0
->>>>>>> 0b9e4383
 
 [bumpversion:file:setup.py]
 search = version = "{current_version}"
