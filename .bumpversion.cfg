--- conflicted
+++ resolved
@@ -1,9 +1,5 @@
 [bumpversion]
-<<<<<<< HEAD
-current_version = 10.1.0
-=======
 current_version = 11.0.0
->>>>>>> d97ffe65
 
 [bumpversion:file:setup.py]
 search = version = "{current_version}"
