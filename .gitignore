*.pyc
*.pyo
*.tokens
*.class
*.orig
*.cfc

.project
.pydevproject
.settings

suite/tests/*c

*.swp

run.profile

example/*/output
__pycache__

*~

dist
build
src/impera.egg-info
MANIFEST

*.log
tests/.coverage
.tox
junit*.xml

build-result
/env/
<<<<<<< HEAD
.cache
.coverage
=======
src/*/parser/parser.out
>>>>>>> 256d80f3
<|MERGE_RESOLUTION|>--- conflicted
+++ resolved
@@ -9,13 +9,10 @@
 .pydevproject
 .settings
 
-suite/tests/*c
-
 *.swp
 
 run.profile
 
-example/*/output
 __pycache__
 
 *~
@@ -32,9 +29,6 @@
 
 build-result
 /env/
-<<<<<<< HEAD
 .cache
 .coverage
-=======
-src/*/parser/parser.out
->>>>>>> 256d80f3
+src/*/parser/parser.out