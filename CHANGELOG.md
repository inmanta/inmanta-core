--- conflicted
+++ resolved
@@ -8,11 +8,8 @@
 - Added pagination support on api calls for agent and agentproc (#2500)
 - Added support to build RPMs for a python version different from Python3.6 (#1857)
 - Added support for assigning `null` to relations with lower arity 0 (#2459)
-<<<<<<< HEAD
+- Decouple the compiler version from the OSS product version (#2573)
 - Show versions of all installed components when running `inmanta --version` (#2574)
-=======
-- Decouple the compiler version from the OSS product version (#2573)
->>>>>>> 5014b18b
 
 ## Bug fixes
 - Fix broken links in the documentation (#2495)
