--- conflicted
+++ resolved
@@ -1,11 +1,8 @@
 # Release 2020.5 (?)
 
 ## Bug fixes
-<<<<<<< HEAD
 - Fixed import loop when using `inmanta.execute.proxy` as entry point (#2341)
-=======
 - Clearing an environment with merged compile requests no longer fails (#2350)
->>>>>>> a2c5905f
 
 # Release 2020.4 (2020-09-08)
 
