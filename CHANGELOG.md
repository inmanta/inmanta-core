v 2019.4 (?) Changes in this release:
- Various bugfixes (#1367,#1398,#736, #1454)
- Added if statement (#1325)
- Added CORS Access-Control-Allow-Origin header configuration (#1306)
- Added --version option (#1291)
- RPM-based installations on Fedora are not supported anymore
- Added option to configure asyncpg pool (#1304)
- Split out the main service into many smaller services (#1388)
- Use python3 from the core OS in Dockerfile
- Introduce v2 protocol and implement project and environment api in v2 (#1412)
- Improve agent documentation (#1389)
- Improve language reference documentation (#1419)
- Change autostart_agent_deploy_splay_time from 600 to 10 (#1447)
- Introduce the bind-address and bind-port config option (#1442)
<<<<<<< HEAD
- Switch to sequential version numbers instead of timestamps (#1011)
=======
- Fixed memory leak in TaskHandler
>>>>>>> a3fa41b4

IMPORTANT CHANGES:
- Older compiler versions are no longer supported with this server
- The Inmanta server now listens on 127.0.0.1:8888 by default, while
  this was 0.0.0.0:8888 in previous versions. This behavior is
  configurable with the `bind-address` config option.
  
DEPRECATIONS:
- The `server_rest_transport.port` config option is deprecated in favor
  of the `server.bind-port` option.

v 2019.3 (2019-09-05) Changes in this release:
- Various bugfixes (#1148, #1157, #1163, #1167, #1188)
- Abort server startup if the database can not be reached (#1153)
- Use native coroutines everywhere (async def)
- Updated dockerfile and docker-compose to use postgres and centos
- Added extensions mechanism (#565, #1185)
- Add /serverstatus api call to get version info, loaded slices and extensions (#1184)
- Support to set environment variables on the Inmanta server and its agents
- Split of server recompile into separate server slice (#1183)
- Add API to inspect compiler service queue (#1252)
- Define explicit path in protocol methods
- Added support for schema management for multiple slices in the same database (#1207)
- Marked pypi package as typed
- Create pytest-inmanta-extensions package for extensions testing
- Added support for /etc/inmanta/inmanta.d style configuration files (#183)
- Increased the iteration limit to 10000. This value is controlled with INMANTA_MAX_ITERATIONS
  environment variable.
- Added support for custom resource deserialization by adding the 'populate' method
- Improve compiler scaling by using more efficient data structures
- Added the --export-plugin option to the export command (#1277)
- Only one of set_created, set_updated or set_purged may be called now from a handler
- Remove facts when the resource is no longer present in any version (#1027)
- Successful exports without resources or unknowns will now be exported
- Export plugins will not run when the compile has failed
- Documentation updates and improvements (#1209)

DEPRECATIONS:
* The files /etc/inmanta/agent.cfg and /etc/inmanta/server.cfg are not used anymore. More information about the available
configuration files can be found in the documentation pages under `Administrator Documentation -> Configuration files`.

v 2019.2 (2019-04-30)
Changes in this release:
- Various bugfixes (#1046, #968, #1045)
- Migration from mongodb to postgres (#1023, #1024, #1025, #1030)
- Added metering using pyformance
- Added influxdb reporter for protocol endpoint metrics
- Remove the configuration option agent-run-at-start (#1055)
- Add project id and environment id as optional parameters to API call (#1001)
- Fixed an issue which cleared the environment on remote python 2 interpreters
- Improve deploy command resilience and added option to work with dashboard
- Added API endpoint to trigger agents deploy (#1052)
- Documentation updates and improvements (#905)

v 2019.1 (2019-03-06)
Changes in this release:
- Various bugfixes and performance enhancements (#873, #772, #958, #959, #955)
- Dependency updates
- Introduce incremental deploy (#791, #794, #793, #792, #932, #795)
- Introduce deploying resource state (#931)
- Introduce request_timeout option for transport settings
- Add support to run the compiler on windows
- Add exception explainer to compiler for 'modified after freeze' (#876)
- Improve log format, added replace file name with logger name
- Split out logs, stdout and stderr in autostarted agents (#824, #234)
- Add logging of resource actions on the server and purging of resource actions in the database (#533)
- Improve agent logging
- Replace virtualenv by python standard venv (#783)
- Update to Tornado 5, moving from tornado ioloop to the standard python async framework (#765)
- Use urllib client for fetching jwks public keys
- Remove all io_loop references and only use current ioloop (#847)
- Remove environment directory from server when environment is removed (#838)
- Catch various silent test failures
- Extend mypy type annotations
- Port unit tests to pytest-asyncio and fix deprecation warnings (#743)
- Raise exception on bad export to make inmanta export fail with exit status > 0
- Refactor protocol
- Improve lazy execution for attributes
- Update autogenerated config file for agents with correct server hostname (#892)

DEPRECATIONS:
- Minimal python version is now python 3.6
- Removal of snapshot and restore functionality from the server (#789)
- Removed the non-version api (#526)
- The config option agent-interval, agent-splay, autostart_agent_interval and autostart_splay are
deprecated in favour of agent-deploy-interval, agent-deploy-splay-time, autostart_agent_deploy_interval
and autostart_agent_deploy_splay_time respectively. The deprecated options will be removed in release 2019.2

v 2018.3 (2018-12-07)
Changes in this release:
- Various bugfixes and performance enhancements
- Dependency updates
- Added improved error reporting to CLI (#814)
- Fixed missing re-raise on pip install  (#810)
- Add pytest plugins (#786)
- Extra test cases for the data module + two bugfixes (#805)
- Fix deprecation warnings (#785)
- Reorganized test case in more modules to reduce the number of merge conflicts (#764)
- Prevent purge_on_delete due to failed compile (#780)
- Add mypy to tox and improve typing annotations (no enforcement yet) (#763)
- Removed incorrect uninitialize of subprocess signal handler (#778, #777)
- Fix modules do command (#760)
- Changed process_events so that it is called even when processing a skip. (#761)
- Track all locations where an instance has been created. (fixes #747)
- Add start to the index for the get_log query (#758)
- Improved reporting of nested exceptions (#746)
- Added compiler check on index attributes so an index on a nullable attribute now raises a compiler error. (#745)
- Added support for lazy attribute execution in constructors (#729)
- Big update to module and project version freeze. See documentation for more details (#106)
- Added argument to @plugin to allow unknown objects as arguments (#754)
- Fix for deploy of undefined resource (#627)
- Improved handling ofr dryrun failures (#631)
- Correctly store and report empty facts (#731)
- Allow get facts from undeployed or undefined resources  (#726)
- Minor changes for ide alpha release (#607)
- Added uniqueness check to indices (#715)
- Bugfixes in handling of optional attributes (#724)
- Transport cleanup (added bootloader, split off session management) (#564)
- Reserved keywords in resources (#645)
- Fix a bug in option definition
- Use own mongobox implementation that works with mongo >= 4
- Fixed reporting on undefined list attributes (#657)
- Improved list freeze for gradual execution (#643)
- Fixed bug in bounds check (#671)
- Improved error reporting on bad assignment (#670)
- Improved error reporting on missing type (#672)
- Added in operator for dicts (#673)

v 2018.2 (2018-07-30)
Changes in this release:
- Various bugfixes and performance enhancements
- Dependency updates
- The internal storage format for code is optimized. This introduces API and schema changes.
  This release supports both storage versions. The old version will be removed in the next release.
- Support formatter in repo url
- Make export of complete model configurable
- Use id of loopvar instead of hash to support iteration over list returned by plugins
- Fix error in default args for list attribute (#633)
- Add multi level map lookup (#622 and #632)
- Improved deploy, make deploy sync
- Added improved error message for lower bound violations on relations (#610)
- Fixes for empty optionals  (#609)
- Added improved logging to context handler (#602)
- Added fix for string representation (#552)
- Added support for single quotes (#589)
- Fix in operator in typedefs (#596)
- Fixed line numbers on MLS (#601)
- Added += operator for assignment to lists (#587)
- Add a synchronous protocol client
- Fix error message for wrong type in ctor
- Improve index error reporting
- Fix validate on modules with no commited version
- Set purged=false on clone in CRUDHandler (#582)
- Add gzip encoding support to protocol (#576)
- added anchormap functions to compiler
- Improved error reporting on for loops (#553)

v 2018.1 (2018-02-09)
Changes in this release:
- Various bugfixes and performance enhancements
- Dependency updates
- Ubuntu 14.04 mongo (2.4) is no longer supported. Version 2.6 or higher is required.
- The inmanta API endpoint is now versioned and available under /api/v1. The old API methods
  still work, but are deprecated and will be removed in the next release.
- Added support for escapes in regex (#540)
- Added per env config for agent_interval (#542): This adds an per environment setting that controls
  the agent interval for the agents started by the server.
- Removed implicit string to number conversion (#539)
- Fix dockerfile (#538)
- Fixed execnet resource leak (#534)
- Solution for resource leak issue in agent (#518): Numerous stability fixes for the agent related
  to resource leaks and races
- Remove compile reports on env clean
- Refactor report API: The report list no longer contains the output of the processes. This
  reduces the size of the response.
- Fix recompile triggered from a form change
- Add missing mongo indexes to improve performance
- Remove catchlog from tox run
- Create a post method for notify: only the post method allows to pass metadata
- Fix trigger metadata (#520): Add compile metadata to each version. Fixes #519 and add delete with
  resource_id for parameters
- Add representation for null value

v 2017.4 (2017-11-27)
Changes in this release:
- Various bugfixes and performance enhancements
- Dependency updates
- added keyword parents, and implemented implementation inheritance (#504)
- set_param recompile parameter
- Raise an exception when duplicate resources are exported (#513)
- Added fix for index issue (#512)
- Allow to configure server compile per environment
- Add remove parameter API call
- Attributes and lists now accept trailing comma (#502)
- Added check for attribute redefinition within one entity (#503)
- Parse bool values in the rest api
- Fix bug in dryrun reporting with auth enabled

v 2017.3 (2017-10-27)
Changes in this release:
- Various bugfixes and performance enhancements
- Dependency updates
- Add relation annotations to the relation attribute and resolve it for exporters to use
- Documentation improvements
- Add an undefined resource state to the server (#489)
  Previously all unknown handling was done in the server. This resulted in strange reporting as the number of managed resource
  could go up and down. Now, an additional resource state "undefined" is introduced. This  state is handled similar to skipped
  during deploys. Undefined resources are undeployable.
- Undeployable resources are now already marked as finished at the moment a version is released or a dryrun is requested.
  Resources that depend on resources in an undeployable state will be skipped on the server as well.
- Sort index attributes: This patch ensure that std::File(host, path) and std::File(path, host) are the same indexes.
- Improved modules list ouput: rename columns and added a column to indicate matching rows
- Improve attribute check. fixes (#487)
- Fix index issues related with inheritance (#488)
- When a resource is purged, its facts will be removed. (#3)
- Add location to type not found exception in relation (#475. #294)
- Add JWT authz and limitation to env and client type (#473)
- Added fix for function execution in constraints (#470)
- Each agent instance now has its own threadpool to execute handlers. (#461)
- Allow agent instances to operate independently (#483)
- Improved error reporting on parser errors (#468, #466)
- Fixed selection of lazy arguments (#465)

v 2017.2 (2017-08-28)
Changes in this release:
- Various bugfixes and performance enhancements
- Dependency updates
- Preserve env variables when using sudo in the agent
- Prune all versions instead of only the ones that have not been released.
- Use python 2.6 compatible syntax for the remote io in the agent
- Gradual execution for for-loops and constructors
- Stop agents and expire session on clear environment
- Improve purge_on_delete semantics
- New autostart mechanism  (#437)
- Add settings mechanism to environment. More settings will become environment specific in later
  releases.
- Do not create index in background to prevent race conditions
- Add support for exception to the json serializer
- Invert requires for purged resources (purge_on_delete)
- Add autodeploy_splay option
- Remove ruaml yaml dependency (#292)
- Handle modified_count is None for mongodb < 2.6
- Add python3.6 support
- Add nulable types
- Various documentation updates
- Added monitor command to inmanta-cli (#418)
- Generate inmanta entrypoint with setuptools
- Update quickstart to use centos
- Improve event mechanism (#416)
- Added auto newline at end of file (#413)
- Improved type annotations for plugins and improved object unwrapping (#412)
- Inline index lookup syntax (#411)
- Added cycle detection (#401)
- Fixed handling of newlines in MLS lexer mode (#392)
- Added docstring to relations, typedef, implementation and implement (#386)
- Fix agent-map propagation from deploy

v 2017.1 (2017-03-29)
New release with many improvements and bug fixes. Most noteable features include:
- Port CLI tool to click and improve it. This removes cliff and other openstack deps from core
- Complete rewrite of the database layer removing the dependency on motorengine and improve
  scalability.
- Cleanup of many API calls and made them more consistent
- Improved handler protocol and logging to the server.

v 2016.6 (2017-01-08)
Mainly a bugfix and stabilisation release. No new features.

v 2016.5 (2016-11-28)
New release with upgraded server-agent protocol
- Upgraded server agent protocol
- New relation syntax

v 2016.4 (2016-09-05)
New relase of the core platform
- Various compiler improvements
- Add list types
- Cleanup of is defined syntax in the DSL and templates
- Many additional test cases
- Various bugfixes

v 2016.3 (2016-08-18)
New release. Way to late due to kids and vacation.
- Added SSL support
- Added auth to server
- Add JIT loading of modules
- Various bug fixes

v 2016.2.3 (2016-05-30)
- Fix memory leak in server

v 2016.2.2 (2016-05-25)
- Remove urllib3 dependency to ease packaging on el7

v 2016.2.1 (2016-05-04)
- Various bugfixes related to new ODM and async IO

v 2016.2 (2016-05-02)
- First bi-monthly release of Inmanta
- New compiler that speeds up compilation an order of magnitude
- All RPC is now async on the tornado IOLoop
- New async ODM for MongoDB
- Increased test coverage<|MERGE_RESOLUTION|>--- conflicted
+++ resolved
@@ -12,11 +12,8 @@
 - Improve language reference documentation (#1419)
 - Change autostart_agent_deploy_splay_time from 600 to 10 (#1447)
 - Introduce the bind-address and bind-port config option (#1442)
-<<<<<<< HEAD
 - Switch to sequential version numbers instead of timestamps (#1011)
-=======
 - Fixed memory leak in TaskHandler
->>>>>>> a3fa41b4
 
 IMPORTANT CHANGES:
 - Older compiler versions are no longer supported with this server
