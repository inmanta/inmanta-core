--- conflicted
+++ resolved
@@ -1,6 +1,3 @@
-<<<<<<< HEAD
-# v 2020.1 (2020-02-19) Changes in this release:
-=======
 # v 2020.2 (2020-04-24) Changes in this release:
 
 ## Breaking changes
@@ -51,7 +48,6 @@
 
 ## Fixed
  - Added support for conditions as expressions and vice versa (#1815)
->>>>>>> 9bbae4b0
 
 ## Breaking changes
 - Entity instances are no longer allowed in list and dict attributes, this was previously possible due to bug (#1435)
