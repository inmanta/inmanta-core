--- conflicted
+++ resolved
@@ -1,13 +1,11 @@
 # Release 2020.4 (?)
 
-<<<<<<< HEAD
+## New features
+- Added merging of similar compile requests to the compile queue (#2137)
+
 ## Bug fixes
 - Disallow parameters mapped to a header to be passed via the body instead (#2151)
 
-=======
-## New features
-- Added merging of similar compile requests to the compile queue (#2137)
->>>>>>> 6858449e
 
 # Release 2020.3 (2020-07-02)
 
