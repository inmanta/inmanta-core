--- conflicted
+++ resolved
@@ -1,3 +1,7 @@
+v 2018.2 (2018-04-xx)
+Change in this release:
+- Internal storage format for code is optimized, this release support both storage versions, but old version will be removed in the next release  
+
 v 2018.1 (2018-02-09)
 Changes in this release:
 - Various bugfixes and performance enhancements
@@ -5,9 +9,6 @@
 - Ubuntu 14.04 mongo (2.4) is no longer supported. Version 2.6 or higher is required.
 - The inmanta API endpoint is now versioned and available under /api/v1. The old API methods
   still work, but are deprecated and will be removed in the next release.
-<<<<<<< HEAD
-- Internal storage format for code is optimized, this release support both storage versions, but old version will be removed in the next release  
-=======
 - Added support for escapes in regex (#540)
 - Added per env config for agent_interval (#542): This adds an per environment setting that controls
   the agent interval for the agents started by the server.
@@ -26,7 +27,6 @@
 - Fix trigger metadata (#520): Add compile metadata to each version. Fixes #519 and add delete with
   resource_id for parameters
 - Add representation for null value
->>>>>>> d362b835
 
 v 2017.4 (2017-11-27)
 Changes in this release:
