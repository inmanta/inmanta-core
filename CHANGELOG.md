--- conflicted
+++ resolved
@@ -5,12 +5,9 @@
 - Export all handler's / resource's module's plugin source files so helper functions can be used from sibling modules (#2162)
 - Added documentation on how a string is matched against a regex defined in a regex-based typedef (#2214)
 - Added support to query the resource action log of a resource via the CLI (#2253)
-<<<<<<< HEAD
 - Added conditional expression to the language with syntax condition ? x: y (#1987)
-=======
 - Add support for inmanta-cli click plugins
 - Added link to the PDF version of the documentation
->>>>>>> 5f3a8a70
 
 ## Bug fixes
 - Restore support to pass mocking information to the compiler
