--- conflicted
+++ resolved
@@ -17,18 +17,13 @@
  - Parse comments and urls correctly from the requirements.txt file of an Inmanta module (#1764)
 
 ## Added
-<<<<<<< HEAD
+
  - Add get_environment_id to exporter (#1683)
  - Added inmanta-cli environment save command (#1666)
  - Added finalizer support to @cache annotation
+ - Added support to parse the docstring of an entity
  - Added support for \*\*dict as kwargs for constructor calls and index lookups (#620, #1702)
  - Added support for kwargs in plugin calls, as named arguments as well as using \*\*dict (#1143)
-=======
-- Add get_environment_id to exporter (#1683)
-- Added inmanta-cli environment save command (#1666)
-- Added finalizer support to @cache annotation
-- Added support to parse the docstring of an entity
->>>>>>> b6f68026
 
 ## Removed
  - Removed the inmanta module validate command. Use pytest-inmanta fixtures to test your modules instead.
