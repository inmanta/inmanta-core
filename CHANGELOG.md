# Release 2020.6 (?)

## New features
- Add support to use a custom venv path in the Project class (#2466)
- Added more specific location information for attributes (#2481)
- Added plugin call anchors to support ctrl-clicking a plugin call (#1954)
- Added rpdb signal handler (#2170)
<<<<<<< HEAD
- Added pagination support on api calls for agent and agentproc (#2500)
=======
- Added support to build RPMs for a python version different from Python3.6 (#1857)
>>>>>>> f2446a90

## Bug fixes
- Fix broken links in the documentation (#2495)
- Ensure all running compilations are stopped when the server is stopped (#2508)

## Upgrade notes
- Ensure the database is backed up before executing an upgrade.

# Release 2020.5 (2020-10-27)

## New features
- Added support for environment markers as described in PEP 508 to module requirements parsing (#2359)
- Added design guide to the documentation
- Improved error message when plugin loading fails to include original exception and location (#2385)
- Improved duplicate attributes error message (#2386)

## Bug fixes
- Fixed import loop when using `inmanta.execute.proxy` as entry point (#2341)
- Fixed import loop when using `inmanta.resources` as entry point (#2342)
- Clearing an environment with merged compile requests no longer fails (#2350)
- Fixed compiler bug (#2378)
- Fix "compile_data_json_file" referenced before assignment (#2361)
- Fix server-autorecompile-wait config option (#2262)
- Specify the supported values of the 'format' parameter of the OpenAPI endpoint explicitly (#2369)
- Fix version cli argument conflict (#2358)
- Don't remove resource independent parameters on version deletion (#2370)
- Enhance installation documentation (#2241, #2356, #2357)
- Ensure that a protected environment can't be decommissioned (#2376)
- Don't load all code on agent start (#2343)
- Allow empty body in else branch for if-else statement (#2375)
- Fixed export failure with null in dict (#2437)
- Fixed small documentation issues
- Only store single agent instance in database for each distinct instance to prevent database overflow when agent rapidly and
    repeatadly dis- and reconnects (#2394)

# Release 2020.4 (2020-09-08)

## New features
- Added merging of similar compile requests to the compile queue (#2137)
- Export all handler's / resource's module's plugin source files so helper functions can be used from sibling modules (#2162, #2312)
- Added documentation on how a string is matched against a regex defined in a regex-based typedef (#2214)
- Added API to query ResourceActions
- Added support to query the resource action log of a resource via the CLI (#2253)
- Added conditional expression to the language with syntax condition ? x: y (#1987)
- Add support for inmanta-cli click plugins
- Added link to the PDF version of the documentation
- Added environment setting for agent_trigger_method (#2025)
- Expose compile data as exported by `inmanta compile --export-compile-data` via API (inmanta/inmanta-telco#54, #2317)
- Added `typedmethod` decorator `strict_typing` parameter to  allow `Any` types for those few cases where it's required (#2301)
- Added API method for halting all environment operations (#2228)

## Upgrade notes
- Ensure the database is backed up before executing an upgrade.
- Option `inmanta compile --json` is renamed to `inmanta compile --export-compile-data`
- `DynamicProxy.__getattr__` now raises an `AttributeError` instead of a plain `NotFoundException` when an attribute can not be
    found, for compatibility with Python's builtin `hasattr`. This change is backwards compatible, though it is recommended to
    except on `AttributeError` over `NotFoundException`. (#2991)

## Bug fixes
- Restore support to pass mocking information to the compiler
- Disallow parameters mapped to a header to be passed via the body instead (#2151)
- Handle skipped and unavailable as failures when calculating increments (#2184)
- Constrain agent name to string values (#2172)
- Fix for allowing comments in the requirements.txt file of modules (#2206)
- Allow equality checks between types to support optional value overrides (#2243)
- Don't add path params as query params to the url in the client (#2246)
- Allow Optional as return type for typedmethods (#2277)
- Made Dict- and SequenceProxy serializable to allow exporter to wrap dict and list attributes in other data structures (#2121)
- Improved reporting of `PluginException` (#2304)

# Release 2020.3 (2020-07-02)

## New features
- Added cleanup mechanism of old compile reports (#2054)
- Added `compiler.json` option and `--json` compile flag to export structured compile data such as occurred errors (#1206)
- Added troubleshooting documentation (#1211)
- Documentation on compiler API and JSON (#2060)
- Documentation on valid client types (#2015)
- Improved documentation on handler development (#1278)
- Added further documentation to inmanta-cli command (#2057)
- Documentation of config option types (#2072)
- Added method names as Operation Id to OpenApi definition (#2053)
- Added documentation of exceptions to the platform developers guide (#1210)
- Extended documentation of autostarted agent settings (#2040)
- Typing Improvements
- Redirect stdout and stderr to /var/log/inmanta/agent.{out,err} for agent service (#2091)
- Added resource name to log lines in agent log.
- Better reporting of json decoding errors on requests (#2107)
- Faster recovery of agent sessions
- Add compiler entrypoint to get types and scopes (#2114)
- Add support to push facts via the handler context (#593)

## Upgrade notes
- Ensure the database is backed up before executing an upgrade.
- Updated Attribute.get_type() to return the full type instead of just the base type (inmanta/inmanta-sphinx#29)
- Overriding parent attribute type with the same base type but different modifiers (e.g. override `number` with `number[]`)
    is no longer allowed. This was previously possible due to bug (#2132)

## Bug fixes
- Various small issues (#2134)
- Fixed issue of autostarted agents not being restarted on environment setting change (#2049)
- Log primary for agent correctly in the database when pausing/unpausing agents (#2079)
- Cancel scheduled deploy operations of an agent when that agent is paused (#2077)
- Fix agent-names config type (#2071)
- Ensure the internal agent is always present in the autostart_agent_map of auto-started agents (#2101)
- Cancel scheduled ResourceActions when AgentInstance is stopped (#2106)
- Decoding of REST return value for content type html with utf-8 charset (#2074)
- Empty list option in config no longer interpreted as list of empty string (#2097)
- Correct closing of agentcache
- Agent cross environment communication bug (#2163)
- Fixed an issue where an argument missing from a request would result in a http-500 error instead of 400 (#2152)
- Ensure agent is in proper state after URI change (#2138)
- Removed warning about collecting requirements for project that has not been loaded completely on initial compile (#2125)

# v 2020.2 (2020-04-24) Changes in this release:

## Breaking changes
- Non-boolean arguments to boolean operators are no longer allowed, this was previously possible due to bug (#1808)
- Server will no longer start if the database schema is for a newer version (#1878)
- The environment setting autostart_agent_map should always contain an entry for the agent "internal" (#1839)

## Deprecated
 - Leaving a nullable attribute unassigned now produces a deprecation warning. Explicitly assign null instead. (#1775)
 - Default constructors (typedef MyType as SomeEntityType(some_field = "some_value")). Use inheritance instead. (#402)
 - Old relation syntax (A aa [0:] -- [0:] B bb) (#2000)

## Fixed
 - Various compiler error reporting improvements (#1810, #1920)
 - Fixed cache leak in agent when deployments are canceled (#1883)
 - Improved robustness of modules update (#1885)
 - Removed environmental variables from agent report (#1891)
 - Use asyncio subprocess instead of tornado subprocess (#1792)
 - Added warning for incorrect database migration script names (#1912)
 - Agent manager remains consistent when the database connection is lost (#1893)
 - Ensure correct version is used in api docs (#1994)
 - Fixed double assignment error resulting from combining constructor kwargs with default values (#2003)
 - Fixed recursive unwrapping of dict return values from plugins (#2004)
 - Resource action update is now performed in a single transaction, eliminating the possibility of inconsistent state (#1944)
 - Type.type_string is now defined as returning the representation of the type in the inmanta DSL (inmanta/lsm#75)

## Added
 - Experimental data trace, root cause and graphic data flow visualization applications (#1820, #1831, #1821, #1822)
 - Warning when shadowing variable (#1366, #1918)
 - Added support for compiler warnings (#1779, #1905, #1906)
 - Added support for DISABLED flag for database migration scripts (#1913)
 - Added v5 database migration script (#1914)
 - Added support for declaring implement using parents together with normal implement declaration list (#1971)
 - Resource Action Log now includes timestamps (#1496)
 - Added support to pause an agent (#1128)
 - Added --no-tag option to module tool (#1939)
 - Added base exception for plugins and corresponding documentation (#1205)
 - Added tags to openapi definition (#1751)
 - Added support to pause an agent (#1128, #1982)
 - Plugins are now imported in the inmanta_plugins package to allow importing submodules (#507)
 - Added event listener to Environment Service (#1996)
 - Autostarted agents can load a new value for the autostart_agent_map setting without agent restart (#1839)
 - Added protected environment option (#1997)
 - Added warning when trying to override a built-in type with a typedef (#81)
 - Added inmanta-cli documentation to the docs (#1992)

# v 2020.1 (2020-02-19) Changes in this release:

## Fixed
 - Added support for conditions as expressions and vice versa (#1815)

## Breaking changes
- Entity instances are no longer allowed in list and dict attributes, this was previously possible due to bug (#1435)

## Fixed
 - Fixed incorrect parsing of booleans as conditions (#1804)
 - Added support for nullable types in plugins (#674)
 - Inmanta type module cleanup and type coverage
 - Various compiler error reporting improvements (#1584, #1341, #1600, #1292, #1652, #1221, #1707, #1480, #1767, #1766, #1762, #1575)
 - CRUDHandler bugfix, ensure update is not called on purged resources
 - Changes in default values: AUTO_DEPLOY, PUSH_ON_AUTO_DEPLOY are enabled by default,
 AGENT_TRIGGER_METHOD_ON_AUTO_DEPLOY is set to incremental deployment
 - Fixed deadlock triggered by std::AgenConfigHandler (#1662)
 - Removed the resourceversionid table from the database (#1627)
 - Remote machines not being available or not having a python interpreter now results in a clearer error.
 - Parse comments and urls correctly from the requirements.txt file of an Inmanta module (#1764)

## Added
 - Added support for dict lookup in conditions (#1573)
 - Added support for type casts for primitive types (#1798)
 - Added support for multiline string interpolations (#1568)
 - Added int type to the language (#1568)
 - Add get_environment_id to exporter (#1683)
 - Added inmanta-cli environment save command (#1666)
 - Added finalizer support to @cache annotation
 - Added support to parse the docstring of an entity
 - Added support for \*\*dict as kwargs for constructor calls and index lookups (#620, #1702)
 - Added support for kwargs in plugin calls, as named arguments as well as using \*\*dict (#1143)

## Removed
 - Removed the inmanta module validate command. Use pytest-inmanta fixtures to test your modules instead.
 - Removed Forms functionality (#1667)

# v 2019.5 (2019-12-05) Changes in this release:

## Fixed
 - Compiler bugfix, ensure done nodes are correctly removed from zerowaiters
 - Fixed memory leak in database layer
 - Fixed lexing of strings ending in an escaped backslash (#1601)
 - Fixed bug where `module freeze` results in empty module.yml (#1598)
 - Fixed inconsistent behavior of `export` and `export -j` (#1595)

IMPORTANT CHANGES:
 - Added environment variables for config, env variables overwrite all other forms of config (#1507)

v 2019.4 (2019-10-30) Changes in this release:
- Various bugfixes (#1367,#1398,#736, #1454)
- Added if statement (#1325)
- Added CORS Access-Control-Allow-Origin header configuration (#1306)
- Added --version option (#1291)
- Added retry to moduletool update, to allow updating of corrupt projects (#177)
- RPM-based installations on Fedora are not supported anymore
- Added option to configure asyncpg pool (#1304)
- Split out the main service into many smaller services (#1388)
- Use python3 from the core OS in Dockerfile
- Introduce v2 protocol and implement project and environment api in v2 (#1412)
- Improve agent documentation (#1389)
- Improve language reference documentation (#1419)
- Change autostart_agent_deploy_splay_time from 600 to 10 (#1447)
- Introduce the bind-address and bind-port config option (#1442)
- Switch to sequential version numbers instead of timestamps (#1011)
- Fixed memory leak in TaskHandler
- Don't install packages inherited from the parent virtualenv
- Added logging to CRUD methods of handler and a diff method with context
- HTTP errors are logged at DEBUG level only (#1282)
- Verify hashes when serving a file (#532)
- Mark resource as failed when code loading fails (#1520)
- Print extra env variables in init log and only store those in database (#1482)
- Add feature manager for enabling and disabling orchestrator features (#1530)
- Add get_environment_id to plugin context (#1331)
- Log server bind address and bind port on startup (#1475)
- Fix warning about transport config (#1203)
- Add setting to environment to disable purge on delete (#1546)

IMPORTANT CHANGES:
- Older compiler versions are no longer supported with this server
- The Inmanta server now listens on 127.0.0.1:8888 by default, while
  this was 0.0.0.0:8888 in previous versions. This behavior is
  configurable with the `bind-address` config option.

DEPRECATIONS:
- The `server_rest_transport.port` config option is deprecated in favor
  of the `server.bind-port` option.

v 2019.3 (2019-09-05) Changes in this release:
- Various bugfixes (#1148, #1157, #1163, #1167, #1188)
- Abort server startup if the database can not be reached (#1153)
- Use native coroutines everywhere (async def)
- Updated dockerfile and docker-compose to use postgres and centos
- Added extensions mechanism (#565, #1185)
- Add /serverstatus api call to get version info, loaded slices and extensions (#1184)
- Support to set environment variables on the Inmanta server and its agents
- Split of server recompile into separate server slice (#1183)
- Add API to inspect compiler service queue (#1252)
- Define explicit path in protocol methods
- Added support for schema management for multiple slices in the same database (#1207)
- Marked pypi package as typed
- Create pytest-inmanta-extensions package for extensions testing
- Added support for /etc/inmanta/inmanta.d style configuration files (#183)
- Increased the iteration limit to 10000. This value is controlled with INMANTA_MAX_ITERATIONS
  environment variable.
- Added support for custom resource deserialization by adding the 'populate' method
- Improve compiler scaling by using more efficient data structures
- Added the --export-plugin option to the export command (#1277)
- Only one of set_created, set_updated or set_purged may be called now from a handler
- Remove facts when the resource is no longer present in any version (#1027)
- Successful exports without resources or unknowns will now be exported
- Export plugins will not run when the compile has failed
- Documentation updates and improvements (#1209)

DEPRECATIONS:
* The files /etc/inmanta/agent.cfg and /etc/inmanta/server.cfg are not used anymore. More information about the available
configuration files can be found in the documentation pages under `Administrator Documentation -> Configuration files`.

v 2019.2 (2019-04-30)
Changes in this release:
- Various bugfixes (#1046, #968, #1045)
- Migration from mongodb to postgres (#1023, #1024, #1025, #1030)
- Added metering using pyformance
- Added influxdb reporter for protocol endpoint metrics
- Remove the configuration option agent-run-at-start (#1055)
- Add project id and environment id as optional parameters to API call (#1001)
- Fixed an issue which cleared the environment on remote python 2 interpreters
- Improve deploy command resilience and added option to work with dashboard
- Added API endpoint to trigger agents deploy (#1052)
- Documentation updates and improvements (#905)

v 2019.1 (2019-03-06)
Changes in this release:
- Various bugfixes and performance enhancements (#873, #772, #958, #959, #955)
- Dependency updates
- Introduce incremental deploy (#791, #794, #793, #792, #932, #795)
- Introduce deploying resource state (#931)
- Introduce request_timeout option for transport settings
- Add support to run the compiler on windows
- Add exception explainer to compiler for 'modified after freeze' (#876)
- Improve log format, added replace file name with logger name
- Split out logs, stdout and stderr in autostarted agents (#824, #234)
- Add logging of resource actions on the server and purging of resource actions in the database (#533)
- Improve agent logging
- Replace virtualenv by python standard venv (#783)
- Update to Tornado 5, moving from tornado ioloop to the standard python async framework (#765)
- Use urllib client for fetching jwks public keys
- Remove all io_loop references and only use current ioloop (#847)
- Remove environment directory from server when environment is removed (#838)
- Catch various silent test failures
- Extend mypy type annotations
- Port unit tests to pytest-asyncio and fix deprecation warnings (#743)
- Raise exception on bad export to make inmanta export fail with exit status > 0
- Refactor protocol
- Improve lazy execution for attributes
- Update autogenerated config file for agents with correct server hostname (#892)

DEPRECATIONS:
- Minimal python version is now python 3.6
- Removal of snapshot and restore functionality from the server (#789)
- Removed the non-version api (#526)
- The config option agent-interval, agent-splay, autostart_agent_interval and autostart_splay are
deprecated in favour of agent-deploy-interval, agent-deploy-splay-time, autostart_agent_deploy_interval
and autostart_agent_deploy_splay_time respectively. The deprecated options will be removed in release 2019.2

v 2018.3 (2018-12-07)
Changes in this release:
- Various bugfixes and performance enhancements
- Dependency updates
- Added improved error reporting to CLI (#814)
- Fixed missing re-raise on pip install  (#810)
- Add pytest plugins (#786)
- Extra test cases for the data module + two bugfixes (#805)
- Fix deprecation warnings (#785)
- Reorganized test case in more modules to reduce the number of merge conflicts (#764)
- Prevent purge_on_delete due to failed compile (#780)
- Add mypy to tox and improve typing annotations (no enforcement yet) (#763)
- Removed incorrect uninitialize of subprocess signal handler (#778, #777)
- Fix modules do command (#760)
- Changed process_events so that it is called even when processing a skip. (#761)
- Track all locations where an instance has been created. (fixes #747)
- Add start to the index for the get_log query (#758)
- Improved reporting of nested exceptions (#746)
- Added compiler check on index attributes so an index on a nullable attribute now raises a compiler error. (#745)
- Added support for lazy attribute execution in constructors (#729)
- Big update to module and project version freeze. See documentation for more details (#106)
- Added argument to @plugin to allow unknown objects as arguments (#754)
- Fix for deploy of undefined resource (#627)
- Improved handling ofr dryrun failures (#631)
- Correctly store and report empty facts (#731)
- Allow get facts from undeployed or undefined resources  (#726)
- Minor changes for ide alpha release (#607)
- Added uniqueness check to indices (#715)
- Bugfixes in handling of optional attributes (#724)
- Transport cleanup (added bootloader, split off session management) (#564)
- Reserved keywords in resources (#645)
- Fix a bug in option definition
- Use own mongobox implementation that works with mongo >= 4
- Fixed reporting on undefined list attributes (#657)
- Improved list freeze for gradual execution (#643)
- Fixed bug in bounds check (#671)
- Improved error reporting on bad assignment (#670)
- Improved error reporting on missing type (#672)
- Added in operator for dicts (#673)

v 2018.2 (2018-07-30)
Changes in this release:
- Various bugfixes and performance enhancements
- Dependency updates
- The internal storage format for code is optimized. This introduces API and schema changes.
  This release supports both storage versions. The old version will be removed in the next release.
- Support formatter in repo url
- Make export of complete model configurable
- Use id of loopvar instead of hash to support iteration over list returned by plugins
- Fix error in default args for list attribute (#633)
- Add multi level map lookup (#622 and #632)
- Improved deploy, make deploy sync
- Added improved error message for lower bound violations on relations (#610)
- Fixes for empty optionals  (#609)
- Added improved logging to context handler (#602)
- Added fix for string representation (#552)
- Added support for single quotes (#589)
- Fix in operator in typedefs (#596)
- Fixed line numbers on MLS (#601)
- Added += operator for assignment to lists (#587)
- Add a synchronous protocol client
- Fix error message for wrong type in ctor
- Improve index error reporting
- Fix validate on modules with no commited version
- Set purged=false on clone in CRUDHandler (#582)
- Add gzip encoding support to protocol (#576)
- added anchormap functions to compiler
- Improved error reporting on for loops (#553)

v 2018.1 (2018-02-09)
Changes in this release:
- Various bugfixes and performance enhancements
- Dependency updates
- Ubuntu 14.04 mongo (2.4) is no longer supported. Version 2.6 or higher is required.
- The inmanta API endpoint is now versioned and available under /api/v1. The old API methods
  still work, but are deprecated and will be removed in the next release.
- Added support for escapes in regex (#540)
- Added per env config for agent_interval (#542): This adds an per environment setting that controls
  the agent interval for the agents started by the server.
- Removed implicit string to number conversion (#539)
- Fix dockerfile (#538)
- Fixed execnet resource leak (#534)
- Solution for resource leak issue in agent (#518): Numerous stability fixes for the agent related
  to resource leaks and races
- Remove compile reports on env clean
- Refactor report API: The report list no longer contains the output of the processes. This
  reduces the size of the response.
- Fix recompile triggered from a form change
- Add missing mongo indexes to improve performance
- Remove catchlog from tox run
- Create a post method for notify: only the post method allows to pass metadata
- Fix trigger metadata (#520): Add compile metadata to each version. Fixes #519 and add delete with
  resource_id for parameters
- Add representation for null value

v 2017.4 (2017-11-27)
Changes in this release:
- Various bugfixes and performance enhancements
- Dependency updates
- added keyword parents, and implemented implementation inheritance (#504)
- set_param recompile parameter
- Raise an exception when duplicate resources are exported (#513)
- Added fix for index issue (#512)
- Allow to configure server compile per environment
- Add remove parameter API call
- Attributes and lists now accept trailing comma (#502)
- Added check for attribute redefinition within one entity (#503)
- Parse bool values in the rest api
- Fix bug in dryrun reporting with auth enabled

v 2017.3 (2017-10-27)
Changes in this release:
- Various bugfixes and performance enhancements
- Dependency updates
- Add relation annotations to the relation attribute and resolve it for exporters to use
- Documentation improvements
- Add an undefined resource state to the server (#489)
  Previously all unknown handling was done in the server. This resulted in strange reporting as the number of managed resource
  could go up and down. Now, an additional resource state "undefined" is introduced. This  state is handled similar to skipped
  during deploys. Undefined resources are undeployable.
- Undeployable resources are now already marked as finished at the moment a version is released or a dryrun is requested.
  Resources that depend on resources in an undeployable state will be skipped on the server as well.
- Sort index attributes: This patch ensure that std::File(host, path) and std::File(path, host) are the same indexes.
- Improved modules list ouput: rename columns and added a column to indicate matching rows
- Improve attribute check. fixes (#487)
- Fix index issues related with inheritance (#488)
- When a resource is purged, its facts will be removed. (#3)
- Add location to type not found exception in relation (#475. #294)
- Add JWT authz and limitation to env and client type (#473)
- Added fix for function execution in constraints (#470)
- Each agent instance now has its own threadpool to execute handlers. (#461)
- Allow agent instances to operate independently (#483)
- Improved error reporting on parser errors (#468, #466)
- Fixed selection of lazy arguments (#465)

v 2017.2 (2017-08-28)
Changes in this release:
- Various bugfixes and performance enhancements
- Dependency updates
- Preserve env variables when using sudo in the agent
- Prune all versions instead of only the ones that have not been released.
- Use python 2.6 compatible syntax for the remote io in the agent
- Gradual execution for for-loops and constructors
- Stop agents and expire session on clear environment
- Improve purge_on_delete semantics
- New autostart mechanism  (#437)
- Add settings mechanism to environment. More settings will become environment specific in later
  releases.
- Do not create index in background to prevent race conditions
- Add support for exception to the json serializer
- Invert requires for purged resources (purge_on_delete)
- Add autodeploy_splay option
- Remove ruaml yaml dependency (#292)
- Handle modified_count is None for mongodb < 2.6
- Add python3.6 support
- Add nulable types
- Various documentation updates
- Added monitor command to inmanta-cli (#418)
- Generate inmanta entrypoint with setuptools
- Update quickstart to use centos
- Improve event mechanism (#416)
- Added auto newline at end of file (#413)
- Improved type annotations for plugins and improved object unwrapping (#412)
- Inline index lookup syntax (#411)
- Added cycle detection (#401)
- Fixed handling of newlines in MLS lexer mode (#392)
- Added docstring to relations, typedef, implementation and implement (#386)
- Fix agent-map propagation from deploy

v 2017.1 (2017-03-29)
New release with many improvements and bug fixes. Most noteable features include:
- Port CLI tool to click and improve it. This removes cliff and other openstack deps from core
- Complete rewrite of the database layer removing the dependency on motorengine and improve
  scalability.
- Cleanup of many API calls and made them more consistent
- Improved handler protocol and logging to the server.

v 2016.6 (2017-01-08)
Mainly a bugfix and stabilisation release. No new features.

v 2016.5 (2016-11-28)
New release with upgraded server-agent protocol
- Upgraded server agent protocol
- New relation syntax

v 2016.4 (2016-09-05)
New relase of the core platform
- Various compiler improvements
- Add list types
- Cleanup of is defined syntax in the DSL and templates
- Many additional test cases
- Various bugfixes

v 2016.3 (2016-08-18)
New release. Way to late due to kids and vacation.
- Added SSL support
- Added auth to server
- Add JIT loading of modules
- Various bug fixes

v 2016.2.3 (2016-05-30)
- Fix memory leak in server

v 2016.2.2 (2016-05-25)
- Remove urllib3 dependency to ease packaging on el7

v 2016.2.1 (2016-05-04)
- Various bugfixes related to new ODM and async IO

v 2016.2 (2016-05-02)
- First bi-monthly release of Inmanta
- New compiler that speeds up compilation an order of magnitude
- All RPC is now async on the tornado IOLoop
- New async ODM for MongoDB
- Increased test coverage<|MERGE_RESOLUTION|>--- conflicted
+++ resolved
@@ -5,11 +5,8 @@
 - Added more specific location information for attributes (#2481)
 - Added plugin call anchors to support ctrl-clicking a plugin call (#1954)
 - Added rpdb signal handler (#2170)
-<<<<<<< HEAD
 - Added pagination support on api calls for agent and agentproc (#2500)
-=======
 - Added support to build RPMs for a python version different from Python3.6 (#1857)
->>>>>>> f2446a90
 
 ## Bug fixes
 - Fix broken links in the documentation (#2495)
