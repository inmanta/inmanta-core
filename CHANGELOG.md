--- conflicted
+++ resolved
@@ -3,13 +3,10 @@
 ## Bug fixes
 - Fixed import loop when using `inmanta.execute.proxy` as entry point (#2341)
 - Clearing an environment with merged compile requests no longer fails (#2350)
-<<<<<<< HEAD
 - Fixed compiler bug (#2378)
-=======
 - Fix "compile_data_json_file" referenced before assignment (#2361)
 - Fix server-autorecompile-wait config option (#2262)
 - Specify the supported values of the 'format' parameter of the OpenAPI endpoint explicitly (#2369)
->>>>>>> 41ced98f
 
 # Release 2020.4 (2020-09-08)
 
