<<<<<<< HEAD
# Release 2020.3.1 (2020-07-03)

## Bug fixes
- Restore support to pass mocking information to the compiler
=======
# Release 2020.4 (2020-09-08)

## New features
- Added merging of similar compile requests to the compile queue (#2137)
- Export all handler's / resource's module's plugin source files so helper functions can be used from sibling modules (#2162, #2312)
- Added documentation on how a string is matched against a regex defined in a regex-based typedef (#2214)
- Added API to query ResourceActions
- Added support to query the resource action log of a resource via the CLI (#2253)
- Added conditional expression to the language with syntax condition ? x: y (#1987)
- Add support for inmanta-cli click plugins
- Added link to the PDF version of the documentation
- Added environment setting for agent_trigger_method (#2025)
- Expose compile data as exported by `inmanta compile --export-compile-data` via API (inmanta/inmanta-telco#54, #2317)
- Added `typedmethod` decorator `strict_typing` parameter to  allow `Any` types for those few cases where it's required (#2301)
- Added API method for halting all environment operations (#2228)

## Upgrade notes

- Option `inmanta compile --json` is renamed to `inmanta compile --export-compile-data`

## Upgrade notes
- `DynamicProxy.__getattr__` now raises an `AttributeError` instead of a plain `NotFoundException` when an attribute can not be
    found, for compatibility with Python's builtin `hasattr`. This change is backwards compatible, though it is recommended to
    except on `AttributeError` over `NotFoundException`. (#2991)

## Bug fixes
- Restore support to pass mocking information to the compiler
- Disallow parameters mapped to a header to be passed via the body instead (#2151)
- Handle skipped and unavailable as failures when calculating increments (#2184)
- Constrain agent name to string values (#2172)
- Fix for allowing comments in the requirements.txt file of modules (#2206)
- Allow equality checks between types to support optional value overrides (#2243)
- Don't add path params as query params to the url in the client (#2246)
- Allow Optional as return type for typedmethods (#2277)
- Made Dict- and SequenceProxy serializable to allow exporter to wrap dict and list attributes in other data structures (#2121)
- Improved reporting of `PluginException` (#2304)
>>>>>>> d2f150ed

# Release 2020.3 (2020-07-02)

## New features
- Added cleanup mechanism of old compile reports (#2054)
- Added `compiler.json` option and `--json` compile flag to export structured compile data such as occurred errors (#1206)
- Added troubleshooting documentation (#1211)
- Documentation on compiler API and JSON (#2060)
- Documentation on valid client types (#2015)
- Improved documentation on handler development (#1278)
- Added further documentation to inmanta-cli command (#2057)
- Documentation of config option types (#2072)
- Added method names as Operation Id to OpenApi definition (#2053)
- Added documentation of exceptions to the platform developers guide (#1210)
- Extended documentation of autostarted agent settings (#2040)
- Typing Improvements
- Redirect stdout and stderr to /var/log/inmanta/agent.{out,err} for agent service (#2091)
- Added resource name to log lines in agent log.
- Better reporting of json decoding errors on requests (#2107)
- Faster recovery of agent sessions
- Add compiler entrypoint to get types and scopes (#2114)
- Add support to push facts via the handler context (#593)

## Upgrade notes
- Ensure the database is backed up before executing an upgrade.
- Updated Attribute.get_type() to return the full type instead of just the base type (inmanta/inmanta-sphinx#29)
- Overriding parent attribute type with the same base type but different modifiers (e.g. override `number` with `number[]`)
    is no longer allowed. This was previously possible due to bug (#2132)

## Bug fixes
- Various small issues (#2134)
- Fixed issue of autostarted agents not being restarted on environment setting change (#2049)
- Log primary for agent correctly in the database when pausing/unpausing agents (#2079)
- Cancel scheduled deploy operations of an agent when that agent is paused (#2077)
- Fix agent-names config type (#2071)
- Ensure the internal agent is always present in the autostart_agent_map of auto-started agents (#2101)
- Cancel scheduled ResourceActions when AgentInstance is stopped (#2106)
- Decoding of REST return value for content type html with utf-8 charset (#2074)
- Empty list option in config no longer interpreted as list of empty string (#2097)
- Correct closing of agentcache
- Agent cross environment communication bug (#2163)
- Fixed an issue where an argument missing from a request would result in a http-500 error instead of 400 (#2152)
- Ensure agent is in proper state after URI change (#2138)
- Removed warning about collecting requirements for project that has not been loaded completely on initial compile (#2125)

# v 2020.2 (2020-04-24) Changes in this release:

## Breaking changes
- Non-boolean arguments to boolean operators are no longer allowed, this was previously possible due to bug (#1808)
- Server will no longer start if the database schema is for a newer version (#1878)
- The environment setting autostart_agent_map should always contain an entry for the agent "internal" (#1839)

## Deprecated
 - Leaving a nullable attribute unassigned now produces a deprecation warning. Explicitly assign null instead. (#1775)
 - Default constructors (typedef MyType as SomeEntityType(some_field = "some_value")). Use inheritance instead. (#402)
 - Old relation syntax (A aa [0:] -- [0:] B bb) (#2000)

## Fixed
 - Various compiler error reporting improvements (#1810, #1920)
 - Fixed cache leak in agent when deployments are canceled (#1883)
 - Improved robustness of modules update (#1885)
 - Removed environmental variables from agent report (#1891)
 - Use asyncio subprocess instead of tornado subprocess (#1792)
 - Added warning for incorrect database migration script names (#1912)
 - Agent manager remains consistent when the database connection is lost (#1893)
 - Ensure correct version is used in api docs (#1994)
 - Fixed double assignment error resulting from combining constructor kwargs with default values (#2003)
 - Fixed recursive unwrapping of dict return values from plugins (#2004)
 - Resource action update is now performed in a single transaction, eliminating the possibility of inconsistent state (#1944)
 - Type.type_string is now defined as returning the representation of the type in the inmanta DSL (inmanta/lsm#75)

## Added
 - Experimental data trace, root cause and graphic data flow visualization applications (#1820, #1831, #1821, #1822)
 - Warning when shadowing variable (#1366, #1918)
 - Added support for compiler warnings (#1779, #1905, #1906)
 - Added support for DISABLED flag for database migration scripts (#1913)
 - Added v5 database migration script (#1914)
 - Added support for declaring implement using parents together with normal implement declaration list (#1971)
 - Resource Action Log now includes timestamps (#1496)
 - Added support to pause an agent (#1128)
 - Added --no-tag option to module tool (#1939)
 - Added base exception for plugins and corresponding documentation (#1205)
 - Added tags to openapi definition (#1751)
 - Added support to pause an agent (#1128, #1982)
 - Plugins are now imported in the inmanta_plugins package to allow importing submodules (#507)
 - Added event listener to Environment Service (#1996)
 - Autostarted agents can load a new value for the autostart_agent_map setting without agent restart (#1839)
 - Added protected environment option (#1997)
 - Added warning when trying to override a built-in type with a typedef (#81)
 - Added inmanta-cli documentation to the docs (#1992)

# v 2020.1 (2020-02-19) Changes in this release:

## Fixed
 - Added support for conditions as expressions and vice versa (#1815)

## Breaking changes
- Entity instances are no longer allowed in list and dict attributes, this was previously possible due to bug (#1435)

## Fixed
 - Fixed incorrect parsing of booleans as conditions (#1804)
 - Added support for nullable types in plugins (#674)
 - Inmanta type module cleanup and type coverage
 - Various compiler error reporting improvements (#1584, #1341, #1600, #1292, #1652, #1221, #1707, #1480, #1767, #1766, #1762, #1575)
 - CRUDHandler bugfix, ensure update is not called on purged resources
 - Changes in default values: AUTO_DEPLOY, PUSH_ON_AUTO_DEPLOY are enabled by default,
 AGENT_TRIGGER_METHOD_ON_AUTO_DEPLOY is set to incremental deployment
 - Fixed deadlock triggered by std::AgenConfigHandler (#1662)
 - Removed the resourceversionid table from the database (#1627)
 - Remote machines not being available or not having a python interpreter now results in a clearer error.
 - Parse comments and urls correctly from the requirements.txt file of an Inmanta module (#1764)

## Added
 - Added support for dict lookup in conditions (#1573)
 - Added support for type casts for primitive types (#1798)
 - Added support for multiline string interpolations (#1568)
 - Added int type to the language (#1568)
 - Add get_environment_id to exporter (#1683)
 - Added inmanta-cli environment save command (#1666)
 - Added finalizer support to @cache annotation
 - Added support to parse the docstring of an entity
 - Added support for \*\*dict as kwargs for constructor calls and index lookups (#620, #1702)
 - Added support for kwargs in plugin calls, as named arguments as well as using \*\*dict (#1143)

## Removed
 - Removed the inmanta module validate command. Use pytest-inmanta fixtures to test your modules instead.
 - Removed Forms functionality (#1667)

# v 2019.5 (2019-12-05) Changes in this release:

## Fixed
 - Compiler bugfix, ensure done nodes are correctly removed from zerowaiters
 - Fixed memory leak in database layer
 - Fixed lexing of strings ending in an escaped backslash (#1601)
 - Fixed bug where `module freeze` results in empty module.yml (#1598)
 - Fixed inconsistent behavior of `export` and `export -j` (#1595)

IMPORTANT CHANGES:
 - Added environment variables for config, env variables overwrite all other forms of config (#1507)

v 2019.4 (2019-10-30) Changes in this release:
- Various bugfixes (#1367,#1398,#736, #1454)
- Added if statement (#1325)
- Added CORS Access-Control-Allow-Origin header configuration (#1306)
- Added --version option (#1291)
- Added retry to moduletool update, to allow updating of corrupt projects (#177)
- RPM-based installations on Fedora are not supported anymore
- Added option to configure asyncpg pool (#1304)
- Split out the main service into many smaller services (#1388)
- Use python3 from the core OS in Dockerfile
- Introduce v2 protocol and implement project and environment api in v2 (#1412)
- Improve agent documentation (#1389)
- Improve language reference documentation (#1419)
- Change autostart_agent_deploy_splay_time from 600 to 10 (#1447)
- Introduce the bind-address and bind-port config option (#1442)
- Switch to sequential version numbers instead of timestamps (#1011)
- Fixed memory leak in TaskHandler
- Don't install packages inherited from the parent virtualenv
- Added logging to CRUD methods of handler and a diff method with context
- HTTP errors are logged at DEBUG level only (#1282)
- Verify hashes when serving a file (#532)
- Mark resource as failed when code loading fails (#1520)
- Print extra env variables in init log and only store those in database (#1482)
- Add feature manager for enabling and disabling orchestrator features (#1530)
- Add get_environment_id to plugin context (#1331)
- Log server bind address and bind port on startup (#1475)
- Fix warning about transport config (#1203)
- Add setting to environment to disable purge on delete (#1546)

IMPORTANT CHANGES:
- Older compiler versions are no longer supported with this server
- The Inmanta server now listens on 127.0.0.1:8888 by default, while
  this was 0.0.0.0:8888 in previous versions. This behavior is
  configurable with the `bind-address` config option.

DEPRECATIONS:
- The `server_rest_transport.port` config option is deprecated in favor
  of the `server.bind-port` option.

v 2019.3 (2019-09-05) Changes in this release:
- Various bugfixes (#1148, #1157, #1163, #1167, #1188)
- Abort server startup if the database can not be reached (#1153)
- Use native coroutines everywhere (async def)
- Updated dockerfile and docker-compose to use postgres and centos
- Added extensions mechanism (#565, #1185)
- Add /serverstatus api call to get version info, loaded slices and extensions (#1184)
- Support to set environment variables on the Inmanta server and its agents
- Split of server recompile into separate server slice (#1183)
- Add API to inspect compiler service queue (#1252)
- Define explicit path in protocol methods
- Added support for schema management for multiple slices in the same database (#1207)
- Marked pypi package as typed
- Create pytest-inmanta-extensions package for extensions testing
- Added support for /etc/inmanta/inmanta.d style configuration files (#183)
- Increased the iteration limit to 10000. This value is controlled with INMANTA_MAX_ITERATIONS
  environment variable.
- Added support for custom resource deserialization by adding the 'populate' method
- Improve compiler scaling by using more efficient data structures
- Added the --export-plugin option to the export command (#1277)
- Only one of set_created, set_updated or set_purged may be called now from a handler
- Remove facts when the resource is no longer present in any version (#1027)
- Successful exports without resources or unknowns will now be exported
- Export plugins will not run when the compile has failed
- Documentation updates and improvements (#1209)

DEPRECATIONS:
* The files /etc/inmanta/agent.cfg and /etc/inmanta/server.cfg are not used anymore. More information about the available
configuration files can be found in the documentation pages under `Administrator Documentation -> Configuration files`.

v 2019.2 (2019-04-30)
Changes in this release:
- Various bugfixes (#1046, #968, #1045)
- Migration from mongodb to postgres (#1023, #1024, #1025, #1030)
- Added metering using pyformance
- Added influxdb reporter for protocol endpoint metrics
- Remove the configuration option agent-run-at-start (#1055)
- Add project id and environment id as optional parameters to API call (#1001)
- Fixed an issue which cleared the environment on remote python 2 interpreters
- Improve deploy command resilience and added option to work with dashboard
- Added API endpoint to trigger agents deploy (#1052)
- Documentation updates and improvements (#905)

v 2019.1 (2019-03-06)
Changes in this release:
- Various bugfixes and performance enhancements (#873, #772, #958, #959, #955)
- Dependency updates
- Introduce incremental deploy (#791, #794, #793, #792, #932, #795)
- Introduce deploying resource state (#931)
- Introduce request_timeout option for transport settings
- Add support to run the compiler on windows
- Add exception explainer to compiler for 'modified after freeze' (#876)
- Improve log format, added replace file name with logger name
- Split out logs, stdout and stderr in autostarted agents (#824, #234)
- Add logging of resource actions on the server and purging of resource actions in the database (#533)
- Improve agent logging
- Replace virtualenv by python standard venv (#783)
- Update to Tornado 5, moving from tornado ioloop to the standard python async framework (#765)
- Use urllib client for fetching jwks public keys
- Remove all io_loop references and only use current ioloop (#847)
- Remove environment directory from server when environment is removed (#838)
- Catch various silent test failures
- Extend mypy type annotations
- Port unit tests to pytest-asyncio and fix deprecation warnings (#743)
- Raise exception on bad export to make inmanta export fail with exit status > 0
- Refactor protocol
- Improve lazy execution for attributes
- Update autogenerated config file for agents with correct server hostname (#892)

DEPRECATIONS:
- Minimal python version is now python 3.6
- Removal of snapshot and restore functionality from the server (#789)
- Removed the non-version api (#526)
- The config option agent-interval, agent-splay, autostart_agent_interval and autostart_splay are
deprecated in favour of agent-deploy-interval, agent-deploy-splay-time, autostart_agent_deploy_interval
and autostart_agent_deploy_splay_time respectively. The deprecated options will be removed in release 2019.2

v 2018.3 (2018-12-07)
Changes in this release:
- Various bugfixes and performance enhancements
- Dependency updates
- Added improved error reporting to CLI (#814)
- Fixed missing re-raise on pip install  (#810)
- Add pytest plugins (#786)
- Extra test cases for the data module + two bugfixes (#805)
- Fix deprecation warnings (#785)
- Reorganized test case in more modules to reduce the number of merge conflicts (#764)
- Prevent purge_on_delete due to failed compile (#780)
- Add mypy to tox and improve typing annotations (no enforcement yet) (#763)
- Removed incorrect uninitialize of subprocess signal handler (#778, #777)
- Fix modules do command (#760)
- Changed process_events so that it is called even when processing a skip. (#761)
- Track all locations where an instance has been created. (fixes #747)
- Add start to the index for the get_log query (#758)
- Improved reporting of nested exceptions (#746)
- Added compiler check on index attributes so an index on a nullable attribute now raises a compiler error. (#745)
- Added support for lazy attribute execution in constructors (#729)
- Big update to module and project version freeze. See documentation for more details (#106)
- Added argument to @plugin to allow unknown objects as arguments (#754)
- Fix for deploy of undefined resource (#627)
- Improved handling ofr dryrun failures (#631)
- Correctly store and report empty facts (#731)
- Allow get facts from undeployed or undefined resources  (#726)
- Minor changes for ide alpha release (#607)
- Added uniqueness check to indices (#715)
- Bugfixes in handling of optional attributes (#724)
- Transport cleanup (added bootloader, split off session management) (#564)
- Reserved keywords in resources (#645)
- Fix a bug in option definition
- Use own mongobox implementation that works with mongo >= 4
- Fixed reporting on undefined list attributes (#657)
- Improved list freeze for gradual execution (#643)
- Fixed bug in bounds check (#671)
- Improved error reporting on bad assignment (#670)
- Improved error reporting on missing type (#672)
- Added in operator for dicts (#673)

v 2018.2 (2018-07-30)
Changes in this release:
- Various bugfixes and performance enhancements
- Dependency updates
- The internal storage format for code is optimized. This introduces API and schema changes.
  This release supports both storage versions. The old version will be removed in the next release.
- Support formatter in repo url
- Make export of complete model configurable
- Use id of loopvar instead of hash to support iteration over list returned by plugins
- Fix error in default args for list attribute (#633)
- Add multi level map lookup (#622 and #632)
- Improved deploy, make deploy sync
- Added improved error message for lower bound violations on relations (#610)
- Fixes for empty optionals  (#609)
- Added improved logging to context handler (#602)
- Added fix for string representation (#552)
- Added support for single quotes (#589)
- Fix in operator in typedefs (#596)
- Fixed line numbers on MLS (#601)
- Added += operator for assignment to lists (#587)
- Add a synchronous protocol client
- Fix error message for wrong type in ctor
- Improve index error reporting
- Fix validate on modules with no commited version
- Set purged=false on clone in CRUDHandler (#582)
- Add gzip encoding support to protocol (#576)
- added anchormap functions to compiler
- Improved error reporting on for loops (#553)

v 2018.1 (2018-02-09)
Changes in this release:
- Various bugfixes and performance enhancements
- Dependency updates
- Ubuntu 14.04 mongo (2.4) is no longer supported. Version 2.6 or higher is required.
- The inmanta API endpoint is now versioned and available under /api/v1. The old API methods
  still work, but are deprecated and will be removed in the next release.
- Added support for escapes in regex (#540)
- Added per env config for agent_interval (#542): This adds an per environment setting that controls
  the agent interval for the agents started by the server.
- Removed implicit string to number conversion (#539)
- Fix dockerfile (#538)
- Fixed execnet resource leak (#534)
- Solution for resource leak issue in agent (#518): Numerous stability fixes for the agent related
  to resource leaks and races
- Remove compile reports on env clean
- Refactor report API: The report list no longer contains the output of the processes. This
  reduces the size of the response.
- Fix recompile triggered from a form change
- Add missing mongo indexes to improve performance
- Remove catchlog from tox run
- Create a post method for notify: only the post method allows to pass metadata
- Fix trigger metadata (#520): Add compile metadata to each version. Fixes #519 and add delete with
  resource_id for parameters
- Add representation for null value

v 2017.4 (2017-11-27)
Changes in this release:
- Various bugfixes and performance enhancements
- Dependency updates
- added keyword parents, and implemented implementation inheritance (#504)
- set_param recompile parameter
- Raise an exception when duplicate resources are exported (#513)
- Added fix for index issue (#512)
- Allow to configure server compile per environment
- Add remove parameter API call
- Attributes and lists now accept trailing comma (#502)
- Added check for attribute redefinition within one entity (#503)
- Parse bool values in the rest api
- Fix bug in dryrun reporting with auth enabled

v 2017.3 (2017-10-27)
Changes in this release:
- Various bugfixes and performance enhancements
- Dependency updates
- Add relation annotations to the relation attribute and resolve it for exporters to use
- Documentation improvements
- Add an undefined resource state to the server (#489)
  Previously all unknown handling was done in the server. This resulted in strange reporting as the number of managed resource
  could go up and down. Now, an additional resource state "undefined" is introduced. This  state is handled similar to skipped
  during deploys. Undefined resources are undeployable.
- Undeployable resources are now already marked as finished at the moment a version is released or a dryrun is requested.
  Resources that depend on resources in an undeployable state will be skipped on the server as well.
- Sort index attributes: This patch ensure that std::File(host, path) and std::File(path, host) are the same indexes.
- Improved modules list ouput: rename columns and added a column to indicate matching rows
- Improve attribute check. fixes (#487)
- Fix index issues related with inheritance (#488)
- When a resource is purged, its facts will be removed. (#3)
- Add location to type not found exception in relation (#475. #294)
- Add JWT authz and limitation to env and client type (#473)
- Added fix for function execution in constraints (#470)
- Each agent instance now has its own threadpool to execute handlers. (#461)
- Allow agent instances to operate independently (#483)
- Improved error reporting on parser errors (#468, #466)
- Fixed selection of lazy arguments (#465)

v 2017.2 (2017-08-28)
Changes in this release:
- Various bugfixes and performance enhancements
- Dependency updates
- Preserve env variables when using sudo in the agent
- Prune all versions instead of only the ones that have not been released.
- Use python 2.6 compatible syntax for the remote io in the agent
- Gradual execution for for-loops and constructors
- Stop agents and expire session on clear environment
- Improve purge_on_delete semantics
- New autostart mechanism  (#437)
- Add settings mechanism to environment. More settings will become environment specific in later
  releases.
- Do not create index in background to prevent race conditions
- Add support for exception to the json serializer
- Invert requires for purged resources (purge_on_delete)
- Add autodeploy_splay option
- Remove ruaml yaml dependency (#292)
- Handle modified_count is None for mongodb < 2.6
- Add python3.6 support
- Add nulable types
- Various documentation updates
- Added monitor command to inmanta-cli (#418)
- Generate inmanta entrypoint with setuptools
- Update quickstart to use centos
- Improve event mechanism (#416)
- Added auto newline at end of file (#413)
- Improved type annotations for plugins and improved object unwrapping (#412)
- Inline index lookup syntax (#411)
- Added cycle detection (#401)
- Fixed handling of newlines in MLS lexer mode (#392)
- Added docstring to relations, typedef, implementation and implement (#386)
- Fix agent-map propagation from deploy

v 2017.1 (2017-03-29)
New release with many improvements and bug fixes. Most noteable features include:
- Port CLI tool to click and improve it. This removes cliff and other openstack deps from core
- Complete rewrite of the database layer removing the dependency on motorengine and improve
  scalability.
- Cleanup of many API calls and made them more consistent
- Improved handler protocol and logging to the server.

v 2016.6 (2017-01-08)
Mainly a bugfix and stabilisation release. No new features.

v 2016.5 (2016-11-28)
New release with upgraded server-agent protocol
- Upgraded server agent protocol
- New relation syntax

v 2016.4 (2016-09-05)
New relase of the core platform
- Various compiler improvements
- Add list types
- Cleanup of is defined syntax in the DSL and templates
- Many additional test cases
- Various bugfixes

v 2016.3 (2016-08-18)
New release. Way to late due to kids and vacation.
- Added SSL support
- Added auth to server
- Add JIT loading of modules
- Various bug fixes

v 2016.2.3 (2016-05-30)
- Fix memory leak in server

v 2016.2.2 (2016-05-25)
- Remove urllib3 dependency to ease packaging on el7

v 2016.2.1 (2016-05-04)
- Various bugfixes related to new ODM and async IO

v 2016.2 (2016-05-02)
- First bi-monthly release of Inmanta
- New compiler that speeds up compilation an order of magnitude
- All RPC is now async on the tornado IOLoop
- New async ODM for MongoDB
- Increased test coverage<|MERGE_RESOLUTION|>--- conflicted
+++ resolved
@@ -1,9 +1,3 @@
-<<<<<<< HEAD
-# Release 2020.3.1 (2020-07-03)
-
-## Bug fixes
-- Restore support to pass mocking information to the compiler
-=======
 # Release 2020.4 (2020-09-08)
 
 ## New features
@@ -40,7 +34,6 @@
 - Allow Optional as return type for typedmethods (#2277)
 - Made Dict- and SequenceProxy serializable to allow exporter to wrap dict and list attributes in other data structures (#2121)
 - Improved reporting of `PluginException` (#2304)
->>>>>>> d2f150ed
 
 # Release 2020.3 (2020-07-02)
 
