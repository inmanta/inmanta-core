# v 2019.6 (?) Changes in this release:

## Fixed
<<<<<<< HEAD
 - Various compiler error reporting improvements (#1584, #1341, #1600, #1292)
=======
 - Added support for \*\*dict as kwargs for constructor calls and index lookups (#620, #1702)
 - Various compiler error reporting improvements (#1584, #1341, #1600)
>>>>>>> 1b1b58b3
 - CRUDHandler bugfix, ensure update is not called on purged resources
 - Changes in default values: AUTO_DEPLOY, PUSH_ON_AUTO_DEPLOY are enabled by default,
 AGENT_TRIGGER_METHOD_ON_AUTO_DEPLOY is set to incremental deployment
 - Fixed deadlock triggered by std::AgenConfigHandler (#1662)

## Added
- Add get_environment_id to exporter (#1683)
- Added inmanta-cli environment save command (#1666)

## Removed
 - Removed the inmanta module validate command. Use pytest-inmanta fixtures to test your modules instead.
 - Removed Forms functionality (#1667)

# v 2019.5 (2019-12-05) Changes in this release:

## Fixed
 - Compiler bugfix, ensure done nodes are correctly removed from zerowaiters
 - Fixed memory leak in database layer
 - Fixed lexing of strings ending in an escaped backslash (#1601)
 - Fixed bug where `module freeze` results in empty module.yml (#1598)
 - Fixed inconsistent behavior of `export` and `export -j` (#1595)

IMPORTANT CHANGES:
 - Added environment variables for config, env variables overwrite all other forms of config (#1507)

v 2019.4 (2019-10-30) Changes in this release:
- Various bugfixes (#1367,#1398,#736, #1454)
- Added if statement (#1325)
- Added CORS Access-Control-Allow-Origin header configuration (#1306)
- Added --version option (#1291)
- Added retry to moduletool update, to allow updating of corrupt projects (#177)
- RPM-based installations on Fedora are not supported anymore
- Added option to configure asyncpg pool (#1304)
- Split out the main service into many smaller services (#1388)
- Use python3 from the core OS in Dockerfile
- Introduce v2 protocol and implement project and environment api in v2 (#1412)
- Improve agent documentation (#1389)
- Improve language reference documentation (#1419)
- Change autostart_agent_deploy_splay_time from 600 to 10 (#1447)
- Introduce the bind-address and bind-port config option (#1442)
- Switch to sequential version numbers instead of timestamps (#1011)
- Fixed memory leak in TaskHandler
- Don't install packages inherited from the parent virtualenv
- Added logging to CRUD methods of handler and a diff method with context
- HTTP errors are logged at DEBUG level only (#1282)
- Verify hashes when serving a file (#532)
- Mark resource as failed when code loading fails (#1520)
- Print extra env variables in init log and only store those in database (#1482)
- Add feature manager for enabling and disabling orchestrator features (#1530)
- Add get_environment_id to plugin context (#1331)
- Log server bind address and bind port on startup (#1475)
- Fix warning about transport config (#1203)
- Add setting to environment to disable purge on delete (#1546)

IMPORTANT CHANGES:
- Older compiler versions are no longer supported with this server
- The Inmanta server now listens on 127.0.0.1:8888 by default, while
  this was 0.0.0.0:8888 in previous versions. This behavior is
  configurable with the `bind-address` config option.

DEPRECATIONS:
- The `server_rest_transport.port` config option is deprecated in favor
  of the `server.bind-port` option.

v 2019.3 (2019-09-05) Changes in this release:
- Various bugfixes (#1148, #1157, #1163, #1167, #1188)
- Abort server startup if the database can not be reached (#1153)
- Use native coroutines everywhere (async def)
- Updated dockerfile and docker-compose to use postgres and centos
- Added extensions mechanism (#565, #1185)
- Add /serverstatus api call to get version info, loaded slices and extensions (#1184)
- Support to set environment variables on the Inmanta server and its agents
- Split of server recompile into separate server slice (#1183)
- Add API to inspect compiler service queue (#1252)
- Define explicit path in protocol methods
- Added support for schema management for multiple slices in the same database (#1207)
- Marked pypi package as typed
- Create pytest-inmanta-extensions package for extensions testing
- Added support for /etc/inmanta/inmanta.d style configuration files (#183)
- Increased the iteration limit to 10000. This value is controlled with INMANTA_MAX_ITERATIONS
  environment variable.
- Added support for custom resource deserialization by adding the 'populate' method
- Improve compiler scaling by using more efficient data structures
- Added the --export-plugin option to the export command (#1277)
- Only one of set_created, set_updated or set_purged may be called now from a handler
- Remove facts when the resource is no longer present in any version (#1027)
- Successful exports without resources or unknowns will now be exported
- Export plugins will not run when the compile has failed
- Documentation updates and improvements (#1209)

DEPRECATIONS:
* The files /etc/inmanta/agent.cfg and /etc/inmanta/server.cfg are not used anymore. More information about the available
configuration files can be found in the documentation pages under `Administrator Documentation -> Configuration files`.

v 2019.2 (2019-04-30)
Changes in this release:
- Various bugfixes (#1046, #968, #1045)
- Migration from mongodb to postgres (#1023, #1024, #1025, #1030)
- Added metering using pyformance
- Added influxdb reporter for protocol endpoint metrics
- Remove the configuration option agent-run-at-start (#1055)
- Add project id and environment id as optional parameters to API call (#1001)
- Fixed an issue which cleared the environment on remote python 2 interpreters
- Improve deploy command resilience and added option to work with dashboard
- Added API endpoint to trigger agents deploy (#1052)
- Documentation updates and improvements (#905)

v 2019.1 (2019-03-06)
Changes in this release:
- Various bugfixes and performance enhancements (#873, #772, #958, #959, #955)
- Dependency updates
- Introduce incremental deploy (#791, #794, #793, #792, #932, #795)
- Introduce deploying resource state (#931)
- Introduce request_timeout option for transport settings
- Add support to run the compiler on windows
- Add exception explainer to compiler for 'modified after freeze' (#876)
- Improve log format, added replace file name with logger name
- Split out logs, stdout and stderr in autostarted agents (#824, #234)
- Add logging of resource actions on the server and purging of resource actions in the database (#533)
- Improve agent logging
- Replace virtualenv by python standard venv (#783)
- Update to Tornado 5, moving from tornado ioloop to the standard python async framework (#765)
- Use urllib client for fetching jwks public keys
- Remove all io_loop references and only use current ioloop (#847)
- Remove environment directory from server when environment is removed (#838)
- Catch various silent test failures
- Extend mypy type annotations
- Port unit tests to pytest-asyncio and fix deprecation warnings (#743)
- Raise exception on bad export to make inmanta export fail with exit status > 0
- Refactor protocol
- Improve lazy execution for attributes
- Update autogenerated config file for agents with correct server hostname (#892)

DEPRECATIONS:
- Minimal python version is now python 3.6
- Removal of snapshot and restore functionality from the server (#789)
- Removed the non-version api (#526)
- The config option agent-interval, agent-splay, autostart_agent_interval and autostart_splay are
deprecated in favour of agent-deploy-interval, agent-deploy-splay-time, autostart_agent_deploy_interval
and autostart_agent_deploy_splay_time respectively. The deprecated options will be removed in release 2019.2

v 2018.3 (2018-12-07)
Changes in this release:
- Various bugfixes and performance enhancements
- Dependency updates
- Added improved error reporting to CLI (#814)
- Fixed missing re-raise on pip install  (#810)
- Add pytest plugins (#786)
- Extra test cases for the data module + two bugfixes (#805)
- Fix deprecation warnings (#785)
- Reorganized test case in more modules to reduce the number of merge conflicts (#764)
- Prevent purge_on_delete due to failed compile (#780)
- Add mypy to tox and improve typing annotations (no enforcement yet) (#763)
- Removed incorrect uninitialize of subprocess signal handler (#778, #777)
- Fix modules do command (#760)
- Changed process_events so that it is called even when processing a skip. (#761)
- Track all locations where an instance has been created. (fixes #747)
- Add start to the index for the get_log query (#758)
- Improved reporting of nested exceptions (#746)
- Added compiler check on index attributes so an index on a nullable attribute now raises a compiler error. (#745)
- Added support for lazy attribute execution in constructors (#729)
- Big update to module and project version freeze. See documentation for more details (#106)
- Added argument to @plugin to allow unknown objects as arguments (#754)
- Fix for deploy of undefined resource (#627)
- Improved handling ofr dryrun failures (#631)
- Correctly store and report empty facts (#731)
- Allow get facts from undeployed or undefined resources  (#726)
- Minor changes for ide alpha release (#607)
- Added uniqueness check to indices (#715)
- Bugfixes in handling of optional attributes (#724)
- Transport cleanup (added bootloader, split off session management) (#564)
- Reserved keywords in resources (#645)
- Fix a bug in option definition
- Use own mongobox implementation that works with mongo >= 4
- Fixed reporting on undefined list attributes (#657)
- Improved list freeze for gradual execution (#643)
- Fixed bug in bounds check (#671)
- Improved error reporting on bad assignment (#670)
- Improved error reporting on missing type (#672)
- Added in operator for dicts (#673)

v 2018.2 (2018-07-30)
Changes in this release:
- Various bugfixes and performance enhancements
- Dependency updates
- The internal storage format for code is optimized. This introduces API and schema changes.
  This release supports both storage versions. The old version will be removed in the next release.
- Support formatter in repo url
- Make export of complete model configurable
- Use id of loopvar instead of hash to support iteration over list returned by plugins
- Fix error in default args for list attribute (#633)
- Add multi level map lookup (#622 and #632)
- Improved deploy, make deploy sync
- Added improved error message for lower bound violations on relations (#610)
- Fixes for empty optionals  (#609)
- Added improved logging to context handler (#602)
- Added fix for string representation (#552)
- Added support for single quotes (#589)
- Fix in operator in typedefs (#596)
- Fixed line numbers on MLS (#601)
- Added += operator for assignment to lists (#587)
- Add a synchronous protocol client
- Fix error message for wrong type in ctor
- Improve index error reporting
- Fix validate on modules with no commited version
- Set purged=false on clone in CRUDHandler (#582)
- Add gzip encoding support to protocol (#576)
- added anchormap functions to compiler
- Improved error reporting on for loops (#553)

v 2018.1 (2018-02-09)
Changes in this release:
- Various bugfixes and performance enhancements
- Dependency updates
- Ubuntu 14.04 mongo (2.4) is no longer supported. Version 2.6 or higher is required.
- The inmanta API endpoint is now versioned and available under /api/v1. The old API methods
  still work, but are deprecated and will be removed in the next release.
- Added support for escapes in regex (#540)
- Added per env config for agent_interval (#542): This adds an per environment setting that controls
  the agent interval for the agents started by the server.
- Removed implicit string to number conversion (#539)
- Fix dockerfile (#538)
- Fixed execnet resource leak (#534)
- Solution for resource leak issue in agent (#518): Numerous stability fixes for the agent related
  to resource leaks and races
- Remove compile reports on env clean
- Refactor report API: The report list no longer contains the output of the processes. This
  reduces the size of the response.
- Fix recompile triggered from a form change
- Add missing mongo indexes to improve performance
- Remove catchlog from tox run
- Create a post method for notify: only the post method allows to pass metadata
- Fix trigger metadata (#520): Add compile metadata to each version. Fixes #519 and add delete with
  resource_id for parameters
- Add representation for null value

v 2017.4 (2017-11-27)
Changes in this release:
- Various bugfixes and performance enhancements
- Dependency updates
- added keyword parents, and implemented implementation inheritance (#504)
- set_param recompile parameter
- Raise an exception when duplicate resources are exported (#513)
- Added fix for index issue (#512)
- Allow to configure server compile per environment
- Add remove parameter API call
- Attributes and lists now accept trailing comma (#502)
- Added check for attribute redefinition within one entity (#503)
- Parse bool values in the rest api
- Fix bug in dryrun reporting with auth enabled

v 2017.3 (2017-10-27)
Changes in this release:
- Various bugfixes and performance enhancements
- Dependency updates
- Add relation annotations to the relation attribute and resolve it for exporters to use
- Documentation improvements
- Add an undefined resource state to the server (#489)
  Previously all unknown handling was done in the server. This resulted in strange reporting as the number of managed resource
  could go up and down. Now, an additional resource state "undefined" is introduced. This  state is handled similar to skipped
  during deploys. Undefined resources are undeployable.
- Undeployable resources are now already marked as finished at the moment a version is released or a dryrun is requested.
  Resources that depend on resources in an undeployable state will be skipped on the server as well.
- Sort index attributes: This patch ensure that std::File(host, path) and std::File(path, host) are the same indexes.
- Improved modules list ouput: rename columns and added a column to indicate matching rows
- Improve attribute check. fixes (#487)
- Fix index issues related with inheritance (#488)
- When a resource is purged, its facts will be removed. (#3)
- Add location to type not found exception in relation (#475. #294)
- Add JWT authz and limitation to env and client type (#473)
- Added fix for function execution in constraints (#470)
- Each agent instance now has its own threadpool to execute handlers. (#461)
- Allow agent instances to operate independently (#483)
- Improved error reporting on parser errors (#468, #466)
- Fixed selection of lazy arguments (#465)

v 2017.2 (2017-08-28)
Changes in this release:
- Various bugfixes and performance enhancements
- Dependency updates
- Preserve env variables when using sudo in the agent
- Prune all versions instead of only the ones that have not been released.
- Use python 2.6 compatible syntax for the remote io in the agent
- Gradual execution for for-loops and constructors
- Stop agents and expire session on clear environment
- Improve purge_on_delete semantics
- New autostart mechanism  (#437)
- Add settings mechanism to environment. More settings will become environment specific in later
  releases.
- Do not create index in background to prevent race conditions
- Add support for exception to the json serializer
- Invert requires for purged resources (purge_on_delete)
- Add autodeploy_splay option
- Remove ruaml yaml dependency (#292)
- Handle modified_count is None for mongodb < 2.6
- Add python3.6 support
- Add nulable types
- Various documentation updates
- Added monitor command to inmanta-cli (#418)
- Generate inmanta entrypoint with setuptools
- Update quickstart to use centos
- Improve event mechanism (#416)
- Added auto newline at end of file (#413)
- Improved type annotations for plugins and improved object unwrapping (#412)
- Inline index lookup syntax (#411)
- Added cycle detection (#401)
- Fixed handling of newlines in MLS lexer mode (#392)
- Added docstring to relations, typedef, implementation and implement (#386)
- Fix agent-map propagation from deploy

v 2017.1 (2017-03-29)
New release with many improvements and bug fixes. Most noteable features include:
- Port CLI tool to click and improve it. This removes cliff and other openstack deps from core
- Complete rewrite of the database layer removing the dependency on motorengine and improve
  scalability.
- Cleanup of many API calls and made them more consistent
- Improved handler protocol and logging to the server.

v 2016.6 (2017-01-08)
Mainly a bugfix and stabilisation release. No new features.

v 2016.5 (2016-11-28)
New release with upgraded server-agent protocol
- Upgraded server agent protocol
- New relation syntax

v 2016.4 (2016-09-05)
New relase of the core platform
- Various compiler improvements
- Add list types
- Cleanup of is defined syntax in the DSL and templates
- Many additional test cases
- Various bugfixes

v 2016.3 (2016-08-18)
New release. Way to late due to kids and vacation.
- Added SSL support
- Added auth to server
- Add JIT loading of modules
- Various bug fixes

v 2016.2.3 (2016-05-30)
- Fix memory leak in server

v 2016.2.2 (2016-05-25)
- Remove urllib3 dependency to ease packaging on el7

v 2016.2.1 (2016-05-04)
- Various bugfixes related to new ODM and async IO

v 2016.2 (2016-05-02)
- First bi-monthly release of Inmanta
- New compiler that speeds up compilation an order of magnitude
- All RPC is now async on the tornado IOLoop
- New async ODM for MongoDB
- Increased test coverage<|MERGE_RESOLUTION|>--- conflicted
+++ resolved
@@ -1,12 +1,8 @@
 # v 2019.6 (?) Changes in this release:
 
 ## Fixed
-<<<<<<< HEAD
+ - Added support for \*\*dict as kwargs for constructor calls and index lookups (#620, #1702)
  - Various compiler error reporting improvements (#1584, #1341, #1600, #1292)
-=======
- - Added support for \*\*dict as kwargs for constructor calls and index lookups (#620, #1702)
- - Various compiler error reporting improvements (#1584, #1341, #1600)
->>>>>>> 1b1b58b3
  - CRUDHandler bugfix, ensure update is not called on purged resources
  - Changes in default values: AUTO_DEPLOY, PUSH_ON_AUTO_DEPLOY are enabled by default,
  AGENT_TRIGGER_METHOD_ON_AUTO_DEPLOY is set to incremental deployment
