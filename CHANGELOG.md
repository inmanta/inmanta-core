# Release 2020.4 (?)

## New features
- Added merging of similar compile requests to the compile queue (#2137)

## Bug fixes
<<<<<<< HEAD
- Restore support to pass mocking information to the compiler
=======
- Disallow parameters mapped to a header to be passed via the body instead (#2151)

>>>>>>> 745dee47

# Release 2020.3 (2020-07-02)

## New features
- Added cleanup mechanism of old compile reports (#2054)
- Added `compiler.json` option and `--json` compile flag to export structured compile data such as occurred errors (#1206)
- Added troubleshooting documentation (#1211)
- Documentation on compiler API and JSON (#2060)
- Documentation on valid client types (#2015)
- Improved documentation on handler development (#1278)
- Added further documentation to inmanta-cli command (#2057)
- Documentation of config option types (#2072)
- Added method names as Operation Id to OpenApi definition (#2053)
- Added documentation of exceptions to the platform developers guide (#1210)
- Extended documentation of autostarted agent settings (#2040)
- Typing Improvements
- Redirect stdout and stderr to /var/log/inmanta/agent.{out,err} for agent service (#2091)
- Added resource name to log lines in agent log.
- Better reporting of json decoding errors on requests (#2107)
- Faster recovery of agent sessions
- Add compiler entrypoint to get types and scopes (#2114)
- Add support to push facts via the handler context (#593)

## Upgrade notes
- Ensure the database is backed up before executing an upgrade.
- Updated Attribute.get_type() to return the full type instead of just the base type (inmanta/inmanta-sphinx#29)
- Overriding parent attribute type with the same base type but different modifiers (e.g. override `number` with `number[]`)
    is no longer allowed. This was previously possible due to bug (#2132)

## Bug fixes
- Various small issues (#2134)
- Fixed issue of autostarted agents not being restarted on environment setting change (#2049)
- Log primary for agent correctly in the database when pausing/unpausing agents (#2079)
- Cancel scheduled deploy operations of an agent when that agent is paused (#2077)
- Fix agent-names config type (#2071)
- Ensure the internal agent is always present in the autostart_agent_map of auto-started agents (#2101)
- Cancel scheduled ResourceActions when AgentInstance is stopped (#2106)
- Decoding of REST return value for content type html with utf-8 charset (#2074)
- Empty list option in config no longer interpreted as list of empty string (#2097)
- Correct closing of agentcache
- Agent cross environment communication bug (#2163)
- Fixed an issue where an argument missing from a request would result in a http-500 error instead of 400 (#2152)
- Ensure agent is in proper state after URI change (#2138)
- Removed warning about collecting requirements for project that has not been loaded completely on initial compile (#2125)

# v 2020.2 (2020-04-24) Changes in this release:

## Breaking changes
- Non-boolean arguments to boolean operators are no longer allowed, this was previously possible due to bug (#1808)
- Server will no longer start if the database schema is for a newer version (#1878)
- The environment setting autostart_agent_map should always contain an entry for the agent "internal" (#1839)

## Deprecated
 - Leaving a nullable attribute unassigned now produces a deprecation warning. Explicitly assign null instead. (#1775)
 - Default constructors (typedef MyType as SomeEntityType(some_field = "some_value")). Use inheritance instead. (#402)
 - Old relation syntax (A aa [0:] -- [0:] B bb) (#2000)

## Fixed
 - Various compiler error reporting improvements (#1810, #1920)
 - Fixed cache leak in agent when deployments are canceled (#1883)
 - Improved robustness of modules update (#1885)
 - Removed environmental variables from agent report (#1891)
 - Use asyncio subprocess instead of tornado subprocess (#1792)
 - Added warning for incorrect database migration script names (#1912)
 - Agent manager remains consistent when the database connection is lost (#1893)
 - Ensure correct version is used in api docs (#1994)
 - Fixed double assignment error resulting from combining constructor kwargs with default values (#2003)
 - Fixed recursive unwrapping of dict return values from plugins (#2004)
 - Resource action update is now performed in a single transaction, eliminating the possibility of inconsistent state (#1944)
 - Type.type_string is now defined as returning the representation of the type in the inmanta DSL (inmanta/lsm#75)

## Added
 - Experimental data trace, root cause and graphic data flow visualization applications (#1820, #1831, #1821, #1822)
 - Warning when shadowing variable (#1366, #1918)
 - Added support for compiler warnings (#1779, #1905, #1906)
 - Added support for DISABLED flag for database migration scripts (#1913)
 - Added v5 database migration script (#1914)
 - Added support for declaring implement using parents together with normal implement declaration list (#1971)
 - Resource Action Log now includes timestamps (#1496)
 - Added support to pause an agent (#1128)
 - Added --no-tag option to module tool (#1939)
 - Added base exception for plugins and corresponding documentation (#1205)
 - Added tags to openapi definition (#1751)
 - Added support to pause an agent (#1128, #1982)
 - Plugins are now imported in the inmanta_plugins package to allow importing submodules (#507)
 - Added event listener to Environment Service (#1996)
 - Autostarted agents can load a new value for the autostart_agent_map setting without agent restart (#1839)
 - Added protected environment option (#1997)
 - Added warning when trying to override a built-in type with a typedef (#81)
 - Added inmanta-cli documentation to the docs (#1992)

# v 2020.1 (2020-02-19) Changes in this release:

## Fixed
 - Added support for conditions as expressions and vice versa (#1815)

## Breaking changes
- Entity instances are no longer allowed in list and dict attributes, this was previously possible due to bug (#1435)

## Fixed
 - Fixed incorrect parsing of booleans as conditions (#1804)
 - Added support for nullable types in plugins (#674)
 - Inmanta type module cleanup and type coverage
 - Various compiler error reporting improvements (#1584, #1341, #1600, #1292, #1652, #1221, #1707, #1480, #1767, #1766, #1762, #1575)
 - CRUDHandler bugfix, ensure update is not called on purged resources
 - Changes in default values: AUTO_DEPLOY, PUSH_ON_AUTO_DEPLOY are enabled by default,
 AGENT_TRIGGER_METHOD_ON_AUTO_DEPLOY is set to incremental deployment
 - Fixed deadlock triggered by std::AgenConfigHandler (#1662)
 - Removed the resourceversionid table from the database (#1627)
 - Remote machines not being available or not having a python interpreter now results in a clearer error.
 - Parse comments and urls correctly from the requirements.txt file of an Inmanta module (#1764)

## Added
 - Added support for dict lookup in conditions (#1573)
 - Added support for type casts for primitive types (#1798)
 - Added support for multiline string interpolations (#1568)
 - Added int type to the language (#1568)
 - Add get_environment_id to exporter (#1683)
 - Added inmanta-cli environment save command (#1666)
 - Added finalizer support to @cache annotation
 - Added support to parse the docstring of an entity
 - Added support for \*\*dict as kwargs for constructor calls and index lookups (#620, #1702)
 - Added support for kwargs in plugin calls, as named arguments as well as using \*\*dict (#1143)

## Removed
 - Removed the inmanta module validate command. Use pytest-inmanta fixtures to test your modules instead.
 - Removed Forms functionality (#1667)

# v 2019.5 (2019-12-05) Changes in this release:

## Fixed
 - Compiler bugfix, ensure done nodes are correctly removed from zerowaiters
 - Fixed memory leak in database layer
 - Fixed lexing of strings ending in an escaped backslash (#1601)
 - Fixed bug where `module freeze` results in empty module.yml (#1598)
 - Fixed inconsistent behavior of `export` and `export -j` (#1595)

IMPORTANT CHANGES:
 - Added environment variables for config, env variables overwrite all other forms of config (#1507)

v 2019.4 (2019-10-30) Changes in this release:
- Various bugfixes (#1367,#1398,#736, #1454)
- Added if statement (#1325)
- Added CORS Access-Control-Allow-Origin header configuration (#1306)
- Added --version option (#1291)
- Added retry to moduletool update, to allow updating of corrupt projects (#177)
- RPM-based installations on Fedora are not supported anymore
- Added option to configure asyncpg pool (#1304)
- Split out the main service into many smaller services (#1388)
- Use python3 from the core OS in Dockerfile
- Introduce v2 protocol and implement project and environment api in v2 (#1412)
- Improve agent documentation (#1389)
- Improve language reference documentation (#1419)
- Change autostart_agent_deploy_splay_time from 600 to 10 (#1447)
- Introduce the bind-address and bind-port config option (#1442)
- Switch to sequential version numbers instead of timestamps (#1011)
- Fixed memory leak in TaskHandler
- Don't install packages inherited from the parent virtualenv
- Added logging to CRUD methods of handler and a diff method with context
- HTTP errors are logged at DEBUG level only (#1282)
- Verify hashes when serving a file (#532)
- Mark resource as failed when code loading fails (#1520)
- Print extra env variables in init log and only store those in database (#1482)
- Add feature manager for enabling and disabling orchestrator features (#1530)
- Add get_environment_id to plugin context (#1331)
- Log server bind address and bind port on startup (#1475)
- Fix warning about transport config (#1203)
- Add setting to environment to disable purge on delete (#1546)

IMPORTANT CHANGES:
- Older compiler versions are no longer supported with this server
- The Inmanta server now listens on 127.0.0.1:8888 by default, while
  this was 0.0.0.0:8888 in previous versions. This behavior is
  configurable with the `bind-address` config option.

DEPRECATIONS:
- The `server_rest_transport.port` config option is deprecated in favor
  of the `server.bind-port` option.

v 2019.3 (2019-09-05) Changes in this release:
- Various bugfixes (#1148, #1157, #1163, #1167, #1188)
- Abort server startup if the database can not be reached (#1153)
- Use native coroutines everywhere (async def)
- Updated dockerfile and docker-compose to use postgres and centos
- Added extensions mechanism (#565, #1185)
- Add /serverstatus api call to get version info, loaded slices and extensions (#1184)
- Support to set environment variables on the Inmanta server and its agents
- Split of server recompile into separate server slice (#1183)
- Add API to inspect compiler service queue (#1252)
- Define explicit path in protocol methods
- Added support for schema management for multiple slices in the same database (#1207)
- Marked pypi package as typed
- Create pytest-inmanta-extensions package for extensions testing
- Added support for /etc/inmanta/inmanta.d style configuration files (#183)
- Increased the iteration limit to 10000. This value is controlled with INMANTA_MAX_ITERATIONS
  environment variable.
- Added support for custom resource deserialization by adding the 'populate' method
- Improve compiler scaling by using more efficient data structures
- Added the --export-plugin option to the export command (#1277)
- Only one of set_created, set_updated or set_purged may be called now from a handler
- Remove facts when the resource is no longer present in any version (#1027)
- Successful exports without resources or unknowns will now be exported
- Export plugins will not run when the compile has failed
- Documentation updates and improvements (#1209)

DEPRECATIONS:
* The files /etc/inmanta/agent.cfg and /etc/inmanta/server.cfg are not used anymore. More information about the available
configuration files can be found in the documentation pages under `Administrator Documentation -> Configuration files`.

v 2019.2 (2019-04-30)
Changes in this release:
- Various bugfixes (#1046, #968, #1045)
- Migration from mongodb to postgres (#1023, #1024, #1025, #1030)
- Added metering using pyformance
- Added influxdb reporter for protocol endpoint metrics
- Remove the configuration option agent-run-at-start (#1055)
- Add project id and environment id as optional parameters to API call (#1001)
- Fixed an issue which cleared the environment on remote python 2 interpreters
- Improve deploy command resilience and added option to work with dashboard
- Added API endpoint to trigger agents deploy (#1052)
- Documentation updates and improvements (#905)

v 2019.1 (2019-03-06)
Changes in this release:
- Various bugfixes and performance enhancements (#873, #772, #958, #959, #955)
- Dependency updates
- Introduce incremental deploy (#791, #794, #793, #792, #932, #795)
- Introduce deploying resource state (#931)
- Introduce request_timeout option for transport settings
- Add support to run the compiler on windows
- Add exception explainer to compiler for 'modified after freeze' (#876)
- Improve log format, added replace file name with logger name
- Split out logs, stdout and stderr in autostarted agents (#824, #234)
- Add logging of resource actions on the server and purging of resource actions in the database (#533)
- Improve agent logging
- Replace virtualenv by python standard venv (#783)
- Update to Tornado 5, moving from tornado ioloop to the standard python async framework (#765)
- Use urllib client for fetching jwks public keys
- Remove all io_loop references and only use current ioloop (#847)
- Remove environment directory from server when environment is removed (#838)
- Catch various silent test failures
- Extend mypy type annotations
- Port unit tests to pytest-asyncio and fix deprecation warnings (#743)
- Raise exception on bad export to make inmanta export fail with exit status > 0
- Refactor protocol
- Improve lazy execution for attributes
- Update autogenerated config file for agents with correct server hostname (#892)

DEPRECATIONS:
- Minimal python version is now python 3.6
- Removal of snapshot and restore functionality from the server (#789)
- Removed the non-version api (#526)
- The config option agent-interval, agent-splay, autostart_agent_interval and autostart_splay are
deprecated in favour of agent-deploy-interval, agent-deploy-splay-time, autostart_agent_deploy_interval
and autostart_agent_deploy_splay_time respectively. The deprecated options will be removed in release 2019.2

v 2018.3 (2018-12-07)
Changes in this release:
- Various bugfixes and performance enhancements
- Dependency updates
- Added improved error reporting to CLI (#814)
- Fixed missing re-raise on pip install  (#810)
- Add pytest plugins (#786)
- Extra test cases for the data module + two bugfixes (#805)
- Fix deprecation warnings (#785)
- Reorganized test case in more modules to reduce the number of merge conflicts (#764)
- Prevent purge_on_delete due to failed compile (#780)
- Add mypy to tox and improve typing annotations (no enforcement yet) (#763)
- Removed incorrect uninitialize of subprocess signal handler (#778, #777)
- Fix modules do command (#760)
- Changed process_events so that it is called even when processing a skip. (#761)
- Track all locations where an instance has been created. (fixes #747)
- Add start to the index for the get_log query (#758)
- Improved reporting of nested exceptions (#746)
- Added compiler check on index attributes so an index on a nullable attribute now raises a compiler error. (#745)
- Added support for lazy attribute execution in constructors (#729)
- Big update to module and project version freeze. See documentation for more details (#106)
- Added argument to @plugin to allow unknown objects as arguments (#754)
- Fix for deploy of undefined resource (#627)
- Improved handling ofr dryrun failures (#631)
- Correctly store and report empty facts (#731)
- Allow get facts from undeployed or undefined resources  (#726)
- Minor changes for ide alpha release (#607)
- Added uniqueness check to indices (#715)
- Bugfixes in handling of optional attributes (#724)
- Transport cleanup (added bootloader, split off session management) (#564)
- Reserved keywords in resources (#645)
- Fix a bug in option definition
- Use own mongobox implementation that works with mongo >= 4
- Fixed reporting on undefined list attributes (#657)
- Improved list freeze for gradual execution (#643)
- Fixed bug in bounds check (#671)
- Improved error reporting on bad assignment (#670)
- Improved error reporting on missing type (#672)
- Added in operator for dicts (#673)

v 2018.2 (2018-07-30)
Changes in this release:
- Various bugfixes and performance enhancements
- Dependency updates
- The internal storage format for code is optimized. This introduces API and schema changes.
  This release supports both storage versions. The old version will be removed in the next release.
- Support formatter in repo url
- Make export of complete model configurable
- Use id of loopvar instead of hash to support iteration over list returned by plugins
- Fix error in default args for list attribute (#633)
- Add multi level map lookup (#622 and #632)
- Improved deploy, make deploy sync
- Added improved error message for lower bound violations on relations (#610)
- Fixes for empty optionals  (#609)
- Added improved logging to context handler (#602)
- Added fix for string representation (#552)
- Added support for single quotes (#589)
- Fix in operator in typedefs (#596)
- Fixed line numbers on MLS (#601)
- Added += operator for assignment to lists (#587)
- Add a synchronous protocol client
- Fix error message for wrong type in ctor
- Improve index error reporting
- Fix validate on modules with no commited version
- Set purged=false on clone in CRUDHandler (#582)
- Add gzip encoding support to protocol (#576)
- added anchormap functions to compiler
- Improved error reporting on for loops (#553)

v 2018.1 (2018-02-09)
Changes in this release:
- Various bugfixes and performance enhancements
- Dependency updates
- Ubuntu 14.04 mongo (2.4) is no longer supported. Version 2.6 or higher is required.
- The inmanta API endpoint is now versioned and available under /api/v1. The old API methods
  still work, but are deprecated and will be removed in the next release.
- Added support for escapes in regex (#540)
- Added per env config for agent_interval (#542): This adds an per environment setting that controls
  the agent interval for the agents started by the server.
- Removed implicit string to number conversion (#539)
- Fix dockerfile (#538)
- Fixed execnet resource leak (#534)
- Solution for resource leak issue in agent (#518): Numerous stability fixes for the agent related
  to resource leaks and races
- Remove compile reports on env clean
- Refactor report API: The report list no longer contains the output of the processes. This
  reduces the size of the response.
- Fix recompile triggered from a form change
- Add missing mongo indexes to improve performance
- Remove catchlog from tox run
- Create a post method for notify: only the post method allows to pass metadata
- Fix trigger metadata (#520): Add compile metadata to each version. Fixes #519 and add delete with
  resource_id for parameters
- Add representation for null value

v 2017.4 (2017-11-27)
Changes in this release:
- Various bugfixes and performance enhancements
- Dependency updates
- added keyword parents, and implemented implementation inheritance (#504)
- set_param recompile parameter
- Raise an exception when duplicate resources are exported (#513)
- Added fix for index issue (#512)
- Allow to configure server compile per environment
- Add remove parameter API call
- Attributes and lists now accept trailing comma (#502)
- Added check for attribute redefinition within one entity (#503)
- Parse bool values in the rest api
- Fix bug in dryrun reporting with auth enabled

v 2017.3 (2017-10-27)
Changes in this release:
- Various bugfixes and performance enhancements
- Dependency updates
- Add relation annotations to the relation attribute and resolve it for exporters to use
- Documentation improvements
- Add an undefined resource state to the server (#489)
  Previously all unknown handling was done in the server. This resulted in strange reporting as the number of managed resource
  could go up and down. Now, an additional resource state "undefined" is introduced. This  state is handled similar to skipped
  during deploys. Undefined resources are undeployable.
- Undeployable resources are now already marked as finished at the moment a version is released or a dryrun is requested.
  Resources that depend on resources in an undeployable state will be skipped on the server as well.
- Sort index attributes: This patch ensure that std::File(host, path) and std::File(path, host) are the same indexes.
- Improved modules list ouput: rename columns and added a column to indicate matching rows
- Improve attribute check. fixes (#487)
- Fix index issues related with inheritance (#488)
- When a resource is purged, its facts will be removed. (#3)
- Add location to type not found exception in relation (#475. #294)
- Add JWT authz and limitation to env and client type (#473)
- Added fix for function execution in constraints (#470)
- Each agent instance now has its own threadpool to execute handlers. (#461)
- Allow agent instances to operate independently (#483)
- Improved error reporting on parser errors (#468, #466)
- Fixed selection of lazy arguments (#465)

v 2017.2 (2017-08-28)
Changes in this release:
- Various bugfixes and performance enhancements
- Dependency updates
- Preserve env variables when using sudo in the agent
- Prune all versions instead of only the ones that have not been released.
- Use python 2.6 compatible syntax for the remote io in the agent
- Gradual execution for for-loops and constructors
- Stop agents and expire session on clear environment
- Improve purge_on_delete semantics
- New autostart mechanism  (#437)
- Add settings mechanism to environment. More settings will become environment specific in later
  releases.
- Do not create index in background to prevent race conditions
- Add support for exception to the json serializer
- Invert requires for purged resources (purge_on_delete)
- Add autodeploy_splay option
- Remove ruaml yaml dependency (#292)
- Handle modified_count is None for mongodb < 2.6
- Add python3.6 support
- Add nulable types
- Various documentation updates
- Added monitor command to inmanta-cli (#418)
- Generate inmanta entrypoint with setuptools
- Update quickstart to use centos
- Improve event mechanism (#416)
- Added auto newline at end of file (#413)
- Improved type annotations for plugins and improved object unwrapping (#412)
- Inline index lookup syntax (#411)
- Added cycle detection (#401)
- Fixed handling of newlines in MLS lexer mode (#392)
- Added docstring to relations, typedef, implementation and implement (#386)
- Fix agent-map propagation from deploy

v 2017.1 (2017-03-29)
New release with many improvements and bug fixes. Most noteable features include:
- Port CLI tool to click and improve it. This removes cliff and other openstack deps from core
- Complete rewrite of the database layer removing the dependency on motorengine and improve
  scalability.
- Cleanup of many API calls and made them more consistent
- Improved handler protocol and logging to the server.

v 2016.6 (2017-01-08)
Mainly a bugfix and stabilisation release. No new features.

v 2016.5 (2016-11-28)
New release with upgraded server-agent protocol
- Upgraded server agent protocol
- New relation syntax

v 2016.4 (2016-09-05)
New relase of the core platform
- Various compiler improvements
- Add list types
- Cleanup of is defined syntax in the DSL and templates
- Many additional test cases
- Various bugfixes

v 2016.3 (2016-08-18)
New release. Way to late due to kids and vacation.
- Added SSL support
- Added auth to server
- Add JIT loading of modules
- Various bug fixes

v 2016.2.3 (2016-05-30)
- Fix memory leak in server

v 2016.2.2 (2016-05-25)
- Remove urllib3 dependency to ease packaging on el7

v 2016.2.1 (2016-05-04)
- Various bugfixes related to new ODM and async IO

v 2016.2 (2016-05-02)
- First bi-monthly release of Inmanta
- New compiler that speeds up compilation an order of magnitude
- All RPC is now async on the tornado IOLoop
- New async ODM for MongoDB
- Increased test coverage<|MERGE_RESOLUTION|>--- conflicted
+++ resolved
@@ -4,12 +4,8 @@
 - Added merging of similar compile requests to the compile queue (#2137)
 
 ## Bug fixes
-<<<<<<< HEAD
 - Restore support to pass mocking information to the compiler
-=======
 - Disallow parameters mapped to a header to be passed via the body instead (#2151)
-
->>>>>>> 745dee47
 
 # Release 2020.3 (2020-07-02)
 
