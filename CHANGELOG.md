--- conflicted
+++ resolved
@@ -36,11 +36,8 @@
  - Added tags to openapi definition (#1751)
  - Added support to pause an agent (#1128, #1982)
  - Plugins are now imported in the inmanta_plugins package to allow importing submodules (#507)
-<<<<<<< HEAD
+ - Added event listener to Environment Service (#1996)
  - Autostarted agents can load a new value for the autostart_agent_map setting without agent restart (#1839)
-=======
- - Added event listener to Environment Service (#1996)
->>>>>>> 09454941
 
 # v 2020.1 (2020-02-19) Changes in this release:
 
