v 2019.4 (?) Changes in this release:
- Various bugfixes (#1367,#1398,#736, #1454)
- Added if statement (#1325)
- Added CORS Access-Control-Allow-Origin header configuration (#1306)
- Added --version option (#1291)
- RPM-based installations on Fedora are not supported anymore
- Added option to configure asyncpg pool (#1304)
- Split out the main service into many smaller services (#1388)
- Use python3 from the core OS in Dockerfile
- Introduce v2 protocol and implement project and environment api in v2 (#1412)
- Improve agent documentation (#1389)
<<<<<<< HEAD
- Improve language reference documentation (#1419)
=======
- Introduce the bind-address and bind-port config option (#1442)

IMPORTANT CHANGES:
- The Inmanta server now listens on 127.0.0.1:8888 by default, while
  this was 0.0.0.0:8888 in previous versions. This behavior is
  configurable with the `bind-address` config option.
  
DEPRECATIONS:
- The `server_rest_transport.port` config option is deprecated in favor
  of the `server.bind-port` option.
>>>>>>> 5f076d88

v 2019.3 (2019-09-05) Changes in this release:
- Various bugfixes (#1148, #1157, #1163, #1167, #1188)
- Abort server startup if the database can not be reached (#1153)
- Use native coroutines everywhere (async def)
- Updated dockerfile and docker-compose to use postgres and centos
- Added extensions mechanism (#565, #1185)
- Add /serverstatus api call to get version info, loaded slices and extensions (#1184)
- Support to set environment variables on the Inmanta server and its agents
- Split of server recompile into separate server slice (#1183)
- Add API to inspect compiler service queue (#1252)
- Define explicit path in protocol methods
- Added support for schema management for multiple slices in the same database (#1207)
- Marked pypi package as typed
- Create pytest-inmanta-extensions package for extensions testing
- Added support for /etc/inmanta/inmanta.d style configuration files (#183)
- Increased the iteration limit to 10000. This value is controlled with INMANTA_MAX_ITERATIONS
  environment variable.
- Added support for custom resource deserialization by adding the 'populate' method
- Improve compiler scaling by using more efficient data structures
- Added the --export-plugin option to the export command (#1277)
- Only one of set_created, set_updated or set_purged may be called now from a handler
- Remove facts when the resource is no longer present in any version (#1027)
- Successful exports without resources or unknowns will now be exported
- Export plugins will not run when the compile has failed
- Documentation updates and improvements (#1209)

DEPRECATIONS:
* The files /etc/inmanta/agent.cfg and /etc/inmanta/server.cfg are not used anymore. More information about the available
configuration files can be found in the documentation pages under `Administrator Documentation -> Configuration files`.

v 2019.2 (2019-04-30)
Changes in this release:
- Various bugfixes (#1046, #968, #1045)
- Migration from mongodb to postgres (#1023, #1024, #1025, #1030)
- Added metering using pyformance
- Added influxdb reporter for protocol endpoint metrics
- Remove the configuration option agent-run-at-start (#1055)
- Add project id and environment id as optional parameters to API call (#1001)
- Fixed an issue which cleared the environment on remote python 2 interpreters
- Improve deploy command resilience and added option to work with dashboard
- Added API endpoint to trigger agents deploy (#1052)
- Documentation updates and improvements (#905)

v 2019.1 (2019-03-06)
Changes in this release:
- Various bugfixes and performance enhancements (#873, #772, #958, #959, #955)
- Dependency updates
- Introduce incremental deploy (#791, #794, #793, #792, #932, #795)
- Introduce deploying resource state (#931)
- Introduce request_timeout option for transport settings
- Add support to run the compiler on windows
- Add exception explainer to compiler for 'modified after freeze' (#876)
- Improve log format, added replace file name with logger name
- Split out logs, stdout and stderr in autostarted agents (#824, #234)
- Add logging of resource actions on the server and purging of resource actions in the database (#533)
- Improve agent logging
- Replace virtualenv by python standard venv (#783)
- Update to Tornado 5, moving from tornado ioloop to the standard python async framework (#765)
- Use urllib client for fetching jwks public keys
- Remove all io_loop references and only use current ioloop (#847)
- Remove environment directory from server when environment is removed (#838)
- Catch various silent test failures
- Extend mypy type annotations
- Port unit tests to pytest-asyncio and fix deprecation warnings (#743)
- Raise exception on bad export to make inmanta export fail with exit status > 0
- Refactor protocol
- Improve lazy execution for attributes
- Update autogenerated config file for agents with correct server hostname (#892)

DEPRECATIONS:
- Minimal python version is now python 3.6
- Removal of snapshot and restore functionality from the server (#789)
- Removed the non-version api (#526)
- The config option agent-interval, agent-splay, autostart_agent_interval and autostart_splay are
deprecated in favour of agent-deploy-interval, agent-deploy-splay-time, autostart_agent_deploy_interval
and autostart_agent_deploy_splay_time respectively. The deprecated options will be removed in release 2019.2

v 2018.3 (2018-12-07)
Changes in this release:
- Various bugfixes and performance enhancements
- Dependency updates
- Added improved error reporting to CLI (#814)
- Fixed missing re-raise on pip install  (#810)
- Add pytest plugins (#786)
- Extra test cases for the data module + two bugfixes (#805)
- Fix deprecation warnings (#785)
- Reorganized test case in more modules to reduce the number of merge conflicts (#764)
- Prevent purge_on_delete due to failed compile (#780)
- Add mypy to tox and improve typing annotations (no enforcement yet) (#763)
- Removed incorrect uninitialize of subprocess signal handler (#778, #777)
- Fix modules do command (#760)
- Changed process_events so that it is called even when processing a skip. (#761)
- Track all locations where an instance has been created. (fixes #747)
- Add start to the index for the get_log query (#758)
- Improved reporting of nested exceptions (#746)
- Added compiler check on index attributes so an index on a nullable attribute now raises a compiler error. (#745)
- Added support for lazy attribute execution in constructors (#729)
- Big update to module and project version freeze. See documentation for more details (#106)
- Added argument to @plugin to allow unknown objects as arguments (#754)
- Fix for deploy of undefined resource (#627)
- Improved handling ofr dryrun failures (#631)
- Correctly store and report empty facts (#731)
- Allow get facts from undeployed or undefined resources  (#726)
- Minor changes for ide alpha release (#607)
- Added uniqueness check to indices (#715)
- Bugfixes in handling of optional attributes (#724)
- Transport cleanup (added bootloader, split off session management) (#564)
- Reserved keywords in resources (#645)
- Fix a bug in option definition
- Use own mongobox implementation that works with mongo >= 4
- Fixed reporting on undefined list attributes (#657)
- Improved list freeze for gradual execution (#643)
- Fixed bug in bounds check (#671)
- Improved error reporting on bad assignment (#670)
- Improved error reporting on missing type (#672)
- Added in operator for dicts (#673)

v 2018.2 (2018-07-30)
Changes in this release:
- Various bugfixes and performance enhancements
- Dependency updates
- The internal storage format for code is optimized. This introduces API and schema changes.
  This release supports both storage versions. The old version will be removed in the next release.
- Support formatter in repo url
- Make export of complete model configurable
- Use id of loopvar instead of hash to support iteration over list returned by plugins
- Fix error in default args for list attribute (#633)
- Add multi level map lookup (#622 and #632)
- Improved deploy, make deploy sync
- Added improved error message for lower bound violations on relations (#610)
- Fixes for empty optionals  (#609)
- Added improved logging to context handler (#602)
- Added fix for string representation (#552)
- Added support for single quotes (#589)
- Fix in operator in typedefs (#596)
- Fixed line numbers on MLS (#601)
- Added += operator for assignment to lists (#587)
- Add a synchronous protocol client
- Fix error message for wrong type in ctor
- Improve index error reporting
- Fix validate on modules with no commited version
- Set purged=false on clone in CRUDHandler (#582)
- Add gzip encoding support to protocol (#576)
- added anchormap functions to compiler
- Improved error reporting on for loops (#553)

v 2018.1 (2018-02-09)
Changes in this release:
- Various bugfixes and performance enhancements
- Dependency updates
- Ubuntu 14.04 mongo (2.4) is no longer supported. Version 2.6 or higher is required.
- The inmanta API endpoint is now versioned and available under /api/v1. The old API methods
  still work, but are deprecated and will be removed in the next release.
- Added support for escapes in regex (#540)
- Added per env config for agent_interval (#542): This adds an per environment setting that controls
  the agent interval for the agents started by the server.
- Removed implicit string to number conversion (#539)
- Fix dockerfile (#538)
- Fixed execnet resource leak (#534)
- Solution for resource leak issue in agent (#518): Numerous stability fixes for the agent related
  to resource leaks and races
- Remove compile reports on env clean
- Refactor report API: The report list no longer contains the output of the processes. This
  reduces the size of the response.
- Fix recompile triggered from a form change
- Add missing mongo indexes to improve performance
- Remove catchlog from tox run
- Create a post method for notify: only the post method allows to pass metadata
- Fix trigger metadata (#520): Add compile metadata to each version. Fixes #519 and add delete with
  resource_id for parameters
- Add representation for null value

v 2017.4 (2017-11-27)
Changes in this release:
- Various bugfixes and performance enhancements
- Dependency updates
- added keyword parents, and implemented implementation inheritance (#504)
- set_param recompile parameter
- Raise an exception when duplicate resources are exported (#513)
- Added fix for index issue (#512)
- Allow to configure server compile per environment
- Add remove parameter API call
- Attributes and lists now accept trailing comma (#502)
- Added check for attribute redefinition within one entity (#503)
- Parse bool values in the rest api
- Fix bug in dryrun reporting with auth enabled

v 2017.3 (2017-10-27)
Changes in this release:
- Various bugfixes and performance enhancements
- Dependency updates
- Add relation annotations to the relation attribute and resolve it for exporters to use
- Documentation improvements
- Add an undefined resource state to the server (#489)
  Previously all unknown handling was done in the server. This resulted in strange reporting as the number of managed resource
  could go up and down. Now, an additional resource state "undefined" is introduced. This  state is handled similar to skipped
  during deploys. Undefined resources are undeployable.
- Undeployable resources are now already marked as finished at the moment a version is released or a dryrun is requested.
  Resources that depend on resources in an undeployable state will be skipped on the server as well.
- Sort index attributes: This patch ensure that std::File(host, path) and std::File(path, host) are the same indexes.
- Improved modules list ouput: rename columns and added a column to indicate matching rows
- Improve attribute check. fixes (#487)
- Fix index issues related with inheritance (#488)
- When a resource is purged, its facts will be removed. (#3)
- Add location to type not found exception in relation (#475. #294)
- Add JWT authz and limitation to env and client type (#473)
- Added fix for function execution in constraints (#470)
- Each agent instance now has its own threadpool to execute handlers. (#461)
- Allow agent instances to operate independently (#483)
- Improved error reporting on parser errors (#468, #466)
- Fixed selection of lazy arguments (#465)

v 2017.2 (2017-08-28)
Changes in this release:
- Various bugfixes and performance enhancements
- Dependency updates
- Preserve env variables when using sudo in the agent
- Prune all versions instead of only the ones that have not been released.
- Use python 2.6 compatible syntax for the remote io in the agent
- Gradual execution for for-loops and constructors
- Stop agents and expire session on clear environment
- Improve purge_on_delete semantics
- New autostart mechanism  (#437)
- Add settings mechanism to environment. More settings will become environment specific in later
  releases.
- Do not create index in background to prevent race conditions
- Add support for exception to the json serializer
- Invert requires for purged resources (purge_on_delete)
- Add autodeploy_splay option
- Remove ruaml yaml dependency (#292)
- Handle modified_count is None for mongodb < 2.6
- Add python3.6 support
- Add nulable types
- Various documentation updates
- Added monitor command to inmanta-cli (#418)
- Generate inmanta entrypoint with setuptools
- Update quickstart to use centos
- Improve event mechanism (#416)
- Added auto newline at end of file (#413)
- Improved type annotations for plugins and improved object unwrapping (#412)
- Inline index lookup syntax (#411)
- Added cycle detection (#401)
- Fixed handling of newlines in MLS lexer mode (#392)
- Added docstring to relations, typedef, implementation and implement (#386)
- Fix agent-map propagation from deploy

v 2017.1 (2017-03-29)
New release with many improvements and bug fixes. Most noteable features include:
- Port CLI tool to click and improve it. This removes cliff and other openstack deps from core
- Complete rewrite of the database layer removing the dependency on motorengine and improve
  scalability.
- Cleanup of many API calls and made them more consistent
- Improved handler protocol and logging to the server.

v 2016.6 (2017-01-08)
Mainly a bugfix and stabilisation release. No new features.

v 2016.5 (2016-11-28)
New release with upgraded server-agent protocol
- Upgraded server agent protocol
- New relation syntax

v 2016.4 (2016-09-05)
New relase of the core platform
- Various compiler improvements
- Add list types
- Cleanup of is defined syntax in the DSL and templates
- Many additional test cases
- Various bugfixes

v 2016.3 (2016-08-18)
New release. Way to late due to kids and vacation.
- Added SSL support
- Added auth to server
- Add JIT loading of modules
- Various bug fixes

v 2016.2.3 (2016-05-30)
- Fix memory leak in server

v 2016.2.2 (2016-05-25)
- Remove urllib3 dependency to ease packaging on el7

v 2016.2.1 (2016-05-04)
- Various bugfixes related to new ODM and async IO

v 2016.2 (2016-05-02)
- First bi-monthly release of Inmanta
- New compiler that speeds up compilation an order of magnitude
- All RPC is now async on the tornado IOLoop
- New async ODM for MongoDB
- Increased test coverage<|MERGE_RESOLUTION|>--- conflicted
+++ resolved
@@ -9,9 +9,7 @@
 - Use python3 from the core OS in Dockerfile
 - Introduce v2 protocol and implement project and environment api in v2 (#1412)
 - Improve agent documentation (#1389)
-<<<<<<< HEAD
 - Improve language reference documentation (#1419)
-=======
 - Introduce the bind-address and bind-port config option (#1442)
 
 IMPORTANT CHANGES:
@@ -22,7 +20,6 @@
 DEPRECATIONS:
 - The `server_rest_transport.port` config option is deprecated in favor
   of the `server.bind-port` option.
->>>>>>> 5f076d88
 
 v 2019.3 (2019-09-05) Changes in this release:
 - Various bugfixes (#1148, #1157, #1163, #1167, #1188)
