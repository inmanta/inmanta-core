# v 2019.6 (?) Changes in this release:

## Breaking changes
- Entity instances are no longer allowed in list and dict attributes, this was previously possible due to bug (#1435)

## Fixed
<<<<<<< HEAD
 - Added support for nullable types in plugins (#674)
 - Disallowed entities in list attributes (#1435)
=======
>>>>>>> d813d970
 - Inmanta type module cleanup and type coverage
 - Added support for \*\*dict as kwargs for constructor calls and index lookups (#620, #1702)
 - Various compiler error reporting improvements (#1584, #1341, #1600, #1292, #1652, #1221)
 - CRUDHandler bugfix, ensure update is not called on purged resources
 - Changes in default values: AUTO_DEPLOY, PUSH_ON_AUTO_DEPLOY are enabled by default,
 AGENT_TRIGGER_METHOD_ON_AUTO_DEPLOY is set to incremental deployment
 - Fixed deadlock triggered by std::AgenConfigHandler (#1662)
 - Removed the resourceversionid table from the database (#1627)
 - Remote machines not being available or not having a python interpreter now results in a clearer error.
 - Parse comments and urls correctly from the requirements.txt file of an Inmanta module (#1764)

## Added
- Add get_environment_id to exporter (#1683)
- Added inmanta-cli environment save command (#1666)
- Added finalizer support to @cache annotation

## Removed
 - Removed the inmanta module validate command. Use pytest-inmanta fixtures to test your modules instead.
 - Removed Forms functionality (#1667)

# v 2019.5 (2019-12-05) Changes in this release:

## Fixed
 - Compiler bugfix, ensure done nodes are correctly removed from zerowaiters
 - Fixed memory leak in database layer
 - Fixed lexing of strings ending in an escaped backslash (#1601)
 - Fixed bug where `module freeze` results in empty module.yml (#1598)
 - Fixed inconsistent behavior of `export` and `export -j` (#1595)

IMPORTANT CHANGES:
 - Added environment variables for config, env variables overwrite all other forms of config (#1507)

v 2019.4 (2019-10-30) Changes in this release:
- Various bugfixes (#1367,#1398,#736, #1454)
- Added if statement (#1325)
- Added CORS Access-Control-Allow-Origin header configuration (#1306)
- Added --version option (#1291)
- Added retry to moduletool update, to allow updating of corrupt projects (#177)
- RPM-based installations on Fedora are not supported anymore
- Added option to configure asyncpg pool (#1304)
- Split out the main service into many smaller services (#1388)
- Use python3 from the core OS in Dockerfile
- Introduce v2 protocol and implement project and environment api in v2 (#1412)
- Improve agent documentation (#1389)
- Improve language reference documentation (#1419)
- Change autostart_agent_deploy_splay_time from 600 to 10 (#1447)
- Introduce the bind-address and bind-port config option (#1442)
- Switch to sequential version numbers instead of timestamps (#1011)
- Fixed memory leak in TaskHandler
- Don't install packages inherited from the parent virtualenv
- Added logging to CRUD methods of handler and a diff method with context
- HTTP errors are logged at DEBUG level only (#1282)
- Verify hashes when serving a file (#532)
- Mark resource as failed when code loading fails (#1520)
- Print extra env variables in init log and only store those in database (#1482)
- Add feature manager for enabling and disabling orchestrator features (#1530)
- Add get_environment_id to plugin context (#1331)
- Log server bind address and bind port on startup (#1475)
- Fix warning about transport config (#1203)
- Add setting to environment to disable purge on delete (#1546)

IMPORTANT CHANGES:
- Older compiler versions are no longer supported with this server
- The Inmanta server now listens on 127.0.0.1:8888 by default, while
  this was 0.0.0.0:8888 in previous versions. This behavior is
  configurable with the `bind-address` config option.

DEPRECATIONS:
- The `server_rest_transport.port` config option is deprecated in favor
  of the `server.bind-port` option.

v 2019.3 (2019-09-05) Changes in this release:
- Various bugfixes (#1148, #1157, #1163, #1167, #1188)
- Abort server startup if the database can not be reached (#1153)
- Use native coroutines everywhere (async def)
- Updated dockerfile and docker-compose to use postgres and centos
- Added extensions mechanism (#565, #1185)
- Add /serverstatus api call to get version info, loaded slices and extensions (#1184)
- Support to set environment variables on the Inmanta server and its agents
- Split of server recompile into separate server slice (#1183)
- Add API to inspect compiler service queue (#1252)
- Define explicit path in protocol methods
- Added support for schema management for multiple slices in the same database (#1207)
- Marked pypi package as typed
- Create pytest-inmanta-extensions package for extensions testing
- Added support for /etc/inmanta/inmanta.d style configuration files (#183)
- Increased the iteration limit to 10000. This value is controlled with INMANTA_MAX_ITERATIONS
  environment variable.
- Added support for custom resource deserialization by adding the 'populate' method
- Improve compiler scaling by using more efficient data structures
- Added the --export-plugin option to the export command (#1277)
- Only one of set_created, set_updated or set_purged may be called now from a handler
- Remove facts when the resource is no longer present in any version (#1027)
- Successful exports without resources or unknowns will now be exported
- Export plugins will not run when the compile has failed
- Documentation updates and improvements (#1209)

DEPRECATIONS:
* The files /etc/inmanta/agent.cfg and /etc/inmanta/server.cfg are not used anymore. More information about the available
configuration files can be found in the documentation pages under `Administrator Documentation -> Configuration files`.

v 2019.2 (2019-04-30)
Changes in this release:
- Various bugfixes (#1046, #968, #1045)
- Migration from mongodb to postgres (#1023, #1024, #1025, #1030)
- Added metering using pyformance
- Added influxdb reporter for protocol endpoint metrics
- Remove the configuration option agent-run-at-start (#1055)
- Add project id and environment id as optional parameters to API call (#1001)
- Fixed an issue which cleared the environment on remote python 2 interpreters
- Improve deploy command resilience and added option to work with dashboard
- Added API endpoint to trigger agents deploy (#1052)
- Documentation updates and improvements (#905)

v 2019.1 (2019-03-06)
Changes in this release:
- Various bugfixes and performance enhancements (#873, #772, #958, #959, #955)
- Dependency updates
- Introduce incremental deploy (#791, #794, #793, #792, #932, #795)
- Introduce deploying resource state (#931)
- Introduce request_timeout option for transport settings
- Add support to run the compiler on windows
- Add exception explainer to compiler for 'modified after freeze' (#876)
- Improve log format, added replace file name with logger name
- Split out logs, stdout and stderr in autostarted agents (#824, #234)
- Add logging of resource actions on the server and purging of resource actions in the database (#533)
- Improve agent logging
- Replace virtualenv by python standard venv (#783)
- Update to Tornado 5, moving from tornado ioloop to the standard python async framework (#765)
- Use urllib client for fetching jwks public keys
- Remove all io_loop references and only use current ioloop (#847)
- Remove environment directory from server when environment is removed (#838)
- Catch various silent test failures
- Extend mypy type annotations
- Port unit tests to pytest-asyncio and fix deprecation warnings (#743)
- Raise exception on bad export to make inmanta export fail with exit status > 0
- Refactor protocol
- Improve lazy execution for attributes
- Update autogenerated config file for agents with correct server hostname (#892)

DEPRECATIONS:
- Minimal python version is now python 3.6
- Removal of snapshot and restore functionality from the server (#789)
- Removed the non-version api (#526)
- The config option agent-interval, agent-splay, autostart_agent_interval and autostart_splay are
deprecated in favour of agent-deploy-interval, agent-deploy-splay-time, autostart_agent_deploy_interval
and autostart_agent_deploy_splay_time respectively. The deprecated options will be removed in release 2019.2

v 2018.3 (2018-12-07)
Changes in this release:
- Various bugfixes and performance enhancements
- Dependency updates
- Added improved error reporting to CLI (#814)
- Fixed missing re-raise on pip install  (#810)
- Add pytest plugins (#786)
- Extra test cases for the data module + two bugfixes (#805)
- Fix deprecation warnings (#785)
- Reorganized test case in more modules to reduce the number of merge conflicts (#764)
- Prevent purge_on_delete due to failed compile (#780)
- Add mypy to tox and improve typing annotations (no enforcement yet) (#763)
- Removed incorrect uninitialize of subprocess signal handler (#778, #777)
- Fix modules do command (#760)
- Changed process_events so that it is called even when processing a skip. (#761)
- Track all locations where an instance has been created. (fixes #747)
- Add start to the index for the get_log query (#758)
- Improved reporting of nested exceptions (#746)
- Added compiler check on index attributes so an index on a nullable attribute now raises a compiler error. (#745)
- Added support for lazy attribute execution in constructors (#729)
- Big update to module and project version freeze. See documentation for more details (#106)
- Added argument to @plugin to allow unknown objects as arguments (#754)
- Fix for deploy of undefined resource (#627)
- Improved handling ofr dryrun failures (#631)
- Correctly store and report empty facts (#731)
- Allow get facts from undeployed or undefined resources  (#726)
- Minor changes for ide alpha release (#607)
- Added uniqueness check to indices (#715)
- Bugfixes in handling of optional attributes (#724)
- Transport cleanup (added bootloader, split off session management) (#564)
- Reserved keywords in resources (#645)
- Fix a bug in option definition
- Use own mongobox implementation that works with mongo >= 4
- Fixed reporting on undefined list attributes (#657)
- Improved list freeze for gradual execution (#643)
- Fixed bug in bounds check (#671)
- Improved error reporting on bad assignment (#670)
- Improved error reporting on missing type (#672)
- Added in operator for dicts (#673)

v 2018.2 (2018-07-30)
Changes in this release:
- Various bugfixes and performance enhancements
- Dependency updates
- The internal storage format for code is optimized. This introduces API and schema changes.
  This release supports both storage versions. The old version will be removed in the next release.
- Support formatter in repo url
- Make export of complete model configurable
- Use id of loopvar instead of hash to support iteration over list returned by plugins
- Fix error in default args for list attribute (#633)
- Add multi level map lookup (#622 and #632)
- Improved deploy, make deploy sync
- Added improved error message for lower bound violations on relations (#610)
- Fixes for empty optionals  (#609)
- Added improved logging to context handler (#602)
- Added fix for string representation (#552)
- Added support for single quotes (#589)
- Fix in operator in typedefs (#596)
- Fixed line numbers on MLS (#601)
- Added += operator for assignment to lists (#587)
- Add a synchronous protocol client
- Fix error message for wrong type in ctor
- Improve index error reporting
- Fix validate on modules with no commited version
- Set purged=false on clone in CRUDHandler (#582)
- Add gzip encoding support to protocol (#576)
- added anchormap functions to compiler
- Improved error reporting on for loops (#553)

v 2018.1 (2018-02-09)
Changes in this release:
- Various bugfixes and performance enhancements
- Dependency updates
- Ubuntu 14.04 mongo (2.4) is no longer supported. Version 2.6 or higher is required.
- The inmanta API endpoint is now versioned and available under /api/v1. The old API methods
  still work, but are deprecated and will be removed in the next release.
- Added support for escapes in regex (#540)
- Added per env config for agent_interval (#542): This adds an per environment setting that controls
  the agent interval for the agents started by the server.
- Removed implicit string to number conversion (#539)
- Fix dockerfile (#538)
- Fixed execnet resource leak (#534)
- Solution for resource leak issue in agent (#518): Numerous stability fixes for the agent related
  to resource leaks and races
- Remove compile reports on env clean
- Refactor report API: The report list no longer contains the output of the processes. This
  reduces the size of the response.
- Fix recompile triggered from a form change
- Add missing mongo indexes to improve performance
- Remove catchlog from tox run
- Create a post method for notify: only the post method allows to pass metadata
- Fix trigger metadata (#520): Add compile metadata to each version. Fixes #519 and add delete with
  resource_id for parameters
- Add representation for null value

v 2017.4 (2017-11-27)
Changes in this release:
- Various bugfixes and performance enhancements
- Dependency updates
- added keyword parents, and implemented implementation inheritance (#504)
- set_param recompile parameter
- Raise an exception when duplicate resources are exported (#513)
- Added fix for index issue (#512)
- Allow to configure server compile per environment
- Add remove parameter API call
- Attributes and lists now accept trailing comma (#502)
- Added check for attribute redefinition within one entity (#503)
- Parse bool values in the rest api
- Fix bug in dryrun reporting with auth enabled

v 2017.3 (2017-10-27)
Changes in this release:
- Various bugfixes and performance enhancements
- Dependency updates
- Add relation annotations to the relation attribute and resolve it for exporters to use
- Documentation improvements
- Add an undefined resource state to the server (#489)
  Previously all unknown handling was done in the server. This resulted in strange reporting as the number of managed resource
  could go up and down. Now, an additional resource state "undefined" is introduced. This  state is handled similar to skipped
  during deploys. Undefined resources are undeployable.
- Undeployable resources are now already marked as finished at the moment a version is released or a dryrun is requested.
  Resources that depend on resources in an undeployable state will be skipped on the server as well.
- Sort index attributes: This patch ensure that std::File(host, path) and std::File(path, host) are the same indexes.
- Improved modules list ouput: rename columns and added a column to indicate matching rows
- Improve attribute check. fixes (#487)
- Fix index issues related with inheritance (#488)
- When a resource is purged, its facts will be removed. (#3)
- Add location to type not found exception in relation (#475. #294)
- Add JWT authz and limitation to env and client type (#473)
- Added fix for function execution in constraints (#470)
- Each agent instance now has its own threadpool to execute handlers. (#461)
- Allow agent instances to operate independently (#483)
- Improved error reporting on parser errors (#468, #466)
- Fixed selection of lazy arguments (#465)

v 2017.2 (2017-08-28)
Changes in this release:
- Various bugfixes and performance enhancements
- Dependency updates
- Preserve env variables when using sudo in the agent
- Prune all versions instead of only the ones that have not been released.
- Use python 2.6 compatible syntax for the remote io in the agent
- Gradual execution for for-loops and constructors
- Stop agents and expire session on clear environment
- Improve purge_on_delete semantics
- New autostart mechanism  (#437)
- Add settings mechanism to environment. More settings will become environment specific in later
  releases.
- Do not create index in background to prevent race conditions
- Add support for exception to the json serializer
- Invert requires for purged resources (purge_on_delete)
- Add autodeploy_splay option
- Remove ruaml yaml dependency (#292)
- Handle modified_count is None for mongodb < 2.6
- Add python3.6 support
- Add nulable types
- Various documentation updates
- Added monitor command to inmanta-cli (#418)
- Generate inmanta entrypoint with setuptools
- Update quickstart to use centos
- Improve event mechanism (#416)
- Added auto newline at end of file (#413)
- Improved type annotations for plugins and improved object unwrapping (#412)
- Inline index lookup syntax (#411)
- Added cycle detection (#401)
- Fixed handling of newlines in MLS lexer mode (#392)
- Added docstring to relations, typedef, implementation and implement (#386)
- Fix agent-map propagation from deploy

v 2017.1 (2017-03-29)
New release with many improvements and bug fixes. Most noteable features include:
- Port CLI tool to click and improve it. This removes cliff and other openstack deps from core
- Complete rewrite of the database layer removing the dependency on motorengine and improve
  scalability.
- Cleanup of many API calls and made them more consistent
- Improved handler protocol and logging to the server.

v 2016.6 (2017-01-08)
Mainly a bugfix and stabilisation release. No new features.

v 2016.5 (2016-11-28)
New release with upgraded server-agent protocol
- Upgraded server agent protocol
- New relation syntax

v 2016.4 (2016-09-05)
New relase of the core platform
- Various compiler improvements
- Add list types
- Cleanup of is defined syntax in the DSL and templates
- Many additional test cases
- Various bugfixes

v 2016.3 (2016-08-18)
New release. Way to late due to kids and vacation.
- Added SSL support
- Added auth to server
- Add JIT loading of modules
- Various bug fixes

v 2016.2.3 (2016-05-30)
- Fix memory leak in server

v 2016.2.2 (2016-05-25)
- Remove urllib3 dependency to ease packaging on el7

v 2016.2.1 (2016-05-04)
- Various bugfixes related to new ODM and async IO

v 2016.2 (2016-05-02)
- First bi-monthly release of Inmanta
- New compiler that speeds up compilation an order of magnitude
- All RPC is now async on the tornado IOLoop
- New async ODM for MongoDB
- Increased test coverage<|MERGE_RESOLUTION|>--- conflicted
+++ resolved
@@ -4,11 +4,7 @@
 - Entity instances are no longer allowed in list and dict attributes, this was previously possible due to bug (#1435)
 
 ## Fixed
-<<<<<<< HEAD
  - Added support for nullable types in plugins (#674)
- - Disallowed entities in list attributes (#1435)
-=======
->>>>>>> d813d970
  - Inmanta type module cleanup and type coverage
  - Added support for \*\*dict as kwargs for constructor calls and index lookups (#620, #1702)
  - Various compiler error reporting improvements (#1584, #1341, #1600, #1292, #1652, #1221)
