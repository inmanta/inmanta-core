--- conflicted
+++ resolved
@@ -5,13 +5,9 @@
 
 ## Added
 - Added cleanup mechanism of old compile reports (#2054)
-<<<<<<< HEAD
-- Added troubleshooting documentation (#1211)
-=======
 - Documentation on valid client types (#2015)
 - Added `compiler.json` option and `--json` compile flag to export structured compile data such as occurred errors (#1206)
-
->>>>>>> f3319b48
+- Added troubleshooting documentation (#1211)
 
 # v 2020.2 (2020-04-24) Changes in this release:
 
