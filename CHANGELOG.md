--- conflicted
+++ resolved
@@ -11,11 +11,8 @@
 ## Bug fixes
 - Fix broken links in the documentation (#2495)
 - Ensure all running compilations are stopped when the server is stopped (#2508)
-<<<<<<< HEAD
 - Ensure the compiler service takes into account the environment variables set on the system (#2413)
-=======
 - Fix `--server_address` option on `inmanta export` (#2514)
->>>>>>> 14f16413
 
 ## Upgrade notes
 - Ensure the database is backed up before executing an upgrade.
