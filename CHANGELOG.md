# v 2020.2 (?) Changes in this release:

## Breaking changes
- Non-boolean arguments to boolean operators are no longer allowed, this was previously possible due to bug (#1808)

## Deprecated
 - Leaving a nullable attribute unassigned now produces a deprecation warning. Explicitly assign null instead. (#1775)

## Fixed
 - Various compiler error reporting improvements (#1810)
<<<<<<< HEAD
 - Fixed cache leak in agent when deployments are canceled (#1883)
=======
 - Improved robustness of modules update (#1885)

## Added
 - Added support for compiler warnings (#1779)
>>>>>>> 2af8ee6d

# v 2020.1 (2020-02-19) Changes in this release:

## Fixed
 - Added support for conditions as expressions and vice versa (#1815)

## Breaking changes
- Entity instances are no longer allowed in list and dict attributes, this was previously possible due to bug (#1435)

## Fixed
 - Fixed incorrect parsing of booleans as conditions (#1804)
 - Added support for nullable types in plugins (#674)
 - Inmanta type module cleanup and type coverage
 - Various compiler error reporting improvements (#1584, #1341, #1600, #1292, #1652, #1221, #1707, #1480, #1767, #1766, #1762, #1575)
 - CRUDHandler bugfix, ensure update is not called on purged resources
 - Changes in default values: AUTO_DEPLOY, PUSH_ON_AUTO_DEPLOY are enabled by default,
 AGENT_TRIGGER_METHOD_ON_AUTO_DEPLOY is set to incremental deployment
 - Fixed deadlock triggered by std::AgenConfigHandler (#1662)
 - Removed the resourceversionid table from the database (#1627)
 - Remote machines not being available or not having a python interpreter now results in a clearer error.
 - Parse comments and urls correctly from the requirements.txt file of an Inmanta module (#1764)

## Added
 - Added support for dict lookup in conditions (#1573)
 - Added support for type casts for primitive types (#1798)
 - Added support for multiline string interpolations (#1568)
 - Added int type to the language (#1568)
 - Add get_environment_id to exporter (#1683)
 - Added inmanta-cli environment save command (#1666)
 - Added finalizer support to @cache annotation
 - Added support to parse the docstring of an entity
 - Added support for \*\*dict as kwargs for constructor calls and index lookups (#620, #1702)
 - Added support for kwargs in plugin calls, as named arguments as well as using \*\*dict (#1143)

## Removed
 - Removed the inmanta module validate command. Use pytest-inmanta fixtures to test your modules instead.
 - Removed Forms functionality (#1667)

# v 2019.5 (2019-12-05) Changes in this release:

## Fixed
 - Compiler bugfix, ensure done nodes are correctly removed from zerowaiters
 - Fixed memory leak in database layer
 - Fixed lexing of strings ending in an escaped backslash (#1601)
 - Fixed bug where `module freeze` results in empty module.yml (#1598)
 - Fixed inconsistent behavior of `export` and `export -j` (#1595)

IMPORTANT CHANGES:
 - Added environment variables for config, env variables overwrite all other forms of config (#1507)

v 2019.4 (2019-10-30) Changes in this release:
- Various bugfixes (#1367,#1398,#736, #1454)
- Added if statement (#1325)
- Added CORS Access-Control-Allow-Origin header configuration (#1306)
- Added --version option (#1291)
- Added retry to moduletool update, to allow updating of corrupt projects (#177)
- RPM-based installations on Fedora are not supported anymore
- Added option to configure asyncpg pool (#1304)
- Split out the main service into many smaller services (#1388)
- Use python3 from the core OS in Dockerfile
- Introduce v2 protocol and implement project and environment api in v2 (#1412)
- Improve agent documentation (#1389)
- Improve language reference documentation (#1419)
- Change autostart_agent_deploy_splay_time from 600 to 10 (#1447)
- Introduce the bind-address and bind-port config option (#1442)
- Switch to sequential version numbers instead of timestamps (#1011)
- Fixed memory leak in TaskHandler
- Don't install packages inherited from the parent virtualenv
- Added logging to CRUD methods of handler and a diff method with context
- HTTP errors are logged at DEBUG level only (#1282)
- Verify hashes when serving a file (#532)
- Mark resource as failed when code loading fails (#1520)
- Print extra env variables in init log and only store those in database (#1482)
- Add feature manager for enabling and disabling orchestrator features (#1530)
- Add get_environment_id to plugin context (#1331)
- Log server bind address and bind port on startup (#1475)
- Fix warning about transport config (#1203)
- Add setting to environment to disable purge on delete (#1546)

IMPORTANT CHANGES:
- Older compiler versions are no longer supported with this server
- The Inmanta server now listens on 127.0.0.1:8888 by default, while
  this was 0.0.0.0:8888 in previous versions. This behavior is
  configurable with the `bind-address` config option.

DEPRECATIONS:
- The `server_rest_transport.port` config option is deprecated in favor
  of the `server.bind-port` option.

v 2019.3 (2019-09-05) Changes in this release:
- Various bugfixes (#1148, #1157, #1163, #1167, #1188)
- Abort server startup if the database can not be reached (#1153)
- Use native coroutines everywhere (async def)
- Updated dockerfile and docker-compose to use postgres and centos
- Added extensions mechanism (#565, #1185)
- Add /serverstatus api call to get version info, loaded slices and extensions (#1184)
- Support to set environment variables on the Inmanta server and its agents
- Split of server recompile into separate server slice (#1183)
- Add API to inspect compiler service queue (#1252)
- Define explicit path in protocol methods
- Added support for schema management for multiple slices in the same database (#1207)
- Marked pypi package as typed
- Create pytest-inmanta-extensions package for extensions testing
- Added support for /etc/inmanta/inmanta.d style configuration files (#183)
- Increased the iteration limit to 10000. This value is controlled with INMANTA_MAX_ITERATIONS
  environment variable.
- Added support for custom resource deserialization by adding the 'populate' method
- Improve compiler scaling by using more efficient data structures
- Added the --export-plugin option to the export command (#1277)
- Only one of set_created, set_updated or set_purged may be called now from a handler
- Remove facts when the resource is no longer present in any version (#1027)
- Successful exports without resources or unknowns will now be exported
- Export plugins will not run when the compile has failed
- Documentation updates and improvements (#1209)

DEPRECATIONS:
* The files /etc/inmanta/agent.cfg and /etc/inmanta/server.cfg are not used anymore. More information about the available
configuration files can be found in the documentation pages under `Administrator Documentation -> Configuration files`.

v 2019.2 (2019-04-30)
Changes in this release:
- Various bugfixes (#1046, #968, #1045)
- Migration from mongodb to postgres (#1023, #1024, #1025, #1030)
- Added metering using pyformance
- Added influxdb reporter for protocol endpoint metrics
- Remove the configuration option agent-run-at-start (#1055)
- Add project id and environment id as optional parameters to API call (#1001)
- Fixed an issue which cleared the environment on remote python 2 interpreters
- Improve deploy command resilience and added option to work with dashboard
- Added API endpoint to trigger agents deploy (#1052)
- Documentation updates and improvements (#905)

v 2019.1 (2019-03-06)
Changes in this release:
- Various bugfixes and performance enhancements (#873, #772, #958, #959, #955)
- Dependency updates
- Introduce incremental deploy (#791, #794, #793, #792, #932, #795)
- Introduce deploying resource state (#931)
- Introduce request_timeout option for transport settings
- Add support to run the compiler on windows
- Add exception explainer to compiler for 'modified after freeze' (#876)
- Improve log format, added replace file name with logger name
- Split out logs, stdout and stderr in autostarted agents (#824, #234)
- Add logging of resource actions on the server and purging of resource actions in the database (#533)
- Improve agent logging
- Replace virtualenv by python standard venv (#783)
- Update to Tornado 5, moving from tornado ioloop to the standard python async framework (#765)
- Use urllib client for fetching jwks public keys
- Remove all io_loop references and only use current ioloop (#847)
- Remove environment directory from server when environment is removed (#838)
- Catch various silent test failures
- Extend mypy type annotations
- Port unit tests to pytest-asyncio and fix deprecation warnings (#743)
- Raise exception on bad export to make inmanta export fail with exit status > 0
- Refactor protocol
- Improve lazy execution for attributes
- Update autogenerated config file for agents with correct server hostname (#892)

DEPRECATIONS:
- Minimal python version is now python 3.6
- Removal of snapshot and restore functionality from the server (#789)
- Removed the non-version api (#526)
- The config option agent-interval, agent-splay, autostart_agent_interval and autostart_splay are
deprecated in favour of agent-deploy-interval, agent-deploy-splay-time, autostart_agent_deploy_interval
and autostart_agent_deploy_splay_time respectively. The deprecated options will be removed in release 2019.2

v 2018.3 (2018-12-07)
Changes in this release:
- Various bugfixes and performance enhancements
- Dependency updates
- Added improved error reporting to CLI (#814)
- Fixed missing re-raise on pip install  (#810)
- Add pytest plugins (#786)
- Extra test cases for the data module + two bugfixes (#805)
- Fix deprecation warnings (#785)
- Reorganized test case in more modules to reduce the number of merge conflicts (#764)
- Prevent purge_on_delete due to failed compile (#780)
- Add mypy to tox and improve typing annotations (no enforcement yet) (#763)
- Removed incorrect uninitialize of subprocess signal handler (#778, #777)
- Fix modules do command (#760)
- Changed process_events so that it is called even when processing a skip. (#761)
- Track all locations where an instance has been created. (fixes #747)
- Add start to the index for the get_log query (#758)
- Improved reporting of nested exceptions (#746)
- Added compiler check on index attributes so an index on a nullable attribute now raises a compiler error. (#745)
- Added support for lazy attribute execution in constructors (#729)
- Big update to module and project version freeze. See documentation for more details (#106)
- Added argument to @plugin to allow unknown objects as arguments (#754)
- Fix for deploy of undefined resource (#627)
- Improved handling ofr dryrun failures (#631)
- Correctly store and report empty facts (#731)
- Allow get facts from undeployed or undefined resources  (#726)
- Minor changes for ide alpha release (#607)
- Added uniqueness check to indices (#715)
- Bugfixes in handling of optional attributes (#724)
- Transport cleanup (added bootloader, split off session management) (#564)
- Reserved keywords in resources (#645)
- Fix a bug in option definition
- Use own mongobox implementation that works with mongo >= 4
- Fixed reporting on undefined list attributes (#657)
- Improved list freeze for gradual execution (#643)
- Fixed bug in bounds check (#671)
- Improved error reporting on bad assignment (#670)
- Improved error reporting on missing type (#672)
- Added in operator for dicts (#673)

v 2018.2 (2018-07-30)
Changes in this release:
- Various bugfixes and performance enhancements
- Dependency updates
- The internal storage format for code is optimized. This introduces API and schema changes.
  This release supports both storage versions. The old version will be removed in the next release.
- Support formatter in repo url
- Make export of complete model configurable
- Use id of loopvar instead of hash to support iteration over list returned by plugins
- Fix error in default args for list attribute (#633)
- Add multi level map lookup (#622 and #632)
- Improved deploy, make deploy sync
- Added improved error message for lower bound violations on relations (#610)
- Fixes for empty optionals  (#609)
- Added improved logging to context handler (#602)
- Added fix for string representation (#552)
- Added support for single quotes (#589)
- Fix in operator in typedefs (#596)
- Fixed line numbers on MLS (#601)
- Added += operator for assignment to lists (#587)
- Add a synchronous protocol client
- Fix error message for wrong type in ctor
- Improve index error reporting
- Fix validate on modules with no commited version
- Set purged=false on clone in CRUDHandler (#582)
- Add gzip encoding support to protocol (#576)
- added anchormap functions to compiler
- Improved error reporting on for loops (#553)

v 2018.1 (2018-02-09)
Changes in this release:
- Various bugfixes and performance enhancements
- Dependency updates
- Ubuntu 14.04 mongo (2.4) is no longer supported. Version 2.6 or higher is required.
- The inmanta API endpoint is now versioned and available under /api/v1. The old API methods
  still work, but are deprecated and will be removed in the next release.
- Added support for escapes in regex (#540)
- Added per env config for agent_interval (#542): This adds an per environment setting that controls
  the agent interval for the agents started by the server.
- Removed implicit string to number conversion (#539)
- Fix dockerfile (#538)
- Fixed execnet resource leak (#534)
- Solution for resource leak issue in agent (#518): Numerous stability fixes for the agent related
  to resource leaks and races
- Remove compile reports on env clean
- Refactor report API: The report list no longer contains the output of the processes. This
  reduces the size of the response.
- Fix recompile triggered from a form change
- Add missing mongo indexes to improve performance
- Remove catchlog from tox run
- Create a post method for notify: only the post method allows to pass metadata
- Fix trigger metadata (#520): Add compile metadata to each version. Fixes #519 and add delete with
  resource_id for parameters
- Add representation for null value

v 2017.4 (2017-11-27)
Changes in this release:
- Various bugfixes and performance enhancements
- Dependency updates
- added keyword parents, and implemented implementation inheritance (#504)
- set_param recompile parameter
- Raise an exception when duplicate resources are exported (#513)
- Added fix for index issue (#512)
- Allow to configure server compile per environment
- Add remove parameter API call
- Attributes and lists now accept trailing comma (#502)
- Added check for attribute redefinition within one entity (#503)
- Parse bool values in the rest api
- Fix bug in dryrun reporting with auth enabled

v 2017.3 (2017-10-27)
Changes in this release:
- Various bugfixes and performance enhancements
- Dependency updates
- Add relation annotations to the relation attribute and resolve it for exporters to use
- Documentation improvements
- Add an undefined resource state to the server (#489)
  Previously all unknown handling was done in the server. This resulted in strange reporting as the number of managed resource
  could go up and down. Now, an additional resource state "undefined" is introduced. This  state is handled similar to skipped
  during deploys. Undefined resources are undeployable.
- Undeployable resources are now already marked as finished at the moment a version is released or a dryrun is requested.
  Resources that depend on resources in an undeployable state will be skipped on the server as well.
- Sort index attributes: This patch ensure that std::File(host, path) and std::File(path, host) are the same indexes.
- Improved modules list ouput: rename columns and added a column to indicate matching rows
- Improve attribute check. fixes (#487)
- Fix index issues related with inheritance (#488)
- When a resource is purged, its facts will be removed. (#3)
- Add location to type not found exception in relation (#475. #294)
- Add JWT authz and limitation to env and client type (#473)
- Added fix for function execution in constraints (#470)
- Each agent instance now has its own threadpool to execute handlers. (#461)
- Allow agent instances to operate independently (#483)
- Improved error reporting on parser errors (#468, #466)
- Fixed selection of lazy arguments (#465)

v 2017.2 (2017-08-28)
Changes in this release:
- Various bugfixes and performance enhancements
- Dependency updates
- Preserve env variables when using sudo in the agent
- Prune all versions instead of only the ones that have not been released.
- Use python 2.6 compatible syntax for the remote io in the agent
- Gradual execution for for-loops and constructors
- Stop agents and expire session on clear environment
- Improve purge_on_delete semantics
- New autostart mechanism  (#437)
- Add settings mechanism to environment. More settings will become environment specific in later
  releases.
- Do not create index in background to prevent race conditions
- Add support for exception to the json serializer
- Invert requires for purged resources (purge_on_delete)
- Add autodeploy_splay option
- Remove ruaml yaml dependency (#292)
- Handle modified_count is None for mongodb < 2.6
- Add python3.6 support
- Add nulable types
- Various documentation updates
- Added monitor command to inmanta-cli (#418)
- Generate inmanta entrypoint with setuptools
- Update quickstart to use centos
- Improve event mechanism (#416)
- Added auto newline at end of file (#413)
- Improved type annotations for plugins and improved object unwrapping (#412)
- Inline index lookup syntax (#411)
- Added cycle detection (#401)
- Fixed handling of newlines in MLS lexer mode (#392)
- Added docstring to relations, typedef, implementation and implement (#386)
- Fix agent-map propagation from deploy

v 2017.1 (2017-03-29)
New release with many improvements and bug fixes. Most noteable features include:
- Port CLI tool to click and improve it. This removes cliff and other openstack deps from core
- Complete rewrite of the database layer removing the dependency on motorengine and improve
  scalability.
- Cleanup of many API calls and made them more consistent
- Improved handler protocol and logging to the server.

v 2016.6 (2017-01-08)
Mainly a bugfix and stabilisation release. No new features.

v 2016.5 (2016-11-28)
New release with upgraded server-agent protocol
- Upgraded server agent protocol
- New relation syntax

v 2016.4 (2016-09-05)
New relase of the core platform
- Various compiler improvements
- Add list types
- Cleanup of is defined syntax in the DSL and templates
- Many additional test cases
- Various bugfixes

v 2016.3 (2016-08-18)
New release. Way to late due to kids and vacation.
- Added SSL support
- Added auth to server
- Add JIT loading of modules
- Various bug fixes

v 2016.2.3 (2016-05-30)
- Fix memory leak in server

v 2016.2.2 (2016-05-25)
- Remove urllib3 dependency to ease packaging on el7

v 2016.2.1 (2016-05-04)
- Various bugfixes related to new ODM and async IO

v 2016.2 (2016-05-02)
- First bi-monthly release of Inmanta
- New compiler that speeds up compilation an order of magnitude
- All RPC is now async on the tornado IOLoop
- New async ODM for MongoDB
- Increased test coverage<|MERGE_RESOLUTION|>--- conflicted
+++ resolved
@@ -8,14 +8,11 @@
 
 ## Fixed
  - Various compiler error reporting improvements (#1810)
-<<<<<<< HEAD
  - Fixed cache leak in agent when deployments are canceled (#1883)
-=======
  - Improved robustness of modules update (#1885)
 
 ## Added
  - Added support for compiler warnings (#1779)
->>>>>>> 2af8ee6d
 
 # v 2020.1 (2020-02-19) Changes in this release:
 
