# Release 2020.4 (?)

## New features
- Added merging of similar compile requests to the compile queue (#2137)
- Export all handler's / resource's module's plugin source files so helper functions can be used from sibling modules (#2162)
- Added documentation on how a string is matched against a regex defined in a regex-based typedef (#2214)
<<<<<<< HEAD
- Added API to query ResourceActions
=======
- Added support to query the resource action log of a resource via the CLI (#2253)
>>>>>>> 95aec3cc

## Bug fixes
- Restore support to pass mocking information to the compiler
- Disallow parameters mapped to a header to be passed via the body instead (#2151)
- Handle skipped and unavailable as failures when calculating increments (#2184)
- Constrain agent name to string values (#2172)
- Fix for allowing comments in the requirements.txt file of modules (#2206)

# Release 2020.3 (2020-07-02)

## New features
- Added cleanup mechanism of old compile reports (#2054)
- Added `compiler.json` option and `--json` compile flag to export structured compile data such as occurred errors (#1206)
- Added troubleshooting documentation (#1211)
- Documentation on compiler API and JSON (#2060)
- Documentation on valid client types (#2015)
- Improved documentation on handler development (#1278)
- Added further documentation to inmanta-cli command (#2057)
- Documentation of config option types (#2072)
- Added method names as Operation Id to OpenApi definition (#2053)
- Added documentation of exceptions to the platform developers guide (#1210)
- Extended documentation of autostarted agent settings (#2040)
- Typing Improvements
- Redirect stdout and stderr to /var/log/inmanta/agent.{out,err} for agent service (#2091)
- Added resource name to log lines in agent log.
- Better reporting of json decoding errors on requests (#2107)
- Faster recovery of agent sessions
- Add compiler entrypoint to get types and scopes (#2114)
- Add support to push facts via the handler context (#593)

## Upgrade notes
- Ensure the database is backed up before executing an upgrade.
- Updated Attribute.get_type() to return the full type instead of just the base type (inmanta/inmanta-sphinx#29)
- Overriding parent attribute type with the same base type but different modifiers (e.g. override `number` with `number[]`)
    is no longer allowed. This was previously possible due to bug (#2132)

## Bug fixes
- Various small issues (#2134)
- Fixed issue of autostarted agents not being restarted on environment setting change (#2049)
- Log primary for agent correctly in the database when pausing/unpausing agents (#2079)
- Cancel scheduled deploy operations of an agent when that agent is paused (#2077)
- Fix agent-names config type (#2071)
- Ensure the internal agent is always present in the autostart_agent_map of auto-started agents (#2101)
- Cancel scheduled ResourceActions when AgentInstance is stopped (#2106)
- Decoding of REST return value for content type html with utf-8 charset (#2074)
- Empty list option in config no longer interpreted as list of empty string (#2097)
- Correct closing of agentcache
- Agent cross environment communication bug (#2163)
- Fixed an issue where an argument missing from a request would result in a http-500 error instead of 400 (#2152)
- Ensure agent is in proper state after URI change (#2138)
- Removed warning about collecting requirements for project that has not been loaded completely on initial compile (#2125)

# v 2020.2 (2020-04-24) Changes in this release:

## Breaking changes
- Non-boolean arguments to boolean operators are no longer allowed, this was previously possible due to bug (#1808)
- Server will no longer start if the database schema is for a newer version (#1878)
- The environment setting autostart_agent_map should always contain an entry for the agent "internal" (#1839)

## Deprecated
 - Leaving a nullable attribute unassigned now produces a deprecation warning. Explicitly assign null instead. (#1775)
 - Default constructors (typedef MyType as SomeEntityType(some_field = "some_value")). Use inheritance instead. (#402)
 - Old relation syntax (A aa [0:] -- [0:] B bb) (#2000)

## Fixed
 - Various compiler error reporting improvements (#1810, #1920)
 - Fixed cache leak in agent when deployments are canceled (#1883)
 - Improved robustness of modules update (#1885)
 - Removed environmental variables from agent report (#1891)
 - Use asyncio subprocess instead of tornado subprocess (#1792)
 - Added warning for incorrect database migration script names (#1912)
 - Agent manager remains consistent when the database connection is lost (#1893)
 - Ensure correct version is used in api docs (#1994)
 - Fixed double assignment error resulting from combining constructor kwargs with default values (#2003)
 - Fixed recursive unwrapping of dict return values from plugins (#2004)
 - Resource action update is now performed in a single transaction, eliminating the possibility of inconsistent state (#1944)
 - Type.type_string is now defined as returning the representation of the type in the inmanta DSL (inmanta/lsm#75)

## Added
 - Experimental data trace, root cause and graphic data flow visualization applications (#1820, #1831, #1821, #1822)
 - Warning when shadowing variable (#1366, #1918)
 - Added support for compiler warnings (#1779, #1905, #1906)
 - Added support for DISABLED flag for database migration scripts (#1913)
 - Added v5 database migration script (#1914)
 - Added support for declaring implement using parents together with normal implement declaration list (#1971)
 - Resource Action Log now includes timestamps (#1496)
 - Added support to pause an agent (#1128)
 - Added --no-tag option to module tool (#1939)
 - Added base exception for plugins and corresponding documentation (#1205)
 - Added tags to openapi definition (#1751)
 - Added support to pause an agent (#1128, #1982)
 - Plugins are now imported in the inmanta_plugins package to allow importing submodules (#507)
 - Added event listener to Environment Service (#1996)
 - Autostarted agents can load a new value for the autostart_agent_map setting without agent restart (#1839)
 - Added protected environment option (#1997)
 - Added warning when trying to override a built-in type with a typedef (#81)
 - Added inmanta-cli documentation to the docs (#1992)

# v 2020.1 (2020-02-19) Changes in this release:

## Fixed
 - Added support for conditions as expressions and vice versa (#1815)

## Breaking changes
- Entity instances are no longer allowed in list and dict attributes, this was previously possible due to bug (#1435)

## Fixed
 - Fixed incorrect parsing of booleans as conditions (#1804)
 - Added support for nullable types in plugins (#674)
 - Inmanta type module cleanup and type coverage
 - Various compiler error reporting improvements (#1584, #1341, #1600, #1292, #1652, #1221, #1707, #1480, #1767, #1766, #1762, #1575)
 - CRUDHandler bugfix, ensure update is not called on purged resources
 - Changes in default values: AUTO_DEPLOY, PUSH_ON_AUTO_DEPLOY are enabled by default,
 AGENT_TRIGGER_METHOD_ON_AUTO_DEPLOY is set to incremental deployment
 - Fixed deadlock triggered by std::AgenConfigHandler (#1662)
 - Removed the resourceversionid table from the database (#1627)
 - Remote machines not being available or not having a python interpreter now results in a clearer error.
 - Parse comments and urls correctly from the requirements.txt file of an Inmanta module (#1764)

## Added
 - Added support for dict lookup in conditions (#1573)
 - Added support for type casts for primitive types (#1798)
 - Added support for multiline string interpolations (#1568)
 - Added int type to the language (#1568)
 - Add get_environment_id to exporter (#1683)
 - Added inmanta-cli environment save command (#1666)
 - Added finalizer support to @cache annotation
 - Added support to parse the docstring of an entity
 - Added support for \*\*dict as kwargs for constructor calls and index lookups (#620, #1702)
 - Added support for kwargs in plugin calls, as named arguments as well as using \*\*dict (#1143)

## Removed
 - Removed the inmanta module validate command. Use pytest-inmanta fixtures to test your modules instead.
 - Removed Forms functionality (#1667)

# v 2019.5 (2019-12-05) Changes in this release:

## Fixed
 - Compiler bugfix, ensure done nodes are correctly removed from zerowaiters
 - Fixed memory leak in database layer
 - Fixed lexing of strings ending in an escaped backslash (#1601)
 - Fixed bug where `module freeze` results in empty module.yml (#1598)
 - Fixed inconsistent behavior of `export` and `export -j` (#1595)

IMPORTANT CHANGES:
 - Added environment variables for config, env variables overwrite all other forms of config (#1507)

v 2019.4 (2019-10-30) Changes in this release:
- Various bugfixes (#1367,#1398,#736, #1454)
- Added if statement (#1325)
- Added CORS Access-Control-Allow-Origin header configuration (#1306)
- Added --version option (#1291)
- Added retry to moduletool update, to allow updating of corrupt projects (#177)
- RPM-based installations on Fedora are not supported anymore
- Added option to configure asyncpg pool (#1304)
- Split out the main service into many smaller services (#1388)
- Use python3 from the core OS in Dockerfile
- Introduce v2 protocol and implement project and environment api in v2 (#1412)
- Improve agent documentation (#1389)
- Improve language reference documentation (#1419)
- Change autostart_agent_deploy_splay_time from 600 to 10 (#1447)
- Introduce the bind-address and bind-port config option (#1442)
- Switch to sequential version numbers instead of timestamps (#1011)
- Fixed memory leak in TaskHandler
- Don't install packages inherited from the parent virtualenv
- Added logging to CRUD methods of handler and a diff method with context
- HTTP errors are logged at DEBUG level only (#1282)
- Verify hashes when serving a file (#532)
- Mark resource as failed when code loading fails (#1520)
- Print extra env variables in init log and only store those in database (#1482)
- Add feature manager for enabling and disabling orchestrator features (#1530)
- Add get_environment_id to plugin context (#1331)
- Log server bind address and bind port on startup (#1475)
- Fix warning about transport config (#1203)
- Add setting to environment to disable purge on delete (#1546)

IMPORTANT CHANGES:
- Older compiler versions are no longer supported with this server
- The Inmanta server now listens on 127.0.0.1:8888 by default, while
  this was 0.0.0.0:8888 in previous versions. This behavior is
  configurable with the `bind-address` config option.

DEPRECATIONS:
- The `server_rest_transport.port` config option is deprecated in favor
  of the `server.bind-port` option.

v 2019.3 (2019-09-05) Changes in this release:
- Various bugfixes (#1148, #1157, #1163, #1167, #1188)
- Abort server startup if the database can not be reached (#1153)
- Use native coroutines everywhere (async def)
- Updated dockerfile and docker-compose to use postgres and centos
- Added extensions mechanism (#565, #1185)
- Add /serverstatus api call to get version info, loaded slices and extensions (#1184)
- Support to set environment variables on the Inmanta server and its agents
- Split of server recompile into separate server slice (#1183)
- Add API to inspect compiler service queue (#1252)
- Define explicit path in protocol methods
- Added support for schema management for multiple slices in the same database (#1207)
- Marked pypi package as typed
- Create pytest-inmanta-extensions package for extensions testing
- Added support for /etc/inmanta/inmanta.d style configuration files (#183)
- Increased the iteration limit to 10000. This value is controlled with INMANTA_MAX_ITERATIONS
  environment variable.
- Added support for custom resource deserialization by adding the 'populate' method
- Improve compiler scaling by using more efficient data structures
- Added the --export-plugin option to the export command (#1277)
- Only one of set_created, set_updated or set_purged may be called now from a handler
- Remove facts when the resource is no longer present in any version (#1027)
- Successful exports without resources or unknowns will now be exported
- Export plugins will not run when the compile has failed
- Documentation updates and improvements (#1209)

DEPRECATIONS:
* The files /etc/inmanta/agent.cfg and /etc/inmanta/server.cfg are not used anymore. More information about the available
configuration files can be found in the documentation pages under `Administrator Documentation -> Configuration files`.

v 2019.2 (2019-04-30)
Changes in this release:
- Various bugfixes (#1046, #968, #1045)
- Migration from mongodb to postgres (#1023, #1024, #1025, #1030)
- Added metering using pyformance
- Added influxdb reporter for protocol endpoint metrics
- Remove the configuration option agent-run-at-start (#1055)
- Add project id and environment id as optional parameters to API call (#1001)
- Fixed an issue which cleared the environment on remote python 2 interpreters
- Improve deploy command resilience and added option to work with dashboard
- Added API endpoint to trigger agents deploy (#1052)
- Documentation updates and improvements (#905)

v 2019.1 (2019-03-06)
Changes in this release:
- Various bugfixes and performance enhancements (#873, #772, #958, #959, #955)
- Dependency updates
- Introduce incremental deploy (#791, #794, #793, #792, #932, #795)
- Introduce deploying resource state (#931)
- Introduce request_timeout option for transport settings
- Add support to run the compiler on windows
- Add exception explainer to compiler for 'modified after freeze' (#876)
- Improve log format, added replace file name with logger name
- Split out logs, stdout and stderr in autostarted agents (#824, #234)
- Add logging of resource actions on the server and purging of resource actions in the database (#533)
- Improve agent logging
- Replace virtualenv by python standard venv (#783)
- Update to Tornado 5, moving from tornado ioloop to the standard python async framework (#765)
- Use urllib client for fetching jwks public keys
- Remove all io_loop references and only use current ioloop (#847)
- Remove environment directory from server when environment is removed (#838)
- Catch various silent test failures
- Extend mypy type annotations
- Port unit tests to pytest-asyncio and fix deprecation warnings (#743)
- Raise exception on bad export to make inmanta export fail with exit status > 0
- Refactor protocol
- Improve lazy execution for attributes
- Update autogenerated config file for agents with correct server hostname (#892)

DEPRECATIONS:
- Minimal python version is now python 3.6
- Removal of snapshot and restore functionality from the server (#789)
- Removed the non-version api (#526)
- The config option agent-interval, agent-splay, autostart_agent_interval and autostart_splay are
deprecated in favour of agent-deploy-interval, agent-deploy-splay-time, autostart_agent_deploy_interval
and autostart_agent_deploy_splay_time respectively. The deprecated options will be removed in release 2019.2

v 2018.3 (2018-12-07)
Changes in this release:
- Various bugfixes and performance enhancements
- Dependency updates
- Added improved error reporting to CLI (#814)
- Fixed missing re-raise on pip install  (#810)
- Add pytest plugins (#786)
- Extra test cases for the data module + two bugfixes (#805)
- Fix deprecation warnings (#785)
- Reorganized test case in more modules to reduce the number of merge conflicts (#764)
- Prevent purge_on_delete due to failed compile (#780)
- Add mypy to tox and improve typing annotations (no enforcement yet) (#763)
- Removed incorrect uninitialize of subprocess signal handler (#778, #777)
- Fix modules do command (#760)
- Changed process_events so that it is called even when processing a skip. (#761)
- Track all locations where an instance has been created. (fixes #747)
- Add start to the index for the get_log query (#758)
- Improved reporting of nested exceptions (#746)
- Added compiler check on index attributes so an index on a nullable attribute now raises a compiler error. (#745)
- Added support for lazy attribute execution in constructors (#729)
- Big update to module and project version freeze. See documentation for more details (#106)
- Added argument to @plugin to allow unknown objects as arguments (#754)
- Fix for deploy of undefined resource (#627)
- Improved handling ofr dryrun failures (#631)
- Correctly store and report empty facts (#731)
- Allow get facts from undeployed or undefined resources  (#726)
- Minor changes for ide alpha release (#607)
- Added uniqueness check to indices (#715)
- Bugfixes in handling of optional attributes (#724)
- Transport cleanup (added bootloader, split off session management) (#564)
- Reserved keywords in resources (#645)
- Fix a bug in option definition
- Use own mongobox implementation that works with mongo >= 4
- Fixed reporting on undefined list attributes (#657)
- Improved list freeze for gradual execution (#643)
- Fixed bug in bounds check (#671)
- Improved error reporting on bad assignment (#670)
- Improved error reporting on missing type (#672)
- Added in operator for dicts (#673)

v 2018.2 (2018-07-30)
Changes in this release:
- Various bugfixes and performance enhancements
- Dependency updates
- The internal storage format for code is optimized. This introduces API and schema changes.
  This release supports both storage versions. The old version will be removed in the next release.
- Support formatter in repo url
- Make export of complete model configurable
- Use id of loopvar instead of hash to support iteration over list returned by plugins
- Fix error in default args for list attribute (#633)
- Add multi level map lookup (#622 and #632)
- Improved deploy, make deploy sync
- Added improved error message for lower bound violations on relations (#610)
- Fixes for empty optionals  (#609)
- Added improved logging to context handler (#602)
- Added fix for string representation (#552)
- Added support for single quotes (#589)
- Fix in operator in typedefs (#596)
- Fixed line numbers on MLS (#601)
- Added += operator for assignment to lists (#587)
- Add a synchronous protocol client
- Fix error message for wrong type in ctor
- Improve index error reporting
- Fix validate on modules with no commited version
- Set purged=false on clone in CRUDHandler (#582)
- Add gzip encoding support to protocol (#576)
- added anchormap functions to compiler
- Improved error reporting on for loops (#553)

v 2018.1 (2018-02-09)
Changes in this release:
- Various bugfixes and performance enhancements
- Dependency updates
- Ubuntu 14.04 mongo (2.4) is no longer supported. Version 2.6 or higher is required.
- The inmanta API endpoint is now versioned and available under /api/v1. The old API methods
  still work, but are deprecated and will be removed in the next release.
- Added support for escapes in regex (#540)
- Added per env config for agent_interval (#542): This adds an per environment setting that controls
  the agent interval for the agents started by the server.
- Removed implicit string to number conversion (#539)
- Fix dockerfile (#538)
- Fixed execnet resource leak (#534)
- Solution for resource leak issue in agent (#518): Numerous stability fixes for the agent related
  to resource leaks and races
- Remove compile reports on env clean
- Refactor report API: The report list no longer contains the output of the processes. This
  reduces the size of the response.
- Fix recompile triggered from a form change
- Add missing mongo indexes to improve performance
- Remove catchlog from tox run
- Create a post method for notify: only the post method allows to pass metadata
- Fix trigger metadata (#520): Add compile metadata to each version. Fixes #519 and add delete with
  resource_id for parameters
- Add representation for null value

v 2017.4 (2017-11-27)
Changes in this release:
- Various bugfixes and performance enhancements
- Dependency updates
- added keyword parents, and implemented implementation inheritance (#504)
- set_param recompile parameter
- Raise an exception when duplicate resources are exported (#513)
- Added fix for index issue (#512)
- Allow to configure server compile per environment
- Add remove parameter API call
- Attributes and lists now accept trailing comma (#502)
- Added check for attribute redefinition within one entity (#503)
- Parse bool values in the rest api
- Fix bug in dryrun reporting with auth enabled

v 2017.3 (2017-10-27)
Changes in this release:
- Various bugfixes and performance enhancements
- Dependency updates
- Add relation annotations to the relation attribute and resolve it for exporters to use
- Documentation improvements
- Add an undefined resource state to the server (#489)
  Previously all unknown handling was done in the server. This resulted in strange reporting as the number of managed resource
  could go up and down. Now, an additional resource state "undefined" is introduced. This  state is handled similar to skipped
  during deploys. Undefined resources are undeployable.
- Undeployable resources are now already marked as finished at the moment a version is released or a dryrun is requested.
  Resources that depend on resources in an undeployable state will be skipped on the server as well.
- Sort index attributes: This patch ensure that std::File(host, path) and std::File(path, host) are the same indexes.
- Improved modules list ouput: rename columns and added a column to indicate matching rows
- Improve attribute check. fixes (#487)
- Fix index issues related with inheritance (#488)
- When a resource is purged, its facts will be removed. (#3)
- Add location to type not found exception in relation (#475. #294)
- Add JWT authz and limitation to env and client type (#473)
- Added fix for function execution in constraints (#470)
- Each agent instance now has its own threadpool to execute handlers. (#461)
- Allow agent instances to operate independently (#483)
- Improved error reporting on parser errors (#468, #466)
- Fixed selection of lazy arguments (#465)

v 2017.2 (2017-08-28)
Changes in this release:
- Various bugfixes and performance enhancements
- Dependency updates
- Preserve env variables when using sudo in the agent
- Prune all versions instead of only the ones that have not been released.
- Use python 2.6 compatible syntax for the remote io in the agent
- Gradual execution for for-loops and constructors
- Stop agents and expire session on clear environment
- Improve purge_on_delete semantics
- New autostart mechanism  (#437)
- Add settings mechanism to environment. More settings will become environment specific in later
  releases.
- Do not create index in background to prevent race conditions
- Add support for exception to the json serializer
- Invert requires for purged resources (purge_on_delete)
- Add autodeploy_splay option
- Remove ruaml yaml dependency (#292)
- Handle modified_count is None for mongodb < 2.6
- Add python3.6 support
- Add nulable types
- Various documentation updates
- Added monitor command to inmanta-cli (#418)
- Generate inmanta entrypoint with setuptools
- Update quickstart to use centos
- Improve event mechanism (#416)
- Added auto newline at end of file (#413)
- Improved type annotations for plugins and improved object unwrapping (#412)
- Inline index lookup syntax (#411)
- Added cycle detection (#401)
- Fixed handling of newlines in MLS lexer mode (#392)
- Added docstring to relations, typedef, implementation and implement (#386)
- Fix agent-map propagation from deploy

v 2017.1 (2017-03-29)
New release with many improvements and bug fixes. Most noteable features include:
- Port CLI tool to click and improve it. This removes cliff and other openstack deps from core
- Complete rewrite of the database layer removing the dependency on motorengine and improve
  scalability.
- Cleanup of many API calls and made them more consistent
- Improved handler protocol and logging to the server.

v 2016.6 (2017-01-08)
Mainly a bugfix and stabilisation release. No new features.

v 2016.5 (2016-11-28)
New release with upgraded server-agent protocol
- Upgraded server agent protocol
- New relation syntax

v 2016.4 (2016-09-05)
New relase of the core platform
- Various compiler improvements
- Add list types
- Cleanup of is defined syntax in the DSL and templates
- Many additional test cases
- Various bugfixes

v 2016.3 (2016-08-18)
New release. Way to late due to kids and vacation.
- Added SSL support
- Added auth to server
- Add JIT loading of modules
- Various bug fixes

v 2016.2.3 (2016-05-30)
- Fix memory leak in server

v 2016.2.2 (2016-05-25)
- Remove urllib3 dependency to ease packaging on el7

v 2016.2.1 (2016-05-04)
- Various bugfixes related to new ODM and async IO

v 2016.2 (2016-05-02)
- First bi-monthly release of Inmanta
- New compiler that speeds up compilation an order of magnitude
- All RPC is now async on the tornado IOLoop
- New async ODM for MongoDB
- Increased test coverage<|MERGE_RESOLUTION|>--- conflicted
+++ resolved
@@ -4,11 +4,8 @@
 - Added merging of similar compile requests to the compile queue (#2137)
 - Export all handler's / resource's module's plugin source files so helper functions can be used from sibling modules (#2162)
 - Added documentation on how a string is matched against a regex defined in a regex-based typedef (#2214)
-<<<<<<< HEAD
 - Added API to query ResourceActions
-=======
 - Added support to query the resource action log of a resource via the CLI (#2253)
->>>>>>> 95aec3cc
 
 ## Bug fixes
 - Restore support to pass mocking information to the compiler
