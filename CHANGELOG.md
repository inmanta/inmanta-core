--- conflicted
+++ resolved
@@ -1,21 +1,3 @@
-<<<<<<< HEAD
-# Release 2020.4.3 (2020-10-05)
-
-## Bug fixes
-- Fixed compiler bug (#2378)
-- Don't remove resource independent parameters on version deletion (#2370)
-
-# Release 2020.4.2 (2020-09-17)
-
-## Bug fixes
-- Fix "compile_data_json_file" referenced before assignment (#2361)
-
-# Release 2020.4.1 (2020-09-16)
-
-## Bug fixes
-- Fixed import loop when using `inmanta.execute.proxy` as entry point (#2341)
-- Clearing an environment with merged compile requests no longer fails (#2350)
-=======
 # Release 2020.5 (2020-10-27)
 
 ## New features
@@ -41,7 +23,6 @@
 - Fixed small documentation issues
 - Only store single agent instance in database for each distinct instance to prevent database overflow when agent rapidly and
     repeatadly dis- and reconnects (#2394)
->>>>>>> e827b176
 
 # Release 2020.4 (2020-09-08)
 
