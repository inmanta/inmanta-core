--- conflicted
+++ resolved
@@ -35,11 +35,8 @@
  - Added base exception for plugins and corresponding documentation (#1205)
  - Added tags to openapi definition (#1751)
  - Added support to pause an agent (#1128, #1982)
-<<<<<<< HEAD
+ - Plugins are now imported in the inmanta_plugins package to allow importing submodules (#507)
  - Autostarted agents can load a new value for the autostart_agent_map setting without agent restart (#1839)
-=======
- - Plugins are now imported in the inmanta_plugins package to allow importing submodules (#507)
->>>>>>> 2b15ed5e
 
 # v 2020.1 (2020-02-19) Changes in this release:
 
