# v 2019.6 (?) Changes in this release:

## Fixed
<<<<<<< HEAD
 - Various compiler error reporting improvements: #1341, #1600
=======
 - Various compiler error reporting improvements (#1584, #1341)
>>>>>>> 4d986ce4
 - CRUDHandler bugfix, ensure update is not called on purged resources
 - Changes in default values: AUTO_DEPLOY, PUSH_ON_AUTO_DEPLOY are enabled by default,
 AGENT_TRIGGER_METHOD_ON_AUTO_DEPLOY is set to incremental deployment
 - Fixed deadlock triggered by std::AgenConfigHandler (#1662)

## Added
- Add get_environment_id to exporter (#1683)
- Added inmanta-cli environment save command (#1666)

## Removed
 - Removed the inmanta module validate command. Use pytest-inmanta fixtures to test your modules instead.
 - Removed Forms functionality (#1667)

# v 2019.5 (2019-12-05) Changes in this release:

## Fixed
 - Compiler bugfix, ensure done nodes are correctly removed from zerowaiters
 - Fixed memory leak in database layer
 - Fixed lexing of strings ending in an escaped backslash (#1601)
 - Fixed bug where `module freeze` results in empty module.yml (#1598)
 - Fixed inconsistent behavior of `export` and `export -j` (#1595)

IMPORTANT CHANGES:
 - Added environment variables for config, env variables overwrite all other forms of config (#1507)

v 2019.4 (2019-10-30) Changes in this release:
- Various bugfixes (#1367,#1398,#736, #1454)
- Added if statement (#1325)
- Added CORS Access-Control-Allow-Origin header configuration (#1306)
- Added --version option (#1291)
- Added retry to moduletool update, to allow updating of corrupt projects (#177)
- RPM-based installations on Fedora are not supported anymore
- Added option to configure asyncpg pool (#1304)
- Split out the main service into many smaller services (#1388)
- Use python3 from the core OS in Dockerfile
- Introduce v2 protocol and implement project and environment api in v2 (#1412)
- Improve agent documentation (#1389)
- Improve language reference documentation (#1419)
- Change autostart_agent_deploy_splay_time from 600 to 10 (#1447)
- Introduce the bind-address and bind-port config option (#1442)
- Switch to sequential version numbers instead of timestamps (#1011)
- Fixed memory leak in TaskHandler
- Don't install packages inherited from the parent virtualenv
- Added logging to CRUD methods of handler and a diff method with context
- HTTP errors are logged at DEBUG level only (#1282)
- Verify hashes when serving a file (#532)
- Mark resource as failed when code loading fails (#1520)
- Print extra env variables in init log and only store those in database (#1482)
- Add feature manager for enabling and disabling orchestrator features (#1530)
- Add get_environment_id to plugin context (#1331)
- Log server bind address and bind port on startup (#1475)
- Fix warning about transport config (#1203)
- Add setting to environment to disable purge on delete (#1546)

IMPORTANT CHANGES:
- Older compiler versions are no longer supported with this server
- The Inmanta server now listens on 127.0.0.1:8888 by default, while
  this was 0.0.0.0:8888 in previous versions. This behavior is
  configurable with the `bind-address` config option.

DEPRECATIONS:
- The `server_rest_transport.port` config option is deprecated in favor
  of the `server.bind-port` option.

v 2019.3 (2019-09-05) Changes in this release:
- Various bugfixes (#1148, #1157, #1163, #1167, #1188)
- Abort server startup if the database can not be reached (#1153)
- Use native coroutines everywhere (async def)
- Updated dockerfile and docker-compose to use postgres and centos
- Added extensions mechanism (#565, #1185)
- Add /serverstatus api call to get version info, loaded slices and extensions (#1184)
- Support to set environment variables on the Inmanta server and its agents
- Split of server recompile into separate server slice (#1183)
- Add API to inspect compiler service queue (#1252)
- Define explicit path in protocol methods
- Added support for schema management for multiple slices in the same database (#1207)
- Marked pypi package as typed
- Create pytest-inmanta-extensions package for extensions testing
- Added support for /etc/inmanta/inmanta.d style configuration files (#183)
- Increased the iteration limit to 10000. This value is controlled with INMANTA_MAX_ITERATIONS
  environment variable.
- Added support for custom resource deserialization by adding the 'populate' method
- Improve compiler scaling by using more efficient data structures
- Added the --export-plugin option to the export command (#1277)
- Only one of set_created, set_updated or set_purged may be called now from a handler
- Remove facts when the resource is no longer present in any version (#1027)
- Successful exports without resources or unknowns will now be exported
- Export plugins will not run when the compile has failed
- Documentation updates and improvements (#1209)

DEPRECATIONS:
* The files /etc/inmanta/agent.cfg and /etc/inmanta/server.cfg are not used anymore. More information about the available
configuration files can be found in the documentation pages under `Administrator Documentation -> Configuration files`.

v 2019.2 (2019-04-30)
Changes in this release:
- Various bugfixes (#1046, #968, #1045)
- Migration from mongodb to postgres (#1023, #1024, #1025, #1030)
- Added metering using pyformance
- Added influxdb reporter for protocol endpoint metrics
- Remove the configuration option agent-run-at-start (#1055)
- Add project id and environment id as optional parameters to API call (#1001)
- Fixed an issue which cleared the environment on remote python 2 interpreters
- Improve deploy command resilience and added option to work with dashboard
- Added API endpoint to trigger agents deploy (#1052)
- Documentation updates and improvements (#905)

v 2019.1 (2019-03-06)
Changes in this release:
- Various bugfixes and performance enhancements (#873, #772, #958, #959, #955)
- Dependency updates
- Introduce incremental deploy (#791, #794, #793, #792, #932, #795)
- Introduce deploying resource state (#931)
- Introduce request_timeout option for transport settings
- Add support to run the compiler on windows
- Add exception explainer to compiler for 'modified after freeze' (#876)
- Improve log format, added replace file name with logger name
- Split out logs, stdout and stderr in autostarted agents (#824, #234)
- Add logging of resource actions on the server and purging of resource actions in the database (#533)
- Improve agent logging
- Replace virtualenv by python standard venv (#783)
- Update to Tornado 5, moving from tornado ioloop to the standard python async framework (#765)
- Use urllib client for fetching jwks public keys
- Remove all io_loop references and only use current ioloop (#847)
- Remove environment directory from server when environment is removed (#838)
- Catch various silent test failures
- Extend mypy type annotations
- Port unit tests to pytest-asyncio and fix deprecation warnings (#743)
- Raise exception on bad export to make inmanta export fail with exit status > 0
- Refactor protocol
- Improve lazy execution for attributes
- Update autogenerated config file for agents with correct server hostname (#892)

DEPRECATIONS:
- Minimal python version is now python 3.6
- Removal of snapshot and restore functionality from the server (#789)
- Removed the non-version api (#526)
- The config option agent-interval, agent-splay, autostart_agent_interval and autostart_splay are
deprecated in favour of agent-deploy-interval, agent-deploy-splay-time, autostart_agent_deploy_interval
and autostart_agent_deploy_splay_time respectively. The deprecated options will be removed in release 2019.2

v 2018.3 (2018-12-07)
Changes in this release:
- Various bugfixes and performance enhancements
- Dependency updates
- Added improved error reporting to CLI (#814)
- Fixed missing re-raise on pip install  (#810)
- Add pytest plugins (#786)
- Extra test cases for the data module + two bugfixes (#805)
- Fix deprecation warnings (#785)
- Reorganized test case in more modules to reduce the number of merge conflicts (#764)
- Prevent purge_on_delete due to failed compile (#780)
- Add mypy to tox and improve typing annotations (no enforcement yet) (#763)
- Removed incorrect uninitialize of subprocess signal handler (#778, #777)
- Fix modules do command (#760)
- Changed process_events so that it is called even when processing a skip. (#761)
- Track all locations where an instance has been created. (fixes #747)
- Add start to the index for the get_log query (#758)
- Improved reporting of nested exceptions (#746)
- Added compiler check on index attributes so an index on a nullable attribute now raises a compiler error. (#745)
- Added support for lazy attribute execution in constructors (#729)
- Big update to module and project version freeze. See documentation for more details (#106)
- Added argument to @plugin to allow unknown objects as arguments (#754)
- Fix for deploy of undefined resource (#627)
- Improved handling ofr dryrun failures (#631)
- Correctly store and report empty facts (#731)
- Allow get facts from undeployed or undefined resources  (#726)
- Minor changes for ide alpha release (#607)
- Added uniqueness check to indices (#715)
- Bugfixes in handling of optional attributes (#724)
- Transport cleanup (added bootloader, split off session management) (#564)
- Reserved keywords in resources (#645)
- Fix a bug in option definition
- Use own mongobox implementation that works with mongo >= 4
- Fixed reporting on undefined list attributes (#657)
- Improved list freeze for gradual execution (#643)
- Fixed bug in bounds check (#671)
- Improved error reporting on bad assignment (#670)
- Improved error reporting on missing type (#672)
- Added in operator for dicts (#673)

v 2018.2 (2018-07-30)
Changes in this release:
- Various bugfixes and performance enhancements
- Dependency updates
- The internal storage format for code is optimized. This introduces API and schema changes.
  This release supports both storage versions. The old version will be removed in the next release.
- Support formatter in repo url
- Make export of complete model configurable
- Use id of loopvar instead of hash to support iteration over list returned by plugins
- Fix error in default args for list attribute (#633)
- Add multi level map lookup (#622 and #632)
- Improved deploy, make deploy sync
- Added improved error message for lower bound violations on relations (#610)
- Fixes for empty optionals  (#609)
- Added improved logging to context handler (#602)
- Added fix for string representation (#552)
- Added support for single quotes (#589)
- Fix in operator in typedefs (#596)
- Fixed line numbers on MLS (#601)
- Added += operator for assignment to lists (#587)
- Add a synchronous protocol client
- Fix error message for wrong type in ctor
- Improve index error reporting
- Fix validate on modules with no commited version
- Set purged=false on clone in CRUDHandler (#582)
- Add gzip encoding support to protocol (#576)
- added anchormap functions to compiler
- Improved error reporting on for loops (#553)

v 2018.1 (2018-02-09)
Changes in this release:
- Various bugfixes and performance enhancements
- Dependency updates
- Ubuntu 14.04 mongo (2.4) is no longer supported. Version 2.6 or higher is required.
- The inmanta API endpoint is now versioned and available under /api/v1. The old API methods
  still work, but are deprecated and will be removed in the next release.
- Added support for escapes in regex (#540)
- Added per env config for agent_interval (#542): This adds an per environment setting that controls
  the agent interval for the agents started by the server.
- Removed implicit string to number conversion (#539)
- Fix dockerfile (#538)
- Fixed execnet resource leak (#534)
- Solution for resource leak issue in agent (#518): Numerous stability fixes for the agent related
  to resource leaks and races
- Remove compile reports on env clean
- Refactor report API: The report list no longer contains the output of the processes. This
  reduces the size of the response.
- Fix recompile triggered from a form change
- Add missing mongo indexes to improve performance
- Remove catchlog from tox run
- Create a post method for notify: only the post method allows to pass metadata
- Fix trigger metadata (#520): Add compile metadata to each version. Fixes #519 and add delete with
  resource_id for parameters
- Add representation for null value

v 2017.4 (2017-11-27)
Changes in this release:
- Various bugfixes and performance enhancements
- Dependency updates
- added keyword parents, and implemented implementation inheritance (#504)
- set_param recompile parameter
- Raise an exception when duplicate resources are exported (#513)
- Added fix for index issue (#512)
- Allow to configure server compile per environment
- Add remove parameter API call
- Attributes and lists now accept trailing comma (#502)
- Added check for attribute redefinition within one entity (#503)
- Parse bool values in the rest api
- Fix bug in dryrun reporting with auth enabled

v 2017.3 (2017-10-27)
Changes in this release:
- Various bugfixes and performance enhancements
- Dependency updates
- Add relation annotations to the relation attribute and resolve it for exporters to use
- Documentation improvements
- Add an undefined resource state to the server (#489)
  Previously all unknown handling was done in the server. This resulted in strange reporting as the number of managed resource
  could go up and down. Now, an additional resource state "undefined" is introduced. This  state is handled similar to skipped
  during deploys. Undefined resources are undeployable.
- Undeployable resources are now already marked as finished at the moment a version is released or a dryrun is requested.
  Resources that depend on resources in an undeployable state will be skipped on the server as well.
- Sort index attributes: This patch ensure that std::File(host, path) and std::File(path, host) are the same indexes.
- Improved modules list ouput: rename columns and added a column to indicate matching rows
- Improve attribute check. fixes (#487)
- Fix index issues related with inheritance (#488)
- When a resource is purged, its facts will be removed. (#3)
- Add location to type not found exception in relation (#475. #294)
- Add JWT authz and limitation to env and client type (#473)
- Added fix for function execution in constraints (#470)
- Each agent instance now has its own threadpool to execute handlers. (#461)
- Allow agent instances to operate independently (#483)
- Improved error reporting on parser errors (#468, #466)
- Fixed selection of lazy arguments (#465)

v 2017.2 (2017-08-28)
Changes in this release:
- Various bugfixes and performance enhancements
- Dependency updates
- Preserve env variables when using sudo in the agent
- Prune all versions instead of only the ones that have not been released.
- Use python 2.6 compatible syntax for the remote io in the agent
- Gradual execution for for-loops and constructors
- Stop agents and expire session on clear environment
- Improve purge_on_delete semantics
- New autostart mechanism  (#437)
- Add settings mechanism to environment. More settings will become environment specific in later
  releases.
- Do not create index in background to prevent race conditions
- Add support for exception to the json serializer
- Invert requires for purged resources (purge_on_delete)
- Add autodeploy_splay option
- Remove ruaml yaml dependency (#292)
- Handle modified_count is None for mongodb < 2.6
- Add python3.6 support
- Add nulable types
- Various documentation updates
- Added monitor command to inmanta-cli (#418)
- Generate inmanta entrypoint with setuptools
- Update quickstart to use centos
- Improve event mechanism (#416)
- Added auto newline at end of file (#413)
- Improved type annotations for plugins and improved object unwrapping (#412)
- Inline index lookup syntax (#411)
- Added cycle detection (#401)
- Fixed handling of newlines in MLS lexer mode (#392)
- Added docstring to relations, typedef, implementation and implement (#386)
- Fix agent-map propagation from deploy

v 2017.1 (2017-03-29)
New release with many improvements and bug fixes. Most noteable features include:
- Port CLI tool to click and improve it. This removes cliff and other openstack deps from core
- Complete rewrite of the database layer removing the dependency on motorengine and improve
  scalability.
- Cleanup of many API calls and made them more consistent
- Improved handler protocol and logging to the server.

v 2016.6 (2017-01-08)
Mainly a bugfix and stabilisation release. No new features.

v 2016.5 (2016-11-28)
New release with upgraded server-agent protocol
- Upgraded server agent protocol
- New relation syntax

v 2016.4 (2016-09-05)
New relase of the core platform
- Various compiler improvements
- Add list types
- Cleanup of is defined syntax in the DSL and templates
- Many additional test cases
- Various bugfixes

v 2016.3 (2016-08-18)
New release. Way to late due to kids and vacation.
- Added SSL support
- Added auth to server
- Add JIT loading of modules
- Various bug fixes

v 2016.2.3 (2016-05-30)
- Fix memory leak in server

v 2016.2.2 (2016-05-25)
- Remove urllib3 dependency to ease packaging on el7

v 2016.2.1 (2016-05-04)
- Various bugfixes related to new ODM and async IO

v 2016.2 (2016-05-02)
- First bi-monthly release of Inmanta
- New compiler that speeds up compilation an order of magnitude
- All RPC is now async on the tornado IOLoop
- New async ODM for MongoDB
- Increased test coverage<|MERGE_RESOLUTION|>--- conflicted
+++ resolved
@@ -1,11 +1,7 @@
 # v 2019.6 (?) Changes in this release:
 
 ## Fixed
-<<<<<<< HEAD
- - Various compiler error reporting improvements: #1341, #1600
-=======
- - Various compiler error reporting improvements (#1584, #1341)
->>>>>>> 4d986ce4
+ - Various compiler error reporting improvements (#1584, #1341, #1600)
  - CRUDHandler bugfix, ensure update is not called on purged resources
  - Changes in default values: AUTO_DEPLOY, PUSH_ON_AUTO_DEPLOY are enabled by default,
  AGENT_TRIGGER_METHOD_ON_AUTO_DEPLOY is set to incremental deployment
