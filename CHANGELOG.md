--- conflicted
+++ resolved
@@ -17,12 +17,9 @@
  - Parse comments and urls correctly from the requirements.txt file of an Inmanta module (#1764)
 
 ## Added
-<<<<<<< HEAD
  - Added support for type casts for primitive types (#1798)
-=======
  - Added support for multiline string interpolations (#1568)
  - Added int type to the language (#1568)
->>>>>>> 6d53ff30
  - Add get_environment_id to exporter (#1683)
  - Added inmanta-cli environment save command (#1666)
  - Added finalizer support to @cache annotation
