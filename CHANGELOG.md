# v 2020.3 (?) Changes in this release:

## Fixed
- Fixed issue of autostarted agents not being restarted on environment setting change (#2049)

## Added
- Added cleanup mechanism of old compile reports (#2054)
- Documentation on valid client types (#2015)

# v 2020.2 (2020-04-24) Changes in this release:

## Breaking changes
- Non-boolean arguments to boolean operators are no longer allowed, this was previously possible due to bug (#1808)
- Server will no longer start if the database schema is for a newer version (#1878)
- The environment setting autostart_agent_map should always contain an entry for the agent "internal" (#1839)

## Deprecated
 - Leaving a nullable attribute unassigned now produces a deprecation warning. Explicitly assign null instead. (#1775)
 - Default constructors (typedef MyType as SomeEntityType(some_field = "some_value")). Use inheritance instead. (#402)
 - Old relation syntax (A aa [0:] -- [0:] B bb) (#2000)

## Fixed
 - Various compiler error reporting improvements (#1810, #1920)
 - Fixed cache leak in agent when deployments are canceled (#1883)
 - Improved robustness of modules update (#1885)
 - Removed environmental variables from agent report (#1891)
 - Use asyncio subprocess instead of tornado subprocess (#1792)
 - Added warning for incorrect database migration script names (#1912)
 - Agent manager remains consistent when the database connection is lost (#1893)
 - Ensure correct version is used in api docs (#1994)
 - Fixed double assignment error resulting from combining constructor kwargs with default values (#2003)
 - Fixed recursive unwrapping of dict return values from plugins (#2004)
 - Resource action update is now performed in a single transaction, eliminating the possibility of inconsistent state (#1944)
 - Type.type_string is now defined as returning the representation of the type in the inmanta DSL (inmanta/lsm#75)

## Added
 - Experimental data trace, root cause and graphic data flow visualization applications (#1820, #1831, #1821, #1822)
 - Warning when shadowing variable (#1366, #1918)
 - Added support for compiler warnings (#1779, #1905, #1906)
 - Added support for DISABLED flag for database migration scripts (#1913)
 - Added v5 database migration script (#1914)
 - Added support for declaring implement using parents together with normal implement declaration list (#1971)
 - Resource Action Log now includes timestamps (#1496)
 - Added support to pause an agent (#1128)
 - Added --no-tag option to module tool (#1939)
 - Added base exception for plugins and corresponding documentation (#1205)
 - Added tags to openapi definition (#1751)
 - Added support to pause an agent (#1128, #1982)
 - Plugins are now imported in the inmanta_plugins package to allow importing submodules (#507)
 - Added event listener to Environment Service (#1996)
 - Autostarted agents can load a new value for the autostart_agent_map setting without agent restart (#1839)
 - Added protected environment option (#1997)
 - Added warning when trying to override a built-in type with a typedef (#81)
<<<<<<< HEAD
 - Added `compiler.json` option and `--json` compile flag to export structured compile data such as occurred errors (#1206)
=======
 - Added inmanta-cli documentation to the docs (#1992)
>>>>>>> c03cbec8

# v 2020.1 (2020-02-19) Changes in this release:

## Fixed
 - Added support for conditions as expressions and vice versa (#1815)

## Breaking changes
- Entity instances are no longer allowed in list and dict attributes, this was previously possible due to bug (#1435)

## Fixed
 - Fixed incorrect parsing of booleans as conditions (#1804)
 - Added support for nullable types in plugins (#674)
 - Inmanta type module cleanup and type coverage
 - Various compiler error reporting improvements (#1584, #1341, #1600, #1292, #1652, #1221, #1707, #1480, #1767, #1766, #1762, #1575)
 - CRUDHandler bugfix, ensure update is not called on purged resources
 - Changes in default values: AUTO_DEPLOY, PUSH_ON_AUTO_DEPLOY are enabled by default,
 AGENT_TRIGGER_METHOD_ON_AUTO_DEPLOY is set to incremental deployment
 - Fixed deadlock triggered by std::AgenConfigHandler (#1662)
 - Removed the resourceversionid table from the database (#1627)
 - Remote machines not being available or not having a python interpreter now results in a clearer error.
 - Parse comments and urls correctly from the requirements.txt file of an Inmanta module (#1764)

## Added
 - Added support for dict lookup in conditions (#1573)
 - Added support for type casts for primitive types (#1798)
 - Added support for multiline string interpolations (#1568)
 - Added int type to the language (#1568)
 - Add get_environment_id to exporter (#1683)
 - Added inmanta-cli environment save command (#1666)
 - Added finalizer support to @cache annotation
 - Added support to parse the docstring of an entity
 - Added support for \*\*dict as kwargs for constructor calls and index lookups (#620, #1702)
 - Added support for kwargs in plugin calls, as named arguments as well as using \*\*dict (#1143)

## Removed
 - Removed the inmanta module validate command. Use pytest-inmanta fixtures to test your modules instead.
 - Removed Forms functionality (#1667)

# v 2019.5 (2019-12-05) Changes in this release:

## Fixed
 - Compiler bugfix, ensure done nodes are correctly removed from zerowaiters
 - Fixed memory leak in database layer
 - Fixed lexing of strings ending in an escaped backslash (#1601)
 - Fixed bug where `module freeze` results in empty module.yml (#1598)
 - Fixed inconsistent behavior of `export` and `export -j` (#1595)

IMPORTANT CHANGES:
 - Added environment variables for config, env variables overwrite all other forms of config (#1507)

v 2019.4 (2019-10-30) Changes in this release:
- Various bugfixes (#1367,#1398,#736, #1454)
- Added if statement (#1325)
- Added CORS Access-Control-Allow-Origin header configuration (#1306)
- Added --version option (#1291)
- Added retry to moduletool update, to allow updating of corrupt projects (#177)
- RPM-based installations on Fedora are not supported anymore
- Added option to configure asyncpg pool (#1304)
- Split out the main service into many smaller services (#1388)
- Use python3 from the core OS in Dockerfile
- Introduce v2 protocol and implement project and environment api in v2 (#1412)
- Improve agent documentation (#1389)
- Improve language reference documentation (#1419)
- Change autostart_agent_deploy_splay_time from 600 to 10 (#1447)
- Introduce the bind-address and bind-port config option (#1442)
- Switch to sequential version numbers instead of timestamps (#1011)
- Fixed memory leak in TaskHandler
- Don't install packages inherited from the parent virtualenv
- Added logging to CRUD methods of handler and a diff method with context
- HTTP errors are logged at DEBUG level only (#1282)
- Verify hashes when serving a file (#532)
- Mark resource as failed when code loading fails (#1520)
- Print extra env variables in init log and only store those in database (#1482)
- Add feature manager for enabling and disabling orchestrator features (#1530)
- Add get_environment_id to plugin context (#1331)
- Log server bind address and bind port on startup (#1475)
- Fix warning about transport config (#1203)
- Add setting to environment to disable purge on delete (#1546)

IMPORTANT CHANGES:
- Older compiler versions are no longer supported with this server
- The Inmanta server now listens on 127.0.0.1:8888 by default, while
  this was 0.0.0.0:8888 in previous versions. This behavior is
  configurable with the `bind-address` config option.

DEPRECATIONS:
- The `server_rest_transport.port` config option is deprecated in favor
  of the `server.bind-port` option.

v 2019.3 (2019-09-05) Changes in this release:
- Various bugfixes (#1148, #1157, #1163, #1167, #1188)
- Abort server startup if the database can not be reached (#1153)
- Use native coroutines everywhere (async def)
- Updated dockerfile and docker-compose to use postgres and centos
- Added extensions mechanism (#565, #1185)
- Add /serverstatus api call to get version info, loaded slices and extensions (#1184)
- Support to set environment variables on the Inmanta server and its agents
- Split of server recompile into separate server slice (#1183)
- Add API to inspect compiler service queue (#1252)
- Define explicit path in protocol methods
- Added support for schema management for multiple slices in the same database (#1207)
- Marked pypi package as typed
- Create pytest-inmanta-extensions package for extensions testing
- Added support for /etc/inmanta/inmanta.d style configuration files (#183)
- Increased the iteration limit to 10000. This value is controlled with INMANTA_MAX_ITERATIONS
  environment variable.
- Added support for custom resource deserialization by adding the 'populate' method
- Improve compiler scaling by using more efficient data structures
- Added the --export-plugin option to the export command (#1277)
- Only one of set_created, set_updated or set_purged may be called now from a handler
- Remove facts when the resource is no longer present in any version (#1027)
- Successful exports without resources or unknowns will now be exported
- Export plugins will not run when the compile has failed
- Documentation updates and improvements (#1209)

DEPRECATIONS:
* The files /etc/inmanta/agent.cfg and /etc/inmanta/server.cfg are not used anymore. More information about the available
configuration files can be found in the documentation pages under `Administrator Documentation -> Configuration files`.

v 2019.2 (2019-04-30)
Changes in this release:
- Various bugfixes (#1046, #968, #1045)
- Migration from mongodb to postgres (#1023, #1024, #1025, #1030)
- Added metering using pyformance
- Added influxdb reporter for protocol endpoint metrics
- Remove the configuration option agent-run-at-start (#1055)
- Add project id and environment id as optional parameters to API call (#1001)
- Fixed an issue which cleared the environment on remote python 2 interpreters
- Improve deploy command resilience and added option to work with dashboard
- Added API endpoint to trigger agents deploy (#1052)
- Documentation updates and improvements (#905)

v 2019.1 (2019-03-06)
Changes in this release:
- Various bugfixes and performance enhancements (#873, #772, #958, #959, #955)
- Dependency updates
- Introduce incremental deploy (#791, #794, #793, #792, #932, #795)
- Introduce deploying resource state (#931)
- Introduce request_timeout option for transport settings
- Add support to run the compiler on windows
- Add exception explainer to compiler for 'modified after freeze' (#876)
- Improve log format, added replace file name with logger name
- Split out logs, stdout and stderr in autostarted agents (#824, #234)
- Add logging of resource actions on the server and purging of resource actions in the database (#533)
- Improve agent logging
- Replace virtualenv by python standard venv (#783)
- Update to Tornado 5, moving from tornado ioloop to the standard python async framework (#765)
- Use urllib client for fetching jwks public keys
- Remove all io_loop references and only use current ioloop (#847)
- Remove environment directory from server when environment is removed (#838)
- Catch various silent test failures
- Extend mypy type annotations
- Port unit tests to pytest-asyncio and fix deprecation warnings (#743)
- Raise exception on bad export to make inmanta export fail with exit status > 0
- Refactor protocol
- Improve lazy execution for attributes
- Update autogenerated config file for agents with correct server hostname (#892)

DEPRECATIONS:
- Minimal python version is now python 3.6
- Removal of snapshot and restore functionality from the server (#789)
- Removed the non-version api (#526)
- The config option agent-interval, agent-splay, autostart_agent_interval and autostart_splay are
deprecated in favour of agent-deploy-interval, agent-deploy-splay-time, autostart_agent_deploy_interval
and autostart_agent_deploy_splay_time respectively. The deprecated options will be removed in release 2019.2

v 2018.3 (2018-12-07)
Changes in this release:
- Various bugfixes and performance enhancements
- Dependency updates
- Added improved error reporting to CLI (#814)
- Fixed missing re-raise on pip install  (#810)
- Add pytest plugins (#786)
- Extra test cases for the data module + two bugfixes (#805)
- Fix deprecation warnings (#785)
- Reorganized test case in more modules to reduce the number of merge conflicts (#764)
- Prevent purge_on_delete due to failed compile (#780)
- Add mypy to tox and improve typing annotations (no enforcement yet) (#763)
- Removed incorrect uninitialize of subprocess signal handler (#778, #777)
- Fix modules do command (#760)
- Changed process_events so that it is called even when processing a skip. (#761)
- Track all locations where an instance has been created. (fixes #747)
- Add start to the index for the get_log query (#758)
- Improved reporting of nested exceptions (#746)
- Added compiler check on index attributes so an index on a nullable attribute now raises a compiler error. (#745)
- Added support for lazy attribute execution in constructors (#729)
- Big update to module and project version freeze. See documentation for more details (#106)
- Added argument to @plugin to allow unknown objects as arguments (#754)
- Fix for deploy of undefined resource (#627)
- Improved handling ofr dryrun failures (#631)
- Correctly store and report empty facts (#731)
- Allow get facts from undeployed or undefined resources  (#726)
- Minor changes for ide alpha release (#607)
- Added uniqueness check to indices (#715)
- Bugfixes in handling of optional attributes (#724)
- Transport cleanup (added bootloader, split off session management) (#564)
- Reserved keywords in resources (#645)
- Fix a bug in option definition
- Use own mongobox implementation that works with mongo >= 4
- Fixed reporting on undefined list attributes (#657)
- Improved list freeze for gradual execution (#643)
- Fixed bug in bounds check (#671)
- Improved error reporting on bad assignment (#670)
- Improved error reporting on missing type (#672)
- Added in operator for dicts (#673)

v 2018.2 (2018-07-30)
Changes in this release:
- Various bugfixes and performance enhancements
- Dependency updates
- The internal storage format for code is optimized. This introduces API and schema changes.
  This release supports both storage versions. The old version will be removed in the next release.
- Support formatter in repo url
- Make export of complete model configurable
- Use id of loopvar instead of hash to support iteration over list returned by plugins
- Fix error in default args for list attribute (#633)
- Add multi level map lookup (#622 and #632)
- Improved deploy, make deploy sync
- Added improved error message for lower bound violations on relations (#610)
- Fixes for empty optionals  (#609)
- Added improved logging to context handler (#602)
- Added fix for string representation (#552)
- Added support for single quotes (#589)
- Fix in operator in typedefs (#596)
- Fixed line numbers on MLS (#601)
- Added += operator for assignment to lists (#587)
- Add a synchronous protocol client
- Fix error message for wrong type in ctor
- Improve index error reporting
- Fix validate on modules with no commited version
- Set purged=false on clone in CRUDHandler (#582)
- Add gzip encoding support to protocol (#576)
- added anchormap functions to compiler
- Improved error reporting on for loops (#553)

v 2018.1 (2018-02-09)
Changes in this release:
- Various bugfixes and performance enhancements
- Dependency updates
- Ubuntu 14.04 mongo (2.4) is no longer supported. Version 2.6 or higher is required.
- The inmanta API endpoint is now versioned and available under /api/v1. The old API methods
  still work, but are deprecated and will be removed in the next release.
- Added support for escapes in regex (#540)
- Added per env config for agent_interval (#542): This adds an per environment setting that controls
  the agent interval for the agents started by the server.
- Removed implicit string to number conversion (#539)
- Fix dockerfile (#538)
- Fixed execnet resource leak (#534)
- Solution for resource leak issue in agent (#518): Numerous stability fixes for the agent related
  to resource leaks and races
- Remove compile reports on env clean
- Refactor report API: The report list no longer contains the output of the processes. This
  reduces the size of the response.
- Fix recompile triggered from a form change
- Add missing mongo indexes to improve performance
- Remove catchlog from tox run
- Create a post method for notify: only the post method allows to pass metadata
- Fix trigger metadata (#520): Add compile metadata to each version. Fixes #519 and add delete with
  resource_id for parameters
- Add representation for null value

v 2017.4 (2017-11-27)
Changes in this release:
- Various bugfixes and performance enhancements
- Dependency updates
- added keyword parents, and implemented implementation inheritance (#504)
- set_param recompile parameter
- Raise an exception when duplicate resources are exported (#513)
- Added fix for index issue (#512)
- Allow to configure server compile per environment
- Add remove parameter API call
- Attributes and lists now accept trailing comma (#502)
- Added check for attribute redefinition within one entity (#503)
- Parse bool values in the rest api
- Fix bug in dryrun reporting with auth enabled

v 2017.3 (2017-10-27)
Changes in this release:
- Various bugfixes and performance enhancements
- Dependency updates
- Add relation annotations to the relation attribute and resolve it for exporters to use
- Documentation improvements
- Add an undefined resource state to the server (#489)
  Previously all unknown handling was done in the server. This resulted in strange reporting as the number of managed resource
  could go up and down. Now, an additional resource state "undefined" is introduced. This  state is handled similar to skipped
  during deploys. Undefined resources are undeployable.
- Undeployable resources are now already marked as finished at the moment a version is released or a dryrun is requested.
  Resources that depend on resources in an undeployable state will be skipped on the server as well.
- Sort index attributes: This patch ensure that std::File(host, path) and std::File(path, host) are the same indexes.
- Improved modules list ouput: rename columns and added a column to indicate matching rows
- Improve attribute check. fixes (#487)
- Fix index issues related with inheritance (#488)
- When a resource is purged, its facts will be removed. (#3)
- Add location to type not found exception in relation (#475. #294)
- Add JWT authz and limitation to env and client type (#473)
- Added fix for function execution in constraints (#470)
- Each agent instance now has its own threadpool to execute handlers. (#461)
- Allow agent instances to operate independently (#483)
- Improved error reporting on parser errors (#468, #466)
- Fixed selection of lazy arguments (#465)

v 2017.2 (2017-08-28)
Changes in this release:
- Various bugfixes and performance enhancements
- Dependency updates
- Preserve env variables when using sudo in the agent
- Prune all versions instead of only the ones that have not been released.
- Use python 2.6 compatible syntax for the remote io in the agent
- Gradual execution for for-loops and constructors
- Stop agents and expire session on clear environment
- Improve purge_on_delete semantics
- New autostart mechanism  (#437)
- Add settings mechanism to environment. More settings will become environment specific in later
  releases.
- Do not create index in background to prevent race conditions
- Add support for exception to the json serializer
- Invert requires for purged resources (purge_on_delete)
- Add autodeploy_splay option
- Remove ruaml yaml dependency (#292)
- Handle modified_count is None for mongodb < 2.6
- Add python3.6 support
- Add nulable types
- Various documentation updates
- Added monitor command to inmanta-cli (#418)
- Generate inmanta entrypoint with setuptools
- Update quickstart to use centos
- Improve event mechanism (#416)
- Added auto newline at end of file (#413)
- Improved type annotations for plugins and improved object unwrapping (#412)
- Inline index lookup syntax (#411)
- Added cycle detection (#401)
- Fixed handling of newlines in MLS lexer mode (#392)
- Added docstring to relations, typedef, implementation and implement (#386)
- Fix agent-map propagation from deploy

v 2017.1 (2017-03-29)
New release with many improvements and bug fixes. Most noteable features include:
- Port CLI tool to click and improve it. This removes cliff and other openstack deps from core
- Complete rewrite of the database layer removing the dependency on motorengine and improve
  scalability.
- Cleanup of many API calls and made them more consistent
- Improved handler protocol and logging to the server.

v 2016.6 (2017-01-08)
Mainly a bugfix and stabilisation release. No new features.

v 2016.5 (2016-11-28)
New release with upgraded server-agent protocol
- Upgraded server agent protocol
- New relation syntax

v 2016.4 (2016-09-05)
New relase of the core platform
- Various compiler improvements
- Add list types
- Cleanup of is defined syntax in the DSL and templates
- Many additional test cases
- Various bugfixes

v 2016.3 (2016-08-18)
New release. Way to late due to kids and vacation.
- Added SSL support
- Added auth to server
- Add JIT loading of modules
- Various bug fixes

v 2016.2.3 (2016-05-30)
- Fix memory leak in server

v 2016.2.2 (2016-05-25)
- Remove urllib3 dependency to ease packaging on el7

v 2016.2.1 (2016-05-04)
- Various bugfixes related to new ODM and async IO

v 2016.2 (2016-05-02)
- First bi-monthly release of Inmanta
- New compiler that speeds up compilation an order of magnitude
- All RPC is now async on the tornado IOLoop
- New async ODM for MongoDB
- Increased test coverage<|MERGE_RESOLUTION|>--- conflicted
+++ resolved
@@ -6,6 +6,8 @@
 ## Added
 - Added cleanup mechanism of old compile reports (#2054)
 - Documentation on valid client types (#2015)
+- Added `compiler.json` option and `--json` compile flag to export structured compile data such as occurred errors (#1206)
+
 
 # v 2020.2 (2020-04-24) Changes in this release:
 
@@ -51,11 +53,7 @@
  - Autostarted agents can load a new value for the autostart_agent_map setting without agent restart (#1839)
  - Added protected environment option (#1997)
  - Added warning when trying to override a built-in type with a typedef (#81)
-<<<<<<< HEAD
- - Added `compiler.json` option and `--json` compile flag to export structured compile data such as occurred errors (#1206)
-=======
  - Added inmanta-cli documentation to the docs (#1992)
->>>>>>> c03cbec8
 
 # v 2020.1 (2020-02-19) Changes in this release:
 
