# Release 2020.4 (?)

<<<<<<< HEAD
## Fixed
- Various small issues (#2134)
- Fixed issue of autostarted agents not being restarted on environment setting change (#2049)
- Log primary for agent correctly in the database when pausing/unpausing agents (#2079)
- Cancel scheduled deploy operations of an agent when that agent is paused (#2077)
- Fix agent-names config type (#2071)
- Ensure the internal agent is always present in the autostart_agent_map of auto-started agents (#2101)
- Cancel scheduled ResourceActions when AgentInstance is stopped (#2106)
- Decoding of REST return value for content type html with utf-8 charset (#2074)
- Empty list option in config no longer interpreted as list of empty string (#2097)
- Correct closing of agentcache
- Agent cross environment communication bug (#2163)
- Fixed an issue where an argument missing from a request would result in a http-500 error instead of 400 (#2152)
- Ensure agent is in proper state after URI change (#2138)
- Removed warning about collecting requirements for project that has not been loaded completely on initial compile (#2125)
- Disallow parameters mapped to a header to be passed via the body instead (#2151)
=======
# Release 2020.3 (2020-07-02)
>>>>>>> 3fccee05

## New features
- Added cleanup mechanism of old compile reports (#2054)
- Added `compiler.json` option and `--json` compile flag to export structured compile data such as occurred errors (#1206)
- Added troubleshooting documentation (#1211)
- Documentation on compiler API and JSON (#2060)
- Documentation on valid client types (#2015)
- Improved documentation on handler development (#1278)
- Added further documentation to inmanta-cli command (#2057)
- Documentation of config option types (#2072)
- Added method names as Operation Id to OpenApi definition (#2053)
- Added documentation of exceptions to the platform developers guide (#1210)
- Extended documentation of autostarted agent settings (#2040)
- Typing Improvements
- Redirect stdout and stderr to /var/log/inmanta/agent.{out,err} for agent service (#2091)
- Added resource name to log lines in agent log.
- Better reporting of json decoding errors on requests (#2107)
- Faster recovery of agent sessions
- Add compiler entrypoint to get types and scopes (#2114)
- Add support to push facts via the handler context (#593)

## Upgrade notes
- Ensure the database is backed up before executing an upgrade.
- Updated Attribute.get_type() to return the full type instead of just the base type (inmanta/inmanta-sphinx#29)
- Overriding parent attribute type with the same base type but different modifiers (e.g. override `number` with `number[]`)
    is no longer allowed. This was previously possible due to bug (#2132)

## Bug fixes
- Various small issues (#2134)
- Fixed issue of autostarted agents not being restarted on environment setting change (#2049)
- Log primary for agent correctly in the database when pausing/unpausing agents (#2079)
- Cancel scheduled deploy operations of an agent when that agent is paused (#2077)
- Fix agent-names config type (#2071)
- Ensure the internal agent is always present in the autostart_agent_map of auto-started agents (#2101)
- Cancel scheduled ResourceActions when AgentInstance is stopped (#2106)
- Decoding of REST return value for content type html with utf-8 charset (#2074)
- Empty list option in config no longer interpreted as list of empty string (#2097)
- Correct closing of agentcache
- Agent cross environment communication bug (#2163)
- Fixed an issue where an argument missing from a request would result in a http-500 error instead of 400 (#2152)
- Ensure agent is in proper state after URI change (#2138)
- Removed warning about collecting requirements for project that has not been loaded completely on initial compile (#2125)

# v 2020.2 (2020-04-24) Changes in this release:

## Breaking changes
- Non-boolean arguments to boolean operators are no longer allowed, this was previously possible due to bug (#1808)
- Server will no longer start if the database schema is for a newer version (#1878)
- The environment setting autostart_agent_map should always contain an entry for the agent "internal" (#1839)

## Deprecated
 - Leaving a nullable attribute unassigned now produces a deprecation warning. Explicitly assign null instead. (#1775)
 - Default constructors (typedef MyType as SomeEntityType(some_field = "some_value")). Use inheritance instead. (#402)
 - Old relation syntax (A aa [0:] -- [0:] B bb) (#2000)

## Fixed
 - Various compiler error reporting improvements (#1810, #1920)
 - Fixed cache leak in agent when deployments are canceled (#1883)
 - Improved robustness of modules update (#1885)
 - Removed environmental variables from agent report (#1891)
 - Use asyncio subprocess instead of tornado subprocess (#1792)
 - Added warning for incorrect database migration script names (#1912)
 - Agent manager remains consistent when the database connection is lost (#1893)
 - Ensure correct version is used in api docs (#1994)
 - Fixed double assignment error resulting from combining constructor kwargs with default values (#2003)
 - Fixed recursive unwrapping of dict return values from plugins (#2004)
 - Resource action update is now performed in a single transaction, eliminating the possibility of inconsistent state (#1944)
 - Type.type_string is now defined as returning the representation of the type in the inmanta DSL (inmanta/lsm#75)

## Added
 - Experimental data trace, root cause and graphic data flow visualization applications (#1820, #1831, #1821, #1822)
 - Warning when shadowing variable (#1366, #1918)
 - Added support for compiler warnings (#1779, #1905, #1906)
 - Added support for DISABLED flag for database migration scripts (#1913)
 - Added v5 database migration script (#1914)
 - Added support for declaring implement using parents together with normal implement declaration list (#1971)
 - Resource Action Log now includes timestamps (#1496)
 - Added support to pause an agent (#1128)
 - Added --no-tag option to module tool (#1939)
 - Added base exception for plugins and corresponding documentation (#1205)
 - Added tags to openapi definition (#1751)
 - Added support to pause an agent (#1128, #1982)
 - Plugins are now imported in the inmanta_plugins package to allow importing submodules (#507)
 - Added event listener to Environment Service (#1996)
 - Autostarted agents can load a new value for the autostart_agent_map setting without agent restart (#1839)
 - Added protected environment option (#1997)
 - Added warning when trying to override a built-in type with a typedef (#81)
 - Added inmanta-cli documentation to the docs (#1992)

# v 2020.1 (2020-02-19) Changes in this release:

## Fixed
 - Added support for conditions as expressions and vice versa (#1815)

## Breaking changes
- Entity instances are no longer allowed in list and dict attributes, this was previously possible due to bug (#1435)

## Fixed
 - Fixed incorrect parsing of booleans as conditions (#1804)
 - Added support for nullable types in plugins (#674)
 - Inmanta type module cleanup and type coverage
 - Various compiler error reporting improvements (#1584, #1341, #1600, #1292, #1652, #1221, #1707, #1480, #1767, #1766, #1762, #1575)
 - CRUDHandler bugfix, ensure update is not called on purged resources
 - Changes in default values: AUTO_DEPLOY, PUSH_ON_AUTO_DEPLOY are enabled by default,
 AGENT_TRIGGER_METHOD_ON_AUTO_DEPLOY is set to incremental deployment
 - Fixed deadlock triggered by std::AgenConfigHandler (#1662)
 - Removed the resourceversionid table from the database (#1627)
 - Remote machines not being available or not having a python interpreter now results in a clearer error.
 - Parse comments and urls correctly from the requirements.txt file of an Inmanta module (#1764)

## Added
 - Added support for dict lookup in conditions (#1573)
 - Added support for type casts for primitive types (#1798)
 - Added support for multiline string interpolations (#1568)
 - Added int type to the language (#1568)
 - Add get_environment_id to exporter (#1683)
 - Added inmanta-cli environment save command (#1666)
 - Added finalizer support to @cache annotation
 - Added support to parse the docstring of an entity
 - Added support for \*\*dict as kwargs for constructor calls and index lookups (#620, #1702)
 - Added support for kwargs in plugin calls, as named arguments as well as using \*\*dict (#1143)

## Removed
 - Removed the inmanta module validate command. Use pytest-inmanta fixtures to test your modules instead.
 - Removed Forms functionality (#1667)

# v 2019.5 (2019-12-05) Changes in this release:

## Fixed
 - Compiler bugfix, ensure done nodes are correctly removed from zerowaiters
 - Fixed memory leak in database layer
 - Fixed lexing of strings ending in an escaped backslash (#1601)
 - Fixed bug where `module freeze` results in empty module.yml (#1598)
 - Fixed inconsistent behavior of `export` and `export -j` (#1595)

IMPORTANT CHANGES:
 - Added environment variables for config, env variables overwrite all other forms of config (#1507)

v 2019.4 (2019-10-30) Changes in this release:
- Various bugfixes (#1367,#1398,#736, #1454)
- Added if statement (#1325)
- Added CORS Access-Control-Allow-Origin header configuration (#1306)
- Added --version option (#1291)
- Added retry to moduletool update, to allow updating of corrupt projects (#177)
- RPM-based installations on Fedora are not supported anymore
- Added option to configure asyncpg pool (#1304)
- Split out the main service into many smaller services (#1388)
- Use python3 from the core OS in Dockerfile
- Introduce v2 protocol and implement project and environment api in v2 (#1412)
- Improve agent documentation (#1389)
- Improve language reference documentation (#1419)
- Change autostart_agent_deploy_splay_time from 600 to 10 (#1447)
- Introduce the bind-address and bind-port config option (#1442)
- Switch to sequential version numbers instead of timestamps (#1011)
- Fixed memory leak in TaskHandler
- Don't install packages inherited from the parent virtualenv
- Added logging to CRUD methods of handler and a diff method with context
- HTTP errors are logged at DEBUG level only (#1282)
- Verify hashes when serving a file (#532)
- Mark resource as failed when code loading fails (#1520)
- Print extra env variables in init log and only store those in database (#1482)
- Add feature manager for enabling and disabling orchestrator features (#1530)
- Add get_environment_id to plugin context (#1331)
- Log server bind address and bind port on startup (#1475)
- Fix warning about transport config (#1203)
- Add setting to environment to disable purge on delete (#1546)

IMPORTANT CHANGES:
- Older compiler versions are no longer supported with this server
- The Inmanta server now listens on 127.0.0.1:8888 by default, while
  this was 0.0.0.0:8888 in previous versions. This behavior is
  configurable with the `bind-address` config option.

DEPRECATIONS:
- The `server_rest_transport.port` config option is deprecated in favor
  of the `server.bind-port` option.

v 2019.3 (2019-09-05) Changes in this release:
- Various bugfixes (#1148, #1157, #1163, #1167, #1188)
- Abort server startup if the database can not be reached (#1153)
- Use native coroutines everywhere (async def)
- Updated dockerfile and docker-compose to use postgres and centos
- Added extensions mechanism (#565, #1185)
- Add /serverstatus api call to get version info, loaded slices and extensions (#1184)
- Support to set environment variables on the Inmanta server and its agents
- Split of server recompile into separate server slice (#1183)
- Add API to inspect compiler service queue (#1252)
- Define explicit path in protocol methods
- Added support for schema management for multiple slices in the same database (#1207)
- Marked pypi package as typed
- Create pytest-inmanta-extensions package for extensions testing
- Added support for /etc/inmanta/inmanta.d style configuration files (#183)
- Increased the iteration limit to 10000. This value is controlled with INMANTA_MAX_ITERATIONS
  environment variable.
- Added support for custom resource deserialization by adding the 'populate' method
- Improve compiler scaling by using more efficient data structures
- Added the --export-plugin option to the export command (#1277)
- Only one of set_created, set_updated or set_purged may be called now from a handler
- Remove facts when the resource is no longer present in any version (#1027)
- Successful exports without resources or unknowns will now be exported
- Export plugins will not run when the compile has failed
- Documentation updates and improvements (#1209)

DEPRECATIONS:
* The files /etc/inmanta/agent.cfg and /etc/inmanta/server.cfg are not used anymore. More information about the available
configuration files can be found in the documentation pages under `Administrator Documentation -> Configuration files`.

v 2019.2 (2019-04-30)
Changes in this release:
- Various bugfixes (#1046, #968, #1045)
- Migration from mongodb to postgres (#1023, #1024, #1025, #1030)
- Added metering using pyformance
- Added influxdb reporter for protocol endpoint metrics
- Remove the configuration option agent-run-at-start (#1055)
- Add project id and environment id as optional parameters to API call (#1001)
- Fixed an issue which cleared the environment on remote python 2 interpreters
- Improve deploy command resilience and added option to work with dashboard
- Added API endpoint to trigger agents deploy (#1052)
- Documentation updates and improvements (#905)

v 2019.1 (2019-03-06)
Changes in this release:
- Various bugfixes and performance enhancements (#873, #772, #958, #959, #955)
- Dependency updates
- Introduce incremental deploy (#791, #794, #793, #792, #932, #795)
- Introduce deploying resource state (#931)
- Introduce request_timeout option for transport settings
- Add support to run the compiler on windows
- Add exception explainer to compiler for 'modified after freeze' (#876)
- Improve log format, added replace file name with logger name
- Split out logs, stdout and stderr in autostarted agents (#824, #234)
- Add logging of resource actions on the server and purging of resource actions in the database (#533)
- Improve agent logging
- Replace virtualenv by python standard venv (#783)
- Update to Tornado 5, moving from tornado ioloop to the standard python async framework (#765)
- Use urllib client for fetching jwks public keys
- Remove all io_loop references and only use current ioloop (#847)
- Remove environment directory from server when environment is removed (#838)
- Catch various silent test failures
- Extend mypy type annotations
- Port unit tests to pytest-asyncio and fix deprecation warnings (#743)
- Raise exception on bad export to make inmanta export fail with exit status > 0
- Refactor protocol
- Improve lazy execution for attributes
- Update autogenerated config file for agents with correct server hostname (#892)

DEPRECATIONS:
- Minimal python version is now python 3.6
- Removal of snapshot and restore functionality from the server (#789)
- Removed the non-version api (#526)
- The config option agent-interval, agent-splay, autostart_agent_interval and autostart_splay are
deprecated in favour of agent-deploy-interval, agent-deploy-splay-time, autostart_agent_deploy_interval
and autostart_agent_deploy_splay_time respectively. The deprecated options will be removed in release 2019.2

v 2018.3 (2018-12-07)
Changes in this release:
- Various bugfixes and performance enhancements
- Dependency updates
- Added improved error reporting to CLI (#814)
- Fixed missing re-raise on pip install  (#810)
- Add pytest plugins (#786)
- Extra test cases for the data module + two bugfixes (#805)
- Fix deprecation warnings (#785)
- Reorganized test case in more modules to reduce the number of merge conflicts (#764)
- Prevent purge_on_delete due to failed compile (#780)
- Add mypy to tox and improve typing annotations (no enforcement yet) (#763)
- Removed incorrect uninitialize of subprocess signal handler (#778, #777)
- Fix modules do command (#760)
- Changed process_events so that it is called even when processing a skip. (#761)
- Track all locations where an instance has been created. (fixes #747)
- Add start to the index for the get_log query (#758)
- Improved reporting of nested exceptions (#746)
- Added compiler check on index attributes so an index on a nullable attribute now raises a compiler error. (#745)
- Added support for lazy attribute execution in constructors (#729)
- Big update to module and project version freeze. See documentation for more details (#106)
- Added argument to @plugin to allow unknown objects as arguments (#754)
- Fix for deploy of undefined resource (#627)
- Improved handling ofr dryrun failures (#631)
- Correctly store and report empty facts (#731)
- Allow get facts from undeployed or undefined resources  (#726)
- Minor changes for ide alpha release (#607)
- Added uniqueness check to indices (#715)
- Bugfixes in handling of optional attributes (#724)
- Transport cleanup (added bootloader, split off session management) (#564)
- Reserved keywords in resources (#645)
- Fix a bug in option definition
- Use own mongobox implementation that works with mongo >= 4
- Fixed reporting on undefined list attributes (#657)
- Improved list freeze for gradual execution (#643)
- Fixed bug in bounds check (#671)
- Improved error reporting on bad assignment (#670)
- Improved error reporting on missing type (#672)
- Added in operator for dicts (#673)

v 2018.2 (2018-07-30)
Changes in this release:
- Various bugfixes and performance enhancements
- Dependency updates
- The internal storage format for code is optimized. This introduces API and schema changes.
  This release supports both storage versions. The old version will be removed in the next release.
- Support formatter in repo url
- Make export of complete model configurable
- Use id of loopvar instead of hash to support iteration over list returned by plugins
- Fix error in default args for list attribute (#633)
- Add multi level map lookup (#622 and #632)
- Improved deploy, make deploy sync
- Added improved error message for lower bound violations on relations (#610)
- Fixes for empty optionals  (#609)
- Added improved logging to context handler (#602)
- Added fix for string representation (#552)
- Added support for single quotes (#589)
- Fix in operator in typedefs (#596)
- Fixed line numbers on MLS (#601)
- Added += operator for assignment to lists (#587)
- Add a synchronous protocol client
- Fix error message for wrong type in ctor
- Improve index error reporting
- Fix validate on modules with no commited version
- Set purged=false on clone in CRUDHandler (#582)
- Add gzip encoding support to protocol (#576)
- added anchormap functions to compiler
- Improved error reporting on for loops (#553)

v 2018.1 (2018-02-09)
Changes in this release:
- Various bugfixes and performance enhancements
- Dependency updates
- Ubuntu 14.04 mongo (2.4) is no longer supported. Version 2.6 or higher is required.
- The inmanta API endpoint is now versioned and available under /api/v1. The old API methods
  still work, but are deprecated and will be removed in the next release.
- Added support for escapes in regex (#540)
- Added per env config for agent_interval (#542): This adds an per environment setting that controls
  the agent interval for the agents started by the server.
- Removed implicit string to number conversion (#539)
- Fix dockerfile (#538)
- Fixed execnet resource leak (#534)
- Solution for resource leak issue in agent (#518): Numerous stability fixes for the agent related
  to resource leaks and races
- Remove compile reports on env clean
- Refactor report API: The report list no longer contains the output of the processes. This
  reduces the size of the response.
- Fix recompile triggered from a form change
- Add missing mongo indexes to improve performance
- Remove catchlog from tox run
- Create a post method for notify: only the post method allows to pass metadata
- Fix trigger metadata (#520): Add compile metadata to each version. Fixes #519 and add delete with
  resource_id for parameters
- Add representation for null value

v 2017.4 (2017-11-27)
Changes in this release:
- Various bugfixes and performance enhancements
- Dependency updates
- added keyword parents, and implemented implementation inheritance (#504)
- set_param recompile parameter
- Raise an exception when duplicate resources are exported (#513)
- Added fix for index issue (#512)
- Allow to configure server compile per environment
- Add remove parameter API call
- Attributes and lists now accept trailing comma (#502)
- Added check for attribute redefinition within one entity (#503)
- Parse bool values in the rest api
- Fix bug in dryrun reporting with auth enabled

v 2017.3 (2017-10-27)
Changes in this release:
- Various bugfixes and performance enhancements
- Dependency updates
- Add relation annotations to the relation attribute and resolve it for exporters to use
- Documentation improvements
- Add an undefined resource state to the server (#489)
  Previously all unknown handling was done in the server. This resulted in strange reporting as the number of managed resource
  could go up and down. Now, an additional resource state "undefined" is introduced. This  state is handled similar to skipped
  during deploys. Undefined resources are undeployable.
- Undeployable resources are now already marked as finished at the moment a version is released or a dryrun is requested.
  Resources that depend on resources in an undeployable state will be skipped on the server as well.
- Sort index attributes: This patch ensure that std::File(host, path) and std::File(path, host) are the same indexes.
- Improved modules list ouput: rename columns and added a column to indicate matching rows
- Improve attribute check. fixes (#487)
- Fix index issues related with inheritance (#488)
- When a resource is purged, its facts will be removed. (#3)
- Add location to type not found exception in relation (#475. #294)
- Add JWT authz and limitation to env and client type (#473)
- Added fix for function execution in constraints (#470)
- Each agent instance now has its own threadpool to execute handlers. (#461)
- Allow agent instances to operate independently (#483)
- Improved error reporting on parser errors (#468, #466)
- Fixed selection of lazy arguments (#465)

v 2017.2 (2017-08-28)
Changes in this release:
- Various bugfixes and performance enhancements
- Dependency updates
- Preserve env variables when using sudo in the agent
- Prune all versions instead of only the ones that have not been released.
- Use python 2.6 compatible syntax for the remote io in the agent
- Gradual execution for for-loops and constructors
- Stop agents and expire session on clear environment
- Improve purge_on_delete semantics
- New autostart mechanism  (#437)
- Add settings mechanism to environment. More settings will become environment specific in later
  releases.
- Do not create index in background to prevent race conditions
- Add support for exception to the json serializer
- Invert requires for purged resources (purge_on_delete)
- Add autodeploy_splay option
- Remove ruaml yaml dependency (#292)
- Handle modified_count is None for mongodb < 2.6
- Add python3.6 support
- Add nulable types
- Various documentation updates
- Added monitor command to inmanta-cli (#418)
- Generate inmanta entrypoint with setuptools
- Update quickstart to use centos
- Improve event mechanism (#416)
- Added auto newline at end of file (#413)
- Improved type annotations for plugins and improved object unwrapping (#412)
- Inline index lookup syntax (#411)
- Added cycle detection (#401)
- Fixed handling of newlines in MLS lexer mode (#392)
- Added docstring to relations, typedef, implementation and implement (#386)
- Fix agent-map propagation from deploy

v 2017.1 (2017-03-29)
New release with many improvements and bug fixes. Most noteable features include:
- Port CLI tool to click and improve it. This removes cliff and other openstack deps from core
- Complete rewrite of the database layer removing the dependency on motorengine and improve
  scalability.
- Cleanup of many API calls and made them more consistent
- Improved handler protocol and logging to the server.

v 2016.6 (2017-01-08)
Mainly a bugfix and stabilisation release. No new features.

v 2016.5 (2016-11-28)
New release with upgraded server-agent protocol
- Upgraded server agent protocol
- New relation syntax

v 2016.4 (2016-09-05)
New relase of the core platform
- Various compiler improvements
- Add list types
- Cleanup of is defined syntax in the DSL and templates
- Many additional test cases
- Various bugfixes

v 2016.3 (2016-08-18)
New release. Way to late due to kids and vacation.
- Added SSL support
- Added auth to server
- Add JIT loading of modules
- Various bug fixes

v 2016.2.3 (2016-05-30)
- Fix memory leak in server

v 2016.2.2 (2016-05-25)
- Remove urllib3 dependency to ease packaging on el7

v 2016.2.1 (2016-05-04)
- Various bugfixes related to new ODM and async IO

v 2016.2 (2016-05-02)
- First bi-monthly release of Inmanta
- New compiler that speeds up compilation an order of magnitude
- All RPC is now async on the tornado IOLoop
- New async ODM for MongoDB
- Increased test coverage<|MERGE_RESOLUTION|>--- conflicted
+++ resolved
@@ -1,25 +1,10 @@
 # Release 2020.4 (?)
 
-<<<<<<< HEAD
-## Fixed
-- Various small issues (#2134)
-- Fixed issue of autostarted agents not being restarted on environment setting change (#2049)
-- Log primary for agent correctly in the database when pausing/unpausing agents (#2079)
-- Cancel scheduled deploy operations of an agent when that agent is paused (#2077)
-- Fix agent-names config type (#2071)
-- Ensure the internal agent is always present in the autostart_agent_map of auto-started agents (#2101)
-- Cancel scheduled ResourceActions when AgentInstance is stopped (#2106)
-- Decoding of REST return value for content type html with utf-8 charset (#2074)
-- Empty list option in config no longer interpreted as list of empty string (#2097)
-- Correct closing of agentcache
-- Agent cross environment communication bug (#2163)
-- Fixed an issue where an argument missing from a request would result in a http-500 error instead of 400 (#2152)
-- Ensure agent is in proper state after URI change (#2138)
-- Removed warning about collecting requirements for project that has not been loaded completely on initial compile (#2125)
+## Bug fixes
 - Disallow parameters mapped to a header to be passed via the body instead (#2151)
-=======
+
+
 # Release 2020.3 (2020-07-02)
->>>>>>> 3fccee05
 
 ## New features
 - Added cleanup mechanism of old compile reports (#2054)
