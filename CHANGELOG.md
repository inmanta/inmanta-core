--- conflicted
+++ resolved
@@ -11,11 +11,8 @@
 - Decoding of REST return value for content type html with utf-8 charset (#2074)
 - Empty list option in config no longer interpreted as list of empty string (#2097)
 - Correct closing of agentcache
-<<<<<<< HEAD
 - Agent cross environment communication bug (#2163) 
-=======
 - Fixed an issue where an argument missing from a request would result in a http-500 error instead of 400 (#2152)
->>>>>>> be334c44
 
 ## Added
 - Added cleanup mechanism of old compile reports (#2054)
