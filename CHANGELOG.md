# v 2020.2 (?) Changes in this release:

<<<<<<< HEAD
## Breaking changes
- Non-boolean arguments to boolean operators are no longer allowed, this was previously possible due to bug (#1808)
=======
## Fixed
 - Various compiler error reporting improvements (#1810)
>>>>>>> 9f6db3b3

# v 2020.1 (2020-02-19) Changes in this release:

## Fixed
 - Added support for conditions as expressions and vice versa (#1815)

## Breaking changes
- Entity instances are no longer allowed in list and dict attributes, this was previously possible due to bug (#1435)

## Fixed
 - Fixed incorrect parsing of booleans as conditions (#1804)
 - Added support for nullable types in plugins (#674)
 - Inmanta type module cleanup and type coverage
 - Various compiler error reporting improvements (#1584, #1341, #1600, #1292, #1652, #1221, #1707, #1480, #1767, #1766, #1762, #1575)
 - CRUDHandler bugfix, ensure update is not called on purged resources
 - Changes in default values: AUTO_DEPLOY, PUSH_ON_AUTO_DEPLOY are enabled by default,
 AGENT_TRIGGER_METHOD_ON_AUTO_DEPLOY is set to incremental deployment
 - Fixed deadlock triggered by std::AgenConfigHandler (#1662)
 - Removed the resourceversionid table from the database (#1627)
 - Remote machines not being available or not having a python interpreter now results in a clearer error.
 - Parse comments and urls correctly from the requirements.txt file of an Inmanta module (#1764)

## Added
 - Added support for dict lookup in conditions (#1573)
 - Added support for type casts for primitive types (#1798)
 - Added support for multiline string interpolations (#1568)
 - Added int type to the language (#1568)
 - Add get_environment_id to exporter (#1683)
 - Added inmanta-cli environment save command (#1666)
 - Added finalizer support to @cache annotation
 - Added support to parse the docstring of an entity
 - Added support for \*\*dict as kwargs for constructor calls and index lookups (#620, #1702)
 - Added support for kwargs in plugin calls, as named arguments as well as using \*\*dict (#1143)

## Removed
 - Removed the inmanta module validate command. Use pytest-inmanta fixtures to test your modules instead.
 - Removed Forms functionality (#1667)

# v 2019.5 (2019-12-05) Changes in this release:

## Fixed
 - Compiler bugfix, ensure done nodes are correctly removed from zerowaiters
 - Fixed memory leak in database layer
 - Fixed lexing of strings ending in an escaped backslash (#1601)
 - Fixed bug where `module freeze` results in empty module.yml (#1598)
 - Fixed inconsistent behavior of `export` and `export -j` (#1595)

IMPORTANT CHANGES:
 - Added environment variables for config, env variables overwrite all other forms of config (#1507)

v 2019.4 (2019-10-30) Changes in this release:
- Various bugfixes (#1367,#1398,#736, #1454)
- Added if statement (#1325)
- Added CORS Access-Control-Allow-Origin header configuration (#1306)
- Added --version option (#1291)
- Added retry to moduletool update, to allow updating of corrupt projects (#177)
- RPM-based installations on Fedora are not supported anymore
- Added option to configure asyncpg pool (#1304)
- Split out the main service into many smaller services (#1388)
- Use python3 from the core OS in Dockerfile
- Introduce v2 protocol and implement project and environment api in v2 (#1412)
- Improve agent documentation (#1389)
- Improve language reference documentation (#1419)
- Change autostart_agent_deploy_splay_time from 600 to 10 (#1447)
- Introduce the bind-address and bind-port config option (#1442)
- Switch to sequential version numbers instead of timestamps (#1011)
- Fixed memory leak in TaskHandler
- Don't install packages inherited from the parent virtualenv
- Added logging to CRUD methods of handler and a diff method with context
- HTTP errors are logged at DEBUG level only (#1282)
- Verify hashes when serving a file (#532)
- Mark resource as failed when code loading fails (#1520)
- Print extra env variables in init log and only store those in database (#1482)
- Add feature manager for enabling and disabling orchestrator features (#1530)
- Add get_environment_id to plugin context (#1331)
- Log server bind address and bind port on startup (#1475)
- Fix warning about transport config (#1203)
- Add setting to environment to disable purge on delete (#1546)

IMPORTANT CHANGES:
- Older compiler versions are no longer supported with this server
- The Inmanta server now listens on 127.0.0.1:8888 by default, while
  this was 0.0.0.0:8888 in previous versions. This behavior is
  configurable with the `bind-address` config option.

DEPRECATIONS:
- The `server_rest_transport.port` config option is deprecated in favor
  of the `server.bind-port` option.

v 2019.3 (2019-09-05) Changes in this release:
- Various bugfixes (#1148, #1157, #1163, #1167, #1188)
- Abort server startup if the database can not be reached (#1153)
- Use native coroutines everywhere (async def)
- Updated dockerfile and docker-compose to use postgres and centos
- Added extensions mechanism (#565, #1185)
- Add /serverstatus api call to get version info, loaded slices and extensions (#1184)
- Support to set environment variables on the Inmanta server and its agents
- Split of server recompile into separate server slice (#1183)
- Add API to inspect compiler service queue (#1252)
- Define explicit path in protocol methods
- Added support for schema management for multiple slices in the same database (#1207)
- Marked pypi package as typed
- Create pytest-inmanta-extensions package for extensions testing
- Added support for /etc/inmanta/inmanta.d style configuration files (#183)
- Increased the iteration limit to 10000. This value is controlled with INMANTA_MAX_ITERATIONS
  environment variable.
- Added support for custom resource deserialization by adding the 'populate' method
- Improve compiler scaling by using more efficient data structures
- Added the --export-plugin option to the export command (#1277)
- Only one of set_created, set_updated or set_purged may be called now from a handler
- Remove facts when the resource is no longer present in any version (#1027)
- Successful exports without resources or unknowns will now be exported
- Export plugins will not run when the compile has failed
- Documentation updates and improvements (#1209)

DEPRECATIONS:
* The files /etc/inmanta/agent.cfg and /etc/inmanta/server.cfg are not used anymore. More information about the available
configuration files can be found in the documentation pages under `Administrator Documentation -> Configuration files`.

v 2019.2 (2019-04-30)
Changes in this release:
- Various bugfixes (#1046, #968, #1045)
- Migration from mongodb to postgres (#1023, #1024, #1025, #1030)
- Added metering using pyformance
- Added influxdb reporter for protocol endpoint metrics
- Remove the configuration option agent-run-at-start (#1055)
- Add project id and environment id as optional parameters to API call (#1001)
- Fixed an issue which cleared the environment on remote python 2 interpreters
- Improve deploy command resilience and added option to work with dashboard
- Added API endpoint to trigger agents deploy (#1052)
- Documentation updates and improvements (#905)

v 2019.1 (2019-03-06)
Changes in this release:
- Various bugfixes and performance enhancements (#873, #772, #958, #959, #955)
- Dependency updates
- Introduce incremental deploy (#791, #794, #793, #792, #932, #795)
- Introduce deploying resource state (#931)
- Introduce request_timeout option for transport settings
- Add support to run the compiler on windows
- Add exception explainer to compiler for 'modified after freeze' (#876)
- Improve log format, added replace file name with logger name
- Split out logs, stdout and stderr in autostarted agents (#824, #234)
- Add logging of resource actions on the server and purging of resource actions in the database (#533)
- Improve agent logging
- Replace virtualenv by python standard venv (#783)
- Update to Tornado 5, moving from tornado ioloop to the standard python async framework (#765)
- Use urllib client for fetching jwks public keys
- Remove all io_loop references and only use current ioloop (#847)
- Remove environment directory from server when environment is removed (#838)
- Catch various silent test failures
- Extend mypy type annotations
- Port unit tests to pytest-asyncio and fix deprecation warnings (#743)
- Raise exception on bad export to make inmanta export fail with exit status > 0
- Refactor protocol
- Improve lazy execution for attributes
- Update autogenerated config file for agents with correct server hostname (#892)

DEPRECATIONS:
- Minimal python version is now python 3.6
- Removal of snapshot and restore functionality from the server (#789)
- Removed the non-version api (#526)
- The config option agent-interval, agent-splay, autostart_agent_interval and autostart_splay are
deprecated in favour of agent-deploy-interval, agent-deploy-splay-time, autostart_agent_deploy_interval
and autostart_agent_deploy_splay_time respectively. The deprecated options will be removed in release 2019.2

v 2018.3 (2018-12-07)
Changes in this release:
- Various bugfixes and performance enhancements
- Dependency updates
- Added improved error reporting to CLI (#814)
- Fixed missing re-raise on pip install  (#810)
- Add pytest plugins (#786)
- Extra test cases for the data module + two bugfixes (#805)
- Fix deprecation warnings (#785)
- Reorganized test case in more modules to reduce the number of merge conflicts (#764)
- Prevent purge_on_delete due to failed compile (#780)
- Add mypy to tox and improve typing annotations (no enforcement yet) (#763)
- Removed incorrect uninitialize of subprocess signal handler (#778, #777)
- Fix modules do command (#760)
- Changed process_events so that it is called even when processing a skip. (#761)
- Track all locations where an instance has been created. (fixes #747)
- Add start to the index for the get_log query (#758)
- Improved reporting of nested exceptions (#746)
- Added compiler check on index attributes so an index on a nullable attribute now raises a compiler error. (#745)
- Added support for lazy attribute execution in constructors (#729)
- Big update to module and project version freeze. See documentation for more details (#106)
- Added argument to @plugin to allow unknown objects as arguments (#754)
- Fix for deploy of undefined resource (#627)
- Improved handling ofr dryrun failures (#631)
- Correctly store and report empty facts (#731)
- Allow get facts from undeployed or undefined resources  (#726)
- Minor changes for ide alpha release (#607)
- Added uniqueness check to indices (#715)
- Bugfixes in handling of optional attributes (#724)
- Transport cleanup (added bootloader, split off session management) (#564)
- Reserved keywords in resources (#645)
- Fix a bug in option definition
- Use own mongobox implementation that works with mongo >= 4
- Fixed reporting on undefined list attributes (#657)
- Improved list freeze for gradual execution (#643)
- Fixed bug in bounds check (#671)
- Improved error reporting on bad assignment (#670)
- Improved error reporting on missing type (#672)
- Added in operator for dicts (#673)

v 2018.2 (2018-07-30)
Changes in this release:
- Various bugfixes and performance enhancements
- Dependency updates
- The internal storage format for code is optimized. This introduces API and schema changes.
  This release supports both storage versions. The old version will be removed in the next release.
- Support formatter in repo url
- Make export of complete model configurable
- Use id of loopvar instead of hash to support iteration over list returned by plugins
- Fix error in default args for list attribute (#633)
- Add multi level map lookup (#622 and #632)
- Improved deploy, make deploy sync
- Added improved error message for lower bound violations on relations (#610)
- Fixes for empty optionals  (#609)
- Added improved logging to context handler (#602)
- Added fix for string representation (#552)
- Added support for single quotes (#589)
- Fix in operator in typedefs (#596)
- Fixed line numbers on MLS (#601)
- Added += operator for assignment to lists (#587)
- Add a synchronous protocol client
- Fix error message for wrong type in ctor
- Improve index error reporting
- Fix validate on modules with no commited version
- Set purged=false on clone in CRUDHandler (#582)
- Add gzip encoding support to protocol (#576)
- added anchormap functions to compiler
- Improved error reporting on for loops (#553)

v 2018.1 (2018-02-09)
Changes in this release:
- Various bugfixes and performance enhancements
- Dependency updates
- Ubuntu 14.04 mongo (2.4) is no longer supported. Version 2.6 or higher is required.
- The inmanta API endpoint is now versioned and available under /api/v1. The old API methods
  still work, but are deprecated and will be removed in the next release.
- Added support for escapes in regex (#540)
- Added per env config for agent_interval (#542): This adds an per environment setting that controls
  the agent interval for the agents started by the server.
- Removed implicit string to number conversion (#539)
- Fix dockerfile (#538)
- Fixed execnet resource leak (#534)
- Solution for resource leak issue in agent (#518): Numerous stability fixes for the agent related
  to resource leaks and races
- Remove compile reports on env clean
- Refactor report API: The report list no longer contains the output of the processes. This
  reduces the size of the response.
- Fix recompile triggered from a form change
- Add missing mongo indexes to improve performance
- Remove catchlog from tox run
- Create a post method for notify: only the post method allows to pass metadata
- Fix trigger metadata (#520): Add compile metadata to each version. Fixes #519 and add delete with
  resource_id for parameters
- Add representation for null value

v 2017.4 (2017-11-27)
Changes in this release:
- Various bugfixes and performance enhancements
- Dependency updates
- added keyword parents, and implemented implementation inheritance (#504)
- set_param recompile parameter
- Raise an exception when duplicate resources are exported (#513)
- Added fix for index issue (#512)
- Allow to configure server compile per environment
- Add remove parameter API call
- Attributes and lists now accept trailing comma (#502)
- Added check for attribute redefinition within one entity (#503)
- Parse bool values in the rest api
- Fix bug in dryrun reporting with auth enabled

v 2017.3 (2017-10-27)
Changes in this release:
- Various bugfixes and performance enhancements
- Dependency updates
- Add relation annotations to the relation attribute and resolve it for exporters to use
- Documentation improvements
- Add an undefined resource state to the server (#489)
  Previously all unknown handling was done in the server. This resulted in strange reporting as the number of managed resource
  could go up and down. Now, an additional resource state "undefined" is introduced. This  state is handled similar to skipped
  during deploys. Undefined resources are undeployable.
- Undeployable resources are now already marked as finished at the moment a version is released or a dryrun is requested.
  Resources that depend on resources in an undeployable state will be skipped on the server as well.
- Sort index attributes: This patch ensure that std::File(host, path) and std::File(path, host) are the same indexes.
- Improved modules list ouput: rename columns and added a column to indicate matching rows
- Improve attribute check. fixes (#487)
- Fix index issues related with inheritance (#488)
- When a resource is purged, its facts will be removed. (#3)
- Add location to type not found exception in relation (#475. #294)
- Add JWT authz and limitation to env and client type (#473)
- Added fix for function execution in constraints (#470)
- Each agent instance now has its own threadpool to execute handlers. (#461)
- Allow agent instances to operate independently (#483)
- Improved error reporting on parser errors (#468, #466)
- Fixed selection of lazy arguments (#465)

v 2017.2 (2017-08-28)
Changes in this release:
- Various bugfixes and performance enhancements
- Dependency updates
- Preserve env variables when using sudo in the agent
- Prune all versions instead of only the ones that have not been released.
- Use python 2.6 compatible syntax for the remote io in the agent
- Gradual execution for for-loops and constructors
- Stop agents and expire session on clear environment
- Improve purge_on_delete semantics
- New autostart mechanism  (#437)
- Add settings mechanism to environment. More settings will become environment specific in later
  releases.
- Do not create index in background to prevent race conditions
- Add support for exception to the json serializer
- Invert requires for purged resources (purge_on_delete)
- Add autodeploy_splay option
- Remove ruaml yaml dependency (#292)
- Handle modified_count is None for mongodb < 2.6
- Add python3.6 support
- Add nulable types
- Various documentation updates
- Added monitor command to inmanta-cli (#418)
- Generate inmanta entrypoint with setuptools
- Update quickstart to use centos
- Improve event mechanism (#416)
- Added auto newline at end of file (#413)
- Improved type annotations for plugins and improved object unwrapping (#412)
- Inline index lookup syntax (#411)
- Added cycle detection (#401)
- Fixed handling of newlines in MLS lexer mode (#392)
- Added docstring to relations, typedef, implementation and implement (#386)
- Fix agent-map propagation from deploy

v 2017.1 (2017-03-29)
New release with many improvements and bug fixes. Most noteable features include:
- Port CLI tool to click and improve it. This removes cliff and other openstack deps from core
- Complete rewrite of the database layer removing the dependency on motorengine and improve
  scalability.
- Cleanup of many API calls and made them more consistent
- Improved handler protocol and logging to the server.

v 2016.6 (2017-01-08)
Mainly a bugfix and stabilisation release. No new features.

v 2016.5 (2016-11-28)
New release with upgraded server-agent protocol
- Upgraded server agent protocol
- New relation syntax

v 2016.4 (2016-09-05)
New relase of the core platform
- Various compiler improvements
- Add list types
- Cleanup of is defined syntax in the DSL and templates
- Many additional test cases
- Various bugfixes

v 2016.3 (2016-08-18)
New release. Way to late due to kids and vacation.
- Added SSL support
- Added auth to server
- Add JIT loading of modules
- Various bug fixes

v 2016.2.3 (2016-05-30)
- Fix memory leak in server

v 2016.2.2 (2016-05-25)
- Remove urllib3 dependency to ease packaging on el7

v 2016.2.1 (2016-05-04)
- Various bugfixes related to new ODM and async IO

v 2016.2 (2016-05-02)
- First bi-monthly release of Inmanta
- New compiler that speeds up compilation an order of magnitude
- All RPC is now async on the tornado IOLoop
- New async ODM for MongoDB
- Increased test coverage<|MERGE_RESOLUTION|>--- conflicted
+++ resolved
@@ -1,12 +1,10 @@
 # v 2020.2 (?) Changes in this release:
 
-<<<<<<< HEAD
 ## Breaking changes
 - Non-boolean arguments to boolean operators are no longer allowed, this was previously possible due to bug (#1808)
-=======
+
 ## Fixed
  - Various compiler error reporting improvements (#1810)
->>>>>>> 9f6db3b3
 
 # v 2020.1 (2020-02-19) Changes in this release:
 
