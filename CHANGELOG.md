--- conflicted
+++ resolved
@@ -18,12 +18,9 @@
 - Don't load all code on agent start (#2343)
 - Allow empty body in else branch for if-else statement (#2375)
 - Fixed export failure with null in dict (#2437)
-<<<<<<< HEAD
+- Fixed small documentation issues
 - Only store single agent instance in database for each distinct instance to prevent database overflow when agent rapidly and
     repeatadly dis- and reconnects (#2394)
-=======
-- Fixed small documentation issues
->>>>>>> f6632fec
 
 # Release 2020.4 (2020-09-08)
 
