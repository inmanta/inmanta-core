--- conflicted
+++ resolved
@@ -1,11 +1,7 @@
 # v 2019.6 (?) Changes in this release:
 
 ## Fixed
-<<<<<<< HEAD
- - Various compiler error reporting improvements: #1584
-=======
- - Various compiler error reporting improvements: #1341
->>>>>>> e2e43790
+ - Various compiler error reporting improvements (#1584, #1341)
  - CRUDHandler bugfix, ensure update is not called on purged resources
  - Changes in default values: AUTO_DEPLOY, PUSH_ON_AUTO_DEPLOY are enabled by default,
  AGENT_TRIGGER_METHOD_ON_AUTO_DEPLOY is set to incremental deployment
