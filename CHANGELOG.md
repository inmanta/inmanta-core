<<<<<<< HEAD
# v 2020.2.1 (2020-05-07) Changes in this release:

## Fixed
- Log primary for agent correctly in the database when pausing/unpausing agents (#2079)
- Cancel scheduled deploy operations of an agent when that agent is paused (#2077)
- Ensure the internal agent is always present in the autostart_agent_map of auto-started agents (#2101)
- Cancel scheduled ResourceActions when AgentInstance is stopped (#2106)
=======
# Release 2020.3 (2020-07-02)

## New features
- Added cleanup mechanism of old compile reports (#2054)
- Added `compiler.json` option and `--json` compile flag to export structured compile data such as occurred errors (#1206)
- Added troubleshooting documentation (#1211)
- Documentation on compiler API and JSON (#2060)
- Documentation on valid client types (#2015)
- Improved documentation on handler development (#1278)
- Added further documentation to inmanta-cli command (#2057)
- Documentation of config option types (#2072)
- Added method names as Operation Id to OpenApi definition (#2053)
- Added documentation of exceptions to the platform developers guide (#1210)
- Extended documentation of autostarted agent settings (#2040)
- Typing Improvements
- Redirect stdout and stderr to /var/log/inmanta/agent.{out,err} for agent service (#2091)
- Added resource name to log lines in agent log.
- Better reporting of json decoding errors on requests (#2107)
- Faster recovery of agent sessions
- Add compiler entrypoint to get types and scopes (#2114)
- Add support to push facts via the handler context (#593)

## Upgrade notes
- Ensure the database is backed up before executing an upgrade.
- Updated Attribute.get_type() to return the full type instead of just the base type (inmanta/inmanta-sphinx#29)
- Overriding parent attribute type with the same base type but different modifiers (e.g. override `number` with `number[]`)
    is no longer allowed. This was previously possible due to bug (#2132)

## Bug fixes
- Various small issues (#2134)
- Fixed issue of autostarted agents not being restarted on environment setting change (#2049)
- Log primary for agent correctly in the database when pausing/unpausing agents (#2079)
- Cancel scheduled deploy operations of an agent when that agent is paused (#2077)
- Fix agent-names config type (#2071)
- Ensure the internal agent is always present in the autostart_agent_map of auto-started agents (#2101)
- Cancel scheduled ResourceActions when AgentInstance is stopped (#2106)
- Decoding of REST return value for content type html with utf-8 charset (#2074)
- Empty list option in config no longer interpreted as list of empty string (#2097)
- Correct closing of agentcache
- Agent cross environment communication bug (#2163)
- Fixed an issue where an argument missing from a request would result in a http-500 error instead of 400 (#2152)
- Ensure agent is in proper state after URI change (#2138)
- Removed warning about collecting requirements for project that has not been loaded completely on initial compile (#2125)
>>>>>>> 4be35f7b

# v 2020.2 (2020-04-24) Changes in this release:

## Breaking changes
- Non-boolean arguments to boolean operators are no longer allowed, this was previously possible due to bug (#1808)
- Server will no longer start if the database schema is for a newer version (#1878)
- The environment setting autostart_agent_map should always contain an entry for the agent "internal" (#1839)

## Deprecated
 - Leaving a nullable attribute unassigned now produces a deprecation warning. Explicitly assign null instead. (#1775)
 - Default constructors (typedef MyType as SomeEntityType(some_field = "some_value")). Use inheritance instead. (#402)
 - Old relation syntax (A aa [0:] -- [0:] B bb) (#2000)

## Fixed
 - Various compiler error reporting improvements (#1810, #1920)
 - Fixed cache leak in agent when deployments are canceled (#1883)
 - Improved robustness of modules update (#1885)
 - Removed environmental variables from agent report (#1891)
 - Use asyncio subprocess instead of tornado subprocess (#1792)
 - Added warning for incorrect database migration script names (#1912)
 - Agent manager remains consistent when the database connection is lost (#1893)
 - Ensure correct version is used in api docs (#1994)
 - Fixed double assignment error resulting from combining constructor kwargs with default values (#2003)
 - Fixed recursive unwrapping of dict return values from plugins (#2004)
 - Resource action update is now performed in a single transaction, eliminating the possibility of inconsistent state (#1944)
 - Type.type_string is now defined as returning the representation of the type in the inmanta DSL (inmanta/lsm#75)

## Added
 - Experimental data trace, root cause and graphic data flow visualization applications (#1820, #1831, #1821, #1822)
 - Warning when shadowing variable (#1366, #1918)
 - Added support for compiler warnings (#1779, #1905, #1906)
 - Added support for DISABLED flag for database migration scripts (#1913)
 - Added v5 database migration script (#1914)
 - Added support for declaring implement using parents together with normal implement declaration list (#1971)
 - Resource Action Log now includes timestamps (#1496)
 - Added support to pause an agent (#1128)
 - Added --no-tag option to module tool (#1939)
 - Added base exception for plugins and corresponding documentation (#1205)
 - Added tags to openapi definition (#1751)
 - Added support to pause an agent (#1128, #1982)
 - Plugins are now imported in the inmanta_plugins package to allow importing submodules (#507)
 - Added event listener to Environment Service (#1996)
 - Autostarted agents can load a new value for the autostart_agent_map setting without agent restart (#1839)
 - Added protected environment option (#1997)
 - Added warning when trying to override a built-in type with a typedef (#81)
 - Added inmanta-cli documentation to the docs (#1992)

# v 2020.1 (2020-02-19) Changes in this release:

## Fixed
 - Added support for conditions as expressions and vice versa (#1815)

## Breaking changes
- Entity instances are no longer allowed in list and dict attributes, this was previously possible due to bug (#1435)

## Fixed
 - Fixed incorrect parsing of booleans as conditions (#1804)
 - Added support for nullable types in plugins (#674)
 - Inmanta type module cleanup and type coverage
 - Various compiler error reporting improvements (#1584, #1341, #1600, #1292, #1652, #1221, #1707, #1480, #1767, #1766, #1762, #1575)
 - CRUDHandler bugfix, ensure update is not called on purged resources
 - Changes in default values: AUTO_DEPLOY, PUSH_ON_AUTO_DEPLOY are enabled by default,
 AGENT_TRIGGER_METHOD_ON_AUTO_DEPLOY is set to incremental deployment
 - Fixed deadlock triggered by std::AgenConfigHandler (#1662)
 - Removed the resourceversionid table from the database (#1627)
 - Remote machines not being available or not having a python interpreter now results in a clearer error.
 - Parse comments and urls correctly from the requirements.txt file of an Inmanta module (#1764)

## Added
 - Added support for dict lookup in conditions (#1573)
 - Added support for type casts for primitive types (#1798)
 - Added support for multiline string interpolations (#1568)
 - Added int type to the language (#1568)
 - Add get_environment_id to exporter (#1683)
 - Added inmanta-cli environment save command (#1666)
 - Added finalizer support to @cache annotation
 - Added support to parse the docstring of an entity
 - Added support for \*\*dict as kwargs for constructor calls and index lookups (#620, #1702)
 - Added support for kwargs in plugin calls, as named arguments as well as using \*\*dict (#1143)

## Removed
 - Removed the inmanta module validate command. Use pytest-inmanta fixtures to test your modules instead.
 - Removed Forms functionality (#1667)

# v 2019.5 (2019-12-05) Changes in this release:

## Fixed
 - Compiler bugfix, ensure done nodes are correctly removed from zerowaiters
 - Fixed memory leak in database layer
 - Fixed lexing of strings ending in an escaped backslash (#1601)
 - Fixed bug where `module freeze` results in empty module.yml (#1598)
 - Fixed inconsistent behavior of `export` and `export -j` (#1595)

IMPORTANT CHANGES:
 - Added environment variables for config, env variables overwrite all other forms of config (#1507)

v 2019.4 (2019-10-30) Changes in this release:
- Various bugfixes (#1367,#1398,#736, #1454)
- Added if statement (#1325)
- Added CORS Access-Control-Allow-Origin header configuration (#1306)
- Added --version option (#1291)
- Added retry to moduletool update, to allow updating of corrupt projects (#177)
- RPM-based installations on Fedora are not supported anymore
- Added option to configure asyncpg pool (#1304)
- Split out the main service into many smaller services (#1388)
- Use python3 from the core OS in Dockerfile
- Introduce v2 protocol and implement project and environment api in v2 (#1412)
- Improve agent documentation (#1389)
- Improve language reference documentation (#1419)
- Change autostart_agent_deploy_splay_time from 600 to 10 (#1447)
- Introduce the bind-address and bind-port config option (#1442)
- Switch to sequential version numbers instead of timestamps (#1011)
- Fixed memory leak in TaskHandler
- Don't install packages inherited from the parent virtualenv
- Added logging to CRUD methods of handler and a diff method with context
- HTTP errors are logged at DEBUG level only (#1282)
- Verify hashes when serving a file (#532)
- Mark resource as failed when code loading fails (#1520)
- Print extra env variables in init log and only store those in database (#1482)
- Add feature manager for enabling and disabling orchestrator features (#1530)
- Add get_environment_id to plugin context (#1331)
- Log server bind address and bind port on startup (#1475)
- Fix warning about transport config (#1203)
- Add setting to environment to disable purge on delete (#1546)

IMPORTANT CHANGES:
- Older compiler versions are no longer supported with this server
- The Inmanta server now listens on 127.0.0.1:8888 by default, while
  this was 0.0.0.0:8888 in previous versions. This behavior is
  configurable with the `bind-address` config option.

DEPRECATIONS:
- The `server_rest_transport.port` config option is deprecated in favor
  of the `server.bind-port` option.

v 2019.3 (2019-09-05) Changes in this release:
- Various bugfixes (#1148, #1157, #1163, #1167, #1188)
- Abort server startup if the database can not be reached (#1153)
- Use native coroutines everywhere (async def)
- Updated dockerfile and docker-compose to use postgres and centos
- Added extensions mechanism (#565, #1185)
- Add /serverstatus api call to get version info, loaded slices and extensions (#1184)
- Support to set environment variables on the Inmanta server and its agents
- Split of server recompile into separate server slice (#1183)
- Add API to inspect compiler service queue (#1252)
- Define explicit path in protocol methods
- Added support for schema management for multiple slices in the same database (#1207)
- Marked pypi package as typed
- Create pytest-inmanta-extensions package for extensions testing
- Added support for /etc/inmanta/inmanta.d style configuration files (#183)
- Increased the iteration limit to 10000. This value is controlled with INMANTA_MAX_ITERATIONS
  environment variable.
- Added support for custom resource deserialization by adding the 'populate' method
- Improve compiler scaling by using more efficient data structures
- Added the --export-plugin option to the export command (#1277)
- Only one of set_created, set_updated or set_purged may be called now from a handler
- Remove facts when the resource is no longer present in any version (#1027)
- Successful exports without resources or unknowns will now be exported
- Export plugins will not run when the compile has failed
- Documentation updates and improvements (#1209)

DEPRECATIONS:
* The files /etc/inmanta/agent.cfg and /etc/inmanta/server.cfg are not used anymore. More information about the available
configuration files can be found in the documentation pages under `Administrator Documentation -> Configuration files`.

v 2019.2 (2019-04-30)
Changes in this release:
- Various bugfixes (#1046, #968, #1045)
- Migration from mongodb to postgres (#1023, #1024, #1025, #1030)
- Added metering using pyformance
- Added influxdb reporter for protocol endpoint metrics
- Remove the configuration option agent-run-at-start (#1055)
- Add project id and environment id as optional parameters to API call (#1001)
- Fixed an issue which cleared the environment on remote python 2 interpreters
- Improve deploy command resilience and added option to work with dashboard
- Added API endpoint to trigger agents deploy (#1052)
- Documentation updates and improvements (#905)

v 2019.1 (2019-03-06)
Changes in this release:
- Various bugfixes and performance enhancements (#873, #772, #958, #959, #955)
- Dependency updates
- Introduce incremental deploy (#791, #794, #793, #792, #932, #795)
- Introduce deploying resource state (#931)
- Introduce request_timeout option for transport settings
- Add support to run the compiler on windows
- Add exception explainer to compiler for 'modified after freeze' (#876)
- Improve log format, added replace file name with logger name
- Split out logs, stdout and stderr in autostarted agents (#824, #234)
- Add logging of resource actions on the server and purging of resource actions in the database (#533)
- Improve agent logging
- Replace virtualenv by python standard venv (#783)
- Update to Tornado 5, moving from tornado ioloop to the standard python async framework (#765)
- Use urllib client for fetching jwks public keys
- Remove all io_loop references and only use current ioloop (#847)
- Remove environment directory from server when environment is removed (#838)
- Catch various silent test failures
- Extend mypy type annotations
- Port unit tests to pytest-asyncio and fix deprecation warnings (#743)
- Raise exception on bad export to make inmanta export fail with exit status > 0
- Refactor protocol
- Improve lazy execution for attributes
- Update autogenerated config file for agents with correct server hostname (#892)

DEPRECATIONS:
- Minimal python version is now python 3.6
- Removal of snapshot and restore functionality from the server (#789)
- Removed the non-version api (#526)
- The config option agent-interval, agent-splay, autostart_agent_interval and autostart_splay are
deprecated in favour of agent-deploy-interval, agent-deploy-splay-time, autostart_agent_deploy_interval
and autostart_agent_deploy_splay_time respectively. The deprecated options will be removed in release 2019.2

v 2018.3 (2018-12-07)
Changes in this release:
- Various bugfixes and performance enhancements
- Dependency updates
- Added improved error reporting to CLI (#814)
- Fixed missing re-raise on pip install  (#810)
- Add pytest plugins (#786)
- Extra test cases for the data module + two bugfixes (#805)
- Fix deprecation warnings (#785)
- Reorganized test case in more modules to reduce the number of merge conflicts (#764)
- Prevent purge_on_delete due to failed compile (#780)
- Add mypy to tox and improve typing annotations (no enforcement yet) (#763)
- Removed incorrect uninitialize of subprocess signal handler (#778, #777)
- Fix modules do command (#760)
- Changed process_events so that it is called even when processing a skip. (#761)
- Track all locations where an instance has been created. (fixes #747)
- Add start to the index for the get_log query (#758)
- Improved reporting of nested exceptions (#746)
- Added compiler check on index attributes so an index on a nullable attribute now raises a compiler error. (#745)
- Added support for lazy attribute execution in constructors (#729)
- Big update to module and project version freeze. See documentation for more details (#106)
- Added argument to @plugin to allow unknown objects as arguments (#754)
- Fix for deploy of undefined resource (#627)
- Improved handling ofr dryrun failures (#631)
- Correctly store and report empty facts (#731)
- Allow get facts from undeployed or undefined resources  (#726)
- Minor changes for ide alpha release (#607)
- Added uniqueness check to indices (#715)
- Bugfixes in handling of optional attributes (#724)
- Transport cleanup (added bootloader, split off session management) (#564)
- Reserved keywords in resources (#645)
- Fix a bug in option definition
- Use own mongobox implementation that works with mongo >= 4
- Fixed reporting on undefined list attributes (#657)
- Improved list freeze for gradual execution (#643)
- Fixed bug in bounds check (#671)
- Improved error reporting on bad assignment (#670)
- Improved error reporting on missing type (#672)
- Added in operator for dicts (#673)

v 2018.2 (2018-07-30)
Changes in this release:
- Various bugfixes and performance enhancements
- Dependency updates
- The internal storage format for code is optimized. This introduces API and schema changes.
  This release supports both storage versions. The old version will be removed in the next release.
- Support formatter in repo url
- Make export of complete model configurable
- Use id of loopvar instead of hash to support iteration over list returned by plugins
- Fix error in default args for list attribute (#633)
- Add multi level map lookup (#622 and #632)
- Improved deploy, make deploy sync
- Added improved error message for lower bound violations on relations (#610)
- Fixes for empty optionals  (#609)
- Added improved logging to context handler (#602)
- Added fix for string representation (#552)
- Added support for single quotes (#589)
- Fix in operator in typedefs (#596)
- Fixed line numbers on MLS (#601)
- Added += operator for assignment to lists (#587)
- Add a synchronous protocol client
- Fix error message for wrong type in ctor
- Improve index error reporting
- Fix validate on modules with no commited version
- Set purged=false on clone in CRUDHandler (#582)
- Add gzip encoding support to protocol (#576)
- added anchormap functions to compiler
- Improved error reporting on for loops (#553)

v 2018.1 (2018-02-09)
Changes in this release:
- Various bugfixes and performance enhancements
- Dependency updates
- Ubuntu 14.04 mongo (2.4) is no longer supported. Version 2.6 or higher is required.
- The inmanta API endpoint is now versioned and available under /api/v1. The old API methods
  still work, but are deprecated and will be removed in the next release.
- Added support for escapes in regex (#540)
- Added per env config for agent_interval (#542): This adds an per environment setting that controls
  the agent interval for the agents started by the server.
- Removed implicit string to number conversion (#539)
- Fix dockerfile (#538)
- Fixed execnet resource leak (#534)
- Solution for resource leak issue in agent (#518): Numerous stability fixes for the agent related
  to resource leaks and races
- Remove compile reports on env clean
- Refactor report API: The report list no longer contains the output of the processes. This
  reduces the size of the response.
- Fix recompile triggered from a form change
- Add missing mongo indexes to improve performance
- Remove catchlog from tox run
- Create a post method for notify: only the post method allows to pass metadata
- Fix trigger metadata (#520): Add compile metadata to each version. Fixes #519 and add delete with
  resource_id for parameters
- Add representation for null value

v 2017.4 (2017-11-27)
Changes in this release:
- Various bugfixes and performance enhancements
- Dependency updates
- added keyword parents, and implemented implementation inheritance (#504)
- set_param recompile parameter
- Raise an exception when duplicate resources are exported (#513)
- Added fix for index issue (#512)
- Allow to configure server compile per environment
- Add remove parameter API call
- Attributes and lists now accept trailing comma (#502)
- Added check for attribute redefinition within one entity (#503)
- Parse bool values in the rest api
- Fix bug in dryrun reporting with auth enabled

v 2017.3 (2017-10-27)
Changes in this release:
- Various bugfixes and performance enhancements
- Dependency updates
- Add relation annotations to the relation attribute and resolve it for exporters to use
- Documentation improvements
- Add an undefined resource state to the server (#489)
  Previously all unknown handling was done in the server. This resulted in strange reporting as the number of managed resource
  could go up and down. Now, an additional resource state "undefined" is introduced. This  state is handled similar to skipped
  during deploys. Undefined resources are undeployable.
- Undeployable resources are now already marked as finished at the moment a version is released or a dryrun is requested.
  Resources that depend on resources in an undeployable state will be skipped on the server as well.
- Sort index attributes: This patch ensure that std::File(host, path) and std::File(path, host) are the same indexes.
- Improved modules list ouput: rename columns and added a column to indicate matching rows
- Improve attribute check. fixes (#487)
- Fix index issues related with inheritance (#488)
- When a resource is purged, its facts will be removed. (#3)
- Add location to type not found exception in relation (#475. #294)
- Add JWT authz and limitation to env and client type (#473)
- Added fix for function execution in constraints (#470)
- Each agent instance now has its own threadpool to execute handlers. (#461)
- Allow agent instances to operate independently (#483)
- Improved error reporting on parser errors (#468, #466)
- Fixed selection of lazy arguments (#465)

v 2017.2 (2017-08-28)
Changes in this release:
- Various bugfixes and performance enhancements
- Dependency updates
- Preserve env variables when using sudo in the agent
- Prune all versions instead of only the ones that have not been released.
- Use python 2.6 compatible syntax for the remote io in the agent
- Gradual execution for for-loops and constructors
- Stop agents and expire session on clear environment
- Improve purge_on_delete semantics
- New autostart mechanism  (#437)
- Add settings mechanism to environment. More settings will become environment specific in later
  releases.
- Do not create index in background to prevent race conditions
- Add support for exception to the json serializer
- Invert requires for purged resources (purge_on_delete)
- Add autodeploy_splay option
- Remove ruaml yaml dependency (#292)
- Handle modified_count is None for mongodb < 2.6
- Add python3.6 support
- Add nulable types
- Various documentation updates
- Added monitor command to inmanta-cli (#418)
- Generate inmanta entrypoint with setuptools
- Update quickstart to use centos
- Improve event mechanism (#416)
- Added auto newline at end of file (#413)
- Improved type annotations for plugins and improved object unwrapping (#412)
- Inline index lookup syntax (#411)
- Added cycle detection (#401)
- Fixed handling of newlines in MLS lexer mode (#392)
- Added docstring to relations, typedef, implementation and implement (#386)
- Fix agent-map propagation from deploy

v 2017.1 (2017-03-29)
New release with many improvements and bug fixes. Most noteable features include:
- Port CLI tool to click and improve it. This removes cliff and other openstack deps from core
- Complete rewrite of the database layer removing the dependency on motorengine and improve
  scalability.
- Cleanup of many API calls and made them more consistent
- Improved handler protocol and logging to the server.

v 2016.6 (2017-01-08)
Mainly a bugfix and stabilisation release. No new features.

v 2016.5 (2016-11-28)
New release with upgraded server-agent protocol
- Upgraded server agent protocol
- New relation syntax

v 2016.4 (2016-09-05)
New relase of the core platform
- Various compiler improvements
- Add list types
- Cleanup of is defined syntax in the DSL and templates
- Many additional test cases
- Various bugfixes

v 2016.3 (2016-08-18)
New release. Way to late due to kids and vacation.
- Added SSL support
- Added auth to server
- Add JIT loading of modules
- Various bug fixes

v 2016.2.3 (2016-05-30)
- Fix memory leak in server

v 2016.2.2 (2016-05-25)
- Remove urllib3 dependency to ease packaging on el7

v 2016.2.1 (2016-05-04)
- Various bugfixes related to new ODM and async IO

v 2016.2 (2016-05-02)
- First bi-monthly release of Inmanta
- New compiler that speeds up compilation an order of magnitude
- All RPC is now async on the tornado IOLoop
- New async ODM for MongoDB
- Increased test coverage<|MERGE_RESOLUTION|>--- conflicted
+++ resolved
@@ -1,12 +1,3 @@
-<<<<<<< HEAD
-# v 2020.2.1 (2020-05-07) Changes in this release:
-
-## Fixed
-- Log primary for agent correctly in the database when pausing/unpausing agents (#2079)
-- Cancel scheduled deploy operations of an agent when that agent is paused (#2077)
-- Ensure the internal agent is always present in the autostart_agent_map of auto-started agents (#2101)
-- Cancel scheduled ResourceActions when AgentInstance is stopped (#2106)
-=======
 # Release 2020.3 (2020-07-02)
 
 ## New features
@@ -50,7 +41,6 @@
 - Fixed an issue where an argument missing from a request would result in a http-500 error instead of 400 (#2152)
 - Ensure agent is in proper state after URI change (#2138)
 - Removed warning about collecting requirements for project that has not been loaded completely on initial compile (#2125)
->>>>>>> 4be35f7b
 
 # v 2020.2 (2020-04-24) Changes in this release:
 
