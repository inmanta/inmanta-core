# v 2020.2 (?) Changes in this release:

## Breaking changes
- Non-boolean arguments to boolean operators are no longer allowed, this was previously possible due to bug (#1808)
- Server will no longer start if the database schema is for a newer version (#1878)

## Deprecated
 - Leaving a nullable attribute unassigned now produces a deprecation warning. Explicitly assign null instead. (#1775)
 - Default constructors (typedef MyType as SomeEntityType(some_field = "some_value")). Use inheritance instead. (#402)

## Fixed
 - Various compiler error reporting improvements (#1810, #1920)
 - Fixed cache leak in agent when deployments are canceled (#1883)
 - Improved robustness of modules update (#1885)
 - Removed environmental variables from agent report (#1891)
 - Use asyncio subprocess instead of tornado subprocess (#1792)
 - Added warning for incorrect database migration script names (#1912)
 - Agent manager remains consistent when the database connection is lost (#1893)
 - Ensure correct version is used in api docs (#1994)
 - Fixed double assignment error resulting from combining constructor kwargs with default values (#2003)

## Added
 - Experimental data trace, root cause and graphic data flow visualization applications (#1820, #1831, #1821, #1822)
 - Warning when shadowing variable (#1366, #1918)
 - Added support for compiler warnings (#1779, #1905, #1906)
 - Added support for DISABLED flag for database migration scripts (#1913)
 - Added v5 database migration script (#1914)
 - Added support for declaring implement using parents together with normal implement declaration list (#1971)
 - Resource Action Log now includes timestamps (#1496)
 - Added support to pause an agent (#1128)
 - Added --no-tag option to module tool (#1939)
<<<<<<< HEAD
 - Added base exception for plugins and corresponding documentation (#1205)
=======
 - Added tags to openapi definition (#1751)
 - Added support to pause an agent (#1128, #1982)
>>>>>>> 77b886ce

# v 2020.1 (2020-02-19) Changes in this release:

## Fixed
 - Added support for conditions as expressions and vice versa (#1815)

## Breaking changes
- Entity instances are no longer allowed in list and dict attributes, this was previously possible due to bug (#1435)

## Fixed
 - Fixed incorrect parsing of booleans as conditions (#1804)
 - Added support for nullable types in plugins (#674)
 - Inmanta type module cleanup and type coverage
 - Various compiler error reporting improvements (#1584, #1341, #1600, #1292, #1652, #1221, #1707, #1480, #1767, #1766, #1762, #1575)
 - CRUDHandler bugfix, ensure update is not called on purged resources
 - Changes in default values: AUTO_DEPLOY, PUSH_ON_AUTO_DEPLOY are enabled by default,
 AGENT_TRIGGER_METHOD_ON_AUTO_DEPLOY is set to incremental deployment
 - Fixed deadlock triggered by std::AgenConfigHandler (#1662)
 - Removed the resourceversionid table from the database (#1627)
 - Remote machines not being available or not having a python interpreter now results in a clearer error.
 - Parse comments and urls correctly from the requirements.txt file of an Inmanta module (#1764)

## Added
 - Added support for dict lookup in conditions (#1573)
 - Added support for type casts for primitive types (#1798)
 - Added support for multiline string interpolations (#1568)
 - Added int type to the language (#1568)
 - Add get_environment_id to exporter (#1683)
 - Added inmanta-cli environment save command (#1666)
 - Added finalizer support to @cache annotation
 - Added support to parse the docstring of an entity
 - Added support for \*\*dict as kwargs for constructor calls and index lookups (#620, #1702)
 - Added support for kwargs in plugin calls, as named arguments as well as using \*\*dict (#1143)

## Removed
 - Removed the inmanta module validate command. Use pytest-inmanta fixtures to test your modules instead.
 - Removed Forms functionality (#1667)

# v 2019.5 (2019-12-05) Changes in this release:

## Fixed
 - Compiler bugfix, ensure done nodes are correctly removed from zerowaiters
 - Fixed memory leak in database layer
 - Fixed lexing of strings ending in an escaped backslash (#1601)
 - Fixed bug where `module freeze` results in empty module.yml (#1598)
 - Fixed inconsistent behavior of `export` and `export -j` (#1595)

IMPORTANT CHANGES:
 - Added environment variables for config, env variables overwrite all other forms of config (#1507)

v 2019.4 (2019-10-30) Changes in this release:
- Various bugfixes (#1367,#1398,#736, #1454)
- Added if statement (#1325)
- Added CORS Access-Control-Allow-Origin header configuration (#1306)
- Added --version option (#1291)
- Added retry to moduletool update, to allow updating of corrupt projects (#177)
- RPM-based installations on Fedora are not supported anymore
- Added option to configure asyncpg pool (#1304)
- Split out the main service into many smaller services (#1388)
- Use python3 from the core OS in Dockerfile
- Introduce v2 protocol and implement project and environment api in v2 (#1412)
- Improve agent documentation (#1389)
- Improve language reference documentation (#1419)
- Change autostart_agent_deploy_splay_time from 600 to 10 (#1447)
- Introduce the bind-address and bind-port config option (#1442)
- Switch to sequential version numbers instead of timestamps (#1011)
- Fixed memory leak in TaskHandler
- Don't install packages inherited from the parent virtualenv
- Added logging to CRUD methods of handler and a diff method with context
- HTTP errors are logged at DEBUG level only (#1282)
- Verify hashes when serving a file (#532)
- Mark resource as failed when code loading fails (#1520)
- Print extra env variables in init log and only store those in database (#1482)
- Add feature manager for enabling and disabling orchestrator features (#1530)
- Add get_environment_id to plugin context (#1331)
- Log server bind address and bind port on startup (#1475)
- Fix warning about transport config (#1203)
- Add setting to environment to disable purge on delete (#1546)

IMPORTANT CHANGES:
- Older compiler versions are no longer supported with this server
- The Inmanta server now listens on 127.0.0.1:8888 by default, while
  this was 0.0.0.0:8888 in previous versions. This behavior is
  configurable with the `bind-address` config option.

DEPRECATIONS:
- The `server_rest_transport.port` config option is deprecated in favor
  of the `server.bind-port` option.

v 2019.3 (2019-09-05) Changes in this release:
- Various bugfixes (#1148, #1157, #1163, #1167, #1188)
- Abort server startup if the database can not be reached (#1153)
- Use native coroutines everywhere (async def)
- Updated dockerfile and docker-compose to use postgres and centos
- Added extensions mechanism (#565, #1185)
- Add /serverstatus api call to get version info, loaded slices and extensions (#1184)
- Support to set environment variables on the Inmanta server and its agents
- Split of server recompile into separate server slice (#1183)
- Add API to inspect compiler service queue (#1252)
- Define explicit path in protocol methods
- Added support for schema management for multiple slices in the same database (#1207)
- Marked pypi package as typed
- Create pytest-inmanta-extensions package for extensions testing
- Added support for /etc/inmanta/inmanta.d style configuration files (#183)
- Increased the iteration limit to 10000. This value is controlled with INMANTA_MAX_ITERATIONS
  environment variable.
- Added support for custom resource deserialization by adding the 'populate' method
- Improve compiler scaling by using more efficient data structures
- Added the --export-plugin option to the export command (#1277)
- Only one of set_created, set_updated or set_purged may be called now from a handler
- Remove facts when the resource is no longer present in any version (#1027)
- Successful exports without resources or unknowns will now be exported
- Export plugins will not run when the compile has failed
- Documentation updates and improvements (#1209)

DEPRECATIONS:
* The files /etc/inmanta/agent.cfg and /etc/inmanta/server.cfg are not used anymore. More information about the available
configuration files can be found in the documentation pages under `Administrator Documentation -> Configuration files`.

v 2019.2 (2019-04-30)
Changes in this release:
- Various bugfixes (#1046, #968, #1045)
- Migration from mongodb to postgres (#1023, #1024, #1025, #1030)
- Added metering using pyformance
- Added influxdb reporter for protocol endpoint metrics
- Remove the configuration option agent-run-at-start (#1055)
- Add project id and environment id as optional parameters to API call (#1001)
- Fixed an issue which cleared the environment on remote python 2 interpreters
- Improve deploy command resilience and added option to work with dashboard
- Added API endpoint to trigger agents deploy (#1052)
- Documentation updates and improvements (#905)

v 2019.1 (2019-03-06)
Changes in this release:
- Various bugfixes and performance enhancements (#873, #772, #958, #959, #955)
- Dependency updates
- Introduce incremental deploy (#791, #794, #793, #792, #932, #795)
- Introduce deploying resource state (#931)
- Introduce request_timeout option for transport settings
- Add support to run the compiler on windows
- Add exception explainer to compiler for 'modified after freeze' (#876)
- Improve log format, added replace file name with logger name
- Split out logs, stdout and stderr in autostarted agents (#824, #234)
- Add logging of resource actions on the server and purging of resource actions in the database (#533)
- Improve agent logging
- Replace virtualenv by python standard venv (#783)
- Update to Tornado 5, moving from tornado ioloop to the standard python async framework (#765)
- Use urllib client for fetching jwks public keys
- Remove all io_loop references and only use current ioloop (#847)
- Remove environment directory from server when environment is removed (#838)
- Catch various silent test failures
- Extend mypy type annotations
- Port unit tests to pytest-asyncio and fix deprecation warnings (#743)
- Raise exception on bad export to make inmanta export fail with exit status > 0
- Refactor protocol
- Improve lazy execution for attributes
- Update autogenerated config file for agents with correct server hostname (#892)

DEPRECATIONS:
- Minimal python version is now python 3.6
- Removal of snapshot and restore functionality from the server (#789)
- Removed the non-version api (#526)
- The config option agent-interval, agent-splay, autostart_agent_interval and autostart_splay are
deprecated in favour of agent-deploy-interval, agent-deploy-splay-time, autostart_agent_deploy_interval
and autostart_agent_deploy_splay_time respectively. The deprecated options will be removed in release 2019.2

v 2018.3 (2018-12-07)
Changes in this release:
- Various bugfixes and performance enhancements
- Dependency updates
- Added improved error reporting to CLI (#814)
- Fixed missing re-raise on pip install  (#810)
- Add pytest plugins (#786)
- Extra test cases for the data module + two bugfixes (#805)
- Fix deprecation warnings (#785)
- Reorganized test case in more modules to reduce the number of merge conflicts (#764)
- Prevent purge_on_delete due to failed compile (#780)
- Add mypy to tox and improve typing annotations (no enforcement yet) (#763)
- Removed incorrect uninitialize of subprocess signal handler (#778, #777)
- Fix modules do command (#760)
- Changed process_events so that it is called even when processing a skip. (#761)
- Track all locations where an instance has been created. (fixes #747)
- Add start to the index for the get_log query (#758)
- Improved reporting of nested exceptions (#746)
- Added compiler check on index attributes so an index on a nullable attribute now raises a compiler error. (#745)
- Added support for lazy attribute execution in constructors (#729)
- Big update to module and project version freeze. See documentation for more details (#106)
- Added argument to @plugin to allow unknown objects as arguments (#754)
- Fix for deploy of undefined resource (#627)
- Improved handling ofr dryrun failures (#631)
- Correctly store and report empty facts (#731)
- Allow get facts from undeployed or undefined resources  (#726)
- Minor changes for ide alpha release (#607)
- Added uniqueness check to indices (#715)
- Bugfixes in handling of optional attributes (#724)
- Transport cleanup (added bootloader, split off session management) (#564)
- Reserved keywords in resources (#645)
- Fix a bug in option definition
- Use own mongobox implementation that works with mongo >= 4
- Fixed reporting on undefined list attributes (#657)
- Improved list freeze for gradual execution (#643)
- Fixed bug in bounds check (#671)
- Improved error reporting on bad assignment (#670)
- Improved error reporting on missing type (#672)
- Added in operator for dicts (#673)

v 2018.2 (2018-07-30)
Changes in this release:
- Various bugfixes and performance enhancements
- Dependency updates
- The internal storage format for code is optimized. This introduces API and schema changes.
  This release supports both storage versions. The old version will be removed in the next release.
- Support formatter in repo url
- Make export of complete model configurable
- Use id of loopvar instead of hash to support iteration over list returned by plugins
- Fix error in default args for list attribute (#633)
- Add multi level map lookup (#622 and #632)
- Improved deploy, make deploy sync
- Added improved error message for lower bound violations on relations (#610)
- Fixes for empty optionals  (#609)
- Added improved logging to context handler (#602)
- Added fix for string representation (#552)
- Added support for single quotes (#589)
- Fix in operator in typedefs (#596)
- Fixed line numbers on MLS (#601)
- Added += operator for assignment to lists (#587)
- Add a synchronous protocol client
- Fix error message for wrong type in ctor
- Improve index error reporting
- Fix validate on modules with no commited version
- Set purged=false on clone in CRUDHandler (#582)
- Add gzip encoding support to protocol (#576)
- added anchormap functions to compiler
- Improved error reporting on for loops (#553)

v 2018.1 (2018-02-09)
Changes in this release:
- Various bugfixes and performance enhancements
- Dependency updates
- Ubuntu 14.04 mongo (2.4) is no longer supported. Version 2.6 or higher is required.
- The inmanta API endpoint is now versioned and available under /api/v1. The old API methods
  still work, but are deprecated and will be removed in the next release.
- Added support for escapes in regex (#540)
- Added per env config for agent_interval (#542): This adds an per environment setting that controls
  the agent interval for the agents started by the server.
- Removed implicit string to number conversion (#539)
- Fix dockerfile (#538)
- Fixed execnet resource leak (#534)
- Solution for resource leak issue in agent (#518): Numerous stability fixes for the agent related
  to resource leaks and races
- Remove compile reports on env clean
- Refactor report API: The report list no longer contains the output of the processes. This
  reduces the size of the response.
- Fix recompile triggered from a form change
- Add missing mongo indexes to improve performance
- Remove catchlog from tox run
- Create a post method for notify: only the post method allows to pass metadata
- Fix trigger metadata (#520): Add compile metadata to each version. Fixes #519 and add delete with
  resource_id for parameters
- Add representation for null value

v 2017.4 (2017-11-27)
Changes in this release:
- Various bugfixes and performance enhancements
- Dependency updates
- added keyword parents, and implemented implementation inheritance (#504)
- set_param recompile parameter
- Raise an exception when duplicate resources are exported (#513)
- Added fix for index issue (#512)
- Allow to configure server compile per environment
- Add remove parameter API call
- Attributes and lists now accept trailing comma (#502)
- Added check for attribute redefinition within one entity (#503)
- Parse bool values in the rest api
- Fix bug in dryrun reporting with auth enabled

v 2017.3 (2017-10-27)
Changes in this release:
- Various bugfixes and performance enhancements
- Dependency updates
- Add relation annotations to the relation attribute and resolve it for exporters to use
- Documentation improvements
- Add an undefined resource state to the server (#489)
  Previously all unknown handling was done in the server. This resulted in strange reporting as the number of managed resource
  could go up and down. Now, an additional resource state "undefined" is introduced. This  state is handled similar to skipped
  during deploys. Undefined resources are undeployable.
- Undeployable resources are now already marked as finished at the moment a version is released or a dryrun is requested.
  Resources that depend on resources in an undeployable state will be skipped on the server as well.
- Sort index attributes: This patch ensure that std::File(host, path) and std::File(path, host) are the same indexes.
- Improved modules list ouput: rename columns and added a column to indicate matching rows
- Improve attribute check. fixes (#487)
- Fix index issues related with inheritance (#488)
- When a resource is purged, its facts will be removed. (#3)
- Add location to type not found exception in relation (#475. #294)
- Add JWT authz and limitation to env and client type (#473)
- Added fix for function execution in constraints (#470)
- Each agent instance now has its own threadpool to execute handlers. (#461)
- Allow agent instances to operate independently (#483)
- Improved error reporting on parser errors (#468, #466)
- Fixed selection of lazy arguments (#465)

v 2017.2 (2017-08-28)
Changes in this release:
- Various bugfixes and performance enhancements
- Dependency updates
- Preserve env variables when using sudo in the agent
- Prune all versions instead of only the ones that have not been released.
- Use python 2.6 compatible syntax for the remote io in the agent
- Gradual execution for for-loops and constructors
- Stop agents and expire session on clear environment
- Improve purge_on_delete semantics
- New autostart mechanism  (#437)
- Add settings mechanism to environment. More settings will become environment specific in later
  releases.
- Do not create index in background to prevent race conditions
- Add support for exception to the json serializer
- Invert requires for purged resources (purge_on_delete)
- Add autodeploy_splay option
- Remove ruaml yaml dependency (#292)
- Handle modified_count is None for mongodb < 2.6
- Add python3.6 support
- Add nulable types
- Various documentation updates
- Added monitor command to inmanta-cli (#418)
- Generate inmanta entrypoint with setuptools
- Update quickstart to use centos
- Improve event mechanism (#416)
- Added auto newline at end of file (#413)
- Improved type annotations for plugins and improved object unwrapping (#412)
- Inline index lookup syntax (#411)
- Added cycle detection (#401)
- Fixed handling of newlines in MLS lexer mode (#392)
- Added docstring to relations, typedef, implementation and implement (#386)
- Fix agent-map propagation from deploy

v 2017.1 (2017-03-29)
New release with many improvements and bug fixes. Most noteable features include:
- Port CLI tool to click and improve it. This removes cliff and other openstack deps from core
- Complete rewrite of the database layer removing the dependency on motorengine and improve
  scalability.
- Cleanup of many API calls and made them more consistent
- Improved handler protocol and logging to the server.

v 2016.6 (2017-01-08)
Mainly a bugfix and stabilisation release. No new features.

v 2016.5 (2016-11-28)
New release with upgraded server-agent protocol
- Upgraded server agent protocol
- New relation syntax

v 2016.4 (2016-09-05)
New relase of the core platform
- Various compiler improvements
- Add list types
- Cleanup of is defined syntax in the DSL and templates
- Many additional test cases
- Various bugfixes

v 2016.3 (2016-08-18)
New release. Way to late due to kids and vacation.
- Added SSL support
- Added auth to server
- Add JIT loading of modules
- Various bug fixes

v 2016.2.3 (2016-05-30)
- Fix memory leak in server

v 2016.2.2 (2016-05-25)
- Remove urllib3 dependency to ease packaging on el7

v 2016.2.1 (2016-05-04)
- Various bugfixes related to new ODM and async IO

v 2016.2 (2016-05-02)
- First bi-monthly release of Inmanta
- New compiler that speeds up compilation an order of magnitude
- All RPC is now async on the tornado IOLoop
- New async ODM for MongoDB
- Increased test coverage<|MERGE_RESOLUTION|>--- conflicted
+++ resolved
@@ -29,12 +29,9 @@
  - Resource Action Log now includes timestamps (#1496)
  - Added support to pause an agent (#1128)
  - Added --no-tag option to module tool (#1939)
-<<<<<<< HEAD
  - Added base exception for plugins and corresponding documentation (#1205)
-=======
  - Added tags to openapi definition (#1751)
  - Added support to pause an agent (#1128, #1982)
->>>>>>> 77b886ce
 
 # v 2020.1 (2020-02-19) Changes in this release:
 
