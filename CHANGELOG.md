# v 2020.3 (?) Changes in this release:

## Fixed
- Various small issues (#2134)
- Fixed issue of autostarted agents not being restarted on environment setting change (#2049)
- Log primary for agent correctly in the database when pausing/unpausing agents (#2079)
- Cancel scheduled deploy operations of an agent when that agent is paused (#2077)
- Fix agent-names config type (#2071)
- Ensure the internal agent is always present in the autostart_agent_map of auto-started agents (#2101)
- Cancel scheduled ResourceActions when AgentInstance is stopped (#2106)
- Decoding of REST return value for content type html with utf-8 charset (#2074)
- Empty list option in config no longer interpreted as list of empty string (#2097)
- Correct closing of agentcache
- Agent cross environment communication bug (#2163)
- Fixed an issue where an argument missing from a request would result in a http-500 error instead of 400 (#2152)
- Ensure agent is in proper state after URI change (#2138)

## Added
- Added cleanup mechanism of old compile reports (#2054)
- Added `compiler.json` option and `--json` compile flag to export structured compile data such as occurred errors (#1206)
- Added troubleshooting documentation (#1211)
- Documentation on compiler API and JSON (#2060)
- Documentation on valid client types (#2015)
- Improved documentation on handler development (#1278)
- Added further documentation to inmanta-cli command (#2057)
- Documentation of config option types (#2072)
- Added method names as Operation Id to OpenApi definition (#2053)
- Added documentation of exceptions to the platform developers guide (#1210)
- Extended documentation of autostarted agent settings (#2040)
- Typing Improvements
- Redirect stdout and stderr to /var/log/inmanta/agent.{out,err} for agent service (#2091)
- Added resource name to log lines in agent log.
- Better reporting of json decoding errors on requests (#2107)
- Faster recovery of agent sessions
<<<<<<< HEAD
- Add support to push facts via the handler context (#593)
=======
- Add compiler entrypoint to get types and scopes (#2114)
>>>>>>> f44a53c6

## Breaking changes
- Updated Attribute.get_type() to return the full type instead of just the base type (inmanta/inmanta-sphinx#29)
- Overriding parent attribute type with the same base type but different modifiers (e.g. override `number` with `number[]`)
    is no longer allowed. This was previously possible due to bug (#2132)


# v 2020.2 (2020-04-24) Changes in this release:

## Breaking changes
- Non-boolean arguments to boolean operators are no longer allowed, this was previously possible due to bug (#1808)
- Server will no longer start if the database schema is for a newer version (#1878)
- The environment setting autostart_agent_map should always contain an entry for the agent "internal" (#1839)

## Deprecated
 - Leaving a nullable attribute unassigned now produces a deprecation warning. Explicitly assign null instead. (#1775)
 - Default constructors (typedef MyType as SomeEntityType(some_field = "some_value")). Use inheritance instead. (#402)
 - Old relation syntax (A aa [0:] -- [0:] B bb) (#2000)

## Fixed
 - Various compiler error reporting improvements (#1810, #1920)
 - Fixed cache leak in agent when deployments are canceled (#1883)
 - Improved robustness of modules update (#1885)
 - Removed environmental variables from agent report (#1891)
 - Use asyncio subprocess instead of tornado subprocess (#1792)
 - Added warning for incorrect database migration script names (#1912)
 - Agent manager remains consistent when the database connection is lost (#1893)
 - Ensure correct version is used in api docs (#1994)
 - Fixed double assignment error resulting from combining constructor kwargs with default values (#2003)
 - Fixed recursive unwrapping of dict return values from plugins (#2004)
 - Resource action update is now performed in a single transaction, eliminating the possibility of inconsistent state (#1944)
 - Type.type_string is now defined as returning the representation of the type in the inmanta DSL (inmanta/lsm#75)

## Added
 - Experimental data trace, root cause and graphic data flow visualization applications (#1820, #1831, #1821, #1822)
 - Warning when shadowing variable (#1366, #1918)
 - Added support for compiler warnings (#1779, #1905, #1906)
 - Added support for DISABLED flag for database migration scripts (#1913)
 - Added v5 database migration script (#1914)
 - Added support for declaring implement using parents together with normal implement declaration list (#1971)
 - Resource Action Log now includes timestamps (#1496)
 - Added support to pause an agent (#1128)
 - Added --no-tag option to module tool (#1939)
 - Added base exception for plugins and corresponding documentation (#1205)
 - Added tags to openapi definition (#1751)
 - Added support to pause an agent (#1128, #1982)
 - Plugins are now imported in the inmanta_plugins package to allow importing submodules (#507)
 - Added event listener to Environment Service (#1996)
 - Autostarted agents can load a new value for the autostart_agent_map setting without agent restart (#1839)
 - Added protected environment option (#1997)
 - Added warning when trying to override a built-in type with a typedef (#81)
 - Added inmanta-cli documentation to the docs (#1992)

# v 2020.1 (2020-02-19) Changes in this release:

## Fixed
 - Added support for conditions as expressions and vice versa (#1815)

## Breaking changes
- Entity instances are no longer allowed in list and dict attributes, this was previously possible due to bug (#1435)

## Fixed
 - Fixed incorrect parsing of booleans as conditions (#1804)
 - Added support for nullable types in plugins (#674)
 - Inmanta type module cleanup and type coverage
 - Various compiler error reporting improvements (#1584, #1341, #1600, #1292, #1652, #1221, #1707, #1480, #1767, #1766, #1762, #1575)
 - CRUDHandler bugfix, ensure update is not called on purged resources
 - Changes in default values: AUTO_DEPLOY, PUSH_ON_AUTO_DEPLOY are enabled by default,
 AGENT_TRIGGER_METHOD_ON_AUTO_DEPLOY is set to incremental deployment
 - Fixed deadlock triggered by std::AgenConfigHandler (#1662)
 - Removed the resourceversionid table from the database (#1627)
 - Remote machines not being available or not having a python interpreter now results in a clearer error.
 - Parse comments and urls correctly from the requirements.txt file of an Inmanta module (#1764)

## Added
 - Added support for dict lookup in conditions (#1573)
 - Added support for type casts for primitive types (#1798)
 - Added support for multiline string interpolations (#1568)
 - Added int type to the language (#1568)
 - Add get_environment_id to exporter (#1683)
 - Added inmanta-cli environment save command (#1666)
 - Added finalizer support to @cache annotation
 - Added support to parse the docstring of an entity
 - Added support for \*\*dict as kwargs for constructor calls and index lookups (#620, #1702)
 - Added support for kwargs in plugin calls, as named arguments as well as using \*\*dict (#1143)

## Removed
 - Removed the inmanta module validate command. Use pytest-inmanta fixtures to test your modules instead.
 - Removed Forms functionality (#1667)

# v 2019.5 (2019-12-05) Changes in this release:

## Fixed
 - Compiler bugfix, ensure done nodes are correctly removed from zerowaiters
 - Fixed memory leak in database layer
 - Fixed lexing of strings ending in an escaped backslash (#1601)
 - Fixed bug where `module freeze` results in empty module.yml (#1598)
 - Fixed inconsistent behavior of `export` and `export -j` (#1595)

IMPORTANT CHANGES:
 - Added environment variables for config, env variables overwrite all other forms of config (#1507)

v 2019.4 (2019-10-30) Changes in this release:
- Various bugfixes (#1367,#1398,#736, #1454)
- Added if statement (#1325)
- Added CORS Access-Control-Allow-Origin header configuration (#1306)
- Added --version option (#1291)
- Added retry to moduletool update, to allow updating of corrupt projects (#177)
- RPM-based installations on Fedora are not supported anymore
- Added option to configure asyncpg pool (#1304)
- Split out the main service into many smaller services (#1388)
- Use python3 from the core OS in Dockerfile
- Introduce v2 protocol and implement project and environment api in v2 (#1412)
- Improve agent documentation (#1389)
- Improve language reference documentation (#1419)
- Change autostart_agent_deploy_splay_time from 600 to 10 (#1447)
- Introduce the bind-address and bind-port config option (#1442)
- Switch to sequential version numbers instead of timestamps (#1011)
- Fixed memory leak in TaskHandler
- Don't install packages inherited from the parent virtualenv
- Added logging to CRUD methods of handler and a diff method with context
- HTTP errors are logged at DEBUG level only (#1282)
- Verify hashes when serving a file (#532)
- Mark resource as failed when code loading fails (#1520)
- Print extra env variables in init log and only store those in database (#1482)
- Add feature manager for enabling and disabling orchestrator features (#1530)
- Add get_environment_id to plugin context (#1331)
- Log server bind address and bind port on startup (#1475)
- Fix warning about transport config (#1203)
- Add setting to environment to disable purge on delete (#1546)

IMPORTANT CHANGES:
- Older compiler versions are no longer supported with this server
- The Inmanta server now listens on 127.0.0.1:8888 by default, while
  this was 0.0.0.0:8888 in previous versions. This behavior is
  configurable with the `bind-address` config option.

DEPRECATIONS:
- The `server_rest_transport.port` config option is deprecated in favor
  of the `server.bind-port` option.

v 2019.3 (2019-09-05) Changes in this release:
- Various bugfixes (#1148, #1157, #1163, #1167, #1188)
- Abort server startup if the database can not be reached (#1153)
- Use native coroutines everywhere (async def)
- Updated dockerfile and docker-compose to use postgres and centos
- Added extensions mechanism (#565, #1185)
- Add /serverstatus api call to get version info, loaded slices and extensions (#1184)
- Support to set environment variables on the Inmanta server and its agents
- Split of server recompile into separate server slice (#1183)
- Add API to inspect compiler service queue (#1252)
- Define explicit path in protocol methods
- Added support for schema management for multiple slices in the same database (#1207)
- Marked pypi package as typed
- Create pytest-inmanta-extensions package for extensions testing
- Added support for /etc/inmanta/inmanta.d style configuration files (#183)
- Increased the iteration limit to 10000. This value is controlled with INMANTA_MAX_ITERATIONS
  environment variable.
- Added support for custom resource deserialization by adding the 'populate' method
- Improve compiler scaling by using more efficient data structures
- Added the --export-plugin option to the export command (#1277)
- Only one of set_created, set_updated or set_purged may be called now from a handler
- Remove facts when the resource is no longer present in any version (#1027)
- Successful exports without resources or unknowns will now be exported
- Export plugins will not run when the compile has failed
- Documentation updates and improvements (#1209)

DEPRECATIONS:
* The files /etc/inmanta/agent.cfg and /etc/inmanta/server.cfg are not used anymore. More information about the available
configuration files can be found in the documentation pages under `Administrator Documentation -> Configuration files`.

v 2019.2 (2019-04-30)
Changes in this release:
- Various bugfixes (#1046, #968, #1045)
- Migration from mongodb to postgres (#1023, #1024, #1025, #1030)
- Added metering using pyformance
- Added influxdb reporter for protocol endpoint metrics
- Remove the configuration option agent-run-at-start (#1055)
- Add project id and environment id as optional parameters to API call (#1001)
- Fixed an issue which cleared the environment on remote python 2 interpreters
- Improve deploy command resilience and added option to work with dashboard
- Added API endpoint to trigger agents deploy (#1052)
- Documentation updates and improvements (#905)

v 2019.1 (2019-03-06)
Changes in this release:
- Various bugfixes and performance enhancements (#873, #772, #958, #959, #955)
- Dependency updates
- Introduce incremental deploy (#791, #794, #793, #792, #932, #795)
- Introduce deploying resource state (#931)
- Introduce request_timeout option for transport settings
- Add support to run the compiler on windows
- Add exception explainer to compiler for 'modified after freeze' (#876)
- Improve log format, added replace file name with logger name
- Split out logs, stdout and stderr in autostarted agents (#824, #234)
- Add logging of resource actions on the server and purging of resource actions in the database (#533)
- Improve agent logging
- Replace virtualenv by python standard venv (#783)
- Update to Tornado 5, moving from tornado ioloop to the standard python async framework (#765)
- Use urllib client for fetching jwks public keys
- Remove all io_loop references and only use current ioloop (#847)
- Remove environment directory from server when environment is removed (#838)
- Catch various silent test failures
- Extend mypy type annotations
- Port unit tests to pytest-asyncio and fix deprecation warnings (#743)
- Raise exception on bad export to make inmanta export fail with exit status > 0
- Refactor protocol
- Improve lazy execution for attributes
- Update autogenerated config file for agents with correct server hostname (#892)

DEPRECATIONS:
- Minimal python version is now python 3.6
- Removal of snapshot and restore functionality from the server (#789)
- Removed the non-version api (#526)
- The config option agent-interval, agent-splay, autostart_agent_interval and autostart_splay are
deprecated in favour of agent-deploy-interval, agent-deploy-splay-time, autostart_agent_deploy_interval
and autostart_agent_deploy_splay_time respectively. The deprecated options will be removed in release 2019.2

v 2018.3 (2018-12-07)
Changes in this release:
- Various bugfixes and performance enhancements
- Dependency updates
- Added improved error reporting to CLI (#814)
- Fixed missing re-raise on pip install  (#810)
- Add pytest plugins (#786)
- Extra test cases for the data module + two bugfixes (#805)
- Fix deprecation warnings (#785)
- Reorganized test case in more modules to reduce the number of merge conflicts (#764)
- Prevent purge_on_delete due to failed compile (#780)
- Add mypy to tox and improve typing annotations (no enforcement yet) (#763)
- Removed incorrect uninitialize of subprocess signal handler (#778, #777)
- Fix modules do command (#760)
- Changed process_events so that it is called even when processing a skip. (#761)
- Track all locations where an instance has been created. (fixes #747)
- Add start to the index for the get_log query (#758)
- Improved reporting of nested exceptions (#746)
- Added compiler check on index attributes so an index on a nullable attribute now raises a compiler error. (#745)
- Added support for lazy attribute execution in constructors (#729)
- Big update to module and project version freeze. See documentation for more details (#106)
- Added argument to @plugin to allow unknown objects as arguments (#754)
- Fix for deploy of undefined resource (#627)
- Improved handling ofr dryrun failures (#631)
- Correctly store and report empty facts (#731)
- Allow get facts from undeployed or undefined resources  (#726)
- Minor changes for ide alpha release (#607)
- Added uniqueness check to indices (#715)
- Bugfixes in handling of optional attributes (#724)
- Transport cleanup (added bootloader, split off session management) (#564)
- Reserved keywords in resources (#645)
- Fix a bug in option definition
- Use own mongobox implementation that works with mongo >= 4
- Fixed reporting on undefined list attributes (#657)
- Improved list freeze for gradual execution (#643)
- Fixed bug in bounds check (#671)
- Improved error reporting on bad assignment (#670)
- Improved error reporting on missing type (#672)
- Added in operator for dicts (#673)

v 2018.2 (2018-07-30)
Changes in this release:
- Various bugfixes and performance enhancements
- Dependency updates
- The internal storage format for code is optimized. This introduces API and schema changes.
  This release supports both storage versions. The old version will be removed in the next release.
- Support formatter in repo url
- Make export of complete model configurable
- Use id of loopvar instead of hash to support iteration over list returned by plugins
- Fix error in default args for list attribute (#633)
- Add multi level map lookup (#622 and #632)
- Improved deploy, make deploy sync
- Added improved error message for lower bound violations on relations (#610)
- Fixes for empty optionals  (#609)
- Added improved logging to context handler (#602)
- Added fix for string representation (#552)
- Added support for single quotes (#589)
- Fix in operator in typedefs (#596)
- Fixed line numbers on MLS (#601)
- Added += operator for assignment to lists (#587)
- Add a synchronous protocol client
- Fix error message for wrong type in ctor
- Improve index error reporting
- Fix validate on modules with no commited version
- Set purged=false on clone in CRUDHandler (#582)
- Add gzip encoding support to protocol (#576)
- added anchormap functions to compiler
- Improved error reporting on for loops (#553)

v 2018.1 (2018-02-09)
Changes in this release:
- Various bugfixes and performance enhancements
- Dependency updates
- Ubuntu 14.04 mongo (2.4) is no longer supported. Version 2.6 or higher is required.
- The inmanta API endpoint is now versioned and available under /api/v1. The old API methods
  still work, but are deprecated and will be removed in the next release.
- Added support for escapes in regex (#540)
- Added per env config for agent_interval (#542): This adds an per environment setting that controls
  the agent interval for the agents started by the server.
- Removed implicit string to number conversion (#539)
- Fix dockerfile (#538)
- Fixed execnet resource leak (#534)
- Solution for resource leak issue in agent (#518): Numerous stability fixes for the agent related
  to resource leaks and races
- Remove compile reports on env clean
- Refactor report API: The report list no longer contains the output of the processes. This
  reduces the size of the response.
- Fix recompile triggered from a form change
- Add missing mongo indexes to improve performance
- Remove catchlog from tox run
- Create a post method for notify: only the post method allows to pass metadata
- Fix trigger metadata (#520): Add compile metadata to each version. Fixes #519 and add delete with
  resource_id for parameters
- Add representation for null value

v 2017.4 (2017-11-27)
Changes in this release:
- Various bugfixes and performance enhancements
- Dependency updates
- added keyword parents, and implemented implementation inheritance (#504)
- set_param recompile parameter
- Raise an exception when duplicate resources are exported (#513)
- Added fix for index issue (#512)
- Allow to configure server compile per environment
- Add remove parameter API call
- Attributes and lists now accept trailing comma (#502)
- Added check for attribute redefinition within one entity (#503)
- Parse bool values in the rest api
- Fix bug in dryrun reporting with auth enabled

v 2017.3 (2017-10-27)
Changes in this release:
- Various bugfixes and performance enhancements
- Dependency updates
- Add relation annotations to the relation attribute and resolve it for exporters to use
- Documentation improvements
- Add an undefined resource state to the server (#489)
  Previously all unknown handling was done in the server. This resulted in strange reporting as the number of managed resource
  could go up and down. Now, an additional resource state "undefined" is introduced. This  state is handled similar to skipped
  during deploys. Undefined resources are undeployable.
- Undeployable resources are now already marked as finished at the moment a version is released or a dryrun is requested.
  Resources that depend on resources in an undeployable state will be skipped on the server as well.
- Sort index attributes: This patch ensure that std::File(host, path) and std::File(path, host) are the same indexes.
- Improved modules list ouput: rename columns and added a column to indicate matching rows
- Improve attribute check. fixes (#487)
- Fix index issues related with inheritance (#488)
- When a resource is purged, its facts will be removed. (#3)
- Add location to type not found exception in relation (#475. #294)
- Add JWT authz and limitation to env and client type (#473)
- Added fix for function execution in constraints (#470)
- Each agent instance now has its own threadpool to execute handlers. (#461)
- Allow agent instances to operate independently (#483)
- Improved error reporting on parser errors (#468, #466)
- Fixed selection of lazy arguments (#465)

v 2017.2 (2017-08-28)
Changes in this release:
- Various bugfixes and performance enhancements
- Dependency updates
- Preserve env variables when using sudo in the agent
- Prune all versions instead of only the ones that have not been released.
- Use python 2.6 compatible syntax for the remote io in the agent
- Gradual execution for for-loops and constructors
- Stop agents and expire session on clear environment
- Improve purge_on_delete semantics
- New autostart mechanism  (#437)
- Add settings mechanism to environment. More settings will become environment specific in later
  releases.
- Do not create index in background to prevent race conditions
- Add support for exception to the json serializer
- Invert requires for purged resources (purge_on_delete)
- Add autodeploy_splay option
- Remove ruaml yaml dependency (#292)
- Handle modified_count is None for mongodb < 2.6
- Add python3.6 support
- Add nulable types
- Various documentation updates
- Added monitor command to inmanta-cli (#418)
- Generate inmanta entrypoint with setuptools
- Update quickstart to use centos
- Improve event mechanism (#416)
- Added auto newline at end of file (#413)
- Improved type annotations for plugins and improved object unwrapping (#412)
- Inline index lookup syntax (#411)
- Added cycle detection (#401)
- Fixed handling of newlines in MLS lexer mode (#392)
- Added docstring to relations, typedef, implementation and implement (#386)
- Fix agent-map propagation from deploy

v 2017.1 (2017-03-29)
New release with many improvements and bug fixes. Most noteable features include:
- Port CLI tool to click and improve it. This removes cliff and other openstack deps from core
- Complete rewrite of the database layer removing the dependency on motorengine and improve
  scalability.
- Cleanup of many API calls and made them more consistent
- Improved handler protocol and logging to the server.

v 2016.6 (2017-01-08)
Mainly a bugfix and stabilisation release. No new features.

v 2016.5 (2016-11-28)
New release with upgraded server-agent protocol
- Upgraded server agent protocol
- New relation syntax

v 2016.4 (2016-09-05)
New relase of the core platform
- Various compiler improvements
- Add list types
- Cleanup of is defined syntax in the DSL and templates
- Many additional test cases
- Various bugfixes

v 2016.3 (2016-08-18)
New release. Way to late due to kids and vacation.
- Added SSL support
- Added auth to server
- Add JIT loading of modules
- Various bug fixes

v 2016.2.3 (2016-05-30)
- Fix memory leak in server

v 2016.2.2 (2016-05-25)
- Remove urllib3 dependency to ease packaging on el7

v 2016.2.1 (2016-05-04)
- Various bugfixes related to new ODM and async IO

v 2016.2 (2016-05-02)
- First bi-monthly release of Inmanta
- New compiler that speeds up compilation an order of magnitude
- All RPC is now async on the tornado IOLoop
- New async ODM for MongoDB
- Increased test coverage<|MERGE_RESOLUTION|>--- conflicted
+++ resolved
@@ -32,11 +32,8 @@
 - Added resource name to log lines in agent log.
 - Better reporting of json decoding errors on requests (#2107)
 - Faster recovery of agent sessions
-<<<<<<< HEAD
+- Add compiler entrypoint to get types and scopes (#2114)
 - Add support to push facts via the handler context (#593)
-=======
-- Add compiler entrypoint to get types and scopes (#2114)
->>>>>>> f44a53c6
 
 ## Breaking changes
 - Updated Attribute.get_type() to return the full type instead of just the base type (inmanta/inmanta-sphinx#29)
