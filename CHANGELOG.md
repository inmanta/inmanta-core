# Release 2020.6 (?)

## New features
- Add support to use a custom venv path in the Project class (#2466)
- Added more specific location information for attributes (#2481)
- Added plugin call anchors to support ctrl-clicking a plugin call (#1954)
- Added rpdb signal handler (#2170)
<<<<<<< HEAD
- Added documention on the core dashboard (#dashboard-63)
=======
- Added pagination support on api calls for agent and agentproc (#2500)
- Added support to build RPMs for a python version different from Python3.6 (#1857)
- Added support for assigning `null` to relations with lower arity 0 (#2459)
>>>>>>> c68508f7

## Bug fixes
- Fix broken links in the documentation (#2495)
- Ensure all running compilations are stopped when the server is stopped (#2508)
- Cleanup old entries in the agentprocess and agentinstance database tables (#2499)
- Ensure the compiler service takes into account the environment variables set on the system (#2413)
- Fix `--server_address` option on `inmanta export` (#2514)
- Handle failure in an event handler consistently for local and non-local agents (#2509)
- Fix for cross agent dependencies responding to unavailable resources (#2501)
- Handle JSON serialization errors in handler log messages (#1875)
- Export command should raise exception on failure (#2487)

## Upgrade notes
- Ensure the database is backed up before executing an upgrade.

# Release 2020.5 (2020-10-27)

## New features
- Added support for environment markers as described in PEP 508 to module requirements parsing (#2359)
- Added design guide to the documentation
- Improved error message when plugin loading fails to include original exception and location (#2385)
- Improved duplicate attributes error message (#2386)

## Bug fixes
- Fixed import loop when using `inmanta.execute.proxy` as entry point (#2341)
- Fixed import loop when using `inmanta.resources` as entry point (#2342)
- Clearing an environment with merged compile requests no longer fails (#2350)
- Fixed compiler bug (#2378)
- Fix "compile_data_json_file" referenced before assignment (#2361)
- Fix server-autorecompile-wait config option (#2262)
- Specify the supported values of the 'format' parameter of the OpenAPI endpoint explicitly (#2369)
- Fix version cli argument conflict (#2358)
- Don't remove resource independent parameters on version deletion (#2370)
- Enhance installation documentation (#2241, #2356, #2357)
- Ensure that a protected environment can't be decommissioned (#2376)
- Don't load all code on agent start (#2343)
- Allow empty body in else branch for if-else statement (#2375)
- Fixed export failure with null in dict (#2437)
- Fixed small documentation issues
- Only store single agent instance in database for each distinct instance to prevent database overflow when agent rapidly and
    repeatadly dis- and reconnects (#2394)

# Release 2020.4 (2020-09-08)

## New features
- Added merging of similar compile requests to the compile queue (#2137)
- Export all handler's / resource's module's plugin source files so helper functions can be used from sibling modules (#2162, #2312)
- Added documentation on how a string is matched against a regex defined in a regex-based typedef (#2214)
- Added API to query ResourceActions
- Added support to query the resource action log of a resource via the CLI (#2253)
- Added conditional expression to the language with syntax condition ? x: y (#1987)
- Add support for inmanta-cli click plugins
- Added link to the PDF version of the documentation
- Added environment setting for agent_trigger_method (#2025)
- Expose compile data as exported by `inmanta compile --export-compile-data` via API (inmanta/inmanta-telco#54, #2317)
- Added `typedmethod` decorator `strict_typing` parameter to  allow `Any` types for those few cases where it's required (#2301)
- Added API method for halting all environment operations (#2228)

## Upgrade notes
- Ensure the database is backed up before executing an upgrade.
- Option `inmanta compile --json` is renamed to `inmanta compile --export-compile-data`
- `DynamicProxy.__getattr__` now raises an `AttributeError` instead of a plain `NotFoundException` when an attribute can not be
    found, for compatibility with Python's builtin `hasattr`. This change is backwards compatible, though it is recommended to
    except on `AttributeError` over `NotFoundException`. (#2991)

## Bug fixes
- Restore support to pass mocking information to the compiler
- Disallow parameters mapped to a header to be passed via the body instead (#2151)
- Handle skipped and unavailable as failures when calculating increments (#2184)
- Constrain agent name to string values (#2172)
- Fix for allowing comments in the requirements.txt file of modules (#2206)
- Allow equality checks between types to support optional value overrides (#2243)
- Don't add path params as query params to the url in the client (#2246)
- Allow Optional as return type for typedmethods (#2277)
- Made Dict- and SequenceProxy serializable to allow exporter to wrap dict and list attributes in other data structures (#2121)
- Improved reporting of `PluginException` (#2304)

# Release 2020.3 (2020-07-02)

## New features
- Added cleanup mechanism of old compile reports (#2054)
- Added `compiler.json` option and `--json` compile flag to export structured compile data such as occurred errors (#1206)
- Added troubleshooting documentation (#1211)
- Documentation on compiler API and JSON (#2060)
- Documentation on valid client types (#2015)
- Improved documentation on handler development (#1278)
- Added further documentation to inmanta-cli command (#2057)
- Documentation of config option types (#2072)
- Added method names as Operation Id to OpenApi definition (#2053)
- Added documentation of exceptions to the platform developers guide (#1210)
- Extended documentation of autostarted agent settings (#2040)
- Typing Improvements
- Redirect stdout and stderr to /var/log/inmanta/agent.{out,err} for agent service (#2091)
- Added resource name to log lines in agent log.
- Better reporting of json decoding errors on requests (#2107)
- Faster recovery of agent sessions
- Add compiler entrypoint to get types and scopes (#2114)
- Add support to push facts via the handler context (#593)

## Upgrade notes
- Ensure the database is backed up before executing an upgrade.
- Updated Attribute.get_type() to return the full type instead of just the base type (inmanta/inmanta-sphinx#29)
- Overriding parent attribute type with the same base type but different modifiers (e.g. override `number` with `number[]`)
    is no longer allowed. This was previously possible due to bug (#2132)

## Bug fixes
- Various small issues (#2134)
- Fixed issue of autostarted agents not being restarted on environment setting change (#2049)
- Log primary for agent correctly in the database when pausing/unpausing agents (#2079)
- Cancel scheduled deploy operations of an agent when that agent is paused (#2077)
- Fix agent-names config type (#2071)
- Ensure the internal agent is always present in the autostart_agent_map of auto-started agents (#2101)
- Cancel scheduled ResourceActions when AgentInstance is stopped (#2106)
- Decoding of REST return value for content type html with utf-8 charset (#2074)
- Empty list option in config no longer interpreted as list of empty string (#2097)
- Correct closing of agentcache
- Agent cross environment communication bug (#2163)
- Fixed an issue where an argument missing from a request would result in a http-500 error instead of 400 (#2152)
- Ensure agent is in proper state after URI change (#2138)
- Removed warning about collecting requirements for project that has not been loaded completely on initial compile (#2125)

# v 2020.2 (2020-04-24) Changes in this release:

## Breaking changes
- Non-boolean arguments to boolean operators are no longer allowed, this was previously possible due to bug (#1808)
- Server will no longer start if the database schema is for a newer version (#1878)
- The environment setting autostart_agent_map should always contain an entry for the agent "internal" (#1839)

## Deprecated
 - Leaving a nullable attribute unassigned now produces a deprecation warning. Explicitly assign null instead. (#1775)
 - Default constructors (typedef MyType as SomeEntityType(some_field = "some_value")). Use inheritance instead. (#402)
 - Old relation syntax (A aa [0:] -- [0:] B bb) (#2000)

## Fixed
 - Various compiler error reporting improvements (#1810, #1920)
 - Fixed cache leak in agent when deployments are canceled (#1883)
 - Improved robustness of modules update (#1885)
 - Removed environmental variables from agent report (#1891)
 - Use asyncio subprocess instead of tornado subprocess (#1792)
 - Added warning for incorrect database migration script names (#1912)
 - Agent manager remains consistent when the database connection is lost (#1893)
 - Ensure correct version is used in api docs (#1994)
 - Fixed double assignment error resulting from combining constructor kwargs with default values (#2003)
 - Fixed recursive unwrapping of dict return values from plugins (#2004)
 - Resource action update is now performed in a single transaction, eliminating the possibility of inconsistent state (#1944)
 - Type.type_string is now defined as returning the representation of the type in the inmanta DSL (inmanta/lsm#75)

## Added
 - Experimental data trace, root cause and graphic data flow visualization applications (#1820, #1831, #1821, #1822)
 - Warning when shadowing variable (#1366, #1918)
 - Added support for compiler warnings (#1779, #1905, #1906)
 - Added support for DISABLED flag for database migration scripts (#1913)
 - Added v5 database migration script (#1914)
 - Added support for declaring implement using parents together with normal implement declaration list (#1971)
 - Resource Action Log now includes timestamps (#1496)
 - Added support to pause an agent (#1128)
 - Added --no-tag option to module tool (#1939)
 - Added base exception for plugins and corresponding documentation (#1205)
 - Added tags to openapi definition (#1751)
 - Added support to pause an agent (#1128, #1982)
 - Plugins are now imported in the inmanta_plugins package to allow importing submodules (#507)
 - Added event listener to Environment Service (#1996)
 - Autostarted agents can load a new value for the autostart_agent_map setting without agent restart (#1839)
 - Added protected environment option (#1997)
 - Added warning when trying to override a built-in type with a typedef (#81)
 - Added inmanta-cli documentation to the docs (#1992)

# v 2020.1 (2020-02-19) Changes in this release:

## Fixed
 - Added support for conditions as expressions and vice versa (#1815)

## Breaking changes
- Entity instances are no longer allowed in list and dict attributes, this was previously possible due to bug (#1435)

## Fixed
 - Fixed incorrect parsing of booleans as conditions (#1804)
 - Added support for nullable types in plugins (#674)
 - Inmanta type module cleanup and type coverage
 - Various compiler error reporting improvements (#1584, #1341, #1600, #1292, #1652, #1221, #1707, #1480, #1767, #1766, #1762, #1575)
 - CRUDHandler bugfix, ensure update is not called on purged resources
 - Changes in default values: AUTO_DEPLOY, PUSH_ON_AUTO_DEPLOY are enabled by default,
 AGENT_TRIGGER_METHOD_ON_AUTO_DEPLOY is set to incremental deployment
 - Fixed deadlock triggered by std::AgenConfigHandler (#1662)
 - Removed the resourceversionid table from the database (#1627)
 - Remote machines not being available or not having a python interpreter now results in a clearer error.
 - Parse comments and urls correctly from the requirements.txt file of an Inmanta module (#1764)

## Added
 - Added support for dict lookup in conditions (#1573)
 - Added support for type casts for primitive types (#1798)
 - Added support for multiline string interpolations (#1568)
 - Added int type to the language (#1568)
 - Add get_environment_id to exporter (#1683)
 - Added inmanta-cli environment save command (#1666)
 - Added finalizer support to @cache annotation
 - Added support to parse the docstring of an entity
 - Added support for \*\*dict as kwargs for constructor calls and index lookups (#620, #1702)
 - Added support for kwargs in plugin calls, as named arguments as well as using \*\*dict (#1143)

## Removed
 - Removed the inmanta module validate command. Use pytest-inmanta fixtures to test your modules instead.
 - Removed Forms functionality (#1667)

# v 2019.5 (2019-12-05) Changes in this release:

## Fixed
 - Compiler bugfix, ensure done nodes are correctly removed from zerowaiters
 - Fixed memory leak in database layer
 - Fixed lexing of strings ending in an escaped backslash (#1601)
 - Fixed bug where `module freeze` results in empty module.yml (#1598)
 - Fixed inconsistent behavior of `export` and `export -j` (#1595)

IMPORTANT CHANGES:
 - Added environment variables for config, env variables overwrite all other forms of config (#1507)

v 2019.4 (2019-10-30) Changes in this release:
- Various bugfixes (#1367,#1398,#736, #1454)
- Added if statement (#1325)
- Added CORS Access-Control-Allow-Origin header configuration (#1306)
- Added --version option (#1291)
- Added retry to moduletool update, to allow updating of corrupt projects (#177)
- RPM-based installations on Fedora are not supported anymore
- Added option to configure asyncpg pool (#1304)
- Split out the main service into many smaller services (#1388)
- Use python3 from the core OS in Dockerfile
- Introduce v2 protocol and implement project and environment api in v2 (#1412)
- Improve agent documentation (#1389)
- Improve language reference documentation (#1419)
- Change autostart_agent_deploy_splay_time from 600 to 10 (#1447)
- Introduce the bind-address and bind-port config option (#1442)
- Switch to sequential version numbers instead of timestamps (#1011)
- Fixed memory leak in TaskHandler
- Don't install packages inherited from the parent virtualenv
- Added logging to CRUD methods of handler and a diff method with context
- HTTP errors are logged at DEBUG level only (#1282)
- Verify hashes when serving a file (#532)
- Mark resource as failed when code loading fails (#1520)
- Print extra env variables in init log and only store those in database (#1482)
- Add feature manager for enabling and disabling orchestrator features (#1530)
- Add get_environment_id to plugin context (#1331)
- Log server bind address and bind port on startup (#1475)
- Fix warning about transport config (#1203)
- Add setting to environment to disable purge on delete (#1546)

IMPORTANT CHANGES:
- Older compiler versions are no longer supported with this server
- The Inmanta server now listens on 127.0.0.1:8888 by default, while
  this was 0.0.0.0:8888 in previous versions. This behavior is
  configurable with the `bind-address` config option.

DEPRECATIONS:
- The `server_rest_transport.port` config option is deprecated in favor
  of the `server.bind-port` option.

v 2019.3 (2019-09-05) Changes in this release:
- Various bugfixes (#1148, #1157, #1163, #1167, #1188)
- Abort server startup if the database can not be reached (#1153)
- Use native coroutines everywhere (async def)
- Updated dockerfile and docker-compose to use postgres and centos
- Added extensions mechanism (#565, #1185)
- Add /serverstatus api call to get version info, loaded slices and extensions (#1184)
- Support to set environment variables on the Inmanta server and its agents
- Split of server recompile into separate server slice (#1183)
- Add API to inspect compiler service queue (#1252)
- Define explicit path in protocol methods
- Added support for schema management for multiple slices in the same database (#1207)
- Marked pypi package as typed
- Create pytest-inmanta-extensions package for extensions testing
- Added support for /etc/inmanta/inmanta.d style configuration files (#183)
- Increased the iteration limit to 10000. This value is controlled with INMANTA_MAX_ITERATIONS
  environment variable.
- Added support for custom resource deserialization by adding the 'populate' method
- Improve compiler scaling by using more efficient data structures
- Added the --export-plugin option to the export command (#1277)
- Only one of set_created, set_updated or set_purged may be called now from a handler
- Remove facts when the resource is no longer present in any version (#1027)
- Successful exports without resources or unknowns will now be exported
- Export plugins will not run when the compile has failed
- Documentation updates and improvements (#1209)

DEPRECATIONS:
* The files /etc/inmanta/agent.cfg and /etc/inmanta/server.cfg are not used anymore. More information about the available
configuration files can be found in the documentation pages under `Administrator Documentation -> Configuration files`.

v 2019.2 (2019-04-30)
Changes in this release:
- Various bugfixes (#1046, #968, #1045)
- Migration from mongodb to postgres (#1023, #1024, #1025, #1030)
- Added metering using pyformance
- Added influxdb reporter for protocol endpoint metrics
- Remove the configuration option agent-run-at-start (#1055)
- Add project id and environment id as optional parameters to API call (#1001)
- Fixed an issue which cleared the environment on remote python 2 interpreters
- Improve deploy command resilience and added option to work with dashboard
- Added API endpoint to trigger agents deploy (#1052)
- Documentation updates and improvements (#905)

v 2019.1 (2019-03-06)
Changes in this release:
- Various bugfixes and performance enhancements (#873, #772, #958, #959, #955)
- Dependency updates
- Introduce incremental deploy (#791, #794, #793, #792, #932, #795)
- Introduce deploying resource state (#931)
- Introduce request_timeout option for transport settings
- Add support to run the compiler on windows
- Add exception explainer to compiler for 'modified after freeze' (#876)
- Improve log format, added replace file name with logger name
- Split out logs, stdout and stderr in autostarted agents (#824, #234)
- Add logging of resource actions on the server and purging of resource actions in the database (#533)
- Improve agent logging
- Replace virtualenv by python standard venv (#783)
- Update to Tornado 5, moving from tornado ioloop to the standard python async framework (#765)
- Use urllib client for fetching jwks public keys
- Remove all io_loop references and only use current ioloop (#847)
- Remove environment directory from server when environment is removed (#838)
- Catch various silent test failures
- Extend mypy type annotations
- Port unit tests to pytest-asyncio and fix deprecation warnings (#743)
- Raise exception on bad export to make inmanta export fail with exit status > 0
- Refactor protocol
- Improve lazy execution for attributes
- Update autogenerated config file for agents with correct server hostname (#892)

DEPRECATIONS:
- Minimal python version is now python 3.6
- Removal of snapshot and restore functionality from the server (#789)
- Removed the non-version api (#526)
- The config option agent-interval, agent-splay, autostart_agent_interval and autostart_splay are
deprecated in favour of agent-deploy-interval, agent-deploy-splay-time, autostart_agent_deploy_interval
and autostart_agent_deploy_splay_time respectively. The deprecated options will be removed in release 2019.2

v 2018.3 (2018-12-07)
Changes in this release:
- Various bugfixes and performance enhancements
- Dependency updates
- Added improved error reporting to CLI (#814)
- Fixed missing re-raise on pip install  (#810)
- Add pytest plugins (#786)
- Extra test cases for the data module + two bugfixes (#805)
- Fix deprecation warnings (#785)
- Reorganized test case in more modules to reduce the number of merge conflicts (#764)
- Prevent purge_on_delete due to failed compile (#780)
- Add mypy to tox and improve typing annotations (no enforcement yet) (#763)
- Removed incorrect uninitialize of subprocess signal handler (#778, #777)
- Fix modules do command (#760)
- Changed process_events so that it is called even when processing a skip. (#761)
- Track all locations where an instance has been created. (fixes #747)
- Add start to the index for the get_log query (#758)
- Improved reporting of nested exceptions (#746)
- Added compiler check on index attributes so an index on a nullable attribute now raises a compiler error. (#745)
- Added support for lazy attribute execution in constructors (#729)
- Big update to module and project version freeze. See documentation for more details (#106)
- Added argument to @plugin to allow unknown objects as arguments (#754)
- Fix for deploy of undefined resource (#627)
- Improved handling ofr dryrun failures (#631)
- Correctly store and report empty facts (#731)
- Allow get facts from undeployed or undefined resources  (#726)
- Minor changes for ide alpha release (#607)
- Added uniqueness check to indices (#715)
- Bugfixes in handling of optional attributes (#724)
- Transport cleanup (added bootloader, split off session management) (#564)
- Reserved keywords in resources (#645)
- Fix a bug in option definition
- Use own mongobox implementation that works with mongo >= 4
- Fixed reporting on undefined list attributes (#657)
- Improved list freeze for gradual execution (#643)
- Fixed bug in bounds check (#671)
- Improved error reporting on bad assignment (#670)
- Improved error reporting on missing type (#672)
- Added in operator for dicts (#673)

v 2018.2 (2018-07-30)
Changes in this release:
- Various bugfixes and performance enhancements
- Dependency updates
- The internal storage format for code is optimized. This introduces API and schema changes.
  This release supports both storage versions. The old version will be removed in the next release.
- Support formatter in repo url
- Make export of complete model configurable
- Use id of loopvar instead of hash to support iteration over list returned by plugins
- Fix error in default args for list attribute (#633)
- Add multi level map lookup (#622 and #632)
- Improved deploy, make deploy sync
- Added improved error message for lower bound violations on relations (#610)
- Fixes for empty optionals  (#609)
- Added improved logging to context handler (#602)
- Added fix for string representation (#552)
- Added support for single quotes (#589)
- Fix in operator in typedefs (#596)
- Fixed line numbers on MLS (#601)
- Added += operator for assignment to lists (#587)
- Add a synchronous protocol client
- Fix error message for wrong type in ctor
- Improve index error reporting
- Fix validate on modules with no commited version
- Set purged=false on clone in CRUDHandler (#582)
- Add gzip encoding support to protocol (#576)
- added anchormap functions to compiler
- Improved error reporting on for loops (#553)

v 2018.1 (2018-02-09)
Changes in this release:
- Various bugfixes and performance enhancements
- Dependency updates
- Ubuntu 14.04 mongo (2.4) is no longer supported. Version 2.6 or higher is required.
- The inmanta API endpoint is now versioned and available under /api/v1. The old API methods
  still work, but are deprecated and will be removed in the next release.
- Added support for escapes in regex (#540)
- Added per env config for agent_interval (#542): This adds an per environment setting that controls
  the agent interval for the agents started by the server.
- Removed implicit string to number conversion (#539)
- Fix dockerfile (#538)
- Fixed execnet resource leak (#534)
- Solution for resource leak issue in agent (#518): Numerous stability fixes for the agent related
  to resource leaks and races
- Remove compile reports on env clean
- Refactor report API: The report list no longer contains the output of the processes. This
  reduces the size of the response.
- Fix recompile triggered from a form change
- Add missing mongo indexes to improve performance
- Remove catchlog from tox run
- Create a post method for notify: only the post method allows to pass metadata
- Fix trigger metadata (#520): Add compile metadata to each version. Fixes #519 and add delete with
  resource_id for parameters
- Add representation for null value

v 2017.4 (2017-11-27)
Changes in this release:
- Various bugfixes and performance enhancements
- Dependency updates
- added keyword parents, and implemented implementation inheritance (#504)
- set_param recompile parameter
- Raise an exception when duplicate resources are exported (#513)
- Added fix for index issue (#512)
- Allow to configure server compile per environment
- Add remove parameter API call
- Attributes and lists now accept trailing comma (#502)
- Added check for attribute redefinition within one entity (#503)
- Parse bool values in the rest api
- Fix bug in dryrun reporting with auth enabled

v 2017.3 (2017-10-27)
Changes in this release:
- Various bugfixes and performance enhancements
- Dependency updates
- Add relation annotations to the relation attribute and resolve it for exporters to use
- Documentation improvements
- Add an undefined resource state to the server (#489)
  Previously all unknown handling was done in the server. This resulted in strange reporting as the number of managed resource
  could go up and down. Now, an additional resource state "undefined" is introduced. This  state is handled similar to skipped
  during deploys. Undefined resources are undeployable.
- Undeployable resources are now already marked as finished at the moment a version is released or a dryrun is requested.
  Resources that depend on resources in an undeployable state will be skipped on the server as well.
- Sort index attributes: This patch ensure that std::File(host, path) and std::File(path, host) are the same indexes.
- Improved modules list ouput: rename columns and added a column to indicate matching rows
- Improve attribute check. fixes (#487)
- Fix index issues related with inheritance (#488)
- When a resource is purged, its facts will be removed. (#3)
- Add location to type not found exception in relation (#475. #294)
- Add JWT authz and limitation to env and client type (#473)
- Added fix for function execution in constraints (#470)
- Each agent instance now has its own threadpool to execute handlers. (#461)
- Allow agent instances to operate independently (#483)
- Improved error reporting on parser errors (#468, #466)
- Fixed selection of lazy arguments (#465)

v 2017.2 (2017-08-28)
Changes in this release:
- Various bugfixes and performance enhancements
- Dependency updates
- Preserve env variables when using sudo in the agent
- Prune all versions instead of only the ones that have not been released.
- Use python 2.6 compatible syntax for the remote io in the agent
- Gradual execution for for-loops and constructors
- Stop agents and expire session on clear environment
- Improve purge_on_delete semantics
- New autostart mechanism  (#437)
- Add settings mechanism to environment. More settings will become environment specific in later
  releases.
- Do not create index in background to prevent race conditions
- Add support for exception to the json serializer
- Invert requires for purged resources (purge_on_delete)
- Add autodeploy_splay option
- Remove ruaml yaml dependency (#292)
- Handle modified_count is None for mongodb < 2.6
- Add python3.6 support
- Add nulable types
- Various documentation updates
- Added monitor command to inmanta-cli (#418)
- Generate inmanta entrypoint with setuptools
- Update quickstart to use centos
- Improve event mechanism (#416)
- Added auto newline at end of file (#413)
- Improved type annotations for plugins and improved object unwrapping (#412)
- Inline index lookup syntax (#411)
- Added cycle detection (#401)
- Fixed handling of newlines in MLS lexer mode (#392)
- Added docstring to relations, typedef, implementation and implement (#386)
- Fix agent-map propagation from deploy

v 2017.1 (2017-03-29)
New release with many improvements and bug fixes. Most noteable features include:
- Port CLI tool to click and improve it. This removes cliff and other openstack deps from core
- Complete rewrite of the database layer removing the dependency on motorengine and improve
  scalability.
- Cleanup of many API calls and made them more consistent
- Improved handler protocol and logging to the server.

v 2016.6 (2017-01-08)
Mainly a bugfix and stabilisation release. No new features.

v 2016.5 (2016-11-28)
New release with upgraded server-agent protocol
- Upgraded server agent protocol
- New relation syntax

v 2016.4 (2016-09-05)
New relase of the core platform
- Various compiler improvements
- Add list types
- Cleanup of is defined syntax in the DSL and templates
- Many additional test cases
- Various bugfixes

v 2016.3 (2016-08-18)
New release. Way to late due to kids and vacation.
- Added SSL support
- Added auth to server
- Add JIT loading of modules
- Various bug fixes

v 2016.2.3 (2016-05-30)
- Fix memory leak in server

v 2016.2.2 (2016-05-25)
- Remove urllib3 dependency to ease packaging on el7

v 2016.2.1 (2016-05-04)
- Various bugfixes related to new ODM and async IO

v 2016.2 (2016-05-02)
- First bi-monthly release of Inmanta
- New compiler that speeds up compilation an order of magnitude
- All RPC is now async on the tornado IOLoop
- New async ODM for MongoDB
- Increased test coverage<|MERGE_RESOLUTION|>--- conflicted
+++ resolved
@@ -5,13 +5,10 @@
 - Added more specific location information for attributes (#2481)
 - Added plugin call anchors to support ctrl-clicking a plugin call (#1954)
 - Added rpdb signal handler (#2170)
-<<<<<<< HEAD
-- Added documention on the core dashboard (#dashboard-63)
-=======
 - Added pagination support on api calls for agent and agentproc (#2500)
 - Added support to build RPMs for a python version different from Python3.6 (#1857)
 - Added support for assigning `null` to relations with lower arity 0 (#2459)
->>>>>>> c68508f7
+- Added documention on the core dashboard (#dashboard-63)
 
 ## Bug fixes
 - Fix broken links in the documentation (#2495)
