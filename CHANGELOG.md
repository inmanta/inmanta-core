v 2018.4 (2018-12-xx)
Changes in this release:
- Various bugfixes and performance enhancements
- Dependency updates
- Removal of snapshot and restore functionality from the server (#789)
- Replace virtualenv by python standard venv (#783)
- Updated to Tornado 5, moving from tornado ioloop to the standard python async framework (#765)
- Extend mypy type annotations
<<<<<<< HEAD
- Use files for all logs and split out logs, stdout and stderr in autostarted agents (#824, #234)
=======
- Introduce request_timeout option for transport settings
>>>>>>> ba255cfe

v 2018.3 (2018-12-07)
Changes in this release:
- Various bugfixes and performance enhancements
- Dependency updates
- Added improved error reporting to CLI (#814)
- Fixed missing re-raise on pip install  (#810)
- Add pytest plugins (#786)
- Extra test cases for the data module + two bugfixes (#805)
- Fix deprecation warnings (#785)
- Reorganized test case in more modules to reduce the number of merge conflicts (#764)
- Prevent purge_on_delete due to failed compile (#780)
- Add mypy to tox and improve typing annotations (no enforcement yet) (#763)
- Removed incorrect uninitialize of subprocess signal handler (#778, #777)
- Fix modules do command (#760)
- Changed process_events so that it is called even when processing a skip. (#761)
- Track all locations where an instance has been created. (fixes #747)
- Add start to the index for the get_log query (#758)
- Improved reporting of nested exceptions (#746)
- Added compiler check on index attributes so an index on a nullable attribute now raises a compiler error. (#745)
- Added support for lazy attribute execution in constructors (#729)
- Big update to module and project version freeze. See documentation for more details (#106)
- Added argument to @plugin to allow unknown objects as arguments (#754)
- Fix for deploy of undefined resource (#627)
- Improved handling ofr dryrun failures (#631)
- Correctly store and report empty facts (#731)
- Allow get facts from undeployed or undefined resources  (#726)
- Minor changes for ide alpha release (#607)
- Added uniqueness check to indices (#715)
- Bugfixes in handling of optional attributes (#724)
- Transport cleanup (added bootloader, split off session management) (#564)
- Reserved keywords in resources (#645)
- Fix a bug in option definition
- Use own mongobox implementation that works with mongo >= 4
- Fixed reporting on undefined list attributes (#657)
- Improved list freeze for gradual execution (#643)
- Fixed bug in bounds check (#671)
- Improved error reporting on bad assignment (#670)
- Improved error reporting on missing type (#672)
- Added in operator for dicts (#673)

v 2018.2 (2018-07-30)
Changes in this release:
- Various bugfixes and performance enhancements
- Dependency updates
- The internal storage format for code is optimized. This introduces API and schema changes.
  This release supports both storage versions. The old version will be removed in the next release.
- Support formatter in repo url
- Make export of complete model configurable
- Use id of loopvar instead of hash to support iteration over list returned by plugins
- Fix error in default args for list attribute (#633)
- Add multi level map lookup (#622 and #632)
- Improved deploy, make deploy sync
- Added improved error message for lower bound violations on relations (#610)
- Fixes for empty optionals  (#609)
- Added improved logging to context handler (#602)
- Added fix for string representation (#552)
- Added support for single quotes (#589)
- Fix in operator in typedefs (#596)
- Fixed line numbers on MLS (#601)
- Added += operator for assignment to lists (#587)
- Add a synchronous protocol client
- Fix error message for wrong type in ctor
- Improve index error reporting
- Fix validate on modules with no commited version
- Set purged=false on clone in CRUDHandler (#582)
- Add gzip encoding support to protocol (#576)
- added anchormap functions to compiler
- Improved error reporting on for loops (#553)

v 2018.1 (2018-02-09)
Changes in this release:
- Various bugfixes and performance enhancements
- Dependency updates
- Ubuntu 14.04 mongo (2.4) is no longer supported. Version 2.6 or higher is required.
- The inmanta API endpoint is now versioned and available under /api/v1. The old API methods
  still work, but are deprecated and will be removed in the next release.
- Added support for escapes in regex (#540)
- Added per env config for agent_interval (#542): This adds an per environment setting that controls
  the agent interval for the agents started by the server.
- Removed implicit string to number conversion (#539)
- Fix dockerfile (#538)
- Fixed execnet resource leak (#534)
- Solution for resource leak issue in agent (#518): Numerous stability fixes for the agent related
  to resource leaks and races
- Remove compile reports on env clean
- Refactor report API: The report list no longer contains the output of the processes. This
  reduces the size of the response.
- Fix recompile triggered from a form change
- Add missing mongo indexes to improve performance
- Remove catchlog from tox run
- Create a post method for notify: only the post method allows to pass metadata
- Fix trigger metadata (#520): Add compile metadata to each version. Fixes #519 and add delete with
  resource_id for parameters
- Add representation for null value

v 2017.4 (2017-11-27)
Changes in this release:
- Various bugfixes and performance enhancements
- Dependency updates
- added keyword parents, and implemented implementation inheritance (#504)
- set_param recompile parameter
- Raise an exception when duplicate resources are exported (#513)
- Added fix for index issue (#512)
- Allow to configure server compile per environment
- Add remove parameter API call
- Attributes and lists now accept trailing comma (#502)
- Added check for attribute redefinition within one entity (#503)
- Parse bool values in the rest api
- Fix bug in dryrun reporting with auth enabled

v 2017.3 (2017-10-27)
Changes in this release:
- Various bugfixes and performance enhancements
- Dependency updates
- Add relation annotations to the relation attribute and resolve it for exporters to use
- Documentation improvements
- Add an undefined resource state to the server (#489)
  Previously all unknown handling was done in the server. This resulted in strange reporting as the number of managed resource
  could go up and down. Now, an additional resource state "undefined" is introduced. This  state is handled similar to skipped
  during deploys. Undefined resources are undeployable.
- Undeployable resources are now already marked as finished at the moment a version is released or a dryrun is requested.
  Resources that depend on resources in an undeployable state will be skipped on the server as well.
- Sort index attributes: This patch ensure that std::File(host, path) and std::File(path, host) are the same indexes.
- Improved modules list ouput: rename columns and added a column to indicate matching rows
- Improve attribute check. fixes (#487)
- Fix index issues related with inheritance (#488)
- When a resource is purged, its facts will be removed. (#3)
- Add location to type not found exception in relation (#475. #294)
- Add JWT authz and limitation to env and client type (#473)
- Added fix for function execution in constraints (#470)
- Each agent instance now has its own threadpool to execute handlers. (#461)
- Allow agent instances to operate independently (#483)
- Improved error reporting on parser errors (#468, #466)
- Fixed selection of lazy arguments (#465)

v 2017.2 (2017-08-28)
Changes in this release:
- Various bugfixes and performance enhancements
- Dependency updates
- Preserve env variables when using sudo in the agent
- Prune all versions instead of only the ones that have not been released.
- Use python 2.6 compatible syntax for the remote io in the agent
- Gradual execution for for-loops and constructors
- Stop agents and expire session on clear environment
- Improve purge_on_delete semantics
- New autostart mechanism  (#437)
- Add settings mechanism to environment. More settings will become environment specific in later
  releases.
- Do not create index in background to prevent race conditions
- Add support for exception to the json serializer
- Invert requires for purged resources (purge_on_delete)
- Add autodeploy_splay option
- Remove ruaml yaml dependency (#292)
- Handle modified_count is None for mongodb < 2.6
- Add python3.6 support
- Add nulable types
- Various documentation updates
- Added monitor command to inmanta-cli (#418)
- Generate inmanta entrypoint with setuptools
- Update quickstart to use centos
- Improve event mechanism (#416)
- Added auto newline at end of file (#413)
- Improved type annotations for plugins and improved object unwrapping (#412)
- Inline index lookup syntax (#411)
- Added cycle detection (#401)
- Fixed handling of newlines in MLS lexer mode (#392)
- Added docstring to relations, typedef, implementation and implement (#386)
- Fix agent-map propagation from deploy

v 2017.1 (2017-03-29)
New release with many improvements and bug fixes. Most noteable features include:
- Port CLI tool to click and improve it. This removes cliff and other openstack deps from core
- Complete rewrite of the database layer removing the dependency on motorengine and improve
  scalability.
- Cleanup of many API calls and made them more consistent
- Improved handler protocol and logging to the server.

v 2016.6 (2017-01-08)
Mainly a bugfix and stabilisation release. No new features.

v 2016.5 (2016-11-28)
New release with upgraded server-agent protocol
- Upgraded server agent protocol
- New relation syntax

v 2016.4 (2016-09-05)
New relase of the core platform
- Various compiler improvements
- Add list types
- Cleanup of is defined syntax in the DSL and templates
- Many additional test cases
- Various bugfixes

v 2016.3 (2016-08-18)
New release. Way to late due to kids and vacation.
- Added SSL support
- Added auth to server
- Add JIT loading of modules
- Various bug fixes

v 2016.2.3 (2016-05-30)
- Fix memory leak in server

v 2016.2.2 (2016-05-25)
- Remove urllib3 dependency to ease packaging on el7

v 2016.2.1 (2016-05-04)
- Various bugfixes related to new ODM and async IO

v 2016.2 (2016-05-02)
- First bi-monthly release of Inmanta
- New compiler that speeds up compilation an order of magnitude
- All RPC is now async on the tornado IOLoop
- New async ODM for MongoDB
- Increased test coverage<|MERGE_RESOLUTION|>--- conflicted
+++ resolved
@@ -6,11 +6,8 @@
 - Replace virtualenv by python standard venv (#783)
 - Updated to Tornado 5, moving from tornado ioloop to the standard python async framework (#765)
 - Extend mypy type annotations
-<<<<<<< HEAD
 - Use files for all logs and split out logs, stdout and stderr in autostarted agents (#824, #234)
-=======
 - Introduce request_timeout option for transport settings
->>>>>>> ba255cfe
 
 v 2018.3 (2018-12-07)
 Changes in this release:
