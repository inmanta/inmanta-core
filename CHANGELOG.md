--- conflicted
+++ resolved
@@ -20,11 +20,8 @@
  - Ensure correct version is used in api docs (#1994)
  - Fixed double assignment error resulting from combining constructor kwargs with default values (#2003)
  - Fixed recursive unwrapping of dict return values from plugins (#2004)
-<<<<<<< HEAD
  - Resource action update is now performed in a single transaction, eliminating the possibility of inconsistent state (#1944)
-=======
  - Type.type_string is now defined as returning the representation of the type in the inmanta DSL (inmanta/lsm#75)
->>>>>>> a6f29f3a
 
 ## Added
  - Experimental data trace, root cause and graphic data flow visualization applications (#1820, #1831, #1821, #1822)
