--- conflicted
+++ resolved
@@ -7,11 +7,8 @@
 - Remove the configuration option agent-run-at-start (#1055)
 - Add project id and environment id as optional parameters to API call (#1001)
 - Fixed an issue which cleared the environment on remote python 2 interpreters
-<<<<<<< HEAD
 - Improve deploy command resilience and added option to work with dashboard
-=======
-- added API endpoint to trigger agents deploy (#1052)
->>>>>>> 9c5378ea
+- Added API endpoint to trigger agents deploy (#1052)
 
 v 2019.1 (2019-03-06)
 Changes in this release:
