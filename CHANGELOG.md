v 2019.4 (?) Changes in this release:
- Various bugfixes (#1367,#1398,#736, #1454)
- Added if statement (#1325)
- Added CORS Access-Control-Allow-Origin header configuration (#1306)
- Added --version option (#1291)
- Added retry to moduletool update, to allow updating of corrupt projects (#177)
- RPM-based installations on Fedora are not supported anymore
- Added option to configure asyncpg pool (#1304)
- Split out the main service into many smaller services (#1388)
- Use python3 from the core OS in Dockerfile
- Introduce v2 protocol and implement project and environment api in v2 (#1412)
- Improve agent documentation (#1389)
- Improve language reference documentation (#1419)
- Change autostart_agent_deploy_splay_time from 600 to 10 (#1447)
- Introduce the bind-address and bind-port config option (#1442)
- Switch to sequential version numbers instead of timestamps (#1011)
- Fixed memory leak in TaskHandler
- Don't install packages inherited from the parent virtualenv
- Added logging to CRUD methods of handler and a diff method with context
<<<<<<< HEAD
- Verify hashes when serving a file (#532)
=======
- HTTP errors are logged at DEBUG level only (#1282)
>>>>>>> d0aff507

IMPORTANT CHANGES:
- Older compiler versions are no longer supported with this server
- The Inmanta server now listens on 127.0.0.1:8888 by default, while
  this was 0.0.0.0:8888 in previous versions. This behavior is
  configurable with the `bind-address` config option.
 
DEPRECATIONS:
- The `server_rest_transport.port` config option is deprecated in favor
  of the `server.bind-port` option.

v 2019.3 (2019-09-05) Changes in this release:
- Various bugfixes (#1148, #1157, #1163, #1167, #1188)
- Abort server startup if the database can not be reached (#1153)
- Use native coroutines everywhere (async def)
- Updated dockerfile and docker-compose to use postgres and centos
- Added extensions mechanism (#565, #1185)
- Add /serverstatus api call to get version info, loaded slices and extensions (#1184)
- Support to set environment variables on the Inmanta server and its agents
- Split of server recompile into separate server slice (#1183)
- Add API to inspect compiler service queue (#1252)
- Define explicit path in protocol methods
- Added support for schema management for multiple slices in the same database (#1207)
- Marked pypi package as typed
- Create pytest-inmanta-extensions package for extensions testing
- Added support for /etc/inmanta/inmanta.d style configuration files (#183)
- Increased the iteration limit to 10000. This value is controlled with INMANTA_MAX_ITERATIONS
  environment variable.
- Added support for custom resource deserialization by adding the 'populate' method
- Improve compiler scaling by using more efficient data structures
- Added the --export-plugin option to the export command (#1277)
- Only one of set_created, set_updated or set_purged may be called now from a handler
- Remove facts when the resource is no longer present in any version (#1027)
- Successful exports without resources or unknowns will now be exported
- Export plugins will not run when the compile has failed
- Documentation updates and improvements (#1209)

DEPRECATIONS:
* The files /etc/inmanta/agent.cfg and /etc/inmanta/server.cfg are not used anymore. More information about the available
configuration files can be found in the documentation pages under `Administrator Documentation -> Configuration files`.

v 2019.2 (2019-04-30)
Changes in this release:
- Various bugfixes (#1046, #968, #1045)
- Migration from mongodb to postgres (#1023, #1024, #1025, #1030)
- Added metering using pyformance
- Added influxdb reporter for protocol endpoint metrics
- Remove the configuration option agent-run-at-start (#1055)
- Add project id and environment id as optional parameters to API call (#1001)
- Fixed an issue which cleared the environment on remote python 2 interpreters
- Improve deploy command resilience and added option to work with dashboard
- Added API endpoint to trigger agents deploy (#1052)
- Documentation updates and improvements (#905)

v 2019.1 (2019-03-06)
Changes in this release:
- Various bugfixes and performance enhancements (#873, #772, #958, #959, #955)
- Dependency updates
- Introduce incremental deploy (#791, #794, #793, #792, #932, #795)
- Introduce deploying resource state (#931)
- Introduce request_timeout option for transport settings
- Add support to run the compiler on windows
- Add exception explainer to compiler for 'modified after freeze' (#876)
- Improve log format, added replace file name with logger name
- Split out logs, stdout and stderr in autostarted agents (#824, #234)
- Add logging of resource actions on the server and purging of resource actions in the database (#533)
- Improve agent logging
- Replace virtualenv by python standard venv (#783)
- Update to Tornado 5, moving from tornado ioloop to the standard python async framework (#765)
- Use urllib client for fetching jwks public keys
- Remove all io_loop references and only use current ioloop (#847)
- Remove environment directory from server when environment is removed (#838)
- Catch various silent test failures
- Extend mypy type annotations
- Port unit tests to pytest-asyncio and fix deprecation warnings (#743)
- Raise exception on bad export to make inmanta export fail with exit status > 0
- Refactor protocol
- Improve lazy execution for attributes
- Update autogenerated config file for agents with correct server hostname (#892)

DEPRECATIONS:
- Minimal python version is now python 3.6
- Removal of snapshot and restore functionality from the server (#789)
- Removed the non-version api (#526)
- The config option agent-interval, agent-splay, autostart_agent_interval and autostart_splay are
deprecated in favour of agent-deploy-interval, agent-deploy-splay-time, autostart_agent_deploy_interval
and autostart_agent_deploy_splay_time respectively. The deprecated options will be removed in release 2019.2

v 2018.3 (2018-12-07)
Changes in this release:
- Various bugfixes and performance enhancements
- Dependency updates
- Added improved error reporting to CLI (#814)
- Fixed missing re-raise on pip install  (#810)
- Add pytest plugins (#786)
- Extra test cases for the data module + two bugfixes (#805)
- Fix deprecation warnings (#785)
- Reorganized test case in more modules to reduce the number of merge conflicts (#764)
- Prevent purge_on_delete due to failed compile (#780)
- Add mypy to tox and improve typing annotations (no enforcement yet) (#763)
- Removed incorrect uninitialize of subprocess signal handler (#778, #777)
- Fix modules do command (#760)
- Changed process_events so that it is called even when processing a skip. (#761)
- Track all locations where an instance has been created. (fixes #747)
- Add start to the index for the get_log query (#758)
- Improved reporting of nested exceptions (#746)
- Added compiler check on index attributes so an index on a nullable attribute now raises a compiler error. (#745)
- Added support for lazy attribute execution in constructors (#729)
- Big update to module and project version freeze. See documentation for more details (#106)
- Added argument to @plugin to allow unknown objects as arguments (#754)
- Fix for deploy of undefined resource (#627)
- Improved handling ofr dryrun failures (#631)
- Correctly store and report empty facts (#731)
- Allow get facts from undeployed or undefined resources  (#726)
- Minor changes for ide alpha release (#607)
- Added uniqueness check to indices (#715)
- Bugfixes in handling of optional attributes (#724)
- Transport cleanup (added bootloader, split off session management) (#564)
- Reserved keywords in resources (#645)
- Fix a bug in option definition
- Use own mongobox implementation that works with mongo >= 4
- Fixed reporting on undefined list attributes (#657)
- Improved list freeze for gradual execution (#643)
- Fixed bug in bounds check (#671)
- Improved error reporting on bad assignment (#670)
- Improved error reporting on missing type (#672)
- Added in operator for dicts (#673)

v 2018.2 (2018-07-30)
Changes in this release:
- Various bugfixes and performance enhancements
- Dependency updates
- The internal storage format for code is optimized. This introduces API and schema changes.
  This release supports both storage versions. The old version will be removed in the next release.
- Support formatter in repo url
- Make export of complete model configurable
- Use id of loopvar instead of hash to support iteration over list returned by plugins
- Fix error in default args for list attribute (#633)
- Add multi level map lookup (#622 and #632)
- Improved deploy, make deploy sync
- Added improved error message for lower bound violations on relations (#610)
- Fixes for empty optionals  (#609)
- Added improved logging to context handler (#602)
- Added fix for string representation (#552)
- Added support for single quotes (#589)
- Fix in operator in typedefs (#596)
- Fixed line numbers on MLS (#601)
- Added += operator for assignment to lists (#587)
- Add a synchronous protocol client
- Fix error message for wrong type in ctor
- Improve index error reporting
- Fix validate on modules with no commited version
- Set purged=false on clone in CRUDHandler (#582)
- Add gzip encoding support to protocol (#576)
- added anchormap functions to compiler
- Improved error reporting on for loops (#553)

v 2018.1 (2018-02-09)
Changes in this release:
- Various bugfixes and performance enhancements
- Dependency updates
- Ubuntu 14.04 mongo (2.4) is no longer supported. Version 2.6 or higher is required.
- The inmanta API endpoint is now versioned and available under /api/v1. The old API methods
  still work, but are deprecated and will be removed in the next release.
- Added support for escapes in regex (#540)
- Added per env config for agent_interval (#542): This adds an per environment setting that controls
  the agent interval for the agents started by the server.
- Removed implicit string to number conversion (#539)
- Fix dockerfile (#538)
- Fixed execnet resource leak (#534)
- Solution for resource leak issue in agent (#518): Numerous stability fixes for the agent related
  to resource leaks and races
- Remove compile reports on env clean
- Refactor report API: The report list no longer contains the output of the processes. This
  reduces the size of the response.
- Fix recompile triggered from a form change
- Add missing mongo indexes to improve performance
- Remove catchlog from tox run
- Create a post method for notify: only the post method allows to pass metadata
- Fix trigger metadata (#520): Add compile metadata to each version. Fixes #519 and add delete with
  resource_id for parameters
- Add representation for null value

v 2017.4 (2017-11-27)
Changes in this release:
- Various bugfixes and performance enhancements
- Dependency updates
- added keyword parents, and implemented implementation inheritance (#504)
- set_param recompile parameter
- Raise an exception when duplicate resources are exported (#513)
- Added fix for index issue (#512)
- Allow to configure server compile per environment
- Add remove parameter API call
- Attributes and lists now accept trailing comma (#502)
- Added check for attribute redefinition within one entity (#503)
- Parse bool values in the rest api
- Fix bug in dryrun reporting with auth enabled

v 2017.3 (2017-10-27)
Changes in this release:
- Various bugfixes and performance enhancements
- Dependency updates
- Add relation annotations to the relation attribute and resolve it for exporters to use
- Documentation improvements
- Add an undefined resource state to the server (#489)
  Previously all unknown handling was done in the server. This resulted in strange reporting as the number of managed resource
  could go up and down. Now, an additional resource state "undefined" is introduced. This  state is handled similar to skipped
  during deploys. Undefined resources are undeployable.
- Undeployable resources are now already marked as finished at the moment a version is released or a dryrun is requested.
  Resources that depend on resources in an undeployable state will be skipped on the server as well.
- Sort index attributes: This patch ensure that std::File(host, path) and std::File(path, host) are the same indexes.
- Improved modules list ouput: rename columns and added a column to indicate matching rows
- Improve attribute check. fixes (#487)
- Fix index issues related with inheritance (#488)
- When a resource is purged, its facts will be removed. (#3)
- Add location to type not found exception in relation (#475. #294)
- Add JWT authz and limitation to env and client type (#473)
- Added fix for function execution in constraints (#470)
- Each agent instance now has its own threadpool to execute handlers. (#461)
- Allow agent instances to operate independently (#483)
- Improved error reporting on parser errors (#468, #466)
- Fixed selection of lazy arguments (#465)

v 2017.2 (2017-08-28)
Changes in this release:
- Various bugfixes and performance enhancements
- Dependency updates
- Preserve env variables when using sudo in the agent
- Prune all versions instead of only the ones that have not been released.
- Use python 2.6 compatible syntax for the remote io in the agent
- Gradual execution for for-loops and constructors
- Stop agents and expire session on clear environment
- Improve purge_on_delete semantics
- New autostart mechanism  (#437)
- Add settings mechanism to environment. More settings will become environment specific in later
  releases.
- Do not create index in background to prevent race conditions
- Add support for exception to the json serializer
- Invert requires for purged resources (purge_on_delete)
- Add autodeploy_splay option
- Remove ruaml yaml dependency (#292)
- Handle modified_count is None for mongodb < 2.6
- Add python3.6 support
- Add nulable types
- Various documentation updates
- Added monitor command to inmanta-cli (#418)
- Generate inmanta entrypoint with setuptools
- Update quickstart to use centos
- Improve event mechanism (#416)
- Added auto newline at end of file (#413)
- Improved type annotations for plugins and improved object unwrapping (#412)
- Inline index lookup syntax (#411)
- Added cycle detection (#401)
- Fixed handling of newlines in MLS lexer mode (#392)
- Added docstring to relations, typedef, implementation and implement (#386)
- Fix agent-map propagation from deploy

v 2017.1 (2017-03-29)
New release with many improvements and bug fixes. Most noteable features include:
- Port CLI tool to click and improve it. This removes cliff and other openstack deps from core
- Complete rewrite of the database layer removing the dependency on motorengine and improve
  scalability.
- Cleanup of many API calls and made them more consistent
- Improved handler protocol and logging to the server.

v 2016.6 (2017-01-08)
Mainly a bugfix and stabilisation release. No new features.

v 2016.5 (2016-11-28)
New release with upgraded server-agent protocol
- Upgraded server agent protocol
- New relation syntax

v 2016.4 (2016-09-05)
New relase of the core platform
- Various compiler improvements
- Add list types
- Cleanup of is defined syntax in the DSL and templates
- Many additional test cases
- Various bugfixes

v 2016.3 (2016-08-18)
New release. Way to late due to kids and vacation.
- Added SSL support
- Added auth to server
- Add JIT loading of modules
- Various bug fixes

v 2016.2.3 (2016-05-30)
- Fix memory leak in server

v 2016.2.2 (2016-05-25)
- Remove urllib3 dependency to ease packaging on el7

v 2016.2.1 (2016-05-04)
- Various bugfixes related to new ODM and async IO

v 2016.2 (2016-05-02)
- First bi-monthly release of Inmanta
- New compiler that speeds up compilation an order of magnitude
- All RPC is now async on the tornado IOLoop
- New async ODM for MongoDB
- Increased test coverage<|MERGE_RESOLUTION|>--- conflicted
+++ resolved
@@ -17,11 +17,8 @@
 - Fixed memory leak in TaskHandler
 - Don't install packages inherited from the parent virtualenv
 - Added logging to CRUD methods of handler and a diff method with context
-<<<<<<< HEAD
+- HTTP errors are logged at DEBUG level only (#1282)
 - Verify hashes when serving a file (#532)
-=======
-- HTTP errors are logged at DEBUG level only (#1282)
->>>>>>> d0aff507
 
 IMPORTANT CHANGES:
 - Older compiler versions are no longer supported with this server
