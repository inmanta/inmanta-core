# Release 2020.4 (?)

# Release 2020.3 (2020-07-02)

## New features
- Added cleanup mechanism of old compile reports (#2054)
- Added `compiler.json` option and `--json` compile flag to export structured compile data such as occurred errors (#1206)
- Added troubleshooting documentation (#1211)
- Documentation on compiler API and JSON (#2060)
- Documentation on valid client types (#2015)
- Improved documentation on handler development (#1278)
- Added further documentation to inmanta-cli command (#2057)
- Documentation of config option types (#2072)
- Added method names as Operation Id to OpenApi definition (#2053)
- Added documentation of exceptions to the platform developers guide (#1210)
- Extended documentation of autostarted agent settings (#2040)
- Typing Improvements
- Redirect stdout and stderr to /var/log/inmanta/agent.{out,err} for agent service (#2091)
- Added resource name to log lines in agent log.
- Better reporting of json decoding errors on requests (#2107)
<<<<<<< HEAD
- Added merging of similar compile requests to the compile queue (#2137)
- Faster recovery of agent sessions 
=======
- Faster recovery of agent sessions
- Add compiler entrypoint to get types and scopes (#2114)
- Add support to push facts via the handler context (#593)
>>>>>>> 3fccee05

## Upgrade notes
- Ensure the database is backed up before executing an upgrade.
- Updated Attribute.get_type() to return the full type instead of just the base type (inmanta/inmanta-sphinx#29)
- Overriding parent attribute type with the same base type but different modifiers (e.g. override `number` with `number[]`)
    is no longer allowed. This was previously possible due to bug (#2132)

## Bug fixes
- Various small issues (#2134)
- Fixed issue of autostarted agents not being restarted on environment setting change (#2049)
- Log primary for agent correctly in the database when pausing/unpausing agents (#2079)
- Cancel scheduled deploy operations of an agent when that agent is paused (#2077)
- Fix agent-names config type (#2071)
- Ensure the internal agent is always present in the autostart_agent_map of auto-started agents (#2101)
- Cancel scheduled ResourceActions when AgentInstance is stopped (#2106)
- Decoding of REST return value for content type html with utf-8 charset (#2074)
- Empty list option in config no longer interpreted as list of empty string (#2097)
- Correct closing of agentcache
- Agent cross environment communication bug (#2163)
- Fixed an issue where an argument missing from a request would result in a http-500 error instead of 400 (#2152)
- Ensure agent is in proper state after URI change (#2138)
- Removed warning about collecting requirements for project that has not been loaded completely on initial compile (#2125)

# v 2020.2 (2020-04-24) Changes in this release:

## Breaking changes
- Non-boolean arguments to boolean operators are no longer allowed, this was previously possible due to bug (#1808)
- Server will no longer start if the database schema is for a newer version (#1878)
- The environment setting autostart_agent_map should always contain an entry for the agent "internal" (#1839)

## Deprecated
 - Leaving a nullable attribute unassigned now produces a deprecation warning. Explicitly assign null instead. (#1775)
 - Default constructors (typedef MyType as SomeEntityType(some_field = "some_value")). Use inheritance instead. (#402)
 - Old relation syntax (A aa [0:] -- [0:] B bb) (#2000)

## Fixed
 - Various compiler error reporting improvements (#1810, #1920)
 - Fixed cache leak in agent when deployments are canceled (#1883)
 - Improved robustness of modules update (#1885)
 - Removed environmental variables from agent report (#1891)
 - Use asyncio subprocess instead of tornado subprocess (#1792)
 - Added warning for incorrect database migration script names (#1912)
 - Agent manager remains consistent when the database connection is lost (#1893)
 - Ensure correct version is used in api docs (#1994)
 - Fixed double assignment error resulting from combining constructor kwargs with default values (#2003)
 - Fixed recursive unwrapping of dict return values from plugins (#2004)
 - Resource action update is now performed in a single transaction, eliminating the possibility of inconsistent state (#1944)
 - Type.type_string is now defined as returning the representation of the type in the inmanta DSL (inmanta/lsm#75)

## Added
 - Experimental data trace, root cause and graphic data flow visualization applications (#1820, #1831, #1821, #1822)
 - Warning when shadowing variable (#1366, #1918)
 - Added support for compiler warnings (#1779, #1905, #1906)
 - Added support for DISABLED flag for database migration scripts (#1913)
 - Added v5 database migration script (#1914)
 - Added support for declaring implement using parents together with normal implement declaration list (#1971)
 - Resource Action Log now includes timestamps (#1496)
 - Added support to pause an agent (#1128)
 - Added --no-tag option to module tool (#1939)
 - Added base exception for plugins and corresponding documentation (#1205)
 - Added tags to openapi definition (#1751)
 - Added support to pause an agent (#1128, #1982)
 - Plugins are now imported in the inmanta_plugins package to allow importing submodules (#507)
 - Added event listener to Environment Service (#1996)
 - Autostarted agents can load a new value for the autostart_agent_map setting without agent restart (#1839)
 - Added protected environment option (#1997)
 - Added warning when trying to override a built-in type with a typedef (#81)
 - Added inmanta-cli documentation to the docs (#1992)

# v 2020.1 (2020-02-19) Changes in this release:

## Fixed
 - Added support for conditions as expressions and vice versa (#1815)

## Breaking changes
- Entity instances are no longer allowed in list and dict attributes, this was previously possible due to bug (#1435)

## Fixed
 - Fixed incorrect parsing of booleans as conditions (#1804)
 - Added support for nullable types in plugins (#674)
 - Inmanta type module cleanup and type coverage
 - Various compiler error reporting improvements (#1584, #1341, #1600, #1292, #1652, #1221, #1707, #1480, #1767, #1766, #1762, #1575)
 - CRUDHandler bugfix, ensure update is not called on purged resources
 - Changes in default values: AUTO_DEPLOY, PUSH_ON_AUTO_DEPLOY are enabled by default,
 AGENT_TRIGGER_METHOD_ON_AUTO_DEPLOY is set to incremental deployment
 - Fixed deadlock triggered by std::AgenConfigHandler (#1662)
 - Removed the resourceversionid table from the database (#1627)
 - Remote machines not being available or not having a python interpreter now results in a clearer error.
 - Parse comments and urls correctly from the requirements.txt file of an Inmanta module (#1764)

## Added
 - Added support for dict lookup in conditions (#1573)
 - Added support for type casts for primitive types (#1798)
 - Added support for multiline string interpolations (#1568)
 - Added int type to the language (#1568)
 - Add get_environment_id to exporter (#1683)
 - Added inmanta-cli environment save command (#1666)
 - Added finalizer support to @cache annotation
 - Added support to parse the docstring of an entity
 - Added support for \*\*dict as kwargs for constructor calls and index lookups (#620, #1702)
 - Added support for kwargs in plugin calls, as named arguments as well as using \*\*dict (#1143)

## Removed
 - Removed the inmanta module validate command. Use pytest-inmanta fixtures to test your modules instead.
 - Removed Forms functionality (#1667)

# v 2019.5 (2019-12-05) Changes in this release:

## Fixed
 - Compiler bugfix, ensure done nodes are correctly removed from zerowaiters
 - Fixed memory leak in database layer
 - Fixed lexing of strings ending in an escaped backslash (#1601)
 - Fixed bug where `module freeze` results in empty module.yml (#1598)
 - Fixed inconsistent behavior of `export` and `export -j` (#1595)

IMPORTANT CHANGES:
 - Added environment variables for config, env variables overwrite all other forms of config (#1507)

v 2019.4 (2019-10-30) Changes in this release:
- Various bugfixes (#1367,#1398,#736, #1454)
- Added if statement (#1325)
- Added CORS Access-Control-Allow-Origin header configuration (#1306)
- Added --version option (#1291)
- Added retry to moduletool update, to allow updating of corrupt projects (#177)
- RPM-based installations on Fedora are not supported anymore
- Added option to configure asyncpg pool (#1304)
- Split out the main service into many smaller services (#1388)
- Use python3 from the core OS in Dockerfile
- Introduce v2 protocol and implement project and environment api in v2 (#1412)
- Improve agent documentation (#1389)
- Improve language reference documentation (#1419)
- Change autostart_agent_deploy_splay_time from 600 to 10 (#1447)
- Introduce the bind-address and bind-port config option (#1442)
- Switch to sequential version numbers instead of timestamps (#1011)
- Fixed memory leak in TaskHandler
- Don't install packages inherited from the parent virtualenv
- Added logging to CRUD methods of handler and a diff method with context
- HTTP errors are logged at DEBUG level only (#1282)
- Verify hashes when serving a file (#532)
- Mark resource as failed when code loading fails (#1520)
- Print extra env variables in init log and only store those in database (#1482)
- Add feature manager for enabling and disabling orchestrator features (#1530)
- Add get_environment_id to plugin context (#1331)
- Log server bind address and bind port on startup (#1475)
- Fix warning about transport config (#1203)
- Add setting to environment to disable purge on delete (#1546)

IMPORTANT CHANGES:
- Older compiler versions are no longer supported with this server
- The Inmanta server now listens on 127.0.0.1:8888 by default, while
  this was 0.0.0.0:8888 in previous versions. This behavior is
  configurable with the `bind-address` config option.

DEPRECATIONS:
- The `server_rest_transport.port` config option is deprecated in favor
  of the `server.bind-port` option.

v 2019.3 (2019-09-05) Changes in this release:
- Various bugfixes (#1148, #1157, #1163, #1167, #1188)
- Abort server startup if the database can not be reached (#1153)
- Use native coroutines everywhere (async def)
- Updated dockerfile and docker-compose to use postgres and centos
- Added extensions mechanism (#565, #1185)
- Add /serverstatus api call to get version info, loaded slices and extensions (#1184)
- Support to set environment variables on the Inmanta server and its agents
- Split of server recompile into separate server slice (#1183)
- Add API to inspect compiler service queue (#1252)
- Define explicit path in protocol methods
- Added support for schema management for multiple slices in the same database (#1207)
- Marked pypi package as typed
- Create pytest-inmanta-extensions package for extensions testing
- Added support for /etc/inmanta/inmanta.d style configuration files (#183)
- Increased the iteration limit to 10000. This value is controlled with INMANTA_MAX_ITERATIONS
  environment variable.
- Added support for custom resource deserialization by adding the 'populate' method
- Improve compiler scaling by using more efficient data structures
- Added the --export-plugin option to the export command (#1277)
- Only one of set_created, set_updated or set_purged may be called now from a handler
- Remove facts when the resource is no longer present in any version (#1027)
- Successful exports without resources or unknowns will now be exported
- Export plugins will not run when the compile has failed
- Documentation updates and improvements (#1209)

DEPRECATIONS:
* The files /etc/inmanta/agent.cfg and /etc/inmanta/server.cfg are not used anymore. More information about the available
configuration files can be found in the documentation pages under `Administrator Documentation -> Configuration files`.

v 2019.2 (2019-04-30)
Changes in this release:
- Various bugfixes (#1046, #968, #1045)
- Migration from mongodb to postgres (#1023, #1024, #1025, #1030)
- Added metering using pyformance
- Added influxdb reporter for protocol endpoint metrics
- Remove the configuration option agent-run-at-start (#1055)
- Add project id and environment id as optional parameters to API call (#1001)
- Fixed an issue which cleared the environment on remote python 2 interpreters
- Improve deploy command resilience and added option to work with dashboard
- Added API endpoint to trigger agents deploy (#1052)
- Documentation updates and improvements (#905)

v 2019.1 (2019-03-06)
Changes in this release:
- Various bugfixes and performance enhancements (#873, #772, #958, #959, #955)
- Dependency updates
- Introduce incremental deploy (#791, #794, #793, #792, #932, #795)
- Introduce deploying resource state (#931)
- Introduce request_timeout option for transport settings
- Add support to run the compiler on windows
- Add exception explainer to compiler for 'modified after freeze' (#876)
- Improve log format, added replace file name with logger name
- Split out logs, stdout and stderr in autostarted agents (#824, #234)
- Add logging of resource actions on the server and purging of resource actions in the database (#533)
- Improve agent logging
- Replace virtualenv by python standard venv (#783)
- Update to Tornado 5, moving from tornado ioloop to the standard python async framework (#765)
- Use urllib client for fetching jwks public keys
- Remove all io_loop references and only use current ioloop (#847)
- Remove environment directory from server when environment is removed (#838)
- Catch various silent test failures
- Extend mypy type annotations
- Port unit tests to pytest-asyncio and fix deprecation warnings (#743)
- Raise exception on bad export to make inmanta export fail with exit status > 0
- Refactor protocol
- Improve lazy execution for attributes
- Update autogenerated config file for agents with correct server hostname (#892)

DEPRECATIONS:
- Minimal python version is now python 3.6
- Removal of snapshot and restore functionality from the server (#789)
- Removed the non-version api (#526)
- The config option agent-interval, agent-splay, autostart_agent_interval and autostart_splay are
deprecated in favour of agent-deploy-interval, agent-deploy-splay-time, autostart_agent_deploy_interval
and autostart_agent_deploy_splay_time respectively. The deprecated options will be removed in release 2019.2

v 2018.3 (2018-12-07)
Changes in this release:
- Various bugfixes and performance enhancements
- Dependency updates
- Added improved error reporting to CLI (#814)
- Fixed missing re-raise on pip install  (#810)
- Add pytest plugins (#786)
- Extra test cases for the data module + two bugfixes (#805)
- Fix deprecation warnings (#785)
- Reorganized test case in more modules to reduce the number of merge conflicts (#764)
- Prevent purge_on_delete due to failed compile (#780)
- Add mypy to tox and improve typing annotations (no enforcement yet) (#763)
- Removed incorrect uninitialize of subprocess signal handler (#778, #777)
- Fix modules do command (#760)
- Changed process_events so that it is called even when processing a skip. (#761)
- Track all locations where an instance has been created. (fixes #747)
- Add start to the index for the get_log query (#758)
- Improved reporting of nested exceptions (#746)
- Added compiler check on index attributes so an index on a nullable attribute now raises a compiler error. (#745)
- Added support for lazy attribute execution in constructors (#729)
- Big update to module and project version freeze. See documentation for more details (#106)
- Added argument to @plugin to allow unknown objects as arguments (#754)
- Fix for deploy of undefined resource (#627)
- Improved handling ofr dryrun failures (#631)
- Correctly store and report empty facts (#731)
- Allow get facts from undeployed or undefined resources  (#726)
- Minor changes for ide alpha release (#607)
- Added uniqueness check to indices (#715)
- Bugfixes in handling of optional attributes (#724)
- Transport cleanup (added bootloader, split off session management) (#564)
- Reserved keywords in resources (#645)
- Fix a bug in option definition
- Use own mongobox implementation that works with mongo >= 4
- Fixed reporting on undefined list attributes (#657)
- Improved list freeze for gradual execution (#643)
- Fixed bug in bounds check (#671)
- Improved error reporting on bad assignment (#670)
- Improved error reporting on missing type (#672)
- Added in operator for dicts (#673)

v 2018.2 (2018-07-30)
Changes in this release:
- Various bugfixes and performance enhancements
- Dependency updates
- The internal storage format for code is optimized. This introduces API and schema changes.
  This release supports both storage versions. The old version will be removed in the next release.
- Support formatter in repo url
- Make export of complete model configurable
- Use id of loopvar instead of hash to support iteration over list returned by plugins
- Fix error in default args for list attribute (#633)
- Add multi level map lookup (#622 and #632)
- Improved deploy, make deploy sync
- Added improved error message for lower bound violations on relations (#610)
- Fixes for empty optionals  (#609)
- Added improved logging to context handler (#602)
- Added fix for string representation (#552)
- Added support for single quotes (#589)
- Fix in operator in typedefs (#596)
- Fixed line numbers on MLS (#601)
- Added += operator for assignment to lists (#587)
- Add a synchronous protocol client
- Fix error message for wrong type in ctor
- Improve index error reporting
- Fix validate on modules with no commited version
- Set purged=false on clone in CRUDHandler (#582)
- Add gzip encoding support to protocol (#576)
- added anchormap functions to compiler
- Improved error reporting on for loops (#553)

v 2018.1 (2018-02-09)
Changes in this release:
- Various bugfixes and performance enhancements
- Dependency updates
- Ubuntu 14.04 mongo (2.4) is no longer supported. Version 2.6 or higher is required.
- The inmanta API endpoint is now versioned and available under /api/v1. The old API methods
  still work, but are deprecated and will be removed in the next release.
- Added support for escapes in regex (#540)
- Added per env config for agent_interval (#542): This adds an per environment setting that controls
  the agent interval for the agents started by the server.
- Removed implicit string to number conversion (#539)
- Fix dockerfile (#538)
- Fixed execnet resource leak (#534)
- Solution for resource leak issue in agent (#518): Numerous stability fixes for the agent related
  to resource leaks and races
- Remove compile reports on env clean
- Refactor report API: The report list no longer contains the output of the processes. This
  reduces the size of the response.
- Fix recompile triggered from a form change
- Add missing mongo indexes to improve performance
- Remove catchlog from tox run
- Create a post method for notify: only the post method allows to pass metadata
- Fix trigger metadata (#520): Add compile metadata to each version. Fixes #519 and add delete with
  resource_id for parameters
- Add representation for null value

v 2017.4 (2017-11-27)
Changes in this release:
- Various bugfixes and performance enhancements
- Dependency updates
- added keyword parents, and implemented implementation inheritance (#504)
- set_param recompile parameter
- Raise an exception when duplicate resources are exported (#513)
- Added fix for index issue (#512)
- Allow to configure server compile per environment
- Add remove parameter API call
- Attributes and lists now accept trailing comma (#502)
- Added check for attribute redefinition within one entity (#503)
- Parse bool values in the rest api
- Fix bug in dryrun reporting with auth enabled

v 2017.3 (2017-10-27)
Changes in this release:
- Various bugfixes and performance enhancements
- Dependency updates
- Add relation annotations to the relation attribute and resolve it for exporters to use
- Documentation improvements
- Add an undefined resource state to the server (#489)
  Previously all unknown handling was done in the server. This resulted in strange reporting as the number of managed resource
  could go up and down. Now, an additional resource state "undefined" is introduced. This  state is handled similar to skipped
  during deploys. Undefined resources are undeployable.
- Undeployable resources are now already marked as finished at the moment a version is released or a dryrun is requested.
  Resources that depend on resources in an undeployable state will be skipped on the server as well.
- Sort index attributes: This patch ensure that std::File(host, path) and std::File(path, host) are the same indexes.
- Improved modules list ouput: rename columns and added a column to indicate matching rows
- Improve attribute check. fixes (#487)
- Fix index issues related with inheritance (#488)
- When a resource is purged, its facts will be removed. (#3)
- Add location to type not found exception in relation (#475. #294)
- Add JWT authz and limitation to env and client type (#473)
- Added fix for function execution in constraints (#470)
- Each agent instance now has its own threadpool to execute handlers. (#461)
- Allow agent instances to operate independently (#483)
- Improved error reporting on parser errors (#468, #466)
- Fixed selection of lazy arguments (#465)

v 2017.2 (2017-08-28)
Changes in this release:
- Various bugfixes and performance enhancements
- Dependency updates
- Preserve env variables when using sudo in the agent
- Prune all versions instead of only the ones that have not been released.
- Use python 2.6 compatible syntax for the remote io in the agent
- Gradual execution for for-loops and constructors
- Stop agents and expire session on clear environment
- Improve purge_on_delete semantics
- New autostart mechanism  (#437)
- Add settings mechanism to environment. More settings will become environment specific in later
  releases.
- Do not create index in background to prevent race conditions
- Add support for exception to the json serializer
- Invert requires for purged resources (purge_on_delete)
- Add autodeploy_splay option
- Remove ruaml yaml dependency (#292)
- Handle modified_count is None for mongodb < 2.6
- Add python3.6 support
- Add nulable types
- Various documentation updates
- Added monitor command to inmanta-cli (#418)
- Generate inmanta entrypoint with setuptools
- Update quickstart to use centos
- Improve event mechanism (#416)
- Added auto newline at end of file (#413)
- Improved type annotations for plugins and improved object unwrapping (#412)
- Inline index lookup syntax (#411)
- Added cycle detection (#401)
- Fixed handling of newlines in MLS lexer mode (#392)
- Added docstring to relations, typedef, implementation and implement (#386)
- Fix agent-map propagation from deploy

v 2017.1 (2017-03-29)
New release with many improvements and bug fixes. Most noteable features include:
- Port CLI tool to click and improve it. This removes cliff and other openstack deps from core
- Complete rewrite of the database layer removing the dependency on motorengine and improve
  scalability.
- Cleanup of many API calls and made them more consistent
- Improved handler protocol and logging to the server.

v 2016.6 (2017-01-08)
Mainly a bugfix and stabilisation release. No new features.

v 2016.5 (2016-11-28)
New release with upgraded server-agent protocol
- Upgraded server agent protocol
- New relation syntax

v 2016.4 (2016-09-05)
New relase of the core platform
- Various compiler improvements
- Add list types
- Cleanup of is defined syntax in the DSL and templates
- Many additional test cases
- Various bugfixes

v 2016.3 (2016-08-18)
New release. Way to late due to kids and vacation.
- Added SSL support
- Added auth to server
- Add JIT loading of modules
- Various bug fixes

v 2016.2.3 (2016-05-30)
- Fix memory leak in server

v 2016.2.2 (2016-05-25)
- Remove urllib3 dependency to ease packaging on el7

v 2016.2.1 (2016-05-04)
- Various bugfixes related to new ODM and async IO

v 2016.2 (2016-05-02)
- First bi-monthly release of Inmanta
- New compiler that speeds up compilation an order of magnitude
- All RPC is now async on the tornado IOLoop
- New async ODM for MongoDB
- Increased test coverage<|MERGE_RESOLUTION|>--- conflicted
+++ resolved
@@ -1,4 +1,7 @@
 # Release 2020.4 (?)
+
+## New features
+- Added merging of similar compile requests to the compile queue (#2137)
 
 # Release 2020.3 (2020-07-02)
 
@@ -18,14 +21,9 @@
 - Redirect stdout and stderr to /var/log/inmanta/agent.{out,err} for agent service (#2091)
 - Added resource name to log lines in agent log.
 - Better reporting of json decoding errors on requests (#2107)
-<<<<<<< HEAD
-- Added merging of similar compile requests to the compile queue (#2137)
-- Faster recovery of agent sessions 
-=======
 - Faster recovery of agent sessions
 - Add compiler entrypoint to get types and scopes (#2114)
 - Add support to push facts via the handler context (#593)
->>>>>>> 3fccee05
 
 ## Upgrade notes
 - Ensure the database is backed up before executing an upgrade.
