--- conflicted
+++ resolved
@@ -27,11 +27,8 @@
  - Resource Action Log now includes timestamps (#1496)
  - Added support to pause an agent (#1128)
  - Added --no-tag option to module tool (#1939)
-<<<<<<< HEAD
+ - Added tags to openapi definition (#1751)
  - Added support to pause an agent (#1128, #1982)
-=======
- - Added tags to openapi definition (#1751)
->>>>>>> ed3d1609
 
 # v 2020.1 (2020-02-19) Changes in this release:
 
