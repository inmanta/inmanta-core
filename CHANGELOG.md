v 2018.4 (2018-12-xx)
Changes in this release:
- Various bugfixes and performance enhancements (#873, #772)
- Dependency updates
- Removal of snapshot and restore functionality from the server (#789)
- Removed the non-version api (#526)
- Replace virtualenv by python standard venv (#783)
- Updated to Tornado 5, moving from tornado ioloop to the standard python async framework (#765)
- Extend mypy type annotations
- Use files for all logs and split out logs, stdout and stderr in autostarted agents (#824, #234)
<<<<<<< HEAD
- Introduce incremental deploy (#791, #794)
- Introduce deploying resource state (#931)
=======
- Introduce incremental deploy (#791, #794, #793)
>>>>>>> 07a23f75
- Introduce request_timeout option for transport settings
- Port unit tests to pytest-asyncio and fix deprecation warnings (#743)
- Remove all io_loop references and only use current ioloop (#847)
- Remove environment directory from server when environment is removed (#838)
- Catch various silent test failures
- Initialise variable for upload of version with no resources
- Raise exception on bad export to make inmanta export fail with exit status > 0
- Removed the non-version api (#526)
- Refactor protocol
- Improved lazy execution for attributes
- Updated autogenerated config file for agents with correct server hostname (#892)
- Add support to run the compiler on windows
- Added exception explainer to compiler for 'modified after freeze' (#876)
- Added logging of resource actions on the server and purging of resource actions in the database (#533)

DEPRECATIONS:
- The config option agent-interval, agent-splay, autostart_agent_interval and autostart_splay are 
deprecated in favour of agent-deploy-interval, agent-deploy-splay-time, autostart_agent_deploy_interval 
and autostart_agent_deploy_splay_time respectively. The deprecated options will be removed in release 2019.2

v 2018.3 (2018-12-07)
Changes in this release:
- Various bugfixes and performance enhancements
- Dependency updates
- Added improved error reporting to CLI (#814)
- Fixed missing re-raise on pip install  (#810)
- Add pytest plugins (#786)
- Extra test cases for the data module + two bugfixes (#805)
- Fix deprecation warnings (#785)
- Reorganized test case in more modules to reduce the number of merge conflicts (#764)
- Prevent purge_on_delete due to failed compile (#780)
- Add mypy to tox and improve typing annotations (no enforcement yet) (#763)
- Removed incorrect uninitialize of subprocess signal handler (#778, #777)
- Fix modules do command (#760)
- Changed process_events so that it is called even when processing a skip. (#761)
- Track all locations where an instance has been created. (fixes #747)
- Add start to the index for the get_log query (#758)
- Improved reporting of nested exceptions (#746)
- Added compiler check on index attributes so an index on a nullable attribute now raises a compiler error. (#745)
- Added support for lazy attribute execution in constructors (#729)
- Big update to module and project version freeze. See documentation for more details (#106)
- Added argument to @plugin to allow unknown objects as arguments (#754)
- Fix for deploy of undefined resource (#627)
- Improved handling ofr dryrun failures (#631)
- Correctly store and report empty facts (#731)
- Allow get facts from undeployed or undefined resources  (#726)
- Minor changes for ide alpha release (#607)
- Added uniqueness check to indices (#715)
- Bugfixes in handling of optional attributes (#724)
- Transport cleanup (added bootloader, split off session management) (#564)
- Reserved keywords in resources (#645)
- Fix a bug in option definition
- Use own mongobox implementation that works with mongo >= 4
- Fixed reporting on undefined list attributes (#657)
- Improved list freeze for gradual execution (#643)
- Fixed bug in bounds check (#671)
- Improved error reporting on bad assignment (#670)
- Improved error reporting on missing type (#672)
- Added in operator for dicts (#673)

v 2018.2 (2018-07-30)
Changes in this release:
- Various bugfixes and performance enhancements
- Dependency updates
- The internal storage format for code is optimized. This introduces API and schema changes.
  This release supports both storage versions. The old version will be removed in the next release.
- Support formatter in repo url
- Make export of complete model configurable
- Use id of loopvar instead of hash to support iteration over list returned by plugins
- Fix error in default args for list attribute (#633)
- Add multi level map lookup (#622 and #632)
- Improved deploy, make deploy sync
- Added improved error message for lower bound violations on relations (#610)
- Fixes for empty optionals  (#609)
- Added improved logging to context handler (#602)
- Added fix for string representation (#552)
- Added support for single quotes (#589)
- Fix in operator in typedefs (#596)
- Fixed line numbers on MLS (#601)
- Added += operator for assignment to lists (#587)
- Add a synchronous protocol client
- Fix error message for wrong type in ctor
- Improve index error reporting
- Fix validate on modules with no commited version
- Set purged=false on clone in CRUDHandler (#582)
- Add gzip encoding support to protocol (#576)
- added anchormap functions to compiler
- Improved error reporting on for loops (#553)

v 2018.1 (2018-02-09)
Changes in this release:
- Various bugfixes and performance enhancements
- Dependency updates
- Ubuntu 14.04 mongo (2.4) is no longer supported. Version 2.6 or higher is required.
- The inmanta API endpoint is now versioned and available under /api/v1. The old API methods
  still work, but are deprecated and will be removed in the next release.
- Added support for escapes in regex (#540)
- Added per env config for agent_interval (#542): This adds an per environment setting that controls
  the agent interval for the agents started by the server.
- Removed implicit string to number conversion (#539)
- Fix dockerfile (#538)
- Fixed execnet resource leak (#534)
- Solution for resource leak issue in agent (#518): Numerous stability fixes for the agent related
  to resource leaks and races
- Remove compile reports on env clean
- Refactor report API: The report list no longer contains the output of the processes. This
  reduces the size of the response.
- Fix recompile triggered from a form change
- Add missing mongo indexes to improve performance
- Remove catchlog from tox run
- Create a post method for notify: only the post method allows to pass metadata
- Fix trigger metadata (#520): Add compile metadata to each version. Fixes #519 and add delete with
  resource_id for parameters
- Add representation for null value

v 2017.4 (2017-11-27)
Changes in this release:
- Various bugfixes and performance enhancements
- Dependency updates
- added keyword parents, and implemented implementation inheritance (#504)
- set_param recompile parameter
- Raise an exception when duplicate resources are exported (#513)
- Added fix for index issue (#512)
- Allow to configure server compile per environment
- Add remove parameter API call
- Attributes and lists now accept trailing comma (#502)
- Added check for attribute redefinition within one entity (#503)
- Parse bool values in the rest api
- Fix bug in dryrun reporting with auth enabled

v 2017.3 (2017-10-27)
Changes in this release:
- Various bugfixes and performance enhancements
- Dependency updates
- Add relation annotations to the relation attribute and resolve it for exporters to use
- Documentation improvements
- Add an undefined resource state to the server (#489)
  Previously all unknown handling was done in the server. This resulted in strange reporting as the number of managed resource
  could go up and down. Now, an additional resource state "undefined" is introduced. This  state is handled similar to skipped
  during deploys. Undefined resources are undeployable.
- Undeployable resources are now already marked as finished at the moment a version is released or a dryrun is requested.
  Resources that depend on resources in an undeployable state will be skipped on the server as well.
- Sort index attributes: This patch ensure that std::File(host, path) and std::File(path, host) are the same indexes.
- Improved modules list ouput: rename columns and added a column to indicate matching rows
- Improve attribute check. fixes (#487)
- Fix index issues related with inheritance (#488)
- When a resource is purged, its facts will be removed. (#3)
- Add location to type not found exception in relation (#475. #294)
- Add JWT authz and limitation to env and client type (#473)
- Added fix for function execution in constraints (#470)
- Each agent instance now has its own threadpool to execute handlers. (#461)
- Allow agent instances to operate independently (#483)
- Improved error reporting on parser errors (#468, #466)
- Fixed selection of lazy arguments (#465)

v 2017.2 (2017-08-28)
Changes in this release:
- Various bugfixes and performance enhancements
- Dependency updates
- Preserve env variables when using sudo in the agent
- Prune all versions instead of only the ones that have not been released.
- Use python 2.6 compatible syntax for the remote io in the agent
- Gradual execution for for-loops and constructors
- Stop agents and expire session on clear environment
- Improve purge_on_delete semantics
- New autostart mechanism  (#437)
- Add settings mechanism to environment. More settings will become environment specific in later
  releases.
- Do not create index in background to prevent race conditions
- Add support for exception to the json serializer
- Invert requires for purged resources (purge_on_delete)
- Add autodeploy_splay option
- Remove ruaml yaml dependency (#292)
- Handle modified_count is None for mongodb < 2.6
- Add python3.6 support
- Add nulable types
- Various documentation updates
- Added monitor command to inmanta-cli (#418)
- Generate inmanta entrypoint with setuptools
- Update quickstart to use centos
- Improve event mechanism (#416)
- Added auto newline at end of file (#413)
- Improved type annotations for plugins and improved object unwrapping (#412)
- Inline index lookup syntax (#411)
- Added cycle detection (#401)
- Fixed handling of newlines in MLS lexer mode (#392)
- Added docstring to relations, typedef, implementation and implement (#386)
- Fix agent-map propagation from deploy

v 2017.1 (2017-03-29)
New release with many improvements and bug fixes. Most noteable features include:
- Port CLI tool to click and improve it. This removes cliff and other openstack deps from core
- Complete rewrite of the database layer removing the dependency on motorengine and improve
  scalability.
- Cleanup of many API calls and made them more consistent
- Improved handler protocol and logging to the server.

v 2016.6 (2017-01-08)
Mainly a bugfix and stabilisation release. No new features.

v 2016.5 (2016-11-28)
New release with upgraded server-agent protocol
- Upgraded server agent protocol
- New relation syntax

v 2016.4 (2016-09-05)
New relase of the core platform
- Various compiler improvements
- Add list types
- Cleanup of is defined syntax in the DSL and templates
- Many additional test cases
- Various bugfixes

v 2016.3 (2016-08-18)
New release. Way to late due to kids and vacation.
- Added SSL support
- Added auth to server
- Add JIT loading of modules
- Various bug fixes

v 2016.2.3 (2016-05-30)
- Fix memory leak in server

v 2016.2.2 (2016-05-25)
- Remove urllib3 dependency to ease packaging on el7

v 2016.2.1 (2016-05-04)
- Various bugfixes related to new ODM and async IO

v 2016.2 (2016-05-02)
- First bi-monthly release of Inmanta
- New compiler that speeds up compilation an order of magnitude
- All RPC is now async on the tornado IOLoop
- New async ODM for MongoDB
- Increased test coverage<|MERGE_RESOLUTION|>--- conflicted
+++ resolved
@@ -8,12 +8,8 @@
 - Updated to Tornado 5, moving from tornado ioloop to the standard python async framework (#765)
 - Extend mypy type annotations
 - Use files for all logs and split out logs, stdout and stderr in autostarted agents (#824, #234)
-<<<<<<< HEAD
-- Introduce incremental deploy (#791, #794)
+- Introduce incremental deploy (#791, #794, #793)
 - Introduce deploying resource state (#931)
-=======
-- Introduce incremental deploy (#791, #794, #793)
->>>>>>> 07a23f75
 - Introduce request_timeout option for transport settings
 - Port unit tests to pytest-asyncio and fix deprecation warnings (#743)
 - Remove all io_loop references and only use current ioloop (#847)
