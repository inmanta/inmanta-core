# v 2019.6 (?) Changes in this release:

## Breaking changes
- Entity instances are no longer allowed in list and dict attributes, this was previously possible due to bug (#1435)

## Fixed
 - Added support for nullable types in plugins (#674)
 - Inmanta type module cleanup and type coverage
<<<<<<< HEAD
 - Various compiler error reporting improvements (#1584, #1341, #1600, #1292, #1652, #1221, #1707, #1480, #1767, #1766)
=======
 - Various compiler error reporting improvements (#1584, #1341, #1600, #1292, #1652, #1221, #1762)
>>>>>>> e92e9ef9
 - CRUDHandler bugfix, ensure update is not called on purged resources
 - Changes in default values: AUTO_DEPLOY, PUSH_ON_AUTO_DEPLOY are enabled by default,
 AGENT_TRIGGER_METHOD_ON_AUTO_DEPLOY is set to incremental deployment
 - Fixed deadlock triggered by std::AgenConfigHandler (#1662)
 - Removed the resourceversionid table from the database (#1627)
 - Remote machines not being available or not having a python interpreter now results in a clearer error.
 - Parse comments and urls correctly from the requirements.txt file of an Inmanta module (#1764)

## Added

 - Add get_environment_id to exporter (#1683)
 - Added inmanta-cli environment save command (#1666)
 - Added finalizer support to @cache annotation
 - Added support to parse the docstring of an entity
 - Added support for \*\*dict as kwargs for constructor calls and index lookups (#620, #1702)
 - Added support for kwargs in plugin calls, as named arguments as well as using \*\*dict (#1143)

## Removed
 - Removed the inmanta module validate command. Use pytest-inmanta fixtures to test your modules instead.
 - Removed Forms functionality (#1667)

# v 2019.5 (2019-12-05) Changes in this release:

## Fixed
 - Compiler bugfix, ensure done nodes are correctly removed from zerowaiters
 - Fixed memory leak in database layer
 - Fixed lexing of strings ending in an escaped backslash (#1601)
 - Fixed bug where `module freeze` results in empty module.yml (#1598)
 - Fixed inconsistent behavior of `export` and `export -j` (#1595)

IMPORTANT CHANGES:
 - Added environment variables for config, env variables overwrite all other forms of config (#1507)

v 2019.4 (2019-10-30) Changes in this release:
- Various bugfixes (#1367,#1398,#736, #1454)
- Added if statement (#1325)
- Added CORS Access-Control-Allow-Origin header configuration (#1306)
- Added --version option (#1291)
- Added retry to moduletool update, to allow updating of corrupt projects (#177)
- RPM-based installations on Fedora are not supported anymore
- Added option to configure asyncpg pool (#1304)
- Split out the main service into many smaller services (#1388)
- Use python3 from the core OS in Dockerfile
- Introduce v2 protocol and implement project and environment api in v2 (#1412)
- Improve agent documentation (#1389)
- Improve language reference documentation (#1419)
- Change autostart_agent_deploy_splay_time from 600 to 10 (#1447)
- Introduce the bind-address and bind-port config option (#1442)
- Switch to sequential version numbers instead of timestamps (#1011)
- Fixed memory leak in TaskHandler
- Don't install packages inherited from the parent virtualenv
- Added logging to CRUD methods of handler and a diff method with context
- HTTP errors are logged at DEBUG level only (#1282)
- Verify hashes when serving a file (#532)
- Mark resource as failed when code loading fails (#1520)
- Print extra env variables in init log and only store those in database (#1482)
- Add feature manager for enabling and disabling orchestrator features (#1530)
- Add get_environment_id to plugin context (#1331)
- Log server bind address and bind port on startup (#1475)
- Fix warning about transport config (#1203)
- Add setting to environment to disable purge on delete (#1546)

IMPORTANT CHANGES:
- Older compiler versions are no longer supported with this server
- The Inmanta server now listens on 127.0.0.1:8888 by default, while
  this was 0.0.0.0:8888 in previous versions. This behavior is
  configurable with the `bind-address` config option.

DEPRECATIONS:
- The `server_rest_transport.port` config option is deprecated in favor
  of the `server.bind-port` option.

v 2019.3 (2019-09-05) Changes in this release:
- Various bugfixes (#1148, #1157, #1163, #1167, #1188)
- Abort server startup if the database can not be reached (#1153)
- Use native coroutines everywhere (async def)
- Updated dockerfile and docker-compose to use postgres and centos
- Added extensions mechanism (#565, #1185)
- Add /serverstatus api call to get version info, loaded slices and extensions (#1184)
- Support to set environment variables on the Inmanta server and its agents
- Split of server recompile into separate server slice (#1183)
- Add API to inspect compiler service queue (#1252)
- Define explicit path in protocol methods
- Added support for schema management for multiple slices in the same database (#1207)
- Marked pypi package as typed
- Create pytest-inmanta-extensions package for extensions testing
- Added support for /etc/inmanta/inmanta.d style configuration files (#183)
- Increased the iteration limit to 10000. This value is controlled with INMANTA_MAX_ITERATIONS
  environment variable.
- Added support for custom resource deserialization by adding the 'populate' method
- Improve compiler scaling by using more efficient data structures
- Added the --export-plugin option to the export command (#1277)
- Only one of set_created, set_updated or set_purged may be called now from a handler
- Remove facts when the resource is no longer present in any version (#1027)
- Successful exports without resources or unknowns will now be exported
- Export plugins will not run when the compile has failed
- Documentation updates and improvements (#1209)

DEPRECATIONS:
* The files /etc/inmanta/agent.cfg and /etc/inmanta/server.cfg are not used anymore. More information about the available
configuration files can be found in the documentation pages under `Administrator Documentation -> Configuration files`.

v 2019.2 (2019-04-30)
Changes in this release:
- Various bugfixes (#1046, #968, #1045)
- Migration from mongodb to postgres (#1023, #1024, #1025, #1030)
- Added metering using pyformance
- Added influxdb reporter for protocol endpoint metrics
- Remove the configuration option agent-run-at-start (#1055)
- Add project id and environment id as optional parameters to API call (#1001)
- Fixed an issue which cleared the environment on remote python 2 interpreters
- Improve deploy command resilience and added option to work with dashboard
- Added API endpoint to trigger agents deploy (#1052)
- Documentation updates and improvements (#905)

v 2019.1 (2019-03-06)
Changes in this release:
- Various bugfixes and performance enhancements (#873, #772, #958, #959, #955)
- Dependency updates
- Introduce incremental deploy (#791, #794, #793, #792, #932, #795)
- Introduce deploying resource state (#931)
- Introduce request_timeout option for transport settings
- Add support to run the compiler on windows
- Add exception explainer to compiler for 'modified after freeze' (#876)
- Improve log format, added replace file name with logger name
- Split out logs, stdout and stderr in autostarted agents (#824, #234)
- Add logging of resource actions on the server and purging of resource actions in the database (#533)
- Improve agent logging
- Replace virtualenv by python standard venv (#783)
- Update to Tornado 5, moving from tornado ioloop to the standard python async framework (#765)
- Use urllib client for fetching jwks public keys
- Remove all io_loop references and only use current ioloop (#847)
- Remove environment directory from server when environment is removed (#838)
- Catch various silent test failures
- Extend mypy type annotations
- Port unit tests to pytest-asyncio and fix deprecation warnings (#743)
- Raise exception on bad export to make inmanta export fail with exit status > 0
- Refactor protocol
- Improve lazy execution for attributes
- Update autogenerated config file for agents with correct server hostname (#892)

DEPRECATIONS:
- Minimal python version is now python 3.6
- Removal of snapshot and restore functionality from the server (#789)
- Removed the non-version api (#526)
- The config option agent-interval, agent-splay, autostart_agent_interval and autostart_splay are
deprecated in favour of agent-deploy-interval, agent-deploy-splay-time, autostart_agent_deploy_interval
and autostart_agent_deploy_splay_time respectively. The deprecated options will be removed in release 2019.2

v 2018.3 (2018-12-07)
Changes in this release:
- Various bugfixes and performance enhancements
- Dependency updates
- Added improved error reporting to CLI (#814)
- Fixed missing re-raise on pip install  (#810)
- Add pytest plugins (#786)
- Extra test cases for the data module + two bugfixes (#805)
- Fix deprecation warnings (#785)
- Reorganized test case in more modules to reduce the number of merge conflicts (#764)
- Prevent purge_on_delete due to failed compile (#780)
- Add mypy to tox and improve typing annotations (no enforcement yet) (#763)
- Removed incorrect uninitialize of subprocess signal handler (#778, #777)
- Fix modules do command (#760)
- Changed process_events so that it is called even when processing a skip. (#761)
- Track all locations where an instance has been created. (fixes #747)
- Add start to the index for the get_log query (#758)
- Improved reporting of nested exceptions (#746)
- Added compiler check on index attributes so an index on a nullable attribute now raises a compiler error. (#745)
- Added support for lazy attribute execution in constructors (#729)
- Big update to module and project version freeze. See documentation for more details (#106)
- Added argument to @plugin to allow unknown objects as arguments (#754)
- Fix for deploy of undefined resource (#627)
- Improved handling ofr dryrun failures (#631)
- Correctly store and report empty facts (#731)
- Allow get facts from undeployed or undefined resources  (#726)
- Minor changes for ide alpha release (#607)
- Added uniqueness check to indices (#715)
- Bugfixes in handling of optional attributes (#724)
- Transport cleanup (added bootloader, split off session management) (#564)
- Reserved keywords in resources (#645)
- Fix a bug in option definition
- Use own mongobox implementation that works with mongo >= 4
- Fixed reporting on undefined list attributes (#657)
- Improved list freeze for gradual execution (#643)
- Fixed bug in bounds check (#671)
- Improved error reporting on bad assignment (#670)
- Improved error reporting on missing type (#672)
- Added in operator for dicts (#673)

v 2018.2 (2018-07-30)
Changes in this release:
- Various bugfixes and performance enhancements
- Dependency updates
- The internal storage format for code is optimized. This introduces API and schema changes.
  This release supports both storage versions. The old version will be removed in the next release.
- Support formatter in repo url
- Make export of complete model configurable
- Use id of loopvar instead of hash to support iteration over list returned by plugins
- Fix error in default args for list attribute (#633)
- Add multi level map lookup (#622 and #632)
- Improved deploy, make deploy sync
- Added improved error message for lower bound violations on relations (#610)
- Fixes for empty optionals  (#609)
- Added improved logging to context handler (#602)
- Added fix for string representation (#552)
- Added support for single quotes (#589)
- Fix in operator in typedefs (#596)
- Fixed line numbers on MLS (#601)
- Added += operator for assignment to lists (#587)
- Add a synchronous protocol client
- Fix error message for wrong type in ctor
- Improve index error reporting
- Fix validate on modules with no commited version
- Set purged=false on clone in CRUDHandler (#582)
- Add gzip encoding support to protocol (#576)
- added anchormap functions to compiler
- Improved error reporting on for loops (#553)

v 2018.1 (2018-02-09)
Changes in this release:
- Various bugfixes and performance enhancements
- Dependency updates
- Ubuntu 14.04 mongo (2.4) is no longer supported. Version 2.6 or higher is required.
- The inmanta API endpoint is now versioned and available under /api/v1. The old API methods
  still work, but are deprecated and will be removed in the next release.
- Added support for escapes in regex (#540)
- Added per env config for agent_interval (#542): This adds an per environment setting that controls
  the agent interval for the agents started by the server.
- Removed implicit string to number conversion (#539)
- Fix dockerfile (#538)
- Fixed execnet resource leak (#534)
- Solution for resource leak issue in agent (#518): Numerous stability fixes for the agent related
  to resource leaks and races
- Remove compile reports on env clean
- Refactor report API: The report list no longer contains the output of the processes. This
  reduces the size of the response.
- Fix recompile triggered from a form change
- Add missing mongo indexes to improve performance
- Remove catchlog from tox run
- Create a post method for notify: only the post method allows to pass metadata
- Fix trigger metadata (#520): Add compile metadata to each version. Fixes #519 and add delete with
  resource_id for parameters
- Add representation for null value

v 2017.4 (2017-11-27)
Changes in this release:
- Various bugfixes and performance enhancements
- Dependency updates
- added keyword parents, and implemented implementation inheritance (#504)
- set_param recompile parameter
- Raise an exception when duplicate resources are exported (#513)
- Added fix for index issue (#512)
- Allow to configure server compile per environment
- Add remove parameter API call
- Attributes and lists now accept trailing comma (#502)
- Added check for attribute redefinition within one entity (#503)
- Parse bool values in the rest api
- Fix bug in dryrun reporting with auth enabled

v 2017.3 (2017-10-27)
Changes in this release:
- Various bugfixes and performance enhancements
- Dependency updates
- Add relation annotations to the relation attribute and resolve it for exporters to use
- Documentation improvements
- Add an undefined resource state to the server (#489)
  Previously all unknown handling was done in the server. This resulted in strange reporting as the number of managed resource
  could go up and down. Now, an additional resource state "undefined" is introduced. This  state is handled similar to skipped
  during deploys. Undefined resources are undeployable.
- Undeployable resources are now already marked as finished at the moment a version is released or a dryrun is requested.
  Resources that depend on resources in an undeployable state will be skipped on the server as well.
- Sort index attributes: This patch ensure that std::File(host, path) and std::File(path, host) are the same indexes.
- Improved modules list ouput: rename columns and added a column to indicate matching rows
- Improve attribute check. fixes (#487)
- Fix index issues related with inheritance (#488)
- When a resource is purged, its facts will be removed. (#3)
- Add location to type not found exception in relation (#475. #294)
- Add JWT authz and limitation to env and client type (#473)
- Added fix for function execution in constraints (#470)
- Each agent instance now has its own threadpool to execute handlers. (#461)
- Allow agent instances to operate independently (#483)
- Improved error reporting on parser errors (#468, #466)
- Fixed selection of lazy arguments (#465)

v 2017.2 (2017-08-28)
Changes in this release:
- Various bugfixes and performance enhancements
- Dependency updates
- Preserve env variables when using sudo in the agent
- Prune all versions instead of only the ones that have not been released.
- Use python 2.6 compatible syntax for the remote io in the agent
- Gradual execution for for-loops and constructors
- Stop agents and expire session on clear environment
- Improve purge_on_delete semantics
- New autostart mechanism  (#437)
- Add settings mechanism to environment. More settings will become environment specific in later
  releases.
- Do not create index in background to prevent race conditions
- Add support for exception to the json serializer
- Invert requires for purged resources (purge_on_delete)
- Add autodeploy_splay option
- Remove ruaml yaml dependency (#292)
- Handle modified_count is None for mongodb < 2.6
- Add python3.6 support
- Add nulable types
- Various documentation updates
- Added monitor command to inmanta-cli (#418)
- Generate inmanta entrypoint with setuptools
- Update quickstart to use centos
- Improve event mechanism (#416)
- Added auto newline at end of file (#413)
- Improved type annotations for plugins and improved object unwrapping (#412)
- Inline index lookup syntax (#411)
- Added cycle detection (#401)
- Fixed handling of newlines in MLS lexer mode (#392)
- Added docstring to relations, typedef, implementation and implement (#386)
- Fix agent-map propagation from deploy

v 2017.1 (2017-03-29)
New release with many improvements and bug fixes. Most noteable features include:
- Port CLI tool to click and improve it. This removes cliff and other openstack deps from core
- Complete rewrite of the database layer removing the dependency on motorengine and improve
  scalability.
- Cleanup of many API calls and made them more consistent
- Improved handler protocol and logging to the server.

v 2016.6 (2017-01-08)
Mainly a bugfix and stabilisation release. No new features.

v 2016.5 (2016-11-28)
New release with upgraded server-agent protocol
- Upgraded server agent protocol
- New relation syntax

v 2016.4 (2016-09-05)
New relase of the core platform
- Various compiler improvements
- Add list types
- Cleanup of is defined syntax in the DSL and templates
- Many additional test cases
- Various bugfixes

v 2016.3 (2016-08-18)
New release. Way to late due to kids and vacation.
- Added SSL support
- Added auth to server
- Add JIT loading of modules
- Various bug fixes

v 2016.2.3 (2016-05-30)
- Fix memory leak in server

v 2016.2.2 (2016-05-25)
- Remove urllib3 dependency to ease packaging on el7

v 2016.2.1 (2016-05-04)
- Various bugfixes related to new ODM and async IO

v 2016.2 (2016-05-02)
- First bi-monthly release of Inmanta
- New compiler that speeds up compilation an order of magnitude
- All RPC is now async on the tornado IOLoop
- New async ODM for MongoDB
- Increased test coverage<|MERGE_RESOLUTION|>--- conflicted
+++ resolved
@@ -6,11 +6,7 @@
 ## Fixed
  - Added support for nullable types in plugins (#674)
  - Inmanta type module cleanup and type coverage
-<<<<<<< HEAD
- - Various compiler error reporting improvements (#1584, #1341, #1600, #1292, #1652, #1221, #1707, #1480, #1767, #1766)
-=======
- - Various compiler error reporting improvements (#1584, #1341, #1600, #1292, #1652, #1221, #1762)
->>>>>>> e92e9ef9
+ - Various compiler error reporting improvements (#1584, #1341, #1600, #1292, #1652, #1221, #1707, #1480, #1767, #1766, #1762)
  - CRUDHandler bugfix, ensure update is not called on purged resources
  - Changes in default values: AUTO_DEPLOY, PUSH_ON_AUTO_DEPLOY are enabled by default,
  AGENT_TRIGGER_METHOD_ON_AUTO_DEPLOY is set to incremental deployment
