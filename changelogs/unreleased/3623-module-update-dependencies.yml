description: "Make sure `inmanta project update` installs and updates Python dependencies"
issue-nr: 3623
change-type: minor
sections:
<<<<<<< HEAD
  feature: "`inmanta project update` now updates modules' Python dependencies to the latest compatible version. The same goes for triggering an update and recompile from the web console."
  deprecation-note: "`inmanta modules update` has been replaced by `inmanta project update`. The old command has been deprecated and will be removed in a future release."
destination-branches:
  - master
=======
  feature: "`inmanta project update` now updates modules' Python dependencies to the latest compatible version. The same goes for triggering an update and recompile from the dashboard."
  deprecation-note: "`inmanta modules update` has been replaced by `inmanta project update`. The old command has been deprecated and will be removed in a future release."
>>>>>>> 95c82b1c
<|MERGE_RESOLUTION|>--- conflicted
+++ resolved
@@ -2,12 +2,7 @@
 issue-nr: 3623
 change-type: minor
 sections:
-<<<<<<< HEAD
-  feature: "`inmanta project update` now updates modules' Python dependencies to the latest compatible version. The same goes for triggering an update and recompile from the web console."
+  feature: "`inmanta project update` now updates modules' Python dependencies to the latest compatible version. The same goes for triggering an update and recompile from the dashboard."
   deprecation-note: "`inmanta modules update` has been replaced by `inmanta project update`. The old command has been deprecated and will be removed in a future release."
 destination-branches:
-  - master
-=======
-  feature: "`inmanta project update` now updates modules' Python dependencies to the latest compatible version. The same goes for triggering an update and recompile from the dashboard."
-  deprecation-note: "`inmanta modules update` has been replaced by `inmanta project update`. The old command has been deprecated and will be removed in a future release."
->>>>>>> 95c82b1c
+  - master