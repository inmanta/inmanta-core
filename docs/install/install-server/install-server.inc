Install the software
####################

.. tabs::

    .. tab:: CentOS 7

        For CentOS 7 use yum:

        .. code-block:: sh

          sudo tee /etc/yum.repos.d/inmanta_oss_stable.repo <<EOF
          [inmanta-oss-stable]
          name=inmanta-oss-stable
          baseurl=https://packages.inmanta.com/public/oss-stable/rpm/el/$releasever/$basearch
          repo_gpgcheck=1
          enabled=1
          gpgkey=https://packages.inmanta.com/public/oss-stable/gpg.A34DD0A274F07713.key
          gpgcheck=1
          sslverify=1
          sslcacert=/etc/pki/tls/certs/ca-bundle.crt
          metadata_expire=300
          pkg_gpgcheck=1
          autorefresh=1
          type=rpm-md
          EOF

          sudo yum install -y epel-release
          sudo yum install -y inmanta-oss inmanta-oss-server inmanta-oss-agent

        The first package (inmanta-oss) contains all the code and the commands. The server and the agent packages install config
        files and systemd unit files. The dashboard is installed with the server package.

    .. tab:: CentOS 8

        For CentOS 8 use dnf:

        .. code-block:: sh

          sudo tee /etc/yum.repos.d/inmanta_oss_stable.repo <<EOF
          [inmanta-oss-stable]
          name=inmanta-oss-stable
          baseurl=https://packages.inmanta.com/public/oss-stable/rpm/el/$releasever/$basearch
          repo_gpgcheck=1
          enabled=1
          gpgkey=https://packages.inmanta.com/public/oss-stable/gpg.A34DD0A274F07713.key
          gpgcheck=1
          sslverify=1
          sslcacert=/etc/pki/tls/certs/ca-bundle.crt
          metadata_expire=300
          pkg_gpgcheck=1
          autorefresh=1
          type=rpm-md
          EOF
<<<<<<< HEAD

          sudo dnf install -y epel-release
          sudo dnf install -y inmanta-oss inmanta-oss-server inmanta-oss-agent

        The first package (inmanta-oss) contains all the code and the commands. The server and the agent packages install config
        files and systemd unit files. The dashboard is installed with the server package.
=======
>>>>>>> d71753a7

          sudo dnf install -y epel-release
          sudo dnf install -y inmanta-oss inmanta-oss-server inmanta-oss-agent

        The first package (inmanta-oss) contains all the code and the commands. The server and the agent packages install config
        files and systemd unit files. The dashboard is installed with the server package.


    .. tab:: Debian, Ubuntu and derivatives. 

        First make sure Python >= 3.6 and git are installed. Inmanta requires many dependencies so it is recommended to create a virtual env.
        Next install inmanta with pip install in the newly created virtual env.

        Please note, the path to the virtual env is arbitrary. Your desired path can override below example.

        .. code-block:: sh

            # Install GCC, python3 >= 3.6 and pip
            sudo apt-get update
            sudo apt-get install build-essential
            sudo apt-get install python3-pip

            # Install wheel and inmanta in a python venv
            sudo apt-get install python3-venv
            sudo python3 -m venv /opt/inmanta
            sudo /opt/inmanta/bin/pip install wheel
            sudo /opt/inmanta/bin/pip install inmanta
            sudo /opt/inmanta/bin/inmanta --help
            
            # Install PostgreSQL
            sudo apt-get install postgresql postgresql-client


        Download the configuration file named ``inmanta.cfg`` (this name is arbitrary) in your virtual env:

        .. code-block:: sh

            sudo apt-get install wget
            sudo wget -O /opt/inmanta/inmanta.cfg "https://raw.githubusercontent.com/inmanta/inmanta-core/master/misc/inmanta.cfg"


        If you want to use the dashboard you need to install it as well:

        Get the pre-built package from `our github page <https://github.com/inmanta/inmanta-dashboard/packages/>`_ click on the latest release and then on the right hand side, under ``Assets``, you will see the compressed package. Download and extract it to your desired directory (preferably, on the same virtual env which was created earlier, in this case, /opt/inmanta). Next, open the ``inmanta.cfg`` file and at the bottom of the file, under ``[dashboard]`` section, change the ``path`` value to the ``dist`` directory of where you extracted the pre-built package. For instance:

        .. code-block:: ini

            path=/opt/inmanta/package/dist


        Then the dashboard can be started using below command (please note, below command has to be run after completing the  :ref:`configure-server`) part:

        .. code-block:: bash

            inmanta -vv -c /opt/inmanta/inmanta.cfg server


    .. tab:: Other

        First make sure Python >= 3.6 and git are installed. Inmanta requires many dependencies so it is recommended to create a virtual env.
        Next install inmanta with ``pip install`` in the newly created virtual env.

        Please note, the path to the virtual env is arbitrary. Your desired path can override below example.

        .. code-block:: sh

            # Install python3 >= 3.6 and git
            # If git is not already installed, by running git in your terminal, the installation guide will be shown
            sudo python3 -m venv /opt/inmanta
            sudo /opt/inmanta/bin/pip install inmanta
            sudo /opt/inmanta/bin/inmanta --help
            

        Install PostgreSQL using this `guide <https://www.postgresql.org/docs/10/tutorial-install.html>`_


        Download the configuration file named ``inmanta.cfg`` (this name is arbitrary) in your virtual env:

        .. code-block:: sh

            sudo wget -O /opt/inmanta/inmanta.cfg "https://raw.githubusercontent.com/inmanta/inmanta-core/master/misc/inmanta.cfg"


        If you want to use the dashboard you need to install it as well:

        Get the pre-built package from `our github page <https://github.com/inmanta/inmanta-dashboard/packages/>`_ click on the latest release and then on the right hand side, under ``Assets``, you will see the compressed package, download and extract it to your desired directory (preferably, on the same virtual env which was created earlier, in this case, /opt/inmanta). Next, open the ``inmanta.cfg`` file and at the bottom of the file, under ``[dashboard]`` section, change the ``path`` value to the ``dist`` directory of where you extracted the pre-built package. For instance:

        .. code-block:: ini

            path=/opt/inmanta/package/dist


        Then the dashboard can be started using below command:

        .. code-block:: bash

            inmanta -vv -c /opt/inmanta/inmanta.cfg server


    .. tab:: Windows

        On Windows only the compile and export commands are supported. This is useful in the :ref:`push-to-server` deployment mode of
        inmanta. First make sure you have Python >= 3.6 and git. Inmanta requires many dependencies so it is recommended to create a virtual env.
        Next install inmanta with pip install in the newly created virtual env.

        .. code-block:: powershell

            # Install python3 >= 3.6 and git
            python3 -m venv C:\inmanta\env
            C:\inmanta\env\Script\pip install inmanta
            C:\inmanta\env\Script\inmanta --help


    .. tab:: Source

        Get the source either from our `release page on github <https://github.com/inmanta/inmanta-core/releases>`_ or clone/download a branch directly.

        .. code-block:: sh

            git clone https://github.com/inmanta/inmanta-core.git
            cd inmanta
            pip install -c requirements.txt .

.. warning::
    When you use Inmanta modules that depend on python libraries with native code, python headers and a working compiler are required as well.

.. _configure-server:

Configure server
################
This guide goes through the steps to set up an Inmanta service orchestrator server. This guide assumes a RHEL (7 or 8) or CentOS
(7 or 8) server is used. The rpm packages install the server configuration file in `/etc/inmanta/inmanta.cfg`.

Optional step 1: Setup SSL and authentication
---------------------------------------------

Follow the instructions in :ref:`auth-setup` to configure both SSL and authentication.
While not mandatory, it is highly recommended you do so.<|MERGE_RESOLUTION|>--- conflicted
+++ resolved
@@ -52,15 +52,6 @@
           autorefresh=1
           type=rpm-md
           EOF
-<<<<<<< HEAD
-
-          sudo dnf install -y epel-release
-          sudo dnf install -y inmanta-oss inmanta-oss-server inmanta-oss-agent
-
-        The first package (inmanta-oss) contains all the code and the commands. The server and the agent packages install config
-        files and systemd unit files. The dashboard is installed with the server package.
-=======
->>>>>>> d71753a7
 
           sudo dnf install -y epel-release
           sudo dnf install -y inmanta-oss inmanta-oss-server inmanta-oss-agent
