--- conflicted
+++ resolved
@@ -11,8 +11,4 @@
 mongoengine
 blessings
 python-dateutil
-<<<<<<< HEAD
-ply
-=======
-motorengine
->>>>>>> 6bcb653e
+ply