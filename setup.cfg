--- conflicted
+++ resolved
@@ -1,9 +1,5 @@
 [egg_info]
-<<<<<<< HEAD
-tag_build =
-=======
 tag_build = rc
->>>>>>> 43e60f93
 tag_date = 0
 tag_svn_revision = 0
 
