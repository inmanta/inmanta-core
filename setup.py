from setuptools import setup, find_packages

requires = [
<<<<<<< HEAD
        'click',
        'colorlog',
        'execnet',
        'motor >= 1.1',
        'netifaces',
        'ply',
        'pymongo',
        'python-dateutil',
        'pyyaml',
        'texttable',
        'tornado < 5',
        'typing',
        'PyJWT',
        'cryptography'
    ]
=======
    "click",
    "colorlog",
    "execnet",
    "motor >= 1.1",
    "netifaces",
    "ply",
    "pymongo",
    "python-dateutil",
    "pyyaml",
    "texttable",
    "tornado < 5",
    "typing",
    "virtualenv<16.1.0",
    "typing",
    "PyJWT",
    "cryptography",
]
>>>>>>> 1dbd7827

setup(
    version="2018.4",
    python_requires='>=3.6', # also update classifiers 
    # Meta data
    name="inmanta",
    description="Inmanta deployment tool",
    author="Inmanta",
    author_email="code@inmanta.com",
    url="https://github.com/inmanta/inmanta",
    license="Apache Software License 2",
<<<<<<< HEAD
    python_requires='>=3.4',
    package_data={"" : ["misc/*", "docs/*"]},
=======
    classifiers=[
        "Development Status :: 5 - Production/Stable",
        "Intended Audience :: System Administrators",
        "Intended Audience :: Telecommunications Industry",
        "Operating System :: POSIX :: Linux",
        "Topic :: System :: Systems Administration",
        "Topic :: Utilities",
        "Topic :: Orchestration",
        "Programming Language :: Python :: 3.6",
        "Programming Language :: Python :: 3.7"
    ],
    keywords="orchestrator orchestration configurationmanagement",
    project_urls={
        "Bug Tracker": "https://github.com/inmanta/inmanta/issues",
        "Documentation": "https://docs.inmanta.com/community/latest/",
    },
    # Packaging
    package_dir={"": "src"},
    packages=find_packages("src"),
    package_data={"": ["misc/*", "docs/*"]},
>>>>>>> 1dbd7827
    include_package_data=True,
    install_requires=requires,
    entry_points={
        "console_scripts": [
            "inmanta-cli = inmanta.main:main",
            "inmanta = inmanta.app:app",
        ]
    },
    
)<|MERGE_RESOLUTION|>--- conflicted
+++ resolved
@@ -1,23 +1,6 @@
 from setuptools import setup, find_packages
 
 requires = [
-<<<<<<< HEAD
-        'click',
-        'colorlog',
-        'execnet',
-        'motor >= 1.1',
-        'netifaces',
-        'ply',
-        'pymongo',
-        'python-dateutil',
-        'pyyaml',
-        'texttable',
-        'tornado < 5',
-        'typing',
-        'PyJWT',
-        'cryptography'
-    ]
-=======
     "click",
     "colorlog",
     "execnet",
@@ -30,12 +13,9 @@
     "texttable",
     "tornado < 5",
     "typing",
-    "virtualenv<16.1.0",
-    "typing",
     "PyJWT",
     "cryptography",
 ]
->>>>>>> 1dbd7827
 
 setup(
     version="2018.4",
@@ -47,10 +27,6 @@
     author_email="code@inmanta.com",
     url="https://github.com/inmanta/inmanta",
     license="Apache Software License 2",
-<<<<<<< HEAD
-    python_requires='>=3.4',
-    package_data={"" : ["misc/*", "docs/*"]},
-=======
     classifiers=[
         "Development Status :: 5 - Production/Stable",
         "Intended Audience :: System Administrators",
@@ -71,7 +47,6 @@
     package_dir={"": "src"},
     packages=find_packages("src"),
     package_data={"": ["misc/*", "docs/*"]},
->>>>>>> 1dbd7827
     include_package_data=True,
     install_requires=requires,
     entry_points={
