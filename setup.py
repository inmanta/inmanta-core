--- conflicted
+++ resolved
@@ -32,11 +32,7 @@
     long_description = f.read()
 
 setup(
-<<<<<<< HEAD
-    version="2019.3.2",
-=======
     version="2019.4",
->>>>>>> ec089de4
     python_requires=">=3.6",  # also update classifiers
     # Meta data
     name="inmanta",
