from setuptools import setup, find_namespace_packages
from os import path

requires = [
    "asyncpg~=0.25",
    "build~=1.0",
    "click-plugins~=1.0",
    # click has been known to publish non-backwards compatible minors in the past (removed deprecated code in 8.1.0)
    "click>=8.0,<8.2",
    "colorlog~=6.4",
    "cookiecutter>=1,<3",
    "crontab>=0.23,<2.0",
    "cryptography>=36,<44",
    # docstring-parser has been known to publish non-backwards compatible minors in the past
    "docstring-parser>=0.10,<0.17",
    "email-validator>=1,<3",
    "jinja2~=3.0",
    "logfire>=0.46,<2.0",
    "more-itertools>=8,<11",
    "opentelemetry-instrumentation-asyncpg~=0.46b0",
    # upper bound on packaging because we use a non-public API that might change in any (non-SemVer) version
    "packaging>=21.3,<24.2",
    # pip>=21.3 required for editable pyproject.toml + setup.cfg based install support
    "pip>=21.3",
    "ply~=3.0",
    "pydantic~=2.5",
    "pyformance~=0.4",
    "PyJWT~=2.0",
    "pynacl~=1.5",
    "python-dateutil~=2.0",
    "pyyaml~=6.0",
    "setuptools<71",
    "texttable~=1.0",
    "tornado~=6.0",
    # lower bound because of ilevkivskyi/typing_inspect#100
    "typing_inspect~=0.9",
    "ruamel.yaml~=0.17",
    "toml~=0.10 ",
    "setproctitle~=1.3"
]


# read the contents of your README file
this_directory = path.abspath(path.dirname(__file__))
with open(path.join(this_directory, "README.md"), encoding="utf-8") as f:
    long_description = f.read()

# This version is managed by bumpversion. Should you ever update it manually, make sure to consistently update it everywhere
# (See the bumpversion.cfg file for relevant locations).
<<<<<<< HEAD
version = "13.0.1"
=======
version = "14.0.0"
>>>>>>> 36ba4304

setup(
    version=version,
    python_requires=">=3.11",  # also update classifiers
    # Meta data
    name="inmanta-core",
    description="Inmanta deployment tool",
    long_description=long_description,
    long_description_content_type="text/markdown",
    author="Inmanta",
    author_email="code@inmanta.com",
    url="https://github.com/inmanta/inmanta-core",
    license="Apache Software License 2",
    classifiers=[
        "Development Status :: 5 - Production/Stable",
        "Intended Audience :: System Administrators",
        "Intended Audience :: Telecommunications Industry",
        "Operating System :: POSIX :: Linux",
        "Topic :: System :: Systems Administration",
        "Topic :: Utilities",
        "Programming Language :: Python :: 3.11",
    ],
    keywords="orchestrator orchestration configurationmanagement",
    project_urls={
        "Bug Tracker": "https://github.com/inmanta/inmanta-core/issues",
        "Documentation": "https://docs.inmanta.com/community/latest/",
    },
    # Packaging
    package_dir={"": "src"},
    # All data files should be treated as namespace package according to
    # https://setuptools.pypa.io/en/latest/userguide/datafiles.html#subdirectory-for-data-files
    packages=find_namespace_packages(where="src"),
    # https://www.python.org/dev/peps/pep-0561/#packaging-type-information
    zip_safe=False,
    include_package_data=True,
    install_requires=requires,
    extras_require={
        "debug": ["rpdb"],
        # option to install a matched pair of inmanta-core and pytest-inmanta-extensions
        "pytest-inmanta-extensions": [f"pytest-inmanta-extensions~={version}.0.dev"],
        "datatrace": ["graphviz"],
    },
    entry_points={
        "console_scripts": [
            "inmanta-cli = inmanta.main:main",
            "inmanta = inmanta.app:app",
            "inmanta-initial-user-setup = inmanta.user_setup:main",
        ],
    },
)<|MERGE_RESOLUTION|>--- conflicted
+++ resolved
@@ -47,11 +47,7 @@
 
 # This version is managed by bumpversion. Should you ever update it manually, make sure to consistently update it everywhere
 # (See the bumpversion.cfg file for relevant locations).
-<<<<<<< HEAD
-version = "13.0.1"
-=======
 version = "14.0.0"
->>>>>>> 36ba4304
 
 setup(
     version=version,
