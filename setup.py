--- conflicted
+++ resolved
@@ -10,13 +10,9 @@
         'pymongo',
         'python-dateutil',
         'pyyaml',
-<<<<<<< HEAD
-=======
-        'ruamel.yaml',
         'texttable',
         'tornado',
         'typing',
->>>>>>> c7430c5d
         'virtualenv',
         'typing'
     ]
