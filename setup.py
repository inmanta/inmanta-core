from setuptools import setup, find_packages

requires = [
    "asyncpg",
    "click",
    "colorlog",
    "execnet",
    "netifaces",
    "ply",
    "python-dateutil",
    "pyyaml",
    "texttable",
    "tornado",
    "typing",
    "PyJWT",
    "cryptography",
    "jinja2",
]

setup(
<<<<<<< HEAD
    version="2018.4",
    python_requires='>=3.5', # also update classifiers
=======
    version="2019.1",
    python_requires='>=3.6', # also update classifiers
>>>>>>> 6101cd98
    # Meta data
    name="inmanta",
    description="Inmanta deployment tool",
    author="Inmanta",
    author_email="code@inmanta.com",
    url="https://github.com/inmanta/inmanta",
    license="Apache Software License 2",
    classifiers=[
        "Development Status :: 5 - Production/Stable",
        "Intended Audience :: System Administrators",
        "Intended Audience :: Telecommunications Industry",
        "Operating System :: POSIX :: Linux",
        "Topic :: System :: Systems Administration",
        "Topic :: Utilities",
        "Topic :: Orchestration",
        "Programming Language :: Python :: 3.5",
        "Programming Language :: Python :: 3.6",
        "Programming Language :: Python :: 3.7"
    ],
    keywords="orchestrator orchestration configurationmanagement",
    project_urls={
        "Bug Tracker": "https://github.com/inmanta/inmanta/issues",
        "Documentation": "https://docs.inmanta.com/community/latest/",
    },
    # Packaging
    package_dir={"": "src"},
    packages=find_packages("src"),
    package_data={"": ["misc/*", "docs/*"]},
    include_package_data=True,
    install_requires=requires,
    entry_points={
        "console_scripts": [
            "inmanta-cli = inmanta.main:main",
            "inmanta = inmanta.app:app",
        ]
    },

)<|MERGE_RESOLUTION|>--- conflicted
+++ resolved
@@ -18,13 +18,8 @@
 ]
 
 setup(
-<<<<<<< HEAD
-    version="2018.4",
-    python_requires='>=3.5', # also update classifiers
-=======
     version="2019.1",
     python_requires='>=3.6', # also update classifiers
->>>>>>> 6101cd98
     # Meta data
     name="inmanta",
     description="Inmanta deployment tool",
@@ -61,5 +56,5 @@
             "inmanta = inmanta.app:app",
         ]
     },
-
+    
 )