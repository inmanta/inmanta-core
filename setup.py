from setuptools import setup, find_packages
from os import path

requires = [
    "asyncpg",
    "click",
    "colorlog",
    "execnet",
    "netifaces",
    "ply",
    "python-dateutil",
    "pyyaml",
    "texttable",
    "tornado",
    "PyJWT",
    "cryptography",
    "jinja2",
    "pyformance",
    "pydantic",
    "typing_inspect",
    "importlib_metadata",
    "docstring-parser",
    "cookiecutter",
]

# Package a dummy extensions so that the namespace package for extensions is not empty
namespace_packages = ["inmanta_ext.core"]

# read the contents of your README file
this_directory = path.abspath(path.dirname(__file__))
with open(path.join(this_directory, 'README.md'), encoding='utf-8') as f:
    long_description = f.read()

setup(
<<<<<<< HEAD
    version="2020.2.1",
=======
    version="2020.3",
>>>>>>> 4be35f7b
    python_requires=">=3.6",  # also update classifiers
    # Meta data
    name="inmanta",
    description="Inmanta deployment tool",
    long_description=long_description,
    long_description_content_type='text/markdown',
    author="Inmanta",
    author_email="code@inmanta.com",
    url="https://github.com/inmanta/inmanta",
    license="Apache Software License 2",
    classifiers=[
        "Development Status :: 5 - Production/Stable",
        "Intended Audience :: System Administrators",
        "Intended Audience :: Telecommunications Industry",
        "Operating System :: POSIX :: Linux",
        "Topic :: System :: Systems Administration",
        "Topic :: Utilities",
        "Programming Language :: Python :: 3.5",
        "Programming Language :: Python :: 3.6",
        "Programming Language :: Python :: 3.7",
    ],
    keywords="orchestrator orchestration configurationmanagement",
    project_urls={
        "Bug Tracker": "https://github.com/inmanta/inmanta/issues",
        "Documentation": "https://docs.inmanta.com/community/latest/",
    },
    # Packaging
    package_dir={"": "src"},
    packages=find_packages("src") + namespace_packages,
    # https://www.python.org/dev/peps/pep-0561/#packaging-type-information
    package_data={"": ["misc/*", "docs/*"], "inmanta": ["py.typed"]},
    zip_safe=False,
    include_package_data=True,
    install_requires=requires,
    entry_points={
        "console_scripts": [
            "inmanta-cli = inmanta.main:main",
            "inmanta = inmanta.app:app",
        ],
    },
)<|MERGE_RESOLUTION|>--- conflicted
+++ resolved
@@ -32,11 +32,7 @@
     long_description = f.read()
 
 setup(
-<<<<<<< HEAD
-    version="2020.2.1",
-=======
     version="2020.3",
->>>>>>> 4be35f7b
     python_requires=">=3.6",  # also update classifiers
     # Meta data
     name="inmanta",
