from setuptools import setup, find_namespace_packages
from os import path

requires = [
    "asyncpg~=0.25",
    "build~=1.0",
    "click-plugins~=1.0",
    # click has been known to publish non-backwards compatible minors in the past (removed deprecated code in 8.1.0)
    "click>=8.0,<8.3",
    "colorlog~=6.4",
    "cookiecutter>=1,<3",
    "crontab>=0.23,<2.0",
    "cryptography>=36,<46",
    # docstring-parser has been known to publish non-backwards compatible minors in the past
    "docstring-parser>=0.10,<0.17",
    "email-validator>=1,<3",
    "jinja2~=3.0",
    "more-itertools>=8,<11",
    # upper bound on packaging because we use a non-public API that might change in any (non-SemVer) version
    "packaging>=21.3,<25.1",
    # pip>=21.3 required for editable pyproject.toml + setup.cfg based install support
    "pip>=21.3",
    "ply~=3.0",
    "pydantic~=2.5,!=2.9.2",
    "PyJWT~=2.0",
    "pynacl~=1.5",
    "python-dateutil~=2.0",
    "pyyaml~=6.0",
    "setuptools",
    "texttable~=1.0",
    # tornado>6.5 because of CVE https://github.com/advisories/GHSA-7cx3-6m66-7c5m
    "tornado>6.5",
    # lower bound because of ilevkivskyi/typing_inspect#100
    "typing_inspect~=0.9",
    "ruamel.yaml~=0.17",
    "toml~=0.10 ",
    "setproctitle~=1.3",
    "SQLAlchemy~=2.0",
<<<<<<< HEAD
    "strawberry-sqlalchemy-mapper==0.6.3",
    "jsonpath-ng~=1.7",
=======
    "strawberry-sqlalchemy-mapper==0.6.4",
>>>>>>> 6c546b3f
]


# read the contents of your README file
this_directory = path.abspath(path.dirname(__file__))
with open(path.join(this_directory, "README.md"), encoding="utf-8") as f:
    long_description = f.read()

# This version is managed by bumpversion. Should you ever update it manually, make sure to consistently update it everywhere
# (See the bumpversion.cfg file for relevant locations).
version = "16.1.0"

setup(
    version=version,
    python_requires=">=3.12",  # also update classifiers
    # Meta data
    name="inmanta-core",
    description="Inmanta deployment tool",
    long_description=long_description,
    long_description_content_type="text/markdown",
    author="Inmanta",
    author_email="code@inmanta.com",
    url="https://github.com/inmanta/inmanta-core",
    license="Apache Software License 2",
    classifiers=[
        "Development Status :: 5 - Production/Stable",
        "Intended Audience :: System Administrators",
        "Intended Audience :: Telecommunications Industry",
        "Operating System :: POSIX :: Linux",
        "Topic :: System :: Systems Administration",
        "Topic :: Utilities",
        "Programming Language :: Python :: 3.12",
    ],
    keywords="orchestrator orchestration configurationmanagement",
    project_urls={
        "Bug Tracker": "https://github.com/inmanta/inmanta-core/issues",
        "Documentation": "https://docs.inmanta.com/community/latest/",
    },
    # Packaging
    package_dir={"": "src"},
    # All data files should be treated as namespace package according to
    # https://setuptools.pypa.io/en/latest/userguide/datafiles.html#subdirectory-for-data-files
    packages=find_namespace_packages(where="src"),
    # https://www.python.org/dev/peps/pep-0561/#packaging-type-information
    zip_safe=False,
    include_package_data=True,
    install_requires=requires,
    extras_require={
        "dev": [
            # all extra's (for testing and mypy)
            "inmanta-core[datatrace,debug,tracing]",
            # test dependencies
            "inmanta-dev-dependencies[pytest,async,core]",
            "inmanta-module-std",
            "bumpversion",
            "openapi_spec_validator",
            "pep8-naming",
            "pip2pi",
            "psutil",
            "time-machine",
            # types
            "types-python-dateutil",
            "types-PyYAML",
            "types-setuptools",
            "types-toml",
            # doc dependencies
            "furo",
            "inmanta-sphinx",
            "myst-parser",
            "sphinx",
            "sphinx-argparse",
            "sphinx-autodoc-annotation",
            "sphinx-click",
            "sphinxcontrib-contentui",
            "sphinxcontrib.datatemplates",
            "sphinxcontrib-redoc",
            "sphinxcontrib-serializinghtml",
            "sphinx-design",
            "Sphinx-Substitution-Extensions",
        ],
        "debug": ["rpdb"],
        # option to install a matched pair of inmanta-core and pytest-inmanta-extensions
        "pytest-inmanta-extensions": [f"pytest-inmanta-extensions~={version}.0.dev"],
        "datatrace": ["graphviz"],
        "tracing": ["logfire>=0.46,<4.0", "opentelemetry-instrumentation-asyncpg~=0.46b0"],
    },
    entry_points={
        "console_scripts": [
            "inmanta-cli = inmanta.main:main",
            "inmanta = inmanta.app:app",
            "inmanta-initial-user-setup = inmanta.user_setup:main",
        ],
    },
)<|MERGE_RESOLUTION|>--- conflicted
+++ resolved
@@ -36,12 +36,8 @@
     "toml~=0.10 ",
     "setproctitle~=1.3",
     "SQLAlchemy~=2.0",
-<<<<<<< HEAD
-    "strawberry-sqlalchemy-mapper==0.6.3",
+    "strawberry-sqlalchemy-mapper==0.6.4",
     "jsonpath-ng~=1.7",
-=======
-    "strawberry-sqlalchemy-mapper==0.6.4",
->>>>>>> 6c546b3f
 ]
 
 
