--- conflicted
+++ resolved
@@ -48,11 +48,7 @@
 
 # This version is managed by bumpversion. Should you ever update it manually, make sure to consistently update it everywhere
 # (See the bumpversion.cfg file for relevant locations).
-<<<<<<< HEAD
-version = "10.1.0"
-=======
 version = "11.0.0"
->>>>>>> d97ffe65
 
 setup(
     version=version,
