--- conflicted
+++ resolved
@@ -46,11 +46,7 @@
 
 # This version is managed by bumpversion. Should you ever update it manually, make sure to consistently update it everywhere
 # (See the bumpversion.cfg file for relevant locations).
-<<<<<<< HEAD
-version = "11.2.0"
-=======
 version = "11.3.0"
->>>>>>> 0b9e4383
 
 setup(
     version=version,
