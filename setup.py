--- conflicted
+++ resolved
@@ -14,11 +14,6 @@
     # docstring-parser has been known to publish non-backwards compatible minors in the past
     "docstring-parser>=0.10,<0.17",
     "email-validator>=1,<3",
-<<<<<<< HEAD
-    "importlib_metadata>=4,<9",
-=======
-    "execnet>=1,<2",
->>>>>>> e872221f
     "jinja2~=3.0",
     "logfire~=0.46",
     "more-itertools>=8,<11",
