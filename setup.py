--- conflicted
+++ resolved
@@ -2,15 +2,6 @@
 from os import path
 
 requires = [
-<<<<<<< HEAD
-    "asyncpg",
-    "click-plugins",
-    # click has been known to publish non-backwards compatible minors in the past (removed deprecated code in 8.1.0)
-    "click>=8.0,<8.2",
-    "colorlog",
-    "cookiecutter",
-    "cryptography",
-=======
     "asyncpg~=0.25",
     "click-plugins~=1.0",
     # click has been known to publish non-backwards compatible minors in the past (removed deprecated code in 8.1.0)
@@ -19,7 +10,6 @@
     "cookiecutter>=1,<3",
     "crontab~=0.23",
     "cryptography>=36,<38",
->>>>>>> a21ddfe3
     # docstring-parser has been known to publish non-backwards compatible minors in the past
     "docstring-parser>=0.10,<0.15",
     "email-validator~=1.0",
