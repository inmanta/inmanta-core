from setuptools import setup, find_namespace_packages
from os import path

requires = [
    "asyncpg~=0.25",
    "build~=1.0",
    "click-plugins~=1.0",
    # click has been known to publish non-backwards compatible minors in the past (removed deprecated code in 8.1.0)
    "click>=8.0,<8.2",
    "colorlog~=6.4",
    "cookiecutter>=1,<3",
    "crontab>=0.23,<2.0",
    "cryptography>=36,<42",
    # docstring-parser has been known to publish non-backwards compatible minors in the past
    "docstring-parser>=0.10,<0.16",
    "email-validator>=1,<3",
    "execnet>=1,<2",
    "importlib_metadata>=4,<7",
    "jinja2~=3.0",
    "more-itertools>=8,<11",
    "netifaces~=0.11",
    # leave upper bound floating for fast-moving and extremely stable packaging
    "packaging>=21.3",
    # pip>=21.3 required for editable pyproject.toml + setup.cfg based install support
    "pip>=21.3",
    "ply~=3.0",
    # lower bound because of pydantic/pydantic#5821
    "pydantic>=1.10.8,<2",
    "pyformance~=0.4",
    "PyJWT~=2.0",
    "pynacl~=1.5",
    "python-dateutil~=2.0",
    "pyyaml~=6.0",
    "texttable~=1.0",
    "tornado~=6.0",
<<<<<<< HEAD
=======
    "typing-extensions~=4.8.0",
>>>>>>> 0e5eed68
    # lower bound because of ilevkivskyi/typing_inspect#100
    "typing_inspect~=0.9",
    "ruamel.yaml~=0.17",
    "toml~=0.10 ",
]


# read the contents of your README file
this_directory = path.abspath(path.dirname(__file__))
with open(path.join(this_directory, "README.md"), encoding="utf-8") as f:
    long_description = f.read()

<<<<<<< HEAD
version = "8.7.0"
=======
# This version is managed by bumpversion. Should you ever update it manually, make sure to consistently update it everywhere
# (See the bumpversion.cfg file for relevant locations).
version = "10.1.0"
>>>>>>> 0e5eed68

setup(
    version=version,
    python_requires=">=3.9",  # also update classifiers
    # Meta data
    name="inmanta-core",
    description="Inmanta deployment tool",
    long_description=long_description,
    long_description_content_type="text/markdown",
    author="Inmanta",
    author_email="code@inmanta.com",
    url="https://github.com/inmanta/inmanta-core",
    license="Apache Software License 2",
    classifiers=[
        "Development Status :: 5 - Production/Stable",
        "Intended Audience :: System Administrators",
        "Intended Audience :: Telecommunications Industry",
        "Operating System :: POSIX :: Linux",
        "Topic :: System :: Systems Administration",
        "Topic :: Utilities",
        "Programming Language :: Python :: 3.9",
    ],
    keywords="orchestrator orchestration configurationmanagement",
    project_urls={
        "Bug Tracker": "https://github.com/inmanta/inmanta-core/issues",
        "Documentation": "https://docs.inmanta.com/community/latest/",
    },
    # Packaging
    package_dir={"": "src"},
    # All data files should be treated as namespace package according to
    # https://setuptools.pypa.io/en/latest/userguide/datafiles.html#subdirectory-for-data-files
    packages=find_namespace_packages(where="src"),
    # https://www.python.org/dev/peps/pep-0561/#packaging-type-information
    zip_safe=False,
    include_package_data=True,
    install_requires=requires,
    extras_require={
        "debug": ["rpdb"],
        # option to install a matched pair of inmanta-core and pytest-inmanta-extensions
        "pytest-inmanta-extensions": [f"pytest-inmanta-extensions~={version}.0.dev"],
        "datatrace": ["graphviz"],
    },
    entry_points={
        "console_scripts": [
            "inmanta-cli = inmanta.main:main",
            "inmanta = inmanta.app:app",
            "inmanta-initial-user-setup = inmanta.user_setup:main",
        ],
    },
)<|MERGE_RESOLUTION|>--- conflicted
+++ resolved
@@ -33,10 +33,7 @@
     "pyyaml~=6.0",
     "texttable~=1.0",
     "tornado~=6.0",
-<<<<<<< HEAD
-=======
     "typing-extensions~=4.8.0",
->>>>>>> 0e5eed68
     # lower bound because of ilevkivskyi/typing_inspect#100
     "typing_inspect~=0.9",
     "ruamel.yaml~=0.17",
@@ -49,13 +46,9 @@
 with open(path.join(this_directory, "README.md"), encoding="utf-8") as f:
     long_description = f.read()
 
-<<<<<<< HEAD
-version = "8.7.0"
-=======
 # This version is managed by bumpversion. Should you ever update it manually, make sure to consistently update it everywhere
 # (See the bumpversion.cfg file for relevant locations).
 version = "10.1.0"
->>>>>>> 0e5eed68
 
 setup(
     version=version,
