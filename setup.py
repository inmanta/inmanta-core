from setuptools import setup, find_namespace_packages
from os import path

requires = [
    "asyncpg",
    "click-plugins",
    # click has been known to publish non-backwards compatible minors in the past (removed deprecated code in 8.1.0)
    "click~=8.0.0",
    "colorlog",
    "cookiecutter",
    "cryptography",
    # docstring-parser has been known to publish non-backwards compatible minors in the past
    "docstring-parser>=0.10,<0.14.0",
    "email-validator",
    "execnet",
    "importlib_metadata",
    "jinja2",
    "more-itertools",
    "netifaces",
    "packaging",
    "ply",
    # Exclude pre-release due to https://github.com/samuelcolvin/pydantic/issues/3546
    "pydantic!=1.9.0a1",
    "pyformance",
    "PyJWT",
    "python-dateutil",
    "pyyaml",
    "texttable",
    "tornado",
    "typing_inspect",
]


# read the contents of your README file
this_directory = path.abspath(path.dirname(__file__))
with open(path.join(this_directory, "README.md"), encoding="utf-8") as f:
    long_description = f.read()

<<<<<<< HEAD
version = "4.4.3"
=======
version = "4.4.4"
>>>>>>> b354fbe2

setup(
    version=version,
    python_requires=">=3.6",  # also update classifiers
    # Meta data
    name="inmanta-core",
    description="Inmanta deployment tool",
    long_description=long_description,
    long_description_content_type="text/markdown",
    author="Inmanta",
    author_email="code@inmanta.com",
    url="https://github.com/inmanta/inmanta-core",
    license="Apache Software License 2",
    classifiers=[
        "Development Status :: 5 - Production/Stable",
        "Intended Audience :: System Administrators",
        "Intended Audience :: Telecommunications Industry",
        "Operating System :: POSIX :: Linux",
        "Topic :: System :: Systems Administration",
        "Topic :: Utilities",
        "Programming Language :: Python :: 3.5",
        "Programming Language :: Python :: 3.6",
        "Programming Language :: Python :: 3.7",
    ],
    keywords="orchestrator orchestration configurationmanagement",
    project_urls={
        "Bug Tracker": "https://github.com/inmanta/inmanta-core/issues",
        "Documentation": "https://docs.inmanta.com/community/latest/",
    },
    # Packaging
    package_dir={"": "src"},
    # All data files should be treated as namespace package according to
    # https://setuptools.pypa.io/en/latest/userguide/datafiles.html#subdirectory-for-data-files
    packages=find_namespace_packages(where="src"),
    # https://www.python.org/dev/peps/pep-0561/#packaging-type-information
    zip_safe=False,
    include_package_data=True,
    install_requires=requires,
    extras_require={
        "debug": ["rpdb"],
        # option to install a matched pair of inmanta-core and pytest-inmanta-extensions
        "pytest-inmanta-extensions": [f"pytest-inmanta-extensions~={version}.0.dev"],
        "datatrace": ["graphviz"],
    },
    entry_points={
        "console_scripts": [
            "inmanta-cli = inmanta.main:main",
            "inmanta = inmanta.app:app",
        ],
    },
)<|MERGE_RESOLUTION|>--- conflicted
+++ resolved
@@ -36,11 +36,7 @@
 with open(path.join(this_directory, "README.md"), encoding="utf-8") as f:
     long_description = f.read()
 
-<<<<<<< HEAD
-version = "4.4.3"
-=======
 version = "4.4.4"
->>>>>>> b354fbe2
 
 setup(
     version=version,
