--- conflicted
+++ resolved
@@ -49,11 +49,7 @@
 
 # This version is managed by bumpversion. Should you ever update it manually, make sure to consistently update it everywhere
 # (See the bumpversion.cfg file for relevant locations).
-<<<<<<< HEAD
-version = "8.7.3"
-=======
 version = "8.7.4"
->>>>>>> 7d2894a0
 
 setup(
     version=version,
