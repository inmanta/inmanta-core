--- conflicted
+++ resolved
@@ -37,11 +37,7 @@
 with open(path.join(this_directory, "README.md"), encoding="utf-8") as f:
     long_description = f.read()
 
-<<<<<<< HEAD
-version = "4.4.1"
-=======
 version = "4.4.2"
->>>>>>> 8f1600bb
 
 setup(
     version=version,
