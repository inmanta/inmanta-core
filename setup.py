from setuptools import setup, find_namespace_packages
from os import path

requires = [
    "asyncpg~=0.25",
    "build~=1.0",
    "click-plugins~=1.0",
    # click has been known to publish non-backwards compatible minors in the past (removed deprecated code in 8.1.0)
    "click>=8.0,<8.2",
    "colorlog~=6.4",
    "cookiecutter>=1,<3",
    "crontab>=0.23,<2.0",
    "cryptography>=36,<43",
    # docstring-parser has been known to publish non-backwards compatible minors in the past
    "docstring-parser>=0.10,<0.17",
    "email-validator>=1,<3",
    "execnet>=1,<2",
    "importlib_metadata>=4,<9",
    "jinja2~=3.0",
    "more-itertools>=8,<11",
    # leave upper bound floating for fast-moving and extremely stable packaging
    "packaging>=21.3",
    # pip>=21.3 required for editable pyproject.toml + setup.cfg based install support
    "pip>=21.3",
    "ply~=3.0",
    "pydantic~=2.5",
    "pyformance~=0.4",
    "PyJWT~=2.0",
    "pynacl~=1.5",
    "python-dateutil~=2.0",
    "pyyaml~=6.0",
    "setuptools",
    "texttable~=1.0",
    "tornado~=6.0",
    # lower bound because of ilevkivskyi/typing_inspect#100
    "typing_inspect~=0.9",
    "ruamel.yaml~=0.17",
    "toml~=0.10 ",
    "setproctitle~=1.3"
]


# read the contents of your README file
this_directory = path.abspath(path.dirname(__file__))
with open(path.join(this_directory, "README.md"), encoding="utf-8") as f:
    long_description = f.read()

# This version is managed by bumpversion. Should you ever update it manually, make sure to consistently update it everywhere
# (See the bumpversion.cfg file for relevant locations).
<<<<<<< HEAD
version = "12.1.0"
=======
version = "13.0.0"
>>>>>>> 9c439cac

setup(
    version=version,
    python_requires=">=3.11",  # also update classifiers
    # Meta data
    name="inmanta-core",
    description="Inmanta deployment tool",
    long_description=long_description,
    long_description_content_type="text/markdown",
    author="Inmanta",
    author_email="code@inmanta.com",
    url="https://github.com/inmanta/inmanta-core",
    license="Apache Software License 2",
    classifiers=[
        "Development Status :: 5 - Production/Stable",
        "Intended Audience :: System Administrators",
        "Intended Audience :: Telecommunications Industry",
        "Operating System :: POSIX :: Linux",
        "Topic :: System :: Systems Administration",
        "Topic :: Utilities",
        "Programming Language :: Python :: 3.11",
    ],
    keywords="orchestrator orchestration configurationmanagement",
    project_urls={
        "Bug Tracker": "https://github.com/inmanta/inmanta-core/issues",
        "Documentation": "https://docs.inmanta.com/community/latest/",
    },
    # Packaging
    package_dir={"": "src"},
    # All data files should be treated as namespace package according to
    # https://setuptools.pypa.io/en/latest/userguide/datafiles.html#subdirectory-for-data-files
    packages=find_namespace_packages(where="src"),
    # https://www.python.org/dev/peps/pep-0561/#packaging-type-information
    zip_safe=False,
    include_package_data=True,
    install_requires=requires,
    extras_require={
        "debug": ["rpdb"],
        # option to install a matched pair of inmanta-core and pytest-inmanta-extensions
        "pytest-inmanta-extensions": [f"pytest-inmanta-extensions~={version}.0.dev"],
        "datatrace": ["graphviz"],
    },
    entry_points={
        "console_scripts": [
            "inmanta-cli = inmanta.main:main",
            "inmanta = inmanta.app:app",
            "inmanta-initial-user-setup = inmanta.user_setup:main",
        ],
    },
)<|MERGE_RESOLUTION|>--- conflicted
+++ resolved
@@ -47,11 +47,7 @@
 
 # This version is managed by bumpversion. Should you ever update it manually, make sure to consistently update it everywhere
 # (See the bumpversion.cfg file for relevant locations).
-<<<<<<< HEAD
-version = "12.1.0"
-=======
 version = "13.0.0"
->>>>>>> 9c439cac
 
 setup(
     version=version,
