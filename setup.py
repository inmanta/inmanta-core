from setuptools import setup, find_packages
from os import path

requires = [
    "asyncpg",
    "click",
    "click-plugins",
    "colorlog",
    "execnet",
    "netifaces",
    "ply",
    "python-dateutil",
    "pyyaml",
    "texttable",
    "tornado",
    "PyJWT",
    "cryptography",
    "jinja2",
    "pyformance",
    "pydantic",
    "typing_inspect",
    "importlib_metadata",
    "docstring-parser",
    "cookiecutter",
    "more-itertools",
]

# Package a dummy extensions so that the namespace package for extensions is not empty
namespace_packages = ["inmanta_ext.core"]

# read the contents of your README file
this_directory = path.abspath(path.dirname(__file__))
with open(path.join(this_directory, 'README.md'), encoding='utf-8') as f:
    long_description = f.read()

setup(
<<<<<<< HEAD
    version="2020.4.3",
=======
    version="2020.5",
>>>>>>> e827b176
    python_requires=">=3.6",  # also update classifiers
    # Meta data
    name="inmanta",
    description="Inmanta deployment tool",
    long_description=long_description,
    long_description_content_type='text/markdown',
    author="Inmanta",
    author_email="code@inmanta.com",
    url="https://github.com/inmanta/inmanta",
    license="Apache Software License 2",
    classifiers=[
        "Development Status :: 5 - Production/Stable",
        "Intended Audience :: System Administrators",
        "Intended Audience :: Telecommunications Industry",
        "Operating System :: POSIX :: Linux",
        "Topic :: System :: Systems Administration",
        "Topic :: Utilities",
        "Programming Language :: Python :: 3.5",
        "Programming Language :: Python :: 3.6",
        "Programming Language :: Python :: 3.7",
    ],
    keywords="orchestrator orchestration configurationmanagement",
    project_urls={
        "Bug Tracker": "https://github.com/inmanta/inmanta/issues",
        "Documentation": "https://docs.inmanta.com/community/latest/",
    },
    # Packaging
    package_dir={"": "src"},
    packages=find_packages("src") + namespace_packages,
    # https://www.python.org/dev/peps/pep-0561/#packaging-type-information
    package_data={"": ["misc/*", "docs/*"], "inmanta": ["py.typed"]},
    zip_safe=False,
    include_package_data=True,
    install_requires=requires,
    entry_points={
        "console_scripts": [
            "inmanta-cli = inmanta.main:main",
            "inmanta = inmanta.app:app",
        ],
    },
)<|MERGE_RESOLUTION|>--- conflicted
+++ resolved
@@ -34,11 +34,7 @@
     long_description = f.read()
 
 setup(
-<<<<<<< HEAD
-    version="2020.4.3",
-=======
     version="2020.5",
->>>>>>> e827b176
     python_requires=">=3.6",  # also update classifiers
     # Meta data
     name="inmanta",
