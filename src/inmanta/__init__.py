--- conflicted
+++ resolved
@@ -20,11 +20,7 @@
 OPA_VERSION = "1.3.0"
 # This version is managed by bumpversion. Should you ever update it manually, make sure to consistently update it everywhere
 # (See the bumpversion.cfg file for relevant locations).
-<<<<<<< HEAD
-__version__ = "15.0.1"
-=======
 __version__ = "16.0.0"
->>>>>>> a71ae1b5
 
 RUNNING_TESTS = False
 """
