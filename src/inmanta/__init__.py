"""
    Copyright 2017 Inmanta

    Licensed under the Apache License, Version 2.0 (the "License");
    you may not use this file except in compliance with the License.
    You may obtain a copy of the License at

        http://www.apache.org/licenses/LICENSE-2.0

    Unless required by applicable law or agreed to in writing, software
    distributed under the License is distributed on an "AS IS" BASIS,
    WITHOUT WARRANTIES OR CONDITIONS OF ANY KIND, either express or implied.
    See the License for the specific language governing permissions and
    limitations under the License.

    Contact: code@inmanta.com
"""

COMPILER_VERSION = "2024.3"
# This version is managed by bumpversion. Should you ever update it manually, make sure to consistently update it everywhere
# (See the bumpversion.cfg file for relevant locations).
<<<<<<< HEAD
__version__ = "11.3.1"
=======
__version__ = "11.4.0"
>>>>>>> c6ad4fdd

RUNNING_TESTS = False
"""
    This is enabled/disabled by the test suite when tests are run.
    This variable is used to disable certain features that shouldn't run during tests.
"""

if __name__ == "__main__":
    import inmanta.app

    inmanta.app.app()<|MERGE_RESOLUTION|>--- conflicted
+++ resolved
@@ -19,11 +19,7 @@
 COMPILER_VERSION = "2024.3"
 # This version is managed by bumpversion. Should you ever update it manually, make sure to consistently update it everywhere
 # (See the bumpversion.cfg file for relevant locations).
-<<<<<<< HEAD
-__version__ = "11.3.1"
-=======
 __version__ = "11.4.0"
->>>>>>> c6ad4fdd
 
 RUNNING_TESTS = False
 """
