"""
    Copyright 2017 Inmanta

    Licensed under the Apache License, Version 2.0 (the "License");
    you may not use this file except in compliance with the License.
    You may obtain a copy of the License at

        http://www.apache.org/licenses/LICENSE-2.0

    Unless required by applicable law or agreed to in writing, software
    distributed under the License is distributed on an "AS IS" BASIS,
    WITHOUT WARRANTIES OR CONDITIONS OF ANY KIND, either express or implied.
    See the License for the specific language governing permissions and
    limitations under the License.

    Contact: code@inmanta.com
"""

COMPILER_VERSION = "2025.0"
# This version is managed by bumpversion. Should you ever update it manually, make sure to consistently update it everywhere
# (See the bumpversion.cfg file for relevant locations).
<<<<<<< HEAD
__version__ = "12.1.0"
=======
__version__ = "13.0.0"
>>>>>>> 9c439cac

RUNNING_TESTS = False
"""
    This is enabled/disabled by the test suite when tests are run.
    This variable is used to disable certain features that shouldn't run during tests.
"""

if __name__ == "__main__":
    import inmanta.app

    inmanta.app.app()<|MERGE_RESOLUTION|>--- conflicted
+++ resolved
@@ -19,11 +19,7 @@
 COMPILER_VERSION = "2025.0"
 # This version is managed by bumpversion. Should you ever update it manually, make sure to consistently update it everywhere
 # (See the bumpversion.cfg file for relevant locations).
-<<<<<<< HEAD
-__version__ = "12.1.0"
-=======
 __version__ = "13.0.0"
->>>>>>> 9c439cac
 
 RUNNING_TESTS = False
 """
