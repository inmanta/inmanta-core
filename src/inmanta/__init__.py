"""
    Copyright 2017 Inmanta

    Licensed under the Apache License, Version 2.0 (the "License");
    you may not use this file except in compliance with the License.
    You may obtain a copy of the License at

        http://www.apache.org/licenses/LICENSE-2.0

    Unless required by applicable law or agreed to in writing, software
    distributed under the License is distributed on an "AS IS" BASIS,
    WITHOUT WARRANTIES OR CONDITIONS OF ANY KIND, either express or implied.
    See the License for the specific language governing permissions and
    limitations under the License.

    Contact: code@inmanta.com
"""

COMPILER_VERSION = "2024.4.2"
# This version is managed by bumpversion. Should you ever update it manually, make sure to consistently update it everywhere
# (See the bumpversion.cfg file for relevant locations).
<<<<<<< HEAD
__version__ = "11.5.2"
=======
__version__ = "11.5.3"
>>>>>>> ba9cb297

RUNNING_TESTS = False
"""
    This is enabled/disabled by the test suite when tests are run.
    This variable is used to disable certain features that shouldn't run during tests.
"""

if __name__ == "__main__":
    import inmanta.app

    inmanta.app.app()<|MERGE_RESOLUTION|>--- conflicted
+++ resolved
@@ -19,11 +19,7 @@
 COMPILER_VERSION = "2024.4.2"
 # This version is managed by bumpversion. Should you ever update it manually, make sure to consistently update it everywhere
 # (See the bumpversion.cfg file for relevant locations).
-<<<<<<< HEAD
-__version__ = "11.5.2"
-=======
 __version__ = "11.5.3"
->>>>>>> ba9cb297
 
 RUNNING_TESTS = False
 """
