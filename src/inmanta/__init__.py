--- conflicted
+++ resolved
@@ -16,17 +16,10 @@
     Contact: code@inmanta.com
 """
 
-<<<<<<< HEAD
-COMPILER_VERSION = "2023.5.1"
-# This version is managed by bumpversion. Should you ever update it manually, make sure to consistently update it everywhere
-# (See the bumpversion.cfg file for relevant locations).
-__version__ = "8.7.3"
-=======
 COMPILER_VERSION = "2023.5.2"
 # This version is managed by bumpversion. Should you ever update it manually, make sure to consistently update it everywhere
 # (See the bumpversion.cfg file for relevant locations).
 __version__ = "8.7.4"
->>>>>>> 7d2894a0
 
 RUNNING_TESTS = False
 """
