--- conflicted
+++ resolved
@@ -16,666 +16,6 @@
     Contact: code@inmanta.com
 """
 
-<<<<<<< HEAD
-import base64
-from concurrent.futures.thread import ThreadPoolExecutor
-import datetime
-import hashlib
-import logging
-import os
-import random
-
-
-from tornado import gen
-from inmanta import env
-from inmanta import methods
-from inmanta import protocol
-from inmanta.agent.handler import Commander
-from inmanta.config import Config
-from inmanta.loader import CodeLoader
-from inmanta.protocol import Scheduler, AgentEndPoint
-from inmanta.resources import Resource, Id
-from tornado.concurrent import Future
-from inmanta.agent.cache import AgentCache
-from inmanta.agent.reporting import collect_report
-
-
-LOGGER = logging.getLogger(__name__)
-
-
-class ResourceActionResult(object):
-
-    def __init__(self, success, reload, cancel):
-        self.success = success
-        self.reload = reload
-        self.cancel = cancel
-
-    def __add__(self, other):
-        return ResourceActionResult(self.success and other.success,
-                                    self.reload or other.reload,
-                                    self.cancel or other.cancel)
-
-    def __str__(self, *args, **kwargs):
-        return "%r %r %r" % (self.success, self.reload, self.cancel)
-
-
-class ResourceAction(object):
-
-    def __init__(self, scheduler, resource):
-        self.scheduler = scheduler
-        self.resource = resource
-        self.future = Future()
-        self.running = False
-
-    def is_running(self):
-        return self.running
-
-    def is_done(self):
-        return self.future.done()
-
-    def cancel(self):
-        if not self.is_running() and not self.is_done():
-            LOGGER.info("Cancelled deploy of %s", self.resource)
-            self.future.set_result(ResourceActionResult(False, False, True))
-
-    @gen.coroutine
-    def __complete(self, success, reload, changes={}, status="", log_msg=""):
-        action = "deploy"
-        if status == "skipped" or status == "dry" or status == "deployed":
-            level = "INFO"
-        else:
-            level = "ERROR"
-
-        yield self.scheduler.agent._client.resource_updated(tid=self.scheduler._env_id,
-                                                            id=str(self.resource.id),
-                                                            level=level,
-                                                            action=action,
-                                                            status=status,
-                                                            message="%s: %s" % (status, log_msg),
-                                                            extra_data=changes)
-
-        self.future.set_result(ResourceActionResult(success, reload, False))
-        LOGGER.info("end run %s" % self.resource)
-        self.running = False
-
-    @gen.coroutine
-    def execute(self, dummy, generation, cache):
-        cache.open_version(self.resource.version)
-
-        self.dependencies = [generation[x.resource_str()] for x in self.resource.requires]
-        waiters = [x.future for x in self.dependencies]
-        waiters.append(dummy.future)
-        results = yield waiters
-
-        LOGGER.info("run %s" % self.resource)
-        self.running = True
-        if self.is_done():
-            # Action is cancelled
-            self.running = False
-            return
-
-        result = sum(results, ResourceActionResult(True, False, False))
-
-        if result.cancel:
-            return
-
-        if not result.success:
-            self.__complete(False, False, changes={}, status="skipped")
-        else:
-            resource = self.resource
-
-            LOGGER.debug("Start deploy of resource %s" % resource)
-            provider = None
-
-            try:
-                provider = Commander.get_provider(self.scheduler.agent, resource)
-                provider.set_cache(cache)
-            except Exception:
-                provider.close()
-                cache.close_version(self.resource.version)
-                LOGGER.exception("Unable to find a handler for %s" % resource.id)
-                return self.__complete(False, False, changes={}, status="unavailable")
-
-            results = yield self.scheduler.agent.thread_pool.submit(provider.execute, resource)
-
-            status = results["status"]
-            if status == "failed" or status == "skipped":
-                provider.close()
-                cache.close_version(self.resource.version)
-                return self.__complete(False, False,
-                                       changes=results["changes"],
-                                       status=results["status"],
-                                       log_msg=results["log_msg"])
-
-            if result.reload and provider.can_reload():
-                LOGGER.warning("Reloading %s because of updated dependencies" % resource.id)
-                yield self.scheduler.agent.thread_pool.submit(provider.do_reload, resource)
-
-            provider.close()
-            cache.close_version(self.resource.version)
-
-            reload = results["changed"] and hasattr(resource, "reload") and resource.reload
-            return self.__complete(True, reload=reload, changes=results["changes"],
-                                   status=results["status"], log_msg=results["log_msg"])
-
-            LOGGER.debug("Finished %s" % resource)
-
-    def __str__(self, *args, **kwargs):
-        if self.resource is None:
-            return "DUMMY"
-
-        status = ""
-        if self.is_done():
-            status = "Done"
-        elif self.is_running():
-            status = "Running"
-
-        return self.resource.id.resource_str() + status
-
-    def long_string(self):
-        return "%s awaits %s" % (self.resource.id.resource_str(), " ".join([str(aw) for aw in self.dependencies]))
-
-
-class ResourceScheduler(object):
-
-    def __init__(self, agent, env_id):
-        self.generation = {}
-        self._env_id = env_id
-        self.agent = agent
-
-    def reload(self, resources):
-        for ra in self.generation.values():
-            ra.cancel()
-        self.generation = {r.id.resource_str(): ResourceAction(self, r) for r in resources}
-        dummy = ResourceAction(self, None)
-        for r in self.generation.values():
-            r.execute(dummy, self.generation, self.agent.cache)
-        dummy.future.set_result(ResourceActionResult(True, False, False))
-
-    def dump(self):
-        print("Waiting:")
-        for r in self.generation.values():
-            print(r.long_string())
-        print("Ready to run:")
-        for r in self.queue:
-            print(r.long_string())
-
-
-class Agent(AgentEndPoint):
-    """
-        An agent to enact changes upon resources. This agent listens to the
-        message bus for changes.
-    """
-
-    def __init__(self, io_loop, hostname=None, agent_map=None, code_loader=True, env_id=None, poolsize=1):
-        super().__init__("agent", io_loop, heartbeat_interval=int(Config.get("config", "heartbeat-interval", 10)))
-
-        if agent_map is None:
-            agent_map = Config.get("config", "agent-map", None)
-
-        self.agent_map = self._process_map(agent_map)
-        self._storage = self.check_storage()
-
-        self._last_update = 0
-
-        if env_id is None:
-            env_id = Config.get("config", "environment")
-            if env_id is None:
-                raise Exception("The agent requires an environment to be set.")
-        self.set_environment(env_id)
-        self._nq = ResourceScheduler(self, env_id)
-
-        if code_loader:
-            self._env = env.VirtualEnv(self._storage["env"])
-            self._env.use_virtual_env()
-            self._loader = CodeLoader(self._storage["code"])
-        else:
-            self._loader = None
-
-        if hostname is not None:
-            self.add_end_point_name(hostname)
-
-        else:
-            # load agent names from the config file
-            agent_names = Config.get("config", "agent-names", None)
-            if agent_names is not None:
-                names = [x.strip() for x in agent_names.split(",")]
-                for name in names:
-                    if "$" in name:
-                        name = name.replace("$node-name", self.node_name)
-
-                    self.add_end_point_name(name)
-
-        # do regular deploys
-        self._deploy_interval = int(Config.get("config", "agent-interval", "600"))
-        self._splay_interval = int(Config.get("config", "agent-splay", "600"))
-        self._splay_value = random.randint(0, self._splay_interval)
-
-        self.latest_version = 0
-        self.latest_code_version = 0
-
-        self._sched = Scheduler(io_loop=self._io_loop)
-        if self._splay_interval > 0 and Config.getboolean("config", "agent-run-at-start", False):
-            self._io_loop.add_callback(self.get_latest_version)
-        self._sched.add_action(self.get_latest_version, self._deploy_interval, self._splay_value)
-
-        self.thread_pool = ThreadPoolExecutor(poolsize)
-
-        self.cache = AgentCache()
-
-    def _process_map(self, agent_map):
-        """
-            Process the agent mapping
-        """
-        agent_dict = {}
-        if agent_map is not None:
-            mappings = agent_map.split(",")
-
-            for mapping in mappings:
-                parts = mapping.strip().split("=")
-                if len(parts) == 2:
-                    key = parts[0].strip()
-                    value = parts[1].strip()
-                    if key != "" and value != "":
-                        agent_dict[key] = value
-
-        return agent_dict
-
-    def is_local(self, agent_name):
-        """
-            Check if the given agent name is a local or a remote agent
-        """
-        return self._client.node_name == agent_name or agent_name == "localhost"
-
-    @gen.coroutine
-    def get_latest_version(self):
-        """
-            Get the latest version of managed resources for all agents
-        """
-        for agent in self.end_point_names:
-            yield self.get_latest_version_for_agent(agent)
-
-    @gen.coroutine
-    def _ensure_code(self, environment, version, resourcetypes):
-        """
-            Ensure that the code for the given environment and version is loaded
-        """
-        if self._loader is not None:
-            for rt in resourcetypes:
-                result = yield self._client.get_code(environment, version, rt)
-
-                if result.code == 200:
-                    for key, source in result.result["sources"].items():
-                        try:
-                            LOGGER.debug("Installing handler %s for %s", rt, source[1])
-                            yield self._install(key, source)
-                            LOGGER.debug("Installed handler %s for %s", rt, source[1])
-                        except Exception:
-                            LOGGER.exception("Failed to install handler %s for %s", rt, source[1])
-
-    @gen.coroutine
-    def _install(self, key, source):
-        yield self.thread_pool.submit(self._env.install_from_list, source[3], True)
-        yield self.thread_pool.submit(self._loader.deploy_version, key, source)
-
-    @protocol.handle(methods.NodeMethod.trigger_agent)
-    @gen.coroutine
-    def trigger_update(self, tid, id):
-        """
-            Trigger an update
-        """
-        if id not in self.end_point_names:
-            return 200
-
-        LOGGER.info("Agent %s got a trigger to update in environment %s", id, tid)
-        future = self.get_latest_version_for_agent(id)
-        self.add_future(future)
-        return 200
-
-    @gen.coroutine
-    def get_latest_version_for_agent(self, agent):
-        """
-            Get the latest version for the given agent (this is also how we are notified)
-        """
-        if agent not in self.end_point_names:
-            return 200
-
-        LOGGER.debug("Getting latest resources for %s" % agent)
-        result = yield self._client.get_resources_for_agent(tid=self._env_id, agent=agent)
-        if result.code == 404:
-            LOGGER.info("No released configuration model version available for agent %s", agent)
-        elif result.code != 200:
-            LOGGER.warning("Got an error while pulling resources for agent %s", agent)
-
-        else:
-            restypes = set([res["id_fields"]["entity_type"] for res in result.result["resources"]])
-            resources = []
-            yield self._ensure_code(self._env_id, result.result["version"], restypes)
-            try:
-                for res in result.result["resources"]:
-                    data = res["fields"]
-                    data["id"] = res["id"]
-                    resource = Resource.deserialize(data)
-                    resources.append(resource)
-                    LOGGER.debug("Received update for %s", resource.id)
-            except TypeError as e:
-                LOGGER.error("Failed to receive update", e)
-
-            self._nq.reload(resources)
-
-    @protocol.handle(methods.AgentDryRun.do_dryrun)
-    @gen.coroutine
-    def run_dryrun(self, tid, id, agent, version):
-        """
-           Run a dryrun of the given version
-        """
-        if agent not in self.end_point_names:
-            return 200
-
-        LOGGER.info("Agent %s got a trigger to run dryrun %s for version %s in environment %s", agent, id, version, tid)
-        assert tid == self._env_id
-
-        result = yield self._client.get_resources_for_agent(tid=self._env_id, agent=agent, version=version)
-        if result.code == 404:
-            LOGGER.info("Version %s does not exist", version)
-            return 404
-
-        elif result.code != 200:
-            LOGGER.warning("Got an error while pulling resources for agent %s and version %s", agent, version)
-            return 500
-
-        restypes = set([res["id_fields"]["entity_type"] for res in result.result["resources"]])
-
-        yield self._ensure_code(self._env_id, version, restypes)  # TODO: handle different versions for dryrun and deploy!
-
-        self.cache.open_version(version)
-
-        for res in result.result["resources"]:
-            provider = None
-            try:
-                data = res["fields"]
-                data["id"] = res["id"]
-                resource = Resource.deserialize(data)
-                LOGGER.debug("Running dryrun for %s", resource.id)
-
-                try:
-                    provider = Commander.get_provider(self, resource)
-                    provider.set_cache(self.cache)
-                except Exception:
-                    LOGGER.exception("Unable to find a handler for %s" % resource.id)
-                    self._client.dryrun_update(tid=self._env_id, id=id, resource=res["id"],
-                                               changes={}, log_msg="No handler available")
-                    continue
-
-                results = yield self.thread_pool.submit(provider.execute, resource, dry_run=True)
-                yield self._client.dryrun_update(tid=self._env_id, id=id, resource=res["id"],
-                                                 changes=results["changes"], log_msg=results["log_msg"])
-
-            except TypeError:
-                LOGGER.exception("Unable to process resource for dryrun.")
-                return 500
-            finally:
-                if provider is not None:
-                    provider.close()
-
-        self.cache.close_version(version)
-
-        return 200
-
-    def get_agent_hostname(self, agent_name):
-        """
-            Convert the agent name to a hostname using the agent map
-        """
-        if agent_name in self.agent_map:
-            return self.agent_map[agent_name]
-
-        return agent_name
-
-    def check_storage(self):
-        """
-            Check if the server storage is configured and ready to use.
-        """
-        if "config" not in Config.get() or "state-dir" not in Config.get()["config"]:
-            raise Exception("The Inmanta requires a state directory to be configured")
-
-        state_dir = Config.get("config", "state-dir")
-
-        if not os.path.exists(state_dir):
-            os.mkdir(state_dir)
-
-        agent_state_dir = os.path.join(state_dir, "agent")
-
-        if not os.path.exists(agent_state_dir):
-            os.mkdir(agent_state_dir)
-
-        dir_map = {"agent": agent_state_dir}
-
-        code_dir = os.path.join(agent_state_dir, "code")
-        dir_map["code"] = code_dir
-        if not os.path.exists(code_dir):
-            os.mkdir(code_dir)
-
-        env_dir = os.path.join(agent_state_dir, "env")
-        dir_map["env"] = env_dir
-        if not os.path.exists(env_dir):
-            os.mkdir(env_dir)
-
-        return dir_map
-
-    @protocol.handle(methods.AgentRestore.do_restore)
-    @gen.coroutine
-    def do_restore(self, tid, agent, restore_id, snapshot_id, resources):
-        """
-            Restore a snapshot
-        """
-        if agent not in self.end_point_names:
-            return 200
-
-        LOGGER.info("Start a restore %s", restore_id)
-
-        yield self._ensure_code(tid, resources[0][1]["id_fields"]["version"],
-                                [res[1]["id_fields"]["entity_type"] for res in resources])
-
-        version = resources[0][1]["id_fields"]["version"]
-        self.cache.open_version(version)
-
-        for restore, resource in resources:
-            start = datetime.datetime.now()
-            provider = None
-            try:
-                data = resource["fields"]
-                data["id"] = resource["id"]
-                resource_obj = Resource.deserialize(data)
-                provider = Commander.get_provider(self, resource_obj)
-                provider.set_cache(self.cache)
-
-                if not hasattr(resource_obj, "allow_restore") or not resource_obj.allow_restore:
-                    yield self._client.update_restore(tid=tid, id=restore_id, resource_id=str(resource_obj.id),
-                                                      start=start, stop=datetime.datetime.now(), success=False, error=False,
-                                                      msg="Resource %s does not allow restore" % resource["id"])
-                    continue
-
-                try:
-                    yield self.thread_pool.submit(provider.restore, resource_obj, restore["content_hash"])
-                    yield self._client.update_restore(tid=tid, id=restore_id,
-                                                      resource_id=str(resource_obj.id), success=True, error=False,
-                                                      start=start, stop=datetime.datetime.now(), msg="")
-                except NotImplementedError:
-                    yield self._client.update_restore(tid=tid, id=restore_id,
-                                                      resource_id=str(resource_obj.id), success=False, error=False,
-                                                      start=start, stop=datetime.datetime.now(),
-                                                      msg="The handler for resource "
-                                                      "%s does not support restores" % resource["id"])
-
-            except Exception:
-                LOGGER.exception("Unable to find a handler for %s", resource["id"])
-                yield self._client.update_restore(tid=tid, id=restore_id, resource_id=resource_obj.id.resource_str(),
-                                                  success=False, error=False, start=start, stop=datetime.datetime.now(),
-                                                  msg="Unable to find a handler to restore a snapshot of resource %s" %
-                                                  resource["id"])
-            finally:
-                if provider is not None:
-                    provider.close()
-        self.cache.close_version(version)
-
-        return 200
-
-    @protocol.handle(methods.AgentSnapshot.do_snapshot)
-    @gen.coroutine
-    def do_snapshot(self, tid, agent, snapshot_id, resources):
-        """
-            Create a snapshot of stateful resources managed by this agent
-        """
-        if agent not in self.end_point_names:
-            return 200
-
-        LOGGER.info("Start snapshot %s", snapshot_id)
-
-        yield self._ensure_code(tid, resources[0]["id_fields"]["version"],
-                                [res["id_fields"]["entity_type"] for res in resources])
-
-        version = resources[0]["id_fields"]["version"]
-        self.cache.open_version(version)
-
-        for resource in resources:
-            start = datetime.datetime.now()
-            provider = None
-            try:
-                data = resource["fields"]
-                data["id"] = resource["id"]
-                resource_obj = Resource.deserialize(data)
-                provider = Commander.get_provider(self, resource_obj)
-                provider.set_cache(self.cache)
-
-                if not hasattr(resource_obj, "allow_snapshot") or not resource_obj.allow_snapshot:
-                    yield self._client.update_snapshot(tid=tid, id=snapshot_id,
-                                                       resource_id=resource_obj.id.resource_str(), snapshot_data="",
-                                                       start=start, stop=datetime.datetime.now(), size=0,
-                                                       success=False, error=False,
-                                                       msg="Resource %s does not allow snapshots" % resource["id"])
-                    continue
-
-                try:
-                    result = yield self.thread_pool.submit(provider.snapshot, resource_obj)
-                    if result is not None:
-                        sha1sum = hashlib.sha1()
-                        sha1sum.update(result)
-                        content_id = sha1sum.hexdigest()
-                        yield self._client.upload_file(id=content_id, content=base64.b64encode(result).decode("ascii"))
-
-                        yield self._client.update_snapshot(tid=tid, id=snapshot_id,
-                                                           resource_id=resource_obj.id.resource_str(),
-                                                           snapshot_data=content_id, start=start, stop=datetime.datetime.now(),
-                                                           size=len(result), success=True, error=False,
-                                                           msg="")
-                    else:
-                        raise Exception("Snapshot returned no data")
-
-                except NotImplementedError:
-                    yield self._client.update_snapshot(tid=tid, id=snapshot_id, error=False,
-                                                       resource_id=resource_obj.id.resource_str(), snapshot_data="",
-                                                       start=start, stop=datetime.datetime.now(), size=0, success=False,
-                                                       msg="The handler for resource "
-                                                       "%s does not support snapshots" % resource["id"])
-                except Exception:
-                    LOGGER.exception("An exception occurred while creating the snapshot of %s", resource["id"])
-                    yield self._client.update_snapshot(tid=tid, id=snapshot_id, snapshot_data="",
-                                                       resource_id=resource_obj.id.resource_str(), error=True,
-                                                       start=start, stop=datetime.datetime.now(), size=0, success=False,
-                                                       msg="The handler for resource "
-                                                       "%s does not support snapshots" % resource["id"])
-
-            except Exception:
-                LOGGER.exception("Unable to find a handler for %s", resource["id"])
-                yield self._client.update_snapshot(tid=tid, id=snapshot_id, snapshot_data="",
-                                                   resource_id=resource_obj.id.resource_str(), error=False,
-                                                   start=start, stop=datetime.datetime.now(), size=0, success=False,
-                                                   msg="Unable to find a handler for %s" % resource["id"])
-            finally:
-                if provider is not None:
-                    provider.close()
-
-        self.cache.close_version(version)
-        return 200
-
-    def status(self, operation, body):
-        if "id" not in body:
-            return 500
-
-        if operation is None:
-            id = Id.parse_id(body["id"])
-            resource = id.get_instance()
-
-            if resource is None:
-                return 500
-
-            version = id.get_version()
-            self.cache.open_version(version)
-
-            try:
-                provider = Commander.get_provider(self, resource)
-                provider.set_cache(self.cache)
-            except Exception:
-                LOGGER.exception("Unable to find a handler for %s" % resource)
-                return 500
-
-            try:
-                result = yield self.thread_pool.submit(provider.check_resource, resource)
-                return 200, result
-            except Exception:
-                LOGGER.exception("Unable to check status of %s" % resource)
-                return 500
-
-            self.cache.close_version(version)
-
-        else:
-            return 501
-
-    @protocol.handle(methods.AgentParameterMethod.get_parameter)
-    @gen.coroutine
-    def get_facts(self, tid, agent, resource):
-        if agent not in self.end_point_names:
-            return 200
-
-        provider = None
-        try:
-            data = resource["fields"]
-            data["id"] = resource["id"]
-            resource_obj = Resource.deserialize(data)
-
-            version = resource_obj.version
-
-            provider = Commander.get_provider(self, resource_obj)
-
-            try:
-                self.cache.open_version(version)
-                provider.set_cache(self.cache)
-
-                result = yield self.thread_pool.submit(provider.check_facts, resource_obj)
-                parameters = [{"id": name, "value": value, "resource_id": resource_obj.id.resource_str(), "source": "fact"}
-                              for name, value in result.items()]
-                yield self._client.set_parameters(tid=tid, parameters=parameters)
-
-            except Exception:
-                LOGGER.exception("Unable to retrieve fact")
-
-            finally:
-                self.cache.close_version(version)
-
-        except Exception:
-            LOGGER.exception("Unable to find a handler for %s", resource["id"])
-            return 500
-
-        finally:
-            if provider is not None:
-                provider.close()
-        return 200
-
-    @protocol.handle(methods.AgentReporting.get_status)
-    @gen.coroutine
-    def get_status(self):
-        return 200, collect_report(self)
-=======
 # flake8: noqa: F401
 from inmanta.agent.agent import Agent
->>>>>>> a545e321
+from inmanta.agent.reporting import collect_report