--- conflicted
+++ resolved
@@ -995,19 +995,9 @@
         self.environment_manager: Optional[executor.VirtualEnvironmentManager] = None
         if remote_executor and can_have_remote_executor:
             LOGGER.info("Selected forking agent executor mode")
-<<<<<<< HEAD
-            self.environment_manager = inmanta.agent.executor.VirtualEnvironmentManager(
-                self._storage["executor"],
-            )
             assert self.environment is not None  # Mypy
             self.executor_manager = forking_executor.MPManager(
                 self.thread_pool,
-                self.environment_manager,
-=======
-            assert self.environment is not None  # Mypy
-            self.executor_manager = forking_executor.MPManager(
-                self.thread_pool,
->>>>>>> de8ab8d0
                 self.sessionid,
                 self.environment,
                 config.log_dir.get(),
