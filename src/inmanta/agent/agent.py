"""
    Copyright 2017 Inmanta

    Licensed under the Apache License, Version 2.0 (the "License");
    you may not use this file except in compliance with the License.
    You may obtain a copy of the License at

        http://www.apache.org/licenses/LICENSE-2.0

    Unless required by applicable law or agreed to in writing, software
    distributed under the License is distributed on an "AS IS" BASIS,
    WITHOUT WARRANTIES OR CONDITIONS OF ANY KIND, either express or implied.
    See the License for the specific language governing permissions and
    limitations under the License.

    Contact: code@inmanta.com
"""

import abc
import asyncio
import dataclasses
import datetime
import enum
import logging
import os
import random
import time
import uuid
from abc import ABC
from asyncio import Lock
from collections.abc import Callable, Coroutine, Iterable, Mapping, Sequence, Set
from concurrent.futures.thread import ThreadPoolExecutor
from dataclasses import dataclass
from logging import Logger
from typing import Any, Dict, Optional, Self, Union, cast

import pkg_resources

from inmanta import const, data, env, protocol
from inmanta.agent import config as cfg
from inmanta.agent import handler
from inmanta.agent.cache import AgentCache, CacheVersionContext
from inmanta.agent.handler import HandlerAPI, SkipResource
from inmanta.agent.io.remote import ChannelClosedException
from inmanta.agent.reporting import collect_report
from inmanta.const import ParameterSource, ResourceState
from inmanta.data.model import LEGACY_PIP_DEFAULT, AttributeStateChange, PipConfig, ResourceIdStr, ResourceVersionIdStr
from inmanta.loader import CodeLoader, ModuleSource
from inmanta.protocol import SessionEndpoint, SyncClient, methods, methods_v2
from inmanta.resources import Id, Resource
from inmanta.types import Apireturn, JsonType
from inmanta.util import (
    CronSchedule,
    IntervalSchedule,
    NamedLock,
    ScheduledTask,
    TaskMethod,
    TaskSchedule,
    add_future,
    join_threadpools,
)

LOGGER = logging.getLogger(__name__)


class ResourceActionResult:
    def __init__(self, cancel: bool) -> None:
        self.cancel = cancel

    def __add__(self, other: "ResourceActionResult") -> "ResourceActionResult":
        return ResourceActionResult(self.cancel or other.cancel)

    def __str__(self) -> str:
        return "%r" % self.cancel


ResourceActionResultFuture = asyncio.Future[ResourceActionResult]


class ResourceActionBase(abc.ABC):
    """Base class for Local and Remote resource actions"""

    # Model dependencies between resources + inform each other when they're done deploying

    resource_id: Id
    future: ResourceActionResultFuture
    dependencies: list["ResourceActionBase"]
    # resourceid -> attribute -> {current: , desired:}

    def __init__(self, scheduler: "ResourceScheduler", resource_id: Id, gid: uuid.UUID, reason: str) -> None:
        """
        :param gid: A unique identifier to identify a deploy. This is local to this agent.
        """
        self.scheduler: "ResourceScheduler" = scheduler
        self.resource_id: Id = resource_id
        self.future: ResourceActionResultFuture = asyncio.Future()
        # This variable is used to indicate that the future of a ResourceAction will get a value, because of a deploy
        # operation. This variable makes sure that the result cannot be set twice when the ResourceAction is cancelled.
        self.running: bool = False
        self.gid: uuid.UUID = gid
        self.undeployable: Optional[const.ResourceState] = None
        self.reason: str = reason
        self.logger: Logger = self.scheduler.logger

    async def execute(self, dummy: "ResourceActionBase", generation: "dict[ResourceIdStr, ResourceActionBase]") -> None:
        return

    def is_running(self) -> bool:
        return self.running

    def is_done(self) -> bool:
        return self.future.done()

    def cancel(self) -> None:
        if not self.is_running() and not self.is_done():
            self.logger.info("Cancelled deploy of %s %s %s", self.__class__.__name__, self.gid, self.resource_id)
            self.future.set_result(ResourceActionResult(cancel=True))

    def long_string(self) -> str:
        return "{} awaits {}".format(self.resource_id.resource_str(), " ".join([str(aw) for aw in self.dependencies]))

    def __str__(self) -> str:
        status = ""
        if self.is_done():
            status = " Done"
        elif self.is_running():
            status = " Running"

        return self.resource_id.resource_str() + status


class DummyResourceAction(ResourceActionBase):
    def __init__(self, scheduler: "ResourceScheduler", gid: uuid.UUID, reason: str) -> None:
        dummy_id = Id("agent::Dummy", scheduler.name, "type", "dummy")
        super().__init__(scheduler, dummy_id, gid, reason)


@dataclass(frozen=True)
class ResourceInstallSpec:
    """
    This class encapsulates the requirements for a specific resource type for a specific model version.

    :ivar resource_type: fully qualified name for this resource type e.g. std::File
    :ivar model_version: the version of the model to use
    :ivar pip_config: the pip config to use during requirements installation
    :ivar requirements: python packages that must be installed prior to executing the module sources
    :ivar sources: list of ModuleSource containing the code for deployment of this resource

    """

    resource_type: str
    model_version: int
    pip_config: PipConfig
    requirements: Sequence[str]
    sources: Sequence["ModuleSource"]


class ResourceDetails:
    """
    In memory representation of the desired state of a resource
    """

    id: Id
    rid: ResourceIdStr
    rvid: ResourceVersionIdStr
    env_id: uuid.UUID
    model_version: int
    requires: Sequence[Id]
    attributes: dict[str, object]

    def __init__(self, resource_dict: JsonType) -> None:
        self.attributes = resource_dict["attributes"]
        self.attributes["id"] = resource_dict["id"]
        self.id = Id.parse_id(resource_dict["id"])
        self.rid = self.id.resource_str()
        self.rvid = self.id.resource_version_str()
        self.env_id = resource_dict["environment"]
        self.requires = [Id.parse_id(resource_id) for resource_id in resource_dict["attributes"]["requires"]]
        self.model_version = resource_dict["model"]


class Executor(ABC):
    """
    An executor for resources. Delegates to the appropriate handlers.
    """

    @classmethod
    @abc.abstractmethod
    async def get_executor(cls, agent: "AgentInstance", code: Sequence[ResourceInstallSpec]) -> tuple[Self, Set[str]]:
        """
        Get an executor for the requested resources.
        The return value is a tuple of
            - the executor
            - the set of resources for which no handler code is available
        """
        pass

    @abc.abstractmethod
    async def deserialize(self, resource_details: ResourceDetails, action: const.ResourceAction) -> Optional[Resource]:
        """
        Deserialize a resource from an in memory representation to an actual Resource

        :param resource_details: in memory representation of the resource
        :param action: the current action being performed that required this resource deserialization
        """

    @abc.abstractmethod
    async def execute(
        self,
        gid: uuid.UUID,
        resource_ref: ResourceDetails,
        reason: str,
    ) -> None:
        """
        Perform the actual deployment of the resource by calling the loaded handler code

        :param gid: unique id for this deploy
        :param resource_ref: desired state for this resource as a ResourceDetails
        :param reason: textual reason for this deploy
        """
        pass

    @abc.abstractmethod
    async def dry_run(
        self,
        resource_ref: Sequence[ResourceDetails],
    ) -> None:
        """
        Perform a dryrun for the given resources

        :param resource_ref: Sequence of resources for which to perform a dryrun.
        """
        pass

    @abc.abstractmethod
    def cache(self, model_version: int) -> CacheVersionContext:
        pass


class InProcessExecutor(Executor):
    """
    This executor is running in the same process as the agent. `get_executor` loads resource and handler
    code within this process, reloading when required.
    """

    def __init__(self, agent: "AgentInstance"):
        self.agent: AgentInstance = agent

    @classmethod
    async def get_executor(cls, agent: "AgentInstance", code: Sequence[ResourceInstallSpec]) -> tuple[Self, Set[str]]:
        failed_resource_types: Set[str] = await agent.process.ensure_code(code)
        return cls(agent), failed_resource_types

    async def send_in_progress(
        self, action_id: uuid.UUID, env_id: uuid.UUID, resource_id: ResourceVersionIdStr
    ) -> dict[ResourceIdStr, const.ResourceState]:
        result = await self.agent.get_client().resource_deploy_start(
            tid=env_id,
            rvid=resource_id,
            action_id=action_id,
        )
        if result.code != 200 or result.result is None:
            raise Exception("Failed to report the start of the deployment to the server")
        return {Id.parse_id(key).resource_str(): const.ResourceState[value] for key, value in result.result["data"].items()}

    async def _execute(
        self,
        resource: Resource,
        gid: uuid.UUID,
        ctx: handler.HandlerContext,
        requires: dict[ResourceIdStr, const.ResourceState],
    ) -> None:
        """
        Get the handler for a given resource and run its ``deploy`` method.

        :param resource: The resource to deploy.
        :param gid: Id of this deploy.
        :param ctx: The context to use during execution of this deploy.
        :param requires: A dictionary that maps each dependency of the resource to be deployed, to its latest resource
                         state that was not `deploying'.
        """
        # setup provider
        ctx.debug("Start deploy %(deploy_id)s of resource %(resource_id)s", deploy_id=gid, resource_id=resource.id)

        provider: Optional[HandlerAPI[Any]] = None
        try:
            provider = await self.agent.get_provider(resource)
        except ChannelClosedException as e:
            ctx.set_status(const.ResourceState.unavailable)
            ctx.exception(str(e))
            return
        except Exception:
            ctx.set_status(const.ResourceState.unavailable)
            ctx.exception("Unable to find a handler for %(resource_id)s", resource_id=resource.id.resource_version_str())
            return
        else:
            # main execution
            try:
                await asyncio.get_running_loop().run_in_executor(
                    self.agent.thread_pool,
                    provider.deploy,
                    ctx,
                    resource,
                    requires,
                )
                if ctx.status is None:
                    ctx.set_status(const.ResourceState.deployed)
            except ChannelClosedException as e:
                ctx.set_status(const.ResourceState.failed)
                ctx.exception(str(e))
            except SkipResource as e:
                ctx.set_status(const.ResourceState.skipped)
                ctx.warning(msg="Resource %(resource_id)s was skipped: %(reason)s", resource_id=resource.id, reason=e.args)
            except Exception as e:
                ctx.set_status(const.ResourceState.failed)
                ctx.exception(
                    "An error occurred during deployment of %(resource_id)s (exception: %(exception)s",
                    resource_id=resource.id,
                    exception=repr(e),
                )
        finally:
            if provider is not None:
                provider.close()

    async def _report_resource_status(
        self,
        env_id: uuid.UUID,
        resource_id: Id,
        resource_status: const.ResourceState,
        resource_change: const.Change,
        ctx: handler.HandlerContext,
    ) -> tuple[Optional[const.ResourceState], const.Change, dict[ResourceVersionIdStr, dict[str, AttributeStateChange]]]:
        changes: dict[ResourceVersionIdStr, dict[str, AttributeStateChange]] = {resource_id.resource_version_str(): ctx.changes}
        response = await self.agent.get_client().resource_deploy_done(
            tid=env_id,
            rvid=resource_id.resource_version_str(),
            action_id=ctx.action_id,
            status=resource_status,
            messages=ctx.logs,
            changes=changes,
            change=resource_change,
        )
        if response.code != 200:
            LOGGER.error("Resource status update failed %s", response.result)

        return resource_status, resource_change, changes

    async def deserialize(self, resource_details: ResourceDetails, action: const.ResourceAction) -> Optional[Resource]:
        started: datetime.datetime = datetime.datetime.now().astimezone()
        try:
            return Resource.deserialize(resource_details.attributes)
        except Exception:
            msg = data.LogLine.log(
                level=const.LogLevel.ERROR,
                msg="Unable to deserialize %(resource_id)s",
                resource_id=resource_details.rvid,
                timestamp=datetime.datetime.now().astimezone(),
            )

            await self.agent.get_client().resource_action_update(
                tid=resource_details.env_id,
                resource_ids=[resource_details.rvid],
                action_id=uuid.uuid4(),
                action=action,
                started=started,
                finished=datetime.datetime.now().astimezone(),
                status=const.ResourceState.unavailable,
                messages=[msg],
            )
            raise

    async def execute(
        self,
        gid: uuid.UUID,
        resource_ref: ResourceDetails,
        reason: str,
    ) -> None:
        try:
            resource: Resource = await self.deserialize(resource_ref, const.ResourceAction.deploy)
        except Exception:
            return

        ctx = handler.HandlerContext(resource, logger=self.agent.logger)
        ctx.debug(
            "Start run for resource %(resource)s because %(reason)s",
            resource=str(resource_ref.rvid),
            deploy_id=gid,
            agent=self.agent.name,
            reason=reason,
        )

        try:
            requires: dict[ResourceIdStr, const.ResourceState] = await self.send_in_progress(
                ctx.action_id, resource_ref.env_id, resource_ref.rvid
            )
        except Exception:
            ctx.set_status(const.ResourceState.failed)
            ctx.exception("Failed to report the start of the deployment to the server")
            return

        await self._execute(resource, gid=gid, ctx=ctx, requires=requires)

        ctx.debug(
            "End run for resource %(r_id)s in deploy %(deploy_id)s",
            r_id=resource_ref.rvid,
            deploy_id=gid,
        )

        if ctx.facts:
            ctx.debug("Sending facts to the server")
            set_fact_response = await self.agent.get_client().set_parameters(tid=resource_ref.env_id, parameters=ctx.facts)
            if set_fact_response.code != 200:
                ctx.error("Failed to send facts to the server %s", set_fact_response.result)

        changes: dict[ResourceVersionIdStr, dict[str, AttributeStateChange]] = {resource_ref.rvid: ctx.changes}
        response = await self.agent.get_client().resource_deploy_done(
            tid=resource_ref.env_id,
            rvid=resource_ref.rvid,
            action_id=ctx.action_id,
            status=ctx.status,
            messages=ctx.logs,
            changes=changes,
            change=ctx.change,
        )
        if response.code != 200:
            LOGGER.error("Resource status update failed %s", response.result)

    async def dry_run(
        self,
        resources: Sequence[ResourceDetails],
        dry_run_id: uuid.UUID
    ) -> None:
        """
        Perform a dryrun for the given resources

        :param resources: Sequence of resources for which to perform a dryrun.
        """
        model_version: int = resources[0].model_version
        env_id: uuid.UUID = resources[0].env_id

<<<<<<< HEAD
        if resource_ref.rvid in undeployable:
            ctx.error(
                "Skipping dryrun %(resource_id)s because in undeployable state %(status)s",
                resource_id=resource_ref.rvid,
                status=undeployable[resource_ref.rvid],
            )
            await self.get_client().dryrun_update(tid=self._env_id, id=dry_run_id, resource=resource_ref.rvid, changes={})
            continue

        try:
            self.logger.debug("Running dryrun for %s", resource_ref.rvid)

            try:
                provider = await self.get_provider(resource)
            except Exception as e:
                ctx.exception(
                    "Unable to find a handler for %(resource_id)s (exception: %(exception)s",
                    resource_id=resource_ref.rvid,
                    exception=str(e),
                )
                await self.get_client().dryrun_update(
                    tid=self._env_id,
                    id=dry_run_id,
                    resource=resource_ref.rvid,
                    changes={"handler": {"current": "FAILED", "desired": "Unable to find a handler"}},
                )
            else:
                try:
                    await asyncio.get_running_loop().run_in_executor(self.thread_pool, provider.execute, ctx, resource, True)

                    changes = ctx.changes
                    if changes is None:
                        changes = {}
                    if ctx.status == const.ResourceState.failed:
                        changes["handler"] = AttributeStateChange(current="FAILED", desired="Handler failed")
                    await self.get_client().dryrun_update(
                        tid=self._env_id, id=dry_run_id, resource=resource_ref.rvid, changes=changes
=======
        with self.cache(model_version):
            for resource in resources:
                try:
                    resource_obj: Resource = await self.deserialize(resource, const.ResourceAction.dryrun)
                except Exception:
                    await self.agent.get_client().dryrun_update(
                        tid=env_id, id=dry_run_id, resource=resource.rvid, changes={}
>>>>>>> 1adda214
                    )
                    continue
                ctx = handler.HandlerContext(resource_obj, True)
                started = datetime.datetime.now().astimezone()
                provider = None

                resource_id: ResourceVersionIdStr = resource.rvid
                if resource_id in undeployable:
                    ctx.error(
                        "Skipping dryrun %(resource_id)s because in undeployable state %(status)s",
                        resource_id=resource_id,
                        status=undeployable[resource_id],
                    )
                    await self.get_client().dryrun_update(tid=self._env_id, id=dry_run_id, resource=resource_id, changes={})
                    continue

                try:
                    self.logger.debug("Running dryrun for %s", resource_id)

                    try:
                        provider = await self.get_provider(resource)
                    except Exception as e:
                        ctx.exception(
                            "Unable to find a handler for %(resource_id)s (exception: %(exception)s",
                            resource_id=resource_id,
                            exception=str(e),
                        )
                        await self.get_client().dryrun_update(
                            tid=self._env_id,
                            id=dry_run_id,
                            resource=resource_id,
                            changes={"handler": {"current": "FAILED", "desired": "Unable to find a handler"}},
                        )
                    else:
                        try:
                            await asyncio.get_running_loop().run_in_executor(
                                self.thread_pool, provider.execute, ctx, resource, True
                            )

                            changes = ctx.changes
                            if changes is None:
                                changes = {}
                            if ctx.status == const.ResourceState.failed:
                                changes["handler"] = AttributeStateChange(current="FAILED", desired="Handler failed")
                            await self.get_client().dryrun_update(
                                tid=self._env_id, id=dry_run_id, resource=resource_id, changes=changes
                            )
                        except Exception as e:
                            ctx.exception(
                                "Exception during dryrun for %(resource_id)s (exception: %(exception)s",
                                resource_id=str(resource.id),
                                exception=str(e),
                            )
                            changes = ctx.changes
                            if changes is None:
                                changes = {}
                            changes["handler"] = AttributeStateChange(current="FAILED", desired="Handler failed")
                            await self.get_client().dryrun_update(
                                tid=self._env_id, id=dry_run_id, resource=resource_id, changes=changes
                            )

                except Exception:
                    ctx.exception("Unable to process resource for dryrun.")
                    changes = {}
                    changes["handler"] = AttributeStateChange(current="FAILED", desired="Resource Deserialization Failed")
                    await self.get_client().dryrun_update(
                        tid=self._env_id, id=dry_run_id, resource=resource_id, changes=changes
                    )
                finally:
                    if provider is not None:
                        provider.close()

<<<<<<< HEAD
        except Exception:
            ctx.exception("Unable to process resource for dryrun.")
            changes = {}
            changes["handler"] = AttributeStateChange(current="FAILED", desired="Resource Deserialization Failed")
            await self.get_client().dryrun_update(tid=self._env_id, id=dry_run_id, resource=resource_ref.rvid, changes=changes)
        finally:
            if provider is not None:
                provider.close()
=======
                    finished = datetime.datetime.now().astimezone()
                    await self.get_client().resource_action_update(
                        tid=self._env_id,
                        resource_ids=[resource_id],
                        action_id=ctx.action_id,
                        action=const.ResourceAction.dryrun,
                        started=started,
                        finished=finished,
                        messages=ctx.logs,
                        status=const.ResourceState.dry,
                    )
>>>>>>> 1adda214


    def cache(self, model_version: int) -> CacheVersionContext:
        return self.agent._cache.manager(model_version)


class ExternalExecutor(Executor):
    """
    This class encapsulates an executor running in a separate process from the agent.
    The AgentSupervisor is responsible for spawning and managing these executors
    on demand of the ResourceScheduler.
    """

    async def execute(
        self,
        gid: uuid.UUID,
        resource_ref: ResourceDetails,
        reason: str,
    ) -> None:
        raise NotImplementedError

    @classmethod
    async def get_executor(cls, agent: "AgentInstance", code: Sequence[ResourceInstallSpec]) -> tuple[Self, Set[str]]:
        # TODO extract the relevant identifying info and stabilize it (i.e. sort and deduplicate specs).
        raise NotImplementedError

    def cache(self, model_version: int) -> CacheVersionContext:
        # TODO this cache should not rely on AgentCache
        raise NotImplementedError


class ResourceAction(ResourceActionBase):
    def __init__(
        self,
        scheduler: "ResourceScheduler",
        executor: Executor,
        env_id: uuid.UUID,
        resource: ResourceDetails,
        gid: uuid.UUID,
        reason: str,
    ) -> None:
        """
        :param gid: A unique identifier to identify a deploy. This is local to this agent.
        """
        super().__init__(scheduler, resource.id, gid, reason)
        self.resource: ResourceDetails = resource
        self.executor: Executor = executor
        self.env_id: uuid.UUID = env_id

    async def execute(self, dummy: "ResourceActionBase", generation: Mapping[ResourceIdStr, ResourceActionBase]) -> None:
        self.logger.log(const.LogLevel.TRACE.to_int, "Entering %s %s", self.gid, self.resource)
        with self.executor.cache(self.resource.model_version):
            self.dependencies = [generation[resource_id.resource_str()] for resource_id in self.resource.requires]
            waiters = [x.future for x in self.dependencies]
            waiters.append(dummy.future)
            # Explicit cast is required because mypy has issues with * and generics
            results: list[ResourceActionResult] = cast(list[ResourceActionResult], await asyncio.gather(*waiters))

            if self.undeployable:
                self.running = True
                try:
                    if self.is_done():
                        # Action is cancelled
                        self.logger.log(const.LogLevel.TRACE.to_int, "%s %s is no longer active", self.gid, self.resource)
                        return
                    result = sum(results, ResourceActionResult(cancel=False))
                    if result.cancel:
                        # self.running will be set to false when self.cancel is called
                        # Only happens when global cancel has not cancelled us but our predecessors have already been cancelled
                        return
                    self.future.set_result(ResourceActionResult(cancel=False))
                    return
                finally:
                    self.running = False

            async with self.scheduler.ratelimiter:

                self.running = True

                try:
                    if self.is_done():
                        # Action is cancelled
                        self.logger.log(const.LogLevel.TRACE.to_int, "%s %s is no longer active", self.gid, self.resource)
                        return

                    result = sum(results, ResourceActionResult(cancel=False))

                    if result.cancel:
                        # self.running will be set to false when self.cancel is called
                        # Only happens when global cancel has not cancelled us but our predecessors have already been cancelled
                        return

                    await self.executor.execute(
                        gid=self.gid,
                        resource_ref=self.resource,
                        reason=self.reason,
                    )

                    self.future.set_result(ResourceActionResult(cancel=False))
                finally:
                    self.running = False


class RemoteResourceAction(ResourceActionBase):
    def __init__(self, scheduler: "ResourceScheduler", resource_id: Id, gid: uuid.UUID, reason: str) -> None:
        super().__init__(scheduler, resource_id, gid, reason)

    async def execute(self, dummy: "ResourceActionBase", generation: "Dict[ResourceIdStr, ResourceActionBase]") -> None:
        await dummy.future
        async with self.scheduler.agent.process.cad_ratelimiter:
            try:
                # got event or cancel first
                if self.is_done():
                    return

                result = await self.scheduler.get_client().get_resource(
                    self.scheduler.agent._env_id,
                    self.resource_id.resource_version_str(),
                    logs=True,
                    log_action=const.ResourceAction.deploy,
                    log_limit=1,
                )
                if result.code != 200 or result.result is None:
                    LOGGER.error("Failed to get the status for remote resource %s (%s)", str(self.resource_id), result.result)
                    return

                status = const.ResourceState[result.result["resource"]["status"]]

                self.running = True

                if status in const.TRANSIENT_STATES or self.future.done():
                    # wait for event
                    pass
                else:
                    if "logs" in result.result and len(result.result["logs"]) > 0:
                        log = result.result["logs"][0]

                        if "change" in log and log["change"] is not None:
                            self.change = const.Change[log["change"]]
                        else:
                            self.change = const.Change.nochange

                        if "changes" in log and log["changes"] is not None and str(self.resource_id) in log["changes"]:
                            self.changes = log["changes"]
                        else:
                            self.changes = {}
                        self.status = status

                    self.future.set_result(ResourceActionResult(cancel=False))
            except Exception:
                LOGGER.exception("could not get status for remote resource")
            finally:
                self.running = False

    def notify(
        self,
        status: const.ResourceState,
        change: const.Change,
        changes: dict[ResourceVersionIdStr, dict[str, AttributeStateChange]],
    ) -> None:
        if not self.future.done():
            self.status = status
            self.change = change
            self.changes = changes
            self.future.set_result(ResourceActionResult(cancel=False))


@dataclasses.dataclass
class DeployRequest:
    """
    A request to perform a deploy

    :param is_full_deploy: is this a full deploy or incremental deploy?
    :param is_periodic: is this deploy triggered by a timer?
    :param reason: textual description of the deployment
    """

    is_full_deploy: bool
    is_periodic: bool
    reason: str

    def interrupt(self, other: "DeployRequest") -> "DeployRequest":
        """Interrupt this deploy for the other and produce a new request for future rescheduling of this deploy"""
        return DeployRequest(
            self.is_full_deploy, self.is_periodic, f"Restarting run '{self.reason}', interrupted for '{other.reason}'"
        )


class DeployRequestAction(str, enum.Enum):
    """
    When a deploy is running and a new request arrives, we can take the following actions
    """

    ignore = "ignore"
    """ ignore the new request, continue with the exiting deploy """
    terminate = "terminate"
    """ terminate the current deploy, start the new one """
    defer = "defer"
    """ defer the new request,  continue with the exiting deploy, start the new one when the current deploy is done"""
    interrupt = "interrupt"
    """ interrupt the current deploy: cancel it, start the new one and restart the current deploy when the new one is done"""


# Two letter abbreviations to make table line up
# N normal
# P periodic
# F full
# I incremental
NF = (True, False)
NI = (False, False)
PF = (True, True)
PI = (False, True)
# shorten table
ignore = DeployRequestAction.ignore
terminate = DeployRequestAction.terminate
defer = DeployRequestAction.defer
interrupt = DeployRequestAction.interrupt

# This matrix describes what do when a new DeployRequest enters before the old one is done
# Format is (old_is_repair, old_is_periodic), (new_is_repair, new_is_periodic)
# The underlying idea is that
# 1. periodic deploys have no time pressure, they can be delayed
# 2. non-periodic deploy should run as soon as possible
# 3. non-periodic incremental deploys take precedence over repairs (as they are smaller)
# 4. Periodic repairs should not interrupt each other to prevent restart loops
# 5. Periodic repairs take precedence over periodic incremental deploys.
# These rules do not full specify the matrix! They are the rules we have to follow.
# A subtle detail is that when we do defer or interrupt, we only over keep one.
# So if a previous deferred run exists, it will be silently dropped
# But, we only defer or interrupt full deploys
# As such, we will always execute a full deploy
# (it may oscillate between periodic and not, but it will execute)

deploy_response_matrix = {
    # ((old_is_repair, old_is_periodic), (new_is_repair, new_is_periodic))
    # Periodic restart loops: Full periodic is never interrupted by periodic
    (PF, PF): ignore,  # Full periodic ignores full periodic to prevent restart loops
    (NF, PF): ignore,  # Full ignores full periodic to avoid restart loops
    (PF, PI): ignore,  # Full periodic ignores periodic increment to prevent restart loops
    (PI, PF): terminate,  # Incremental periodic terminated by full periodic: upgrade to full
    (PI, NF): terminate,  # Incremental periodic terminated by full: upgrade to full
    # Same terminates same: focus on the new one
    (PF, NF): terminate,  # Full periodic terminated by Full
    (NF, NF): terminate,  # Full terminated by Full
    # Increment * terminates Increment *
    (PI, PI): terminate,
    (PI, NI): terminate,
    (NI, PI): terminate,
    (NI, NI): terminate,
    (NI, PF): defer,  # Incremental defers full periodic
    (NI, NF): defer,  # Incremental defers full
    # Non-periodic is always executed asap
    (PF, NI): interrupt,  # periodic full interrupted by increment
    (NF, NI): interrupt,  # full interrupted by increment
    # Prefer the normal full over PI
    (NF, PI): ignore,  # full ignores periodic increment
}


class ResourceScheduler:
    """Class responsible for managing sequencing of actions performed by the agent.

    State of the last run is not removed after the run but remains.

    By not removing e.g. the generation,
    1 - the class is always in a valid state
    2 - we don't need to figure out exactly when a run is done
    """

    def __init__(self, agent: "AgentInstance", env_id: uuid.UUID, name: str, cache: AgentCache) -> None:
        self.generation: dict[ResourceIdStr, ResourceActionBase] = {}
        self.cad: dict[str, RemoteResourceAction] = {}
        self._env_id = env_id
        self.agent = agent
        self.cache = cache
        self.name = name
        self.ratelimiter = agent.ratelimiter
        self.version: int = 0

        self.running: Optional[DeployRequest] = None
        self.deferred: Optional[DeployRequest] = None

        self.logger: Logger = agent.logger

    def get_scheduled_resource_actions(self) -> list[ResourceActionBase]:
        return list(self.generation.values())

    def finished(self) -> bool:
        for resource_action in self.generation.values():
            if not resource_action.is_done():
                return False
        return True

    def cancel(self) -> None:
        """
        Cancel all scheduled deployments.
        """
        for ra in self.generation.values():
            ra.cancel()
        self.generation = {}
        self.cad = {}

    def reload(
        self,
        resources: Sequence[ResourceDetails],
        undeployable: dict[ResourceVersionIdStr, ResourceState],
        new_request: DeployRequest,
        executor: Executor,
    ) -> None:
        """
        Schedule a new set of resources for execution.

        :param resources: The set of resource should be closed, the scheduler assumes that all resource referenced are in the
                          set or on another agent.

        **This method should only be called under critical_ratelimiter lock!**
        """
        # First determined if we should start and if the current run should be resumed
        if not self.finished():
            # we are still running
            assert self.running is not None
            # Get correct action
            response = deploy_response_matrix[
                ((self.running.is_full_deploy, self.running.is_periodic), (new_request.is_full_deploy, new_request.is_periodic))
            ]
            # Execute action
            if response == DeployRequestAction.terminate:
                self.logger.info("Terminating run '%s' for '%s'", self.running.reason, new_request.reason)
            elif response == DeployRequestAction.defer:
                self.logger.info("Deferring run '%s' for '%s'", new_request.reason, self.running.reason)
                self.deferred = new_request
                return
            elif response == DeployRequestAction.ignore:
                self.logger.info("Ignoring new run '%s' in favor of current '%s'", new_request.reason, self.running.reason)
                return
            elif response == DeployRequestAction.interrupt:
                self.logger.info("Interrupting run '%s' for '%s'", self.running.reason, new_request.reason)
                # Can overwrite, acceptable
                self.deferred = self.running.interrupt(new_request)
            else:
                assert False, f"Unexpected DeployRequestAction {response}"

            # cancel old run
            self.cancel()

        # start new run
        self.running = new_request
        self.version = resources[0].model_version
        gid = uuid.uuid4()
        self.logger.info("Running %s for reason: %s", gid, self.running.reason)

        # re-generate generation
        self.generation = {}

        for resource in resources:
            resource_action = ResourceAction(self, executor, self._env_id, resource, gid, self.running.reason)
            # mark undeployable
            if resource.rvid in undeployable:
                resource_action.undeployable = undeployable[resource.rvid]
            self.generation[resource.rid] = resource_action

        # hook up Cross Agent Dependencies
        cross_agent_dependencies: Sequence[Id] = [
            rid for resource in resources for rid in resource.requires if rid.get_agent_name() != self.name
        ]

        for cad in cross_agent_dependencies:
            ra = RemoteResourceAction(self, cad, gid, self.running.reason)
            self.cad[str(cad)] = ra
            self.generation[cad.resource_str()] = ra

        # Create dummy to give start signal
        dummy = DummyResourceAction(self, gid, self.running.reason)
        # Dispatch all actions
        # Will block on dependencies and dummy
        for resource_action in self.generation.values():
            add_future(resource_action.execute(dummy, self.generation))

        # Listen for completion
        self.agent.process.add_background_task(self.mark_deployment_as_finished(self.generation.values()))

        # Start running
        dummy.future.set_result(ResourceActionResult(cancel=False))

    async def mark_deployment_as_finished(self, resource_actions: Iterable[ResourceActionBase]) -> None:
        # This method is executing as a background task. As such, it will get cancelled when the agent is stopped.
        # Because the asyncio.gather() call propagates cancellation, we shield the ResourceActionBase.future.
        # Cancellation of these futures is handled by the ResourceActionBase.cancel() method. Not shielding them
        # would cause the result of the future to be set twice, which results in an undesired InvalidStateError.
        await asyncio.gather(*[asyncio.shield(resource_action.future) for resource_action in resource_actions])
        async with self.agent.critical_ratelimiter:
            if not self.finished():
                return
            if self.deferred is not None:
                self.logger.info("Resuming run '%s'", self.deferred.reason)
                self.agent.process.add_background_task(self.agent.get_latest_version_for_agent(self.deferred))
                self.deferred = None

    def notify_ready(
        self,
        resourceid: ResourceVersionIdStr,
        state: const.ResourceState,
        change: const.Change,
        changes: dict[ResourceVersionIdStr, dict[str, AttributeStateChange]],
    ) -> None:
        if resourceid not in self.cad:
            # received CAD notification for which no resource are waiting, so return
            return
        self.cad[resourceid].notify(state, change, changes)

    def dump(self) -> None:
        print("Waiting:")
        for r in self.generation.values():
            print(r.long_string())

    def get_client(self) -> protocol.Client:
        return self.agent.get_client()


class AgentInstance:
    _get_resource_timeout: float
    _get_resource_duration: float

    def __init__(self, process: "Agent", name: str, uri: str) -> None:
        self.process = process
        self.name = name
        self._uri = uri

        self.logger: Logger = LOGGER.getChild(self.name)

        # the lock for changing the current ongoing deployment
        self.critical_ratelimiter = asyncio.Semaphore(1)
        # lock for dryrun tasks
        self.dryrunlock = asyncio.Semaphore(1)

        # multi threading control
        # threads to setup connections
        self.provider_thread_pool: ThreadPoolExecutor = ThreadPoolExecutor(1, thread_name_prefix="ProviderPool_%s" % name)
        # threads to work
        self.thread_pool: ThreadPoolExecutor = ThreadPoolExecutor(process.poolsize, thread_name_prefix="Pool_%s" % name)
        self.ratelimiter = asyncio.Semaphore(process.poolsize)

        if process.environment is None:
            raise Exception("Agent instance started without a valid environment id set.")

        self._env_id: uuid.UUID = process.environment
        self.sessionid: uuid.UUID = process.sessionid

        # init
        self._cache = AgentCache(self)
        self._nq = ResourceScheduler(self, self._env_id, name, self._cache)
        self._time_triggered_actions: set[ScheduledTask] = set()
        self._enabled = False
        self._stopped = False

        # do regular deploys
        self._deploy_interval = cfg.agent_deploy_interval.get()
        deploy_splay_time = cfg.agent_deploy_splay_time.get()
        self._deploy_splay_value = random.randint(0, deploy_splay_time)

        # do regular repair runs
        self._repair_interval: Union[int, str] = cfg.agent_repair_interval.get()
        repair_splay_time = cfg.agent_repair_splay_time.get()
        self._repair_splay_value = random.randint(0, repair_splay_time)

        self._getting_resources = False
        self._get_resource_timeout = 0

    async def stop(self) -> None:
        self._stopped = True
        self._enabled = False
        self._disable_time_triggers()
        self._nq.cancel()
        self._cache.close()
        self.provider_thread_pool.shutdown(wait=False)
        self.thread_pool.shutdown(wait=False)

    def join(self, thread_pool_finalizer: list[ThreadPoolExecutor]) -> None:
        """
        Called after stop to ensure complete shutdown

        :param thread_pool_finalizer: all threadpools that should be joined should be added here.
        """
        assert self._stopped
        thread_pool_finalizer.append(self.provider_thread_pool)
        thread_pool_finalizer.append(self.thread_pool)

    @property
    def environment(self) -> uuid.UUID:
        return self._env_id

    def get_client(self) -> protocol.Client:
        return self.process._client

    @property
    def uri(self) -> str:
        return self._uri

    def is_enabled(self) -> bool:
        return self._enabled

    def is_stopped(self) -> bool:
        return self._stopped

    def unpause(self) -> Apireturn:
        if self._stopped:
            return 403, "Cannot unpause stopped agent instance"

        if self.is_enabled():
            return 200, "already running"

        self.logger.info("Agent assuming primary role for %s", self.name)

        self._enable_time_triggers()
        self._enabled = True
        return 200, "unpaused"

    def pause(self, reason: str = "agent lost primary role") -> Apireturn:
        if not self.is_enabled():
            return 200, "already paused"

        self.logger.info("Agent %s stopped because %s", self.name, reason)

        self._disable_time_triggers()
        self._enabled = False

        # Cancel the ongoing deployment if exists
        self._nq.cancel()

        return 200, "paused"

    def _enable_time_triggers(self) -> None:
        async def deploy_action() -> None:
            now = datetime.datetime.now().astimezone()
            await self.get_latest_version_for_agent(
                DeployRequest(
                    reason="Periodic deploy started at %s" % (now.strftime(const.TIME_LOGFMT)),
                    is_full_deploy=False,
                    is_periodic=True,
                )
            )

        async def repair_action() -> None:
            now = datetime.datetime.now().astimezone()
            await self.get_latest_version_for_agent(
                DeployRequest(
                    reason="Repair run started at %s" % (now.strftime(const.TIME_LOGFMT)),
                    is_full_deploy=True,
                    is_periodic=True,
                )
            )

        def periodic_schedule(
            kind: str,
            action: Callable[[], Coroutine[object, None, object]],
            interval: Union[int, str],
            splay_value: int,
            initial_time: datetime.datetime,
        ) -> None:
            if isinstance(interval, int) and interval > 0:
                self.logger.info(
                    "Scheduling periodic %s with interval %d and splay %d (first run at %s)",
                    kind,
                    interval,
                    splay_value,
                    (initial_time + datetime.timedelta(seconds=splay_value)).strftime(const.TIME_LOGFMT),
                )
                interval_schedule: IntervalSchedule = IntervalSchedule(
                    interval=float(interval), initial_delay=float(splay_value)
                )
                self._enable_time_trigger(action, interval_schedule)

            if isinstance(interval, str):
                self.logger.info("Scheduling periodic %s with cron expression '%s'", kind, interval)
                cron_schedule = CronSchedule(cron=interval)
                self._enable_time_trigger(action, cron_schedule)

        now = datetime.datetime.now().astimezone()
        periodic_schedule("deploy", deploy_action, self._deploy_interval, self._deploy_splay_value, now)
        periodic_schedule("repair", repair_action, self._repair_interval, self._repair_splay_value, now)

    def _enable_time_trigger(self, action: TaskMethod, schedule: TaskSchedule) -> None:
        self.process._sched.add_action(action, schedule)
        self._time_triggered_actions.add(ScheduledTask(action=action, schedule=schedule))

    def _disable_time_triggers(self) -> None:
        for task in self._time_triggered_actions:
            self.process._sched.remove(task)
        self._time_triggered_actions.clear()

    def notify_ready(
        self,
        resourceid: ResourceVersionIdStr,
        state: const.ResourceState,
        change: const.Change,
        changes: dict[ResourceVersionIdStr, dict[str, AttributeStateChange]],
    ) -> None:
        self._nq.notify_ready(resourceid, state, change, changes)

    def _can_get_resources(self) -> bool:
        if self._getting_resources:
            self.logger.info("Attempting to get resource while get is in progress")
            return False
        if time.time() < self._get_resource_timeout:
            self.logger.info(
                "Attempting to get resources during backoff %g seconds left, last download took %f seconds",
                self._get_resource_timeout - time.time(),
                self._get_resource_duration,
            )
            return False
        return True

    async def get_provider(self, resource: Resource) -> HandlerAPI[Any]:
        provider = await asyncio.get_running_loop().run_in_executor(
            self.provider_thread_pool, handler.Commander.get_provider, self._cache, self, resource
        )
        provider.set_cache(self._cache)
        return provider

    async def get_latest_version_for_agent(
        self,
        deploy_request: DeployRequest,
    ) -> None:
        """
        Get the latest version for the given agent (this is also how we are notified)

        :param reason: the reason this deploy was started
        """
        if not self._can_get_resources():
            self.logger.warning("%s aborted by rate limiter", deploy_request.reason)
            return

        async with self.critical_ratelimiter:
            if not self._can_get_resources():
                self.logger.warning("%s aborted by rate limiter", deploy_request.reason)
                return

            self.logger.debug("Getting latest resources for %s", deploy_request.reason)
            self._getting_resources = True
            start = time.time()
            try:
                result = await self.get_client().get_resources_for_agent(
                    tid=self._env_id, agent=self.name, incremental_deploy=not deploy_request.is_full_deploy
                )
            finally:
                self._getting_resources = False
            end = time.time()
            self._get_resource_duration = end - start
            self._get_resource_timeout = cfg.agent_get_resource_backoff.get() * self._get_resource_duration + end
            if result.code == 404:
                self.logger.info("No released configuration model version available for %s", deploy_request.reason)
            elif result.code == 409:
                self.logger.warning("We are not currently primary during %s: %s", deploy_request.reason, result.result)
            elif result.code != 200 or result.result is None:
                self.logger.warning("Got an error while pulling resources for %s. %s", deploy_request.reason, result.result)

            else:
                undeployable, resources, executor = await self.setup_executor(
                    result.result["version"], const.ResourceAction.deploy, result.result["resources"]
                )
                self.logger.debug("Pulled %d resources because %s", len(resources), deploy_request.reason)

                if len(resources) > 0:
                    self._nq.reload(resources, undeployable, deploy_request, executor)

    async def dryrun(self, dry_run_id: uuid.UUID, env_id: uuid.UUID, version: int) -> Apireturn:
        self.process.add_background_task(self.do_run_dryrun(version, dry_run_id, env_id))
        return 200

    async def do_run_dryrun(self, version: int, dry_run_id: uuid.UUID, env_id: uuid.UUID) -> None:

        async with self.dryrunlock:
            async with self.ratelimiter:
                response = await self.get_client().get_resources_for_agent(tid=self._env_id, agent=self.name, version=version)
                if response.code == 404:
                    self.logger.warning("Version %s does not exist, can not run dryrun", version)
                    return

                elif response.code != 200 or response.result is None:
                    self.logger.warning("Got an error while pulling resources and version %s", version)
                    return

                undeployable, resource_refs, executor = await self.setup_executor(
                    version, const.ResourceAction.dryrun, response.result["resources"]
                )

                await executor.dry_run(resource_refs, dry_run_id, undeployable)
                self._cache.open_version(version)
                for resource_ref in resource_refs:
                    try:
                        resource: Resource = await executor.deserialize(resource_ref, const.ResourceAction.dryrun)
                    except Exception:
                        await self.get_client().dryrun_update(
                            tid=self._env_id, id=dry_run_id, resource=resource_ref.rvid, changes={}
                        )
                        continue

                    await executor.dry_run(resource)
                    ctx = handler.HandlerContext(resource, True)
                    started = datetime.datetime.now().astimezone()
                    provider = None

                    if resource_ref.rvid in undeployable:
                        ctx.error(
                            "Skipping dryrun %(resource_id)s because in undeployable state %(status)s",
                            resource_id=resource_ref.rvid,
                            status=undeployable[resource_ref.rvid],
                        )
                        await self.get_client().dryrun_update(
                            tid=self._env_id, id=dry_run_id, resource=resource_ref.rvid, changes={}
                        )
                        continue

                    try:
                        self.logger.debug("Running dryrun for %s", resource_ref.rvid)

                        try:
                            provider = await self.get_provider(resource)
                        except Exception as e:
                            ctx.exception(
                                "Unable to find a handler for %(resource_id)s (exception: %(exception)s",
                                resource_id=resource_ref.rvid,
                                exception=str(e),
                            )
                            await self.get_client().dryrun_update(
                                tid=self._env_id,
                                id=dry_run_id,
                                resource=resource_ref.rvid,
                                changes={"handler": {"current": "FAILED", "desired": "Unable to find a handler"}},
                            )
                        else:
                            try:
                                await asyncio.get_running_loop().run_in_executor(
                                    self.thread_pool, provider.execute, ctx, resource, True
                                )

                                changes = ctx.changes
                                if changes is None:
                                    changes = {}
                                if ctx.status == const.ResourceState.failed:
                                    changes["handler"] = AttributeStateChange(current="FAILED", desired="Handler failed")
                                await self.get_client().dryrun_update(
                                    tid=self._env_id, id=dry_run_id, resource=resource_ref.rvid, changes=changes
                                )
                            except Exception as e:
                                ctx.exception(
                                    "Exception during dryrun for %(resource_id)s (exception: %(exception)s",
                                    resource_id=resource_ref.rvid,
                                    exception=str(e),
                                )
                                changes = ctx.changes
                                if changes is None:
                                    changes = {}
                                changes["handler"] = AttributeStateChange(current="FAILED", desired="Handler failed")
                                await self.get_client().dryrun_update(
                                    tid=self._env_id, id=dry_run_id, resource=resource_ref.rvid, changes=changes
                                )

                    except Exception:
                        ctx.exception("Unable to process resource for dryrun.")
                        changes = {}
                        changes["handler"] = AttributeStateChange(current="FAILED", desired="Resource Deserialization Failed")
                        await self.get_client().dryrun_update(
                            tid=self._env_id, id=dry_run_id, resource=resource_ref.rvid, changes=changes
                        )
                    finally:
                        if provider is not None:
                            provider.close()

                        finished = datetime.datetime.now().astimezone()
                        await self.get_client().resource_action_update(
                            tid=self._env_id,
                            resource_ids=[resource_ref.rvid],
                            action_id=ctx.action_id,
                            action=const.ResourceAction.dryrun,
                            started=started,
                            finished=finished,
                            messages=ctx.logs,
                            status=const.ResourceState.dry,
                        )

                self._cache.close_version(version)

    async def get_facts(self, resource: JsonType, env_id: uuid.UUID) -> Apireturn:
        async with self.ratelimiter:
            # this only works with InProcessExecutor
            # TODO: adapt for ExternalExecutor
            undeployable, resource_refs, _ = await self.setup_executor(
                resource["model"], const.ResourceAction.getfact, [resource]
            )

            if undeployable or not resource_refs:
                self.logger.warning(
                    "Cannot retrieve fact for %s because resource is undeployable or code could not be loaded", resource["id"]
                )
                return 500

            started = datetime.datetime.now().astimezone()
            provider = None
            try:
                resource_ref: ResourceDetails = resource_refs[0]
                try:
                    resource_obj: Resource = Resource.deserialize(resource_ref.attributes)
                except Exception:
                    msg = data.LogLine.log(
                        level=const.LogLevel.ERROR,
                        msg="Unable to deserialize %(resource_id)s",
                        resource_id=resource_ref.rvid,
                        timestamp=datetime.datetime.now().astimezone(),
                    )

                    await self.get_client().resource_action_update(
                        tid=env_id,
                        resource_ids=[resource_ref.rvid],
                        action_id=uuid.uuid4(),
                        action=const.ResourceAction.getfact,
                        started=started,
                        finished=datetime.datetime.now().astimezone(),
                        status=const.ResourceState.unavailable,
                        messages=[msg],
                    )
                    return 500
                ctx = handler.HandlerContext(resource_obj)

                try:
                    self._cache.open_version(resource_ref.model_version)
                    provider = await self.get_provider(resource_obj)
                    result = await asyncio.get_running_loop().run_in_executor(
                        self.thread_pool, provider.check_facts, ctx, resource_obj
                    )

                    parameters = [
                        {
                            "id": name,
                            "value": value,
                            "resource_id": resource_obj.id.resource_str(),
                            "source": ParameterSource.fact.value,
                        }
                        for name, value in result.items()
                    ]
                    # Add facts set via the set_fact() method of the HandlerContext
                    parameters.extend(ctx.facts)

                    await self.get_client().set_parameters(tid=self._env_id, parameters=parameters)
                    finished = datetime.datetime.now().astimezone()
                    await self.get_client().resource_action_update(
                        tid=self._env_id,
                        resource_ids=[resource_ref.rvid],
                        action_id=ctx.action_id,
                        action=const.ResourceAction.getfact,
                        started=started,
                        finished=finished,
                        messages=ctx.logs,
                    )

                except Exception:
                    self.logger.exception("Unable to retrieve fact")
                finally:
                    self._cache.close_version(resource_ref.model_version)

            except Exception:
                self.logger.exception("Unable to find a handler for %s", resource["id"])
                return 500
            finally:
                if provider is not None:
                    provider.close()
            return 200

    async def get_executor(self, code: Sequence[ResourceInstallSpec]) -> tuple[Executor, Set[str]]:
        return await InProcessExecutor.get_executor(self, code)

    async def setup_executor(
        self, version: int, action: const.ResourceAction, resources: list[JsonType]
    ) -> tuple[dict[ResourceVersionIdStr, const.ResourceState], list[ResourceDetails], Executor]:
        # TODO refactor wiring of tuples around -> not sure how

        """
        Setup an executor for resource deployment

        returns a tuple

            - undeployable: resources for which code loading failed
            - loaded_resources: ALL resources from this batch
            - the executor: with relevant handler code loaded

        """
        started = datetime.datetime.now().astimezone()
        executor: Executor
        failed_resource_types: Set[str]
        code: Sequence[ResourceInstallSpec] = await self.process.get_code(
            self._env_id, version, [res["resource_type"] for res in resources]
        )
        executor, failed_resource_types = await self.get_executor(code)

        loaded_resources: list[ResourceDetails] = []
        failed_resources: list[ResourceVersionIdStr] = []
        undeployable: dict[ResourceVersionIdStr, const.ResourceState] = {}

        for res in resources:
            if res["resource_type"] not in failed_resource_types:
                loaded_resources.append(ResourceDetails(res))

                state = const.ResourceState[res["status"]]
                if state in const.UNDEPLOYABLE_STATES:
                    undeployable[res["id"]] = state
            else:
                failed_resources.append(res["id"])
                undeployable[res["id"]] = const.ResourceState.unavailable
                loaded_resources.append(ResourceDetails(res))

        if len(failed_resources) > 0:
            log = data.LogLine.log(
                logging.ERROR,
                "Failed to load handler code or install handler code dependencies. Check the agent log for details.",
            )
            await self.get_client().resource_action_update(
                tid=self._env_id,
                resource_ids=failed_resources,
                action_id=uuid.uuid4(),
                action=action,
                started=started,
                finished=datetime.datetime.now().astimezone(),
                messages=[log],
                status=const.ResourceState.unavailable,
            )
        return undeployable, loaded_resources, executor


class CouldNotConnectToServer(Exception):
    pass


class Agent(SessionEndpoint):
    """
    An agent to enact changes upon resources. This agent listens to the
    message bus for changes.
    """

    # cache reference to THIS ioloop for handlers to push requests on it
    # defer to start, just to be sure
    _io_loop: asyncio.AbstractEventLoop

    def __init__(
        self,
        hostname: Optional[str] = None,
        agent_map: Optional[dict[str, str]] = None,
        code_loader: bool = True,
        environment: Optional[uuid.UUID] = None,
        poolsize: int = 1,
    ):
        """
        :param hostname: this used to indicate the hostname of the agent,
        but it is now mostly used by testcases to prevent endpoint to be loaded from the config singleton
           see _init_endpoint_names
        :param agent_map: the agent map for this agent to use
        :param code_loader: do we enable the code loader (used for testing)
        :param environment: environment id
        :param poolsize: level of parallelism per agent instance, in practice, always 1
        """
        super().__init__("agent", timeout=cfg.server_timeout.get(), reconnect_delay=cfg.agent_reconnect_delay.get())

        self.hostname = hostname
        self.poolsize = poolsize
        self.ratelimiter = asyncio.Semaphore(poolsize)
        # Number of in flight requests for resolving CAD's
        self.cad_ratelimiter = asyncio.Semaphore(3)
        self.thread_pool = ThreadPoolExecutor(poolsize, thread_name_prefix="mainpool")

        self._storage = self.check_storage()

        if environment is None:
            environment = cfg.environment.get()
            if environment is None:
                raise Exception("The agent requires an environment to be set.")
        self.set_environment(environment)

        self._instances: dict[str, AgentInstance] = {}
        self._instances_lock = asyncio.Lock()

        self._loader: Optional[CodeLoader] = None
        self._env: Optional[env.VirtualEnv] = None
        if code_loader:
            self._env = env.VirtualEnv(self._storage["env"])
            self._env.use_virtual_env()
            self._loader = CodeLoader(self._storage["code"])
            # Lock to ensure only one actual install runs at a time
            self._loader_lock = Lock()
            # Cache to prevent re-loading the same resource-version
            self._last_loaded: dict[tuple[str, int], ResourceInstallSpec] = {}
            # Per-resource lock to serialize all actions per resource
            self._resource_loader_lock = NamedLock()

        self.agent_map: Optional[dict[str, str]] = agent_map

    async def _init_agent_map(self) -> None:
        if cfg.use_autostart_agent_map.get():
            LOGGER.info("Using the autostart_agent_map configured on the server")
            env_id = self.get_environment()
            assert env_id is not None
            result = await self._client.environment_setting_get(env_id, data.AUTOSTART_AGENT_MAP)
            if result.code != 200 or result.result is None:
                error_msg = result.result["message"] if result.result else ""
                LOGGER.error("Failed to retrieve the autostart_agent_map setting from the server. %s", error_msg)
                raise CouldNotConnectToServer()
            self.agent_map = result.result["data"]["settings"][data.AUTOSTART_AGENT_MAP]
        elif self.agent_map is None:
            self.agent_map = cfg.agent_map.get()

    async def _init_endpoint_names(self) -> None:
        if self.hostname is not None:
            await self.add_end_point_name(self.hostname)
        else:
            # load agent names from the config file
            agent_names = cfg.agent_names.get()
            if agent_names is not None:
                for name in agent_names:
                    if "$" in name:
                        name = name.replace("$node-name", self.node_name)
                    await self.add_end_point_name(name)

    async def stop(self) -> None:
        await super().stop()
        self.thread_pool.shutdown(wait=False)
        threadpools_to_join = [self.thread_pool]
        for instance in self._instances.values():
            await instance.stop()
            instance.join(threadpools_to_join)
        await join_threadpools(threadpools_to_join)

    async def start_connected(self) -> None:
        """
        This method is required because:
            1) The client transport is required to retrieve the autostart_agent_map from the server.
            2) _init_endpoint_names() needs to be an async method and async calls are not possible in a constructor.
        """
        init_agentmap_succeeded = False
        while not init_agentmap_succeeded:
            try:
                await self._init_agent_map()
                init_agentmap_succeeded = True
            except CouldNotConnectToServer:
                await asyncio.sleep(1)
        await self._init_endpoint_names()

    async def start(self) -> None:
        # cache reference to THIS ioloop for handlers to push requests on it
        self._io_loop = asyncio.get_running_loop()
        await super().start()

    async def add_end_point_name(self, name: str) -> None:
        async with self._instances_lock:
            await self._add_end_point_name(name)

    async def _add_end_point_name(self, name: str) -> None:
        """
        Note: always call under _instances_lock
        """
        LOGGER.info("Adding endpoint %s", name)
        await super().add_end_point_name(name)

        # Make mypy happy
        assert self.agent_map is not None

        hostname = "local:"
        if name in self.agent_map:
            hostname = self.agent_map[name]

        self._instances[name] = AgentInstance(self, name, hostname)

    async def remove_end_point_name(self, name: str) -> None:
        async with self._instances_lock:
            await self._remove_end_point_name(name)

    async def _remove_end_point_name(self, name: str) -> None:
        """
        Note: always call under _instances_lock
        """
        LOGGER.info("Removing endpoint %s", name)
        await super().remove_end_point_name(name)

        agent_instance = self._instances[name]
        del self._instances[name]
        await agent_instance.stop()

    @protocol.handle(methods_v2.update_agent_map)
    async def update_agent_map(self, agent_map: dict[str, str]) -> None:
        if not cfg.use_autostart_agent_map.get():
            LOGGER.warning(
                "Agent received an update_agent_map() trigger, but agent is not running with "
                "the use_autostart_agent_map option."
            )
        else:
            LOGGER.debug("Received update_agent_map() trigger with agent_map %s", agent_map)
            await self._update_agent_map(agent_map)

    async def _update_agent_map(self, agent_map: dict[str, str]) -> None:
        async with self._instances_lock:
            self.agent_map = agent_map
            # Add missing agents
            agents_to_add = [agent_name for agent_name in self.agent_map.keys() if agent_name not in self._instances]
            # Remove agents which are not present in agent-map anymore
            agents_to_remove = [agent_name for agent_name in self._instances.keys() if agent_name not in self.agent_map]
            # URI was updated
            update_uri_agents = []
            for agent_name, uri in self.agent_map.items():
                if agent_name not in self._instances:
                    continue
                current_uri = self._instances[agent_name].uri
                if current_uri != uri:
                    LOGGER.info("Updating the URI of the endpoint %s from %s to %s", agent_name, current_uri, uri)
                    update_uri_agents.append(agent_name)

            updated_uri_agents_to_enable = [
                agent_name for agent_name in update_uri_agents if self._instances[agent_name].is_enabled()
            ]

            to_be_gathered = [self._add_end_point_name(agent_name) for agent_name in agents_to_add]
            to_be_gathered += [self._remove_end_point_name(agent_name) for agent_name in agents_to_remove + update_uri_agents]
            await asyncio.gather(*to_be_gathered)
            # Re-add agents with updated URI
            await asyncio.gather(*[self._add_end_point_name(agent_name) for agent_name in update_uri_agents])
            # Enable agents with updated URI that were enabled before
            for agent_to_enable in updated_uri_agents_to_enable:
                self.unpause(agent_to_enable)

    def unpause(self, name: str) -> Apireturn:
        instance = self._instances.get(name)
        if not instance:
            return 404, "No such agent"

        return instance.unpause()

    def pause(self, name: str) -> Apireturn:
        instance = self._instances.get(name)
        if not instance:
            return 404, "No such agent"

        return instance.pause()

    @protocol.handle(methods.set_state)
    async def set_state(self, agent: str, enabled: bool) -> Apireturn:
        if enabled:
            return self.unpause(agent)
        else:
            return self.pause(agent)

    async def on_reconnect(self) -> None:
        if cfg.use_autostart_agent_map.get():
            # When the internal agent doesn't have a session with the server, it doesn't receive notifications
            # about updates to the autostart_agent_map environment setting. On reconnect the autostart_agent_map
            # is fetched from the server to resolve this inconsistency.
            result = await self._client.environment_setting_get(tid=self.get_environment(), id=data.AUTOSTART_AGENT_MAP)
            if result.code == 200 and result.result is not None:
                agent_map = result.result["data"]["settings"][data.AUTOSTART_AGENT_MAP]
                await self._update_agent_map(agent_map=agent_map)
            else:
                LOGGER.warning("Could not get environment setting %s from server", data.AUTOSTART_AGENT_MAP)
        for name in self._instances.keys():
            result = await self._client.get_state(tid=self._env_id, sid=self.sessionid, agent=name)
            if result.code == 200 and result.result is not None:
                state = result.result
                if "enabled" in state and isinstance(state["enabled"], bool):
                    await self.set_state(name, state["enabled"])
                else:
                    LOGGER.warning("Server reported invalid state %s" % (repr(state)))
            else:
                LOGGER.warning("could not get state from the server")

    async def on_disconnect(self) -> None:
        LOGGER.warning("Connection to server lost, taking agents offline")
        for agent_instance in self._instances.values():
            agent_instance.pause("Connection to server lost")

    async def get_code(self, environment: uuid.UUID, version: int, resource_types: Sequence[str]) -> list[ResourceInstallSpec]:
        """
        Get the list of installation specifications (i.e. pip config, python package dependencies, Inmanta modules sources)
        required to deploy a given version for the provided resource types.
        """
        if self._loader is None:
            return []

        # store it outside the loop, but only load when required
        pip_config: Optional[PipConfig] = None

        resource_install_specs: list[ResourceInstallSpec] = []
        for resource_type in set(resource_types):

            cached_spec: Optional[ResourceInstallSpec] = self._last_loaded.get((resource_type, version))
            if cached_spec:
                LOGGER.debug("Code already present for %s version=%d", resource_type, version)
                resource_install_specs.append(cached_spec)
                continue
            result: protocol.Result = await self._client.get_source_code(environment, version, resource_type)
            if result.code == 200 and result.result is not None:
                sync_client = SyncClient(client=self._client, ioloop=self._io_loop)
                LOGGER.debug("Installing handler %s version=%d", resource_type, version)
                requirements: set[str] = set()
                sources: list["ModuleSource"] = []
                # Encapsulate source code details in ``ModuleSource`` objects
                for source in result.result["data"]:
                    sources.append(
                        ModuleSource(
                            name=source["module_name"],
                            is_byte_code=source["is_byte_code"],
                            hash_value=source["hash"],
                            _client=sync_client,
                        )
                    )
                    requirements.update(source["requirements"])

                if pip_config is None:
                    # TODO: what if this fails?
                    pip_config = await self._get_pip_config(environment, version)

                resource_install_specs.append(
                    ResourceInstallSpec(resource_type, version, pip_config, list(requirements), sources)
                )
            else:
                # TODO what if server call fails ?
                pass

        return resource_install_specs

    async def ensure_code(self, code: Sequence[ResourceInstallSpec]) -> Set[str]:
        """Ensure that the code for the given environment and version is loaded"""
        failed_to_load: set[str] = set()
        for resource_install_spec in code:
            # only one logical thread can load a particular resource type at any time
            async with self._resource_loader_lock.get(resource_install_spec.resource_type):
                # stop if the last successful load was this one
                # The combination of the lock and this check causes the reloads to naturally 'batch up'
                if self._last_loaded.get((resource_install_spec.resource_type, resource_install_spec.model_version)):
                    continue
            try:
                # Install required python packages and the list of ``ModuleSource`` with the provided pip config
                await self._install(
                    resource_install_spec.sources,
                    resource_install_spec.requirements,
                    pip_config=resource_install_spec.pip_config,
                )
                LOGGER.debug(
                    "Installed handler %s version=%d", resource_install_spec.resource_type, resource_install_spec.model_version
                )
                # Update the ``_last_loaded`` cache to indicate that the given resource type's code
                # was loaded successfully at the specified version.
                self._last_loaded[(resource_install_spec.resource_type, resource_install_spec.model_version)] = (
                    resource_install_spec
                )
            except Exception:
                LOGGER.exception(
                    "Failed to install handler %s version=%d",
                    resource_install_spec.resource_type,
                    resource_install_spec.model_version,
                )
                failed_to_load.add(resource_install_spec.resource_type)

        return failed_to_load

    async def _install(self, sources: Sequence[ModuleSource], requirements: Sequence[str], pip_config: PipConfig) -> None:
        if self._env is None or self._loader is None:
            raise Exception("Unable to load code when agent is started with code loading disabled.")

        async with self._loader_lock:
            loop = asyncio.get_running_loop()
            await loop.run_in_executor(
                self.thread_pool,
                self._env.install_for_config,
                list(pkg_resources.parse_requirements(requirements)),
                pip_config,
            )
            await loop.run_in_executor(self.thread_pool, self._loader.deploy_version, sources)

    async def _get_pip_config(self, environment: uuid.UUID, version: int) -> PipConfig:
        response = await self._client.get_pip_config(tid=environment, version=version)
        if response.code != 200:
            raise Exception("Could not get pip config from server " + str(response.result))
        assert response.result is not None  # mypy
        pip_config = response.result["data"]
        if pip_config is None:
            return LEGACY_PIP_DEFAULT
        return PipConfig(**pip_config)

    @protocol.handle(methods.trigger, env="tid", agent="id")
    async def trigger_update(self, env: uuid.UUID, agent: str, incremental_deploy: bool) -> Apireturn:
        """
        Trigger an update
        """
        instance = self._instances.get(agent)

        if not instance:
            return 200

        if not instance.is_enabled():
            return 500, "Agent is not _enabled"

        LOGGER.info("Agent %s got a trigger to update in environment %s", agent, env)
        self.add_background_task(
            instance.get_latest_version_for_agent(
                DeployRequest(
                    is_full_deploy=not incremental_deploy,
                    is_periodic=False,
                    reason="call to trigger_update",
                )
            )
        )
        return 200

    @protocol.handle(methods.resource_event, env="tid", agent="id")
    async def resource_event(
        self,
        env: uuid.UUID,
        agent: str,
        resource: ResourceVersionIdStr,
        send_events: bool,
        state: const.ResourceState,
        change: const.Change,
        changes: dict[ResourceVersionIdStr, dict[str, AttributeStateChange]],
    ) -> Apireturn:
        if env != self._env_id:
            LOGGER.error(
                "The agent process for the environment %s has received a cross agent dependency event that was intended for "
                "another environment %s. It originated from the resource: %s, that is in state: %s",
                self._env_id,
                env,
                resource,
                state,
            )
            return 200

        instance = self._instances.get(agent)
        if not instance:
            LOGGER.warning(
                "The agent process for the environment %s has received a cross agent dependency event that was intended for "
                "an agent that is not present here %s. It originated from the resource: %s, that is in state: %s",
                self._env_id,
                agent,
                resource,
                state,
            )
            return 200

        LOGGER.debug(
            "Agent %s got a resource event: tid: %s, agent: %s, resource: %s, state: %s", agent, env, agent, resource, state
        )
        instance.notify_ready(resource, state, change, changes)

        return 200

    @protocol.handle(methods.do_dryrun, env="tid", dry_run_id="id")
    async def run_dryrun(self, env: uuid.UUID, dry_run_id: uuid.UUID, agent: str, version: int) -> Apireturn:
        """
        Run a dryrun of the given version
        """
        assert env == self._env_id

        instance = self._instances.get(agent)
        if not instance:
            return 200

        LOGGER.info("Agent %s got a trigger to run dryrun %s for version %s in environment %s", agent, dry_run_id, version, env)

        return await instance.dryrun(dry_run_id, env, version)

    def check_storage(self) -> dict[str, str]:
        """
        Check if the server storage is configured and ready to use.
        """

        state_dir = cfg.state_dir.get()

        if not os.path.exists(state_dir):
            os.mkdir(state_dir)

        agent_state_dir = os.path.join(state_dir, "agent")

        if not os.path.exists(agent_state_dir):
            os.mkdir(agent_state_dir)

        dir_map = {"agent": agent_state_dir}

        code_dir = os.path.join(agent_state_dir, "code")
        dir_map["code"] = code_dir
        if not os.path.exists(code_dir):
            os.mkdir(code_dir)

        env_dir = os.path.join(agent_state_dir, "env")
        dir_map["env"] = env_dir
        if not os.path.exists(env_dir):
            os.mkdir(env_dir)

        return dir_map

    @protocol.handle(methods.get_parameter, env="tid")
    async def get_facts(self, env: uuid.UUID, agent: str, resource: dict[str, Any]) -> Apireturn:
        instance = self._instances.get(agent)
        if not instance:
            return 200

        return await instance.get_facts(resource, env)

    @protocol.handle(methods.get_status)
    async def get_status(self) -> Apireturn:
        return 200, collect_report(self)<|MERGE_RESOLUTION|>--- conflicted
+++ resolved
@@ -425,11 +425,7 @@
         if response.code != 200:
             LOGGER.error("Resource status update failed %s", response.result)
 
-    async def dry_run(
-        self,
-        resources: Sequence[ResourceDetails],
-        dry_run_id: uuid.UUID
-    ) -> None:
+    async def dry_run(self, resources: Sequence[ResourceDetails], dry_run_id: uuid.UUID) -> None:
         """
         Perform a dryrun for the given resources
 
@@ -438,54 +434,12 @@
         model_version: int = resources[0].model_version
         env_id: uuid.UUID = resources[0].env_id
 
-<<<<<<< HEAD
-        if resource_ref.rvid in undeployable:
-            ctx.error(
-                "Skipping dryrun %(resource_id)s because in undeployable state %(status)s",
-                resource_id=resource_ref.rvid,
-                status=undeployable[resource_ref.rvid],
-            )
-            await self.get_client().dryrun_update(tid=self._env_id, id=dry_run_id, resource=resource_ref.rvid, changes={})
-            continue
-
-        try:
-            self.logger.debug("Running dryrun for %s", resource_ref.rvid)
-
-            try:
-                provider = await self.get_provider(resource)
-            except Exception as e:
-                ctx.exception(
-                    "Unable to find a handler for %(resource_id)s (exception: %(exception)s",
-                    resource_id=resource_ref.rvid,
-                    exception=str(e),
-                )
-                await self.get_client().dryrun_update(
-                    tid=self._env_id,
-                    id=dry_run_id,
-                    resource=resource_ref.rvid,
-                    changes={"handler": {"current": "FAILED", "desired": "Unable to find a handler"}},
-                )
-            else:
-                try:
-                    await asyncio.get_running_loop().run_in_executor(self.thread_pool, provider.execute, ctx, resource, True)
-
-                    changes = ctx.changes
-                    if changes is None:
-                        changes = {}
-                    if ctx.status == const.ResourceState.failed:
-                        changes["handler"] = AttributeStateChange(current="FAILED", desired="Handler failed")
-                    await self.get_client().dryrun_update(
-                        tid=self._env_id, id=dry_run_id, resource=resource_ref.rvid, changes=changes
-=======
         with self.cache(model_version):
             for resource in resources:
                 try:
                     resource_obj: Resource = await self.deserialize(resource, const.ResourceAction.dryrun)
                 except Exception:
-                    await self.agent.get_client().dryrun_update(
-                        tid=env_id, id=dry_run_id, resource=resource.rvid, changes={}
->>>>>>> 1adda214
-                    )
+                    await self.agent.get_client().dryrun_update(tid=env_id, id=dry_run_id, resource=resource.rvid, changes={})
                     continue
                 ctx = handler.HandlerContext(resource_obj, True)
                 started = datetime.datetime.now().astimezone()
@@ -557,16 +511,6 @@
                     if provider is not None:
                         provider.close()
 
-<<<<<<< HEAD
-        except Exception:
-            ctx.exception("Unable to process resource for dryrun.")
-            changes = {}
-            changes["handler"] = AttributeStateChange(current="FAILED", desired="Resource Deserialization Failed")
-            await self.get_client().dryrun_update(tid=self._env_id, id=dry_run_id, resource=resource_ref.rvid, changes=changes)
-        finally:
-            if provider is not None:
-                provider.close()
-=======
                     finished = datetime.datetime.now().astimezone()
                     await self.get_client().resource_action_update(
                         tid=self._env_id,
@@ -578,8 +522,6 @@
                         messages=ctx.logs,
                         status=const.ResourceState.dry,
                     )
->>>>>>> 1adda214
-
 
     def cache(self, model_version: int) -> CacheVersionContext:
         return self.agent._cache.manager(model_version)
