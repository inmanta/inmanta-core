"""
    Copyright 2024 Inmanta

    Licensed under the Apache License, Version 2.0 (the "License");
    you may not use this file except in compliance with the License.
    You may obtain a copy of the License at

        http://www.apache.org/licenses/LICENSE-2.0

    Unless required by applicable law or agreed to in writing, software
    distributed under the License is distributed on an "AS IS" BASIS,
    WITHOUT WARRANTIES OR CONDITIONS OF ANY KIND, either express or implied.
    See the License for the specific language governing permissions and
    limitations under the License.

    Contact: code@inmanta.com
"""

# This file is kept for backward compatibility
from inmanta.agent.agent_new import Agent
from inmanta.agent.executor import AgentInstance

<<<<<<< HEAD
from inmanta import config, const, data, protocol
from inmanta.agent import config as cfg
from inmanta.agent import executor, forking_executor, in_process_executor
from inmanta.agent.code_manager import CodeManager
from inmanta.agent.executor import ResourceDetails, ResourceInstallSpec
from inmanta.agent.reporting import collect_report
from inmanta.data.model import AttributeStateChange, ResourceIdStr, ResourceType, ResourceVersionIdStr
from inmanta.protocol import SessionEndpoint, methods, methods_v2
from inmanta.resources import Id
from inmanta.types import Apireturn, JsonType
from inmanta.util import (
    CronSchedule,
    IntervalSchedule,
    ScheduledTask,
    TaskMethod,
    TaskSchedule,
    add_future,
    ensure_directory_exist,
    join_threadpools,
)

LOGGER = logging.getLogger(__name__)


class ResourceActionResult:
    def __init__(self, cancel: bool) -> None:
        self.cancel = cancel

    def __add__(self, other: "ResourceActionResult") -> "ResourceActionResult":
        return ResourceActionResult(self.cancel or other.cancel)

    def __str__(self) -> str:
        return "%r" % self.cancel


ResourceActionResultFuture = asyncio.Future[ResourceActionResult]


class ResourceActionBase(abc.ABC):
    """
    Base class for Local and Remote resource actions. Model dependencies between resources
    and inform each other when they're done deploying.
    """

    resource_id: Id
    future: ResourceActionResultFuture
    dependencies: list["ResourceActionBase"]

    def __init__(self, scheduler: "ResourceScheduler", resource_id: Id, gid: uuid.UUID, reason: str) -> None:
        """
        :param gid: A unique identifier to identify a deploy. This is local to this agent.
        """
        self.scheduler: "ResourceScheduler" = scheduler
        self.resource_id: Id = resource_id
        self.future: ResourceActionResultFuture = asyncio.Future()
        # This variable is used to indicate that the future of a ResourceAction will get a value, because of a deploy
        # operation. This variable makes sure that the result cannot be set twice when the ResourceAction is cancelled.
        self.running: bool = False
        self.gid: uuid.UUID = gid
        self.undeployable: Optional[const.ResourceState] = None
        self.reason: str = reason
        self.logger: Logger = self.scheduler.logger

    async def execute(self, dummy: "ResourceActionBase", generation: "dict[ResourceIdStr, ResourceActionBase]") -> None:
        return

    def is_running(self) -> bool:
        return self.running

    def is_done(self) -> bool:
        return self.future.done()

    def cancel(self) -> None:
        if not self.is_running() and not self.is_done():
            self.logger.info("Cancelled deploy of %s %s %s", self.__class__.__name__, self.gid, self.resource_id)
            self.future.set_result(ResourceActionResult(cancel=True))

    def long_string(self) -> str:
        return "{} awaits {}".format(self.resource_id.resource_str(), " ".join([str(aw) for aw in self.dependencies]))

    def __str__(self) -> str:
        status = ""
        if self.is_done():
            status = " Done"
        elif self.is_running():
            status = " Running"

        return self.resource_id.resource_str() + status


class DummyResourceAction(ResourceActionBase):
    def __init__(self, scheduler: "ResourceScheduler", gid: uuid.UUID, reason: str) -> None:
        dummy_id = Id("agent::Dummy", scheduler.name, "type", "dummy")
        super().__init__(scheduler, dummy_id, gid, reason)


class ResourceAction(ResourceActionBase):
    def __init__(
        self,
        scheduler: "ResourceScheduler",
        my_executor: executor.Executor,
        env_id: uuid.UUID,
        resource: ResourceDetails,
        gid: uuid.UUID,
        reason: str,
    ) -> None:
        """
        :param gid: A unique identifier to identify a deploy. This is local to this agent.
        """
        super().__init__(scheduler, resource.id, gid, reason)
        self.resource: ResourceDetails = resource
        self.executor: executor.Executor = my_executor
        self.env_id: uuid.UUID = env_id

    async def execute(self, dummy: "ResourceActionBase", generation: Mapping[ResourceIdStr, ResourceActionBase]) -> None:
        self.logger.log(const.LogLevel.TRACE.to_int, "Entering %s %s", self.gid, self.resource)
        self.dependencies = [generation[resource_id.resource_str()] for resource_id in self.resource.requires]
        waiters = [x.future for x in self.dependencies]
        waiters.append(dummy.future)
        # Explicit cast is required because mypy has issues with * and generics
        results: list[ResourceActionResult] = cast(list[ResourceActionResult], await asyncio.gather(*waiters))

        if self.undeployable:
            self.running = True
            try:
                if self.is_done():
                    # Action is cancelled
                    self.logger.log(const.LogLevel.TRACE.to_int, "%s %s is no longer active", self.gid, self.resource)
                    return
                result = sum(results, ResourceActionResult(cancel=False))
                if result.cancel:
                    # self.running will be set to false when self.cancel is called
                    # Only happens when global cancel has not cancelled us but our predecessors have already been cancelled
                    return
                self.future.set_result(ResourceActionResult(cancel=False))
                return
            finally:
                self.running = False

        async with self.scheduler.ratelimiter:
            self.running = True

            try:
                if self.is_done():
                    # Action is cancelled
                    self.logger.log(const.LogLevel.TRACE.to_int, "%s %s is no longer active", self.gid, self.resource)
                    return

                result = sum(results, ResourceActionResult(cancel=False))

                if result.cancel:
                    # self.running will be set to false when self.cancel is called
                    # Only happens when global cancel has not cancelled us but our predecessors have already been cancelled
                    return

                await self.executor.execute(
                    gid=self.gid,
                    resource_details=self.resource,
                    reason=self.reason,
                )

                self.future.set_result(ResourceActionResult(cancel=False))
            finally:
                self.running = False


class RemoteResourceAction(ResourceActionBase):
    def __init__(self, scheduler: "ResourceScheduler", resource_id: Id, gid: uuid.UUID, reason: str) -> None:
        super().__init__(scheduler, resource_id, gid, reason)

    async def execute(self, dummy: "ResourceActionBase", generation: "Dict[ResourceIdStr, ResourceActionBase]") -> None:
        pass

    def notify(
        self,
        status: const.ResourceState,
    ) -> None:
        if not self.future.done():
            self.status = status
            self.future.set_result(ResourceActionResult(cancel=False))


@dataclasses.dataclass
class DeployRequest:
    """
    A request to perform a deploy

    :param is_full_deploy: is this a full deploy or incremental deploy?
    :param is_periodic: is this deploy triggered by a timer?
    :param reason: textual description of the deployment
    """

    is_full_deploy: bool
    is_periodic: bool
    reason: str

    def interrupt(self, other: "DeployRequest") -> "DeployRequest":
        """Interrupt this deploy for the other and produce a new request for future rescheduling of this deploy"""
        return DeployRequest(
            self.is_full_deploy, self.is_periodic, f"Restarting run '{self.reason}', interrupted for '{other.reason}'"
        )


class DeployRequestAction(str, enum.Enum):
    """
    When a deploy is running and a new request arrives, we can take the following actions
    """

    ignore = "ignore"
    """ ignore the new request, continue with the exiting deploy """
    terminate = "terminate"
    """ terminate the current deploy, start the new one """
    defer = "defer"
    """ defer the new request,  continue with the exiting deploy, start the new one when the current deploy is done"""
    interrupt = "interrupt"
    """ interrupt the current deploy: cancel it, start the new one and restart the current deploy when the new one is done"""


# Two letter abbreviations to make table line up
# N normal
# P periodic
# F full
# I incremental
NF = (True, False)
NI = (False, False)
PF = (True, True)
PI = (False, True)
# shorten table
ignore = DeployRequestAction.ignore
terminate = DeployRequestAction.terminate
defer = DeployRequestAction.defer
interrupt = DeployRequestAction.interrupt

# This matrix describes what do when a new DeployRequest enters before the old one is done
# Format is (old_is_repair, old_is_periodic), (new_is_repair, new_is_periodic)
# The underlying idea is that
# 1. periodic deploys have no time pressure, they can be delayed
# 2. non-periodic deploy should run as soon as possible
# 3. non-periodic incremental deploys take precedence over repairs (as they are smaller)
# 4. Periodic repairs should not interrupt each other to prevent restart loops
# 5. Periodic repairs take precedence over periodic incremental deploys.
# These rules do not full specify the matrix! They are the rules we have to follow.
# A subtle detail is that when we do defer or interrupt, we only over keep one.
# So if a previous deferred run exists, it will be silently dropped
# But, we only defer or interrupt full deploys
# As such, we will always execute a full deploy
# (it may oscillate between periodic and not, but it will execute)

deploy_response_matrix = {
    # ((old_is_repair, old_is_periodic), (new_is_repair, new_is_periodic))
    # Periodic restart loops: Full periodic is never interrupted by periodic
    (PF, PF): ignore,  # Full periodic ignores full periodic to prevent restart loops
    (NF, PF): ignore,  # Full ignores full periodic to avoid restart loops
    (PF, PI): ignore,  # Full periodic ignores periodic increment to prevent restart loops
    (PI, PF): terminate,  # Incremental periodic terminated by full periodic: upgrade to full
    (PI, NF): terminate,  # Incremental periodic terminated by full: upgrade to full
    # Same terminates same: focus on the new one
    (PF, NF): terminate,  # Full periodic terminated by Full
    (NF, NF): terminate,  # Full terminated by Full
    # Increment * terminates Increment *
    (PI, PI): terminate,
    (PI, NI): terminate,
    (NI, PI): terminate,
    (NI, NI): terminate,
    (NI, PF): defer,  # Incremental defers full periodic
    (NI, NF): defer,  # Incremental defers full
    # Non-periodic is always executed asap
    (PF, NI): interrupt,  # periodic full interrupted by increment
    (NF, NI): interrupt,  # full interrupted by increment
    # Prefer the normal full over PI
    (NF, PI): ignore,  # full ignores periodic increment
}


class ResourceScheduler:
    """Class responsible for managing sequencing of actions performed by the agent.

    State of the last run is not removed after the run but remains.

    By not removing e.g. the generation,
    1 - the class is always in a valid state
    2 - we don't need to figure out exactly when a run is done
    """

    def __init__(self, agent: "AgentInstance", env_id: uuid.UUID, name: str) -> None:
        self.generation: dict[ResourceIdStr, ResourceActionBase] = {}
        self.cad: dict[str, RemoteResourceAction] = {}
        self._env_id = env_id
        self.agent = agent
        self.name = name
        self.ratelimiter = agent.ratelimiter
        self.version: int = 0

        self.running: Optional[DeployRequest] = None
        self.deferred: Optional[DeployRequest] = None
        self.cad_resolver: Optional[asyncio.Task[None]] = None

        self.logger: Logger = agent.logger

    def get_scheduled_resource_actions(self) -> list[ResourceActionBase]:
        return list(self.generation.values())

    def finished(self) -> bool:
        for resource_action in self.generation.values():
            if not resource_action.is_done():
                return False
        return True

    def cancel(self) -> None:
        """
        Cancel all scheduled deployments.
        """
        for ra in self.generation.values():
            ra.cancel()
        if self.cad_resolver is not None:
            self.cad_resolver.cancel()
            self.cad_resolver = None
        self.generation = {}
        self.cad = {}

    def reload(
        self,
        resources: Sequence[ResourceDetails],
        undeployable: dict[ResourceVersionIdStr, const.ResourceState],
        new_request: DeployRequest,
        executor: executor.Executor,
    ) -> None:
        """
        Schedule a new set of resources for execution.

        :param resources: The set of resource should be closed, the scheduler assumes that all resource referenced are in the
                          set or on another agent.

        **This method should only be called under critical_ratelimiter lock!**
        """
        # First determined if we should start and if the current run should be resumed
        if not self.finished():
            # we are still running
            assert self.running is not None
            # Get correct action
            response = deploy_response_matrix[
                ((self.running.is_full_deploy, self.running.is_periodic), (new_request.is_full_deploy, new_request.is_periodic))
            ]
            # Execute action
            if response == DeployRequestAction.terminate:
                self.logger.info("Terminating run '%s' for '%s'", self.running.reason, new_request.reason)
            elif response == DeployRequestAction.defer:
                self.logger.info("Deferring run '%s' for '%s'", new_request.reason, self.running.reason)
                self.deferred = new_request
                return
            elif response == DeployRequestAction.ignore:
                self.logger.info("Ignoring new run '%s' in favor of current '%s'", new_request.reason, self.running.reason)
                return
            elif response == DeployRequestAction.interrupt:
                self.logger.info("Interrupting run '%s' for '%s'", self.running.reason, new_request.reason)
                # Can overwrite, acceptable
                self.deferred = self.running.interrupt(new_request)
            else:
                assert False, f"Unexpected DeployRequestAction {response}"

            # cancel old run
            self.cancel()

        # start new run
        self.running = new_request
        self.version = resources[0].model_version
        gid = uuid.uuid4()
        self.logger.info("Running %s for reason: %s", gid, self.running.reason)

        # re-generate generation
        self.generation = {}

        for resource in resources:
            local_resource_action = ResourceAction(self, executor, self._env_id, resource, gid, self.running.reason)
            # mark undeployable
            if resource.rvid in undeployable:
                local_resource_action.undeployable = undeployable[resource.rvid]
            self.generation[resource.rid] = local_resource_action

        # hook up Cross Agent Dependencies
        cross_agent_dependencies: set[Id] = {q for r in resources for q in r.requires if q.get_agent_name() != self.name}
        cads_by_rid: dict[ResourceIdStr, RemoteResourceAction] = {}
        for cad in cross_agent_dependencies:
            ra = RemoteResourceAction(self, cad, gid, self.running.reason)
            self.cad[str(cad)] = ra
            rid = cad.resource_str()
            cads_by_rid[rid] = ra
            self.generation[rid] = ra

        if cads_by_rid:
            self.cad_resolver = self.agent.process.add_background_task(self.resolve_cads(self.version, cads_by_rid))

        # Create dummy to give start signal
        dummy = DummyResourceAction(self, gid, self.running.reason)
        # Dispatch all actions
        # Will block on dependencies and dummy
        for resource_action in self.generation.values():
            add_future(resource_action.execute(dummy, self.generation))

        # Listen for completion
        self.agent.process.add_background_task(self.mark_deployment_as_finished(self.generation.values()))

        # Start running
        dummy.future.set_result(ResourceActionResult(cancel=False))

    async def mark_deployment_as_finished(self, resource_actions: Iterable[ResourceActionBase]) -> None:
        # This method is executing as a background task. As such, it will get cancelled when the agent is stopped.
        # Because the asyncio.gather() call propagates cancellation, we shield the ResourceActionBase.future.
        # Cancellation of these futures is handled by the ResourceActionBase.cancel() method. Not shielding them
        # would cause the result of the future to be set twice, which results in an undesired InvalidStateError.
        await asyncio.gather(*[asyncio.shield(resource_action.future) for resource_action in resource_actions])
        async with self.agent.critical_ratelimiter:
            if not self.finished():
                return
            if self.deferred is not None:
                self.logger.info("Resuming run '%s'", self.deferred.reason)
                self.agent.process.add_background_task(self.agent.get_latest_version_for_agent(self.deferred))
                self.deferred = None

    async def resolve_cads(self, version: int, cads: dict[ResourceIdStr, RemoteResourceAction]) -> None:
        """Batch resolve all CAD's"""
        async with self.agent.process.cad_ratelimiter:
            result = await self.get_client().resources_status(
                tid=self.agent._env_id,
                version=version,
                rids=list(cads.keys()),
            )
            if result.code != 200 or result.result is None:
                LOGGER.error("Failed to get the status for remote resources %s (%s)", list(cads.keys()), result.result)
                return

            for rid_raw, status_raw in result.result["data"].items():
                status = const.ResourceState[status_raw]
                rra = cads[rid_raw]
                if status not in const.TRANSIENT_STATES:
                    rra.notify(status)

    def notify_ready(
        self,
        resourceid: ResourceVersionIdStr,
        state: const.ResourceState,
        change: const.Change,
        changes: dict[ResourceVersionIdStr, dict[str, AttributeStateChange]],
    ) -> None:
        if resourceid not in self.cad:
            # received CAD notification for which no resource are waiting, so return
            return
        self.cad[resourceid].notify(state)

    def dump(self) -> None:
        print("Waiting:")
        for r in self.generation.values():
            print(r.long_string())

    def get_client(self) -> protocol.Client:
        return self.agent.get_client()


class AgentInstance:
    _get_resource_timeout: float
    _get_resource_duration: float

    def __init__(self, process: "Agent", name: str, uri: str, *, ensure_deploy_on_start: bool = False) -> None:
        self.process = process
        self.name = name
        self._uri = uri

        self.logger: Logger = LOGGER.getChild(self.name)

        # the lock for changing the current ongoing deployment
        self.critical_ratelimiter = asyncio.Semaphore(1)
        # lock for dryrun tasks
        self.dryrunlock = asyncio.Semaphore(1)

        # multi threading control
        self.ratelimiter = asyncio.Semaphore(1)

        if process.environment is None:
            raise Exception("Agent instance started without a valid environment id set.")

        self._env_id: uuid.UUID = process.environment
        self.sessionid: uuid.UUID = process.sessionid

        # init
        self._nq = ResourceScheduler(self, self._env_id, name)
        self._time_triggered_actions: set[ScheduledTask] = set()
        self._enabled = False
        self._stopped = False

        # do regular deploys
        self._deploy_interval = cfg.agent_deploy_interval.get()
        deploy_splay_time = cfg.agent_deploy_splay_time.get()
        self._deploy_splay_value = random.randint(0, deploy_splay_time)

        # do regular repair runs
        self._repair_interval: Union[int, str] = cfg.agent_repair_interval.get()
        repair_splay_time = cfg.agent_repair_splay_time.get()
        self._repair_splay_value = random.randint(0, repair_splay_time)

        self._getting_resources = False
        self._get_resource_timeout = 0

        # If this instance has no deploy timer set, deploy anyway
        # This is used for agents that are started via the agentmap
        # To give smooth deploy experience, we want these agents to start immediately.
        self.ensure_deploy_on_start = ensure_deploy_on_start

        self.executor_manager: executor.ExecutorManager[executor.Executor] = process.executor_manager
        self._executors_to_join: list[executor.Executor] = []

    async def stop(self) -> None:
        self._stopped = True
        self._enabled = False
        self._disable_time_triggers()
        self._nq.cancel()
        self._executors_to_join = await self.executor_manager.stop_for_agent(self.name)

    async def join(self, thread_pool_finalizer: list[ThreadPoolExecutor]) -> None:
        """
        Called after stop to ensure complete shutdown

        :param thread_pool_finalizer: all threadpools that should be joined should be added here.
        """
        assert self._stopped
        await self.executor_manager.join(thread_pool_finalizer, const.SHUTDOWN_GRACE_IOLOOP * 0.9)
        await asyncio.gather(*(executor.join() for executor in self._executors_to_join))

    @property
    def environment(self) -> uuid.UUID:
        return self._env_id

    def get_client(self) -> protocol.SessionClient:
        return self.process._client

    @property
    def uri(self) -> str:
        return self._uri

    def is_enabled(self) -> bool:
        return self._enabled

    def is_stopped(self) -> bool:
        return self._stopped

    def unpause(self) -> Apireturn:
        if self._stopped:
            return 403, "Cannot unpause stopped agent instance"

        if self.is_enabled():
            return 200, "already running"

        self.logger.info("Agent assuming primary role for %s", self.name)

        self._enable_time_triggers()
        self._enabled = True
        return 200, "unpaused"

    def pause(self, reason: str = "agent lost primary role") -> Apireturn:
        if not self.is_enabled():
            return 200, "already paused"

        self.logger.info("Agent %s stopped because %s", self.name, reason)

        self._disable_time_triggers()
        self._enabled = False

        # Cancel the ongoing deployment if exists
        self._nq.cancel()

        return 200, "paused"

    def _enable_time_triggers(self) -> None:
        async def deploy_action() -> None:
            now = datetime.datetime.now().astimezone()
            await self.get_latest_version_for_agent(
                DeployRequest(
                    reason="Periodic deploy started at %s" % (now.strftime(const.TIME_LOGFMT)),
                    is_full_deploy=False,
                    is_periodic=True,
                )
            )

        async def repair_action() -> None:
            now = datetime.datetime.now().astimezone()
            await self.get_latest_version_for_agent(
                DeployRequest(
                    reason="Repair run started at %s" % (now.strftime(const.TIME_LOGFMT)),
                    is_full_deploy=True,
                    is_periodic=True,
                )
            )

        def periodic_schedule(
            kind: str,
            action: Callable[[], Coroutine[object, None, object]],
            interval: Union[int, str],
            splay_value: int,
        ) -> bool:
            """
            Schedule a periodic task

            :param kind: Name of the task (value to display in logs)
            :param action: The action to schedule periodically
            :param interval: The interval at which to schedule the task. Can be specified as either a number of
                seconds, or a cron string.
            :param splay_value: When specifying the interval as a number of seconds, this parameter specifies
                the number of seconds by which to delay the initial execution of this action.
            """
            now = datetime.datetime.now().astimezone()

            if isinstance(interval, int) and interval > 0:
                self.logger.info(
                    "Scheduling periodic %s with interval %d and splay %d (first run at %s)",
                    kind,
                    interval,
                    splay_value,
                    (now + datetime.timedelta(seconds=splay_value)).strftime(const.TIME_LOGFMT),
                )
                interval_schedule: IntervalSchedule = IntervalSchedule(
                    interval=float(interval), initial_delay=float(splay_value)
                )
                self._enable_time_trigger(action, interval_schedule)
                return True

            if isinstance(interval, str):
                self.logger.info("Scheduling periodic %s with cron expression '%s'", kind, interval)
                cron_schedule = CronSchedule(cron=interval)
                self._enable_time_trigger(action, cron_schedule)
                return True
            return False

        now = datetime.datetime.now().astimezone()
        if self.ensure_deploy_on_start:
            self.process.add_background_task(
                self.get_latest_version_for_agent(
                    DeployRequest(
                        reason="Initial deploy started at %s" % (now.strftime(const.TIME_LOGFMT)),
                        is_full_deploy=False,
                        is_periodic=False,
                    )
                )
            )
            self.ensure_deploy_on_start = False

        periodic_schedule("deploy", deploy_action, self._deploy_interval, self._deploy_splay_value)
        periodic_schedule("repair", repair_action, self._repair_interval, self._repair_splay_value)

    def _enable_time_trigger(self, action: TaskMethod, schedule: TaskSchedule) -> None:
        self.process._sched.add_action(action, schedule)
        self._time_triggered_actions.add(ScheduledTask(action=action, schedule=schedule))

    def _disable_time_triggers(self) -> None:
        for task in self._time_triggered_actions:
            self.process._sched.remove(task)
        self._time_triggered_actions.clear()

    def notify_ready(
        self,
        resourceid: ResourceVersionIdStr,
        state: const.ResourceState,
        change: const.Change,
        changes: dict[ResourceVersionIdStr, dict[str, AttributeStateChange]],
    ) -> None:
        self._nq.notify_ready(resourceid, state, change, changes)

    def _can_get_resources(self) -> bool:
        if self._getting_resources:
            self.logger.info("Attempting to get resource while get is in progress")
            return False
        if time.time() < self._get_resource_timeout:
            self.logger.info(
                "Attempting to get resources during backoff %g seconds left, last download took %f seconds",
                self._get_resource_timeout - time.time(),
                self._get_resource_duration,
            )
            return False
        return True

    async def get_latest_version_for_agent(
        self,
        deploy_request: DeployRequest,
    ) -> None:
        """
        Get the latest version for the given agent (this is also how we are notified)

        :param reason: the reason this deploy was started
        """
        if not self._can_get_resources():
            self.logger.warning("%s aborted by rate limiter", deploy_request.reason)
            return

        async with self.critical_ratelimiter:
            if not self._can_get_resources():
                self.logger.warning("%s aborted by rate limiter", deploy_request.reason)
                return

            self.logger.debug("Getting latest resources for %s", deploy_request.reason)
            self._getting_resources = True
            start = time.time()
            try:
                result = await self.get_client().get_resources_for_agent(
                    tid=self._env_id, agent=self.name, incremental_deploy=not deploy_request.is_full_deploy
                )
            finally:
                self._getting_resources = False
            end = time.time()
            self._get_resource_duration = end - start
            self._get_resource_timeout = cfg.agent_get_resource_backoff.get() * self._get_resource_duration + end
            if result.code == 404:
                self.logger.info("No released configuration model version available for %s", deploy_request.reason)
            elif result.code == 409:
                self.logger.warning("We are not currently primary during %s: %s", deploy_request.reason, result.result)
            elif result.code != 200 or result.result is None:
                self.logger.warning("Got an error while pulling resources for %s. %s", deploy_request.reason, result.result)

            else:
                self.logger.debug("Pulled %d resources because %s", len(result.result["resources"]), deploy_request.reason)
                if len(result.result["resources"]) > 0:
                    undeployable, resources, executor = await self.prepare_resources(
                        model_version=result.result["version"],
                        action=const.ResourceAction.deploy,
                        resource_batch=result.result["resources"],
                        resource_types=set(result.result["resource_types"]),
                    )
                    if len(resources) > 0 and executor is not None:
                        self._nq.reload(resources, undeployable, deploy_request, executor)

    async def dryrun(self, dry_run_id: uuid.UUID, version: int) -> Apireturn:
        self.process.add_background_task(self.do_run_dryrun(version, dry_run_id))
        return 200

    async def do_run_dryrun(self, version: int, dry_run_id: uuid.UUID) -> None:
        async with self.dryrunlock:
            async with self.ratelimiter:
                response = await self.get_client().get_resources_for_agent(tid=self._env_id, agent=self.name, version=version)
                if response.code == 404:
                    self.logger.warning("Version %s does not exist, can not run dryrun", version)
                    return

                elif response.code != 200 or response.result is None:
                    self.logger.warning("Got an error while pulling resources and version %s", version)
                    return

                undeployable, resource_refs, executor = await self.prepare_resources(
                    model_version=version,
                    action=const.ResourceAction.dryrun,
                    resource_batch=response.result["resources"],
                    resource_types=set(response.result["resource_types"]),
                )
                deployable_resources: list[ResourceDetails] = []
                for resource in resource_refs:
                    if resource.rvid in undeployable:
                        self.logger.error(
                            "Skipping dryrun for resource %s because it is in undeployable state %s",
                            resource.rvid,
                            undeployable[resource.rvid],
                        )
                        await self.get_client().dryrun_update(
                            tid=self.environment,
                            id=dry_run_id,
                            resource=resource.rvid,
                            changes={"handler": {"current": "FAILED", "desired": "Resource is in an undeployable state"}},
                        )
                    else:
                        deployable_resources.append(resource)
                if deployable_resources:
                    assert executor is not None
                    await executor.dry_run(deployable_resources, dry_run_id)

    async def get_facts(self, resource: JsonType) -> Apireturn:
        async with self.ratelimiter:
            undeployable, resource_refs, executor = await self.prepare_resources(
                model_version=resource["model"],
                action=const.ResourceAction.getfact,
                resource_batch=[resource],
                resource_types={resource["resource_type"]},
            )

            if undeployable or not resource_refs:
                self.logger.warning(
                    "Cannot retrieve fact for %s because resource is undeployable or code could not be loaded", resource["id"]
                )
                return 500

            assert executor is not None
            return await executor.get_facts(resource_refs[0])

    async def setup_executor(
        self, model_version: int, resource_types: set[ResourceType]
    ) -> tuple[Optional[executor.Executor], executor.FailedResources]:
        """
        Set up an executor for a given version of a model. This executor is the interface
        to interact with the resources.

        :param model_version: model version being loaded
        :param resource_types: set of all resource types we want to be able to interact with via this executor
        :return: A tuple of:
            - The executor (if creation/retrieval was successful)
            - invalid_resource_types: resource types for which we're missing a handler or pip config
                or for which handler code installation failed
        """
        code: Collection[ResourceInstallSpec]

        # Resource types for which no handler code exist for the given model_version
        # or for which the pip config couldn't be retrieved
        code, invalid_resources = await self.process.get_code(self._env_id, model_version, resource_types)

        try:
            current_executor = await self.executor_manager.get_executor(self.name, self.uri, code)
            # Resource types for which an error occurred during handler code installation
            failed_resources = current_executor.failed_resources
        except Exception as e:
            logging.warning("Could not set up executor for %s", self.name, exc_info=True)
            current_executor = None
            # If the failed resource type is not present in `failed_resources`, then we add it with the current exception
            # If it was already present, we only keep the old error
            failed_resources = {
                resource_type: Exception(f"Could not set up executor for {self.name}: {e}").with_traceback(e.__traceback__)
                for resource_type in resource_types.difference(set(invalid_resources.keys()))
            }

        invalid_resources.update(failed_resources)

        return current_executor, invalid_resources

    async def prepare_resources(
        self,
        model_version: int,
        action: const.ResourceAction,
        resource_batch: list[JsonType],
        resource_types: set[ResourceType],
    ) -> tuple[dict[ResourceVersionIdStr, const.ResourceState], list[ResourceDetails], Optional[executor.Executor]]:
        """
        This method is expected to be called as an initialization step when interacting with resources.
        It prepares resources by parsing them into ResourceDetails and setting up an executor that will
        be the interface to perform further work on them.

        :param model_version: prepare resources belonging to this model version
        :param action: the action these resources are being prepared for
        :param resource_batch: list of resources in serialized form: a dict with information about
            this resource and its desired state
        :param resource_types: set of ALL resource types composing this version of the model
        :return: Tuple of:

            - undeployable: resources for which code loading failed
            - loaded_resources: ALL resources from this batch
            - the executor: with relevant handler code loaded, can be None if all are undeployable

        """
        started = datetime.datetime.now().astimezone()

        executor, invalid_resources = await self.setup_executor(model_version, resource_types)

        loaded_resources: list[ResourceDetails] = []
        undeployable: dict[ResourceVersionIdStr, const.ResourceState] = {}

        # {resource_type -> (set{resource_ids}, LogLine)}
        failed_resources: dict[str, tuple[set[str], data.LogLine]] = dict()
        for res in resource_batch:
            res_id = res["id"]
            res_type = res["resource_type"]

            if res_type not in invalid_resources:
                loaded_resources.append(ResourceDetails.from_json(res))

                state = const.ResourceState[res["status"]]
                if state in const.UNDEPLOYABLE_STATES:
                    undeployable[res_id] = state
            else:
                if res_type not in failed_resources:
                    failed_resources[res_type] = (
                        {res_id},
                        data.LogLine.log(
                            logging.ERROR,
                            "All resources of type `%(res_type)s` failed to load handler code or install handler code "
                            "dependencies: `%(error)s`\n%(traceback)s",
                            res_type=res_type,
                            error=str(invalid_resources[res_type]),
                            traceback="".join(traceback.format_tb(invalid_resources[res_type].__traceback__)),
                        ),
                    )
                else:
                    failed_resources[res_type][0].add(res_id)
                undeployable[res_id] = const.ResourceState.unavailable
                loaded_resources.append(ResourceDetails.from_json(res))

        if len(failed_resources) > 0:
            for resource_type, (failed_resource_ids, log_line) in failed_resources.items():
                await self.get_client().resource_action_update(
                    tid=self._env_id,
                    resource_ids=list(failed_resource_ids),
                    action_id=uuid.uuid4(),
                    action=action,
                    started=started,
                    finished=datetime.datetime.now().astimezone(),
                    messages=[log_line],
                    status=const.ResourceState.unavailable,
                )
        return undeployable, loaded_resources, executor


class CouldNotConnectToServer(Exception):
    pass


class Agent(SessionEndpoint):
    """
    An agent to enact changes upon resources. This agent listens to the
    message bus for changes.
    """

    # cache reference to THIS ioloop for handlers to push requests on it
    # defer to start, just to be sure
    _io_loop: asyncio.AbstractEventLoop

    def __init__(
        self,
        hostname: Optional[str] = None,
        agent_map: Optional[dict[str, str]] = None,
        code_loader: bool = True,
        environment: Optional[uuid.UUID] = None,
    ):
        """
        :param hostname: this used to indicate the hostname of the agent,
        but it is now mostly used by testcases to prevent endpoint to be loaded from the config singleton
           see _init_endpoint_names
        :param agent_map: the agent map for this agent to use
        :param code_loader: do we enable the code loader (used for testing)
        :param environment: environment id
        """
        super().__init__("agent", timeout=cfg.server_timeout.get(), reconnect_delay=cfg.agent_reconnect_delay.get())

        self.hostname = hostname
        self.ratelimiter = asyncio.Semaphore(1)
        # Number of in flight requests for resolving CAD's
        self.cad_ratelimiter = asyncio.Semaphore(3)
        self.thread_pool = ThreadPoolExecutor(1, thread_name_prefix="mainpool")

        self._storage = self.check_storage()

        if environment is None:
            environment = cfg.environment.get()
            if environment is None:
                raise Exception("The agent requires an environment to be set.")
        self.set_environment(environment)

        self._instances: dict[str, AgentInstance] = {}
        self._instances_lock = asyncio.Lock()

        # Cache to prevent re-fetching the same resource-version
        self._code_cache: dict[tuple[str, int], ResourceInstallSpec] = {}

        self.agent_map: Optional[dict[str, str]] = agent_map

        self.code_manager = CodeManager(self._client)

        remote_executor = cfg.agent_executor_mode.get() == cfg.AgentExecutorMode.forking
        can_have_remote_executor = code_loader

        # Mechanism to speed up tests using the old (<= iso7) agent mechanism
        # by avoiding spawning a virtual environment.
        self._code_loader = code_loader

        self.executor_manager: executor.ExecutorManager[executor.Executor]
        if remote_executor and can_have_remote_executor:
            LOGGER.info("Selected forking agent executor mode")
            assert self.environment is not None  # Mypy
            self.executor_manager = forking_executor.MPManager(
                self.thread_pool,
                self.sessionid,
                self.environment,
                config.log_dir.get(),
                self._storage["executor"],
                LOGGER.level,
                False,
            )
        else:
            LOGGER.info("Selected threaded agent executor mode")
            self.executor_manager = in_process_executor.InProcessExecutorManager(
                environment,
                self._client,
                asyncio.get_event_loop(),
                LOGGER,
                self.thread_pool,
                self._storage["code"],
                self._storage["env"],
                code_loader,
            )

    async def _init_agent_map(self) -> None:
        if cfg.use_autostart_agent_map.get():
            LOGGER.info("Using the autostart_agent_map configured on the server")
            env_id = self.get_environment()
            assert env_id is not None
            result = await self._client.environment_setting_get(env_id, data.AUTOSTART_AGENT_MAP)
            if result.code != 200 or result.result is None:
                error_msg = result.result["message"] if result.result else ""
                LOGGER.error("Failed to retrieve the autostart_agent_map setting from the server. %s", error_msg)
                raise CouldNotConnectToServer()
            self.agent_map = result.result["data"]["settings"][data.AUTOSTART_AGENT_MAP]
        elif self.agent_map is None:
            self.agent_map = dict(cfg.agent_map.get())

    async def _init_endpoint_names(self) -> None:
        assert self.agent_map is not None
        endpoints: Iterable[str] = (
            [self.hostname]
            if self.hostname is not None
            else (
                self.agent_map.keys()
                if cfg.use_autostart_agent_map.get()
                else (name if "$" not in name else name.replace("$node-name", self.node_name) for name in cfg.agent_names.get())
            )
        )
        for endpoint in endpoints:
            await self.add_end_point_name(endpoint)

    async def stop(self) -> None:
        await super().stop()
        await self.executor_manager.stop()

        threadpools_to_join = [self.thread_pool]

        await self.executor_manager.join(threadpools_to_join, const.SHUTDOWN_GRACE_IOLOOP * 0.9)

        self.thread_pool.shutdown(wait=False)
        for instance in self._instances.values():
            await instance.stop()
            await instance.join(threadpools_to_join)

        await join_threadpools(threadpools_to_join)

    async def start_connected(self) -> None:
        """
        This method is required because:
            1) The client transport is required to retrieve the autostart_agent_map from the server.
            2) _init_endpoint_names() needs to be an async method and async calls are not possible in a constructor.
        """
        init_agentmap_succeeded = False
        while not init_agentmap_succeeded:
            try:
                await self._init_agent_map()
                init_agentmap_succeeded = True
            except CouldNotConnectToServer:
                await asyncio.sleep(1)
        await self._init_endpoint_names()

    async def start(self) -> None:
        # cache reference to THIS ioloop for handlers to push requests on it
        self._io_loop = asyncio.get_running_loop()
        await super().start()
        await self.executor_manager.start()

    async def add_end_point_name(self, name: str) -> None:
        async with self._instances_lock:
            await self._add_end_point_name(name)

    async def _add_end_point_name(self, name: str, *, ensure_deploy_on_start: bool = False) -> None:
        """
        Note: always call under _instances_lock
        """
        LOGGER.info("Adding endpoint %s", name)
        await super().add_end_point_name(name)

        # Make mypy happy
        assert self.agent_map is not None

        hostname = "local:"
        if name in self.agent_map:
            hostname = self.agent_map[name]

        self._instances[name] = AgentInstance(self, name, hostname, ensure_deploy_on_start=ensure_deploy_on_start)

    async def remove_end_point_name(self, name: str) -> None:
        async with self._instances_lock:
            await self._remove_end_point_name(name)

    async def _remove_end_point_name(self, name: str) -> None:
        """
        Note: always call under _instances_lock
        """
        LOGGER.info("Removing endpoint %s", name)
        await super().remove_end_point_name(name)

        agent_instance = self._instances[name]
        del self._instances[name]
        await agent_instance.stop()

    @protocol.handle(methods_v2.update_agent_map)
    async def update_agent_map(self, agent_map: dict[str, str]) -> None:
        if not cfg.use_autostart_agent_map.get():
            LOGGER.warning(
                "Agent received an update_agent_map() trigger, but agent is not running with "
                "the use_autostart_agent_map option."
            )
        else:
            LOGGER.debug("Received update_agent_map() trigger with agent_map %s", agent_map)
            await self._update_agent_map(agent_map)

    async def _update_agent_map(self, agent_map: dict[str, str]) -> None:
        if "internal" not in agent_map:
            LOGGER.warning(
                "Agent received an update_agent_map() trigger without internal agent in the agent_map %s",
                agent_map,
            )
            agent_map = {"internal": "local:", **agent_map}

        async with self._instances_lock:
            self.agent_map = agent_map
            # Add missing agents
            agents_to_add = [agent_name for agent_name in self.agent_map.keys() if agent_name not in self._instances]
            # Remove agents which are not present in agent-map anymore
            agents_to_remove = [agent_name for agent_name in self._instances.keys() if agent_name not in self.agent_map]
            # URI was updated
            update_uri_agents = []
            for agent_name, uri in self.agent_map.items():
                if agent_name not in self._instances:
                    continue
                current_uri = self._instances[agent_name].uri
                if current_uri != uri:
                    LOGGER.info("Updating the URI of the endpoint %s from %s to %s", agent_name, current_uri, uri)
                    update_uri_agents.append(agent_name)

            updated_uri_agents_to_enable = [
                agent_name for agent_name in update_uri_agents if self._instances[agent_name].is_enabled()
            ]

            to_be_gathered = [self._add_end_point_name(agent_name, ensure_deploy_on_start=True) for agent_name in agents_to_add]
            to_be_gathered += [self._remove_end_point_name(agent_name) for agent_name in agents_to_remove + update_uri_agents]
            await asyncio.gather(*to_be_gathered)
            # Re-add agents with updated URI
            await asyncio.gather(
                *[self._add_end_point_name(agent_name, ensure_deploy_on_start=True) for agent_name in update_uri_agents]
            )
            # Enable agents with updated URI that were enabled before
            for agent_to_enable in updated_uri_agents_to_enable:
                self.unpause(agent_to_enable)

    def unpause(self, name: str) -> Apireturn:
        instance = self._instances.get(name)
        if not instance:
            return 404, "No such agent"

        return instance.unpause()

    def pause(self, name: str) -> Apireturn:
        instance = self._instances.get(name)
        if not instance:
            return 404, "No such agent"

        return instance.pause()

    @protocol.handle(methods.set_state)
    async def set_state(self, agent: str, enabled: bool) -> Apireturn:
        if enabled:
            return self.unpause(agent)
        else:
            return self.pause(agent)

    async def on_reconnect(self) -> None:
        if cfg.use_autostart_agent_map.get():
            # When the internal agent doesn't have a session with the server, it doesn't receive notifications
            # about updates to the autostart_agent_map environment setting. On reconnect the autostart_agent_map
            # is fetched from the server to resolve this inconsistency.
            result = await self._client.environment_setting_get(tid=self.get_environment(), id=data.AUTOSTART_AGENT_MAP)
            if result.code == 200 and result.result is not None:
                agent_map = result.result["data"]["settings"][data.AUTOSTART_AGENT_MAP]
                await self._update_agent_map(agent_map=agent_map)
            else:
                LOGGER.warning("Could not get environment setting %s from server", data.AUTOSTART_AGENT_MAP)
        for name in self._instances.keys():
            result = await self._client.get_state(tid=self._env_id, sid=self.sessionid, agent=name)
            if result.code == 200 and result.result is not None:
                state = result.result
                if "enabled" in state and isinstance(state["enabled"], bool):
                    await self.set_state(name, state["enabled"])
                else:
                    LOGGER.warning("Server reported invalid state %s" % (repr(state)))
            else:
                LOGGER.warning("could not get state from the server")

    async def on_disconnect(self) -> None:
        LOGGER.warning("Connection to server lost, taking agents offline")
        for agent_instance in self._instances.values():
            agent_instance.pause("Connection to server lost")

    async def get_code(
        self, environment: uuid.UUID, version: int, resource_types: Collection[ResourceType]
    ) -> tuple[Collection[ResourceInstallSpec], executor.FailedResources]:
        """
        Get the collection of installation specifications (i.e. pip config, python package dependencies,
        Inmanta modules sources) required to deploy a given version for the provided resource types.

        :return: Tuple of:
            - collection of ResourceInstallSpec for resource_types with valid handler code and pip config
            - set of invalid resource_types (no handler code and/or invalid pip config)
        """
        if not self._code_loader:
            return [], {}

        return await self.code_manager.get_code(environment, version, resource_types)

    @protocol.handle(methods.trigger, env="tid", agent="id")
    async def trigger_update(self, env: uuid.UUID, agent: str, incremental_deploy: bool) -> Apireturn:
        """
        Trigger an update
        """
        instance = self._instances.get(agent)

        if not instance:
            return 200

        if not instance.is_enabled():
            return 500, "Agent is not _enabled"

        LOGGER.info("Agent %s got a trigger to update in environment %s", agent, env)
        self.add_background_task(
            instance.get_latest_version_for_agent(
                DeployRequest(
                    is_full_deploy=not incremental_deploy,
                    is_periodic=False,
                    reason="call to trigger_update",
                )
            )
        )
        return 200

    @protocol.handle(methods.trigger_read_version, env="tid")
    async def read_version(self, env: uuid.UUID) -> Apireturn:
        """
        Send a notification to the agent that a new version has been released
        """
        pass

    @protocol.handle(methods.resource_event, env="tid", agent="id")
    async def resource_event(
        self,
        env: uuid.UUID,
        agent: str,
        resource: ResourceVersionIdStr,
        send_events: bool,
        state: const.ResourceState,
        change: const.Change,
        changes: dict[ResourceVersionIdStr, dict[str, AttributeStateChange]],
    ) -> Apireturn:
        if env != self._env_id:
            LOGGER.error(
                "The agent process for the environment %s has received a cross agent dependency event that was intended for "
                "another environment %s. It originated from the resource: %s, that is in state: %s",
                self._env_id,
                env,
                resource,
                state,
            )
            return 200

        instance = self._instances.get(agent)
        if not instance:
            LOGGER.warning(
                "The agent process for the environment %s has received a cross agent dependency event that was intended for "
                "an agent that is not present here %s. It originated from the resource: %s, that is in state: %s",
                self._env_id,
                agent,
                resource,
                state,
            )
            return 200

        LOGGER.debug(
            "Agent %s got a resource event: tid: %s, agent: %s, resource: %s, state: %s", agent, env, agent, resource, state
        )
        instance.notify_ready(resource, state, change, changes)

        return 200

    @protocol.handle(methods.do_dryrun, env="tid", dry_run_id="id")
    async def run_dryrun(self, env: uuid.UUID, dry_run_id: uuid.UUID, agent: str, version: int) -> Apireturn:
        """
        Run a dryrun of the given version
        """
        assert env == self._env_id

        instance = self._instances.get(agent)
        if not instance:
            return 200

        LOGGER.info("Agent %s got a trigger to run dryrun %s for version %s in environment %s", agent, dry_run_id, version, env)

        return await instance.dryrun(dry_run_id, version)

    def check_storage(self) -> dict[str, str]:
        """
        Check if the server storage is configured and ready to use.
        """
        state_dir = cfg.state_dir.get()
        if not os.path.exists(state_dir):
            os.mkdir(state_dir)

        agent_state_dir = os.path.join(state_dir, "agent")
        if not os.path.exists(agent_state_dir):
            os.mkdir(agent_state_dir)

        dir_map = {
            "agent": ensure_directory_exist(agent_state_dir),
            "code": ensure_directory_exist(agent_state_dir, "code"),
            "env": ensure_directory_exist(agent_state_dir, "env"),
            "executor": ensure_directory_exist(agent_state_dir, "executor"),
        }
        return dir_map

    @protocol.handle(methods.get_parameter, env="tid")
    async def get_facts(self, env: uuid.UUID, agent: str, resource: dict[str, Any]) -> Apireturn:
        instance = self._instances.get(agent)
        if not instance:
            return 200

        return await instance.get_facts(resource)

    @protocol.handle(methods.get_status)
    async def get_status(self) -> Apireturn:
        return 200, collect_report(self)
=======
__all__ = ["AgentInstance", "Agent"]
>>>>>>> 40d634c2
<|MERGE_RESOLUTION|>--- conflicted
+++ resolved
@@ -20,1328 +20,4 @@
 from inmanta.agent.agent_new import Agent
 from inmanta.agent.executor import AgentInstance
 
-<<<<<<< HEAD
-from inmanta import config, const, data, protocol
-from inmanta.agent import config as cfg
-from inmanta.agent import executor, forking_executor, in_process_executor
-from inmanta.agent.code_manager import CodeManager
-from inmanta.agent.executor import ResourceDetails, ResourceInstallSpec
-from inmanta.agent.reporting import collect_report
-from inmanta.data.model import AttributeStateChange, ResourceIdStr, ResourceType, ResourceVersionIdStr
-from inmanta.protocol import SessionEndpoint, methods, methods_v2
-from inmanta.resources import Id
-from inmanta.types import Apireturn, JsonType
-from inmanta.util import (
-    CronSchedule,
-    IntervalSchedule,
-    ScheduledTask,
-    TaskMethod,
-    TaskSchedule,
-    add_future,
-    ensure_directory_exist,
-    join_threadpools,
-)
-
-LOGGER = logging.getLogger(__name__)
-
-
-class ResourceActionResult:
-    def __init__(self, cancel: bool) -> None:
-        self.cancel = cancel
-
-    def __add__(self, other: "ResourceActionResult") -> "ResourceActionResult":
-        return ResourceActionResult(self.cancel or other.cancel)
-
-    def __str__(self) -> str:
-        return "%r" % self.cancel
-
-
-ResourceActionResultFuture = asyncio.Future[ResourceActionResult]
-
-
-class ResourceActionBase(abc.ABC):
-    """
-    Base class for Local and Remote resource actions. Model dependencies between resources
-    and inform each other when they're done deploying.
-    """
-
-    resource_id: Id
-    future: ResourceActionResultFuture
-    dependencies: list["ResourceActionBase"]
-
-    def __init__(self, scheduler: "ResourceScheduler", resource_id: Id, gid: uuid.UUID, reason: str) -> None:
-        """
-        :param gid: A unique identifier to identify a deploy. This is local to this agent.
-        """
-        self.scheduler: "ResourceScheduler" = scheduler
-        self.resource_id: Id = resource_id
-        self.future: ResourceActionResultFuture = asyncio.Future()
-        # This variable is used to indicate that the future of a ResourceAction will get a value, because of a deploy
-        # operation. This variable makes sure that the result cannot be set twice when the ResourceAction is cancelled.
-        self.running: bool = False
-        self.gid: uuid.UUID = gid
-        self.undeployable: Optional[const.ResourceState] = None
-        self.reason: str = reason
-        self.logger: Logger = self.scheduler.logger
-
-    async def execute(self, dummy: "ResourceActionBase", generation: "dict[ResourceIdStr, ResourceActionBase]") -> None:
-        return
-
-    def is_running(self) -> bool:
-        return self.running
-
-    def is_done(self) -> bool:
-        return self.future.done()
-
-    def cancel(self) -> None:
-        if not self.is_running() and not self.is_done():
-            self.logger.info("Cancelled deploy of %s %s %s", self.__class__.__name__, self.gid, self.resource_id)
-            self.future.set_result(ResourceActionResult(cancel=True))
-
-    def long_string(self) -> str:
-        return "{} awaits {}".format(self.resource_id.resource_str(), " ".join([str(aw) for aw in self.dependencies]))
-
-    def __str__(self) -> str:
-        status = ""
-        if self.is_done():
-            status = " Done"
-        elif self.is_running():
-            status = " Running"
-
-        return self.resource_id.resource_str() + status
-
-
-class DummyResourceAction(ResourceActionBase):
-    def __init__(self, scheduler: "ResourceScheduler", gid: uuid.UUID, reason: str) -> None:
-        dummy_id = Id("agent::Dummy", scheduler.name, "type", "dummy")
-        super().__init__(scheduler, dummy_id, gid, reason)
-
-
-class ResourceAction(ResourceActionBase):
-    def __init__(
-        self,
-        scheduler: "ResourceScheduler",
-        my_executor: executor.Executor,
-        env_id: uuid.UUID,
-        resource: ResourceDetails,
-        gid: uuid.UUID,
-        reason: str,
-    ) -> None:
-        """
-        :param gid: A unique identifier to identify a deploy. This is local to this agent.
-        """
-        super().__init__(scheduler, resource.id, gid, reason)
-        self.resource: ResourceDetails = resource
-        self.executor: executor.Executor = my_executor
-        self.env_id: uuid.UUID = env_id
-
-    async def execute(self, dummy: "ResourceActionBase", generation: Mapping[ResourceIdStr, ResourceActionBase]) -> None:
-        self.logger.log(const.LogLevel.TRACE.to_int, "Entering %s %s", self.gid, self.resource)
-        self.dependencies = [generation[resource_id.resource_str()] for resource_id in self.resource.requires]
-        waiters = [x.future for x in self.dependencies]
-        waiters.append(dummy.future)
-        # Explicit cast is required because mypy has issues with * and generics
-        results: list[ResourceActionResult] = cast(list[ResourceActionResult], await asyncio.gather(*waiters))
-
-        if self.undeployable:
-            self.running = True
-            try:
-                if self.is_done():
-                    # Action is cancelled
-                    self.logger.log(const.LogLevel.TRACE.to_int, "%s %s is no longer active", self.gid, self.resource)
-                    return
-                result = sum(results, ResourceActionResult(cancel=False))
-                if result.cancel:
-                    # self.running will be set to false when self.cancel is called
-                    # Only happens when global cancel has not cancelled us but our predecessors have already been cancelled
-                    return
-                self.future.set_result(ResourceActionResult(cancel=False))
-                return
-            finally:
-                self.running = False
-
-        async with self.scheduler.ratelimiter:
-            self.running = True
-
-            try:
-                if self.is_done():
-                    # Action is cancelled
-                    self.logger.log(const.LogLevel.TRACE.to_int, "%s %s is no longer active", self.gid, self.resource)
-                    return
-
-                result = sum(results, ResourceActionResult(cancel=False))
-
-                if result.cancel:
-                    # self.running will be set to false when self.cancel is called
-                    # Only happens when global cancel has not cancelled us but our predecessors have already been cancelled
-                    return
-
-                await self.executor.execute(
-                    gid=self.gid,
-                    resource_details=self.resource,
-                    reason=self.reason,
-                )
-
-                self.future.set_result(ResourceActionResult(cancel=False))
-            finally:
-                self.running = False
-
-
-class RemoteResourceAction(ResourceActionBase):
-    def __init__(self, scheduler: "ResourceScheduler", resource_id: Id, gid: uuid.UUID, reason: str) -> None:
-        super().__init__(scheduler, resource_id, gid, reason)
-
-    async def execute(self, dummy: "ResourceActionBase", generation: "Dict[ResourceIdStr, ResourceActionBase]") -> None:
-        pass
-
-    def notify(
-        self,
-        status: const.ResourceState,
-    ) -> None:
-        if not self.future.done():
-            self.status = status
-            self.future.set_result(ResourceActionResult(cancel=False))
-
-
-@dataclasses.dataclass
-class DeployRequest:
-    """
-    A request to perform a deploy
-
-    :param is_full_deploy: is this a full deploy or incremental deploy?
-    :param is_periodic: is this deploy triggered by a timer?
-    :param reason: textual description of the deployment
-    """
-
-    is_full_deploy: bool
-    is_periodic: bool
-    reason: str
-
-    def interrupt(self, other: "DeployRequest") -> "DeployRequest":
-        """Interrupt this deploy for the other and produce a new request for future rescheduling of this deploy"""
-        return DeployRequest(
-            self.is_full_deploy, self.is_periodic, f"Restarting run '{self.reason}', interrupted for '{other.reason}'"
-        )
-
-
-class DeployRequestAction(str, enum.Enum):
-    """
-    When a deploy is running and a new request arrives, we can take the following actions
-    """
-
-    ignore = "ignore"
-    """ ignore the new request, continue with the exiting deploy """
-    terminate = "terminate"
-    """ terminate the current deploy, start the new one """
-    defer = "defer"
-    """ defer the new request,  continue with the exiting deploy, start the new one when the current deploy is done"""
-    interrupt = "interrupt"
-    """ interrupt the current deploy: cancel it, start the new one and restart the current deploy when the new one is done"""
-
-
-# Two letter abbreviations to make table line up
-# N normal
-# P periodic
-# F full
-# I incremental
-NF = (True, False)
-NI = (False, False)
-PF = (True, True)
-PI = (False, True)
-# shorten table
-ignore = DeployRequestAction.ignore
-terminate = DeployRequestAction.terminate
-defer = DeployRequestAction.defer
-interrupt = DeployRequestAction.interrupt
-
-# This matrix describes what do when a new DeployRequest enters before the old one is done
-# Format is (old_is_repair, old_is_periodic), (new_is_repair, new_is_periodic)
-# The underlying idea is that
-# 1. periodic deploys have no time pressure, they can be delayed
-# 2. non-periodic deploy should run as soon as possible
-# 3. non-periodic incremental deploys take precedence over repairs (as they are smaller)
-# 4. Periodic repairs should not interrupt each other to prevent restart loops
-# 5. Periodic repairs take precedence over periodic incremental deploys.
-# These rules do not full specify the matrix! They are the rules we have to follow.
-# A subtle detail is that when we do defer or interrupt, we only over keep one.
-# So if a previous deferred run exists, it will be silently dropped
-# But, we only defer or interrupt full deploys
-# As such, we will always execute a full deploy
-# (it may oscillate between periodic and not, but it will execute)
-
-deploy_response_matrix = {
-    # ((old_is_repair, old_is_periodic), (new_is_repair, new_is_periodic))
-    # Periodic restart loops: Full periodic is never interrupted by periodic
-    (PF, PF): ignore,  # Full periodic ignores full periodic to prevent restart loops
-    (NF, PF): ignore,  # Full ignores full periodic to avoid restart loops
-    (PF, PI): ignore,  # Full periodic ignores periodic increment to prevent restart loops
-    (PI, PF): terminate,  # Incremental periodic terminated by full periodic: upgrade to full
-    (PI, NF): terminate,  # Incremental periodic terminated by full: upgrade to full
-    # Same terminates same: focus on the new one
-    (PF, NF): terminate,  # Full periodic terminated by Full
-    (NF, NF): terminate,  # Full terminated by Full
-    # Increment * terminates Increment *
-    (PI, PI): terminate,
-    (PI, NI): terminate,
-    (NI, PI): terminate,
-    (NI, NI): terminate,
-    (NI, PF): defer,  # Incremental defers full periodic
-    (NI, NF): defer,  # Incremental defers full
-    # Non-periodic is always executed asap
-    (PF, NI): interrupt,  # periodic full interrupted by increment
-    (NF, NI): interrupt,  # full interrupted by increment
-    # Prefer the normal full over PI
-    (NF, PI): ignore,  # full ignores periodic increment
-}
-
-
-class ResourceScheduler:
-    """Class responsible for managing sequencing of actions performed by the agent.
-
-    State of the last run is not removed after the run but remains.
-
-    By not removing e.g. the generation,
-    1 - the class is always in a valid state
-    2 - we don't need to figure out exactly when a run is done
-    """
-
-    def __init__(self, agent: "AgentInstance", env_id: uuid.UUID, name: str) -> None:
-        self.generation: dict[ResourceIdStr, ResourceActionBase] = {}
-        self.cad: dict[str, RemoteResourceAction] = {}
-        self._env_id = env_id
-        self.agent = agent
-        self.name = name
-        self.ratelimiter = agent.ratelimiter
-        self.version: int = 0
-
-        self.running: Optional[DeployRequest] = None
-        self.deferred: Optional[DeployRequest] = None
-        self.cad_resolver: Optional[asyncio.Task[None]] = None
-
-        self.logger: Logger = agent.logger
-
-    def get_scheduled_resource_actions(self) -> list[ResourceActionBase]:
-        return list(self.generation.values())
-
-    def finished(self) -> bool:
-        for resource_action in self.generation.values():
-            if not resource_action.is_done():
-                return False
-        return True
-
-    def cancel(self) -> None:
-        """
-        Cancel all scheduled deployments.
-        """
-        for ra in self.generation.values():
-            ra.cancel()
-        if self.cad_resolver is not None:
-            self.cad_resolver.cancel()
-            self.cad_resolver = None
-        self.generation = {}
-        self.cad = {}
-
-    def reload(
-        self,
-        resources: Sequence[ResourceDetails],
-        undeployable: dict[ResourceVersionIdStr, const.ResourceState],
-        new_request: DeployRequest,
-        executor: executor.Executor,
-    ) -> None:
-        """
-        Schedule a new set of resources for execution.
-
-        :param resources: The set of resource should be closed, the scheduler assumes that all resource referenced are in the
-                          set or on another agent.
-
-        **This method should only be called under critical_ratelimiter lock!**
-        """
-        # First determined if we should start and if the current run should be resumed
-        if not self.finished():
-            # we are still running
-            assert self.running is not None
-            # Get correct action
-            response = deploy_response_matrix[
-                ((self.running.is_full_deploy, self.running.is_periodic), (new_request.is_full_deploy, new_request.is_periodic))
-            ]
-            # Execute action
-            if response == DeployRequestAction.terminate:
-                self.logger.info("Terminating run '%s' for '%s'", self.running.reason, new_request.reason)
-            elif response == DeployRequestAction.defer:
-                self.logger.info("Deferring run '%s' for '%s'", new_request.reason, self.running.reason)
-                self.deferred = new_request
-                return
-            elif response == DeployRequestAction.ignore:
-                self.logger.info("Ignoring new run '%s' in favor of current '%s'", new_request.reason, self.running.reason)
-                return
-            elif response == DeployRequestAction.interrupt:
-                self.logger.info("Interrupting run '%s' for '%s'", self.running.reason, new_request.reason)
-                # Can overwrite, acceptable
-                self.deferred = self.running.interrupt(new_request)
-            else:
-                assert False, f"Unexpected DeployRequestAction {response}"
-
-            # cancel old run
-            self.cancel()
-
-        # start new run
-        self.running = new_request
-        self.version = resources[0].model_version
-        gid = uuid.uuid4()
-        self.logger.info("Running %s for reason: %s", gid, self.running.reason)
-
-        # re-generate generation
-        self.generation = {}
-
-        for resource in resources:
-            local_resource_action = ResourceAction(self, executor, self._env_id, resource, gid, self.running.reason)
-            # mark undeployable
-            if resource.rvid in undeployable:
-                local_resource_action.undeployable = undeployable[resource.rvid]
-            self.generation[resource.rid] = local_resource_action
-
-        # hook up Cross Agent Dependencies
-        cross_agent_dependencies: set[Id] = {q for r in resources for q in r.requires if q.get_agent_name() != self.name}
-        cads_by_rid: dict[ResourceIdStr, RemoteResourceAction] = {}
-        for cad in cross_agent_dependencies:
-            ra = RemoteResourceAction(self, cad, gid, self.running.reason)
-            self.cad[str(cad)] = ra
-            rid = cad.resource_str()
-            cads_by_rid[rid] = ra
-            self.generation[rid] = ra
-
-        if cads_by_rid:
-            self.cad_resolver = self.agent.process.add_background_task(self.resolve_cads(self.version, cads_by_rid))
-
-        # Create dummy to give start signal
-        dummy = DummyResourceAction(self, gid, self.running.reason)
-        # Dispatch all actions
-        # Will block on dependencies and dummy
-        for resource_action in self.generation.values():
-            add_future(resource_action.execute(dummy, self.generation))
-
-        # Listen for completion
-        self.agent.process.add_background_task(self.mark_deployment_as_finished(self.generation.values()))
-
-        # Start running
-        dummy.future.set_result(ResourceActionResult(cancel=False))
-
-    async def mark_deployment_as_finished(self, resource_actions: Iterable[ResourceActionBase]) -> None:
-        # This method is executing as a background task. As such, it will get cancelled when the agent is stopped.
-        # Because the asyncio.gather() call propagates cancellation, we shield the ResourceActionBase.future.
-        # Cancellation of these futures is handled by the ResourceActionBase.cancel() method. Not shielding them
-        # would cause the result of the future to be set twice, which results in an undesired InvalidStateError.
-        await asyncio.gather(*[asyncio.shield(resource_action.future) for resource_action in resource_actions])
-        async with self.agent.critical_ratelimiter:
-            if not self.finished():
-                return
-            if self.deferred is not None:
-                self.logger.info("Resuming run '%s'", self.deferred.reason)
-                self.agent.process.add_background_task(self.agent.get_latest_version_for_agent(self.deferred))
-                self.deferred = None
-
-    async def resolve_cads(self, version: int, cads: dict[ResourceIdStr, RemoteResourceAction]) -> None:
-        """Batch resolve all CAD's"""
-        async with self.agent.process.cad_ratelimiter:
-            result = await self.get_client().resources_status(
-                tid=self.agent._env_id,
-                version=version,
-                rids=list(cads.keys()),
-            )
-            if result.code != 200 or result.result is None:
-                LOGGER.error("Failed to get the status for remote resources %s (%s)", list(cads.keys()), result.result)
-                return
-
-            for rid_raw, status_raw in result.result["data"].items():
-                status = const.ResourceState[status_raw]
-                rra = cads[rid_raw]
-                if status not in const.TRANSIENT_STATES:
-                    rra.notify(status)
-
-    def notify_ready(
-        self,
-        resourceid: ResourceVersionIdStr,
-        state: const.ResourceState,
-        change: const.Change,
-        changes: dict[ResourceVersionIdStr, dict[str, AttributeStateChange]],
-    ) -> None:
-        if resourceid not in self.cad:
-            # received CAD notification for which no resource are waiting, so return
-            return
-        self.cad[resourceid].notify(state)
-
-    def dump(self) -> None:
-        print("Waiting:")
-        for r in self.generation.values():
-            print(r.long_string())
-
-    def get_client(self) -> protocol.Client:
-        return self.agent.get_client()
-
-
-class AgentInstance:
-    _get_resource_timeout: float
-    _get_resource_duration: float
-
-    def __init__(self, process: "Agent", name: str, uri: str, *, ensure_deploy_on_start: bool = False) -> None:
-        self.process = process
-        self.name = name
-        self._uri = uri
-
-        self.logger: Logger = LOGGER.getChild(self.name)
-
-        # the lock for changing the current ongoing deployment
-        self.critical_ratelimiter = asyncio.Semaphore(1)
-        # lock for dryrun tasks
-        self.dryrunlock = asyncio.Semaphore(1)
-
-        # multi threading control
-        self.ratelimiter = asyncio.Semaphore(1)
-
-        if process.environment is None:
-            raise Exception("Agent instance started without a valid environment id set.")
-
-        self._env_id: uuid.UUID = process.environment
-        self.sessionid: uuid.UUID = process.sessionid
-
-        # init
-        self._nq = ResourceScheduler(self, self._env_id, name)
-        self._time_triggered_actions: set[ScheduledTask] = set()
-        self._enabled = False
-        self._stopped = False
-
-        # do regular deploys
-        self._deploy_interval = cfg.agent_deploy_interval.get()
-        deploy_splay_time = cfg.agent_deploy_splay_time.get()
-        self._deploy_splay_value = random.randint(0, deploy_splay_time)
-
-        # do regular repair runs
-        self._repair_interval: Union[int, str] = cfg.agent_repair_interval.get()
-        repair_splay_time = cfg.agent_repair_splay_time.get()
-        self._repair_splay_value = random.randint(0, repair_splay_time)
-
-        self._getting_resources = False
-        self._get_resource_timeout = 0
-
-        # If this instance has no deploy timer set, deploy anyway
-        # This is used for agents that are started via the agentmap
-        # To give smooth deploy experience, we want these agents to start immediately.
-        self.ensure_deploy_on_start = ensure_deploy_on_start
-
-        self.executor_manager: executor.ExecutorManager[executor.Executor] = process.executor_manager
-        self._executors_to_join: list[executor.Executor] = []
-
-    async def stop(self) -> None:
-        self._stopped = True
-        self._enabled = False
-        self._disable_time_triggers()
-        self._nq.cancel()
-        self._executors_to_join = await self.executor_manager.stop_for_agent(self.name)
-
-    async def join(self, thread_pool_finalizer: list[ThreadPoolExecutor]) -> None:
-        """
-        Called after stop to ensure complete shutdown
-
-        :param thread_pool_finalizer: all threadpools that should be joined should be added here.
-        """
-        assert self._stopped
-        await self.executor_manager.join(thread_pool_finalizer, const.SHUTDOWN_GRACE_IOLOOP * 0.9)
-        await asyncio.gather(*(executor.join() for executor in self._executors_to_join))
-
-    @property
-    def environment(self) -> uuid.UUID:
-        return self._env_id
-
-    def get_client(self) -> protocol.SessionClient:
-        return self.process._client
-
-    @property
-    def uri(self) -> str:
-        return self._uri
-
-    def is_enabled(self) -> bool:
-        return self._enabled
-
-    def is_stopped(self) -> bool:
-        return self._stopped
-
-    def unpause(self) -> Apireturn:
-        if self._stopped:
-            return 403, "Cannot unpause stopped agent instance"
-
-        if self.is_enabled():
-            return 200, "already running"
-
-        self.logger.info("Agent assuming primary role for %s", self.name)
-
-        self._enable_time_triggers()
-        self._enabled = True
-        return 200, "unpaused"
-
-    def pause(self, reason: str = "agent lost primary role") -> Apireturn:
-        if not self.is_enabled():
-            return 200, "already paused"
-
-        self.logger.info("Agent %s stopped because %s", self.name, reason)
-
-        self._disable_time_triggers()
-        self._enabled = False
-
-        # Cancel the ongoing deployment if exists
-        self._nq.cancel()
-
-        return 200, "paused"
-
-    def _enable_time_triggers(self) -> None:
-        async def deploy_action() -> None:
-            now = datetime.datetime.now().astimezone()
-            await self.get_latest_version_for_agent(
-                DeployRequest(
-                    reason="Periodic deploy started at %s" % (now.strftime(const.TIME_LOGFMT)),
-                    is_full_deploy=False,
-                    is_periodic=True,
-                )
-            )
-
-        async def repair_action() -> None:
-            now = datetime.datetime.now().astimezone()
-            await self.get_latest_version_for_agent(
-                DeployRequest(
-                    reason="Repair run started at %s" % (now.strftime(const.TIME_LOGFMT)),
-                    is_full_deploy=True,
-                    is_periodic=True,
-                )
-            )
-
-        def periodic_schedule(
-            kind: str,
-            action: Callable[[], Coroutine[object, None, object]],
-            interval: Union[int, str],
-            splay_value: int,
-        ) -> bool:
-            """
-            Schedule a periodic task
-
-            :param kind: Name of the task (value to display in logs)
-            :param action: The action to schedule periodically
-            :param interval: The interval at which to schedule the task. Can be specified as either a number of
-                seconds, or a cron string.
-            :param splay_value: When specifying the interval as a number of seconds, this parameter specifies
-                the number of seconds by which to delay the initial execution of this action.
-            """
-            now = datetime.datetime.now().astimezone()
-
-            if isinstance(interval, int) and interval > 0:
-                self.logger.info(
-                    "Scheduling periodic %s with interval %d and splay %d (first run at %s)",
-                    kind,
-                    interval,
-                    splay_value,
-                    (now + datetime.timedelta(seconds=splay_value)).strftime(const.TIME_LOGFMT),
-                )
-                interval_schedule: IntervalSchedule = IntervalSchedule(
-                    interval=float(interval), initial_delay=float(splay_value)
-                )
-                self._enable_time_trigger(action, interval_schedule)
-                return True
-
-            if isinstance(interval, str):
-                self.logger.info("Scheduling periodic %s with cron expression '%s'", kind, interval)
-                cron_schedule = CronSchedule(cron=interval)
-                self._enable_time_trigger(action, cron_schedule)
-                return True
-            return False
-
-        now = datetime.datetime.now().astimezone()
-        if self.ensure_deploy_on_start:
-            self.process.add_background_task(
-                self.get_latest_version_for_agent(
-                    DeployRequest(
-                        reason="Initial deploy started at %s" % (now.strftime(const.TIME_LOGFMT)),
-                        is_full_deploy=False,
-                        is_periodic=False,
-                    )
-                )
-            )
-            self.ensure_deploy_on_start = False
-
-        periodic_schedule("deploy", deploy_action, self._deploy_interval, self._deploy_splay_value)
-        periodic_schedule("repair", repair_action, self._repair_interval, self._repair_splay_value)
-
-    def _enable_time_trigger(self, action: TaskMethod, schedule: TaskSchedule) -> None:
-        self.process._sched.add_action(action, schedule)
-        self._time_triggered_actions.add(ScheduledTask(action=action, schedule=schedule))
-
-    def _disable_time_triggers(self) -> None:
-        for task in self._time_triggered_actions:
-            self.process._sched.remove(task)
-        self._time_triggered_actions.clear()
-
-    def notify_ready(
-        self,
-        resourceid: ResourceVersionIdStr,
-        state: const.ResourceState,
-        change: const.Change,
-        changes: dict[ResourceVersionIdStr, dict[str, AttributeStateChange]],
-    ) -> None:
-        self._nq.notify_ready(resourceid, state, change, changes)
-
-    def _can_get_resources(self) -> bool:
-        if self._getting_resources:
-            self.logger.info("Attempting to get resource while get is in progress")
-            return False
-        if time.time() < self._get_resource_timeout:
-            self.logger.info(
-                "Attempting to get resources during backoff %g seconds left, last download took %f seconds",
-                self._get_resource_timeout - time.time(),
-                self._get_resource_duration,
-            )
-            return False
-        return True
-
-    async def get_latest_version_for_agent(
-        self,
-        deploy_request: DeployRequest,
-    ) -> None:
-        """
-        Get the latest version for the given agent (this is also how we are notified)
-
-        :param reason: the reason this deploy was started
-        """
-        if not self._can_get_resources():
-            self.logger.warning("%s aborted by rate limiter", deploy_request.reason)
-            return
-
-        async with self.critical_ratelimiter:
-            if not self._can_get_resources():
-                self.logger.warning("%s aborted by rate limiter", deploy_request.reason)
-                return
-
-            self.logger.debug("Getting latest resources for %s", deploy_request.reason)
-            self._getting_resources = True
-            start = time.time()
-            try:
-                result = await self.get_client().get_resources_for_agent(
-                    tid=self._env_id, agent=self.name, incremental_deploy=not deploy_request.is_full_deploy
-                )
-            finally:
-                self._getting_resources = False
-            end = time.time()
-            self._get_resource_duration = end - start
-            self._get_resource_timeout = cfg.agent_get_resource_backoff.get() * self._get_resource_duration + end
-            if result.code == 404:
-                self.logger.info("No released configuration model version available for %s", deploy_request.reason)
-            elif result.code == 409:
-                self.logger.warning("We are not currently primary during %s: %s", deploy_request.reason, result.result)
-            elif result.code != 200 or result.result is None:
-                self.logger.warning("Got an error while pulling resources for %s. %s", deploy_request.reason, result.result)
-
-            else:
-                self.logger.debug("Pulled %d resources because %s", len(result.result["resources"]), deploy_request.reason)
-                if len(result.result["resources"]) > 0:
-                    undeployable, resources, executor = await self.prepare_resources(
-                        model_version=result.result["version"],
-                        action=const.ResourceAction.deploy,
-                        resource_batch=result.result["resources"],
-                        resource_types=set(result.result["resource_types"]),
-                    )
-                    if len(resources) > 0 and executor is not None:
-                        self._nq.reload(resources, undeployable, deploy_request, executor)
-
-    async def dryrun(self, dry_run_id: uuid.UUID, version: int) -> Apireturn:
-        self.process.add_background_task(self.do_run_dryrun(version, dry_run_id))
-        return 200
-
-    async def do_run_dryrun(self, version: int, dry_run_id: uuid.UUID) -> None:
-        async with self.dryrunlock:
-            async with self.ratelimiter:
-                response = await self.get_client().get_resources_for_agent(tid=self._env_id, agent=self.name, version=version)
-                if response.code == 404:
-                    self.logger.warning("Version %s does not exist, can not run dryrun", version)
-                    return
-
-                elif response.code != 200 or response.result is None:
-                    self.logger.warning("Got an error while pulling resources and version %s", version)
-                    return
-
-                undeployable, resource_refs, executor = await self.prepare_resources(
-                    model_version=version,
-                    action=const.ResourceAction.dryrun,
-                    resource_batch=response.result["resources"],
-                    resource_types=set(response.result["resource_types"]),
-                )
-                deployable_resources: list[ResourceDetails] = []
-                for resource in resource_refs:
-                    if resource.rvid in undeployable:
-                        self.logger.error(
-                            "Skipping dryrun for resource %s because it is in undeployable state %s",
-                            resource.rvid,
-                            undeployable[resource.rvid],
-                        )
-                        await self.get_client().dryrun_update(
-                            tid=self.environment,
-                            id=dry_run_id,
-                            resource=resource.rvid,
-                            changes={"handler": {"current": "FAILED", "desired": "Resource is in an undeployable state"}},
-                        )
-                    else:
-                        deployable_resources.append(resource)
-                if deployable_resources:
-                    assert executor is not None
-                    await executor.dry_run(deployable_resources, dry_run_id)
-
-    async def get_facts(self, resource: JsonType) -> Apireturn:
-        async with self.ratelimiter:
-            undeployable, resource_refs, executor = await self.prepare_resources(
-                model_version=resource["model"],
-                action=const.ResourceAction.getfact,
-                resource_batch=[resource],
-                resource_types={resource["resource_type"]},
-            )
-
-            if undeployable or not resource_refs:
-                self.logger.warning(
-                    "Cannot retrieve fact for %s because resource is undeployable or code could not be loaded", resource["id"]
-                )
-                return 500
-
-            assert executor is not None
-            return await executor.get_facts(resource_refs[0])
-
-    async def setup_executor(
-        self, model_version: int, resource_types: set[ResourceType]
-    ) -> tuple[Optional[executor.Executor], executor.FailedResources]:
-        """
-        Set up an executor for a given version of a model. This executor is the interface
-        to interact with the resources.
-
-        :param model_version: model version being loaded
-        :param resource_types: set of all resource types we want to be able to interact with via this executor
-        :return: A tuple of:
-            - The executor (if creation/retrieval was successful)
-            - invalid_resource_types: resource types for which we're missing a handler or pip config
-                or for which handler code installation failed
-        """
-        code: Collection[ResourceInstallSpec]
-
-        # Resource types for which no handler code exist for the given model_version
-        # or for which the pip config couldn't be retrieved
-        code, invalid_resources = await self.process.get_code(self._env_id, model_version, resource_types)
-
-        try:
-            current_executor = await self.executor_manager.get_executor(self.name, self.uri, code)
-            # Resource types for which an error occurred during handler code installation
-            failed_resources = current_executor.failed_resources
-        except Exception as e:
-            logging.warning("Could not set up executor for %s", self.name, exc_info=True)
-            current_executor = None
-            # If the failed resource type is not present in `failed_resources`, then we add it with the current exception
-            # If it was already present, we only keep the old error
-            failed_resources = {
-                resource_type: Exception(f"Could not set up executor for {self.name}: {e}").with_traceback(e.__traceback__)
-                for resource_type in resource_types.difference(set(invalid_resources.keys()))
-            }
-
-        invalid_resources.update(failed_resources)
-
-        return current_executor, invalid_resources
-
-    async def prepare_resources(
-        self,
-        model_version: int,
-        action: const.ResourceAction,
-        resource_batch: list[JsonType],
-        resource_types: set[ResourceType],
-    ) -> tuple[dict[ResourceVersionIdStr, const.ResourceState], list[ResourceDetails], Optional[executor.Executor]]:
-        """
-        This method is expected to be called as an initialization step when interacting with resources.
-        It prepares resources by parsing them into ResourceDetails and setting up an executor that will
-        be the interface to perform further work on them.
-
-        :param model_version: prepare resources belonging to this model version
-        :param action: the action these resources are being prepared for
-        :param resource_batch: list of resources in serialized form: a dict with information about
-            this resource and its desired state
-        :param resource_types: set of ALL resource types composing this version of the model
-        :return: Tuple of:
-
-            - undeployable: resources for which code loading failed
-            - loaded_resources: ALL resources from this batch
-            - the executor: with relevant handler code loaded, can be None if all are undeployable
-
-        """
-        started = datetime.datetime.now().astimezone()
-
-        executor, invalid_resources = await self.setup_executor(model_version, resource_types)
-
-        loaded_resources: list[ResourceDetails] = []
-        undeployable: dict[ResourceVersionIdStr, const.ResourceState] = {}
-
-        # {resource_type -> (set{resource_ids}, LogLine)}
-        failed_resources: dict[str, tuple[set[str], data.LogLine]] = dict()
-        for res in resource_batch:
-            res_id = res["id"]
-            res_type = res["resource_type"]
-
-            if res_type not in invalid_resources:
-                loaded_resources.append(ResourceDetails.from_json(res))
-
-                state = const.ResourceState[res["status"]]
-                if state in const.UNDEPLOYABLE_STATES:
-                    undeployable[res_id] = state
-            else:
-                if res_type not in failed_resources:
-                    failed_resources[res_type] = (
-                        {res_id},
-                        data.LogLine.log(
-                            logging.ERROR,
-                            "All resources of type `%(res_type)s` failed to load handler code or install handler code "
-                            "dependencies: `%(error)s`\n%(traceback)s",
-                            res_type=res_type,
-                            error=str(invalid_resources[res_type]),
-                            traceback="".join(traceback.format_tb(invalid_resources[res_type].__traceback__)),
-                        ),
-                    )
-                else:
-                    failed_resources[res_type][0].add(res_id)
-                undeployable[res_id] = const.ResourceState.unavailable
-                loaded_resources.append(ResourceDetails.from_json(res))
-
-        if len(failed_resources) > 0:
-            for resource_type, (failed_resource_ids, log_line) in failed_resources.items():
-                await self.get_client().resource_action_update(
-                    tid=self._env_id,
-                    resource_ids=list(failed_resource_ids),
-                    action_id=uuid.uuid4(),
-                    action=action,
-                    started=started,
-                    finished=datetime.datetime.now().astimezone(),
-                    messages=[log_line],
-                    status=const.ResourceState.unavailable,
-                )
-        return undeployable, loaded_resources, executor
-
-
-class CouldNotConnectToServer(Exception):
-    pass
-
-
-class Agent(SessionEndpoint):
-    """
-    An agent to enact changes upon resources. This agent listens to the
-    message bus for changes.
-    """
-
-    # cache reference to THIS ioloop for handlers to push requests on it
-    # defer to start, just to be sure
-    _io_loop: asyncio.AbstractEventLoop
-
-    def __init__(
-        self,
-        hostname: Optional[str] = None,
-        agent_map: Optional[dict[str, str]] = None,
-        code_loader: bool = True,
-        environment: Optional[uuid.UUID] = None,
-    ):
-        """
-        :param hostname: this used to indicate the hostname of the agent,
-        but it is now mostly used by testcases to prevent endpoint to be loaded from the config singleton
-           see _init_endpoint_names
-        :param agent_map: the agent map for this agent to use
-        :param code_loader: do we enable the code loader (used for testing)
-        :param environment: environment id
-        """
-        super().__init__("agent", timeout=cfg.server_timeout.get(), reconnect_delay=cfg.agent_reconnect_delay.get())
-
-        self.hostname = hostname
-        self.ratelimiter = asyncio.Semaphore(1)
-        # Number of in flight requests for resolving CAD's
-        self.cad_ratelimiter = asyncio.Semaphore(3)
-        self.thread_pool = ThreadPoolExecutor(1, thread_name_prefix="mainpool")
-
-        self._storage = self.check_storage()
-
-        if environment is None:
-            environment = cfg.environment.get()
-            if environment is None:
-                raise Exception("The agent requires an environment to be set.")
-        self.set_environment(environment)
-
-        self._instances: dict[str, AgentInstance] = {}
-        self._instances_lock = asyncio.Lock()
-
-        # Cache to prevent re-fetching the same resource-version
-        self._code_cache: dict[tuple[str, int], ResourceInstallSpec] = {}
-
-        self.agent_map: Optional[dict[str, str]] = agent_map
-
-        self.code_manager = CodeManager(self._client)
-
-        remote_executor = cfg.agent_executor_mode.get() == cfg.AgentExecutorMode.forking
-        can_have_remote_executor = code_loader
-
-        # Mechanism to speed up tests using the old (<= iso7) agent mechanism
-        # by avoiding spawning a virtual environment.
-        self._code_loader = code_loader
-
-        self.executor_manager: executor.ExecutorManager[executor.Executor]
-        if remote_executor and can_have_remote_executor:
-            LOGGER.info("Selected forking agent executor mode")
-            assert self.environment is not None  # Mypy
-            self.executor_manager = forking_executor.MPManager(
-                self.thread_pool,
-                self.sessionid,
-                self.environment,
-                config.log_dir.get(),
-                self._storage["executor"],
-                LOGGER.level,
-                False,
-            )
-        else:
-            LOGGER.info("Selected threaded agent executor mode")
-            self.executor_manager = in_process_executor.InProcessExecutorManager(
-                environment,
-                self._client,
-                asyncio.get_event_loop(),
-                LOGGER,
-                self.thread_pool,
-                self._storage["code"],
-                self._storage["env"],
-                code_loader,
-            )
-
-    async def _init_agent_map(self) -> None:
-        if cfg.use_autostart_agent_map.get():
-            LOGGER.info("Using the autostart_agent_map configured on the server")
-            env_id = self.get_environment()
-            assert env_id is not None
-            result = await self._client.environment_setting_get(env_id, data.AUTOSTART_AGENT_MAP)
-            if result.code != 200 or result.result is None:
-                error_msg = result.result["message"] if result.result else ""
-                LOGGER.error("Failed to retrieve the autostart_agent_map setting from the server. %s", error_msg)
-                raise CouldNotConnectToServer()
-            self.agent_map = result.result["data"]["settings"][data.AUTOSTART_AGENT_MAP]
-        elif self.agent_map is None:
-            self.agent_map = dict(cfg.agent_map.get())
-
-    async def _init_endpoint_names(self) -> None:
-        assert self.agent_map is not None
-        endpoints: Iterable[str] = (
-            [self.hostname]
-            if self.hostname is not None
-            else (
-                self.agent_map.keys()
-                if cfg.use_autostart_agent_map.get()
-                else (name if "$" not in name else name.replace("$node-name", self.node_name) for name in cfg.agent_names.get())
-            )
-        )
-        for endpoint in endpoints:
-            await self.add_end_point_name(endpoint)
-
-    async def stop(self) -> None:
-        await super().stop()
-        await self.executor_manager.stop()
-
-        threadpools_to_join = [self.thread_pool]
-
-        await self.executor_manager.join(threadpools_to_join, const.SHUTDOWN_GRACE_IOLOOP * 0.9)
-
-        self.thread_pool.shutdown(wait=False)
-        for instance in self._instances.values():
-            await instance.stop()
-            await instance.join(threadpools_to_join)
-
-        await join_threadpools(threadpools_to_join)
-
-    async def start_connected(self) -> None:
-        """
-        This method is required because:
-            1) The client transport is required to retrieve the autostart_agent_map from the server.
-            2) _init_endpoint_names() needs to be an async method and async calls are not possible in a constructor.
-        """
-        init_agentmap_succeeded = False
-        while not init_agentmap_succeeded:
-            try:
-                await self._init_agent_map()
-                init_agentmap_succeeded = True
-            except CouldNotConnectToServer:
-                await asyncio.sleep(1)
-        await self._init_endpoint_names()
-
-    async def start(self) -> None:
-        # cache reference to THIS ioloop for handlers to push requests on it
-        self._io_loop = asyncio.get_running_loop()
-        await super().start()
-        await self.executor_manager.start()
-
-    async def add_end_point_name(self, name: str) -> None:
-        async with self._instances_lock:
-            await self._add_end_point_name(name)
-
-    async def _add_end_point_name(self, name: str, *, ensure_deploy_on_start: bool = False) -> None:
-        """
-        Note: always call under _instances_lock
-        """
-        LOGGER.info("Adding endpoint %s", name)
-        await super().add_end_point_name(name)
-
-        # Make mypy happy
-        assert self.agent_map is not None
-
-        hostname = "local:"
-        if name in self.agent_map:
-            hostname = self.agent_map[name]
-
-        self._instances[name] = AgentInstance(self, name, hostname, ensure_deploy_on_start=ensure_deploy_on_start)
-
-    async def remove_end_point_name(self, name: str) -> None:
-        async with self._instances_lock:
-            await self._remove_end_point_name(name)
-
-    async def _remove_end_point_name(self, name: str) -> None:
-        """
-        Note: always call under _instances_lock
-        """
-        LOGGER.info("Removing endpoint %s", name)
-        await super().remove_end_point_name(name)
-
-        agent_instance = self._instances[name]
-        del self._instances[name]
-        await agent_instance.stop()
-
-    @protocol.handle(methods_v2.update_agent_map)
-    async def update_agent_map(self, agent_map: dict[str, str]) -> None:
-        if not cfg.use_autostart_agent_map.get():
-            LOGGER.warning(
-                "Agent received an update_agent_map() trigger, but agent is not running with "
-                "the use_autostart_agent_map option."
-            )
-        else:
-            LOGGER.debug("Received update_agent_map() trigger with agent_map %s", agent_map)
-            await self._update_agent_map(agent_map)
-
-    async def _update_agent_map(self, agent_map: dict[str, str]) -> None:
-        if "internal" not in agent_map:
-            LOGGER.warning(
-                "Agent received an update_agent_map() trigger without internal agent in the agent_map %s",
-                agent_map,
-            )
-            agent_map = {"internal": "local:", **agent_map}
-
-        async with self._instances_lock:
-            self.agent_map = agent_map
-            # Add missing agents
-            agents_to_add = [agent_name for agent_name in self.agent_map.keys() if agent_name not in self._instances]
-            # Remove agents which are not present in agent-map anymore
-            agents_to_remove = [agent_name for agent_name in self._instances.keys() if agent_name not in self.agent_map]
-            # URI was updated
-            update_uri_agents = []
-            for agent_name, uri in self.agent_map.items():
-                if agent_name not in self._instances:
-                    continue
-                current_uri = self._instances[agent_name].uri
-                if current_uri != uri:
-                    LOGGER.info("Updating the URI of the endpoint %s from %s to %s", agent_name, current_uri, uri)
-                    update_uri_agents.append(agent_name)
-
-            updated_uri_agents_to_enable = [
-                agent_name for agent_name in update_uri_agents if self._instances[agent_name].is_enabled()
-            ]
-
-            to_be_gathered = [self._add_end_point_name(agent_name, ensure_deploy_on_start=True) for agent_name in agents_to_add]
-            to_be_gathered += [self._remove_end_point_name(agent_name) for agent_name in agents_to_remove + update_uri_agents]
-            await asyncio.gather(*to_be_gathered)
-            # Re-add agents with updated URI
-            await asyncio.gather(
-                *[self._add_end_point_name(agent_name, ensure_deploy_on_start=True) for agent_name in update_uri_agents]
-            )
-            # Enable agents with updated URI that were enabled before
-            for agent_to_enable in updated_uri_agents_to_enable:
-                self.unpause(agent_to_enable)
-
-    def unpause(self, name: str) -> Apireturn:
-        instance = self._instances.get(name)
-        if not instance:
-            return 404, "No such agent"
-
-        return instance.unpause()
-
-    def pause(self, name: str) -> Apireturn:
-        instance = self._instances.get(name)
-        if not instance:
-            return 404, "No such agent"
-
-        return instance.pause()
-
-    @protocol.handle(methods.set_state)
-    async def set_state(self, agent: str, enabled: bool) -> Apireturn:
-        if enabled:
-            return self.unpause(agent)
-        else:
-            return self.pause(agent)
-
-    async def on_reconnect(self) -> None:
-        if cfg.use_autostart_agent_map.get():
-            # When the internal agent doesn't have a session with the server, it doesn't receive notifications
-            # about updates to the autostart_agent_map environment setting. On reconnect the autostart_agent_map
-            # is fetched from the server to resolve this inconsistency.
-            result = await self._client.environment_setting_get(tid=self.get_environment(), id=data.AUTOSTART_AGENT_MAP)
-            if result.code == 200 and result.result is not None:
-                agent_map = result.result["data"]["settings"][data.AUTOSTART_AGENT_MAP]
-                await self._update_agent_map(agent_map=agent_map)
-            else:
-                LOGGER.warning("Could not get environment setting %s from server", data.AUTOSTART_AGENT_MAP)
-        for name in self._instances.keys():
-            result = await self._client.get_state(tid=self._env_id, sid=self.sessionid, agent=name)
-            if result.code == 200 and result.result is not None:
-                state = result.result
-                if "enabled" in state and isinstance(state["enabled"], bool):
-                    await self.set_state(name, state["enabled"])
-                else:
-                    LOGGER.warning("Server reported invalid state %s" % (repr(state)))
-            else:
-                LOGGER.warning("could not get state from the server")
-
-    async def on_disconnect(self) -> None:
-        LOGGER.warning("Connection to server lost, taking agents offline")
-        for agent_instance in self._instances.values():
-            agent_instance.pause("Connection to server lost")
-
-    async def get_code(
-        self, environment: uuid.UUID, version: int, resource_types: Collection[ResourceType]
-    ) -> tuple[Collection[ResourceInstallSpec], executor.FailedResources]:
-        """
-        Get the collection of installation specifications (i.e. pip config, python package dependencies,
-        Inmanta modules sources) required to deploy a given version for the provided resource types.
-
-        :return: Tuple of:
-            - collection of ResourceInstallSpec for resource_types with valid handler code and pip config
-            - set of invalid resource_types (no handler code and/or invalid pip config)
-        """
-        if not self._code_loader:
-            return [], {}
-
-        return await self.code_manager.get_code(environment, version, resource_types)
-
-    @protocol.handle(methods.trigger, env="tid", agent="id")
-    async def trigger_update(self, env: uuid.UUID, agent: str, incremental_deploy: bool) -> Apireturn:
-        """
-        Trigger an update
-        """
-        instance = self._instances.get(agent)
-
-        if not instance:
-            return 200
-
-        if not instance.is_enabled():
-            return 500, "Agent is not _enabled"
-
-        LOGGER.info("Agent %s got a trigger to update in environment %s", agent, env)
-        self.add_background_task(
-            instance.get_latest_version_for_agent(
-                DeployRequest(
-                    is_full_deploy=not incremental_deploy,
-                    is_periodic=False,
-                    reason="call to trigger_update",
-                )
-            )
-        )
-        return 200
-
-    @protocol.handle(methods.trigger_read_version, env="tid")
-    async def read_version(self, env: uuid.UUID) -> Apireturn:
-        """
-        Send a notification to the agent that a new version has been released
-        """
-        pass
-
-    @protocol.handle(methods.resource_event, env="tid", agent="id")
-    async def resource_event(
-        self,
-        env: uuid.UUID,
-        agent: str,
-        resource: ResourceVersionIdStr,
-        send_events: bool,
-        state: const.ResourceState,
-        change: const.Change,
-        changes: dict[ResourceVersionIdStr, dict[str, AttributeStateChange]],
-    ) -> Apireturn:
-        if env != self._env_id:
-            LOGGER.error(
-                "The agent process for the environment %s has received a cross agent dependency event that was intended for "
-                "another environment %s. It originated from the resource: %s, that is in state: %s",
-                self._env_id,
-                env,
-                resource,
-                state,
-            )
-            return 200
-
-        instance = self._instances.get(agent)
-        if not instance:
-            LOGGER.warning(
-                "The agent process for the environment %s has received a cross agent dependency event that was intended for "
-                "an agent that is not present here %s. It originated from the resource: %s, that is in state: %s",
-                self._env_id,
-                agent,
-                resource,
-                state,
-            )
-            return 200
-
-        LOGGER.debug(
-            "Agent %s got a resource event: tid: %s, agent: %s, resource: %s, state: %s", agent, env, agent, resource, state
-        )
-        instance.notify_ready(resource, state, change, changes)
-
-        return 200
-
-    @protocol.handle(methods.do_dryrun, env="tid", dry_run_id="id")
-    async def run_dryrun(self, env: uuid.UUID, dry_run_id: uuid.UUID, agent: str, version: int) -> Apireturn:
-        """
-        Run a dryrun of the given version
-        """
-        assert env == self._env_id
-
-        instance = self._instances.get(agent)
-        if not instance:
-            return 200
-
-        LOGGER.info("Agent %s got a trigger to run dryrun %s for version %s in environment %s", agent, dry_run_id, version, env)
-
-        return await instance.dryrun(dry_run_id, version)
-
-    def check_storage(self) -> dict[str, str]:
-        """
-        Check if the server storage is configured and ready to use.
-        """
-        state_dir = cfg.state_dir.get()
-        if not os.path.exists(state_dir):
-            os.mkdir(state_dir)
-
-        agent_state_dir = os.path.join(state_dir, "agent")
-        if not os.path.exists(agent_state_dir):
-            os.mkdir(agent_state_dir)
-
-        dir_map = {
-            "agent": ensure_directory_exist(agent_state_dir),
-            "code": ensure_directory_exist(agent_state_dir, "code"),
-            "env": ensure_directory_exist(agent_state_dir, "env"),
-            "executor": ensure_directory_exist(agent_state_dir, "executor"),
-        }
-        return dir_map
-
-    @protocol.handle(methods.get_parameter, env="tid")
-    async def get_facts(self, env: uuid.UUID, agent: str, resource: dict[str, Any]) -> Apireturn:
-        instance = self._instances.get(agent)
-        if not instance:
-            return 200
-
-        return await instance.get_facts(resource)
-
-    @protocol.handle(methods.get_status)
-    async def get_status(self) -> Apireturn:
-        return 200, collect_report(self)
-=======
-__all__ = ["AgentInstance", "Agent"]
->>>>>>> 40d634c2
+__all__ = ["AgentInstance", "Agent"]