--- conflicted
+++ resolved
@@ -91,11 +91,7 @@
             self.future.set_result(ResourceActionResult(False, False, True))
 
     @gen.coroutine
-<<<<<<< HEAD
-    def _execute(self, ctx: handler.HandlerContext, events: dict, cache: AgentCache) -> Tuple[bool, bool]:
-=======
-    def _execute(self, ctx: handler.HandlerContext, events: dict, cache: AgentCache, event_only: bool=False) -> (bool, bool):
->>>>>>> 5bdfe8ac
+    def _execute(self, ctx: handler.HandlerContext, events: dict, cache: AgentCache, event_only: bool=False) -> Tuple[bool, bool]:
         """
             :param ctx The context to use during execution of this deploy
             :param events Possible events that are available for this resource
