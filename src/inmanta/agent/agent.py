--- conflicted
+++ resolved
@@ -1633,7 +1633,6 @@
         # store it outside the loop, but only load when required
         pip_config: Optional[PipConfig] = None
 
-<<<<<<< HEAD
         resource_install_specs: list[ResourceInstallSpec] = []
         invalid_resource_types: FailedResourcesSet = set()
         for resource_type in set(resource_types):
@@ -1682,15 +1681,12 @@
     async def ensure_code(self, code: Collection[ResourceInstallSpec]) -> FailedResourcesSet:
         """Ensure that the code for the given environment and version is loaded"""
         failed_to_load: FailedResourcesSet = set()
-        for resource_install_spec in code:
-=======
         # The names of the modules that are included in the requirements list of a module source.
         all_required_modules: set[str] = set()
         # The names of the modules for which the source code was installed.
         all_installed_modules: set[str] = set()
 
-        for rt in set(resource_types):
->>>>>>> 7e2819e2
+        for resource_install_spec in code:
             # only one logical thread can load a particular resource type at any time
             async with self._resource_loader_lock.get(resource_install_spec.resource_type):
                 # stop if the last successful load was this one
@@ -1703,7 +1699,6 @@
                     )
                     continue
 
-<<<<<<< HEAD
                 try:
                     # Install required python packages and the list of ``ModuleSource`` with the provided pip config
                     LOGGER.debug(
@@ -1731,49 +1726,19 @@
                     )
                     failed_to_load.add(resource_install_spec.resource_type)
                     self._last_loaded_version[resource_install_spec.resource_type] = -1
-=======
-                result: protocol.Result = await self._client.get_source_code(environment, version, rt)
-                if result.code == 200 and result.result is not None:
-                    try:
-                        sync_client = SyncClient(client=self._client, ioloop=self._io_loop)
-                        LOGGER.debug("Installing handler %s version=%d", rt, version)
-                        requirements = set()
-                        sources = []
-                        # Encapsulate source code details in ``ModuleSource`` objects
-                        for source in result.result["data"]:
-                            sources.append(
-                                ModuleSource(
-                                    name=source["module_name"],
-                                    is_byte_code=source["is_byte_code"],
-                                    hash_value=source["hash"],
-                                    _client=sync_client,
-                                )
-                            )
-                            requirements.update(source["requirements"])
-
-                            module_name: str = loader.get_inmanta_module_name(source["module_name"])
-                            all_installed_modules.add(module_name)
-
-                        all_required_modules.update(
-                            {
-                                module.ModuleV2Source.get_inmanta_module_name(r)
-                                for r in requirements
-                                if r.startswith("inmanta-module-")
-                            }
-                        )
-
-                        if pip_config is None:
-                            pip_config = await self._get_pip_config(environment, version)
-                        # Install required python packages and the list of ``ModuleSource`` with the provided pip config
-                        await self._install(sources, list(requirements), pip_config=pip_config)
-                        LOGGER.debug("Installed handler %s version=%d", rt, version)
-                        # Update the ``_last_loaded`` cache to indicate that the given resource type's code
-                        # was loaded successfully at the specified version.
-                        self._last_loaded[rt] = version
-                    except Exception:
-                        LOGGER.exception("Failed to install handler %s version=%d", rt, version)
-                        failed_to_load.add(rt)
->>>>>>> 7e2819e2
+
+                for source in resource_install_spec.sources:
+                    module_name: str = loader.get_inmanta_module_name(source["module_name"])
+                    all_installed_modules.add(module_name)
+
+                all_required_modules.update(
+                    {
+                        module.ModuleV2Source.get_inmanta_module_name(r)
+                        for r in resource_install_spec.requirements
+                        if r.startswith("inmanta-module-")
+                    }
+                )
+
 
         # If a certain module A depends on the plugin code of another module B, then the source of B must either:
         #  * Be exported to the server (because module B has resources or providers)
