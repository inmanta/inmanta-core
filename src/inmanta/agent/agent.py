"""
    Copyright 2017 Inmanta

    Licensed under the Apache License, Version 2.0 (the "License");
    you may not use this file except in compliance with the License.
    You may obtain a copy of the License at

        http://www.apache.org/licenses/LICENSE-2.0

    Unless required by applicable law or agreed to in writing, software
    distributed under the License is distributed on an "AS IS" BASIS,
    WITHOUT WARRANTIES OR CONDITIONS OF ANY KIND, either express or implied.
    See the License for the specific language governing permissions and
    limitations under the License.

    Contact: code@inmanta.com
"""
import abc
import asyncio
import dataclasses
import datetime
import enum
import logging
import os
import random
import time
import uuid
from asyncio import Lock
from collections import defaultdict
from concurrent.futures.thread import ThreadPoolExecutor
from logging import Logger
from typing import Any, Awaitable, Callable, Dict, Iterable, List, Optional, Sequence, Set, Tuple, Union, cast

from inmanta import const, data, env, protocol
from inmanta.agent import config as cfg
from inmanta.agent import handler
from inmanta.agent.cache import AgentCache
from inmanta.agent.handler import HandlerAPI, SkipResource
from inmanta.agent.io.remote import ChannelClosedException
from inmanta.agent.reporting import collect_report
from inmanta.const import ParameterSource, ResourceState
from inmanta.data.model import AttributeStateChange, ResourceIdStr, ResourceVersionIdStr
from inmanta.loader import CodeLoader, ModuleSource
from inmanta.protocol import SessionEndpoint, SyncClient, methods, methods_v2
from inmanta.resources import Id, Resource
from inmanta.types import Apireturn, JsonType
from inmanta.util import (
    CronSchedule,
    IntervalSchedule,
    NamedLock,
    ScheduledTask,
    TaskMethod,
    TaskSchedule,
    add_future,
    join_threadpools,
)

LOGGER = logging.getLogger(__name__)


class ResourceActionResult(object):
    def __init__(self, cancel: bool) -> None:
        self.cancel = cancel

    def __add__(self, other: "ResourceActionResult") -> "ResourceActionResult":
        return ResourceActionResult(self.cancel or other.cancel)

    def __str__(self) -> str:
        return "%r" % self.cancel


ResourceActionResultFuture = asyncio.Future[ResourceActionResult]


class ResourceActionBase(abc.ABC):
    """Base class for Local and Remote resource actions"""

    resource_id: Id
    future: ResourceActionResultFuture
    dependencies: List["ResourceActionBase"]
    # resourceid -> attribute -> {current: , desired:}
    changes: Dict[ResourceVersionIdStr, Dict[str, AttributeStateChange]]

    def __init__(self, scheduler: "ResourceScheduler", resource_id: Id, gid: uuid.UUID, reason: str) -> None:
        """
        :param gid: A unique identifier to identify a deploy. This is local to this agent.
        """
        self.scheduler: "ResourceScheduler" = scheduler
        self.resource_id: Id = resource_id
        self.future: ResourceActionResultFuture = asyncio.Future()
        # This variable is used to indicate that the future of a ResourceAction will get a value, because of a deploy
        # operation. This variable makes sure that the result cannot be set twice when the ResourceAction is cancelled.
        self.running: bool = False
        self.gid: uuid.UUID = gid
        self.status: Optional[const.ResourceState] = None
        self.change: Optional[const.Change] = const.Change.nochange
        self.undeployable: Optional[const.ResourceState] = None
        self.reason: str = reason
        self.logger: Logger = self.scheduler.logger

    async def execute(
        self, dummy: "ResourceActionBase", generation: "Dict[ResourceIdStr, ResourceActionBase]", cache: AgentCache
    ) -> None:
        return

    def is_running(self) -> bool:
        return self.running

    def is_done(self) -> bool:
        return self.future.done()

    def cancel(self) -> None:
        if not self.is_running() and not self.is_done():
            LOGGER.info("Cancelled deploy of %s %s", self.gid, self.resource_id)
            self.future.set_result(ResourceActionResult(cancel=True))

    def long_string(self) -> str:
        return "%s awaits %s" % (self.resource_id.resource_str(), " ".join([str(aw) for aw in self.dependencies]))

    def __str__(self) -> str:
        status = ""
        if self.is_done():
            status = " Done"
        elif self.is_running():
            status = " Running"

        return self.resource_id.resource_str() + status


class DummyResourceAction(ResourceActionBase):
    def __init__(self, scheduler: "ResourceScheduler", gid: uuid.UUID, reason: str) -> None:
        dummy_id = Id("agent::Dummy", scheduler.name, "type", "dummy")
        super(DummyResourceAction, self).__init__(scheduler, dummy_id, gid, reason)


class ResourceAction(ResourceActionBase):
    def __init__(self, scheduler: "ResourceScheduler", resource: Resource, gid: uuid.UUID, reason: str) -> None:
        """
        :param gid: A unique identifier to identify a deploy. This is local to this agent.
        """
        super(ResourceAction, self).__init__(scheduler, resource.id, gid, reason)
        self.resource: Resource = resource

    async def send_in_progress(self, action_id: uuid.UUID) -> Dict[ResourceIdStr, const.ResourceState]:
        result = await self.scheduler.get_client().resource_deploy_start(
            tid=self.scheduler._env_id,
            rvid=self.resource.id.resource_version_str(),
            action_id=action_id,
        )
        if result.code != 200 or result.result is None:
            raise Exception("Failed to report the start of the deployment to the server")
        return {Id.parse_id(key).resource_str(): const.ResourceState[value] for key, value in result.result["data"].items()}

    async def _execute(self, ctx: handler.HandlerContext, requires: Dict[ResourceIdStr, const.ResourceState]) -> None:
        """
        :param ctx: The context to use during execution of this deploy
        :param requires: A dictionary that maps each dependency of the resource to be deployed, to its latest resource
                         state that was not `deploying'.
        """
        ctx.debug("Start deploy %(deploy_id)s of resource %(resource_id)s", deploy_id=self.gid, resource_id=self.resource_id)

        # setup provider
        provider: Optional[HandlerAPI[Any]] = None
        try:
            provider = await self.scheduler.agent.get_provider(self.resource)
        except ChannelClosedException as e:
            ctx.set_status(const.ResourceState.unavailable)
            ctx.exception(str(e))
            return
        except Exception:
            ctx.set_status(const.ResourceState.unavailable)
            ctx.exception("Unable to find a handler for %(resource_id)s", resource_id=self.resource.id.resource_version_str())
            return
        else:
            # main execution
            try:
                await asyncio.get_running_loop().run_in_executor(
                    self.scheduler.agent.thread_pool,
                    provider.deploy,
                    ctx,
                    self.resource,
                    requires,
                )
                if ctx.status is None:
                    ctx.set_status(const.ResourceState.deployed)
            except ChannelClosedException as e:
                ctx.set_status(const.ResourceState.failed)
                ctx.exception(str(e))
            except SkipResource as e:
                ctx.set_status(const.ResourceState.skipped)
                ctx.warning(msg="Resource %(resource_id)s was skipped: %(reason)s", resource_id=self.resource.id, reason=e.args)
            except Exception as e:
                ctx.set_status(const.ResourceState.failed)
                ctx.exception(
                    "An error occurred during deployment of %(resource_id)s (exception: %(exception)s",
                    resource_id=self.resource.id,
                    exception=repr(e),
                )
        finally:
            if provider is not None:
                provider.close()

    async def execute(
        self, dummy: "ResourceActionBase", generation: "Dict[ResourceIdStr, ResourceActionBase]", cache: AgentCache
    ) -> None:
        self.logger.log(const.LogLevel.TRACE.to_int, "Entering %s %s", self.gid, self.resource)
        with cache.manager(self.resource.id.get_version()):
            self.dependencies = [generation[x.resource_str()] for x in self.resource.requires]
            waiters = [x.future for x in self.dependencies]
            waiters.append(dummy.future)
            # Explicit cast is required because mypy has issues with * and generics
            results: List[ResourceActionResult] = cast(List[ResourceActionResult], await asyncio.gather(*waiters))

            if self.undeployable:
                self.running = True
                try:
                    if self.is_done():
                        # Action is cancelled
                        self.logger.log(const.LogLevel.TRACE.to_int, "%s %s is no longer active" % (self.gid, self.resource))
                        return
                    result = sum(results, ResourceActionResult(cancel=False))
                    if result.cancel:
                        # self.running will be set to false when self.cancel is called
                        # Only happens when global cancel has not cancelled us but our predecessors have already been cancelled
                        return
                    self.status = self.undeployable
                    self.change = const.Change.nochange
                    self.changes = {}
                    self.future.set_result(ResourceActionResult(cancel=False))
                    return
                finally:
                    self.running = False

            async with self.scheduler.ratelimiter:
                ctx = handler.HandlerContext(self.resource, logger=self.logger)

                ctx.debug(
                    "Start run for resource %(resource)s because %(reason)s",
                    resource=str(self.resource.id),
                    deploy_id=self.gid,
                    agent=self.scheduler.agent.name,
                    reason=self.reason,
                )

                self.running = True
                try:
                    if self.is_done():
                        # Action is cancelled
                        self.logger.log(const.LogLevel.TRACE.to_int, "%s %s is no longer active" % (self.gid, self.resource))
                        return

                    result = sum(results, ResourceActionResult(cancel=False))

                    if result.cancel:
                        # self.running will be set to false when self.cancel is called
                        # Only happens when global cancel has not cancelled us but our predecessors have already been cancelled
                        return

                    try:
                        requires: Dict[ResourceIdStr, const.ResourceState] = await self.send_in_progress(ctx.action_id)
                    except Exception:
                        ctx.set_status(const.ResourceState.failed)
                        ctx.exception("Failed to report the start of the deployment to the server")
                    else:
                        await self._execute(ctx=ctx, requires=requires)

                    ctx.debug(
                        "End run for resource %(resource)s in deploy %(deploy_id)s",
                        resource=str(self.resource.id),
                        deploy_id=self.gid,
                    )

                    changes: Dict[ResourceVersionIdStr, Dict[str, AttributeStateChange]] = {
                        self.resource.id.resource_version_str(): ctx.changes
                    }

                    if ctx.facts:
                        ctx.debug("Sending facts to the server")
                        set_fact_response = await self.scheduler.get_client().set_parameters(
                            tid=self.scheduler._env_id, parameters=ctx.facts
                        )
                        if set_fact_response.code != 200:
                            ctx.error("Failed to send facts to the server %s", set_fact_response.result)

                    response = await self.scheduler.get_client().resource_deploy_done(
                        tid=self.scheduler._env_id,
                        rvid=self.resource.id.resource_version_str(),
                        action_id=ctx.action_id,
                        status=ctx.status,
                        messages=ctx.logs,
                        changes=changes,
                        change=ctx.change,
                    )

                    if response.code != 200:
                        LOGGER.error("Resource status update failed %s", response.result)

                    self.status = ctx.status
                    self.change = ctx.change
                    self.changes = changes
                    self.future.set_result(ResourceActionResult(cancel=False))
                finally:
                    self.running = False


class RemoteResourceAction(ResourceActionBase):
    def __init__(self, scheduler: "ResourceScheduler", resource_id: Id, gid: uuid.UUID, reason: str) -> None:
        super(RemoteResourceAction, self).__init__(scheduler, resource_id, gid, reason)

    async def execute(
        self, dummy: "ResourceActionBase", generation: "Dict[ResourceIdStr, ResourceActionBase]", cache: AgentCache
    ) -> None:
        await dummy.future
        async with self.scheduler.agent.process.cad_ratelimiter:
            try:
                # got event or cancel first
                if self.is_done():
                    return

                result = await self.scheduler.get_client().get_resource(
                    self.scheduler.agent._env_id,
                    self.resource_id.resource_version_str(),
                    logs=True,
                    log_action=const.ResourceAction.deploy,
                    log_limit=1,
                )
                if result.code != 200 or result.result is None:
                    LOGGER.error("Failed to get the status for remote resource %s (%s)", str(self.resource_id), result.result)
                    return

                status = const.ResourceState[result.result["resource"]["status"]]

                self.running = True

                if status in const.TRANSIENT_STATES or self.future.done():
                    # wait for event
                    pass
                else:
                    if "logs" in result.result and len(result.result["logs"]) > 0:
                        log = result.result["logs"][0]

                        if "change" in log and log["change"] is not None:
                            self.change = const.Change[log["change"]]
                        else:
                            self.change = const.Change.nochange

                        if "changes" in log and log["changes"] is not None and str(self.resource_id) in log["changes"]:
                            self.changes = log["changes"]
                        else:
                            self.changes = {}
                        self.status = status

                    self.future.set_result(ResourceActionResult(cancel=False))
            except Exception:
                LOGGER.exception("could not get status for remote resource")
            finally:
                self.running = False

    def notify(
        self,
        status: const.ResourceState,
        change: const.Change,
        changes: Dict[ResourceVersionIdStr, Dict[str, AttributeStateChange]],
    ) -> None:
        if not self.future.done():
            self.status = status
            self.change = change
            self.changes = changes
            self.future.set_result(ResourceActionResult(cancel=False))


@dataclasses.dataclass
class DeployRequest:
    """
    A request to perform a deploy

    :param is_full_deploy: is this a full deploy or incremental deploy?
    :param is_periodic: is this deploy triggered by a timer?
    :param reason: textual description of the deployment
    """

    is_full_deploy: bool
    is_periodic: bool
    reason: str

    def interrupt(self, other: "DeployRequest") -> "DeployRequest":
        """Interrupt this deploy for the other and produce a new request for future rescheduling of this deploy"""
        return DeployRequest(
            self.is_full_deploy, self.is_periodic, "Restarting run '%s', interrupted for '%s'" % (self.reason, other.reason)
        )


class DeployRequestAction(str, enum.Enum):
    """
    When a deploy is running and a new request arrives, we can take the following actions
    """

    ignore = "ignore"
    """ ignore the new request, continue with the exiting deploy """
    terminate = "terminate"
    """ terminate the current deploy, start the new one """
    defer = "defer"
    """ defer the new request,  continue with the exiting deploy, start the new one when the current deploy is done"""
    interrupt = "interrupt"
    """ interrupt the current deploy: cancel it, start the new one and restart the current deploy when the new one is done"""


# Two letter abbreviations to make table line up
# N normal
# P periodic
# F full
# I incremental
NF = (True, False)
NI = (False, False)
PF = (True, True)
PI = (False, True)
# shorten table
ignore = DeployRequestAction.ignore
terminate = DeployRequestAction.terminate
defer = DeployRequestAction.defer
interrupt = DeployRequestAction.interrupt

# This matrix describes what do when a new DeployRequest enters before the old one is done
# Format is (old_is_repair, old_is_periodic), (new_is_repair, new_is_periodic)
# The underlying idea is that
# 1. periodic deploys have no time pressure, they can be delayed
# 2. non-periodic deploy should run as soon as possible
# 3. non-periodic incremental deploys take precedence over repairs (as they are smaller)
# 4. Periodic repairs should not interrupt each other to prevent restart loops
# 5. Periodic repairs take precedence over periodic incremental deploys.
# These rules do not full specify the matrix! They are the rules we have to follow.
# A subtle detail is that when we do defer or interrupt, we only over keep one.
# So if a previous deferred run exists, it will be silently dropped
# But, we only defer or interrupt full deploys
# As such, we will always execute a full deploy
# (it may oscillate between periodic and not, but it will execute)

deploy_response_matrix = {
    # ((old_is_repair, old_is_periodic), (new_is_repair, new_is_periodic))
    # Periodic restart loops: Full periodic is never interrupted by periodic
    (PF, PF): ignore,  # Full periodic ignores full periodic to prevent restart loops
    (NF, PF): ignore,  # Full ignores full periodic to avoid restart loops
    (PF, PI): ignore,  # Full periodic ignores periodic increment to prevent restart loops
    (PI, PF): terminate,  # Incremental periodic terminated by full periodic: upgrade to full
    (PI, NF): terminate,  # Incremental periodic terminated by full: upgrade to full
    # Same terminates same: focus on the new one
    (PF, NF): terminate,  # Full periodic terminated by Full
    (NF, NF): terminate,  # Full terminated by Full
    # Increment * terminates Increment *
    (PI, PI): terminate,
    (PI, NI): terminate,
    (NI, PI): terminate,
    (NI, NI): terminate,
    (NI, PF): defer,  # Incremental defers full periodic
    (NI, NF): defer,  # Incremental defers full
    # Non-periodic is always executed asap
    (PF, NI): interrupt,  # periodic full interrupted by increment
    (NF, NI): interrupt,  # full interrupted by increment
    # Prefer the normal full over PI
    (NF, PI): ignore,  # full ignores periodic increment
}


class ResourceScheduler(object):
    """Class responsible for managing sequencing of actions performed by the agent.

    State of the last run is not removed after the run but remains.

    By not removing e.g. the generation,
    1 - the class is always in a valid state
    2 - we don't need to figure out exactly when a run is done
    """

    def __init__(self, agent: "AgentInstance", env_id: uuid.UUID, name: str, cache: AgentCache) -> None:
        self.generation: Dict[ResourceIdStr, ResourceActionBase] = {}
        self.cad: Dict[str, RemoteResourceAction] = {}
        self._env_id = env_id
        self.agent = agent
        self.cache = cache
        self.name = name
        self.ratelimiter = agent.ratelimiter
        self.version: int = 0

        self.running: Optional[DeployRequest] = None
        self.deferred: Optional[DeployRequest] = None

        self.logger: Logger = agent.logger

    def get_scheduled_resource_actions(self) -> List[ResourceActionBase]:
        return list(self.generation.values())

    def finished(self) -> bool:
        for resource_action in self.generation.values():
            if not resource_action.is_done():
                return False
        return True

    def cancel(self) -> None:
        """
        Cancel all scheduled deployments.
        """
        for ra in self.generation.values():
            ra.cancel()
        self.generation = {}
        self.cad = {}

    def reload(
        self,
        resources: List[Resource],
        undeployable: Dict[ResourceVersionIdStr, ResourceState],
        new_request: DeployRequest,
    ) -> None:
        """
        Schedule a new set of resources for execution.

        :param resources: The set of resource should be closed, the scheduler assumes that all resource referenced are in the
                          set or on another agent.

        **This method should only be called under critical_ratelimiter lock!**
        """
        # First determined if we should start and if the current run should be resumed
        if not self.finished():
            # we are still running
            assert self.running is not None
            # Get correct action
            response = deploy_response_matrix[
                ((self.running.is_full_deploy, self.running.is_periodic), (new_request.is_full_deploy, new_request.is_periodic))
            ]
            # Execute action
            if response == DeployRequestAction.terminate:
                self.logger.info("Terminating run '%s' for '%s'", self.running.reason, new_request.reason)
            elif response == DeployRequestAction.defer:
                self.logger.info("Deferring run '%s' for '%s'", new_request.reason, self.running.reason)
                self.deferred = new_request
                return
            elif response == DeployRequestAction.ignore:
                self.logger.info("Ignoring new run '%s' in favor of current '%s'", new_request.reason, self.running.reason)
                return
            elif response == DeployRequestAction.interrupt:
                self.logger.info("Interrupting run '%s' for '%s'", self.running.reason, new_request.reason)
                # Can overwrite, acceptable
                self.deferred = self.running.interrupt(new_request)
            else:
                assert False, f"Unexpected DeployRequestAction {response}"

            # cancel old run
            self.cancel()

        # start new run
        self.running = new_request
        self.version = resources[0].id.get_version()
        gid = uuid.uuid4()
        self.logger.info("Running %s for reason: %s" % (gid, self.running.reason))

        # re-generate generation
        self.generation = {r.id.resource_str(): ResourceAction(self, r, gid, self.running.reason) for r in resources}

        # mark undeployable
        for key, res in self.generation.items():
            vid = res.resource_id.resource_version_str()
            if vid in undeployable:
                self.generation[key].undeployable = undeployable[vid]

        # hook up Cross Agent Dependencies
        cross_agent_dependencies = [q for r in resources for q in r.requires if q.get_agent_name() != self.name]
        for cad in cross_agent_dependencies:
            ra = RemoteResourceAction(self, cad, gid, self.running.reason)
            self.cad[str(cad)] = ra
            self.generation[cad.resource_str()] = ra

        # Create dummy to give start signal
        dummy = DummyResourceAction(self, gid, self.running.reason)
        # Dispatch all actions
        # Will block on dependencies and dummy
        for r in self.generation.values():
            add_future(r.execute(dummy, self.generation, self.cache))

        # Listen for completion
        self.agent.process.add_background_task(self.mark_deployment_as_finished(self.generation.values()))

        # Start running
        dummy.future.set_result(ResourceActionResult(cancel=False))

    async def mark_deployment_as_finished(self, resource_actions: Iterable[ResourceActionBase]) -> None:
        # This method is executing as a background task. As such, it will get cancelled when the agent is stopped.
        # Because the asyncio.gather() call propagates cancellation, we shield the ResourceActionBase.future.
        # Cancellation of these futures is handled by the ResourceActionBase.cancel() method. Not shielding them
        # would cause the result of the future to be set twice, which results in an undesired InvalidStateError.
        await asyncio.gather(*[asyncio.shield(resource_action.future) for resource_action in resource_actions])
        async with self.agent.critical_ratelimiter:
            if not self.finished():
                return
            if self.deferred is not None:
                self.logger.info("Resuming run '%s'", self.deferred.reason)
                self.agent.process.add_background_task(self.agent.get_latest_version_for_agent(self.deferred))
                self.deferred = None

    def notify_ready(
        self,
        resourceid: ResourceVersionIdStr,
        state: const.ResourceState,
        change: const.Change,
        changes: Dict[ResourceVersionIdStr, Dict[str, AttributeStateChange]],
    ) -> None:
        if resourceid not in self.cad:
            # received CAD notification for which no resource are waiting, so return
            return
        self.cad[resourceid].notify(state, change, changes)

    def dump(self) -> None:
        print("Waiting:")
        for r in self.generation.values():
            print(r.long_string())

    def get_client(self) -> protocol.Client:
        return self.agent.get_client()


class AgentInstance(object):
    _get_resource_timeout: float
    _get_resource_duration: float

    def __init__(self, process: "Agent", name: str, uri: str) -> None:
        self.process = process
        self.name = name
        self._uri = uri

        self.logger: Logger = LOGGER.getChild(self.name)

        # the lock for changing the current ongoing deployment
        self.critical_ratelimiter = asyncio.Semaphore(1)
        # lock for dryrun tasks
        self.dryrunlock = asyncio.Semaphore(1)

        # multi threading control
        # threads to setup connections
        self.provider_thread_pool: ThreadPoolExecutor = ThreadPoolExecutor(1, thread_name_prefix="ProviderPool_%s" % name)
        # threads to work
        self.thread_pool: ThreadPoolExecutor = ThreadPoolExecutor(process.poolsize, thread_name_prefix="Pool_%s" % name)
        self.ratelimiter = asyncio.Semaphore(process.poolsize)

        if process.environment is None:
            raise Exception("Agent instance started without a valid environment id set.")

        self._env_id: uuid.UUID = process.environment
        self.sessionid: uuid.UUID = process.sessionid

        # init
        self._cache = AgentCache(self)
        self._nq = ResourceScheduler(self, self._env_id, name, self._cache)
        self._time_triggered_actions: Set[ScheduledTask] = set()
        self._enabled = False
        self._stopped = False

        # do regular deploys
        self._deploy_interval = cfg.agent_deploy_interval.get()
        deploy_splay_time = cfg.agent_deploy_splay_time.get()
        self._deploy_splay_value = random.randint(0, deploy_splay_time)

        # do regular repair runs
        self._repair_interval: Union[int, str] = cfg.agent_repair_interval.get()
        repair_splay_time = cfg.agent_repair_splay_time.get()
        self._repair_splay_value = random.randint(0, repair_splay_time)

        self._getting_resources = False
        self._get_resource_timeout = 0

    async def stop(self) -> None:
        self._stopped = True
        self._enabled = False
        self._disable_time_triggers()
        self._nq.cancel()
        self._cache.close()
        self.provider_thread_pool.shutdown(wait=False)
        self.thread_pool.shutdown(wait=False)

    def join(self, thread_pool_finalizer: List[ThreadPoolExecutor]) -> None:
        """
        Called after stop to ensure complete shutdown

        :param thread_pool_finalizer: all threadpools that should be joined should be added here.
        """
        assert self._stopped
        thread_pool_finalizer.append(self.provider_thread_pool)
        thread_pool_finalizer.append(self.thread_pool)

    @property
    def environment(self) -> uuid.UUID:
        return self._env_id

    def get_client(self) -> protocol.Client:
        return self.process._client

    @property
    def uri(self) -> str:
        return self._uri

    def is_enabled(self) -> bool:
        return self._enabled

    def is_stopped(self) -> bool:
        return self._stopped

    def unpause(self) -> Apireturn:
        if self._stopped:
            return 403, "Cannot unpause stopped agent instance"

        if self.is_enabled():
            return 200, "already running"

        self.logger.info("Agent assuming primary role for %s", self.name)

        self._enable_time_triggers()
        self._enabled = True
        return 200, "unpaused"

    def pause(self, reason: str = "agent lost primary role") -> Apireturn:
        if not self.is_enabled():
            return 200, "already paused"

        self.logger.info("Agent %s stopped because %s", self.name, reason)

        self._disable_time_triggers()
        self._enabled = False

        # Cancel the ongoing deployment if exists
        self._nq.cancel()

        return 200, "paused"

    def _enable_time_triggers(self) -> None:
        async def deploy_action() -> None:
            now = datetime.datetime.now().astimezone()
            await self.get_latest_version_for_agent(
                DeployRequest(
                    reason="Periodic deploy started at %s" % (now.strftime(const.TIME_LOGFMT)),
                    is_full_deploy=False,
                    is_periodic=True,
                )
            )

        async def repair_action() -> None:
            now = datetime.datetime.now().astimezone()
            await self.get_latest_version_for_agent(
                DeployRequest(
                    reason="Repair run started at %s" % (now.strftime(const.TIME_LOGFMT)),
                    is_full_deploy=True,
                    is_periodic=True,
                )
            )

        def periodic_schedule(
            kind: str,
            action: Callable[[], Awaitable[object]],
            interval: Union[int, str],
            splay_value: int,
            initial_time: datetime.datetime,
        ) -> None:
            if isinstance(interval, int) and interval > 0:
                self.logger.info(
                    "Scheduling periodic %s with interval %d and splay %d (first run at %s)",
                    kind,
                    interval,
                    splay_value,
                    (initial_time + datetime.timedelta(seconds=splay_value)).strftime(const.TIME_LOGFMT),
                )
                interval_schedule: IntervalSchedule = IntervalSchedule(
                    interval=float(interval), initial_delay=float(splay_value)
                )
                self._enable_time_trigger(action, interval_schedule)

            if isinstance(interval, str):
                self.logger.info("Scheduling periodic %s with cron expression '%s'", kind, interval)
                cron_schedule = CronSchedule(cron=interval)
                self._enable_time_trigger(action, cron_schedule)

        now = datetime.datetime.now().astimezone()
        periodic_schedule("deploy", deploy_action, self._deploy_interval, self._deploy_splay_value, now)
        periodic_schedule("repair", repair_action, self._repair_interval, self._repair_splay_value, now)

    def _enable_time_trigger(self, action: TaskMethod, schedule: TaskSchedule) -> None:
        self.process._sched.add_action(action, schedule)
        self._time_triggered_actions.add(ScheduledTask(action=action, schedule=schedule))

    def _disable_time_triggers(self) -> None:
        for task in self._time_triggered_actions:
            self.process._sched.remove(task)
        self._time_triggered_actions.clear()

    def notify_ready(
        self,
        resourceid: ResourceVersionIdStr,
        state: const.ResourceState,
        change: const.Change,
        changes: Dict[ResourceVersionIdStr, Dict[str, AttributeStateChange]],
    ) -> None:
        self._nq.notify_ready(resourceid, state, change, changes)

    def _can_get_resources(self) -> bool:
        if self._getting_resources:
            self.logger.info("Attempting to get resource while get is in progress")
            return False
        if time.time() < self._get_resource_timeout:
            self.logger.info(
                "Attempting to get resources during backoff %g seconds left, last download took %f seconds",
                self._get_resource_timeout - time.time(),
                self._get_resource_duration,
            )
            return False
        return True

<<<<<<< HEAD
    async def get_provider(self, resource: Resource) -> ResourceHandler:
=======
    async def get_provider(self, resource: Resource) -> HandlerAPI[Any]:
>>>>>>> 0e5eed68
        provider = await asyncio.get_running_loop().run_in_executor(
            self.provider_thread_pool, handler.Commander.get_provider, self._cache, self, resource
        )
        provider.set_cache(self._cache)
        return provider

    async def get_latest_version_for_agent(
        self,
        deploy_request: DeployRequest,
    ) -> None:
        """
        Get the latest version for the given agent (this is also how we are notified)

        :param reason: the reason this deploy was started
        """
        if not self._can_get_resources():
            self.logger.warning("%s aborted by rate limiter", deploy_request.reason)
            return

        async with self.critical_ratelimiter:
            if not self._can_get_resources():
                self.logger.warning("%s aborted by rate limiter", deploy_request.reason)
                return

            self.logger.debug("Getting latest resources for %s", deploy_request.reason)
            self._getting_resources = True
            start = time.time()
            try:
                result = await self.get_client().get_resources_for_agent(
                    tid=self._env_id, agent=self.name, incremental_deploy=not deploy_request.is_full_deploy
                )
            finally:
                self._getting_resources = False
            end = time.time()
            self._get_resource_duration = end - start
            self._get_resource_timeout = cfg.agent_get_resource_backoff.get() * self._get_resource_duration + end
            if result.code == 404:
                self.logger.info("No released configuration model version available for %s", deploy_request.reason)
            elif result.code == 409:
                self.logger.warning("We are not currently primary during %s: %s", deploy_request.reason, result.result)
            elif result.code != 200 or result.result is None:
                self.logger.warning("Got an error while pulling resources for %s. %s", deploy_request.reason, result.result)

            else:
                undeployable, resources = await self.load_resources(
                    result.result["version"], const.ResourceAction.deploy, result.result["resources"]
                )
                self.logger.debug("Pulled %d resources because %s", len(resources), deploy_request.reason)

                if len(resources) > 0:
                    self._nq.reload(resources, undeployable, deploy_request)

    async def dryrun(self, dry_run_id: uuid.UUID, version: int) -> Apireturn:
        self.process.add_background_task(self.do_run_dryrun(version, dry_run_id))
        return 200

    async def do_run_dryrun(self, version: int, dry_run_id: uuid.UUID) -> None:
        async with self.dryrunlock:
            async with self.ratelimiter:
                response = await self.get_client().get_resources_for_agent(tid=self._env_id, agent=self.name, version=version)
                if response.code == 404:
                    self.logger.warning("Version %s does not exist, can not run dryrun", version)
                    return

                elif response.code != 200 or response.result is None:
                    self.logger.warning("Got an error while pulling resources and version %s", version)
                    return

                undeployable, resources = await self.load_resources(
                    version, const.ResourceAction.dryrun, response.result["resources"]
                )

                self._cache.open_version(version)
                for resource in resources:
                    ctx = handler.HandlerContext(resource, True)
                    started = datetime.datetime.now().astimezone()
                    provider = None

                    resource_id = resource.id.resource_version_str()
                    if resource_id in undeployable:
                        ctx.error(
                            "Skipping dryrun %(resource_id)s because in undeployable state %(status)s",
                            resource_id=resource_id,
                            status=undeployable[resource_id],
                        )
                        await self.get_client().dryrun_update(tid=self._env_id, id=dry_run_id, resource=resource_id, changes={})
                        continue

                    try:
                        self.logger.debug("Running dryrun for %s", resource_id)

                        try:
                            provider = await self.get_provider(resource)
                        except Exception as e:
                            ctx.exception(
                                "Unable to find a handler for %(resource_id)s (exception: %(exception)s",
                                resource_id=resource_id,
                                exception=str(e),
                            )
                            await self.get_client().dryrun_update(
                                tid=self._env_id,
                                id=dry_run_id,
                                resource=resource_id,
                                changes={"handler": {"current": "FAILED", "desired": "Unable to find a handler"}},
                            )
                        else:
                            try:
                                await asyncio.get_running_loop().run_in_executor(
                                    self.thread_pool, provider.execute, ctx, resource, True
                                )

                                changes = ctx.changes
                                if changes is None:
                                    changes = {}
                                if ctx.status == const.ResourceState.failed:
                                    changes["handler"] = AttributeStateChange(current="FAILED", desired="Handler failed")
                                await self.get_client().dryrun_update(
                                    tid=self._env_id, id=dry_run_id, resource=resource_id, changes=changes
                                )
                            except Exception as e:
                                ctx.exception(
                                    "Exception during dryrun for %(resource_id)s (exception: %(exception)s",
                                    resource_id=str(resource.id),
                                    exception=str(e),
                                )
                                changes = ctx.changes
                                if changes is None:
                                    changes = {}
                                changes["handler"] = AttributeStateChange(current="FAILED", desired="Handler failed")
                                await self.get_client().dryrun_update(
                                    tid=self._env_id, id=dry_run_id, resource=resource_id, changes=changes
                                )

                    except Exception:
                        ctx.exception("Unable to process resource for dryrun.")
                        changes = {}
                        changes["handler"] = AttributeStateChange(current="FAILED", desired="Resource Deserialization Failed")
                        await self.get_client().dryrun_update(
                            tid=self._env_id, id=dry_run_id, resource=resource_id, changes=changes
                        )
                    finally:
                        if provider is not None:
                            provider.close()

                        finished = datetime.datetime.now().astimezone()
                        await self.get_client().resource_action_update(
                            tid=self._env_id,
                            resource_ids=[resource_id],
                            action_id=ctx.action_id,
                            action=const.ResourceAction.dryrun,
                            started=started,
                            finished=finished,
                            messages=ctx.logs,
                            status=const.ResourceState.dry,
                        )

                self._cache.close_version(version)

    async def get_facts(self, resource: JsonType) -> Apireturn:
        async with self.ratelimiter:
            undeployable, resources = await self.load_resources(resource["model"], const.ResourceAction.getfact, [resource])

            if undeployable or not resources:
                self.logger.warning(
                    "Cannot retrieve fact for %s because resource is undeployable or code could not be loaded", resource["id"]
                )
                return 500

            started = datetime.datetime.now().astimezone()
            provider = None
            try:
                resource_obj = resources[0]
                ctx = handler.HandlerContext(resource_obj)

                version = resource_obj.id.get_version()
                try:
                    self._cache.open_version(version)
                    provider = await self.get_provider(resource_obj)
                    result = await asyncio.get_running_loop().run_in_executor(
                        self.thread_pool, provider.check_facts, ctx, resource_obj
                    )

                    parameters = [
                        {
                            "id": name,
                            "value": value,
                            "resource_id": resource_obj.id.resource_str(),
                            "source": ParameterSource.fact.value,
                        }
                        for name, value in result.items()
                    ]
                    # Add facts set via the set_fact() method of the HandlerContext
                    parameters.extend(ctx.facts)

                    await self.get_client().set_parameters(tid=self._env_id, parameters=parameters)
                    finished = datetime.datetime.now().astimezone()
                    await self.get_client().resource_action_update(
                        tid=self._env_id,
                        resource_ids=[resource_obj.id.resource_version_str()],
                        action_id=ctx.action_id,
                        action=const.ResourceAction.getfact,
                        started=started,
                        finished=finished,
                        messages=ctx.logs,
                    )

                except Exception:
                    self.logger.exception("Unable to retrieve fact")
                finally:
                    self._cache.close_version(version)

            except Exception:
                self.logger.exception("Unable to find a handler for %s", resource["id"])
                return 500
            finally:
                if provider is not None:
                    provider.close()
            return 200

    async def load_resources(
        self, version: int, action: const.ResourceAction, resources: List[JsonType]
    ) -> Tuple[Dict[ResourceVersionIdStr, const.ResourceState], List[Resource]]:
        """Deserialize all resources and load all handler code. When the code for this type fails to load, the resource
        is marked as failed
        """
        started = datetime.datetime.now().astimezone()
        failed_resource_types = await self.process.ensure_code(
            self._env_id, version, [res["resource_type"] for res in resources]
        )
        loaded_resources: List[Resource] = []
        failed_resources: List[ResourceVersionIdStr] = []
        undeployable: Dict[ResourceVersionIdStr, const.ResourceState] = {}

        for res in resources:
            try:
                res["attributes"]["id"] = res["id"]
                if res["resource_type"] not in failed_resource_types:
                    resource: Resource = Resource.deserialize(res["attributes"])
                    loaded_resources.append(resource)

                    state = const.ResourceState[res["status"]]
                    if state in const.UNDEPLOYABLE_STATES:
                        undeployable[res["id"]] = state
                else:
                    failed_resources.append(res["id"])
                    undeployable[res["id"]] = const.ResourceState.unavailable
                    resource = Resource.deserialize(res["attributes"], use_generic=True)
                    loaded_resources.append(resource)

            except TypeError:
                failed_resources.append(res["id"])
                undeployable[res["id"]] = const.ResourceState.unavailable
                resource = Resource.deserialize(res["attributes"], use_generic=True)
                loaded_resources.append(resource)

        if len(failed_resources) > 0:
            log = data.LogLine.log(
                logging.ERROR,
                "Failed to load handler code or install handler code dependencies. Check the agent log for details.",
            )
            await self.get_client().resource_action_update(
                tid=self._env_id,
                resource_ids=failed_resources,
                action_id=uuid.uuid4(),
                action=action,
                started=started,
                finished=datetime.datetime.now().astimezone(),
                messages=[log],
                status=const.ResourceState.unavailable,
            )
        return undeployable, loaded_resources


class CouldNotConnectToServer(Exception):
    pass


class Agent(SessionEndpoint):
    """
    An agent to enact changes upon resources. This agent listens to the
    message bus for changes.
    """

    # cache reference to THIS ioloop for handlers to push requests on it
    # defer to start, just to be sure
    _io_loop: asyncio.AbstractEventLoop

    def __init__(
        self,
        hostname: Optional[str] = None,
        agent_map: Optional[Dict[str, str]] = None,
        code_loader: bool = True,
        environment: Optional[uuid.UUID] = None,
        poolsize: int = 1,
    ):
        """
        :param hostname: this used to indicate the hostname of the agent,
        but it is now mostly used by testcases to prevent endpoint to be loaded from the config singleton
           see _init_endpoint_names
        :param agent_map: the agent map for this agent to use
        :param code_loader: do we enable the code loader (used for testing)
        :param environment: environment id
        :param poolsize: level of parallelism per agent instance, in practice, always 1
        """
        super().__init__("agent", timeout=cfg.server_timeout.get(), reconnect_delay=cfg.agent_reconnect_delay.get())

        self.hostname = hostname
        self.poolsize = poolsize
        self.ratelimiter = asyncio.Semaphore(poolsize)
        # Number of in flight requests for resolving CAD's
        self.cad_ratelimiter = asyncio.Semaphore(3)
        self.thread_pool = ThreadPoolExecutor(poolsize, thread_name_prefix="mainpool")

        self._storage = self.check_storage()

        if environment is None:
            environment = cfg.environment.get()
            if environment is None:
                raise Exception("The agent requires an environment to be set.")
        self.set_environment(environment)

        self._instances: Dict[str, AgentInstance] = {}
        self._instances_lock = asyncio.Lock()

        self._loader: Optional[CodeLoader] = None
        self._env: Optional[env.VirtualEnv] = None
        if code_loader:
            self._env = env.VirtualEnv(self._storage["env"])
            self._env.use_virtual_env()
            self._loader = CodeLoader(self._storage["code"])
            # Lock to ensure only one actual install runs at a time
            self._loader_lock = Lock()
            # Cache to prevent re-loading the same resource-version
            self._last_loaded: Dict[str, int] = defaultdict(lambda: -1)
            # Per-resource lock to serialize all actions per resource
            self._resource_loader_lock = NamedLock()

        self.agent_map: Optional[Dict[str, str]] = agent_map

    async def _init_agent_map(self) -> None:
        if cfg.use_autostart_agent_map.get():
            LOGGER.info("Using the autostart_agent_map configured on the server")
            env_id = self.get_environment()
            assert env_id is not None
            result = await self._client.environment_setting_get(env_id, data.AUTOSTART_AGENT_MAP)
            if result.code != 200 or result.result is None:
                error_msg = result.result["message"] if result.result else ""
                LOGGER.error("Failed to retrieve the autostart_agent_map setting from the server. %s", error_msg)
                raise CouldNotConnectToServer()
            self.agent_map = result.result["data"]["settings"][data.AUTOSTART_AGENT_MAP]
        elif self.agent_map is None:
            self.agent_map = cfg.agent_map.get()

    async def _init_endpoint_names(self) -> None:
        if self.hostname is not None:
            await self.add_end_point_name(self.hostname)
        else:
            # load agent names from the config file
            agent_names = cfg.agent_names.get()
            if agent_names is not None:
                for name in agent_names:
                    if "$" in name:
                        name = name.replace("$node-name", self.node_name)
                    await self.add_end_point_name(name)

    async def stop(self) -> None:
        await super(Agent, self).stop()
        self.thread_pool.shutdown(wait=False)
        threadpools_to_join = [self.thread_pool]
        for instance in self._instances.values():
            await instance.stop()
            instance.join(threadpools_to_join)
        await join_threadpools(threadpools_to_join)

    async def start_connected(self) -> None:
        """
        This method is required because:
            1) The client transport is required to retrieve the autostart_agent_map from the server.
            2) _init_endpoint_names() needs to be an async method and async calls are not possible in a constructor.
        """
        init_agentmap_succeeded = False
        while not init_agentmap_succeeded:
            try:
                await self._init_agent_map()
                init_agentmap_succeeded = True
            except CouldNotConnectToServer:
                await asyncio.sleep(1)
        await self._init_endpoint_names()

    async def start(self) -> None:
        # cache reference to THIS ioloop for handlers to push requests on it
        self._io_loop = asyncio.get_running_loop()
        await super(Agent, self).start()

    async def add_end_point_name(self, name: str) -> None:
        async with self._instances_lock:
            await self._add_end_point_name(name)

    async def _add_end_point_name(self, name: str) -> None:
        """
        Note: always call under _instances_lock
        """
        LOGGER.info("Adding endpoint %s", name)
        await super(Agent, self).add_end_point_name(name)

        # Make mypy happy
        assert self.agent_map is not None

        hostname = "local:"
        if name in self.agent_map:
            hostname = self.agent_map[name]

        self._instances[name] = AgentInstance(self, name, hostname)

    async def remove_end_point_name(self, name: str) -> None:
        async with self._instances_lock:
            await self._remove_end_point_name(name)

    async def _remove_end_point_name(self, name: str) -> None:
        """
        Note: always call under _instances_lock
        """
        LOGGER.info("Removing endpoint %s", name)
        await super(Agent, self).remove_end_point_name(name)

        agent_instance = self._instances[name]
        del self._instances[name]
        await agent_instance.stop()

    @protocol.handle(methods_v2.update_agent_map)
    async def update_agent_map(self, agent_map: Dict[str, str]) -> None:
        if not cfg.use_autostart_agent_map.get():
            LOGGER.warning(
                "Agent received an update_agent_map() trigger, but agent is not running with "
                "the use_autostart_agent_map option."
            )
        else:
            LOGGER.debug("Received update_agent_map() trigger with agent_map %s", agent_map)
            await self._update_agent_map(agent_map)

    async def _update_agent_map(self, agent_map: Dict[str, str]) -> None:
        async with self._instances_lock:
            self.agent_map = agent_map
            # Add missing agents
            agents_to_add = [agent_name for agent_name in self.agent_map.keys() if agent_name not in self._instances]
            # Remove agents which are not present in agent-map anymore
            agents_to_remove = [agent_name for agent_name in self._instances.keys() if agent_name not in self.agent_map]
            # URI was updated
            update_uri_agents = []
            for agent_name, uri in self.agent_map.items():
                if agent_name not in self._instances:
                    continue
                current_uri = self._instances[agent_name].uri
                if current_uri != uri:
                    LOGGER.info("Updating the URI of the endpoint %s from %s to %s", agent_name, current_uri, uri)
                    update_uri_agents.append(agent_name)

            updated_uri_agents_to_enable = [
                agent_name for agent_name in update_uri_agents if self._instances[agent_name].is_enabled()
            ]

            to_be_gathered = [self._add_end_point_name(agent_name) for agent_name in agents_to_add]
            to_be_gathered += [self._remove_end_point_name(agent_name) for agent_name in agents_to_remove + update_uri_agents]
            await asyncio.gather(*to_be_gathered)
            # Re-add agents with updated URI
            await asyncio.gather(*[self._add_end_point_name(agent_name) for agent_name in update_uri_agents])
            # Enable agents with updated URI that were enabled before
            for agent_to_enable in updated_uri_agents_to_enable:
                self.unpause(agent_to_enable)

    def unpause(self, name: str) -> Apireturn:
        instance = self._instances.get(name)
        if not instance:
            return 404, "No such agent"

        return instance.unpause()

    def pause(self, name: str) -> Apireturn:
        instance = self._instances.get(name)
        if not instance:
            return 404, "No such agent"

        return instance.pause()

    @protocol.handle(methods.set_state)
    async def set_state(self, agent: str, enabled: bool) -> Apireturn:
        if enabled:
            return self.unpause(agent)
        else:
            return self.pause(agent)

    async def on_reconnect(self) -> None:
        if cfg.use_autostart_agent_map.get():
            # When the internal agent doesn't have a session with the server, it doesn't receive notifications
            # about updates to the autostart_agent_map environment setting. On reconnect the autostart_agent_map
            # is fetched from the server to resolve this inconsistency.
            result = await self._client.environment_setting_get(tid=self.get_environment(), id=data.AUTOSTART_AGENT_MAP)
            if result.code == 200 and result.result is not None:
                agent_map = result.result["data"]["settings"][data.AUTOSTART_AGENT_MAP]
                await self._update_agent_map(agent_map=agent_map)
            else:
                LOGGER.warning("Could not get environment setting %s from server", data.AUTOSTART_AGENT_MAP)
        for name in self._instances.keys():
            result = await self._client.get_state(tid=self._env_id, sid=self.sessionid, agent=name)
            if result.code == 200 and result.result is not None:
                state = result.result
                if "enabled" in state and isinstance(state["enabled"], bool):
                    await self.set_state(name, state["enabled"])
                else:
                    LOGGER.warning("Server reported invalid state %s" % (repr(state)))
            else:
                LOGGER.warning("could not get state from the server")

    async def on_disconnect(self) -> None:
        LOGGER.warning("Connection to server lost, taking agents offline")
        for agent_instance in self._instances.values():
            agent_instance.pause("Connection to server lost")

    async def ensure_code(self, environment: uuid.UUID, version: int, resource_types: Sequence[str]) -> Set[str]:
        """Ensure that the code for the given environment and version is loaded"""
        failed_to_load: Set[str] = set()
        if self._loader is None:
            return failed_to_load

        for rt in set(resource_types):
            # only one logical thread can load a particular resource type at any time
            async with self._resource_loader_lock.get(rt):
                # stop if the last successful load was this one
                # The combination of the lock and this check causes the reloads to naturally 'batch up'
                if self._last_loaded[rt] == version:
                    LOGGER.debug("Code already present for %s version=%d", rt, version)
                    continue
                # clear cache, for retry on failure
                self._last_loaded[rt] = -1

                result: protocol.Result = await self._client.get_source_code(environment, version, rt)
                if result.code == 200 and result.result is not None:
                    try:
                        sync_client = SyncClient(client=self._client, ioloop=self._io_loop)
                        LOGGER.debug("Installing handler %s version=%d", rt, version)
                        requirements = set()
                        sources = []
                        for source in result.result["data"]:
                            sources.append(
                                ModuleSource(
                                    name=source["module_name"],
                                    is_byte_code=source["is_byte_code"],
                                    hash_value=source["hash"],
                                    _client=sync_client,
                                )
                            )
                            requirements.update(source["requirements"])

                        await self._install(sources, list(requirements))
                        LOGGER.debug("Installed handler %s version=%d", rt, version)
                        self._last_loaded[rt] = version
                    except Exception:
                        LOGGER.exception("Failed to install handler %s version=%d", rt, version)
                        failed_to_load.add(rt)

        return failed_to_load

    async def _install(self, sources: list[ModuleSource], requirements: Sequence[str]) -> None:
        if self._env is None or self._loader is None:
            raise Exception("Unable to load code when agent is started with code loading disabled.")

        async with self._loader_lock:
            loop = asyncio.get_running_loop()
            await loop.run_in_executor(self.thread_pool, self._env.install_from_list, requirements)
            await loop.run_in_executor(self.thread_pool, self._loader.deploy_version, sources)

    @protocol.handle(methods.trigger, env="tid", agent="id")
    async def trigger_update(self, env: uuid.UUID, agent: str, incremental_deploy: bool) -> Apireturn:
        """
        Trigger an update
        """
        instance = self._instances.get(agent)

        if not instance:
            return 200

        if not instance.is_enabled():
            return 500, "Agent is not _enabled"

        LOGGER.info("Agent %s got a trigger to update in environment %s", agent, env)
        self.add_background_task(
            instance.get_latest_version_for_agent(
                DeployRequest(
                    is_full_deploy=not incremental_deploy,
                    is_periodic=False,
                    reason="call to trigger_update",
                )
            )
        )
        return 200

    @protocol.handle(methods.resource_event, env="tid", agent="id")
    async def resource_event(
        self,
        env: uuid.UUID,
        agent: str,
        resource: ResourceVersionIdStr,
        send_events: bool,
        state: const.ResourceState,
        change: const.Change,
        changes: Dict[ResourceVersionIdStr, Dict[str, AttributeStateChange]],
    ) -> Apireturn:
        if env != self._env_id:
            LOGGER.error(
                "The agent process for the environment %s has received a cross agent dependency event that was intended for "
                "another environment %s. It originated from the resource: %s, that is in state: %s",
                self._env_id,
                env,
                resource,
                state,
            )
            return 200

        instance = self._instances.get(agent)
        if not instance:
            LOGGER.warning(
                "The agent process for the environment %s has received a cross agent dependency event that was intended for "
                "an agent that is not present here %s. It originated from the resource: %s, that is in state: %s",
                self._env_id,
                agent,
                resource,
                state,
            )
            return 200

        LOGGER.debug(
            "Agent %s got a resource event: tid: %s, agent: %s, resource: %s, state: %s", agent, env, agent, resource, state
        )
        instance.notify_ready(resource, state, change, changes)

        return 200

    @protocol.handle(methods.do_dryrun, env="tid", dry_run_id="id")
    async def run_dryrun(self, env: uuid.UUID, dry_run_id: uuid.UUID, agent: str, version: int) -> Apireturn:
        """
        Run a dryrun of the given version
        """
        assert env == self._env_id

        instance = self._instances.get(agent)
        if not instance:
            return 200

        LOGGER.info("Agent %s got a trigger to run dryrun %s for version %s in environment %s", agent, dry_run_id, version, env)

        return await instance.dryrun(dry_run_id, version)

    def check_storage(self) -> Dict[str, str]:
        """
        Check if the server storage is configured and ready to use.
        """

        state_dir = cfg.state_dir.get()

        if not os.path.exists(state_dir):
            os.mkdir(state_dir)

        agent_state_dir = os.path.join(state_dir, "agent")

        if not os.path.exists(agent_state_dir):
            os.mkdir(agent_state_dir)

        dir_map = {"agent": agent_state_dir}

        code_dir = os.path.join(agent_state_dir, "code")
        dir_map["code"] = code_dir
        if not os.path.exists(code_dir):
            os.mkdir(code_dir)

        env_dir = os.path.join(agent_state_dir, "env")
        dir_map["env"] = env_dir
        if not os.path.exists(env_dir):
            os.mkdir(env_dir)

        return dir_map

    @protocol.handle(methods.get_parameter, env="tid")
    async def get_facts(self, env: uuid.UUID, agent: str, resource: Dict[str, Any]) -> Apireturn:
        instance = self._instances.get(agent)
        if not instance:
            return 200

        return await instance.get_facts(resource)

    @protocol.handle(methods.get_status)
    async def get_status(self) -> Apireturn:
        return 200, collect_report(self)<|MERGE_RESOLUTION|>--- conflicted
+++ resolved
@@ -809,11 +809,7 @@
             return False
         return True
 
-<<<<<<< HEAD
-    async def get_provider(self, resource: Resource) -> ResourceHandler:
-=======
     async def get_provider(self, resource: Resource) -> HandlerAPI[Any]:
->>>>>>> 0e5eed68
         provider = await asyncio.get_running_loop().run_in_executor(
             self.provider_thread_pool, handler.Commander.get_provider, self._cache, self, resource
         )
