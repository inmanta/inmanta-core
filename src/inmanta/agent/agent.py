--- conflicted
+++ resolved
@@ -773,55 +773,31 @@
         if not self._instances[agent].is_enabled():
             return 500, "Agent is not _enabled"
 
-<<<<<<< HEAD
-        LOGGER.info("Agent %s got a trigger to update in environment %s", agent, env.id)
+        LOGGER.info("Agent %s got a trigger to update in environment %s", agent, env)
         future = self._instances[agent].get_latest_version_for_agent()
-=======
-        LOGGER.info("Agent %s got a trigger to update in environment %s", id, env)
-        future = self._instances[id].get_latest_version_for_agent()
->>>>>>> 9d88daad
         self.add_future(future)
         return 200
 
     @protocol.handle(methods.AgentResourceEvent.resource_event, env="tid", agent="id")
     @gen.coroutine
-<<<<<<< HEAD
     def resource_event(self, env, agent: str, resource: str, state: str):
-        if env.id != self._env_id:
-            LOGGER.warn("received unexpected resource event: tid: %s, agent: %s, resource: %s, state: %s, tid unknown",
-                        env.id, agent, resource, state)
-=======
-    def resource_event(self, env, id: str, resource: str, state: str):
         if env != self._env_id:
             LOGGER.warn("received unexpected resource event: tid: %s, agent: %s, resource: %s, state: %s, tid unknown",
-                        env, id, resource, state)
->>>>>>> 9d88daad
+                        env, agent, resource, state)
             return 200
 
         if agent not in self._instances:
             LOGGER.warn("received unexpected resource event: tid: %s, agent: %s, resource: %s, state: %s, agent unknown",
-<<<<<<< HEAD
-                        env.id, agent, resource, state)
-=======
-                        env, id, resource, state)
->>>>>>> 9d88daad
+                        env, agent, resource, state)
             return 200
 
         if state is not const.ResourceState.deployed:
             LOGGER.warn("received unexpected resource event: tid: %s, agent: %s, resource: %s, state: %s",
-<<<<<<< HEAD
-                        env.id, agent, resource, state)
+                        env, agent, resource, state)
         else:
             LOGGER.debug("Agent %s got a resource event: tid: %s, agent: %s, resource: %s, state: %s",
-                         agent, env.id, agent, resource, state)
+                         agent, env, agent, resource, state)
             self._instances[agent].notify_ready(resource)
-=======
-                        env, id, resource, state)
-        else:
-            LOGGER.debug("Agent %s got a resource event: tid: %s, agent: %s, resource: %s, state: %s",
-                         env, id, resource, state)
-            self._instances[id].notify_ready(resource)
->>>>>>> 9d88daad
 
         return 200
 
@@ -836,12 +812,8 @@
         if agent not in self._instances:
             return 200
 
-<<<<<<< HEAD
         LOGGER.info("Agent %s got a trigger to run dryrun %s for version %s in environment %s",
-                    agent, dry_run_id, version, env.id)
-=======
-        LOGGER.info("Agent %s got a trigger to run dryrun %s for version %s in environment %s", agent, id, version, env)
->>>>>>> 9d88daad
+                    agent, dry_run_id, version, env)
 
         return (yield self._instances[agent].dryrun(dry_run_id, version))
 
