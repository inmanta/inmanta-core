--- conflicted
+++ resolved
@@ -35,14 +35,10 @@
 
 import pkg_resources
 
-<<<<<<< HEAD
 import logfire
-from inmanta import const, data, env, protocol
-=======
 import inmanta.agent.executor
 import inmanta.const
 from inmanta import config, const, data, env, protocol
->>>>>>> 9c534257
 from inmanta.agent import config as cfg
 from inmanta.agent import executor, forking_executor, in_process_executor
 from inmanta.agent.executor import ResourceDetails, ResourceInstallSpec
