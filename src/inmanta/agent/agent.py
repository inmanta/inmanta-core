"""
    Copyright 2017 Inmanta

    Licensed under the Apache License, Version 2.0 (the "License");
    you may not use this file except in compliance with the License.
    You may obtain a copy of the License at

        http://www.apache.org/licenses/LICENSE-2.0

    Unless required by applicable law or agreed to in writing, software
    distributed under the License is distributed on an "AS IS" BASIS,
    WITHOUT WARRANTIES OR CONDITIONS OF ANY KIND, either express or implied.
    See the License for the specific language governing permissions and
    limitations under the License.

    Contact: code@inmanta.com
"""

import abc
import asyncio
import dataclasses
import datetime
import enum
import logging
import os
import random
import time
import traceback
import uuid
from collections.abc import Callable, Coroutine, Iterable, Mapping, Sequence
from concurrent.futures.thread import ThreadPoolExecutor
from logging import Logger
from typing import Any, Collection, Dict, Optional, Union, cast

<<<<<<< HEAD
import inmanta.agent.executor
from inmanta import config, const, data, env, protocol
=======
from inmanta import config, const, data, protocol
>>>>>>> 180a84fa
from inmanta.agent import config as cfg
from inmanta.agent import executor, forking_executor, in_process_executor
from inmanta.agent.executor import ResourceDetails, ResourceInstallSpec
from inmanta.agent.reporting import collect_report
from inmanta.data.model import (
    LEGACY_PIP_DEFAULT,
    AttributeStateChange,
    PipConfig,
    ResourceIdStr,
    ResourceType,
    ResourceVersionIdStr,
)
<<<<<<< HEAD
from inmanta.env import SafeRequirement
from inmanta.loader import CodeLoader, ModuleSource
=======
from inmanta.loader import ModuleSource
>>>>>>> 180a84fa
from inmanta.protocol import SessionEndpoint, SyncClient, methods, methods_v2
from inmanta.resources import Id
from inmanta.types import Apireturn, JsonType
from inmanta.util import CronSchedule, IntervalSchedule, ScheduledTask, TaskMethod, TaskSchedule, add_future, join_threadpools

LOGGER = logging.getLogger(__name__)


class ResourceActionResult:
    def __init__(self, cancel: bool) -> None:
        self.cancel = cancel

    def __add__(self, other: "ResourceActionResult") -> "ResourceActionResult":
        return ResourceActionResult(self.cancel or other.cancel)

    def __str__(self) -> str:
        return "%r" % self.cancel


ResourceActionResultFuture = asyncio.Future[ResourceActionResult]


class ResourceActionBase(abc.ABC):
    """
    Base class for Local and Remote resource actions. Model dependencies between resources
    and inform each other when they're done deploying.
    """

    resource_id: Id
    future: ResourceActionResultFuture
    dependencies: list["ResourceActionBase"]

    def __init__(self, scheduler: "ResourceScheduler", resource_id: Id, gid: uuid.UUID, reason: str) -> None:
        """
        :param gid: A unique identifier to identify a deploy. This is local to this agent.
        """
        self.scheduler: "ResourceScheduler" = scheduler
        self.resource_id: Id = resource_id
        self.future: ResourceActionResultFuture = asyncio.Future()
        # This variable is used to indicate that the future of a ResourceAction will get a value, because of a deploy
        # operation. This variable makes sure that the result cannot be set twice when the ResourceAction is cancelled.
        self.running: bool = False
        self.gid: uuid.UUID = gid
        self.undeployable: Optional[const.ResourceState] = None
        self.reason: str = reason
        self.logger: Logger = self.scheduler.logger

    async def execute(self, dummy: "ResourceActionBase", generation: "dict[ResourceIdStr, ResourceActionBase]") -> None:
        return

    def is_running(self) -> bool:
        return self.running

    def is_done(self) -> bool:
        return self.future.done()

    def cancel(self) -> None:
        if not self.is_running() and not self.is_done():
            self.logger.info("Cancelled deploy of %s %s %s", self.__class__.__name__, self.gid, self.resource_id)
            self.future.set_result(ResourceActionResult(cancel=True))

    def long_string(self) -> str:
        return "{} awaits {}".format(self.resource_id.resource_str(), " ".join([str(aw) for aw in self.dependencies]))

    def __str__(self) -> str:
        status = ""
        if self.is_done():
            status = " Done"
        elif self.is_running():
            status = " Running"

        return self.resource_id.resource_str() + status


class DummyResourceAction(ResourceActionBase):
    def __init__(self, scheduler: "ResourceScheduler", gid: uuid.UUID, reason: str) -> None:
        dummy_id = Id("agent::Dummy", scheduler.name, "type", "dummy")
        super().__init__(scheduler, dummy_id, gid, reason)


class ResourceAction(ResourceActionBase):
    def __init__(
        self,
        scheduler: "ResourceScheduler",
        my_executor: executor.Executor,
        env_id: uuid.UUID,
        resource: ResourceDetails,
        gid: uuid.UUID,
        reason: str,
    ) -> None:
        """
        :param gid: A unique identifier to identify a deploy. This is local to this agent.
        """
        super().__init__(scheduler, resource.id, gid, reason)
        self.resource: ResourceDetails = resource
        self.executor: executor.Executor = my_executor
        self.env_id: uuid.UUID = env_id

    async def execute(self, dummy: "ResourceActionBase", generation: Mapping[ResourceIdStr, ResourceActionBase]) -> None:
        self.logger.log(const.LogLevel.TRACE.to_int, "Entering %s %s", self.gid, self.resource)
        async with self.executor.cache(self.resource.model_version):
            self.dependencies = [generation[resource_id.resource_str()] for resource_id in self.resource.requires]
            waiters = [x.future for x in self.dependencies]
            waiters.append(dummy.future)
            # Explicit cast is required because mypy has issues with * and generics
            results: list[ResourceActionResult] = cast(list[ResourceActionResult], await asyncio.gather(*waiters))

            if self.undeployable:
                self.running = True
                try:
                    if self.is_done():
                        # Action is cancelled
                        self.logger.log(const.LogLevel.TRACE.to_int, "%s %s is no longer active", self.gid, self.resource)
                        return
                    result = sum(results, ResourceActionResult(cancel=False))
                    if result.cancel:
                        # self.running will be set to false when self.cancel is called
                        # Only happens when global cancel has not cancelled us but our predecessors have already been cancelled
                        return
                    self.future.set_result(ResourceActionResult(cancel=False))
                    return
                finally:
                    self.running = False

            async with self.scheduler.ratelimiter:
                self.running = True

                try:
                    if self.is_done():
                        # Action is cancelled
                        self.logger.log(const.LogLevel.TRACE.to_int, "%s %s is no longer active", self.gid, self.resource)
                        return

                    result = sum(results, ResourceActionResult(cancel=False))

                    if result.cancel:
                        # self.running will be set to false when self.cancel is called
                        # Only happens when global cancel has not cancelled us but our predecessors have already been cancelled
                        return

                    await self.executor.execute(
                        gid=self.gid,
                        resource_details=self.resource,
                        reason=self.reason,
                    )

                    self.future.set_result(ResourceActionResult(cancel=False))
                finally:
                    self.running = False


class RemoteResourceAction(ResourceActionBase):
    def __init__(self, scheduler: "ResourceScheduler", resource_id: Id, gid: uuid.UUID, reason: str) -> None:
        super().__init__(scheduler, resource_id, gid, reason)

    async def execute(self, dummy: "ResourceActionBase", generation: "Dict[ResourceIdStr, ResourceActionBase]") -> None:
        pass

    def notify(
        self,
        status: const.ResourceState,
    ) -> None:
        if not self.future.done():
            self.status = status
            self.future.set_result(ResourceActionResult(cancel=False))


@dataclasses.dataclass
class DeployRequest:
    """
    A request to perform a deploy

    :param is_full_deploy: is this a full deploy or incremental deploy?
    :param is_periodic: is this deploy triggered by a timer?
    :param reason: textual description of the deployment
    """

    is_full_deploy: bool
    is_periodic: bool
    reason: str

    def interrupt(self, other: "DeployRequest") -> "DeployRequest":
        """Interrupt this deploy for the other and produce a new request for future rescheduling of this deploy"""
        return DeployRequest(
            self.is_full_deploy, self.is_periodic, f"Restarting run '{self.reason}', interrupted for '{other.reason}'"
        )


class DeployRequestAction(str, enum.Enum):
    """
    When a deploy is running and a new request arrives, we can take the following actions
    """

    ignore = "ignore"
    """ ignore the new request, continue with the exiting deploy """
    terminate = "terminate"
    """ terminate the current deploy, start the new one """
    defer = "defer"
    """ defer the new request,  continue with the exiting deploy, start the new one when the current deploy is done"""
    interrupt = "interrupt"
    """ interrupt the current deploy: cancel it, start the new one and restart the current deploy when the new one is done"""


# Two letter abbreviations to make table line up
# N normal
# P periodic
# F full
# I incremental
NF = (True, False)
NI = (False, False)
PF = (True, True)
PI = (False, True)
# shorten table
ignore = DeployRequestAction.ignore
terminate = DeployRequestAction.terminate
defer = DeployRequestAction.defer
interrupt = DeployRequestAction.interrupt

# This matrix describes what do when a new DeployRequest enters before the old one is done
# Format is (old_is_repair, old_is_periodic), (new_is_repair, new_is_periodic)
# The underlying idea is that
# 1. periodic deploys have no time pressure, they can be delayed
# 2. non-periodic deploy should run as soon as possible
# 3. non-periodic incremental deploys take precedence over repairs (as they are smaller)
# 4. Periodic repairs should not interrupt each other to prevent restart loops
# 5. Periodic repairs take precedence over periodic incremental deploys.
# These rules do not full specify the matrix! They are the rules we have to follow.
# A subtle detail is that when we do defer or interrupt, we only over keep one.
# So if a previous deferred run exists, it will be silently dropped
# But, we only defer or interrupt full deploys
# As such, we will always execute a full deploy
# (it may oscillate between periodic and not, but it will execute)

deploy_response_matrix = {
    # ((old_is_repair, old_is_periodic), (new_is_repair, new_is_periodic))
    # Periodic restart loops: Full periodic is never interrupted by periodic
    (PF, PF): ignore,  # Full periodic ignores full periodic to prevent restart loops
    (NF, PF): ignore,  # Full ignores full periodic to avoid restart loops
    (PF, PI): ignore,  # Full periodic ignores periodic increment to prevent restart loops
    (PI, PF): terminate,  # Incremental periodic terminated by full periodic: upgrade to full
    (PI, NF): terminate,  # Incremental periodic terminated by full: upgrade to full
    # Same terminates same: focus on the new one
    (PF, NF): terminate,  # Full periodic terminated by Full
    (NF, NF): terminate,  # Full terminated by Full
    # Increment * terminates Increment *
    (PI, PI): terminate,
    (PI, NI): terminate,
    (NI, PI): terminate,
    (NI, NI): terminate,
    (NI, PF): defer,  # Incremental defers full periodic
    (NI, NF): defer,  # Incremental defers full
    # Non-periodic is always executed asap
    (PF, NI): interrupt,  # periodic full interrupted by increment
    (NF, NI): interrupt,  # full interrupted by increment
    # Prefer the normal full over PI
    (NF, PI): ignore,  # full ignores periodic increment
}


class ResourceScheduler:
    """Class responsible for managing sequencing of actions performed by the agent.

    State of the last run is not removed after the run but remains.

    By not removing e.g. the generation,
    1 - the class is always in a valid state
    2 - we don't need to figure out exactly when a run is done
    """

    def __init__(self, agent: "AgentInstance", env_id: uuid.UUID, name: str) -> None:
        self.generation: dict[ResourceIdStr, ResourceActionBase] = {}
        self.cad: dict[str, RemoteResourceAction] = {}
        self._env_id = env_id
        self.agent = agent
        self.name = name
        self.ratelimiter = agent.ratelimiter
        self.version: int = 0

        self.running: Optional[DeployRequest] = None
        self.deferred: Optional[DeployRequest] = None
        self.cad_resolver: Optional[asyncio.Task[None]] = None

        self.logger: Logger = agent.logger

    def get_scheduled_resource_actions(self) -> list[ResourceActionBase]:
        return list(self.generation.values())

    def finished(self) -> bool:
        for resource_action in self.generation.values():
            if not resource_action.is_done():
                return False
        return True

    def cancel(self) -> None:
        """
        Cancel all scheduled deployments.
        """
        for ra in self.generation.values():
            ra.cancel()
        if self.cad_resolver is not None:
            self.cad_resolver.cancel()
            self.cad_resolver = None
        self.generation = {}
        self.cad = {}

    def reload(
        self,
        resources: Sequence[ResourceDetails],
        undeployable: dict[ResourceVersionIdStr, const.ResourceState],
        new_request: DeployRequest,
        executor: executor.Executor,
    ) -> None:
        """
        Schedule a new set of resources for execution.

        :param resources: The set of resource should be closed, the scheduler assumes that all resource referenced are in the
                          set or on another agent.

        **This method should only be called under critical_ratelimiter lock!**
        """
        # First determined if we should start and if the current run should be resumed
        if not self.finished():
            # we are still running
            assert self.running is not None
            # Get correct action
            response = deploy_response_matrix[
                ((self.running.is_full_deploy, self.running.is_periodic), (new_request.is_full_deploy, new_request.is_periodic))
            ]
            # Execute action
            if response == DeployRequestAction.terminate:
                self.logger.info("Terminating run '%s' for '%s'", self.running.reason, new_request.reason)
            elif response == DeployRequestAction.defer:
                self.logger.info("Deferring run '%s' for '%s'", new_request.reason, self.running.reason)
                self.deferred = new_request
                return
            elif response == DeployRequestAction.ignore:
                self.logger.info("Ignoring new run '%s' in favor of current '%s'", new_request.reason, self.running.reason)
                return
            elif response == DeployRequestAction.interrupt:
                self.logger.info("Interrupting run '%s' for '%s'", self.running.reason, new_request.reason)
                # Can overwrite, acceptable
                self.deferred = self.running.interrupt(new_request)
            else:
                assert False, f"Unexpected DeployRequestAction {response}"

            # cancel old run
            self.cancel()

        # start new run
        self.running = new_request
        self.version = resources[0].model_version
        gid = uuid.uuid4()
        self.logger.info("Running %s for reason: %s", gid, self.running.reason)

        # re-generate generation
        self.generation = {}

        for resource in resources:
            local_resource_action = ResourceAction(self, executor, self._env_id, resource, gid, self.running.reason)
            # mark undeployable
            if resource.rvid in undeployable:
                local_resource_action.undeployable = undeployable[resource.rvid]
            self.generation[resource.rid] = local_resource_action

        # hook up Cross Agent Dependencies
        cross_agent_dependencies: set[Id] = {q for r in resources for q in r.requires if q.get_agent_name() != self.name}
        cads_by_rid: dict[ResourceIdStr, RemoteResourceAction] = {}
        for cad in cross_agent_dependencies:
            ra = RemoteResourceAction(self, cad, gid, self.running.reason)
            self.cad[str(cad)] = ra
            rid = cad.resource_str()
            cads_by_rid[rid] = ra
            self.generation[rid] = ra

        if cads_by_rid:
            self.cad_resolver = self.agent.process.add_background_task(self.resolve_cads(self.version, cads_by_rid))

        # Create dummy to give start signal
        dummy = DummyResourceAction(self, gid, self.running.reason)
        # Dispatch all actions
        # Will block on dependencies and dummy
        for resource_action in self.generation.values():
            add_future(resource_action.execute(dummy, self.generation))

        # Listen for completion
        self.agent.process.add_background_task(self.mark_deployment_as_finished(self.generation.values()))

        # Start running
        dummy.future.set_result(ResourceActionResult(cancel=False))

    async def mark_deployment_as_finished(self, resource_actions: Iterable[ResourceActionBase]) -> None:
        # This method is executing as a background task. As such, it will get cancelled when the agent is stopped.
        # Because the asyncio.gather() call propagates cancellation, we shield the ResourceActionBase.future.
        # Cancellation of these futures is handled by the ResourceActionBase.cancel() method. Not shielding them
        # would cause the result of the future to be set twice, which results in an undesired InvalidStateError.
        await asyncio.gather(*[asyncio.shield(resource_action.future) for resource_action in resource_actions])
        async with self.agent.critical_ratelimiter:
            if not self.finished():
                return
            if self.deferred is not None:
                self.logger.info("Resuming run '%s'", self.deferred.reason)
                self.agent.process.add_background_task(self.agent.get_latest_version_for_agent(self.deferred))
                self.deferred = None

    async def resolve_cads(self, version: int, cads: dict[ResourceIdStr, RemoteResourceAction]) -> None:
        """Batch resolve all CAD's"""
        async with self.agent.process.cad_ratelimiter:
            result = await self.get_client().resources_status(
                tid=self.agent._env_id,
                version=version,
                rids=list(cads.keys()),
            )
            if result.code != 200 or result.result is None:
                LOGGER.error("Failed to get the status for remote resources %s (%s)", list(cads.keys()), result.result)
                return

            for rid_raw, status_raw in result.result["data"].items():
                status = const.ResourceState[status_raw]
                rra = cads[rid_raw]
                if status not in const.TRANSIENT_STATES:
                    rra.notify(status)

    def notify_ready(
        self,
        resourceid: ResourceVersionIdStr,
        state: const.ResourceState,
        change: const.Change,
        changes: dict[ResourceVersionIdStr, dict[str, AttributeStateChange]],
    ) -> None:
        if resourceid not in self.cad:
            # received CAD notification for which no resource are waiting, so return
            return
        self.cad[resourceid].notify(state)

    def dump(self) -> None:
        print("Waiting:")
        for r in self.generation.values():
            print(r.long_string())

    def get_client(self) -> protocol.Client:
        return self.agent.get_client()


class AgentInstance:
    _get_resource_timeout: float
    _get_resource_duration: float

    def __init__(self, process: "Agent", name: str, uri: str, *, ensure_deploy_on_start: bool = False) -> None:
        self.process = process
        self.name = name
        self._uri = uri

        self.logger: Logger = LOGGER.getChild(self.name)

        # the lock for changing the current ongoing deployment
        self.critical_ratelimiter = asyncio.Semaphore(1)
        # lock for dryrun tasks
        self.dryrunlock = asyncio.Semaphore(1)

        # multi threading control
        self.ratelimiter = asyncio.Semaphore(1)

        if process.environment is None:
            raise Exception("Agent instance started without a valid environment id set.")

        self._env_id: uuid.UUID = process.environment
        self.sessionid: uuid.UUID = process.sessionid

        # init
        self._nq = ResourceScheduler(self, self._env_id, name)
        self._time_triggered_actions: set[ScheduledTask] = set()
        self._enabled = False
        self._stopped = False

        # do regular deploys
        self._deploy_interval = cfg.agent_deploy_interval.get()
        deploy_splay_time = cfg.agent_deploy_splay_time.get()
        self._deploy_splay_value = random.randint(0, deploy_splay_time)

        # do regular repair runs
        self._repair_interval: Union[int, str] = cfg.agent_repair_interval.get()
        repair_splay_time = cfg.agent_repair_splay_time.get()
        self._repair_splay_value = random.randint(0, repair_splay_time)

        self._getting_resources = False
        self._get_resource_timeout = 0

        # If this instance has no deploy timer set, deploy anyway
        # This is used for agents that are started via the agentmap
        # To give smooth deploy experience, we want these agents to start immediately.
        self.ensure_deploy_on_start = ensure_deploy_on_start

        self.executor_manager: executor.ExecutorManager[executor.Executor] = process.executor_manager

    async def stop(self) -> None:
        self._stopped = True
        self._enabled = False
        self._disable_time_triggers()
        self._nq.cancel()
        await self.executor_manager.stop_for_agent(self.name)

    async def join(self, thread_pool_finalizer: list[ThreadPoolExecutor]) -> None:
        """
        Called after stop to ensure complete shutdown

        :param thread_pool_finalizer: all threadpools that should be joined should be added here.
        """
        assert self._stopped
        await self.executor_manager.join(thread_pool_finalizer, const.SHUTDOWN_GRACE_IOLOOP * 0.9)

    @property
    def environment(self) -> uuid.UUID:
        return self._env_id

    def get_client(self) -> protocol.SessionClient:
        return self.process._client

    @property
    def uri(self) -> str:
        return self._uri

    def is_enabled(self) -> bool:
        return self._enabled

    def is_stopped(self) -> bool:
        return self._stopped

    def unpause(self) -> Apireturn:
        if self._stopped:
            return 403, "Cannot unpause stopped agent instance"

        if self.is_enabled():
            return 200, "already running"

        self.logger.info("Agent assuming primary role for %s", self.name)

        self._enable_time_triggers()
        self._enabled = True
        return 200, "unpaused"

    def pause(self, reason: str = "agent lost primary role") -> Apireturn:
        if not self.is_enabled():
            return 200, "already paused"

        self.logger.info("Agent %s stopped because %s", self.name, reason)

        self._disable_time_triggers()
        self._enabled = False

        # Cancel the ongoing deployment if exists
        self._nq.cancel()

        return 200, "paused"

    def _enable_time_triggers(self) -> None:
        async def deploy_action() -> None:
            now = datetime.datetime.now().astimezone()
            await self.get_latest_version_for_agent(
                DeployRequest(
                    reason="Periodic deploy started at %s" % (now.strftime(const.TIME_LOGFMT)),
                    is_full_deploy=False,
                    is_periodic=True,
                )
            )

        async def repair_action() -> None:
            now = datetime.datetime.now().astimezone()
            await self.get_latest_version_for_agent(
                DeployRequest(
                    reason="Repair run started at %s" % (now.strftime(const.TIME_LOGFMT)),
                    is_full_deploy=True,
                    is_periodic=True,
                )
            )

        def periodic_schedule(
            kind: str,
            action: Callable[[], Coroutine[object, None, object]],
            interval: Union[int, str],
            splay_value: int,
        ) -> bool:
            """
            Schedule a periodic task

            :param kind: Name of the task (value to display in logs)
            :param action: The action to schedule periodically
            :param interval: The interval at which to schedule the task. Can be specified as either a number of
                seconds, or a cron string.
            :param splay_value: When specifying the interval as a number of seconds, this parameter specifies
                the number of seconds by which to delay the initial execution of this action.
            """
            now = datetime.datetime.now().astimezone()

            if isinstance(interval, int) and interval > 0:
                self.logger.info(
                    "Scheduling periodic %s with interval %d and splay %d (first run at %s)",
                    kind,
                    interval,
                    splay_value,
                    (now + datetime.timedelta(seconds=splay_value)).strftime(const.TIME_LOGFMT),
                )
                interval_schedule: IntervalSchedule = IntervalSchedule(
                    interval=float(interval), initial_delay=float(splay_value)
                )
                self._enable_time_trigger(action, interval_schedule)
                return True

            if isinstance(interval, str):
                self.logger.info("Scheduling periodic %s with cron expression '%s'", kind, interval)
                cron_schedule = CronSchedule(cron=interval)
                self._enable_time_trigger(action, cron_schedule)
                return True
            return False

        now = datetime.datetime.now().astimezone()
        if self.ensure_deploy_on_start:
            self.process.add_background_task(
                self.get_latest_version_for_agent(
                    DeployRequest(
                        reason="Initial deploy started at %s" % (now.strftime(const.TIME_LOGFMT)),
                        is_full_deploy=False,
                        is_periodic=False,
                    )
                )
            )
            self.ensure_deploy_on_start = False

        periodic_schedule("deploy", deploy_action, self._deploy_interval, self._deploy_splay_value)
        periodic_schedule("repair", repair_action, self._repair_interval, self._repair_splay_value)

    def _enable_time_trigger(self, action: TaskMethod, schedule: TaskSchedule) -> None:
        self.process._sched.add_action(action, schedule)
        self._time_triggered_actions.add(ScheduledTask(action=action, schedule=schedule))

    def _disable_time_triggers(self) -> None:
        for task in self._time_triggered_actions:
            self.process._sched.remove(task)
        self._time_triggered_actions.clear()

    def notify_ready(
        self,
        resourceid: ResourceVersionIdStr,
        state: const.ResourceState,
        change: const.Change,
        changes: dict[ResourceVersionIdStr, dict[str, AttributeStateChange]],
    ) -> None:
        self._nq.notify_ready(resourceid, state, change, changes)

    def _can_get_resources(self) -> bool:
        if self._getting_resources:
            self.logger.info("Attempting to get resource while get is in progress")
            return False
        if time.time() < self._get_resource_timeout:
            self.logger.info(
                "Attempting to get resources during backoff %g seconds left, last download took %f seconds",
                self._get_resource_timeout - time.time(),
                self._get_resource_duration,
            )
            return False
        return True

    async def get_latest_version_for_agent(
        self,
        deploy_request: DeployRequest,
    ) -> None:
        """
        Get the latest version for the given agent (this is also how we are notified)

        :param reason: the reason this deploy was started
        """
        if not self._can_get_resources():
            self.logger.warning("%s aborted by rate limiter", deploy_request.reason)
            return

        async with self.critical_ratelimiter:
            if not self._can_get_resources():
                self.logger.warning("%s aborted by rate limiter", deploy_request.reason)
                return

            self.logger.debug("Getting latest resources for %s", deploy_request.reason)
            self._getting_resources = True
            start = time.time()
            try:
                result = await self.get_client().get_resources_for_agent(
                    tid=self._env_id, agent=self.name, incremental_deploy=not deploy_request.is_full_deploy
                )
            finally:
                self._getting_resources = False
            end = time.time()
            self._get_resource_duration = end - start
            self._get_resource_timeout = cfg.agent_get_resource_backoff.get() * self._get_resource_duration + end
            if result.code == 404:
                self.logger.info("No released configuration model version available for %s", deploy_request.reason)
            elif result.code == 409:
                self.logger.warning("We are not currently primary during %s: %s", deploy_request.reason, result.result)
            elif result.code != 200 or result.result is None:
                self.logger.warning("Got an error while pulling resources for %s. %s", deploy_request.reason, result.result)

            else:
                self.logger.debug("Pulled %d resources because %s", len(result.result["resources"]), deploy_request.reason)
                if len(result.result["resources"]) > 0:
                    undeployable, resources, executor = await self.prepare_resources(
                        model_version=result.result["version"],
                        action=const.ResourceAction.deploy,
                        resource_batch=result.result["resources"],
                        resource_types=set(result.result["resource_types"]),
                    )
                    if len(resources) > 0 and executor is not None:
                        self._nq.reload(resources, undeployable, deploy_request, executor)

    async def dryrun(self, dry_run_id: uuid.UUID, version: int) -> Apireturn:
        self.process.add_background_task(self.do_run_dryrun(version, dry_run_id))
        return 200

    async def do_run_dryrun(self, version: int, dry_run_id: uuid.UUID) -> None:
        async with self.dryrunlock:
            async with self.ratelimiter:
                response = await self.get_client().get_resources_for_agent(tid=self._env_id, agent=self.name, version=version)
                if response.code == 404:
                    self.logger.warning("Version %s does not exist, can not run dryrun", version)
                    return

                elif response.code != 200 or response.result is None:
                    self.logger.warning("Got an error while pulling resources and version %s", version)
                    return

                undeployable, resource_refs, executor = await self.prepare_resources(
                    model_version=version,
                    action=const.ResourceAction.dryrun,
                    resource_batch=response.result["resources"],
                    resource_types=set(response.result["resource_types"]),
                )
                deployable_resources: list[ResourceDetails] = []
                for resource in resource_refs:
                    if resource.rvid in undeployable:
                        self.logger.error(
                            "Skipping dryrun for resource %s because it is in undeployable state %s",
                            resource.rvid,
                            undeployable[resource.rvid],
                        )
                        await self.get_client().dryrun_update(
                            tid=resource.env_id,
                            id=dry_run_id,
                            resource=resource.rvid,
                            changes={"handler": {"current": "FAILED", "desired": "Resource is in an undeployable state"}},
                        )
                    else:
                        deployable_resources.append(resource)
                if deployable_resources:
                    assert executor is not None
                    await executor.dry_run(deployable_resources, dry_run_id)

    async def get_facts(self, resource: JsonType) -> Apireturn:
        async with self.ratelimiter:
            undeployable, resource_refs, executor = await self.prepare_resources(
                model_version=resource["model"],
                action=const.ResourceAction.getfact,
                resource_batch=[resource],
                resource_types={resource["resource_type"]},
            )

            if undeployable or not resource_refs:
                self.logger.warning(
                    "Cannot retrieve fact for %s because resource is undeployable or code could not be loaded", resource["id"]
                )
                return 500

            assert executor is not None
            return await executor.get_facts(resource_refs[0])

    async def setup_executor(
        self, model_version: int, resource_types: set[ResourceType]
    ) -> tuple[Optional[executor.Executor], executor.FailedResources]:
        """
        Set up an executor for a given version of a model. This executor is the interface
        to interact with the resources.

        :param model_version: model version being loaded
        :param resource_types: set of all resource types we want to be able to interact with via this executor
        :return: A tuple of:
            - The executor (if creation/retrieval was successful)
            - invalid_resource_types: resource types for which we're missing a handler or pip config
                or for which handler code installation failed
        """
        code: Collection[ResourceInstallSpec]

        # Resource types for which no handler code exist for the given model_version
        # or for which the pip config couldn't be retrieved
        code, invalid_resources = await self.process.get_code(self._env_id, model_version, resource_types)

        try:
            current_executor = await self.executor_manager.get_executor(self.name, self.uri, code)
            # Resource types for which an error occurred during handler code installation
            failed_resources = current_executor.failed_resources
        except Exception as e:
            logging.warning("Could not set up executor for %s", self.name, exc_info=True)
            current_executor = None
            # If the failed resource type is not present in `failed_resources`, then we add it with the current exception
            # If it was already present, we only keep the old error
            failed_resources = {
                resource_type: Exception(f"Could not set up executor for {self.name}: {e}").with_traceback(e.__traceback__)
                for resource_type in resource_types.difference(set(invalid_resources.keys()))
            }

        invalid_resources.update(failed_resources)

        return current_executor, invalid_resources

    async def prepare_resources(
        self,
        model_version: int,
        action: const.ResourceAction,
        resource_batch: list[JsonType],
        resource_types: set[ResourceType],
    ) -> tuple[dict[ResourceVersionIdStr, const.ResourceState], list[ResourceDetails], Optional[executor.Executor]]:
        """
        This method is expected to be called as an initialization step when interacting with resources.
        It prepares resources by parsing them into ResourceDetails and setting up an executor that will
        be the interface to perform further work on them.

        :param model_version: prepare resources belonging to this model version
        :param action: the action these resources are being prepared for
        :param resource_batch: list of resources in serialized form: a dict with information about
            this resource and its desired state
        :param resource_types: set of ALL resource types composing this version of the model
        :return: Tuple of:

            - undeployable: resources for which code loading failed
            - loaded_resources: ALL resources from this batch
            - the executor: with relevant handler code loaded, can be None if all are undeployable

        """
        started = datetime.datetime.now().astimezone()

        executor, invalid_resources = await self.setup_executor(model_version, resource_types)

        loaded_resources: list[ResourceDetails] = []
        undeployable: dict[ResourceVersionIdStr, const.ResourceState] = {}

        # {resource_type -> (set{resource_ids}, LogLine)}
        failed_resources: dict[str, tuple[set[str], data.LogLine]] = dict()
        for res in resource_batch:
            res_id = res["id"]
            res_type = res["resource_type"]

            if res_type not in invalid_resources:
                loaded_resources.append(ResourceDetails(res))

                state = const.ResourceState[res["status"]]
                if state in const.UNDEPLOYABLE_STATES:
                    undeployable[res_id] = state
            else:
                if res_type not in failed_resources:
                    failed_resources[res_type] = (
                        {res_id},
                        data.LogLine.log(
                            logging.ERROR,
                            "All resources of type `%(res_type)s` failed to load handler code or install handler code "
                            "dependencies: `%(error)s`\n%(traceback)s",
                            res_type=res_type,
                            error=str(invalid_resources[res_type]),
                            traceback="".join(traceback.format_tb(invalid_resources[res_type].__traceback__)),
                        ),
                    )
                else:
                    failed_resources[res_type][0].add(res_id)
                undeployable[res_id] = const.ResourceState.unavailable
                loaded_resources.append(ResourceDetails(res))

        if len(failed_resources) > 0:
            for resource_type, (failed_resource_ids, log_line) in failed_resources.items():
                await self.get_client().resource_action_update(
                    tid=self._env_id,
                    resource_ids=list(failed_resource_ids),
                    action_id=uuid.uuid4(),
                    action=action,
                    started=started,
                    finished=datetime.datetime.now().astimezone(),
                    messages=[log_line],
                    status=const.ResourceState.unavailable,
                )
        return undeployable, loaded_resources, executor


class CouldNotConnectToServer(Exception):
    pass


class Agent(SessionEndpoint):
    """
    An agent to enact changes upon resources. This agent listens to the
    message bus for changes.
    """

    # cache reference to THIS ioloop for handlers to push requests on it
    # defer to start, just to be sure
    _io_loop: asyncio.AbstractEventLoop

    def __init__(
        self,
        hostname: Optional[str] = None,
        agent_map: Optional[dict[str, str]] = None,
        code_loader: bool = True,
        environment: Optional[uuid.UUID] = None,
    ):
        """
        :param hostname: this used to indicate the hostname of the agent,
        but it is now mostly used by testcases to prevent endpoint to be loaded from the config singleton
           see _init_endpoint_names
        :param agent_map: the agent map for this agent to use
        :param code_loader: do we enable the code loader (used for testing)
        :param environment: environment id
        """
        super().__init__("agent", timeout=cfg.server_timeout.get(), reconnect_delay=cfg.agent_reconnect_delay.get())

        self.hostname = hostname
        self.ratelimiter = asyncio.Semaphore(1)
        # Number of in flight requests for resolving CAD's
        self.cad_ratelimiter = asyncio.Semaphore(3)
        self.thread_pool = ThreadPoolExecutor(1, thread_name_prefix="mainpool")

        self._storage = self.check_storage()

        if environment is None:
            environment = cfg.environment.get()
            if environment is None:
                raise Exception("The agent requires an environment to be set.")
        self.set_environment(environment)

        self._instances: dict[str, AgentInstance] = {}
        self._instances_lock = asyncio.Lock()

        # Cache to prevent re-fetching the same resource-version
        self._code_cache: dict[tuple[str, int], ResourceInstallSpec] = {}

        self.agent_map: Optional[dict[str, str]] = agent_map

        remote_executor = cfg.agent_executor_mode.get() == cfg.AgentExecutorMode.forking
        can_have_remote_executor = code_loader

        # Mechanism to speed up tests using the old (<= iso7) agent mechanism
        # by avoiding spawning a virtual environment.
        self._code_loader = code_loader

        self.executor_manager: executor.ExecutorManager[executor.Executor]
        if remote_executor and can_have_remote_executor:
            LOGGER.info("Selected forking agent executor mode")
            assert self.environment is not None  # Mypy
            self.executor_manager = forking_executor.MPManager(
                self.thread_pool,
                self.sessionid,
                self.environment,
                config.log_dir.get(),
                self._storage["executor"],
                LOGGER.level,
                False,
            )
        else:
            LOGGER.info("Selected threaded agent executor mode")
            self.executor_manager = in_process_executor.InProcessExecutorManager(
                environment,
                self._client,
                asyncio.get_event_loop(),
                LOGGER,
                self,
                self._storage["code"],
                self._storage["env"],
                code_loader,
            )

    async def _init_agent_map(self) -> None:
        if cfg.use_autostart_agent_map.get():
            LOGGER.info("Using the autostart_agent_map configured on the server")
            env_id = self.get_environment()
            assert env_id is not None
            result = await self._client.environment_setting_get(env_id, data.AUTOSTART_AGENT_MAP)
            if result.code != 200 or result.result is None:
                error_msg = result.result["message"] if result.result else ""
                LOGGER.error("Failed to retrieve the autostart_agent_map setting from the server. %s", error_msg)
                raise CouldNotConnectToServer()
            self.agent_map = result.result["data"]["settings"][data.AUTOSTART_AGENT_MAP]
        elif self.agent_map is None:
            self.agent_map = dict(cfg.agent_map.get())

    async def _init_endpoint_names(self) -> None:
        assert self.agent_map is not None
        endpoints: Iterable[str] = (
            [self.hostname]
            if self.hostname is not None
            else (
                self.agent_map.keys()
                if cfg.use_autostart_agent_map.get()
                else (name if "$" not in name else name.replace("$node-name", self.node_name) for name in cfg.agent_names.get())
            )
        )
        for endpoint in endpoints:
            await self.add_end_point_name(endpoint)

    async def stop(self) -> None:
        await super().stop()
        await self.executor_manager.stop()

        threadpools_to_join = [self.thread_pool]

        await self.executor_manager.join(threadpools_to_join, const.SHUTDOWN_GRACE_IOLOOP * 0.9)

        self.thread_pool.shutdown(wait=False)
        for instance in self._instances.values():
            await instance.stop()
            await instance.join(threadpools_to_join)

        await join_threadpools(threadpools_to_join)

    async def start_connected(self) -> None:
        """
        This method is required because:
            1) The client transport is required to retrieve the autostart_agent_map from the server.
            2) _init_endpoint_names() needs to be an async method and async calls are not possible in a constructor.
        """
        init_agentmap_succeeded = False
        while not init_agentmap_succeeded:
            try:
                await self._init_agent_map()
                init_agentmap_succeeded = True
            except CouldNotConnectToServer:
                await asyncio.sleep(1)
        await self._init_endpoint_names()

    async def start(self) -> None:
        # cache reference to THIS ioloop for handlers to push requests on it
        self._io_loop = asyncio.get_running_loop()
        await super().start()
        await self.executor_manager.start()

    async def add_end_point_name(self, name: str) -> None:
        async with self._instances_lock:
            await self._add_end_point_name(name)

    async def _add_end_point_name(self, name: str, *, ensure_deploy_on_start: bool = False) -> None:
        """
        Note: always call under _instances_lock
        """
        LOGGER.info("Adding endpoint %s", name)
        await super().add_end_point_name(name)

        # Make mypy happy
        assert self.agent_map is not None

        hostname = "local:"
        if name in self.agent_map:
            hostname = self.agent_map[name]

        self._instances[name] = AgentInstance(self, name, hostname, ensure_deploy_on_start=ensure_deploy_on_start)

    async def remove_end_point_name(self, name: str) -> None:
        async with self._instances_lock:
            await self._remove_end_point_name(name)

    async def _remove_end_point_name(self, name: str) -> None:
        """
        Note: always call under _instances_lock
        """
        LOGGER.info("Removing endpoint %s", name)
        await super().remove_end_point_name(name)

        agent_instance = self._instances[name]
        del self._instances[name]
        await agent_instance.stop()

    @protocol.handle(methods_v2.update_agent_map)
    async def update_agent_map(self, agent_map: dict[str, str]) -> None:
        if not cfg.use_autostart_agent_map.get():
            LOGGER.warning(
                "Agent received an update_agent_map() trigger, but agent is not running with "
                "the use_autostart_agent_map option."
            )
        else:
            LOGGER.debug("Received update_agent_map() trigger with agent_map %s", agent_map)
            await self._update_agent_map(agent_map)

    async def _update_agent_map(self, agent_map: dict[str, str]) -> None:
        if "internal" not in agent_map:
            LOGGER.warning(
                "Agent received an update_agent_map() trigger without internal agent in the agent_map %s",
                agent_map,
            )
            agent_map = {"internal": "local:", **agent_map}

        async with self._instances_lock:
            self.agent_map = agent_map
            # Add missing agents
            agents_to_add = [agent_name for agent_name in self.agent_map.keys() if agent_name not in self._instances]
            # Remove agents which are not present in agent-map anymore
            agents_to_remove = [agent_name for agent_name in self._instances.keys() if agent_name not in self.agent_map]
            # URI was updated
            update_uri_agents = []
            for agent_name, uri in self.agent_map.items():
                if agent_name not in self._instances:
                    continue
                current_uri = self._instances[agent_name].uri
                if current_uri != uri:
                    LOGGER.info("Updating the URI of the endpoint %s from %s to %s", agent_name, current_uri, uri)
                    update_uri_agents.append(agent_name)

            updated_uri_agents_to_enable = [
                agent_name for agent_name in update_uri_agents if self._instances[agent_name].is_enabled()
            ]

            to_be_gathered = [self._add_end_point_name(agent_name, ensure_deploy_on_start=True) for agent_name in agents_to_add]
            to_be_gathered += [self._remove_end_point_name(agent_name) for agent_name in agents_to_remove + update_uri_agents]
            await asyncio.gather(*to_be_gathered)
            # Re-add agents with updated URI
            await asyncio.gather(
                *[self._add_end_point_name(agent_name, ensure_deploy_on_start=True) for agent_name in update_uri_agents]
            )
            # Enable agents with updated URI that were enabled before
            for agent_to_enable in updated_uri_agents_to_enable:
                self.unpause(agent_to_enable)

    def unpause(self, name: str) -> Apireturn:
        instance = self._instances.get(name)
        if not instance:
            return 404, "No such agent"

        return instance.unpause()

    def pause(self, name: str) -> Apireturn:
        instance = self._instances.get(name)
        if not instance:
            return 404, "No such agent"

        return instance.pause()

    @protocol.handle(methods.set_state)
    async def set_state(self, agent: str, enabled: bool) -> Apireturn:
        if enabled:
            return self.unpause(agent)
        else:
            return self.pause(agent)

    async def on_reconnect(self) -> None:
        if cfg.use_autostart_agent_map.get():
            # When the internal agent doesn't have a session with the server, it doesn't receive notifications
            # about updates to the autostart_agent_map environment setting. On reconnect the autostart_agent_map
            # is fetched from the server to resolve this inconsistency.
            result = await self._client.environment_setting_get(tid=self.get_environment(), id=data.AUTOSTART_AGENT_MAP)
            if result.code == 200 and result.result is not None:
                agent_map = result.result["data"]["settings"][data.AUTOSTART_AGENT_MAP]
                await self._update_agent_map(agent_map=agent_map)
            else:
                LOGGER.warning("Could not get environment setting %s from server", data.AUTOSTART_AGENT_MAP)
        for name in self._instances.keys():
            result = await self._client.get_state(tid=self._env_id, sid=self.sessionid, agent=name)
            if result.code == 200 and result.result is not None:
                state = result.result
                if "enabled" in state and isinstance(state["enabled"], bool):
                    await self.set_state(name, state["enabled"])
                else:
                    LOGGER.warning("Server reported invalid state %s" % (repr(state)))
            else:
                LOGGER.warning("could not get state from the server")

    async def on_disconnect(self) -> None:
        LOGGER.warning("Connection to server lost, taking agents offline")
        for agent_instance in self._instances.values():
            agent_instance.pause("Connection to server lost")

    async def get_code(
        self, environment: uuid.UUID, version: int, resource_types: Collection[ResourceType]
    ) -> tuple[Collection[ResourceInstallSpec], executor.FailedResources]:
        """
        Get the collection of installation specifications (i.e. pip config, python package dependencies,
        Inmanta modules sources) required to deploy a given version for the provided resource types.

        :return: Tuple of:
            - collection of ResourceInstallSpec for resource_types with valid handler code and pip config
            - set of invalid resource_types (no handler code and/or invalid pip config)
        """
        if not self._code_loader:
            return [], {}

        # store it outside the loop, but only load when required
        pip_config: Optional[PipConfig] = None

        resource_install_specs: list[ResourceInstallSpec] = []
        invalid_resources: executor.FailedResources = {}
        for resource_type in set(resource_types):
            cached_spec: Optional[ResourceInstallSpec] = self._code_cache.get((resource_type, version))
            if cached_spec:
                LOGGER.debug(
                    "Cache hit, using existing ResourceInstallSpec for resource_type=%s version=%d", resource_type, version
                )
                resource_install_specs.append(cached_spec)
                continue
            result: protocol.Result = await self._client.get_source_code(environment, version, resource_type)
            if result.code == 200 and result.result is not None:
                sync_client = SyncClient(client=self._client, ioloop=self._io_loop)
                requirements: set[str] = set()
                sources: list["ModuleSource"] = []
                # Encapsulate source code details in ``ModuleSource`` objects
                for source in result.result["data"]:
                    sources.append(
                        ModuleSource(
                            name=source["module_name"],
                            is_byte_code=source["is_byte_code"],
                            hash_value=source["hash"],
                            _client=sync_client,
                        )
                    )
                    requirements.update(source["requirements"])

                if pip_config is None:
                    try:
                        pip_config = await self._get_pip_config(environment, version)
                    except Exception as e:
                        LOGGER.exception("Failed to load resources due to missing pip config for type %s", resource_type)
                        invalid_resources[resource_type] = Exception(
                            f"Failed to load resources due to missing pip config for type {resource_type}: {e}"
                        ).with_traceback(e.__traceback__)
                        continue

                resource_install_spec = ResourceInstallSpec(
                    resource_type, version, executor.ExecutorBlueprint(pip_config, list(requirements), sources)
                )
                resource_install_specs.append(resource_install_spec)
                # Update the ``_code_cache`` cache to indicate that the given resource type's ResourceInstallSpec
                # was constructed successfully at the specified version.
                # TODO: this cache is a slight memory leak, to be phased out on new executor
                self._code_cache[(resource_type, version)] = resource_install_spec
            else:
                LOGGER.error(
                    "Failed to get source code for %s version=%d\n%s",
                    resource_type,
                    version,
                    result.result,
                )
                invalid_resources[resource_type] = Exception(
                    f"Failed to get source code for {resource_type} version={version}, result={result.get_result()}"
                )

<<<<<<< HEAD
        async with self._loader_lock:
            loop = asyncio.get_running_loop()
            await loop.run_in_executor(
                self.thread_pool,
                self._env.install_for_config,
                [SafeRequirement(requirement_string=e) for e in blueprint.requirements],
                blueprint.pip_config,
            )
            await loop.run_in_executor(self.thread_pool, self._loader.deploy_version, blueprint.sources)
=======
        return resource_install_specs, invalid_resources
>>>>>>> 180a84fa

    async def _get_pip_config(self, environment: uuid.UUID, version: int) -> PipConfig:
        response = await self._client.get_pip_config(tid=environment, version=version)
        if response.code != 200:
            raise Exception("Could not get pip config from server " + str(response.result))
        assert response.result is not None  # mypy
        pip_config = response.result["data"]
        if pip_config is None:
            return LEGACY_PIP_DEFAULT
        return PipConfig(**pip_config)

    @protocol.handle(methods.trigger, env="tid", agent="id")
    async def trigger_update(self, env: uuid.UUID, agent: str, incremental_deploy: bool) -> Apireturn:
        """
        Trigger an update
        """
        instance = self._instances.get(agent)

        if not instance:
            return 200

        if not instance.is_enabled():
            return 500, "Agent is not _enabled"

        LOGGER.info("Agent %s got a trigger to update in environment %s", agent, env)
        self.add_background_task(
            instance.get_latest_version_for_agent(
                DeployRequest(
                    is_full_deploy=not incremental_deploy,
                    is_periodic=False,
                    reason="call to trigger_update",
                )
            )
        )
        return 200

    @protocol.handle(methods.resource_event, env="tid", agent="id")
    async def resource_event(
        self,
        env: uuid.UUID,
        agent: str,
        resource: ResourceVersionIdStr,
        send_events: bool,
        state: const.ResourceState,
        change: const.Change,
        changes: dict[ResourceVersionIdStr, dict[str, AttributeStateChange]],
    ) -> Apireturn:
        if env != self._env_id:
            LOGGER.error(
                "The agent process for the environment %s has received a cross agent dependency event that was intended for "
                "another environment %s. It originated from the resource: %s, that is in state: %s",
                self._env_id,
                env,
                resource,
                state,
            )
            return 200

        instance = self._instances.get(agent)
        if not instance:
            LOGGER.warning(
                "The agent process for the environment %s has received a cross agent dependency event that was intended for "
                "an agent that is not present here %s. It originated from the resource: %s, that is in state: %s",
                self._env_id,
                agent,
                resource,
                state,
            )
            return 200

        LOGGER.debug(
            "Agent %s got a resource event: tid: %s, agent: %s, resource: %s, state: %s", agent, env, agent, resource, state
        )
        instance.notify_ready(resource, state, change, changes)

        return 200

    @protocol.handle(methods.do_dryrun, env="tid", dry_run_id="id")
    async def run_dryrun(self, env: uuid.UUID, dry_run_id: uuid.UUID, agent: str, version: int) -> Apireturn:
        """
        Run a dryrun of the given version
        """
        assert env == self._env_id

        instance = self._instances.get(agent)
        if not instance:
            return 200

        LOGGER.info("Agent %s got a trigger to run dryrun %s for version %s in environment %s", agent, dry_run_id, version, env)

        return await instance.dryrun(dry_run_id, version)

    def check_storage(self) -> dict[str, str]:
        """
        Check if the server storage is configured and ready to use.
        """

        # FIXME: review on disk layout: https://github.com/inmanta/inmanta-core/issues/7590

        state_dir = cfg.state_dir.get()

        if not os.path.exists(state_dir):
            os.mkdir(state_dir)

        agent_state_dir = os.path.join(state_dir, "agent")

        if not os.path.exists(agent_state_dir):
            os.mkdir(agent_state_dir)

        dir_map = {"agent": agent_state_dir}

        code_dir = os.path.join(agent_state_dir, "code")
        dir_map["code"] = code_dir
        if not os.path.exists(code_dir):
            os.mkdir(code_dir)

        env_dir = os.path.join(agent_state_dir, "env")
        dir_map["env"] = env_dir
        if not os.path.exists(env_dir):
            os.mkdir(env_dir)

        executor_dir = os.path.join(agent_state_dir, "executor")
        dir_map["executor"] = executor_dir
        if not os.path.exists(executor_dir):
            os.mkdir(executor_dir)

        return dir_map

    @protocol.handle(methods.get_parameter, env="tid")
    async def get_facts(self, env: uuid.UUID, agent: str, resource: dict[str, Any]) -> Apireturn:
        instance = self._instances.get(agent)
        if not instance:
            return 200

        return await instance.get_facts(resource)

    @protocol.handle(methods.get_status)
    async def get_status(self) -> Apireturn:
        return 200, collect_report(self)<|MERGE_RESOLUTION|>--- conflicted
+++ resolved
@@ -32,12 +32,9 @@
 from logging import Logger
 from typing import Any, Collection, Dict, Optional, Union, cast
 
-<<<<<<< HEAD
+from inmanta import config, const, data, protocol
 import inmanta.agent.executor
 from inmanta import config, const, data, env, protocol
-=======
-from inmanta import config, const, data, protocol
->>>>>>> 180a84fa
 from inmanta.agent import config as cfg
 from inmanta.agent import executor, forking_executor, in_process_executor
 from inmanta.agent.executor import ResourceDetails, ResourceInstallSpec
@@ -50,12 +47,8 @@
     ResourceType,
     ResourceVersionIdStr,
 )
-<<<<<<< HEAD
 from inmanta.env import SafeRequirement
 from inmanta.loader import CodeLoader, ModuleSource
-=======
-from inmanta.loader import ModuleSource
->>>>>>> 180a84fa
 from inmanta.protocol import SessionEndpoint, SyncClient, methods, methods_v2
 from inmanta.resources import Id
 from inmanta.types import Apireturn, JsonType
@@ -1296,19 +1289,7 @@
                     f"Failed to get source code for {resource_type} version={version}, result={result.get_result()}"
                 )
 
-<<<<<<< HEAD
-        async with self._loader_lock:
-            loop = asyncio.get_running_loop()
-            await loop.run_in_executor(
-                self.thread_pool,
-                self._env.install_for_config,
-                [SafeRequirement(requirement_string=e) for e in blueprint.requirements],
-                blueprint.pip_config,
-            )
-            await loop.run_in_executor(self.thread_pool, self._loader.deploy_version, blueprint.sources)
-=======
         return resource_install_specs, invalid_resources
->>>>>>> 180a84fa
 
     async def _get_pip_config(self, environment: uuid.UUID, version: int) -> PipConfig:
         response = await self._client.get_pip_config(tid=environment, version=version)
