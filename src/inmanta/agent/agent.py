"""
    Copyright 2017 Inmanta

    Licensed under the Apache License, Version 2.0 (the "License");
    you may not use this file except in compliance with the License.
    You may obtain a copy of the License at

        http://www.apache.org/licenses/LICENSE-2.0

    Unless required by applicable law or agreed to in writing, software
    distributed under the License is distributed on an "AS IS" BASIS,
    WITHOUT WARRANTIES OR CONDITIONS OF ANY KIND, either express or implied.
    See the License for the specific language governing permissions and
    limitations under the License.

    Contact: code@inmanta.com
"""

import abc
import asyncio
import dataclasses
import datetime
import enum
import functools
import hashlib
import json
import logging
import os
import random
import time
import uuid
from asyncio import Lock
from collections import defaultdict
from collections.abc import Callable, Coroutine, Iterable, Sequence
from concurrent.futures.thread import ThreadPoolExecutor
from logging import Logger
from typing import Any, Dict, Optional, Union, cast

import pkg_resources

from inmanta import const, data, env, protocol
from inmanta.agent import config as cfg
from inmanta.agent import handler
from inmanta.agent.cache import AgentCache
from inmanta.agent.handler import HandlerAPI, SkipResource
from inmanta.agent.io.remote import ChannelClosedException
from inmanta.agent.reporting import collect_report
from inmanta.const import ParameterSource, ResourceState
from inmanta.data.model import LEGACY_PIP_DEFAULT, AttributeStateChange, PipConfig, ResourceIdStr, ResourceVersionIdStr
from inmanta.env import PythonEnvironment
from inmanta.loader import CodeLoader, ModuleSource
from inmanta.protocol import SessionEndpoint, SyncClient, methods, methods_v2
from inmanta.resources import Id, Resource
from inmanta.types import Apireturn, JsonType
from inmanta.util import (
    CronSchedule,
    IntervalSchedule,
    NamedLock,
    ScheduledTask,
    TaskMethod,
    TaskSchedule,
    add_future,
    join_threadpools,
)

LOGGER = logging.getLogger(__name__)


class ResourceActionResult:
    def __init__(self, cancel: bool) -> None:
        self.cancel = cancel

    def __add__(self, other: "ResourceActionResult") -> "ResourceActionResult":
        return ResourceActionResult(self.cancel or other.cancel)

    def __str__(self) -> str:
        return "%r" % self.cancel


ResourceActionResultFuture = asyncio.Future[ResourceActionResult]


class ResourceActionBase(abc.ABC):
    """Base class for Local and Remote resource actions"""

    resource_id: Id
    future: ResourceActionResultFuture
    dependencies: list["ResourceActionBase"]
    # resourceid -> attribute -> {current: , desired:}
    changes: dict[ResourceVersionIdStr, dict[str, AttributeStateChange]]

    def __init__(self, scheduler: "ResourceScheduler", resource_id: Id, gid: uuid.UUID, reason: str) -> None:
        """
        :param gid: A unique identifier to identify a deploy. This is local to this agent.
        """
        self.scheduler: "ResourceScheduler" = scheduler
        self.resource_id: Id = resource_id
        self.future: ResourceActionResultFuture = asyncio.Future()
        # This variable is used to indicate that the future of a ResourceAction will get a value, because of a deploy
        # operation. This variable makes sure that the result cannot be set twice when the ResourceAction is cancelled.
        self.running: bool = False
        self.gid: uuid.UUID = gid
        self.status: Optional[const.ResourceState] = None
        self.change: Optional[const.Change] = const.Change.nochange
        self.undeployable: Optional[const.ResourceState] = None
        self.reason: str = reason
        self.logger: Logger = self.scheduler.logger

    async def execute(
        self, dummy: "ResourceActionBase", generation: "Dict[ResourceIdStr, ResourceActionBase]", cache: AgentCache
    ) -> None:
        return

    def is_running(self) -> bool:
        return self.running

    def is_done(self) -> bool:
        return self.future.done()

    def cancel(self) -> None:
        if not self.is_running() and not self.is_done():
            self.logger.info("Cancelled deploy of %s %s %s", self.__class__.__name__, self.gid, self.resource_id)
            self.future.set_result(ResourceActionResult(cancel=True))

    def long_string(self) -> str:
        return "{} awaits {}".format(self.resource_id.resource_str(), " ".join([str(aw) for aw in self.dependencies]))

    def __str__(self) -> str:
        status = ""
        if self.is_done():
            status = " Done"
        elif self.is_running():
            status = " Running"

        return self.resource_id.resource_str() + status


class DummyResourceAction(ResourceActionBase):
    def __init__(self, scheduler: "ResourceScheduler", gid: uuid.UUID, reason: str) -> None:
        dummy_id = Id("agent::Dummy", scheduler.name, "type", "dummy")
        super().__init__(scheduler, dummy_id, gid, reason)


class ResourceAction(ResourceActionBase):
    def __init__(self, scheduler: "ResourceScheduler", resource: Resource, gid: uuid.UUID, reason: str) -> None:
        """
        :param gid: A unique identifier to identify a deploy. This is local to this agent.
        """
        super().__init__(scheduler, resource.id, gid, reason)
        self.resource: Resource = resource

    async def send_in_progress(self, action_id: uuid.UUID) -> dict[ResourceIdStr, const.ResourceState]:
        result = await self.scheduler.get_client().resource_deploy_start(
            tid=self.scheduler._env_id,
            rvid=self.resource.id.resource_version_str(),
            action_id=action_id,
        )
        if result.code != 200 or result.result is None:
            raise Exception("Failed to report the start of the deployment to the server")
        return {Id.parse_id(key).resource_str(): const.ResourceState[value] for key, value in result.result["data"].items()}

    async def _execute(self, ctx: handler.HandlerContext, requires: dict[ResourceIdStr, const.ResourceState]) -> None:
        """
        :param ctx: The context to use during execution of this deploy
        :param requires: A dictionary that maps each dependency of the resource to be deployed, to its latest resource
                         state that was not `deploying'.
        """
        ctx.debug("Start deploy %(deploy_id)s of resource %(resource_id)s", deploy_id=self.gid, resource_id=self.resource_id)

        # setup provider
        provider: Optional[HandlerAPI[Any]] = None
        try:
            provider = await self.scheduler.agent.get_provider(self.resource)
        except ChannelClosedException as e:
            ctx.set_status(const.ResourceState.unavailable)
            ctx.exception(str(e))
            return
        except Exception:
            ctx.set_status(const.ResourceState.unavailable)
            ctx.exception("Unable to find a handler for %(resource_id)s", resource_id=self.resource.id.resource_version_str())
            return
        else:
            # main execution
            try:
                await asyncio.get_running_loop().run_in_executor(
                    self.scheduler.agent.thread_pool,
                    provider.deploy,
                    ctx,
                    self.resource,
                    requires,
                )
                if ctx.status is None:
                    ctx.set_status(const.ResourceState.deployed)
            except ChannelClosedException as e:
                ctx.set_status(const.ResourceState.failed)
                ctx.exception(str(e))
            except SkipResource as e:
                ctx.set_status(const.ResourceState.skipped)
                ctx.warning(msg="Resource %(resource_id)s was skipped: %(reason)s", resource_id=self.resource.id, reason=e.args)
            except Exception as e:
                ctx.set_status(const.ResourceState.failed)
                ctx.exception(
                    "An error occurred during deployment of %(resource_id)s (exception: %(exception)s",
                    resource_id=self.resource.id,
                    exception=repr(e),
                )
        finally:
            if provider is not None:
                provider.close()

    async def execute(
        self, dummy: "ResourceActionBase", generation: "Dict[ResourceIdStr, ResourceActionBase]", cache: AgentCache
    ) -> None:
        self.logger.log(const.LogLevel.TRACE.to_int, "Entering %s %s", self.gid, self.resource)
        with cache.manager(self.resource.id.get_version()):
            self.dependencies = [generation[x.resource_str()] for x in self.resource.requires]
            waiters = [x.future for x in self.dependencies]
            waiters.append(dummy.future)
            # Explicit cast is required because mypy has issues with * and generics
            results: list[ResourceActionResult] = cast(list[ResourceActionResult], await asyncio.gather(*waiters))

            if self.undeployable:
                self.running = True
                try:
                    if self.is_done():
                        # Action is cancelled
                        self.logger.log(const.LogLevel.TRACE.to_int, "%s %s is no longer active", self.gid, self.resource)
                        return
                    result = sum(results, ResourceActionResult(cancel=False))
                    if result.cancel:
                        # self.running will be set to false when self.cancel is called
                        # Only happens when global cancel has not cancelled us but our predecessors have already been cancelled
                        return
                    self.status = self.undeployable
                    self.change = const.Change.nochange
                    self.changes = {}
                    self.future.set_result(ResourceActionResult(cancel=False))
                    return
                finally:
                    self.running = False

            async with self.scheduler.ratelimiter:
                ctx = handler.HandlerContext(self.resource, logger=self.logger)

                ctx.debug(
                    "Start run for resource %(resource)s because %(reason)s",
                    resource=str(self.resource.id),
                    deploy_id=self.gid,
                    agent=self.scheduler.agent.name,
                    reason=self.reason,
                )

                self.running = True
                try:
                    if self.is_done():
                        # Action is cancelled
                        self.logger.log(const.LogLevel.TRACE.to_int, "%s %s is no longer active", self.gid, self.resource)
                        return

                    result = sum(results, ResourceActionResult(cancel=False))

                    if result.cancel:
                        # self.running will be set to false when self.cancel is called
                        # Only happens when global cancel has not cancelled us but our predecessors have already been cancelled
                        return

                    try:
                        requires: dict[ResourceIdStr, const.ResourceState] = await self.send_in_progress(ctx.action_id)
                    except Exception:
                        ctx.set_status(const.ResourceState.failed)
                        ctx.exception("Failed to report the start of the deployment to the server")
                    else:
                        await self._execute(ctx=ctx, requires=requires)

                    ctx.debug(
                        "End run for resource %(resource)s in deploy %(deploy_id)s",
                        resource=str(self.resource.id),
                        deploy_id=self.gid,
                    )

                    changes: dict[ResourceVersionIdStr, dict[str, AttributeStateChange]] = {
                        self.resource.id.resource_version_str(): ctx.changes
                    }

                    if ctx.facts:
                        ctx.debug("Sending facts to the server")
                        set_fact_response = await self.scheduler.get_client().set_parameters(
                            tid=self.scheduler._env_id, parameters=ctx.facts
                        )
                        if set_fact_response.code != 200:
                            ctx.error("Failed to send facts to the server %s", set_fact_response.result)

                    response = await self.scheduler.get_client().resource_deploy_done(
                        tid=self.scheduler._env_id,
                        rvid=self.resource.id.resource_version_str(),
                        action_id=ctx.action_id,
                        status=ctx.status,
                        messages=ctx.logs,
                        changes=changes,
                        change=ctx.change,
                    )

                    if response.code != 200:
                        LOGGER.error("Resource status update failed %s", response.result)

                    self.status = ctx.status
                    self.change = ctx.change
                    self.changes = changes
                    self.future.set_result(ResourceActionResult(cancel=False))
                finally:
                    self.running = False


class RemoteResourceAction(ResourceActionBase):
    def __init__(self, scheduler: "ResourceScheduler", resource_id: Id, gid: uuid.UUID, reason: str) -> None:
        super().__init__(scheduler, resource_id, gid, reason)

    async def execute(
        self, dummy: "ResourceActionBase", generation: "Dict[ResourceIdStr, ResourceActionBase]", cache: AgentCache
    ) -> None:
        await dummy.future
        async with self.scheduler.agent.process.cad_ratelimiter:
            try:
                # got event or cancel first
                if self.is_done():
                    return

                result = await self.scheduler.get_client().get_resource(
                    self.scheduler.agent._env_id,
                    self.resource_id.resource_version_str(),
                    logs=True,
                    log_action=const.ResourceAction.deploy,
                    log_limit=1,
                )
                if result.code != 200 or result.result is None:
                    LOGGER.error("Failed to get the status for remote resource %s (%s)", str(self.resource_id), result.result)
                    return

                status = const.ResourceState[result.result["resource"]["status"]]

                self.running = True

                if status in const.TRANSIENT_STATES or self.future.done():
                    # wait for event
                    pass
                else:
                    if "logs" in result.result and len(result.result["logs"]) > 0:
                        log = result.result["logs"][0]

                        if "change" in log and log["change"] is not None:
                            self.change = const.Change[log["change"]]
                        else:
                            self.change = const.Change.nochange

                        if "changes" in log and log["changes"] is not None and str(self.resource_id) in log["changes"]:
                            self.changes = log["changes"]
                        else:
                            self.changes = {}
                        self.status = status

                    self.future.set_result(ResourceActionResult(cancel=False))
            except Exception:
                LOGGER.exception("could not get status for remote resource")
            finally:
                self.running = False

    def notify(
        self,
        status: const.ResourceState,
        change: const.Change,
        changes: dict[ResourceVersionIdStr, dict[str, AttributeStateChange]],
    ) -> None:
        if not self.future.done():
            self.status = status
            self.change = change
            self.changes = changes
            self.future.set_result(ResourceActionResult(cancel=False))


@dataclasses.dataclass
class DeployRequest:
    """
    A request to perform a deploy

    :param is_full_deploy: is this a full deploy or incremental deploy?
    :param is_periodic: is this deploy triggered by a timer?
    :param reason: textual description of the deployment
    """

    is_full_deploy: bool
    is_periodic: bool
    reason: str

    def interrupt(self, other: "DeployRequest") -> "DeployRequest":
        """Interrupt this deploy for the other and produce a new request for future rescheduling of this deploy"""
        return DeployRequest(
            self.is_full_deploy, self.is_periodic, f"Restarting run '{self.reason}', interrupted for '{other.reason}'"
        )


class DeployRequestAction(str, enum.Enum):
    """
    When a deploy is running and a new request arrives, we can take the following actions
    """

    ignore = "ignore"
    """ ignore the new request, continue with the exiting deploy """
    terminate = "terminate"
    """ terminate the current deploy, start the new one """
    defer = "defer"
    """ defer the new request,  continue with the exiting deploy, start the new one when the current deploy is done"""
    interrupt = "interrupt"
    """ interrupt the current deploy: cancel it, start the new one and restart the current deploy when the new one is done"""


# Two letter abbreviations to make table line up
# N normal
# P periodic
# F full
# I incremental
NF = (True, False)
NI = (False, False)
PF = (True, True)
PI = (False, True)
# shorten table
ignore = DeployRequestAction.ignore
terminate = DeployRequestAction.terminate
defer = DeployRequestAction.defer
interrupt = DeployRequestAction.interrupt

# This matrix describes what do when a new DeployRequest enters before the old one is done
# Format is (old_is_repair, old_is_periodic), (new_is_repair, new_is_periodic)
# The underlying idea is that
# 1. periodic deploys have no time pressure, they can be delayed
# 2. non-periodic deploy should run as soon as possible
# 3. non-periodic incremental deploys take precedence over repairs (as they are smaller)
# 4. Periodic repairs should not interrupt each other to prevent restart loops
# 5. Periodic repairs take precedence over periodic incremental deploys.
# These rules do not full specify the matrix! They are the rules we have to follow.
# A subtle detail is that when we do defer or interrupt, we only over keep one.
# So if a previous deferred run exists, it will be silently dropped
# But, we only defer or interrupt full deploys
# As such, we will always execute a full deploy
# (it may oscillate between periodic and not, but it will execute)

deploy_response_matrix = {
    # ((old_is_repair, old_is_periodic), (new_is_repair, new_is_periodic))
    # Periodic restart loops: Full periodic is never interrupted by periodic
    (PF, PF): ignore,  # Full periodic ignores full periodic to prevent restart loops
    (NF, PF): ignore,  # Full ignores full periodic to avoid restart loops
    (PF, PI): ignore,  # Full periodic ignores periodic increment to prevent restart loops
    (PI, PF): terminate,  # Incremental periodic terminated by full periodic: upgrade to full
    (PI, NF): terminate,  # Incremental periodic terminated by full: upgrade to full
    # Same terminates same: focus on the new one
    (PF, NF): terminate,  # Full periodic terminated by Full
    (NF, NF): terminate,  # Full terminated by Full
    # Increment * terminates Increment *
    (PI, PI): terminate,
    (PI, NI): terminate,
    (NI, PI): terminate,
    (NI, NI): terminate,
    (NI, PF): defer,  # Incremental defers full periodic
    (NI, NF): defer,  # Incremental defers full
    # Non-periodic is always executed asap
    (PF, NI): interrupt,  # periodic full interrupted by increment
    (NF, NI): interrupt,  # full interrupted by increment
    # Prefer the normal full over PI
    (NF, PI): ignore,  # full ignores periodic increment
}


class ResourceScheduler:
    """Class responsible for managing sequencing of actions performed by the agent.

    State of the last run is not removed after the run but remains.

    By not removing e.g. the generation,
    1 - the class is always in a valid state
    2 - we don't need to figure out exactly when a run is done
    """

    def __init__(self, agent: "AgentInstance", env_id: uuid.UUID, name: str, cache: AgentCache) -> None:
        self.generation: dict[ResourceIdStr, ResourceActionBase] = {}
        self.cad: dict[str, RemoteResourceAction] = {}
        self._env_id = env_id
        self.agent = agent
        self.cache = cache
        self.name = name
        self.ratelimiter = agent.ratelimiter
        self.version: int = 0

        self.running: Optional[DeployRequest] = None
        self.deferred: Optional[DeployRequest] = None

        self.logger: Logger = agent.logger

    def get_scheduled_resource_actions(self) -> list[ResourceActionBase]:
        return list(self.generation.values())

    def finished(self) -> bool:
        for resource_action in self.generation.values():
            if not resource_action.is_done():
                return False
        return True

    def cancel(self) -> None:
        """
        Cancel all scheduled deployments.
        """
        for ra in self.generation.values():
            ra.cancel()
        self.generation = {}
        self.cad = {}

    def reload(
        self,
        resources: list[Resource],
        undeployable: dict[ResourceVersionIdStr, ResourceState],
        new_request: DeployRequest,
    ) -> None:
        """
        Schedule a new set of resources for execution.

        :param resources: The set of resource should be closed, the scheduler assumes that all resource referenced are in the
                          set or on another agent.

        **This method should only be called under critical_ratelimiter lock!**
        """
        # First determined if we should start and if the current run should be resumed
        if not self.finished():
            # we are still running
            assert self.running is not None
            # Get correct action
            response = deploy_response_matrix[
                ((self.running.is_full_deploy, self.running.is_periodic), (new_request.is_full_deploy, new_request.is_periodic))
            ]
            # Execute action
            if response == DeployRequestAction.terminate:
                self.logger.info("Terminating run '%s' for '%s'", self.running.reason, new_request.reason)
            elif response == DeployRequestAction.defer:
                self.logger.info("Deferring run '%s' for '%s'", new_request.reason, self.running.reason)
                self.deferred = new_request
                return
            elif response == DeployRequestAction.ignore:
                self.logger.info("Ignoring new run '%s' in favor of current '%s'", new_request.reason, self.running.reason)
                return
            elif response == DeployRequestAction.interrupt:
                self.logger.info("Interrupting run '%s' for '%s'", self.running.reason, new_request.reason)
                # Can overwrite, acceptable
                self.deferred = self.running.interrupt(new_request)
            else:
                assert False, f"Unexpected DeployRequestAction {response}"

            # cancel old run
            self.cancel()

        # start new run
        self.running = new_request
        self.version = resources[0].id.get_version()
        gid = uuid.uuid4()
        self.logger.info("Running %s for reason: %s", gid, self.running.reason)

        # re-generate generation
        self.generation = {r.id.resource_str(): ResourceAction(self, r, gid, self.running.reason) for r in resources}

        # mark undeployable
        for key, res in self.generation.items():
            vid = res.resource_id.resource_version_str()
            if vid in undeployable:
                self.generation[key].undeployable = undeployable[vid]

        # hook up Cross Agent Dependencies
        cross_agent_dependencies = [q for r in resources for q in r.requires if q.get_agent_name() != self.name]
        for cad in cross_agent_dependencies:
            ra = RemoteResourceAction(self, cad, gid, self.running.reason)
            self.cad[str(cad)] = ra
            self.generation[cad.resource_str()] = ra

        # Create dummy to give start signal
        dummy = DummyResourceAction(self, gid, self.running.reason)
        # Dispatch all actions
        # Will block on dependencies and dummy
        for r in self.generation.values():
            add_future(r.execute(dummy, self.generation, self.cache))

        # Listen for completion
        self.agent.process.add_background_task(self.mark_deployment_as_finished(self.generation.values()))

        # Start running
        dummy.future.set_result(ResourceActionResult(cancel=False))

    async def mark_deployment_as_finished(self, resource_actions: Iterable[ResourceActionBase]) -> None:
        # This method is executing as a background task. As such, it will get cancelled when the agent is stopped.
        # Because the asyncio.gather() call propagates cancellation, we shield the ResourceActionBase.future.
        # Cancellation of these futures is handled by the ResourceActionBase.cancel() method. Not shielding them
        # would cause the result of the future to be set twice, which results in an undesired InvalidStateError.
        await asyncio.gather(*[asyncio.shield(resource_action.future) for resource_action in resource_actions])
        async with self.agent.critical_ratelimiter:
            if not self.finished():
                return
            if self.deferred is not None:
                self.logger.info("Resuming run '%s'", self.deferred.reason)
                self.agent.process.add_background_task(self.agent.get_latest_version_for_agent(self.deferred))
                self.deferred = None

    def notify_ready(
        self,
        resourceid: ResourceVersionIdStr,
        state: const.ResourceState,
        change: const.Change,
        changes: dict[ResourceVersionIdStr, dict[str, AttributeStateChange]],
    ) -> None:
        if resourceid not in self.cad:
            # received CAD notification for which no resource are waiting, so return
            return
        self.cad[resourceid].notify(state, change, changes)

    def dump(self) -> None:
        print("Waiting:")
        for r in self.generation.values():
            print(r.long_string())

    def get_client(self) -> protocol.Client:
        return self.agent.get_client()


class AgentInstance:
    _get_resource_timeout: float
    _get_resource_duration: float

    def __init__(self, process: "Agent", name: str, uri: str) -> None:
        self.process = process
        self.name = name
        self._uri = uri

        self.logger: Logger = LOGGER.getChild(self.name)

        # the lock for changing the current ongoing deployment
        self.critical_ratelimiter = asyncio.Semaphore(1)
        # lock for dryrun tasks
        self.dryrunlock = asyncio.Semaphore(1)

        # multi threading control
        # threads to setup connections
        self.provider_thread_pool: ThreadPoolExecutor = ThreadPoolExecutor(1, thread_name_prefix="ProviderPool_%s" % name)
        # threads to work
        self.thread_pool: ThreadPoolExecutor = ThreadPoolExecutor(process.poolsize, thread_name_prefix="Pool_%s" % name)
        self.ratelimiter = asyncio.Semaphore(process.poolsize)

        if process.environment is None:
            raise Exception("Agent instance started without a valid environment id set.")

        self._env_id: uuid.UUID = process.environment
        self.sessionid: uuid.UUID = process.sessionid

        # init
        self._cache = AgentCache(self)
        self._nq = ResourceScheduler(self, self._env_id, name, self._cache)
        self._time_triggered_actions: set[ScheduledTask] = set()
        self._enabled = False
        self._stopped = False

        # do regular deploys
        self._deploy_interval = cfg.agent_deploy_interval.get()
        deploy_splay_time = cfg.agent_deploy_splay_time.get()
        self._deploy_splay_value = random.randint(0, deploy_splay_time)

        # do regular repair runs
        self._repair_interval: Union[int, str] = cfg.agent_repair_interval.get()
        repair_splay_time = cfg.agent_repair_splay_time.get()
        self._repair_splay_value = random.randint(0, repair_splay_time)

        self._getting_resources = False
        self._get_resource_timeout = 0

    async def stop(self) -> None:
        self._stopped = True
        self._enabled = False
        self._disable_time_triggers()
        self._nq.cancel()
        self._cache.close()
        self.provider_thread_pool.shutdown(wait=False)
        self.thread_pool.shutdown(wait=False)

    def join(self, thread_pool_finalizer: list[ThreadPoolExecutor]) -> None:
        """
        Called after stop to ensure complete shutdown

        :param thread_pool_finalizer: all threadpools that should be joined should be added here.
        """
        assert self._stopped
        thread_pool_finalizer.append(self.provider_thread_pool)
        thread_pool_finalizer.append(self.thread_pool)

    @property
    def environment(self) -> uuid.UUID:
        return self._env_id

    def get_client(self) -> protocol.Client:
        return self.process._client

    @property
    def uri(self) -> str:
        return self._uri

    def is_enabled(self) -> bool:
        return self._enabled

    def is_stopped(self) -> bool:
        return self._stopped

    def unpause(self) -> Apireturn:
        if self._stopped:
            return 403, "Cannot unpause stopped agent instance"

        if self.is_enabled():
            return 200, "already running"

        self.logger.info("Agent assuming primary role for %s", self.name)

        self._enable_time_triggers()
        self._enabled = True
        return 200, "unpaused"

    def pause(self, reason: str = "agent lost primary role") -> Apireturn:
        if not self.is_enabled():
            return 200, "already paused"

        self.logger.info("Agent %s stopped because %s", self.name, reason)

        self._disable_time_triggers()
        self._enabled = False

        # Cancel the ongoing deployment if exists
        self._nq.cancel()

        return 200, "paused"

    def _enable_time_triggers(self) -> None:
        async def deploy_action() -> None:
            now = datetime.datetime.now().astimezone()
            await self.get_latest_version_for_agent(
                DeployRequest(
                    reason="Periodic deploy started at %s" % (now.strftime(const.TIME_LOGFMT)),
                    is_full_deploy=False,
                    is_periodic=True,
                )
            )

        async def repair_action() -> None:
            now = datetime.datetime.now().astimezone()
            await self.get_latest_version_for_agent(
                DeployRequest(
                    reason="Repair run started at %s" % (now.strftime(const.TIME_LOGFMT)),
                    is_full_deploy=True,
                    is_periodic=True,
                )
            )

        def periodic_schedule(
            kind: str,
            action: Callable[[], Coroutine[object, None, object]],
            interval: Union[int, str],
            splay_value: int,
            initial_time: datetime.datetime,
        ) -> None:
            if isinstance(interval, int) and interval > 0:
                self.logger.info(
                    "Scheduling periodic %s with interval %d and splay %d (first run at %s)",
                    kind,
                    interval,
                    splay_value,
                    (initial_time + datetime.timedelta(seconds=splay_value)).strftime(const.TIME_LOGFMT),
                )
                interval_schedule: IntervalSchedule = IntervalSchedule(
                    interval=float(interval), initial_delay=float(splay_value)
                )
                self._enable_time_trigger(action, interval_schedule)

            if isinstance(interval, str):
                self.logger.info("Scheduling periodic %s with cron expression '%s'", kind, interval)
                cron_schedule = CronSchedule(cron=interval)
                self._enable_time_trigger(action, cron_schedule)

        now = datetime.datetime.now().astimezone()
        periodic_schedule("deploy", deploy_action, self._deploy_interval, self._deploy_splay_value, now)
        periodic_schedule("repair", repair_action, self._repair_interval, self._repair_splay_value, now)

    def _enable_time_trigger(self, action: TaskMethod, schedule: TaskSchedule) -> None:
        self.process._sched.add_action(action, schedule)
        self._time_triggered_actions.add(ScheduledTask(action=action, schedule=schedule))

    def _disable_time_triggers(self) -> None:
        for task in self._time_triggered_actions:
            self.process._sched.remove(task)
        self._time_triggered_actions.clear()

    def notify_ready(
        self,
        resourceid: ResourceVersionIdStr,
        state: const.ResourceState,
        change: const.Change,
        changes: dict[ResourceVersionIdStr, dict[str, AttributeStateChange]],
    ) -> None:
        self._nq.notify_ready(resourceid, state, change, changes)

    def _can_get_resources(self) -> bool:
        if self._getting_resources:
            self.logger.info("Attempting to get resource while get is in progress")
            return False
        if time.time() < self._get_resource_timeout:
            self.logger.info(
                "Attempting to get resources during backoff %g seconds left, last download took %f seconds",
                self._get_resource_timeout - time.time(),
                self._get_resource_duration,
            )
            return False
        return True

    async def get_provider(self, resource: Resource) -> HandlerAPI[Any]:
        provider = await asyncio.get_running_loop().run_in_executor(
            self.provider_thread_pool, handler.Commander.get_provider, self._cache, self, resource
        )
        provider.set_cache(self._cache)
        return provider

    async def get_latest_version_for_agent(
        self,
        deploy_request: DeployRequest,
    ) -> None:
        """
        Get the latest version for the given agent (this is also how we are notified)

        :param reason: the reason this deploy was started
        """
        if not self._can_get_resources():
            self.logger.warning("%s aborted by rate limiter", deploy_request.reason)
            return

        async with self.critical_ratelimiter:
            if not self._can_get_resources():
                self.logger.warning("%s aborted by rate limiter", deploy_request.reason)
                return

            self.logger.debug("Getting latest resources for %s", deploy_request.reason)
            self._getting_resources = True
            start = time.time()
            try:
                result = await self.get_client().get_resources_for_agent(
                    tid=self._env_id, agent=self.name, incremental_deploy=not deploy_request.is_full_deploy
                )
            finally:
                self._getting_resources = False
            end = time.time()
            self._get_resource_duration = end - start
            self._get_resource_timeout = cfg.agent_get_resource_backoff.get() * self._get_resource_duration + end
            if result.code == 404:
                self.logger.info("No released configuration model version available for %s", deploy_request.reason)
            elif result.code == 409:
                self.logger.warning("We are not currently primary during %s: %s", deploy_request.reason, result.result)
            elif result.code != 200 or result.result is None:
                self.logger.warning("Got an error while pulling resources for %s. %s", deploy_request.reason, result.result)

            else:
                undeployable, resources = await self.load_resources(
                    result.result["version"], const.ResourceAction.deploy, result.result["resources"]
                )
                self.logger.debug("Pulled %d resources because %s", len(resources), deploy_request.reason)

                if len(resources) > 0:
                    self._nq.reload(resources, undeployable, deploy_request)

    async def dryrun(self, dry_run_id: uuid.UUID, version: int) -> Apireturn:
        self.process.add_background_task(self.do_run_dryrun(version, dry_run_id))
        return 200

    async def do_run_dryrun(self, version: int, dry_run_id: uuid.UUID) -> None:
        async with self.dryrunlock:
            async with self.ratelimiter:
                response = await self.get_client().get_resources_for_agent(tid=self._env_id, agent=self.name, version=version)
                if response.code == 404:
                    self.logger.warning("Version %s does not exist, can not run dryrun", version)
                    return

                elif response.code != 200 or response.result is None:
                    self.logger.warning("Got an error while pulling resources and version %s", version)
                    return

                undeployable, resources = await self.load_resources(
                    version, const.ResourceAction.dryrun, response.result["resources"]
                )

                self._cache.open_version(version)
                for resource in resources:
                    ctx = handler.HandlerContext(resource, True)
                    started = datetime.datetime.now().astimezone()
                    provider = None

                    resource_id = resource.id.resource_version_str()
                    if resource_id in undeployable:
                        ctx.error(
                            "Skipping dryrun %(resource_id)s because in undeployable state %(status)s",
                            resource_id=resource_id,
                            status=undeployable[resource_id],
                        )
                        await self.get_client().dryrun_update(tid=self._env_id, id=dry_run_id, resource=resource_id, changes={})
                        continue

                    try:
                        self.logger.debug("Running dryrun for %s", resource_id)

                        try:
                            provider = await self.get_provider(resource)
                        except Exception as e:
                            ctx.exception(
                                "Unable to find a handler for %(resource_id)s (exception: %(exception)s",
                                resource_id=resource_id,
                                exception=str(e),
                            )
                            await self.get_client().dryrun_update(
                                tid=self._env_id,
                                id=dry_run_id,
                                resource=resource_id,
                                changes={"handler": {"current": "FAILED", "desired": "Unable to find a handler"}},
                            )
                        else:
                            try:
                                await asyncio.get_running_loop().run_in_executor(
                                    self.thread_pool, provider.execute, ctx, resource, True
                                )

                                changes = ctx.changes
                                if changes is None:
                                    changes = {}
                                if ctx.status == const.ResourceState.failed:
                                    changes["handler"] = AttributeStateChange(current="FAILED", desired="Handler failed")
                                await self.get_client().dryrun_update(
                                    tid=self._env_id, id=dry_run_id, resource=resource_id, changes=changes
                                )
                            except Exception as e:
                                ctx.exception(
                                    "Exception during dryrun for %(resource_id)s (exception: %(exception)s",
                                    resource_id=str(resource.id),
                                    exception=str(e),
                                )
                                changes = ctx.changes
                                if changes is None:
                                    changes = {}
                                changes["handler"] = AttributeStateChange(current="FAILED", desired="Handler failed")
                                await self.get_client().dryrun_update(
                                    tid=self._env_id, id=dry_run_id, resource=resource_id, changes=changes
                                )

                    except Exception:
                        ctx.exception("Unable to process resource for dryrun.")
                        changes = {}
                        changes["handler"] = AttributeStateChange(current="FAILED", desired="Resource Deserialization Failed")
                        await self.get_client().dryrun_update(
                            tid=self._env_id, id=dry_run_id, resource=resource_id, changes=changes
                        )
                    finally:
                        if provider is not None:
                            provider.close()

                        finished = datetime.datetime.now().astimezone()
                        await self.get_client().resource_action_update(
                            tid=self._env_id,
                            resource_ids=[resource_id],
                            action_id=ctx.action_id,
                            action=const.ResourceAction.dryrun,
                            started=started,
                            finished=finished,
                            messages=ctx.logs,
                            status=const.ResourceState.dry,
                        )

                self._cache.close_version(version)

    async def get_facts(self, resource: JsonType) -> Apireturn:
        async with self.ratelimiter:
            undeployable, resources = await self.load_resources(resource["model"], const.ResourceAction.getfact, [resource])

            if undeployable or not resources:
                self.logger.warning(
                    "Cannot retrieve fact for %s because resource is undeployable or code could not be loaded", resource["id"]
                )
                return 500

            started = datetime.datetime.now().astimezone()
            provider = None
            try:
                resource_obj = resources[0]
                ctx = handler.HandlerContext(resource_obj)

                version = resource_obj.id.get_version()
                try:
                    self._cache.open_version(version)
                    provider = await self.get_provider(resource_obj)
                    result = await asyncio.get_running_loop().run_in_executor(
                        self.thread_pool, provider.check_facts, ctx, resource_obj
                    )

                    parameters = [
                        {
                            "id": name,
                            "value": value,
                            "resource_id": resource_obj.id.resource_str(),
                            "source": ParameterSource.fact.value,
                        }
                        for name, value in result.items()
                    ]
                    # Add facts set via the set_fact() method of the HandlerContext
                    parameters.extend(ctx.facts)

                    await self.get_client().set_parameters(tid=self._env_id, parameters=parameters)
                    finished = datetime.datetime.now().astimezone()
                    await self.get_client().resource_action_update(
                        tid=self._env_id,
                        resource_ids=[resource_obj.id.resource_version_str()],
                        action_id=ctx.action_id,
                        action=const.ResourceAction.getfact,
                        started=started,
                        finished=finished,
                        messages=ctx.logs,
                    )

                except Exception:
                    self.logger.exception("Unable to retrieve fact")
                finally:
                    self._cache.close_version(version)

            except Exception:
                self.logger.exception("Unable to find a handler for %s", resource["id"])
                return 500
            finally:
                if provider is not None:
                    provider.close()
            return 200

    async def load_resources(
        self, version: int, action: const.ResourceAction, resources: list[JsonType]
    ) -> tuple[dict[ResourceVersionIdStr, const.ResourceState], list[Resource]]:
        """Deserialize all resources and load all handler code. When the code for this type fails to load, the resource
        is marked as failed
        """
        started = datetime.datetime.now().astimezone()
        failed_resource_types = await self.process.ensure_code(
            self._env_id, version, [res["resource_type"] for res in resources]
        )
        loaded_resources: list[Resource] = []
        failed_resources: list[ResourceVersionIdStr] = []
        undeployable: dict[ResourceVersionIdStr, const.ResourceState] = {}

        for res in resources:
            try:
                res["attributes"]["id"] = res["id"]
                if res["resource_type"] not in failed_resource_types:
                    resource: Resource = Resource.deserialize(res["attributes"])
                    loaded_resources.append(resource)

                    state = const.ResourceState[res["status"]]
                    if state in const.UNDEPLOYABLE_STATES:
                        undeployable[res["id"]] = state
                else:
                    failed_resources.append(res["id"])
                    undeployable[res["id"]] = const.ResourceState.unavailable
                    resource = Resource.deserialize(res["attributes"], use_generic=True)
                    loaded_resources.append(resource)

            except Exception:
                failed_resources.append(res["id"])
                undeployable[res["id"]] = const.ResourceState.unavailable
                resource = Resource.deserialize(res["attributes"], use_generic=True)
                loaded_resources.append(resource)

        if len(failed_resources) > 0:
            log = data.LogLine.log(
                logging.ERROR,
                "Failed to load handler code or install handler code dependencies. Check the agent log for details.",
            )
            await self.get_client().resource_action_update(
                tid=self._env_id,
                resource_ids=failed_resources,
                action_id=uuid.uuid4(),
                action=action,
                started=started,
                finished=datetime.datetime.now().astimezone(),
                messages=[log],
                status=const.ResourceState.unavailable,
            )
        return undeployable, loaded_resources


class CouldNotConnectToServer(Exception):
    pass


class Agent(SessionEndpoint):
    """
    An agent to enact changes upon resources. This agent listens to the
    message bus for changes.
    """

    # cache reference to THIS ioloop for handlers to push requests on it
    # defer to start, just to be sure
    _io_loop: asyncio.AbstractEventLoop

    def __init__(
        self,
        hostname: Optional[str] = None,
        agent_map: Optional[dict[str, str]] = None,
        code_loader: bool = True,
        environment: Optional[uuid.UUID] = None,
        poolsize: int = 1,
    ):
        """
        :param hostname: this used to indicate the hostname of the agent,
        but it is now mostly used by testcases to prevent endpoint to be loaded from the config singleton
           see _init_endpoint_names
        :param agent_map: the agent map for this agent to use
        :param code_loader: do we enable the code loader (used for testing)
        :param environment: environment id
        :param poolsize: level of parallelism per agent instance, in practice, always 1
        """
        super().__init__("agent", timeout=cfg.server_timeout.get(), reconnect_delay=cfg.agent_reconnect_delay.get())

        self.hostname = hostname
        self.poolsize = poolsize
        self.ratelimiter = asyncio.Semaphore(poolsize)
        # Number of in flight requests for resolving CAD's
        self.cad_ratelimiter = asyncio.Semaphore(3)
        self.thread_pool = ThreadPoolExecutor(poolsize, thread_name_prefix="mainpool")

        self._storage = self.check_storage()

        if environment is None:
            environment = cfg.environment.get()
            if environment is None:
                raise Exception("The agent requires an environment to be set.")
        self.set_environment(environment)

        self._instances: dict[str, AgentInstance] = {}
        self._instances_lock = asyncio.Lock()

        self._loader: Optional[CodeLoader] = None
        self._env: Optional[env.VirtualEnv] = None
        if code_loader:
            self._env = env.VirtualEnv(self._storage["env"])
            self._env.use_virtual_env()
            self._loader = CodeLoader(self._storage["code"])
            # Lock to ensure only one actual install runs at a time
            self._loader_lock = Lock()
            # Cache to prevent re-loading the same resource-version
            self._last_loaded: dict[str, int] = defaultdict(lambda: -1)
            # Per-resource lock to serialize all actions per resource
            self._resource_loader_lock = NamedLock()

        self.agent_map: Optional[dict[str, str]] = agent_map

    async def _init_agent_map(self) -> None:
        if cfg.use_autostart_agent_map.get():
            LOGGER.info("Using the autostart_agent_map configured on the server")
            env_id = self.get_environment()
            assert env_id is not None
            result = await self._client.environment_setting_get(env_id, data.AUTOSTART_AGENT_MAP)
            if result.code != 200 or result.result is None:
                error_msg = result.result["message"] if result.result else ""
                LOGGER.error("Failed to retrieve the autostart_agent_map setting from the server. %s", error_msg)
                raise CouldNotConnectToServer()
            self.agent_map = result.result["data"]["settings"][data.AUTOSTART_AGENT_MAP]
        elif self.agent_map is None:
            self.agent_map = cfg.agent_map.get()

    async def _init_endpoint_names(self) -> None:
        if self.hostname is not None:
            await self.add_end_point_name(self.hostname)
        else:
            # load agent names from the config file
            agent_names = cfg.agent_names.get()
            if agent_names is not None:
                for name in agent_names:
                    if "$" in name:
                        name = name.replace("$node-name", self.node_name)
                    await self.add_end_point_name(name)

    async def stop(self) -> None:
        await super().stop()
        self.thread_pool.shutdown(wait=False)
        threadpools_to_join = [self.thread_pool]
        for instance in self._instances.values():
            await instance.stop()
            instance.join(threadpools_to_join)
        await join_threadpools(threadpools_to_join)

    async def start_connected(self) -> None:
        """
        This method is required because:
            1) The client transport is required to retrieve the autostart_agent_map from the server.
            2) _init_endpoint_names() needs to be an async method and async calls are not possible in a constructor.
        """
        init_agentmap_succeeded = False
        while not init_agentmap_succeeded:
            try:
                await self._init_agent_map()
                init_agentmap_succeeded = True
            except CouldNotConnectToServer:
                await asyncio.sleep(1)
        await self._init_endpoint_names()

    async def start(self) -> None:
        # cache reference to THIS ioloop for handlers to push requests on it
        self._io_loop = asyncio.get_running_loop()
        await super().start()

    async def add_end_point_name(self, name: str) -> None:
        async with self._instances_lock:
            await self._add_end_point_name(name)

    async def _add_end_point_name(self, name: str) -> None:
        """
        Note: always call under _instances_lock
        """
        LOGGER.info("Adding endpoint %s", name)
        await super().add_end_point_name(name)

        # Make mypy happy
        assert self.agent_map is not None

        hostname = "local:"
        if name in self.agent_map:
            hostname = self.agent_map[name]

        self._instances[name] = AgentInstance(self, name, hostname)

    async def remove_end_point_name(self, name: str) -> None:
        async with self._instances_lock:
            await self._remove_end_point_name(name)

    async def _remove_end_point_name(self, name: str) -> None:
        """
        Note: always call under _instances_lock
        """
        LOGGER.info("Removing endpoint %s", name)
        await super().remove_end_point_name(name)

        agent_instance = self._instances[name]
        del self._instances[name]
        await agent_instance.stop()

    @protocol.handle(methods_v2.update_agent_map)
    async def update_agent_map(self, agent_map: dict[str, str]) -> None:
        if not cfg.use_autostart_agent_map.get():
            LOGGER.warning(
                "Agent received an update_agent_map() trigger, but agent is not running with "
                "the use_autostart_agent_map option."
            )
        else:
            LOGGER.debug("Received update_agent_map() trigger with agent_map %s", agent_map)
            await self._update_agent_map(agent_map)

    async def _update_agent_map(self, agent_map: dict[str, str]) -> None:
        async with self._instances_lock:
            self.agent_map = agent_map
            # Add missing agents
            agents_to_add = [agent_name for agent_name in self.agent_map.keys() if agent_name not in self._instances]
            # Remove agents which are not present in agent-map anymore
            agents_to_remove = [agent_name for agent_name in self._instances.keys() if agent_name not in self.agent_map]
            # URI was updated
            update_uri_agents = []
            for agent_name, uri in self.agent_map.items():
                if agent_name not in self._instances:
                    continue
                current_uri = self._instances[agent_name].uri
                if current_uri != uri:
                    LOGGER.info("Updating the URI of the endpoint %s from %s to %s", agent_name, current_uri, uri)
                    update_uri_agents.append(agent_name)

            updated_uri_agents_to_enable = [
                agent_name for agent_name in update_uri_agents if self._instances[agent_name].is_enabled()
            ]

            to_be_gathered = [self._add_end_point_name(agent_name) for agent_name in agents_to_add]
            to_be_gathered += [self._remove_end_point_name(agent_name) for agent_name in agents_to_remove + update_uri_agents]
            await asyncio.gather(*to_be_gathered)
            # Re-add agents with updated URI
            await asyncio.gather(*[self._add_end_point_name(agent_name) for agent_name in update_uri_agents])
            # Enable agents with updated URI that were enabled before
            for agent_to_enable in updated_uri_agents_to_enable:
                self.unpause(agent_to_enable)

    def unpause(self, name: str) -> Apireturn:
        instance = self._instances.get(name)
        if not instance:
            return 404, "No such agent"

        return instance.unpause()

    def pause(self, name: str) -> Apireturn:
        instance = self._instances.get(name)
        if not instance:
            return 404, "No such agent"

        return instance.pause()

    @protocol.handle(methods.set_state)
    async def set_state(self, agent: str, enabled: bool) -> Apireturn:
        if enabled:
            return self.unpause(agent)
        else:
            return self.pause(agent)

    async def on_reconnect(self) -> None:
        if cfg.use_autostart_agent_map.get():
            # When the internal agent doesn't have a session with the server, it doesn't receive notifications
            # about updates to the autostart_agent_map environment setting. On reconnect the autostart_agent_map
            # is fetched from the server to resolve this inconsistency.
            result = await self._client.environment_setting_get(tid=self.get_environment(), id=data.AUTOSTART_AGENT_MAP)
            if result.code == 200 and result.result is not None:
                agent_map = result.result["data"]["settings"][data.AUTOSTART_AGENT_MAP]
                await self._update_agent_map(agent_map=agent_map)
            else:
                LOGGER.warning("Could not get environment setting %s from server", data.AUTOSTART_AGENT_MAP)
        for name in self._instances.keys():
            result = await self._client.get_state(tid=self._env_id, sid=self.sessionid, agent=name)
            if result.code == 200 and result.result is not None:
                state = result.result
                if "enabled" in state and isinstance(state["enabled"], bool):
                    await self.set_state(name, state["enabled"])
                else:
                    LOGGER.warning("Server reported invalid state %s" % (repr(state)))
            else:
                LOGGER.warning("could not get state from the server")

    async def on_disconnect(self) -> None:
        LOGGER.warning("Connection to server lost, taking agents offline")
        for agent_instance in self._instances.values():
            agent_instance.pause("Connection to server lost")

    async def ensure_code(self, environment: uuid.UUID, version: int, resource_types: Sequence[str]) -> set[str]:
        """
        Ensure that the code for the given environment and version is loaded.
        Return a list of all the ``resource_types`` that it failed to load.
        """
        failed_to_load: set[str] = set()
        if self._loader is None:
            return failed_to_load

        # store it outside the loop, but only load when required
        pip_config: Optional[PipConfig] = None

        for rt in set(resource_types):
            # only one logical thread can load a particular resource type at any time
            async with self._resource_loader_lock.get(rt):
                # stop if the last successful load was this one
                # The combination of the lock and this check causes the reloads to naturally 'batch up'
                if self._last_loaded[rt] == version:
                    LOGGER.debug("Code already present for %s version=%d", rt, version)
                    continue
                # clear cache, for retry on failure
                self._last_loaded[rt] = -1

                result: protocol.Result = await self._client.get_source_code(environment, version, rt)
                if result.code == 200 and result.result is not None:
                    try:
                        sync_client = SyncClient(client=self._client, ioloop=self._io_loop)
                        LOGGER.debug("Installing handler %s version=%d", rt, version)
                        requirements = set()
                        sources = []
                        # Encapsulate source code details in ``ModuleSource`` objects
                        for source in result.result["data"]:
                            sources.append(
                                ModuleSource(
                                    name=source["module_name"],
                                    is_byte_code=source["is_byte_code"],
                                    hash_value=source["hash"],
                                    _client=sync_client,
                                )
                            )
                            requirements.update(source["requirements"])

                        if pip_config is None:
                            pip_config = await self._get_pip_config(environment, version)
                        # Install required python packages and the list of ``ModuleSource`` with the provided pip config
                        await self._install(sources, list(requirements), pip_config=pip_config)
                        LOGGER.debug("Installed handler %s version=%d", rt, version)
                        # Update the ``_last_loaded`` cache to indicate that the given resource type's code
                        # was loaded successfully at the specified version.
                        self._last_loaded[rt] = version
                    except Exception:
                        LOGGER.exception("Failed to install handler %s version=%d", rt, version)
                        failed_to_load.add(rt)

        return failed_to_load

    async def _install(self, sources: list[ModuleSource], requirements: Sequence[str], pip_config: PipConfig) -> None:
        if self._env is None or self._loader is None:
            raise Exception("Unable to load code when agent is started with code loading disabled.")

        async with self._loader_lock:
            loop = asyncio.get_running_loop()
            await loop.run_in_executor(
                self.thread_pool,
                self._env.install_for_config,
                list(pkg_resources.parse_requirements(requirements)),
                pip_config,
            )
            await loop.run_in_executor(self.thread_pool, self._loader.deploy_version, sources)

    async def _get_pip_config(self, environment: uuid.UUID, version: int) -> PipConfig:
        response = await self._client.get_pip_config(tid=environment, version=version)
        if response.code != 200:
            raise Exception("Could not get pip config from server " + str(response.result))
        assert response.result is not None  # mypy
        pip_config = response.result["data"]
        if pip_config is None:
            return LEGACY_PIP_DEFAULT
        return PipConfig(**pip_config)

    @protocol.handle(methods.trigger, env="tid", agent="id")
    async def trigger_update(self, env: uuid.UUID, agent: str, incremental_deploy: bool) -> Apireturn:
        """
        Trigger an update
        """
        instance = self._instances.get(agent)

        if not instance:
            return 200

        if not instance.is_enabled():
            return 500, "Agent is not _enabled"

        LOGGER.info("Agent %s got a trigger to update in environment %s", agent, env)
        self.add_background_task(
            instance.get_latest_version_for_agent(
                DeployRequest(
                    is_full_deploy=not incremental_deploy,
                    is_periodic=False,
                    reason="call to trigger_update",
                )
            )
        )
        return 200

    @protocol.handle(methods.resource_event, env="tid", agent="id")
    async def resource_event(
        self,
        env: uuid.UUID,
        agent: str,
        resource: ResourceVersionIdStr,
        send_events: bool,
        state: const.ResourceState,
        change: const.Change,
        changes: dict[ResourceVersionIdStr, dict[str, AttributeStateChange]],
    ) -> Apireturn:
        if env != self._env_id:
            LOGGER.error(
                "The agent process for the environment %s has received a cross agent dependency event that was intended for "
                "another environment %s. It originated from the resource: %s, that is in state: %s",
                self._env_id,
                env,
                resource,
                state,
            )
            return 200

        instance = self._instances.get(agent)
        if not instance:
            LOGGER.warning(
                "The agent process for the environment %s has received a cross agent dependency event that was intended for "
                "an agent that is not present here %s. It originated from the resource: %s, that is in state: %s",
                self._env_id,
                agent,
                resource,
                state,
            )
            return 200

        LOGGER.debug(
            "Agent %s got a resource event: tid: %s, agent: %s, resource: %s, state: %s", agent, env, agent, resource, state
        )
        instance.notify_ready(resource, state, change, changes)

        return 200

    @protocol.handle(methods.do_dryrun, env="tid", dry_run_id="id")
    async def run_dryrun(self, env: uuid.UUID, dry_run_id: uuid.UUID, agent: str, version: int) -> Apireturn:
        """
        Run a dryrun of the given version
        """
        assert env == self._env_id

        instance = self._instances.get(agent)
        if not instance:
            return 200

        LOGGER.info("Agent %s got a trigger to run dryrun %s for version %s in environment %s", agent, dry_run_id, version, env)

        return await instance.dryrun(dry_run_id, version)

    def check_storage(self) -> dict[str, str]:
        """
        Check if the server storage is configured and ready to use.
        """

        state_dir = cfg.state_dir.get()

        if not os.path.exists(state_dir):
            os.mkdir(state_dir)

        agent_state_dir = os.path.join(state_dir, "agent")

        if not os.path.exists(agent_state_dir):
            os.mkdir(agent_state_dir)

        dir_map = {"agent": agent_state_dir}

        code_dir = os.path.join(agent_state_dir, "code")
        dir_map["code"] = code_dir
        if not os.path.exists(code_dir):
            os.mkdir(code_dir)

        env_dir = os.path.join(agent_state_dir, "env")
        dir_map["env"] = env_dir
        if not os.path.exists(env_dir):
            os.mkdir(env_dir)

        return dir_map

    @protocol.handle(methods.get_parameter, env="tid")
    async def get_facts(self, env: uuid.UUID, agent: str, resource: dict[str, Any]) -> Apireturn:
        instance = self._instances.get(agent)
        if not instance:
            return 200

        return await instance.get_facts(resource)

    @protocol.handle(methods.get_status)
    async def get_status(self) -> Apireturn:
        return 200, collect_report(self)


@dataclasses.dataclass(frozen=True)
class EnvBlueprint:
    """Represents a blueprint for creating virtual environments with specific pip configurations and requirements."""

    pip_config: PipConfig
    requirements: Sequence[str]

    def generate_env_blueprint_hash(self) -> str:
        """
        Generate a stable hash for an EnvBlueprint instance by serializing its pip_config
        and requirements in a sorted, consistent manner. This ensures that the hash value is
        independent of the order of requirements and consistent across interpreter sessions.
        """
        # Convert the blueprint to a dictionary, ensuring a consistent ordering of keys
        blueprint_dict = dataclasses.asdict(self)
        # Sort the requirements to ensure the hash is order-independent
        blueprint_dict["requirements"] = sorted(blueprint_dict["requirements"])

        # Serialize the blueprint dictionary to a JSON string, ensuring consistent ordering
        serialized_blueprint = json.dumps(blueprint_dict, sort_keys=True)

        # Use md5 to generate a hash of the serialized blueprint
        hash_obj = hashlib.md5(serialized_blueprint.encode("utf-8"))
        return hash_obj.hexdigest()


@dataclasses.dataclass(frozen=True)
class ExecutorBlueprint(EnvBlueprint):
    """Extends EnvBlueprint to include sources for the executor environment."""

    sources: Sequence[ModuleSource]

    def to_env_blueprint(self) -> EnvBlueprint:
        """
        Converts this ExecutorBlueprint instance into an EnvBlueprint instance.
        """
        return EnvBlueprint(pip_config=self.pip_config, requirements=self.requirements)


@dataclasses.dataclass(frozen=True)
class ExecutorId:
    """Identifies an executor with an agent name and its blueprint configuration."""

    agent_name: str
    blueprint: ExecutorBlueprint


class ExecutorVirtualEnvironment(PythonEnvironment):
    """
    Manages a single virtual environment for an executor,
    including the creation and installation of packages based on a blueprint.

    :param env_path: The file system path where the virtual environment should be created or exists.
    :param threadpool: A ThreadPoolExecutor instance
    """

    def __init__(self, env_path: str, threadpool: ThreadPoolExecutor):
        super().__init__(env_path=env_path)
        self.thread_pool = threadpool

    async def create_and_install_environment(self, blueprint: EnvBlueprint) -> None:
        """
        Creates and configures the virtual environment according to the provided blueprint.

        :param blueprint: An instance of EnvBlueprint containing the configuration for
            the pip installation and the requirements to install.
        """
        loop = asyncio.get_running_loop()
        req: list[str] = list(blueprint.requirements)
        self.init_env()
        if len(req):  # install_for_config expects at least 1 requirement or a path to install
            install_for_config = functools.partial(
                self.install_for_config,
                requirements=list(pkg_resources.parse_requirements(req)),
                config=blueprint.pip_config,
            )
            await loop.run_in_executor(self.thread_pool, install_for_config)


class VirtualEnvironmentManager:
    """
    Manages virtual environments to ensure efficient reuse.
    This manager handles the creation of new environments based on specific blueprints and maintains a directory
    for storing these environments.
    """

    def __init__(self) -> None:
        self._environment_map: dict[EnvBlueprint, ExecutorVirtualEnvironment] = {}
        self.envs_dir: str = self.create_envs_dir()

    def create_env_storage(self, blueprint: EnvBlueprint) -> tuple[str, bool]:
        """
        Determines the storage path for a virtual environment based on its blueprint.
        It either identifies an existing directory for the environment or creates a new one.

        :param blueprint: The blueprint of the environment for which the storage is being determined.
        :return: A tuple containing the path to the directory and a boolean indicating whether the directory was newly created.
        """
<<<<<<< HEAD
        hashed_blueprint_name: str = blueprint.generate_env_blueprint_hash()
        env_dir_name: str = hex(hashed_blueprint_name)[2:]
=======
        hashed_blueprint: int = hash(blueprint)
        env_dir_name: str = hex(hashed_blueprint)[2:]
>>>>>>> d7d73966
        env_dir: str = os.path.join(self.envs_dir, env_dir_name)

        # Check if the directory already exists and create it if not
        if not os.path.exists(env_dir):
            os.makedirs(env_dir)
            return env_dir, True  # Returning the path and True for newly created directory
        else:
            LOGGER.info(f"Found existing virtual environment at {env_dir}")
            return env_dir, False  # Returning the path and False for existing directory

    async def create_environment(self, blueprint: EnvBlueprint, threadpool: ThreadPoolExecutor) -> ExecutorVirtualEnvironment:
        """
        Creates a new virtual environment based on the provided blueprint or reuses an existing one if suitable.
        This involves setting up the virtual environment and installing any required packages as specified in the blueprint.

        :param blueprint: The blueprint specifying the configuration for the new virtual environment.
        :param threadpool: A ThreadPoolExecutor
        :return: An instance of ExecutorVirtualEnvironment representing the created or reused environment.

        TODO: Improve handling of bad venv scenarios, such as when the folder exists but is empty or corrupted.
        """
        env_storage, is_new = self.create_env_storage(blueprint)
        process_environment = ExecutorVirtualEnvironment(env_storage, threadpool)
        if is_new:
            await process_environment.create_and_install_environment(blueprint)
        self._environment_map[blueprint] = process_environment

        return process_environment

    async def get_environment(self, blueprint: EnvBlueprint, threadpool: ThreadPoolExecutor) -> ExecutorVirtualEnvironment:
        """
        Retrieves an existing virtual environment that matches the given blueprint or creates a new one if no match is found.

        :param blueprint: The blueprint for which a matching environment is sought.
        :param threadpool: A ThreadPoolExecutor
        :return: An ExecutorVirtualEnvironment instance matching the blueprint.
        """
        assert type(blueprint) is EnvBlueprint, "Only EnvBlueprint instances are accepted, subclasses are not allowed."
        if blueprint in self._environment_map:
            return self._environment_map[blueprint]
        return await self.create_environment(blueprint, threadpool)

    def create_envs_dir(self) -> str:
        """
        Creates and returns the path to the directory used for storing virtual environments.
        If the directory does not exist, it is created.

        :return: The path
        """
        state_dir = cfg.state_dir.get()
        env_dir = os.path.join(state_dir, "envs")
        os.makedirs(env_dir, exist_ok=True)
        return env_dir


class Executor:
    """
    Represents an executor responsible for deploying resources within a specified virtual environment.
    It is identified by an ExecutorId and operates within the context of a given ExecutorVirtualEnvironment.

    :param executor_id: Unique identifier for the executor, encapsulating the agent name and its configuration blueprint.
    :param executor_virtual_env: The virtual environment in which this executor operates
    :param storage: File system path to where the executor's resources are stored.
    """

    def __init__(self, executor_id: ExecutorId, executor_virtual_env: ExecutorVirtualEnvironment, storage: str):
        self.executor_id = executor_id
        self.executor_virtual_env: ExecutorVirtualEnvironment = executor_virtual_env
        self.storage = storage

    def load_code(self, sources: Sequence["ModuleSource"]) -> None:
        print("Load the code of sources for executor")

    def execute(self, resources: list[Resource]) -> None:
        print("Start deploy of resources")


class ExecutorManager:
    """
    Manages Executors by ensuring that Executors are created and reused efficiently based on their configurations.

    :param agent: The Agent instance that this ExecutorManager is part of.
    :param environment_manager: The VirtualEnvironmentManager responsible for managing the virtual environments
    """

    def __init__(self, agent: Agent, environment_manager: VirtualEnvironmentManager):
        self.executor_map: dict[ExecutorId, Executor] = {}
        self.environment_manager = environment_manager
        self.agent = agent  # for now the executorManager lives in an agent
        self.storage = self.create_storage()

    async def create_executor(self, executor_id: ExecutorId) -> Executor:
        """
        Creates an Executor based with the specified agent name and blueprint.
        It ensures the required virtual environment is prepared and source code is loaded.

        :param executor_id: executor identifier containing an agent name and a blueprint configuration.
        :return: An Executor instance
        """
        blueprint = executor_id.blueprint
        env_blueprint = blueprint.to_env_blueprint()
        venv = await self.environment_manager.get_environment(env_blueprint, self.agent.thread_pool)
        executor = Executor(executor_id, venv, self.storage)
        executor.load_code(blueprint.sources)
        self.executor_map[executor_id] = executor
        return executor

    async def get_executor(self, agent_name: str, blueprint: ExecutorBlueprint) -> Executor:
        """
        Retrieves an Executor based on the agent name and blueprint.
        If an Executor does not exist for the given configuration, a new one is created.

        :param agent_name: The name of the agent for which an Executor is being retrieved or created.
        :param blueprint: The ExecutorBlueprint defining the configuration for the Executor.
        :return: An Executor instance
        """
        executor_id = ExecutorId(agent_name, blueprint)
        if executor_id in self.executor_map:
            return self.executor_map[executor_id]
        return await self.create_executor(executor_id)

    async def execute(
        self,
        agent_name: str,
        blueprint: ExecutorBlueprint,
        resources: list[Resource],
    ) -> None:
        """
        Execute the given resources with the appropriate Executor.

        :param agent_name: The name of the agent under which the execution is performed.
        :param blueprint: The ExecutorBlueprint defining the configuration for the Executor.
        :param resources: A list of Resource instances to be deployed.
        """
        executor = await self.get_executor(agent_name, blueprint)
        executor.execute(resources)

    def create_storage(self) -> str:
        """
        Prepares and returns the path to the storage directory used by Executors for their source code.

        :return: The path to the storage directory.
        """
        state_dir = cfg.state_dir.get()
        code_dir = os.path.join(state_dir, "codes")
        os.makedirs(code_dir, exist_ok=True)
        return code_dir<|MERGE_RESOLUTION|>--- conflicted
+++ resolved
@@ -1637,13 +1637,8 @@
         :param blueprint: The blueprint of the environment for which the storage is being determined.
         :return: A tuple containing the path to the directory and a boolean indicating whether the directory was newly created.
         """
-<<<<<<< HEAD
-        hashed_blueprint_name: str = blueprint.generate_env_blueprint_hash()
-        env_dir_name: str = hex(hashed_blueprint_name)[2:]
-=======
-        hashed_blueprint: int = hash(blueprint)
-        env_dir_name: str = hex(hashed_blueprint)[2:]
->>>>>>> d7d73966
+        hashed_blueprint: str = blueprint.generate_env_blueprint_hash()
+        env_dir_name: str = hashed_blueprint[2:]
         env_dir: str = os.path.join(self.envs_dir, env_dir_name)
 
         # Check if the directory already exists and create it if not
