"""
    Copyright 2016 Inmanta

    Licensed under the Apache License, Version 2.0 (the "License");
    you may not use this file except in compliance with the License.
    You may obtain a copy of the License at

        http://www.apache.org/licenses/LICENSE-2.0

    Unless required by applicable law or agreed to in writing, software
    distributed under the License is distributed on an "AS IS" BASIS,
    WITHOUT WARRANTIES OR CONDITIONS OF ANY KIND, either express or implied.
    See the License for the specific language governing permissions and
    limitations under the License.

    Contact: code@inmanta.com
"""

import base64
from concurrent.futures.thread import ThreadPoolExecutor
import datetime
import hashlib
import logging
import os
import random
import uuid
import time

from tornado import gen, locks
from inmanta import env
from inmanta import methods
from inmanta import protocol
from inmanta.agent.handler import Commander
from inmanta.loader import CodeLoader
from inmanta.protocol import Scheduler, AgentEndPoint
from inmanta.resources import Resource
from tornado.concurrent import Future
from inmanta.agent.cache import AgentCache
from inmanta.agent import config as cfg
from inmanta.agent.reporting import collect_report


LOGGER = logging.getLogger(__name__)
GET_RESOURCE_BACKOFF = 5


class ResourceActionResult(object):

    def __init__(self, success, reload, cancel):
        self.success = success
        self.reload = reload
        self.cancel = cancel

    def __add__(self, other):
        return ResourceActionResult(self.success and other.success,
                                    self.reload or other.reload,
                                    self.cancel or other.cancel)

    def __str__(self, *args, **kwargs):
        return "%r %r %r" % (self.success, self.reload, self.cancel)


class ResourceAction(object):

    def __init__(self, scheduler, resource, gid):
        self.scheduler = scheduler
        self.resource = resource
        self.future = Future()
        self.running = False
        self.gid = gid

    def is_running(self):
        return self.running

    def is_done(self):
        return self.future.done()

    def cancel(self):
        if not self.is_running() and not self.is_done():
            LOGGER.info("Cancelled deploy of %s %s", self.gid, self.resource)
            self.future.set_result(ResourceActionResult(False, False, True))

    @gen.coroutine
    def __complete(self, success, reload, changes={}, status="", log_msg=""):
        action = "deploy"
        if status == "skipped" or status == "dry" or status == "deployed":
            level = "INFO"
        else:
            level = "ERROR"

        yield self.scheduler.get_client().resource_updated(tid=self.scheduler._env_id,
                                                           id=str(self.resource.id),
                                                           level=level,
                                                           action=action,
                                                           status=status,
                                                           message="%s: %s" % (status, log_msg),
                                                           extra_data=changes)

        self.future.set_result(ResourceActionResult(success, reload, False))
        LOGGER.info("end run %s" % self.resource)
        self.running = False

    @gen.coroutine
    def execute(self, dummy, generation, cache):
        LOGGER.log(3, "Entering %s %s", self.gid, self.resource)
        cache.open_version(self.resource.id.version)

        self.dependencies = [generation[x.resource_str()] for x in self.resource.requires]
        waiters = [x.future for x in self.dependencies]
        waiters.append(dummy.future)
        results = yield waiters

        with (yield self.scheduler.ratelimiter.acquire()):
            LOGGER.info("run %s %s" % (self.gid, self.resource))
            self.running = True
            if self.is_done():
                # Action is cancelled
                LOGGER.log(3, "%s %s is no longer active" % (self.gid, self.resource))
                self.running = False
                return

            result = sum(results, ResourceActionResult(True, False, False))

            if result.cancel:
                return

            if not result.success:
                yield self.__complete(False, False, changes={}, status="skipped")
            else:
                resource = self.resource

                LOGGER.debug("Start deploy of resource %s %s" % (self.gid, resource))
                provider = None

                try:
                    provider = Commander.get_provider(cache, self.scheduler.agent, resource)
                    provider.set_cache(cache)
                except Exception:
                    if provider is not None:
                        provider.close()

                    cache.close_version(self.resource.id.version)
                    LOGGER.exception("Unable to find a handler for %s" % resource.id)
                    return (yield self.__complete(False, False, changes={}, status="unavailable"))

                results = yield self.scheduler.agent.thread_pool.submit(provider.execute, resource)

                status = results["status"]
                if status == "failed" or status == "skipped":
                    provider.close()
                    cache.close_version(self.resource.id.version)
                    return (yield self.__complete(False, False,
                                                  changes=results["changes"],
                                                  status=results["status"],
                                                  log_msg=results["log_msg"]))

                if result.reload and provider.can_reload():
                    LOGGER.warning("Reloading %s because of updated dependencies" % resource.id)
                    yield self.scheduler.agent.thread_pool.submit(provider.do_reload, resource)

                provider.close()
                cache.close_version(self.resource.id.version)

                reload = results["changed"] and hasattr(resource, "reload") and resource.reload
                return (yield self.__complete(True, reload=reload, changes=results["changes"],
                                              status=results["status"], log_msg=results["log_msg"]))

                LOGGER.debug("Finished %s %s" % (self.gid, resource))

    def __str__(self, *args, **kwargs):
        if self.resource is None:
            return "DUMMY"

        status = ""
        if self.is_done():
            status = "Done"
        elif self.is_running():
            status = "Running"

        return self.resource.id.resource_str() + status

    def long_string(self):
        return "%s awaits %s" % (self.resource.id.resource_str(), " ".join([str(aw) for aw in self.dependencies]))


class RemoteResourceAction(ResourceAction):

    def __init__(self, scheduler, resource_id, gid):
        super(RemoteResourceAction, self).__init__(scheduler, None, gid)
        self.resource_id = resource_id

    @gen.coroutine
    def execute(self, dummy, generation, cache):
        yield dummy.future
        try:
<<<<<<< HEAD
            print(self.scheduler.agent)
=======
>>>>>>> 808b5f8d
            result = yield self.scheduler.get_client().get_resource(self.scheduler.agent.get_environment(),
                                                                    str(self.resource_id), status=True)
            status = result.result['status']
            if status == '' or self.future.done():
                # wait for event
                pass
            elif status == "deployed":
                # TODO: remote reload propagation
                self.future.set_result(ResourceActionResult(True, False, False))
            else:
                self.future.set_result(ResourceActionResult(False, False, False))
            self.running = False
        except Exception:
            LOGGER.exception("could not get status for remote resource")

    def notify(self):
        if not self.future.done():
            self.future.set_result(ResourceActionResult(True, False, False))


class ResourceScheduler(object):

    def __init__(self, agent, env_id, name, cache, ratelimiter):
        self.generation = {}
        self.cad = {}
        self._env_id = env_id
        self.agent = agent
        self.cache = cache
        self.name = name
        self.ratelimiter = ratelimiter
        self.version = 0

    def reload(self, resources):
        version = resources[0].id.get_version

        self.version = version

        for ra in self.generation.values():
            ra.cancel()

        gid = uuid.uuid4()
        self.generation = {r.id.resource_str(): ResourceAction(self, r, gid) for r in resources}

        cross_agent_dependencies = [q for r in resources for q in r.requires if q.get_agent_name() != self.name]
        for cad in cross_agent_dependencies:
            ra = RemoteResourceAction(self, cad, gid)
            self.cad[str(cad)] = ra
            self.generation[cad.resource_str()] = ra

        dummy = ResourceAction(self, None, gid)
        for r in self.generation.values():
            r.execute(dummy, self.generation, self.cache)
        dummy.future.set_result(ResourceActionResult(True, False, False))

    def notify_ready(self, resourceid):
        if resourceid not in self.cad:
            LOGGER.warning("received CAD notification that was not required, %s", resourceid)
            return
        self.cad[resourceid].notify()

    def dump(self):
        print("Waiting:")
        for r in self.generation.values():
            print(r.long_string())
        print("Ready to run:")
        for r in self.queue:
            print(r.long_string())

    def get_client(self):
        return self.agent.get_client()


class AgentInstance():

    def __init__(self, process, name: str, hostname: str):
        self.process = process
        self.name = name
        self.hostname = hostname

        # inherit
        self.ratelimiter = process.ratelimiter
        self.critical_ratelimiter = process.critical_ratelimiter
        self.dryrunlock = locks.Semaphore(1)

        self._env_id = process._env_id
        self.thread_pool = process.thread_pool
        self.sessionid = process.sessionid

        # init
        self._cache = AgentCache()
        self._nq = ResourceScheduler(self, self.process._env_id, name, self._cache, ratelimiter=self.ratelimiter)
        self._enabled = None

        # do regular deploys
        self._deploy_interval = cfg.agent_interval.get()
        self._splay_interval = cfg.agent_splay.get()
        self._splay_value = random.randint(0, self._splay_interval)

        self._getting_resources = False
        self._get_resource_timeout = 0

    def get_client(self):
        return self.process._client

    def get_hostname(self):
        return self.hostname

    def is_local(self):
        return self.get_client().node_name == self.hostname or self.hostname == "localhost"

    def is_enabled(self):
        return self._enabled is not None

    def add_future(self, future):
        self.process.add_future(future)

    def unpause(self):
        if self._enabled is not None:
            return 200, "already running"

        LOGGER.info("Agent assuming primary role for %s" % self.name)

        @gen.coroutine
        def action():
            yield self.get_latest_version_for_agent()
        self._enabled = action
        self.process._sched.add_action(action, self._deploy_interval, self._splay_value)
        return 200, "unpaused"

    def pause(self):
        if self._enabled is None:
            return 200, "already paused"

        LOGGER.info("Agent lost primary role for %s" % self.name)

        token = self._enabled
        self.process._sched.remove(token)
        self._enabled = None
        return 200, "paused"

    def notify_ready(self, resourceid):
        self._nq.notify_ready(resourceid)

    def _can_get_resources(self):
        if self._getting_resources:
            LOGGER.info("%s Attempting to get resource while get is in progress", self.name)
            return False
        if time.time() < self._get_resource_timeout:
            LOGGER.info("%s Attempting to get resources during backoff %d seconds left, last download took %d seconds",
                        self.name, self._get_resource_timeout - time.time(), self._get_resource_duration)
            return False
        return True

    @gen.coroutine
    def get_latest_version_for_agent(self):
        """
            Get the latest version for the given agent (this is also how we are notified)
        """
        if not self._can_get_resources():
            return
        with (yield self.critical_ratelimiter.acquire()):
            if not self._can_get_resources():
                return
            LOGGER.debug("Getting latest resources for %s" % self.name)
            self._getting_resources = True
            start = time.time()
            try:
                result = yield self.get_client().get_resources_for_agent(tid=self._env_id, agent=self.name)
            finally:
                self._getting_resources = False
            end = time.time()
            self._get_resource_duration = end - start
            self._get_resource_timeout = GET_RESOURCE_BACKOFF * self._get_resource_duration + end
            if result.code == 404:
                LOGGER.info("No released configuration model version available for agent %s", self.name)
            elif result.code != 200:
                LOGGER.warning("Got an error while pulling resources for agent %s. %s", self.name, result.result)

            else:
<<<<<<< HEAD
                restypes = set([res["resource_type"] for res in result.result["resources"]])
=======
                restypes = set([res["id_fields"]["entity_type"] for res in result.result["resources"]])
>>>>>>> 808b5f8d
                resources = []
                yield self.process._ensure_code(self._env_id, result.result["version"], restypes)
                try:
                    for res in result.result["resources"]:
<<<<<<< HEAD
                        data = res["attributes"]
=======
                        data = res["fields"]
>>>>>>> 808b5f8d
                        data["id"] = res["id"]
                        resource = Resource.deserialize(data)
                        resources.append(resource)
                        LOGGER.debug("Received update for %s", resource.id)
                except TypeError as e:
                    LOGGER.error("Failed to receive update", e)

                self._nq.reload(resources)

    @gen.coroutine
    def dryrun(self, id, version):

        self.add_future(self.do_run_dryrun(version, id))

        return 200

    @gen.coroutine
    def do_run_dryrun(self, version, id):
        with (yield self.dryrunlock.acquire()):
            with (yield self.ratelimiter.acquire()):
                result = yield self.get_client().get_resources_for_agent(tid=self._env_id, agent=self.name, version=version)
                if result.code == 404:
                    LOGGER.warn("Version %s does not exist, can not run dryrun", version)
                    return

                elif result.code != 200:
                    LOGGER.warning("Got an error while pulling resources for agent %s and version %s", self.name, version)
                    return

                resources = result.result["resources"]

<<<<<<< HEAD
                restypes = set([res["resource_type"] for res in resources])
=======
                restypes = set([res["id_fields"]["entity_type"] for res in resources])
>>>>>>> 808b5f8d

                # TODO: handle different versions for dryrun and deploy!
                yield self.process._ensure_code(self._env_id, version, restypes)

                self._cache.open_version(version)

                for res in resources:
                    provider = None
                    try:
<<<<<<< HEAD
                        data = res["attributes"]
=======
                        data = res["fields"]
>>>>>>> 808b5f8d
                        data["id"] = res["id"]
                        resource = Resource.deserialize(data)
                        LOGGER.debug("Running dryrun for %s", resource.id)

                        try:
                            provider = Commander.get_provider(self._cache, self, resource)
                            provider.set_cache(self._cache)
                        except Exception:
                            LOGGER.exception("Unable to find a handler for %s" % resource.id)
                            self._client.dryrun_update(tid=self._env_id, id=id, resource=res["id"],
                                                       changes={}, log_msg="No handler available")
                            continue

                        results = yield self.thread_pool.submit(provider.execute, resource, dry_run=True)
                        yield self.get_client().dryrun_update(tid=self._env_id, id=id, resource=res["id"],
                                                              changes=results["changes"], log_msg=results["log_msg"])

                    except TypeError:
                        LOGGER.exception("Unable to process resource for dryrun.")
                        return 500
                    finally:
                        if provider is not None:
                            provider.close()

                self._cache.close_version(version)

    @gen.coroutine
    def do_restore(self, restore_id, snapshot_id, resources):
        with (yield self.ratelimiter.acquire()):

            LOGGER.info("Start a restore %s", restore_id)

<<<<<<< HEAD
            yield self.process._ensure_code(self._env_id, resources[0][1]["model"],
                                            [res[1]["resource_type"] for res in resources])

            version = resources[0][1]["model"]
=======
            yield self.process._ensure_code(self._env_id, resources[0][1]["id_fields"]["version"],
                                            [res[1]["id_fields"]["entity_type"] for res in resources])

            version = resources[0][1]["id_fields"]["version"]
>>>>>>> 808b5f8d
            self._cache.open_version(version)

            for restore, resource in resources:
                start = datetime.datetime.now()
                provider = None
                try:
<<<<<<< HEAD
                    data = resource["attributes"]
=======
                    data = resource["fields"]
>>>>>>> 808b5f8d
                    data["id"] = resource["id"]
                    resource_obj = Resource.deserialize(data)
                    provider = Commander.get_provider(self._cache, self, resource_obj)
                    provider.set_cache(self._cache)

                    if not hasattr(resource_obj, "allow_restore") or not resource_obj.allow_restore:
                        yield self.get_client().update_restore(tid=self._env_id,
                                                               id=restore_id,
                                                               resource_id=str(resource_obj.id),
                                                               start=start,
                                                               stop=datetime.datetime.now(),
                                                               success=False,
                                                               error=False,
                                                               msg="Resource %s does not allow restore" % resource["id"])
                        continue

                    try:
                        yield self.thread_pool.submit(provider.restore, resource_obj, restore["content_hash"])
                        yield self.get_client().update_restore(tid=self._env_id, id=restore_id,
                                                               resource_id=str(resource_obj.id),
                                                               success=True, error=False,
                                                               start=start, stop=datetime.datetime.now(), msg="")
                    except NotImplementedError:
                        yield self.get_client().update_restore(tid=self._env_id, id=restore_id,
                                                               resource_id=str(resource_obj.id),
                                                               success=False, error=False,
                                                               start=start, stop=datetime.datetime.now(),
                                                               msg="The handler for resource "
                                                               "%s does not support restores" % resource["id"])

                except Exception:
                    LOGGER.exception("Unable to find a handler for %s", resource["id"])
                    yield self.get_client().update_restore(tid=self._env_id, id=restore_id,
                                                           resource_id=resource_obj.id.resource_str(),
                                                           success=False, error=False,
                                                           start=start, stop=datetime.datetime.now(),
                                                           msg="Unable to find a handler to restore a snapshot of resource %s" %
                                                           resource["id"])
                finally:
                    if provider is not None:
                        provider.close()
            self._cache.close_version(version)

            return 200

    @gen.coroutine
    def do_snapshot(self, snapshot_id, resources):
        with (yield self.ratelimiter.acquire()):
            LOGGER.info("Start snapshot %s", snapshot_id)

<<<<<<< HEAD
            yield self.process._ensure_code(self._env_id, resources[0]["model"],
                                            [res["resource_type"] for res in resources])

            version = resources[0]["model"]
=======
            yield self.process._ensure_code(self._env_id, resources[0]["id_fields"]["version"],
                                            [res["id_fields"]["entity_type"] for res in resources])

            version = resources[0]["id_fields"]["version"]
>>>>>>> 808b5f8d
            self._cache.open_version(version)

            for resource in resources:
                start = datetime.datetime.now()
                provider = None
                try:
<<<<<<< HEAD
                    data = resource["attributes"]
=======
                    data = resource["fields"]
>>>>>>> 808b5f8d
                    data["id"] = resource["id"]
                    resource_obj = Resource.deserialize(data)
                    provider = Commander.get_provider(self._cache, self, resource_obj)
                    provider.set_cache(self._cache)

                    if not hasattr(resource_obj, "allow_snapshot") or not resource_obj.allow_snapshot:
                        yield self.get_client().update_snapshot(tid=self._env_id, id=snapshot_id,
                                                                resource_id=resource_obj.id.resource_str(), snapshot_data="",
                                                                start=start, stop=datetime.datetime.now(), size=0,
                                                                success=False, error=False,
                                                                msg="Resource %s does not allow snapshots" % resource["id"])
                        continue

                    try:
                        result = yield self.thread_pool.submit(provider.snapshot, resource_obj)
                        if result is not None:
                            sha1sum = hashlib.sha1()
                            sha1sum.update(result)
                            content_id = sha1sum.hexdigest()
                            yield self.get_client().upload_file(id=content_id, content=base64.b64encode(result).decode("ascii"))

                            yield self.get_client().update_snapshot(tid=self._env_id, id=snapshot_id,
                                                                    resource_id=resource_obj.id.resource_str(),
                                                                    snapshot_data=content_id,
                                                                    start=start, stop=datetime.datetime.now(),
                                                                    size=len(result), success=True, error=False,
                                                                    msg="")
                        else:
                            raise Exception("Snapshot returned no data")

                    except NotImplementedError:
                        yield self.get_client().update_snapshot(tid=self._env_id, id=snapshot_id, error=False,
                                                                resource_id=resource_obj.id.resource_str(),
                                                                snapshot_data="",
                                                                start=start, stop=datetime.datetime.now(),
                                                                size=0, success=False,
                                                                msg="The handler for resource "
                                                                "%s does not support snapshots" % resource["id"])
                    except Exception:
                        LOGGER.exception("An exception occurred while creating the snapshot of %s", resource["id"])
                        yield self.get_client().update_snapshot(tid=self._env_id, id=snapshot_id, snapshot_data="",
                                                                resource_id=resource_obj.id.resource_str(), error=True,
                                                                start=start,
                                                                stop=datetime.datetime.now(),
                                                                size=0, success=False,
                                                                msg="The handler for resource "
                                                                "%s does not support snapshots" % resource["id"])

                except Exception:
                    LOGGER.exception("Unable to find a handler for %s", resource["id"])
                    yield self.get_client().update_snapshot(tid=self._env_id,
                                                            id=snapshot_id, snapshot_data="",
                                                            resource_id=resource_obj.id.resource_str(), error=False,
                                                            start=start, stop=datetime.datetime.now(),
                                                            size=0, success=False,
                                                            msg="Unable to find a handler for %s" % resource["id"])
                finally:
                    if provider is not None:
                        provider.close()

            self._cache.close_version(version)
            return 200

    @gen.coroutine
    def get_facts(self, resource):
        with (yield self.ratelimiter.acquire()):
<<<<<<< HEAD
            yield self.process._ensure_code(self._env_id, resource["model"], [resource["resource_type"]])

            provider = None
            try:
                data = resource["attributes"]
=======
            yield self.process._ensure_code(self._env_id, resource["id_fields"]["version"],
                                            [resource["id_fields"]["entity_type"]])

            provider = None
            try:
                data = resource["fields"]
>>>>>>> 808b5f8d
                data["id"] = resource["id"]
                resource_obj = Resource.deserialize(data)

                version = resource_obj.version

                try:
                    self._cache.open_version(version)
                    provider = Commander.get_provider(self._cache, self, resource_obj)
                    provider.set_cache(self._cache)
                    result = yield self.thread_pool.submit(provider.check_facts, resource_obj)
                    parameters = [{"id": name, "value": value, "resource_id": resource_obj.id.resource_str(), "source": "fact"}
                                  for name, value in result.items()]
                    yield self.get_client().set_parameters(tid=self._env_id, parameters=parameters)

                except Exception:
                    LOGGER.exception("Unable to retrieve fact")
                finally:
                    self._cache.close_version(version)

            except Exception:
                LOGGER.exception("Unable to find a handler for %s", resource["id"])
                return 500
            finally:
                if provider is not None:
                    provider.close()
            return 200


class Agent(AgentEndPoint):
    """
        An agent to enact changes upon resources. This agent listens to the
        message bus for changes.
    """

    def __init__(self, io_loop, hostname=None, agent_map=None, code_loader=True, env_id=None, poolsize=1, cricital_pool_size=5):
        super().__init__("agent", io_loop, timeout=cfg.server_timeout.get(), reconnect_delay=cfg.agent_reconnect_delay.get())

        self.poolsize = poolsize
        self.ratelimiter = locks.Semaphore(poolsize)
        self.critical_ratelimiter = locks.Semaphore(cricital_pool_size)
        self._sched = Scheduler(io_loop=self._io_loop)
        self.thread_pool = ThreadPoolExecutor(poolsize)

        if agent_map is None:
            agent_map = cfg.agent_map.get()

        self.agent_map = agent_map
        self._storage = self.check_storage()

        if env_id is None:
            env_id = cfg.environment.get()
            if env_id is None:
                raise Exception("The agent requires an environment to be set.")
        self.set_environment(env_id)

        self._instances = {}

        if code_loader:
            self._env = env.VirtualEnv(self._storage["env"])
            self._env.use_virtual_env()
            self._loader = CodeLoader(self._storage["code"])
        else:
            self._loader = None

        if hostname is not None:
            self.add_end_point_name(hostname)

        else:
            # load agent names from the config file
            agent_names = cfg.agent_names.get()
            if agent_names is not None:
                names = [x.strip() for x in agent_names.split(",")]
                for name in names:
                    if "$" in name:
                        name = name.replace("$node-name", self.node_name)

                    self.add_end_point_name(name)

    def add_end_point_name(self, name):
        AgentEndPoint.add_end_point_name(self, name)
<<<<<<< HEAD

        hostname = name
        if name in self.agent_map:
            hostname = self.agent_map[name]

        self._instances[name] = AgentInstance(self, name, hostname)

    def unpause(self, name):
        if name not in self._instances:
            return 404, "No such agent"

=======

        hostname = name
        if name in self.agent_map:
            hostname = self.agent_map[name]

        self._instances[name] = AgentInstance(self, name, hostname)

    def unpause(self, name):
        if name not in self._instances:
            return 404, "No such agent"

>>>>>>> 808b5f8d
        return self._instances[name].unpause()

    def pause(self, name):
        if name not in self._instances:
            return 404, "No such agent"

        return self._instances[name].pause()

    @protocol.handle(methods.AgentState.set_state)
    @gen.coroutine
    def set_state(self, agent, enabled):
        if enabled:
            return self.unpause(agent)
        else:
            return self.pause(agent)

    @gen.coroutine
    def on_reconnect(self):
        for name in self._instances.keys():
            result = yield self._client.get_state(tid=self._env_id, sid=self.sessionid, agent=name)
            if result.code == 200:
                state = result.result
                if "enabled" in state and isinstance(state["enabled"], bool):
                    self.set_state(name, state["enabled"])
                else:
                    LOGGER.warn("Server reported invalid state %s" % (repr(state)))
            else:
                LOGGER.warn("could not get state from the server")

    @gen.coroutine
    def get_latest_version(self):
        """
            Get the latest version of managed resources for all agents
        """
        for agent in self._instances.values():
            yield agent.get_latest_version_for_agent()

    @gen.coroutine
    def _ensure_code(self, environment, version, resourcetypes):
        """
            Ensure that the code for the given environment and version is loaded
        """
        if self._loader is not None:
            for rt in resourcetypes:
                result = yield self._client.get_code(environment, version, rt)

                if result.code == 200:
                    for key, source in result.result["sources"].items():
                        try:
                            LOGGER.debug("Installing handler %s for %s", rt, source[1])
                            yield self._install(key, source)
                            LOGGER.debug("Installed handler %s for %s", rt, source[1])
                        except Exception:
                            LOGGER.exception("Failed to install handler %s for %s", rt, source[1])

    @gen.coroutine
    def _install(self, key, source):
        yield self.thread_pool.submit(self._env.install_from_list, source[3], True)
        yield self.thread_pool.submit(self._loader.deploy_version, key, source)

    @protocol.handle(methods.AgentState.trigger)
    @gen.coroutine
    def trigger_update(self, tid, id):
        """
            Trigger an update
        """
        if id not in self._instances:
            return 200

        if not self._instances[id].is_enabled():
            return 500, "Agent is not _enabled"

        LOGGER.info("Agent %s got a trigger to update in environment %s", id, tid)
        future = self._instances[id].get_latest_version_for_agent()
        self.add_future(future)
        return 200

    @protocol.handle(methods.AgentResourceEvent.resource_event)
    @gen.coroutine
    def resource_event(self, tid, id: str, resource: str, state: str):
        if tid != self._env_id:
            LOGGER.warn("received unexpected resource event: tid: %s, agent: %s, resource: %s, state: %s, tid unknown",
                        tid, id, resource, state)
            return 200

        if id not in self._instances:
            LOGGER.warn("received unexpected resource event: tid: %s, agent: %s, resource: %s, state: %s, agent unknown",
                        tid, id, resource, state)
            return 200

        if state != "deployed":
            LOGGER.warn("received unexpected resource event: tid: %s, agent: %s, resource: %s, state: %s",
                        tid, id, resource, state)
        else:
            LOGGER.debug("Agent %s got a resource event: tid: %s, agent: %s, resource: %s, state: %s",
                         tid, id, resource, state)
            self._instances[id].notify_ready(resource)

        return 200

    @protocol.handle(methods.AgentDryRun.do_dryrun)
    @gen.coroutine
    def run_dryrun(self, tid, id, agent, version):
        """
           Run a dryrun of the given version
        """
        assert tid == self._env_id

        if agent not in self._instances:
            return 200

        LOGGER.info("Agent %s got a trigger to run dryrun %s for version %s in environment %s", agent, id, version, tid)

        return (yield self._instances[agent].dryrun(id, version))

    def check_storage(self):
        """
            Check if the server storage is configured and ready to use.
        """

        state_dir = cfg.state_dir.get()

        if not os.path.exists(state_dir):
            os.mkdir(state_dir)

        agent_state_dir = os.path.join(state_dir, "agent")

        if not os.path.exists(agent_state_dir):
            os.mkdir(agent_state_dir)

        dir_map = {"agent": agent_state_dir}

        code_dir = os.path.join(agent_state_dir, "code")
        dir_map["code"] = code_dir
        if not os.path.exists(code_dir):
            os.mkdir(code_dir)

        env_dir = os.path.join(agent_state_dir, "env")
        dir_map["env"] = env_dir
        if not os.path.exists(env_dir):
            os.mkdir(env_dir)

        return dir_map

    @protocol.handle(methods.AgentRestore.do_restore)
    @gen.coroutine
    def do_restore(self, tid, agent, restore_id, snapshot_id, resources):
        """
            Restore a snapshot
        """
        if agent not in self._instances:
            return 200

        return (yield self._instances[agent].do_restore(restore_id, snapshot_id, resources))

    @protocol.handle(methods.AgentSnapshot.do_snapshot)
    @gen.coroutine
    def do_snapshot(self, tid, agent, snapshot_id, resources):
        """
            Create a snapshot of stateful resources managed by this agent
        """
        if agent not in self._instances:
            return 200

        return (yield self._instances[agent].do_snapshot(snapshot_id, resources))

    @protocol.handle(methods.AgentParameterMethod.get_parameter)
    @gen.coroutine
    def get_facts(self, tid, agent, resource):
        if agent not in self._instances:
            return 200

        return (yield self._instances[agent].get_facts(resource))

    @protocol.handle(methods.AgentReporting.get_status)
    @gen.coroutine
    def get_status(self):
        return 200, collect_report(self)<|MERGE_RESOLUTION|>--- conflicted
+++ resolved
@@ -193,10 +193,6 @@
     def execute(self, dummy, generation, cache):
         yield dummy.future
         try:
-<<<<<<< HEAD
-            print(self.scheduler.agent)
-=======
->>>>>>> 808b5f8d
             result = yield self.scheduler.get_client().get_resource(self.scheduler.agent.get_environment(),
                                                                     str(self.resource_id), status=True)
             status = result.result['status']
@@ -376,20 +372,12 @@
                 LOGGER.warning("Got an error while pulling resources for agent %s. %s", self.name, result.result)
 
             else:
-<<<<<<< HEAD
                 restypes = set([res["resource_type"] for res in result.result["resources"]])
-=======
-                restypes = set([res["id_fields"]["entity_type"] for res in result.result["resources"]])
->>>>>>> 808b5f8d
                 resources = []
                 yield self.process._ensure_code(self._env_id, result.result["version"], restypes)
                 try:
                     for res in result.result["resources"]:
-<<<<<<< HEAD
                         data = res["attributes"]
-=======
-                        data = res["fields"]
->>>>>>> 808b5f8d
                         data["id"] = res["id"]
                         resource = Resource.deserialize(data)
                         resources.append(resource)
@@ -421,11 +409,7 @@
 
                 resources = result.result["resources"]
 
-<<<<<<< HEAD
                 restypes = set([res["resource_type"] for res in resources])
-=======
-                restypes = set([res["id_fields"]["entity_type"] for res in resources])
->>>>>>> 808b5f8d
 
                 # TODO: handle different versions for dryrun and deploy!
                 yield self.process._ensure_code(self._env_id, version, restypes)
@@ -435,11 +419,7 @@
                 for res in resources:
                     provider = None
                     try:
-<<<<<<< HEAD
                         data = res["attributes"]
-=======
-                        data = res["fields"]
->>>>>>> 808b5f8d
                         data["id"] = res["id"]
                         resource = Resource.deserialize(data)
                         LOGGER.debug("Running dryrun for %s", resource.id)
@@ -472,28 +452,17 @@
 
             LOGGER.info("Start a restore %s", restore_id)
 
-<<<<<<< HEAD
             yield self.process._ensure_code(self._env_id, resources[0][1]["model"],
                                             [res[1]["resource_type"] for res in resources])
 
             version = resources[0][1]["model"]
-=======
-            yield self.process._ensure_code(self._env_id, resources[0][1]["id_fields"]["version"],
-                                            [res[1]["id_fields"]["entity_type"] for res in resources])
-
-            version = resources[0][1]["id_fields"]["version"]
->>>>>>> 808b5f8d
             self._cache.open_version(version)
 
             for restore, resource in resources:
                 start = datetime.datetime.now()
                 provider = None
                 try:
-<<<<<<< HEAD
                     data = resource["attributes"]
-=======
-                    data = resource["fields"]
->>>>>>> 808b5f8d
                     data["id"] = resource["id"]
                     resource_obj = Resource.deserialize(data)
                     provider = Commander.get_provider(self._cache, self, resource_obj)
@@ -544,28 +513,17 @@
         with (yield self.ratelimiter.acquire()):
             LOGGER.info("Start snapshot %s", snapshot_id)
 
-<<<<<<< HEAD
             yield self.process._ensure_code(self._env_id, resources[0]["model"],
                                             [res["resource_type"] for res in resources])
 
             version = resources[0]["model"]
-=======
-            yield self.process._ensure_code(self._env_id, resources[0]["id_fields"]["version"],
-                                            [res["id_fields"]["entity_type"] for res in resources])
-
-            version = resources[0]["id_fields"]["version"]
->>>>>>> 808b5f8d
             self._cache.open_version(version)
 
             for resource in resources:
                 start = datetime.datetime.now()
                 provider = None
                 try:
-<<<<<<< HEAD
                     data = resource["attributes"]
-=======
-                    data = resource["fields"]
->>>>>>> 808b5f8d
                     data["id"] = resource["id"]
                     resource_obj = Resource.deserialize(data)
                     provider = Commander.get_provider(self._cache, self, resource_obj)
@@ -632,20 +590,11 @@
     @gen.coroutine
     def get_facts(self, resource):
         with (yield self.ratelimiter.acquire()):
-<<<<<<< HEAD
             yield self.process._ensure_code(self._env_id, resource["model"], [resource["resource_type"]])
 
             provider = None
             try:
                 data = resource["attributes"]
-=======
-            yield self.process._ensure_code(self._env_id, resource["id_fields"]["version"],
-                                            [resource["id_fields"]["entity_type"]])
-
-            provider = None
-            try:
-                data = resource["fields"]
->>>>>>> 808b5f8d
                 data["id"] = resource["id"]
                 resource_obj = Resource.deserialize(data)
 
@@ -726,7 +675,6 @@
 
     def add_end_point_name(self, name):
         AgentEndPoint.add_end_point_name(self, name)
-<<<<<<< HEAD
 
         hostname = name
         if name in self.agent_map:
@@ -738,19 +686,6 @@
         if name not in self._instances:
             return 404, "No such agent"
 
-=======
-
-        hostname = name
-        if name in self.agent_map:
-            hostname = self.agent_map[name]
-
-        self._instances[name] = AgentInstance(self, name, hostname)
-
-    def unpause(self, name):
-        if name not in self._instances:
-            return 404, "No such agent"
-
->>>>>>> 808b5f8d
         return self._instances[name].unpause()
 
     def pause(self, name):
