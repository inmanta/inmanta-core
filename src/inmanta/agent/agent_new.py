--- conflicted
+++ resolved
@@ -210,22 +210,12 @@
         self._enable_time_triggers()
         LOGGER.info("Scheduler started for environment %s", self.environment)
 
-<<<<<<< HEAD
-    async def stop_working(self, timeout: Optional[int] = None) -> None:
-=======
     async def stop_working(self, timeout: float = 0.0) -> None:
->>>>>>> 7cb5b9cf
         """Stop working, connection lost"""
         if not self.working:
             return
         self.working = False
         self._disable_time_triggers()
-<<<<<<< HEAD
-        await self.executor_manager.stop()
-        if timeout is not None:
-            await self.executor_manager.join([], timeout=timeout)
-=======
->>>>>>> 7cb5b9cf
         await self.scheduler.stop()
         await self.executor_manager.stop()
         await self.executor_manager.join([], timeout=timeout)
@@ -239,47 +229,6 @@
 
     @protocol.handle(methods.set_state)
     async def set_state(self, agent: str, enabled: bool) -> Apireturn:
-<<<<<<< HEAD
-        # if agent == AGENT_SCHEDULER_ID:
-        #     return (
-        #         400,
-        #         "Invalid request, cannot pause the scheduler! The closest action to that would be to pause the environment",
-        #     )
-
-        if agent == AGENT_SCHEDULER_ID:
-            if enabled:
-                await self.executor_manager.start()
-                await self.scheduler.start()
-                self._enable_time_triggers()
-            else:
-                await self.scheduler.stop()
-                await self.executor_manager.stop()
-                await self.executor_manager.join([], timeout=const.EXECUTOR_GRACE_HARD)
-        else:
-
-            try:
-                await self.scheduler.refresh_agent_state_from_db(name=agent)
-            except LookupError:
-                return 404, f"No such agent: {agent}"
-
-        return 200, f"{agent} has been {'started' if enabled else 'stopped'}"
-
-    @protocol.handle(methods_v2.resume_scheduler_environment, environment="tid")
-    async def resume_scheduler_environment(self, environment: uuid.UUID) -> Apireturn:
-        assert environment == self.environment
-        await self.executor_manager.start()
-        await self.scheduler.start()
-        self._enable_time_triggers()
-        return 200, f"Environment {environment} has been resumed"
-
-    @protocol.handle(methods_v2.halt_scheduler_environment, environment="tid")
-    async def halt_scheduler_environment(self, environment: uuid.UUID) -> Apireturn:
-        assert environment == self.environment
-        await self.executor_manager.stop()
-        await self.executor_manager.join([], timeout=const.EXECUTOR_GRACE_HARD)
-        await self.scheduler.stop()
-        return 200, f"Environment {environment} has been stopped"
-=======
         if agent == AGENT_SCHEDULER_ID:
             should_be_running = await self.scheduler.should_be_running()
 
@@ -308,21 +257,16 @@
                     return 200, f"Agent `{agent}` has been notified!"
                 except LookupError:
                     return 404, f"No such agent: {agent}"
->>>>>>> 7cb5b9cf
 
     async def on_reconnect(self) -> None:
         result = await self._client.get_state(tid=self._env_id, sid=self.sessionid, agent=AGENT_SCHEDULER_ID)
         if result.code == 200 and result.result is not None:
             state = result.result
             if "enabled" in state and isinstance(state["enabled"], bool):
-<<<<<<< HEAD
-                await self.start_working()
-=======
                 if state["enabled"]:
                     await self.start_working()
                 else:
                     assert not self.working
->>>>>>> 7cb5b9cf
             else:
                 LOGGER.warning("Server reported invalid state %s" % (repr(state)))
         else:
