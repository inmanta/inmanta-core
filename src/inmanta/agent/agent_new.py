--- conflicted
+++ resolved
@@ -224,12 +224,8 @@
         assert env == self.environment
         assert agent == AGENT_SCHEDULER_ID
         LOGGER.info("Agent %s got a trigger to run get_facts for resource %s in environment %s", agent, resource_id, env)
-<<<<<<< HEAD
-        await self.scheduler.get_facts(resource_id)
-=======
         id = Id.parse_id(resource_id)
         await self.scheduler.get_facts(id)
->>>>>>> 18e93cf9
         return 200
 
     @protocol.handle(methods.get_status)
