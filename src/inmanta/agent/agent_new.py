"""
    Copyright 2024 Inmanta

    Licensed under the Apache License, Version 2.0 (the "License");
    you may not use this file except in compliance with the License.
    You may obtain a copy of the License at

        http://www.apache.org/licenses/LICENSE-2.0

    Unless required by applicable law or agreed to in writing, software
    distributed under the License is distributed on an "AS IS" BASIS,
    WITHOUT WARRANTIES OR CONDITIONS OF ANY KIND, either express or implied.
    See the License for the specific language governing permissions and
    limitations under the License.

    Contact: code@inmanta.com
"""
import asyncio
import datetime
import logging
import os
import random
import uuid
from concurrent.futures.thread import ThreadPoolExecutor
from typing import Any, Callable, Coroutine, Optional, Union

from inmanta import config, const, protocol
from inmanta.agent import config as cfg
from inmanta.agent import executor, forking_executor
from inmanta.agent.reporting import collect_report
from inmanta.const import AGENT_SCHEDULER_ID
from inmanta.data.model import AttributeStateChange, ResourceVersionIdStr
from inmanta.deploy.scheduler import ResourceScheduler
from inmanta.deploy.work import TaskPriority
from inmanta.protocol import SessionEndpoint, methods, methods_v2
from inmanta.types import Apireturn
from inmanta.util import CronSchedule, IntervalSchedule, ScheduledTask, Scheduler, TaskMethod, TaskSchedule, join_threadpools

LOGGER = logging.getLogger("inmanta.scheduler")


class Agent(SessionEndpoint):
    """
    This is the new scheduler, adapted to the agent protocol

    It serves a single endpoint that allows communications with the scheduler
    """

    def __init__(
        self,
        environment: Optional[uuid.UUID] = None,
    ):
        """
        :param environment: environment id
        """
        super().__init__(name="agent", timeout=cfg.server_timeout.get(), reconnect_delay=cfg.agent_reconnect_delay.get())

        self.thread_pool = ThreadPoolExecutor(1, thread_name_prefix="mainpool")
        self._storage = self.check_storage()

        if environment is None:
            environment = cfg.environment.get()
            if environment is None:
                raise Exception("The agent requires an environment to be set.")
        self.set_environment(environment)

        assert self._env_id is not None

        self.executor_manager: executor.ExecutorManager[executor.Executor] = self.create_executor_manager()
        self.scheduler = ResourceScheduler(self._env_id, self.executor_manager, self._client)
        self.working = False

        self._sched = Scheduler("new agent endpoint")
        self._time_triggered_actions: set[ScheduledTask] = set()

        self._set_deploy_and_repair_intervals()

    def _set_deploy_and_repair_intervals(self) -> None:
        """
        Fetch the settings related to automatic deploys and repairs from the config
        FIXME: These settings are not currently updated (unlike the old agent)
            We should fix or remove this timer in the future.
        """
        # do regular deploys
        self._deploy_interval = cfg.agent_deploy_interval.get()
        deploy_splay_time = cfg.agent_deploy_splay_time.get()

        self._deploy_splay_value = random.randint(0, deploy_splay_time)

        # do regular repair runs
        self._repair_interval: Union[int, str] = cfg.agent_repair_interval.get()
        repair_splay_time = cfg.agent_repair_splay_time.get()
        self._repair_splay_value = random.randint(0, repair_splay_time)

    def _enable_time_triggers(self) -> None:

        def periodic_schedule(
            kind: str,
            action: Callable[[], Coroutine[object, None, object]],
            interval: Union[int, str],
            splay_value: int,
        ) -> bool:
            """
            Schedule a periodic task

            :param kind: Name of the task (value to display in logs)
            :param action: The action to schedule periodically
            :param interval: The interval at which to schedule the task. Can be specified as either a number of
                seconds, or a cron string.
            :param splay_value: When specifying the interval as a number of seconds, this parameter specifies
                the number of seconds by which to delay the initial execution of this action.
            """
            now = datetime.datetime.now().astimezone()

            if isinstance(interval, int) and interval > 0:
                LOGGER.info(
                    "Scheduling periodic %s with interval %d and splay %d (first run at %s)",
                    kind,
                    interval,
                    splay_value,
                    (now + datetime.timedelta(seconds=splay_value)).strftime(const.TIME_LOGFMT),
                )
                interval_schedule: IntervalSchedule = IntervalSchedule(
                    interval=float(interval), initial_delay=float(splay_value)
                )
                self._enable_time_trigger(action, interval_schedule)
                return True

            if isinstance(interval, str):
                LOGGER.info("Scheduling periodic %s with cron expression '%s'", kind, interval)
                cron_schedule = CronSchedule(cron=interval)
                self._enable_time_trigger(action, cron_schedule)
                return True
            return False

        async def interval_deploy() -> None:
            await self.scheduler.deploy(TaskPriority.INTERVAL_DEPLOY)

        async def interval_repair() -> None:
            await self.scheduler.repair(TaskPriority.INTERVAL_REPAIR)

        periodic_schedule(
            "deploy",
            interval_deploy,
            self._deploy_interval,
            self._deploy_splay_value,
        )
        periodic_schedule(
            "repair",
            interval_repair,
            self._repair_interval,
            self._repair_splay_value,
        )

    def _enable_time_trigger(self, action: TaskMethod, schedule: TaskSchedule) -> None:
        self._sched.add_action(action, schedule)
        self._time_triggered_actions.add(ScheduledTask(action=action, schedule=schedule))

    def _disable_time_triggers(self) -> None:
        for task in self._time_triggered_actions:
            self._sched.remove(task)
        self._time_triggered_actions.clear()

    def create_executor_manager(self) -> executor.ExecutorManager[executor.Executor]:
        assert self._env_id is not None
        return forking_executor.MPManager(
            self.thread_pool,
            self.sessionid,
            self._env_id,
            config.log_dir.get(),
            self._storage["executor"],
            LOGGER.level,
            cli_log=False,
        )

    async def stop(self) -> None:
        if self.working:
            await self.stop_working()
        threadpools_to_join = [self.thread_pool]
        await self.executor_manager.join(threadpools_to_join, const.SHUTDOWN_GRACE_IOLOOP * 0.9)
        self.thread_pool.shutdown(wait=False)

        await join_threadpools(threadpools_to_join)
        # We need to shield to avoid CancelledTask exception
        await asyncio.shield(super().stop())

    async def start_connected(self) -> None:
        """
        Setup our single endpoint
        """
        await self.add_end_point_name(AGENT_SCHEDULER_ID)

    async def start_working(self) -> None:
        """Start working, once we have a session"""
        if self.working:
            return
        self.working = True
        await self.executor_manager.start()
        await self.scheduler.start()
        self._enable_time_triggers()

    async def stop_working(self, timeout: float = 0.0) -> None:
        """Stop working, connection lost"""
        if not self.working:
            return
        self.working = False
        self._disable_time_triggers()
        await self.scheduler.stop()
        await self.executor_manager.stop()
        await self.executor_manager.join([], timeout=timeout)
        await self.scheduler.join()

    @protocol.handle(methods_v2.update_agent_map)
    async def update_agent_map(self, agent_map: dict[str, str]) -> None:
        # Not used here
        pass

<<<<<<< HEAD
=======
    async def unpause(self, name: str) -> Apireturn:
        if name != AGENT_SCHEDULER_ID:
            return 404, "No such agent"

        LOGGER.info("Scheduler started for environment %s", self.environment)
        await self.start_working()
        return 200

    async def pause(self, name: str) -> Apireturn:
        if name != AGENT_SCHEDULER_ID:
            return 404, "No such agent"

        LOGGER.info("Scheduler stopped for environment %s", self.environment)
        await self.stop_working()
        return 200

>>>>>>> 6eb9b08b
    @protocol.handle(methods.set_state)
    async def set_state(self, agent: str, enabled: bool) -> Apireturn:
        if agent == AGENT_SCHEDULER_ID:
            should_be_running = await self.scheduler.should_be_running(agent)
            enabled = should_be_running

            if should_be_running:
                await self.start_working()
            else:
                await self.stop()
        else:
            try:
                await self.scheduler.refresh_agent_state_from_db(name=agent)
            except LookupError:
                return 404, f"No such agent: {agent}"

            enabled = await self.scheduler.is_agent_running(name=agent)

        return 200, f"{agent} has been {'started' if enabled else 'stopped'}"

    async def on_reconnect(self) -> None:
        result = await self._client.get_state(tid=self._env_id, sid=self.sessionid, agent=AGENT_SCHEDULER_ID)
        if result.code == 200 and result.result is not None:
            state = result.result
            if "enabled" in state and isinstance(state["enabled"], bool):
                if state["enabled"]:
                    await self.start_working()
                else:
                    await self.stop_working()
            else:
                LOGGER.warning("Server reported invalid state %s" % (repr(state)))
        else:
            LOGGER.warning("could not get state from the server")

    async def on_disconnect(self) -> None:
        LOGGER.warning("Connection to server lost, stopping scheduler in environment %s", self.environment)
        await self.stop_working()

    @protocol.handle(methods.trigger, env="tid", agent="id")
    async def trigger_update(self, env: uuid.UUID, agent: str, incremental_deploy: bool) -> Apireturn:
        """
        Trigger an update
        """
        assert env == self.environment
        assert agent == AGENT_SCHEDULER_ID
        if incremental_deploy:
            LOGGER.info("Agent %s got a trigger to run deploy in environment %s", agent, env)
            await self.scheduler.deploy()
        else:
            LOGGER.info("Agent %s got a trigger to run repair in environment %s", agent, env)
            await self.scheduler.repair()
        return 200

    @protocol.handle(methods.trigger_read_version, env="tid", agent="id")
    async def read_version(self, env: uuid.UUID) -> Apireturn:
        """
        Send a notification to the scheduler that a new version has been released
        """
        assert env == self.environment
        await self.scheduler.read_version()
        return 200

    @protocol.handle(methods.resource_event, env="tid", agent="id")
    async def resource_event(
        self,
        env: uuid.UUID,
        agent: str,
        resource: ResourceVersionIdStr,
        send_events: bool,
        state: const.ResourceState,
        change: const.Change,
        changes: dict[ResourceVersionIdStr, dict[str, AttributeStateChange]],
    ) -> Apireturn:
        # Doesn't do anything
        pass

    @protocol.handle(methods.do_dryrun, env="tid", dry_run_id="id")
    async def run_dryrun(self, env: uuid.UUID, dry_run_id: uuid.UUID, agent: str, version: int) -> Apireturn:
        """
        Run a dryrun of the given version
        """
        assert env == self.environment
        assert agent == AGENT_SCHEDULER_ID
        LOGGER.info("Agent %s got a trigger to run dryrun %s for version %s in environment %s", agent, dry_run_id, version, env)

        await self.scheduler.dryrun(dry_run_id, version)
        return 200

    @protocol.handle(methods.get_parameter, env="tid")
    async def get_facts(self, env: uuid.UUID, agent: str, resource: dict[str, Any]) -> Apireturn:
        # FIXME: this api is very inefficient: it sends the entire resource, we only need the id now
        assert env == self.environment
        assert agent == AGENT_SCHEDULER_ID
        LOGGER.info("Agent %s got a trigger to run get_facts for resource %s in environment %s", agent, resource.get("id"), env)
        await self.scheduler.get_facts(resource)
        return 200

    @protocol.handle(methods.get_status)
    async def get_status(self) -> Apireturn:
        return 200, collect_report(self)

    def check_storage(self) -> dict[str, str]:
        """
        Check if the server storage is configured and ready to use.
        """

        # FIXME: review on disk layout: https://github.com/inmanta/inmanta-core/issues/7590

        state_dir = cfg.state_dir.get()

        if not os.path.exists(state_dir):
            os.mkdir(state_dir)

        agent_state_dir = os.path.join(state_dir, "agent")

        if not os.path.exists(agent_state_dir):
            os.mkdir(agent_state_dir)

        dir_map = {"agent": agent_state_dir}

        code_dir = os.path.join(agent_state_dir, "code")
        dir_map["code"] = code_dir
        if not os.path.exists(code_dir):
            os.mkdir(code_dir)

        env_dir = os.path.join(agent_state_dir, "env")
        dir_map["env"] = env_dir
        if not os.path.exists(env_dir):
            os.mkdir(env_dir)

        executor_dir = os.path.join(agent_state_dir, "executor")
        dir_map["executor"] = executor_dir
        if not os.path.exists(executor_dir):
            os.mkdir(executor_dir)

        return dir_map<|MERGE_RESOLUTION|>--- conflicted
+++ resolved
@@ -215,25 +215,9 @@
         # Not used here
         pass
 
-<<<<<<< HEAD
-=======
-    async def unpause(self, name: str) -> Apireturn:
-        if name != AGENT_SCHEDULER_ID:
-            return 404, "No such agent"
-
-        LOGGER.info("Scheduler started for environment %s", self.environment)
-        await self.start_working()
-        return 200
-
-    async def pause(self, name: str) -> Apireturn:
-        if name != AGENT_SCHEDULER_ID:
-            return 404, "No such agent"
-
-        LOGGER.info("Scheduler stopped for environment %s", self.environment)
-        await self.stop_working()
-        return 200
-
->>>>>>> 6eb9b08b
+    # TODO h
+    LOGGER.info("Scheduler started for environment %s", self.environment)
+    LOGGER.info("Scheduler stopped for environment %s", self.environment)
     @protocol.handle(methods.set_state)
     async def set_state(self, agent: str, enabled: bool) -> Apireturn:
         if agent == AGENT_SCHEDULER_ID:
