"""
    Copyright 2024 Inmanta

    Licensed under the Apache License, Version 2.0 (the "License");
    you may not use this file except in compliance with the License.
    You may obtain a copy of the License at

        http://www.apache.org/licenses/LICENSE-2.0

    Unless required by applicable law or agreed to in writing, software
    distributed under the License is distributed on an "AS IS" BASIS,
    WITHOUT WARRANTIES OR CONDITIONS OF ANY KIND, either express or implied.
    See the License for the specific language governing permissions and
    limitations under the License.

    Contact: code@inmanta.com
"""

import datetime
import logging
import os
import random
import uuid
from concurrent.futures.thread import ThreadPoolExecutor
from typing import Any, Callable, Coroutine, Optional, Union

from inmanta import config, const, protocol
from inmanta.agent import config as cfg
from inmanta.agent import executor, forking_executor
from inmanta.agent.reporting import collect_report
from inmanta.const import AGENT_SCHEDULER_ID
from inmanta.data.model import AttributeStateChange, ResourceVersionIdStr
from inmanta.deploy.scheduler import ResourceScheduler
from inmanta.deploy.work import TaskPriority
from inmanta.protocol import SessionEndpoint, methods, methods_v2
from inmanta.types import Apireturn
from inmanta.util import CronSchedule, IntervalSchedule, ScheduledTask, Scheduler, TaskMethod, TaskSchedule, join_threadpools

LOGGER = logging.getLogger(__name__)


class Agent(SessionEndpoint):
    """
    This is the new scheduler, adapted to the agent protocol

    It serves a single endpoint that allows communications with the scheduler
    """

    def __init__(
        self,
        environment: Optional[uuid.UUID] = None,
    ):
        """
        :param environment: environment id
        """
        super().__init__(name="agent", timeout=cfg.server_timeout.get(), reconnect_delay=cfg.agent_reconnect_delay.get())

        self.thread_pool = ThreadPoolExecutor(1, thread_name_prefix="mainpool")
        self._storage = self.check_storage()

        if environment is None:
            environment = cfg.environment.get()
            if environment is None:
                raise Exception("The agent requires an environment to be set.")
        self.set_environment(environment)

        assert self._env_id is not None

        self.executor_manager: executor.ExecutorManager[executor.Executor] = self.create_executor_manager()
        self.scheduler = ResourceScheduler(self._env_id, self.executor_manager, self._client)
        self.working = False

        self._sched = Scheduler("new agent endpoint")
        self._time_triggered_actions: set[ScheduledTask] = set()

        self._set_deploy_and_repair_intervals()

    def _set_deploy_and_repair_intervals(self) -> None:
        """
        Fetch the settings related to automatic deploys and repairs from the config
        FIXME: These settings are not currently updated (unlike the old agent)
            We should fix or remove this timer in the future.
        """
        # do regular deploys
        self._deploy_interval = cfg.agent_deploy_interval.get()
        deploy_splay_time = cfg.agent_deploy_splay_time.get()

        self._deploy_splay_value = random.randint(0, deploy_splay_time)

        # do regular repair runs
        self._repair_interval: Union[int, str] = cfg.agent_repair_interval.get()
        repair_splay_time = cfg.agent_repair_splay_time.get()
        self._repair_splay_value = random.randint(0, repair_splay_time)

    def _enable_time_triggers(self) -> None:

        def periodic_schedule(
            kind: str,
            action: Callable[[], Coroutine[object, None, object]],
            interval: Union[int, str],
            splay_value: int,
        ) -> bool:
            """
            Schedule a periodic task

            :param kind: Name of the task (value to display in logs)
            :param action: The action to schedule periodically
            :param interval: The interval at which to schedule the task. Can be specified as either a number of
                seconds, or a cron string.
            :param splay_value: When specifying the interval as a number of seconds, this parameter specifies
                the number of seconds by which to delay the initial execution of this action.
            """
            now = datetime.datetime.now().astimezone()

            if isinstance(interval, int) and interval > 0:
                LOGGER.info(
                    "Scheduling periodic %s with interval %d and splay %d (first run at %s)",
                    kind,
                    interval,
                    splay_value,
                    (now + datetime.timedelta(seconds=splay_value)).strftime(const.TIME_LOGFMT),
                )
                interval_schedule: IntervalSchedule = IntervalSchedule(
                    interval=float(interval), initial_delay=float(splay_value)
                )
                self._enable_time_trigger(action, interval_schedule)
                return True

            if isinstance(interval, str):
                LOGGER.info("Scheduling periodic %s with cron expression '%s'", kind, interval)
                cron_schedule = CronSchedule(cron=interval)
                self._enable_time_trigger(action, cron_schedule)
                return True
            return False

        periodic_schedule("deploy", self.scheduler.deploy, self._deploy_interval, self._deploy_splay_value)
        periodic_schedule("repair", self.scheduler.repair, self._repair_interval, self._repair_splay_value)

    def _enable_time_trigger(self, action: TaskMethod, schedule: TaskSchedule) -> None:
        self._sched.add_action(action, schedule)
        self._time_triggered_actions.add(ScheduledTask(action=action, schedule=schedule))

    def _disable_time_triggers(self) -> None:
        for task in self._time_triggered_actions:
            self._sched.remove(task)
        self._time_triggered_actions.clear()

    def create_executor_manager(self) -> executor.ExecutorManager[executor.Executor]:
        assert self._env_id is not None
        return forking_executor.MPManager(
            self.thread_pool,
            self.sessionid,
            self._env_id,
            config.log_dir.get(),
            self._storage["executor"],
            LOGGER.level,
            cli_log=False,
        )

    async def stop(self) -> None:
        if self.working:
            await self.stop_working()
        threadpools_to_join = [self.thread_pool]
        await self.executor_manager.join(threadpools_to_join, const.SHUTDOWN_GRACE_IOLOOP * 0.9)
        self.thread_pool.shutdown(wait=False)

        await join_threadpools(threadpools_to_join)
        await super().stop()

    async def start_connected(self) -> None:
        """
        Setup our single endpoint
        """
        await self.add_end_point_name(AGENT_SCHEDULER_ID)

    async def start_working(self) -> None:
        """Start working, once we have a session"""
        if self.working:
            return
        self.working = True
        await self.executor_manager.start()
        await self.scheduler.start()
        self._enable_time_triggers()

    async def stop_working(self) -> None:
        """Stop working, connection lost"""
        if not self.working:
            return
        self.working = False
        self._disable_time_triggers()
        await self.executor_manager.stop()
        await self.scheduler.stop()

    @protocol.handle(methods_v2.update_agent_map)
    async def update_agent_map(self, agent_map: dict[str, str]) -> None:
        # Not used here
        pass

    async def unpause(self, name: str) -> Apireturn:
        if name != AGENT_SCHEDULER_ID:
            return 404, "No such agent"

        await self.start_working()
        return 200

    async def pause(self, name: str) -> Apireturn:
        if name != AGENT_SCHEDULER_ID:
            return 404, "No such agent"

        await self.stop_working()
        return 200

    @protocol.handle(methods.set_state)
    async def set_state(self, agent: str, enabled: bool) -> Apireturn:
        if enabled:
            return await self.unpause(agent)
        else:
            return await self.pause(agent)

    async def on_reconnect(self) -> None:
        name = AGENT_SCHEDULER_ID
        result = await self._client.get_state(tid=self._env_id, sid=self.sessionid, agent=name)
        if result.code == 200 and result.result is not None:
            state = result.result
            if "enabled" in state and isinstance(state["enabled"], bool):
                await self.set_state(name, state["enabled"])
            else:
                LOGGER.warning("Server reported invalid state %s" % (repr(state)))
        else:
            LOGGER.warning("could not get state from the server")

    async def on_disconnect(self) -> None:
        await self.stop_working()

    @protocol.handle(methods.trigger, env="tid", agent="id")
    async def trigger_update(self, env: uuid.UUID, agent: str, incremental_deploy: bool) -> Apireturn:
        """
        Trigger an update
        """
        assert env == self.environment
        assert agent == AGENT_SCHEDULER_ID
        if incremental_deploy:
<<<<<<< HEAD
            await self.scheduler.deploy(TaskPriority.USER_DEPLOY)
        else:
            await self.scheduler.repair(TaskPriority.USER_REPAIR)
=======
            LOGGER.info("Agent %s got a trigger to run deploy in environment %s", agent, env)
            await self.scheduler.deploy()
        else:
            LOGGER.info("Agent %s got a trigger to run repair in environment %s", agent, env)
            await self.scheduler.repair()
>>>>>>> 015915d8
        return 200

    @protocol.handle(methods.trigger_read_version, env="tid", agent="id")
    async def read_version(self, env: uuid.UUID) -> Apireturn:
        """
        Send a notification to the scheduler that a new version has been released
        """
        assert env == self.environment
        await self.scheduler.read_version()
        return 200

    @protocol.handle(methods.resource_event, env="tid", agent="id")
    async def resource_event(
        self,
        env: uuid.UUID,
        agent: str,
        resource: ResourceVersionIdStr,
        send_events: bool,
        state: const.ResourceState,
        change: const.Change,
        changes: dict[ResourceVersionIdStr, dict[str, AttributeStateChange]],
    ) -> Apireturn:
        # Doesn't do anything
        pass

    @protocol.handle(methods.do_dryrun, env="tid", dry_run_id="id")
    async def run_dryrun(self, env: uuid.UUID, dry_run_id: uuid.UUID, agent: str, version: int) -> Apireturn:
        """
        Run a dryrun of the given version
        """
        assert env == self.environment
        assert agent == AGENT_SCHEDULER_ID
        LOGGER.info("Agent %s got a trigger to run dryrun %s for version %s in environment %s", agent, dry_run_id, version, env)

        await self.scheduler.dryrun(dry_run_id, version)
        return 200

    @protocol.handle(methods.get_parameter, env="tid")
    async def get_facts(self, env: uuid.UUID, agent: str, resource: dict[str, Any]) -> Apireturn:
        # FIXME: this api is very inefficient: it sends the entire resource, we only need the id now
        assert env == self.environment
        assert agent == AGENT_SCHEDULER_ID
        LOGGER.info("Agent %s got a trigger to run get_facts for resource %s in environment %s", agent, resource.get("id"), env)
        await self.scheduler.get_facts(resource)
        return 200

    @protocol.handle(methods.get_status)
    async def get_status(self) -> Apireturn:
        return 200, collect_report(self)

    def check_storage(self) -> dict[str, str]:
        """
        Check if the server storage is configured and ready to use.
        """

        # FIXME: review on disk layout: https://github.com/inmanta/inmanta-core/issues/7590

        state_dir = cfg.state_dir.get()

        if not os.path.exists(state_dir):
            os.mkdir(state_dir)

        agent_state_dir = os.path.join(state_dir, "agent")

        if not os.path.exists(agent_state_dir):
            os.mkdir(agent_state_dir)

        dir_map = {"agent": agent_state_dir}

        code_dir = os.path.join(agent_state_dir, "code")
        dir_map["code"] = code_dir
        if not os.path.exists(code_dir):
            os.mkdir(code_dir)

        env_dir = os.path.join(agent_state_dir, "env")
        dir_map["env"] = env_dir
        if not os.path.exists(env_dir):
            os.mkdir(env_dir)

        executor_dir = os.path.join(agent_state_dir, "executor")
        dir_map["executor"] = executor_dir
        if not os.path.exists(executor_dir):
            os.mkdir(executor_dir)

        return dir_map<|MERGE_RESOLUTION|>--- conflicted
+++ resolved
@@ -240,17 +240,11 @@
         assert env == self.environment
         assert agent == AGENT_SCHEDULER_ID
         if incremental_deploy:
-<<<<<<< HEAD
+            LOGGER.info("Agent %s got a trigger to run deploy in environment %s", agent, env)
             await self.scheduler.deploy(TaskPriority.USER_DEPLOY)
         else:
+            LOGGER.info("Agent %s got a trigger to run repair in environment %s", agent, env)
             await self.scheduler.repair(TaskPriority.USER_REPAIR)
-=======
-            LOGGER.info("Agent %s got a trigger to run deploy in environment %s", agent, env)
-            await self.scheduler.deploy()
-        else:
-            LOGGER.info("Agent %s got a trigger to run repair in environment %s", agent, env)
-            await self.scheduler.repair()
->>>>>>> 015915d8
         return 200
 
     @protocol.handle(methods.trigger_read_version, env="tid", agent="id")
