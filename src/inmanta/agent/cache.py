--- conflicted
+++ resolved
@@ -108,14 +108,10 @@
         self.keys_for_version: dict[int, set[str]] = {}
 
         # Time-based eviction mechanism
-<<<<<<< HEAD
-        self.next_action: float = sys.maxsize
-=======
         # Keep track of when is the next earliest cache item expiry time.
         self.next_action: float = sys.maxsize
         # Heap queue of cache items, used for efficient retrieval of the cache
         # item that expires the soonest. should only be mutated via the heapq API.
->>>>>>> 2210ac42
         self.timer_queue: list[CacheItem] = []
 
         self.addLock = Lock()
@@ -126,70 +122,10 @@
         """
         Cleanly terminate the cache
         """
-<<<<<<< HEAD
-=======
-        for version in list(self.counterforVersion.keys()):
-            while self.is_open(version):
-                self.close_version(version)
->>>>>>> 2210ac42
         self.next_action = sys.maxsize
         for key in list(self.cache.keys()):
             self._evict_item(key)
         self.timer_queue.clear()
-<<<<<<< HEAD
-=======
-
-    def is_open(self, version: int) -> bool:
-        """
-        Is the given version open in the cache?
-        """
-        return version in self.counterforVersion
-
-    def manager(self, version: int) -> CacheVersionContext:
-        return CacheVersionContext(self, version)
-
-    def open_version(self, version: int) -> None:
-        """
-        Open the cache for the specific version
-
-        :param version: the version id to open the cache for
-        """
-        if version in self.counterforVersion:
-            self.counterforVersion[version] += 1
-        else:
-            LOGGER.debug("Cache open version %d", version)
-            self.counterforVersion[version] = 1
-            self.keysforVersion[version] = set()
-
-    def close_version(self, version: int) -> None:
-        """
-        Close the cache for the specific version
-
-        when a version is closed as many times as it was opened, all cache items linked to this version are dropped
-
-        :param version: the version id to close the cache for
-        """
-        if version not in self.counterforVersion:
-            if self._agent_instance and self._agent_instance.is_stopped():
-                # When a AgentInstance is stopped, all cache entries are cleared and all ResourceActions are cancelled.
-                # However, all ResourceActions that are in-flight keep executing. As such, close_version() might get called
-                # on an already closed cache.
-                return
-            else:
-                raise Exception("Closed version that does not exist")
-
-        self.counterforVersion[version] -= 1
-
-        if self.counterforVersion[version] != 0:
-            return
-
-        LOGGER.debug("Cache close version %d", version)
-        for x in self.keysforVersion[version]:
-            self._evict_item(x)
-
-        del self.counterforVersion[version]
-        del self.keysforVersion[version]
->>>>>>> 2210ac42
 
     def _evict_item(self, key: str) -> None:
         try:
@@ -211,7 +147,6 @@
             item = heapq.heappop(self.timer_queue)
             self._evict_item(item.key)
             if len(self.timer_queue) > 0:
-<<<<<<< HEAD
                 self.next_action = self.timer_queue[0].expiry_time
             else:
                 self.next_action = sys.maxsize
@@ -223,11 +158,6 @@
 
             del self.timer_for_version[version]
             del self.keys_for_version[version]
-=======
-                self.next_action = self.timer_queue[0].time
-            else:
-                self.next_action = sys.maxsize
->>>>>>> 2210ac42
 
     def _get(self, key: str) -> CacheItem:
         """
@@ -260,20 +190,12 @@
             try:
                 self.keys_for_version[scope.version].add(item.key)
             except KeyError:
-<<<<<<< HEAD
                 self.keys_for_version[scope.version] = set([item.key])
 
             self._set_version_expiry(scope.version)
 
         if item.expiry_time < self.next_action:
             self.next_action = item.expiry_time
-=======
-                raise Exception("Added data to version that is not open")
-        heapq.heappush(self.timer_queue, item)
-
-        if item.time < self.next_action:
-            self.next_action = item.time
->>>>>>> 2210ac42
 
     def _get_key(self, key: str, resource: Optional[Resource], version: int) -> str:
         key_parts = [key]
