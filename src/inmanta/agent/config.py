--- conflicted
+++ resolved
@@ -147,11 +147,7 @@
 agent_get_resource_backoff = Option(
     "config",
     "agent-get-resource-backoff",
-<<<<<<< HEAD
-    5,
-=======
     3,
->>>>>>> 0e5eed68
     "This is a load management feature. It ensures that the agent will not pull resources from the inmanta server"
     " `<agent-get-resource-backoff>*<duration-last-pull-in-seconds>` seconds after the last time the agent pulled resources"
     " from the server. Setting this option too low may result in a high load on the Inmanta server. Setting it too high"
