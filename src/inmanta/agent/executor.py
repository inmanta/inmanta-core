--- conflicted
+++ resolved
@@ -37,10 +37,7 @@
 import pkg_resources
 
 import inmanta.types
-<<<<<<< HEAD
-=======
 import inmanta.util
->>>>>>> de8ab8d0
 from inmanta import const
 from inmanta.agent import config as cfg
 from inmanta.data.model import PipConfig, ResourceIdStr, ResourceType, ResourceVersionIdStr
@@ -306,21 +303,10 @@
     including the creation and installation of packages based on a blueprint.
 
     :param env_path: The file system path where the virtual environment should be created or exists.
-<<<<<<< HEAD
-    :param threadpool: A ThreadPoolExecutor instance. Can only be optional if the ExecutorVirtualEnvironment wasn't present
-        in the dict of the VirtualEnvironmentManager instance: a new ExecutorVirtualEnvironment will be created only for the
-        cleanup
-    """
-
-    def __init__(self, env_path: str, threadpool: Optional[ThreadPoolExecutor]):
-        super().__init__(env_path=env_path)
-        self.thread_pool = threadpool
-=======
     """
 
     def __init__(self, env_path: str):
         super().__init__(env_path=env_path)
->>>>>>> de8ab8d0
         self.inmanta_venv_status_file: pathlib.Path = pathlib.Path(self.env_path) / const.INMANTA_VENV_STATUS_FILENAME
         self.folder_name: str = pathlib.Path(self.env_path).name
 
@@ -357,12 +343,8 @@
         """
         Retrieve the last modified timestamp of the inmanta status file
         """
-<<<<<<< HEAD
-        assert self.is_correctly_initialized()
-=======
         if not self.is_correctly_initialized():
             raise RuntimeError("ExecutorVirtualEnvironment is not correctly initialized!")
->>>>>>> de8ab8d0
         return datetime.datetime.fromtimestamp(self.inmanta_venv_status_file.stat().st_mtime).astimezone()
 
     async def clean(self) -> None:
@@ -370,30 +352,12 @@
         Remove the venv of the executor through the thread pool.
         This method is supposed to be used by the VirtualEnvironmentManager with the lock associated to this executor!
         """
-<<<<<<< HEAD
-        loop = asyncio.get_running_loop()
-
-        if self.is_correctly_initialized():
-            LOGGER.debug(
-                "Removing venv %s because it was inactive for %d s, which is longer then the retention time of %d s.",
-                self.env_path,
-                self.get_idle_time().total_seconds(),
-                cfg.executor_venv_retention_time.get(),
-            )
-        else:
-            LOGGER.debug(
-                "Removing venv %s because it is incomplete (broken venv).",
-                self.env_path,
-            )
-        await loop.run_in_executor(self.thread_pool, self.remove_venv)
-=======
         if not self.is_correctly_initialized():
             LOGGER.debug(
                 "Venv %s is incomplete (broken venv).",
                 self.env_path,
             )
         self.remove_venv()
->>>>>>> de8ab8d0
 
     def remove_venv(self) -> None:
         """
@@ -447,11 +411,7 @@
 
 
 class PoolManager:
-<<<<<<< HEAD
-    def __init__(self, retention_time: int) -> None:
-=======
     def __init__(self, retention_time: int, thread_pool: concurrent.futures.thread.ThreadPoolExecutor) -> None:
->>>>>>> de8ab8d0
         self.running = False
         self._locks: inmanta.util.NamedLock = inmanta.util.NamedLock()
 
@@ -460,10 +420,7 @@
         self.cleanup_job: typing.Optional[asyncio.Task[None]] = None
 
         self.retention_time: int = retention_time
-<<<<<<< HEAD
-=======
         self.thread_pool = thread_pool
->>>>>>> de8ab8d0
 
     async def start(self) -> None:
         """
@@ -476,22 +433,6 @@
 
     async def stop(self) -> None:
         """
-<<<<<<< HEAD
-        Cancel the cleaning job of the Pool Manager -> We don't want to wait for the cleaning to finish because it could take a
-        long time.
-        """
-        self.running = False
-        if self.cleanup_job is not None:
-            try:
-                self.cleanup_job.cancel()
-                await asyncio.wait_for(self.cleanup_job, timeout=10)
-            except asyncio.TimeoutError:
-                LOGGER.warning("%s's cleanup job has timed out!", self.__class__.__name__)
-            except asyncio.CancelledError:
-                LOGGER.debug("%s's cleanup job is already cancelled!", self.__class__.__name__)
-            finally:
-                self.cleanup_job = None
-=======
         Stop the cleaning job of the Pool Manager.
         """
         # We don't want to cancel the task because it could lead to an inconsistent state (e.g. Venv half removed). Therefore,
@@ -504,7 +445,6 @@
         """
         if self.cleanup_job is not None:
             await self.cleanup_job
->>>>>>> de8ab8d0
 
     @abc.abstractmethod
     async def get_pool_members(self) -> Sequence[PoolMember]:
@@ -527,31 +467,6 @@
         :return: When to run the cleaning next time: default retention time or lowest expiration time of one of the pool members
         """
         cleanup_start = datetime.datetime.now().astimezone()
-<<<<<<< HEAD
-        reschedule_interval: float = float(self.retention_time)
-        pool_members = await self.get_pool_members()
-        for pool_member in pool_members:
-            if pool_member.can_be_cleaned_up(self.retention_time):
-                async with self._locks.get(pool_member.get_id()):
-                    # Check that the executor can still be cleaned up by the time we have acquired the lock
-                    if pool_member.can_be_cleaned_up(self.retention_time):
-                        try:
-                            await pool_member.clean()
-                        except Exception as e:
-                            LOGGER.exception(
-                                "An error occurred while cleaning the %s pool member `%s`: %s",
-                                self.__class__.__name__,
-                                pool_member.get_id(),
-                                str(e),
-                            )
-                        self.clean_pool_member_from_manager(pool_member)
-            else:
-                reschedule_interval = min(
-                    reschedule_interval,
-                    (
-                        datetime.timedelta(seconds=self.retention_time) - (cleanup_start - pool_member.last_used())
-                    ).total_seconds(),
-=======
         # Number of seconds relative to cleanup_start
         run_next_cleanup_job_at: float = float(self.retention_time)
         pool_members = await self.get_pool_members()
@@ -594,25 +509,15 @@
                     "An error occurred while cleaning the %s pool member `%s`",
                     self.__class__.__name__,
                     pool_member.get_id(),
->>>>>>> de8ab8d0
                 )
 
         cleanup_end = datetime.datetime.now().astimezone()
 
-<<<<<<< HEAD
-        return max(0.0, reschedule_interval - (cleanup_end - cleanup_start).total_seconds())
-=======
         return max(0.0, run_next_cleanup_job_at - (cleanup_end - cleanup_start).total_seconds())
->>>>>>> de8ab8d0
 
     async def cleanup_inactive_pool_members_task(self) -> None:
         """
         This task periodically cleans up idle pool member
-<<<<<<< HEAD
-        """
-        while self.running:
-            await asyncio.sleep(await self.cleanup_inactive_pool_members())
-=======
 
         We split up `cleanup_inactive_pool_members` and `cleanup_inactive_pool_members_task` in order to be able to call the
         cleanup method in the test without being blocked in a loop.
@@ -621,7 +526,6 @@
             sleep_interval = await self.cleanup_inactive_pool_members()
             if self.running:
                 await asyncio.sleep(sleep_interval)
->>>>>>> de8ab8d0
 
 
 class VirtualEnvironmentManager(PoolManager):
@@ -631,21 +535,12 @@
     for storing these environments.
     """
 
-<<<<<<< HEAD
-    def __init__(self, envs_dir: str) -> None:
-=======
     def __init__(self, envs_dir: str, thread_pool: concurrent.futures.thread.ThreadPoolExecutor) -> None:
->>>>>>> de8ab8d0
         # We rely on a Named lock (`self._locks`, inherited from PoolManager) to be able to lock specific entries of the
         # `_environment_map` dict. This allows us to prevent creating and deleting the same venv at a given time. The keys of
         # this named lock are the hash of venv
         super().__init__(
             retention_time=cfg.executor_venv_retention_time.get(),
-<<<<<<< HEAD
-        )
-        self._environment_map: dict[EnvBlueprint, ExecutorVirtualEnvironment] = {}
-        self.envs_dir: str = envs_dir
-=======
             thread_pool=thread_pool,
         )
         self._environment_map: dict[str, ExecutorVirtualEnvironment] = {}
@@ -671,7 +566,6 @@
             async with self._locks.get(folder):
                 current_folder = path_envs_dir / folder
                 self._environment_map[folder] = ExecutorVirtualEnvironment(env_path=str(current_folder.absolute()))
->>>>>>> de8ab8d0
 
     def get_or_create_env_directory(self, blueprint: EnvBlueprint) -> tuple[str, bool]:
         """
@@ -710,16 +604,9 @@
 
         :param blueprint: The blueprint specifying the configuration for the new virtual environment.
         :return: An instance of ExecutorVirtualEnvironment representing the created or reused environment.
-<<<<<<< HEAD
-
-        """
-        env_storage, is_new = self.get_or_create_env_directory(blueprint)
-        process_environment = ExecutorVirtualEnvironment(env_storage, threadpool)
-=======
         """
         env_storage, is_new = self.get_or_create_env_directory(blueprint)
         process_environment = ExecutorVirtualEnvironment(env_storage)
->>>>>>> de8ab8d0
 
         loop = asyncio.get_running_loop()
 
@@ -731,22 +618,13 @@
                 blueprint.blueprint_hash(),
                 env_storage,
             )
-<<<<<<< HEAD
-            await loop.run_in_executor(process_environment.thread_pool, process_environment.reset)
-=======
             await loop.run_in_executor(self.thread_pool, process_environment.reset)
->>>>>>> de8ab8d0
             is_new = True
 
         if is_new:
             LOGGER.info("Creating venv for content %s, content hash: %s", str(blueprint), blueprint.blueprint_hash())
-<<<<<<< HEAD
-            await loop.run_in_executor(threadpool, process_environment.create_and_install_environment, blueprint)
-        self._environment_map[blueprint] = process_environment
-=======
             await loop.run_in_executor(self.thread_pool, process_environment.create_and_install_environment, blueprint)
         self._environment_map[blueprint.blueprint_hash()] = process_environment
->>>>>>> de8ab8d0
 
         return process_environment
 
@@ -772,12 +650,6 @@
                     str(blueprint),
                     blueprint.blueprint_hash(),
                 )
-<<<<<<< HEAD
-                return self._environment_map[blueprint]
-            # The whole creation of the virtual environment is under lock. Therefore, we know that it will not race with the
-            # cleanup as the `INMANTA_ENV_STATUS_FILENAME` will be touched at the end of the creation.
-            return await self.create_environment(blueprint, threadpool)
-=======
                 return self._environment_map[blueprint.blueprint_hash()]
             # The whole creation of the virtual environment is under lock. Therefore, we know that it will not race with the
             # cleanup as the `INMANTA_ENV_STATUS_FILENAME` will be touched at the end of the creation.
@@ -798,7 +670,6 @@
         entry_to_remove = venv_path_to_blueprint[pool_member.get_id()]
 
         del self._environment_map[entry_to_remove]
->>>>>>> de8ab8d0
 
     async def get_pool_members(self) -> Sequence[ExecutorVirtualEnvironment]:
         """
