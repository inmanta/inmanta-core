--- conflicted
+++ resolved
@@ -199,15 +199,9 @@
         requirements = list({req for cd in code for req in cd.blueprint.requirements})
 
         # Check that constraints set at the project level are consistent across all modules
-<<<<<<< HEAD
-        _constraints = list({cd.blueprint.project_constraints for cd in code})
-        assert len(_constraints) == 1
-        constraints = _constraints[0]
-=======
         all_constraints = {cd.blueprint.project_constraints for cd in code}
         assert len(all_constraints) == 1
         constraints = all_constraints.pop()
->>>>>>> 68d05b80
 
         pip_configs = [cd.blueprint.pip_config for cd in code]
         python_versions = [cd.blueprint.python_version for cd in code]
@@ -366,11 +360,7 @@
         to it, or None if no such constraint file is defined.
         """
         if blueprint.project_constraints is not None:
-<<<<<<< HEAD
             constraint_file_path = self.inmanta_storage / "requirements.txt"
-=======
-            constraint_file_path = pathlib.Path(self.env_path) / "requirements.txt"
->>>>>>> 68d05b80
             with constraint_file_path.open("w") as f:
                 f.write(blueprint.project_constraints)
             return str(constraint_file_path)
@@ -386,10 +376,7 @@
         """
         req: list[str] = list(blueprint.requirements)
         await asyncio.get_running_loop().run_in_executor(self.io_threadpool, self.init_env)
-<<<<<<< HEAD
         os.makedirs(self.inmanta_storage)
-=======
->>>>>>> 68d05b80
         constraint_file: str | None = self._write_constraint_file(blueprint)
         if len(req):  # install_for_config expects at least 1 requirement or a path to install
             await self.async_install_for_config(
