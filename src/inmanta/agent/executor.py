--- conflicted
+++ resolved
@@ -295,13 +295,8 @@
         req: list[str] = list(blueprint.requirements)
         await asyncio.get_running_loop().run_in_executor(self.io_threadpool, self.init_env)
         if len(req):  # install_for_config expects at least 1 requirement or a path to install
-<<<<<<< HEAD
-            self.install_for_config(
-                requirements=parse_canonical_requirements(req),
-=======
             await self.async_install_for_config(
-                requirements=list(pkg_resources.parse_requirements(req)),
->>>>>>> 9ed614e3
+                requirements=list(parse_canonical_requirements(req)),
                 config=blueprint.pip_config,
             )
 
