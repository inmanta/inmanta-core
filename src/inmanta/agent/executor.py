"""
    Copyright 2024 Inmanta

    Licensed under the Apache License, Version 2.0 (the "License");
    you may not use this file except in compliance with the License.
    You may obtain a copy of the License at

        http://www.apache.org/licenses/LICENSE-2.0

    Unless required by applicable law or agreed to in writing, software
    distributed under the License is distributed on an "AS IS" BASIS,
    WITHOUT WARRANTIES OR CONDITIONS OF ANY KIND, either express or implied.
    See the License for the specific language governing permissions and
    limitations under the License.

    Contact: code@inmanta.com
"""

import abc
import asyncio
<<<<<<< HEAD
=======
import concurrent.futures
import contextlib
>>>>>>> ad75c1b7
import dataclasses
import datetime
import hashlib
import json
import logging
import os
<<<<<<< HEAD
=======
import pathlib
import shutil
import types
>>>>>>> ad75c1b7
import typing
import uuid
from concurrent.futures import ThreadPoolExecutor
from dataclasses import dataclass
from typing import Any, Dict, Optional, Sequence

import pkg_resources

import inmanta.types
import inmanta.util
from inmanta import const
from inmanta.agent import config as cfg
from inmanta.agent import resourcepool
from inmanta.data.model import PipConfig, ResourceIdStr, ResourceType, ResourceVersionIdStr
from inmanta.env import PythonEnvironment
from inmanta.loader import ModuleSource
from inmanta.resources import Id
from inmanta.types import JsonType

LOGGER = logging.getLogger(__name__)


FailedResources: typing.TypeAlias = dict[ResourceType, Exception]


class AgentInstance(abc.ABC):
    eventloop: asyncio.AbstractEventLoop
    sessionid: uuid.UUID
    environment: uuid.UUID
    uri: str

    @abc.abstractmethod
    def is_stopped(self) -> bool:
        pass


class ResourceDetails:
    """
    In memory representation of the desired state of a resource
    """

    id: Id
    rid: ResourceIdStr
    rvid: ResourceVersionIdStr
    env_id: uuid.UUID
    model_version: int
    requires: Sequence[Id]
    attributes: dict[str, object]

    def __init__(self, resource_dict: JsonType) -> None:
        self.attributes = resource_dict["attributes"]
        self.attributes["id"] = resource_dict["id"]
        self.id = Id.parse_id(resource_dict["id"])
        self.rid = self.id.resource_str()
        self.rvid = self.id.resource_version_str()
        self.env_id = resource_dict["environment"]
        self.requires = [Id.parse_id(resource_id) for resource_id in resource_dict["attributes"]["requires"]]
        self.model_version = resource_dict["model"]


@dataclasses.dataclass
class EnvBlueprint:
    """Represents a blueprint for creating virtual environments with specific pip configurations and requirements."""

    pip_config: PipConfig
    requirements: Sequence[str]
    _hash_cache: Optional[str] = dataclasses.field(default=None, init=False, repr=False)
    python_version: tuple[int, int]

    def __post_init__(self) -> None:
        # remove duplicates and make uniform
        self.requirements = sorted(set(self.requirements))

    def blueprint_hash(self) -> str:
        """
        Generate a stable hash for an EnvBlueprint instance by serializing its pip_config
        and requirements in a sorted, consistent manner. This ensures that the hash value is
        independent of the order of requirements and consistent across interpreter sessions.
        Also cache the hash to only compute it once.
        """
        if self._hash_cache is None:
            blueprint_dict: Dict[str, Any] = {
                "pip_config": self.pip_config.dict(),
                "requirements": self.requirements,
                "python_version": self.python_version,
            }

            # Serialize the blueprint dictionary to a JSON string, ensuring consistent ordering
            serialized_blueprint = json.dumps(blueprint_dict, sort_keys=True)

            # Use md5 to generate a hash of the serialized blueprint
            hash_obj = hashlib.md5(serialized_blueprint.encode("utf-8"))
            self._hash_cache = hash_obj.hexdigest()
        return self._hash_cache

    def __eq__(self, other: object) -> bool:
        if not isinstance(other, EnvBlueprint):
            return False
        return (self.pip_config, set(self.requirements), self.python_version) == (
            other.pip_config,
            set(other.requirements),
            other.python_version,
        )

    def __hash__(self) -> int:
        return int(self.blueprint_hash(), 16)

    def __str__(self) -> str:
        req = ",".join(str(req) for req in self.requirements)
        return f"EnvBlueprint(requirements=[{str(req)}], pip={self.pip_config}, python_version={self.python_version}]"


@dataclasses.dataclass
class ExecutorBlueprint(EnvBlueprint):
    """Extends EnvBlueprint to include sources for the executor environment."""

    sources: Sequence[ModuleSource]
    _hash_cache: Optional[str] = dataclasses.field(default=None, init=False, repr=False)

    def __post_init__(self) -> None:
        super().__post_init__()
        # remove duplicates and make uniform
        self.sources = sorted(set(self.sources))

    @classmethod
    def from_specs(cls, code: typing.Collection["ResourceInstallSpec"]) -> "ExecutorBlueprint":
        """
        Create a single ExecutorBlueprint by combining the blueprint(s) of several
        ResourceInstallSpec by merging respectively their module sources and their
        requirements and making sure they all share the same pip config.
        """

        sources = list({source for cd in code for source in cd.blueprint.sources})
        requirements = list({req for cd in code for req in cd.blueprint.requirements})
        pip_configs = [cd.blueprint.pip_config for cd in code]
        python_versions = [cd.blueprint.python_version for cd in code]
        if not pip_configs:
            raise Exception("No Pip config available, aborting")
        if not python_versions:
            raise Exception("No Python versions found, aborting")
        base_pip = pip_configs[0]
        for pip_config in pip_configs:
            assert pip_config == base_pip, f"One agent is using multiple pip configs: {base_pip} {pip_config}"
        base_python_version = python_versions[0]
        for python_version in python_versions:
            assert (
                python_version == base_python_version
            ), f"One agent is using multiple python versions: {base_python_version} {python_version}"
        return ExecutorBlueprint(
            pip_config=base_pip,
            sources=sources,
            requirements=requirements,
            python_version=base_python_version,
        )

    def blueprint_hash(self) -> str:
        """
        Generate a stable hash for an ExecutorBlueprint instance by serializing its pip_config, sources
        and requirements in a sorted, consistent manner. This ensures that the hash value is
        independent of the order of requirements and consistent across interpreter sessions.
        Also cache the hash to only compute it once.
        """
        if self._hash_cache is None:
            blueprint_dict = {
                "pip_config": self.pip_config.dict(),
                "requirements": self.requirements,
                # Use the hash values and name to create a stable identity
                "sources": [[source.hash_value, source.name, source.is_byte_code] for source in self.sources],
                "python_version": self.python_version,
            }

            # Serialize the extended blueprint dictionary to a JSON string, ensuring consistent ordering
            serialized_blueprint = json.dumps(blueprint_dict, sort_keys=True)

            # Use md5 to generate a hash of the serialized blueprint
            hash_obj = hashlib.md5(serialized_blueprint.encode("utf-8"))
            self._hash_cache = hash_obj.hexdigest()
        return self._hash_cache

    def to_env_blueprint(self) -> EnvBlueprint:
        """
        Converts this ExecutorBlueprint instance into an EnvBlueprint instance.
        """
        return EnvBlueprint(pip_config=self.pip_config, requirements=self.requirements, python_version=self.python_version)

    def __eq__(self, other: object) -> bool:
        if not isinstance(other, ExecutorBlueprint):
            return False
        return (self.pip_config, self.requirements, self.sources, self.python_version) == (
            other.pip_config,
            other.requirements,
            other.sources,
            other.python_version,
        )

    def __hash__(self) -> int:
        return hash(self.blueprint_hash())


@dataclasses.dataclass
class ExecutorId:
    """Identifies an executor with an agent name and its blueprint configuration."""

    agent_name: str
    agent_uri: str
    blueprint: ExecutorBlueprint

    def __hash__(self) -> int:
        combined_str = self.identity()
        hash_obj = hashlib.md5(combined_str.encode("utf-8"))
        return int(hash_obj.hexdigest(), 16)

    def __eq__(self, other: object) -> bool:
        if not isinstance(other, ExecutorId):
            return False
        return (
            self.agent_name == other.agent_name
            and self.agent_uri == other.agent_uri
            and self.blueprint.blueprint_hash() == other.blueprint.blueprint_hash()
        )

    def identity(self) -> str:
        return self.agent_name + self.agent_uri + self.blueprint.blueprint_hash()


@dataclass(frozen=True)
class ResourceInstallSpec:
    """
    This class encapsulates the requirements for a specific resource type for a specific model version.

    :ivar resource_type: fully qualified name for this resource type e.g. std::testing::NullResource
    :ivar model_version: the version of the model to use
    :ivar blueprint: the associate install blueprint

    """

    resource_type: ResourceType
    model_version: int
    blueprint: ExecutorBlueprint


class ExecutorVirtualEnvironment(PythonEnvironment, resourcepool.PoolMember[str]):
    """
    Manages a single virtual environment for an executor,
    including the creation and installation of packages based on a blueprint.

    :param env_path: The file system path where the virtual environment should be created or exists.
    """

    def __init__(self, env_path: str, io_threadpool: ThreadPoolExecutor):
        PythonEnvironment.__init__(self, env_path=env_path)
        resourcepool.PoolMember.__init__(self, my_id=os.path.basename(env_path))
        self.inmanta_venv_status_file: pathlib.Path = pathlib.Path(self.env_path) / const.INMANTA_VENV_STATUS_FILENAME
        self.folder_name: str = pathlib.Path(self.env_path).name
        self.io_threadpool = io_threadpool

    def create_and_install_environment(self, blueprint: EnvBlueprint) -> None:
        """
        Creates and configures the virtual environment according to the provided blueprint.

        :param blueprint: An instance of EnvBlueprint containing the configuration for
            the pip installation and the requirements to install.
        """
        req: list[str] = list(blueprint.requirements)
        self.init_env()
        if len(req):  # install_for_config expects at least 1 requirement or a path to install
            self.install_for_config(
                requirements=list(pkg_resources.parse_requirements(req)),
                config=blueprint.pip_config,
            )

        self.touch()

    def is_correctly_initialized(self) -> bool:
        """
        Was the venv correctly initialized: the inmanta status file exists
        """
        return self.inmanta_venv_status_file.exists()

    def touch(self) -> None:
        """
        Touch the inmanta status file
        """
        self.inmanta_venv_status_file.touch()

    @property
    def last_used(self) -> datetime.datetime:
        """
        Retrieve the last modified timestamp of the inmanta status file
        """
        if not self.is_correctly_initialized():
            return const.DATETIME_MIN_UTC
        return datetime.datetime.fromtimestamp(self.inmanta_venv_status_file.stat().st_mtime).astimezone()

    async def request_shutdown(self) -> None:
        """
        Remove the venv of the executor through the thread pool.
        This method is supposed to be used by the VirtualEnvironmentManager with the lock associated to this executor!
        """
        await super().request_shutdown()
        await asyncio.get_running_loop().run_in_executor(self.io_threadpool, self.remove_venv)
        await self.set_shutdown()

    def remove_venv(self) -> None:
        """
        Remove the venv of the executor
        """
        try:
            shutil.rmtree(self.env_path)
        except Exception:
            LOGGER.exception(
                "An error occurred while removing the venv located %s",
                self.env_path,
            )

    def reset(self) -> None:
        """
        Remove the venv of the executor and recreate the directory of the venv
        """
        self.remove_venv()
        os.makedirs(self.env_path)


def initialize_envs_directory() -> str:
    """
    Initializes the base directory for storing virtual environments. If the directory
    does not exist, it is created.

    :return: The path to the environments directory.
    """
    state_dir = cfg.state_dir.get()
    env_dir = os.path.join(state_dir, "envs")
    os.makedirs(env_dir, exist_ok=True)
    return env_dir


class VirtualEnvironmentManager(resourcepool.TimeBasedPoolManager[EnvBlueprint, str, ExecutorVirtualEnvironment]):
    """
    Manages virtual environments to ensure efficient reuse.
    This manager handles the creation of new environments based on specific blueprints and maintains a directory
    for storing these environments.
    """

    def __init__(self, envs_dir: str, thread_pool: concurrent.futures.thread.ThreadPoolExecutor) -> None:
        # We rely on a Named lock (`self._locks`, inherited from PoolManager) to be able to lock specific entries of the
        # `_environment_map` dict. This allows us to prevent creating and deleting the same venv at a given time. The keys of
        # this named lock are the hash of venv
        super().__init__(
            retention_time=cfg.executor_venv_retention_time.get(),
        )
        self.envs_dir: pathlib.Path = pathlib.Path(envs_dir).absolute()
        self.thread_pool = thread_pool

    async def start(self) -> None:
        await self.init_environment_map()
        await super().start()

    def my_name(self) -> str:
        return "EnvironmentManager"

    def member_name(self, member: ExecutorVirtualEnvironment) -> str:
        return f"venv with hash: {member.get_id()}"

    def render_id(self, member: EnvBlueprint) -> str:
        return f"venv with hash: {member.blueprint_hash() }"

    def _id_to_internal(self, ext_id: EnvBlueprint) -> str:
        return ext_id.blueprint_hash()

    def get_lock_name_for(self, member_id: str) -> str:
        return member_id

    async def init_environment_map(self) -> None:
        """
        Initialize the environment map of the VirtualEnvironmentManager: It will read everything on disk to reconstruct a
        complete view of existing Venvs
        """
        folders = [file for file in self.envs_dir.iterdir() if file.is_dir()]
        for folder in folders:
            # No lock here, singe shot prior to start
            current_folder = self.envs_dir / folder
            self.pool[folder.name] = ExecutorVirtualEnvironment(env_path=str(current_folder), io_threadpool=self.thread_pool)

    async def get_environment(self, blueprint: EnvBlueprint) -> ExecutorVirtualEnvironment:
        """
        Retrieves an existing virtual environment that matches the given blueprint or creates a new one if no match is found.
        Utilizes NamedLock to ensure thread-safe operations for each unique blueprint.
        """
        return await self.get(blueprint)

    async def create_member(self, member_id: EnvBlueprint) -> ExecutorVirtualEnvironment:
        """
        Creates a new virtual environment based on the provided blueprint or reuses an existing one if suitable.
        This involves setting up the virtual environment and installing any required packages as specified in the blueprint.
        This method must execute under the self._locks.get(<blueprint-hash>) lock to ensure thread-safe operations for each
        unique blueprint.

        :param blueprint: The blueprint specifying the configuration for the new virtual environment.
        :return: An instance of ExecutorVirtualEnvironment representing the created or reused environment.
        """
        interal_id = member_id.blueprint_hash()
        env_dir_name: str = interal_id
        env_dir: str = os.path.join(self.envs_dir, env_dir_name)

        # Check if the directory already exists and create it if not
        if not os.path.exists(env_dir):
            os.makedirs(env_dir)
            is_new = True
        else:
            LOGGER.debug(
                "Found existing venv for content %s at %s, content hash: %s",
                str(member_id),
                env_dir,
                interal_id,
            )
            is_new = False  # Returning the path and False for existing directory

        process_environment = ExecutorVirtualEnvironment(env_dir, self.thread_pool)

        loop = asyncio.get_running_loop()

        if not is_new and not process_environment.is_correctly_initialized():
            LOGGER.info(
                "Venv is already present but it was not correctly initialized. Re-creating it for content %s, "
                "content hash: %s located in %s",
                str(member_id),
                interal_id,
                env_dir,
            )
            await loop.run_in_executor(self.thread_pool, process_environment.reset)
            is_new = True

        if is_new:
            LOGGER.info("Creating venv for content %s, content hash: %s", str(member_id), interal_id)
            await loop.run_in_executor(self.thread_pool, process_environment.create_and_install_environment, member_id)
        return process_environment


class Executor(abc.ABC):
    """
    Represents an executor responsible for deploying resources within a specified virtual environment.
    It is identified by an ExecutorId and operates within the context of a given ExecutorVirtualEnvironment.

    :param executor_id: Unique identifier for the executor, encapsulating the agent name and its configuration blueprint.
    :param executor_virtual_env: The virtual environment in which this executor operates
    :param storage: File system path to where the executor's resources are stored.
    """

    failed_resources: FailedResources

    @abc.abstractmethod
    async def execute(
        self,
        gid: uuid.UUID,
        resource_details: ResourceDetails,
        reason: str,
    ) -> None:
        """
        Perform the actual deployment of the resource by calling the loaded handler code

        :param gid: unique id for this deploy
        :param resource_details: desired state for this resource as a ResourceDetails
        :param reason: textual reason for this deploy
        """
        pass

    @abc.abstractmethod
    async def dry_run(
        self,
        resources: Sequence[ResourceDetails],
        dry_run_id: uuid.UUID,
    ) -> None:
        """
        Perform a dryrun for the given resources

        :param resources: Sequence of resources for which to perform a dryrun.
        :param dry_run_id: id for this dryrun
        """
        pass

    @abc.abstractmethod
    async def get_facts(self, resource: ResourceDetails) -> inmanta.types.Apireturn:
        """
        Get facts for a given resource
        :param resource: The resource for which to get facts.
        """
        pass


E = typing.TypeVar("E", bound=Executor, covariant=True)


class ExecutorManager(abc.ABC, typing.Generic[E]):
    """
    Manages Executors by ensuring that Executors are created and reused efficiently based on their configurations.

    :param thread_pool:  threadpool to perform work on
    :param environment_manager: The VirtualEnvironmentManager responsible for managing the virtual environments
    """

    @abc.abstractmethod
    async def get_executor(self, agent_name: str, agent_uri: str, code: typing.Collection[ResourceInstallSpec]) -> E:
        """
        Retrieves an Executor for a given agent with the relevant handler code loaded in its venv.
        If an Executor does not exist for the given configuration, a new one is created.

        :param agent_name: The name of the agent for which an Executor is being retrieved or created.
        :param agent_uri: The name of the host on which the agent is running.
        :param code: Collection of ResourceInstallSpec defining the configuration for the Executor i.e.
            which resource types it can act on and all necessary information to install the relevant
            handler code in its venv.
        :return: An Executor instance
        """
        pass

    @abc.abstractmethod
    async def stop_for_agent(self, agent_name: str) -> list[E]:
        """
        Indicate that all executors for this agent can be stopped.

        This is considered to be a hint , the manager can choose to follow or not

        If executors are stopped, they are returned
        """
        pass

    @abc.abstractmethod
    async def start(self) -> None:
        """
        Start the manager.
        """
        pass

    @abc.abstractmethod
    async def stop(self) -> None:
        """
        Stop all executors.

        Don't wait for them to terminate
        """
        pass

    @abc.abstractmethod
    async def join(self, thread_pool_finalizer: list[concurrent.futures.ThreadPoolExecutor], timeout: float) -> None:
        """
        Wait for all executors to terminate.

        Any threadpools that need to be closed can be handed of to the parent via thread_pool_finalizer
        """
        pass<|MERGE_RESOLUTION|>--- conflicted
+++ resolved
@@ -18,23 +18,16 @@
 
 import abc
 import asyncio
-<<<<<<< HEAD
-=======
+
 import concurrent.futures
-import contextlib
->>>>>>> ad75c1b7
 import dataclasses
 import datetime
 import hashlib
 import json
 import logging
 import os
-<<<<<<< HEAD
-=======
 import pathlib
 import shutil
-import types
->>>>>>> ad75c1b7
 import typing
 import uuid
 from concurrent.futures import ThreadPoolExecutor
