"""
    Copyright 2024 Inmanta

    Licensed under the Apache License, Version 2.0 (the "License");
    you may not use this file except in compliance with the License.
    You may obtain a copy of the License at

        http://www.apache.org/licenses/LICENSE-2.0

    Unless required by applicable law or agreed to in writing, software
    distributed under the License is distributed on an "AS IS" BASIS,
    WITHOUT WARRANTIES OR CONDITIONS OF ANY KIND, either express or implied.
    See the License for the specific language governing permissions and
    limitations under the License.

    Contact: code@inmanta.com
"""

import abc
import asyncio
import concurrent.futures
import contextlib
import dataclasses
import datetime
import hashlib
import json
import logging
import os
import pathlib
import shutil
import types
import typing
import uuid
from dataclasses import dataclass
from typing import Any, Dict, Optional, Sequence

import pkg_resources

import inmanta.types
import inmanta.util
from inmanta import const
from inmanta.agent import config as cfg
from inmanta.data.model import PipConfig, ResourceIdStr, ResourceType, ResourceVersionIdStr
from inmanta.env import PythonEnvironment
from inmanta.loader import ModuleSource
from inmanta.resources import Id
from inmanta.types import JsonType

LOGGER = logging.getLogger(__name__)

FailedResourcesSet: typing.TypeAlias = set[ResourceType]


class AgentInstance(abc.ABC):
    eventloop: asyncio.AbstractEventLoop
    sessionid: uuid.UUID
    environment: uuid.UUID
    uri: str

    @abc.abstractmethod
    def is_stopped(self) -> bool:
        pass


class ResourceDetails:
    """
    In memory representation of the desired state of a resource
    """

    id: Id
    rid: ResourceIdStr
    rvid: ResourceVersionIdStr
    env_id: uuid.UUID
    model_version: int
    requires: Sequence[Id]
    attributes: dict[str, object]

    def __init__(self, resource_dict: JsonType) -> None:
        self.attributes = resource_dict["attributes"]
        self.attributes["id"] = resource_dict["id"]
        self.id = Id.parse_id(resource_dict["id"])
        self.rid = self.id.resource_str()
        self.rvid = self.id.resource_version_str()
        self.env_id = resource_dict["environment"]
        self.requires = [Id.parse_id(resource_id) for resource_id in resource_dict["attributes"]["requires"]]
        self.model_version = resource_dict["model"]


@dataclasses.dataclass
class EnvBlueprint:
    """Represents a blueprint for creating virtual environments with specific pip configurations and requirements."""

    pip_config: PipConfig
    requirements: Sequence[str]
    _hash_cache: Optional[str] = dataclasses.field(default=None, init=False, repr=False)

    def __post_init__(self) -> None:
        # remove duplicates and make uniform
        self.requirements = sorted(set(self.requirements))

    def blueprint_hash(self) -> str:
        """
        Generate a stable hash for an EnvBlueprint instance by serializing its pip_config
        and requirements in a sorted, consistent manner. This ensures that the hash value is
        independent of the order of requirements and consistent across interpreter sessions.
        Also cache the hash to only compute it once.
        """
        if self._hash_cache is None:
            blueprint_dict: Dict[str, Any] = {
                "pip_config": self.pip_config.dict(),
                "requirements": self.requirements,
            }

            # Serialize the blueprint dictionary to a JSON string, ensuring consistent ordering
            serialized_blueprint = json.dumps(blueprint_dict, sort_keys=True)

            # Use md5 to generate a hash of the serialized blueprint
            hash_obj = hashlib.md5(serialized_blueprint.encode("utf-8"))
            self._hash_cache = hash_obj.hexdigest()
        return self._hash_cache

    def __eq__(self, other: object) -> bool:
        if not isinstance(other, EnvBlueprint):
            return False
        return (self.pip_config, set(self.requirements)) == (other.pip_config, set(other.requirements))

    def __hash__(self) -> int:
        return int(self.blueprint_hash(), 16)

    def __str__(self) -> str:
        req = ",".join(str(req) for req in self.requirements)
        return f"EnvBlueprint(requirements=[{str(req)}], pip={self.pip_config}]"


@dataclasses.dataclass
class ExecutorBlueprint(EnvBlueprint):
    """Extends EnvBlueprint to include sources for the executor environment."""

    sources: Sequence[ModuleSource]
    _hash_cache: Optional[str] = dataclasses.field(default=None, init=False, repr=False)

    def __post_init__(self) -> None:
        super().__post_init__()
        # remove duplicates and make uniform
        self.sources = sorted(set(self.sources))

    @classmethod
    def from_specs(cls, code: typing.Collection["ResourceInstallSpec"]) -> "ExecutorBlueprint":
        """
        Create a single ExecutorBlueprint by combining the blueprint(s) of several
        ResourceInstallSpec by merging respectively their module sources and their
        requirements and making sure they all share the same pip config.
        """

        sources = list({source for cd in code for source in cd.blueprint.sources})
        requirements = list({req for cd in code for req in cd.blueprint.requirements})
        pip_configs = [cd.blueprint.pip_config for cd in code]
        if not pip_configs:
            raise Exception("No Pip config available, aborting")
        base_pip = pip_configs[0]
        for pip_config in pip_configs:
            assert pip_config == base_pip, f"One agent is using multiple pip configs: {base_pip} {pip_config}"
        return ExecutorBlueprint(
            pip_config=base_pip,
            sources=sources,
            requirements=requirements,
        )

    def blueprint_hash(self) -> str:
        """
        Generate a stable hash for an ExecutorBlueprint instance by serializing its pip_config, sources
        and requirements in a sorted, consistent manner. This ensures that the hash value is
        independent of the order of requirements and consistent across interpreter sessions.
        Also cache the hash to only compute it once.
        """
        if self._hash_cache is None:
            blueprint_dict = {
                "pip_config": self.pip_config.dict(),
                "requirements": self.requirements,
                # Use the hash values and name to create a stable identity
                "sources": [[source.hash_value, source.name, source.is_byte_code] for source in self.sources],
            }

            # Serialize the extended blueprint dictionary to a JSON string, ensuring consistent ordering
            serialized_blueprint = json.dumps(blueprint_dict, sort_keys=True)

            # Use md5 to generate a hash of the serialized blueprint
            hash_obj = hashlib.md5(serialized_blueprint.encode("utf-8"))
            self._hash_cache = hash_obj.hexdigest()
        return self._hash_cache

    def to_env_blueprint(self) -> EnvBlueprint:
        """
        Converts this ExecutorBlueprint instance into an EnvBlueprint instance.
        """
        return EnvBlueprint(pip_config=self.pip_config, requirements=self.requirements)

    def __eq__(self, other: object) -> bool:
        if not isinstance(other, ExecutorBlueprint):
            return False
        return (self.pip_config, self.requirements, self.sources) == (
            other.pip_config,
            other.requirements,
            other.sources,
        )


@dataclasses.dataclass
class ExecutorId:
    """Identifies an executor with an agent name and its blueprint configuration."""

    agent_name: str
    agent_uri: str
    blueprint: ExecutorBlueprint

    def __hash__(self) -> int:
        combined_str = self.identity()
        hash_obj = hashlib.md5(combined_str.encode("utf-8"))
        return int(hash_obj.hexdigest(), 16)

    def __eq__(self, other: object) -> bool:
        if not isinstance(other, ExecutorId):
            return False
        return (
            self.agent_name == other.agent_name
            and self.agent_uri == other.agent_uri
            and self.blueprint.blueprint_hash() == other.blueprint.blueprint_hash()
        )

    def identity(self) -> str:
        return self.agent_name + self.agent_uri + self.blueprint.blueprint_hash()


@dataclass(frozen=True)
class ResourceInstallSpec:
    """
    This class encapsulates the requirements for a specific resource type for a specific model version.

    :ivar resource_type: fully qualified name for this resource type e.g. std::testing::NullResource
    :ivar model_version: the version of the model to use
    :ivar blueprint: the associate install blueprint

    """

    resource_type: ResourceType
    model_version: int
    blueprint: ExecutorBlueprint


class PoolMember(abc.ABC):
    def can_be_cleaned_up(self, retention_time: int) -> bool:
        """
        Return `True` if this pool member has been exceeding its retention time, `False` otherwise

        :param retention_time: The retention time of this pool member
        """
        return self.get_idle_time() > datetime.timedelta(seconds=retention_time)

    def get_idle_time(self) -> datetime.timedelta:
        """
        Retrieve the idle time of this pool member
        """
        return datetime.datetime.now().astimezone() - self.last_used()

    @abc.abstractmethod
    def last_used(self) -> datetime.datetime:
        """
        Returns the last datetime this pool member was active (doing something)
        """
        pass

    @abc.abstractmethod
    def get_id(self) -> str:
        """
        Returns the ID of the pool member that will be used to lock the pool member. This ensures that no operations will
        overlap while this pool member is being created, modified, or cleaned.
        """
        pass

    @abc.abstractmethod
    def clean(self) -> None:
        """
        Clean the pool member. This method assumes to be in a lock to prevent other operations to overlap with the cleanup
        """
        pass


class ExecutorVirtualEnvironment(PythonEnvironment, PoolMember):
    """
    Manages a single virtual environment for an executor,
    including the creation and installation of packages based on a blueprint.

    :param env_path: The file system path where the virtual environment should be created or exists.
    """

    def __init__(self, env_path: str):
        super().__init__(env_path=env_path)
        self.inmanta_venv_status_file: pathlib.Path = pathlib.Path(self.env_path) / const.INMANTA_VENV_STATUS_FILENAME
        self.folder_name: str = pathlib.Path(self.env_path).name

    def create_and_install_environment(self, blueprint: EnvBlueprint) -> None:
        """
        Creates and configures the virtual environment according to the provided blueprint.

        :param blueprint: An instance of EnvBlueprint containing the configuration for
            the pip installation and the requirements to install.
        """
        req: list[str] = list(blueprint.requirements)
        self.init_env()
        if len(req):  # install_for_config expects at least 1 requirement or a path to install
            self.install_for_config(
                requirements=list(pkg_resources.parse_requirements(req)),
                config=blueprint.pip_config,
            )

        self.touch_status_file()

    def is_correctly_initialized(self) -> bool:
        """
        Was the venv correctly initialized: the inmanta status file exists
        """
        return self.inmanta_venv_status_file.exists()

    def touch_status_file(self) -> None:
        """
        Touch the inmanta status file
        """
        self.inmanta_venv_status_file.touch()

    def last_used(self) -> datetime.datetime:
        """
        Retrieve the last modified timestamp of the inmanta status file
        """
        assert self.is_correctly_initialized()
        return datetime.datetime.fromtimestamp(self.inmanta_venv_status_file.stat().st_mtime).astimezone()

    def clean(self) -> None:
        """
        Remove the venv of the executor through the thread pool.
        This method is supposed to be used by the VirtualEnvironmentManager with the lock associated to this executor!
        """
        if self.is_correctly_initialized():
            LOGGER.debug(
                "Removing venv %s because it was inactive for %d s, which is longer then the retention time of %d s.",
                self.env_path,
                self.get_idle_time().total_seconds(),
                cfg.executor_venv_retention_time.get(),
            )
        else:
            LOGGER.debug(
                "Removing venv %s because it is incomplete (broken venv).",
                self.env_path,
            )
        self.remove_venv()

    def remove_venv(self) -> None:
        """
        Remove the venv of the executor
        """
        try:
            shutil.rmtree(self.env_path)
        except Exception:
            LOGGER.exception(
                "An error occurred while removing the venv located %s",
                self.env_path,
            )

    def reset(self) -> None:
        """
        Remove the venv of the executor and recreate the directory of the venv
        """
        self.remove_venv()
        os.makedirs(self.env_path)

    def can_be_cleaned_up(self, retention_time: int) -> bool:
        """
        Return `True` if this pool member has been exceeding its retention time, `False` otherwise

        :param retention_time: The retention time of this pool member
        """
        # If the venv is not correctly initialized, it can be cleaned up
        if not self.is_correctly_initialized():
            return True

        return super().can_be_cleaned_up(retention_time)

    def get_id(self) -> str:
        """
        The id of an Executor Virtual Environment is the folder name of the venv
        """
        return self.folder_name


def initialize_envs_directory() -> str:
    """
    Initializes the base directory for storing virtual environments. If the directory
    does not exist, it is created.

    :return: The path to the environments directory.
    """
    state_dir = cfg.state_dir.get()
    env_dir = os.path.join(state_dir, "envs")
    os.makedirs(env_dir, exist_ok=True)
    return env_dir


class PoolManager:
    def __init__(self, retention_time: int, thread_pool: concurrent.futures.thread.ThreadPoolExecutor) -> None:
        self.running = False
        self._locks: inmanta.util.NamedLock = inmanta.util.NamedLock()

        # We keep a reference to the periodic cleanup task to prevent it
        # from disappearing mid-execution https://docs.python.org/3.11/library/asyncio-task.html#creating-tasks
        self.cleanup_job: typing.Optional[asyncio.Task[None]] = None

        self.retention_time: int = retention_time
        self.thread_pool = thread_pool

    async def start(self) -> None:
        """
        Start the cleaning job of the Pool Manager
        """
        if self.running:
            raise RuntimeError(f"This manager `{self.__class__.__name__}` is already running!")
        self.running = True
        self.cleanup_job = asyncio.create_task(self.cleanup_inactive_pool_members_task())

    async def stop(self) -> None:
        """
        Cancel the cleaning job of the Pool Manager -> We don't want to wait for the cleaning to finish because it could take a
        long time.
        """
        self.running = False
        if self.cleanup_job is not None:
            try:
                self.cleanup_job.cancel()
                await asyncio.wait_for(self.cleanup_job, timeout=10)
            except asyncio.TimeoutError:
                LOGGER.warning("Stopping %s's cleanup job has timed out!", self.__class__.__name__)
            except asyncio.CancelledError:
                # This case can happen because wait_for explicitly awaits the task when a timeout is provided (at least in
                # Python 3.12)
                LOGGER.debug("%s's cleanup job is already cancelled!", self.__class__.__name__)
            finally:
                self.cleanup_job = None

    @abc.abstractmethod
    async def get_pool_members(self) -> Sequence[PoolMember]:
        """
        Retrieve the members of the pool: those that need to be checked for the cleanup.
        """
        pass

    def clean_pool_member_from_manager(self, pool_member: PoolMember) -> None:
        """
        Additional cleanup operation(s) that need to be performed by the Manager regarding the pool member being cleaned.
        This method assumes to be in a lock to prevent other operations to overlap with the cleanup.
        """
        pass

    async def cleanup_inactive_pool_members(self) -> float:
        """
        Cleans up idle pool member

        :return: When to run the cleaning next time: default retention time or lowest expiration time of one of the pool members
        """
        loop = asyncio.get_running_loop()

        cleanup_start = datetime.datetime.now().astimezone()
        # Number of seconds relative to cleanup_start
        run_next_cleanup_job_at: float = float(self.retention_time)
        pool_members = await self.get_pool_members()
        for pool_member in pool_members:
            try:
                if pool_member.can_be_cleaned_up(self.retention_time):
                    async with self._locks.get(pool_member.get_id()):
                        # Check that the executor can still be cleaned up by the time we have acquired the lock
                        if pool_member.can_be_cleaned_up(self.retention_time):
                            await loop.run_in_executor(self.thread_pool, pool_member.clean)
                            self.clean_pool_member_from_manager(pool_member)
                else:
                    # If this pool member expires sooner than the cleanup interval, schedule the next cleanup on that timestamp.
                    run_next_cleanup_job_at = min(
                        run_next_cleanup_job_at,
                        (
                            datetime.timedelta(seconds=self.retention_time) - (cleanup_start - pool_member.last_used())
                        ).total_seconds(),
                    )
            except Exception:
                LOGGER.exception(
                    "An error occurred while cleaning the %s pool member `%s`",
                    self.__class__.__name__,
                    pool_member.get_id(),
                )

        cleanup_end = datetime.datetime.now().astimezone()

        return max(0.0, run_next_cleanup_job_at - (cleanup_end - cleanup_start).total_seconds())

    async def cleanup_inactive_pool_members_task(self) -> None:
        """
        This task periodically cleans up idle pool member
        """
        while self.running:
            await asyncio.sleep(await self.cleanup_inactive_pool_members())


class VirtualEnvironmentManager(PoolManager):
    """
    Manages virtual environments to ensure efficient reuse.
    This manager handles the creation of new environments based on specific blueprints and maintains a directory
    for storing these environments.
    """

    def __init__(self, envs_dir: str, thread_pool: concurrent.futures.thread.ThreadPoolExecutor) -> None:
        # We rely on a Named lock (`self._locks`, inherited from PoolManager) to be able to lock specific entries of the
        # `_environment_map` dict. This allows us to prevent creating and deleting the same venv at a given time. The keys of
        # this named lock are the hash of venv
        super().__init__(
            retention_time=cfg.executor_venv_retention_time.get(),
            thread_pool=thread_pool,
        )
        self._environment_map: dict[EnvBlueprint, ExecutorVirtualEnvironment] = {}
        self.envs_dir: str = envs_dir

    def get_or_create_env_directory(self, blueprint: EnvBlueprint) -> tuple[str, bool]:
        """
        Retrieves the directory path for a virtual environment based on the given blueprint.
        If the directory does not exist, it creates a new one. This method ensures that each virtual environment has a unique
        storage location. This method must be executed under the self._locks.get(<blueprint-hash>) lock to ensure thread-safe
        operations for each unique blueprint

        :param blueprint: The blueprint of the environment for which the storage is being determined.
        :return: A tuple containing the path to the directory and a boolean indicating whether the directory was newly created.
        """
        # The folder name has to be the hash, otherwise this would break the whole locking mechanism used to create / clean
        # (remove) venv
        env_dir_name: str = blueprint.blueprint_hash()
        env_dir: str = os.path.join(self.envs_dir, env_dir_name)

        # Check if the directory already exists and create it if not
        if not os.path.exists(env_dir):
            os.makedirs(env_dir)
            return env_dir, True  # Returning the path and True for newly created directory
        else:
            LOGGER.debug(
                "Found existing venv for content %s at %s, content hash: %s",
                str(blueprint),
                env_dir,
                blueprint.blueprint_hash(),
            )
            return env_dir, False  # Returning the path and False for existing directory

    async def create_environment(self, blueprint: EnvBlueprint) -> ExecutorVirtualEnvironment:
        """
        Creates a new virtual environment based on the provided blueprint or reuses an existing one if suitable.
        This involves setting up the virtual environment and installing any required packages as specified in the blueprint.
        This method must execute under the self._locks.get(<blueprint-hash>) lock to ensure thread-safe operations for each
        unique blueprint.

        :param blueprint: The blueprint specifying the configuration for the new virtual environment.
        :return: An instance of ExecutorVirtualEnvironment representing the created or reused environment.
<<<<<<< HEAD

=======
>>>>>>> 76ac126e
        """
        env_storage, is_new = self.get_or_create_env_directory(blueprint)
        process_environment = ExecutorVirtualEnvironment(env_storage)

        loop = asyncio.get_running_loop()

        if not is_new and not process_environment.is_correctly_initialized():
            LOGGER.info(
                "Venv is already present but it was not correctly initialized. Re-creating it for content %s, "
                "content hash: %s located in %s",
                str(blueprint),
                blueprint.blueprint_hash(),
                env_storage,
            )
            await loop.run_in_executor(self.thread_pool, process_environment.reset)
            is_new = True

        if is_new:
            LOGGER.info("Creating venv for content %s, content hash: %s", str(blueprint), blueprint.blueprint_hash())
            await loop.run_in_executor(self.thread_pool, process_environment.create_and_install_environment, blueprint)
        self._environment_map[blueprint] = process_environment

        return process_environment

    async def get_environment(self, blueprint: EnvBlueprint) -> ExecutorVirtualEnvironment:
        """
        Retrieves an existing virtual environment that matches the given blueprint or creates a new one if no match is found.
        Utilizes NamedLock to ensure thread-safe operations for each unique blueprint.
        """
        assert isinstance(blueprint, EnvBlueprint), "Only EnvBlueprint instances are accepted, subclasses are not allowed."

        if blueprint in self._environment_map:
            LOGGER.debug(
                "Found existing virtual environment for content %s, content hash: %s",
                str(blueprint),
                blueprint.blueprint_hash(),
            )
            return self._environment_map[blueprint]
        # Acquire a lock based on the blueprint's hash
        async with self._locks.get(blueprint.blueprint_hash()):
            if blueprint in self._environment_map:
                LOGGER.debug(
                    "Found existing virtual environment for content %s, content hash: %s",
                    str(blueprint),
                    blueprint.blueprint_hash(),
                )
                return self._environment_map[blueprint]
            # The whole creation of the virtual environment is under lock. Therefore, we know that it will not race with the
            # cleanup as the `INMANTA_ENV_STATUS_FILENAME` will be touched at the end of the creation.
            return await self.create_environment(blueprint)

    async def get_pool_members(self) -> Sequence[ExecutorVirtualEnvironment]:
        """
        Retrieve the members of the pool: those that need to be checked for the cleanup.
        """
        # We should walk once for the first-level of folders!
        envs_dir = pathlib.Path(self.envs_dir)
        try:
            _, root_folders, _ = next(os.walk(self.envs_dir))
        except StopIteration as e:
            raise RuntimeError(f"An error occurred while checking following directory: `{envs_dir.absolute()}`!") from e

        venv_path_to_blueprint = {pathlib.Path(v.env_path): k for k, v in self._environment_map.items()}

        pool_members = []
        for folder in root_folders:
            # the name of the folder is the hash!
            async with self._locks.get(folder):
                current_folder = envs_dir / folder
                blueprint = venv_path_to_blueprint.get(current_folder, None)
                if blueprint is not None and blueprint in self._environment_map:
                    current_executor_environment = self._environment_map[blueprint]
                else:
                    current_executor_environment = ExecutorVirtualEnvironment(env_path=str(current_folder.absolute()))

                pool_members.append(current_executor_environment)
        return pool_members

    def clean_pool_member_from_manager(self, pool_member: PoolMember) -> None:
        """
        Additional cleanup operation(s) that need to be performed by the Manager regarding the pool member being cleaned.
        This method assumes to be in a lock to prevent other operations to overlap with the cleanup.
        """
        venv_path_to_blueprint = {pathlib.Path(v.env_path).name: k for k, v in self._environment_map.items()}
        entry_to_remove = venv_path_to_blueprint[pool_member.get_id()]

        del self._environment_map[entry_to_remove]


class CacheVersionContext(contextlib.AbstractAsyncContextManager[None]):
    """
    A context manager to ensure the cache version is properly closed
    """

    def __init__(self, executor: "Executor", version: int) -> None:
        self.version = version
        self.executor = executor

    async def __aenter__(self) -> None:
        await self.executor.open_version(self.version)

    async def __aexit__(
        self,
        __exc_type: typing.Type[BaseException] | None,
        __exc_value: BaseException | None,
        __traceback: types.TracebackType | None,
    ) -> None:
        await self.executor.close_version(self.version)
        return None


class Executor(abc.ABC):
    """
    Represents an executor responsible for deploying resources within a specified virtual environment.
    It is identified by an ExecutorId and operates within the context of a given ExecutorVirtualEnvironment.

    :param executor_id: Unique identifier for the executor, encapsulating the agent name and its configuration blueprint.
    :param executor_virtual_env: The virtual environment in which this executor operates
    :param storage: File system path to where the executor's resources are stored.
    """

    failed_resource_types: FailedResourcesSet

    def cache(self, model_version: int) -> CacheVersionContext:
        """
        Context manager responsible for opening and closing the handler cache
        for the given model_version during deployment.
        """
        return CacheVersionContext(self, model_version)

    @abc.abstractmethod
    async def execute(
        self,
        gid: uuid.UUID,
        resource_details: ResourceDetails,
        reason: str,
    ) -> None:
        """
        Perform the actual deployment of the resource by calling the loaded handler code

        :param gid: unique id for this deploy
        :param resource_details: desired state for this resource as a ResourceDetails
        :param reason: textual reason for this deploy
        """
        pass

    @abc.abstractmethod
    async def dry_run(
        self,
        resources: Sequence[ResourceDetails],
        dry_run_id: uuid.UUID,
    ) -> None:
        """
        Perform a dryrun for the given resources

        :param resources: Sequence of resources for which to perform a dryrun.
        :param dry_run_id: id for this dryrun
        """
        pass

    @abc.abstractmethod
    async def get_facts(self, resource: ResourceDetails) -> inmanta.types.Apireturn:
        """
        Get facts for a given resource
        :param resource: The resource for which to get facts.
        """
        pass

    @abc.abstractmethod
    async def open_version(self, version: int) -> None:
        """
        Open a version on the cache
        """
        pass

    @abc.abstractmethod
    async def close_version(self, version: int) -> None:
        """
        Close a version on the cache
        """
        pass


E = typing.TypeVar("E", bound=Executor, covariant=True)


class ExecutorManager(abc.ABC, typing.Generic[E]):
    """
    Manages Executors by ensuring that Executors are created and reused efficiently based on their configurations.

    :param thread_pool:  threadpool to perform work on
    :param environment_manager: The VirtualEnvironmentManager responsible for managing the virtual environments
    """

    @abc.abstractmethod
    async def get_executor(self, agent_name: str, agent_uri: str, code: typing.Collection[ResourceInstallSpec]) -> E:
        """
        Retrieves an Executor for a given agent with the relevant handler code loaded in its venv.
        If an Executor does not exist for the given configuration, a new one is created.

        :param agent_name: The name of the agent for which an Executor is being retrieved or created.
        :param agent_uri: The name of the host on which the agent is running.
        :param code: Collection of ResourceInstallSpec defining the configuration for the Executor i.e.
            which resource types it can act on and all necessary information to install the relevant
            handler code in its venv.
        :return: An Executor instance
        """
        pass

    @abc.abstractmethod
    async def stop_for_agent(self, agent_name: str) -> list[E]:
        """
        Indicate that all executors for this agent can be stopped.

        This is considered to be a hint , the manager can choose to follow or not

        If executors are stopped, they are returned
        """
        pass

    @abc.abstractmethod
    async def start(self) -> None:
        """
        Start the manager.
        """
        pass

    @abc.abstractmethod
    async def stop(self) -> None:
        """
        Stop all executors.

        Don't wait for them to terminate
        """
        pass

    @abc.abstractmethod
    async def join(self, thread_pool_finalizer: list[concurrent.futures.ThreadPoolExecutor], timeout: float) -> None:
        """
        Wait for all executors to terminate.

        Any threadpools that need to be closed can be handed of to the parent via thread_pool_finalizer
        """
        pass<|MERGE_RESOLUTION|>--- conflicted
+++ resolved
@@ -560,10 +560,6 @@
 
         :param blueprint: The blueprint specifying the configuration for the new virtual environment.
         :return: An instance of ExecutorVirtualEnvironment representing the created or reused environment.
-<<<<<<< HEAD
-
-=======
->>>>>>> 76ac126e
         """
         env_storage, is_new = self.get_or_create_env_directory(blueprint)
         process_environment = ExecutorVirtualEnvironment(env_storage)
