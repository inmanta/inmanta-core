--- conflicted
+++ resolved
@@ -354,37 +354,25 @@
 
         self.io_threadpool = io_threadpool
 
-<<<<<<< HEAD
-    def _ensure_disk_layout_backwards_compatibility(self) -> None:
+    def ensure_disk_layout_backwards_compatibility(self) -> None:
         """
         Backwards compatibility helper: move files that used to live in the
         top-level dir of the venv into the dedicated storage dir.
-        """
-        os.makedirs(self.inmanta_storage, exist_ok=True)
-=======
-    def ensure_disk_layout_backwards_compatibility(self) -> None:
-        """
-        Backwards compatibility helper: move files that used to live in the
-        top-level dir of the venv into the dedicated storage dir.
 
         This upgrades from the layout prior to september 2025
 
         it should be called under the lock of the VirtualEnvironmentManager
         """
         created_storage = False
->>>>>>> 48fd6296
 
         for file_name in ["requirements.txt", const.INMANTA_VENV_STATUS_FILENAME]:
             legacy_path: pathlib.Path = pathlib.Path(self.env_path) / file_name
             if legacy_path.exists():
                 new_path: pathlib.Path = pathlib.Path(self.inmanta_storage) / file_name
                 if not new_path.exists():
-<<<<<<< HEAD
-=======
                     if not created_storage:
                         os.makedirs(self.inmanta_storage, exist_ok=True)
                         created_storage = True
->>>>>>> 48fd6296
                     # Use copy2 to preserve last access time metadata (for the status file).
                     shutil.copy2(src=legacy_path, dst=new_path)
                 os.remove(legacy_path)
@@ -411,11 +399,8 @@
         """
         req: list[str] = list(blueprint.requirements)
         await asyncio.get_running_loop().run_in_executor(self.io_threadpool, self.init_env)
-<<<<<<< HEAD
-=======
         # Ensure our storage folder exists
         os.makedirs(self.inmanta_storage, exist_ok=True)
->>>>>>> 48fd6296
 
         constraint_file: str | None = self._write_constraint_file(blueprint)
         if len(req):  # install_for_config expects at least 1 requirement or a path to install
@@ -427,15 +412,11 @@
 
         self.touch()
 
-    def init_env(self) -> None:
-        super().init_env()
-        self._ensure_disk_layout_backwards_compatibility()
 
     def is_correctly_initialized(self) -> bool:
         """
         Was the venv correctly initialized: the inmanta status file exists
         """
-        self._ensure_disk_layout_backwards_compatibility()
         return self.inmanta_venv_status_file.exists()
 
     def touch(self) -> None:
@@ -491,11 +472,6 @@
         This method must be called on a threadpool to not block the ioloop.
         """
         self.remove_venv()
-<<<<<<< HEAD
-        # This will also create the venv dir sitting above the .inmanta storage
-        os.makedirs(self.inmanta_storage)
-=======
->>>>>>> 48fd6296
 
 
 class VirtualEnvironmentManager(resourcepool.TimeBasedPoolManager[EnvBlueprint, str, ExecutorVirtualEnvironment]):
