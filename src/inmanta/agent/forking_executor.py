--- conflicted
+++ resolved
@@ -43,12 +43,7 @@
 import inmanta.signals
 import inmanta.util
 from inmanta.agent import executor
-<<<<<<< HEAD
-from inmanta.logging import InmantaLoggerConfig
-from inmanta.protocol.ipc_light import FinalizingIPCClient, IPCServer, LogReceiver, LogShipper
-=======
 from inmanta.protocol.ipc_light import FinalizingIPCClient, IPCServer
->>>>>>> 2c124270
 
 LOGGER = logging.getLogger(__name__)
 
@@ -288,19 +283,16 @@
     config: typing.Mapping[str, typing.Mapping[str, typing.Any]],
 ) -> None:
     """Entry point for child processes"""
-<<<<<<< HEAD
 
     # Set up logging stage 1
     # Basic config, starts on std.out
     log_config = InmantaLoggerConfig.get_instance()
     log_config.set_python_log_level(log_level)
-=======
     config_builder = inmanta.logging.LoggingConfigBuilder()
     logger_config: inmanta.logging.FullLoggingConfig = config_builder.get_logging_config_for_agent(
         logfile, inmanta_log_level, cli_log
     )
     logger_config.apply_config()
->>>>>>> 2c124270
     logging.captureWarnings(True)
 
     # Set up our own logger
