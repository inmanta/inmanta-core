"""
    Copyright 2024 Inmanta

    Licensed under the Apache License, Version 2.0 (the "License");
    you may not use this file except in compliance with the License.
    You may obtain a copy of the License at

        http://www.apache.org/licenses/LICENSE-2.0

    Unless required by applicable law or agreed to in writing, software
    distributed under the License is distributed on an "AS IS" BASIS,
    WITHOUT WARRANTIES OR CONDITIONS OF ANY KIND, either express or implied.
    See the License for the specific language governing permissions and
    limitations under the License.

    Contact: code@inmanta.com


    Remote executor framework:
    - spawns executor processes, each for a specific set of code
    - each executor process can run several executors

    Major components:
    - IPC mechanism based on inmanta.protocol.ipc_light
       - ExecutorContext is the remote state store, keeps track of the different executors and connection to the server
       - ExecutorServer main driver of the remote process:
            - handles IPC,
            - manages the connection
             - controls the remote process shutdown
       - ExecutorClient agent side handle of the IPC connection, also receives logs from the remote side
       - Commands: every IPC command has its own class

    - Client/agent side pool management, based on inmanta.agent.resourcepool
        - MPExecutor: agent side representation of
            - an executor
            - implements the external executor.Executor interface
            - dispaches calls to the actual executor on the remote side (via the MPProcess)
            - inhibits shutdown if calls are in flight
        - MPProcess: agent side representation of
            - an executor process
            - contains a multi-processing process that runs an ExecutorServer
                - it ensure proper shutdown and cleanup of the process
            - contains the ExecutorClient that connects to the ExecutorServer
            - it handles a pool of MPExecutor
                - if the pool becomes empty, it shuts itself down
                - if the connection drops, it closes all MPExecutors
        - MPPool: agent side representation of
            - pool of MPProcess
            - handles the creation of executor processes via multi-processing fork-server
                - boots the process into the IPC
                - sends IPC commands to load code
            - wrap result in an MPProcess
        - MPManager: agent side
            - implementation of the external interface executor.ExecutorManager-
            - uses a MPPool to hand out MPExecutors
            - it shuts down old MPExecutors (expiry timer)
            - it keeps the number of executor per agent below a certain number

      A mock up of this structure is in `test_resource_pool_stacking`
"""

import asyncio
import collections
import concurrent.futures
import concurrent.futures.thread
import datetime
import functools
import logging
import logging.config
import multiprocessing
import os
import pathlib
import socket
import threading
import typing
import uuid
from asyncio import Future, transports
from concurrent.futures import ThreadPoolExecutor
from typing import Awaitable

import inmanta.agent.cache
import inmanta.agent.config
import inmanta.agent.executor
import inmanta.agent.in_process_executor
import inmanta.config
import inmanta.const
import inmanta.env
import inmanta.loader
import inmanta.logging
import inmanta.protocol
import inmanta.protocol.ipc_light
import inmanta.signals
import inmanta.types
import inmanta.util
from inmanta import const, tracing
from inmanta.agent import executor, resourcepool
from inmanta.agent.resourcepool import PoolManager, PoolMember
from inmanta.data.model import ResourceType
from inmanta.protocol.ipc_light import (
    FinalizingIPCClient,
    IPCMethod,
    IPCReplyFrame,
    IPCServer,
    LogReceiver,
    LogShipper,
    ReturnType,
)
from inmanta.util import join_threadpools
from setproctitle import setproctitle

LOGGER = logging.getLogger(__name__)


class ExecutorContext:
    """The context object used by the executor to expose state to the incoming calls"""

    client: typing.Optional[inmanta.protocol.SessionClient]
    venv: typing.Optional[inmanta.env.VirtualEnv]
    environment: uuid.UUID
    executors: dict[str, "inmanta.agent.in_process_executor.InProcessExecutor"] = {}

    def __init__(self, server: "ExecutorServer", environment: uuid.UUID) -> None:
        self.server = server
        self.threadpool = concurrent.futures.thread.ThreadPoolExecutor()
        self.environment = environment
        self.name = server.name

    def get(self, name: str) -> "inmanta.agent.in_process_executor.InProcessExecutor":
        try:
            return self.executors[name]
        except LookupError:
            raise LookupError("No executor exists with name %s")

    # We have no join here yet, don't know if we need it
    async def init_for(self, name: str, uri: str) -> None:
        """Initialize a new executor in this process"""
        LOGGER.info("Starting for %s", name)
        if name in self.executors:
            # We existed before
            LOGGER.info("Waiting for old executor %s to shutdown", name)
            old_one = self.executors[name]
            # But were stopped
            assert old_one.is_stopped()
            # Make sure old one is down
            finalizer: list[ThreadPoolExecutor] = []
            old_one.join(finalizer)
            await join_threadpools(finalizer)

        loop = asyncio.get_running_loop()
        parent_logger = logging.getLogger("agent.executor")
        assert self.client  # mypy
        # Setup agent instance
        executor = inmanta.agent.in_process_executor.InProcessExecutor(
            agent_name=name,
            agent_uri=uri,
            environment=self.environment,
            client=self.client,
            eventloop=loop,
            parent_logger=parent_logger,
        )
        self.executors[name] = executor

    async def stop_for(self, name: str) -> None:
        """Stop an executor in this proces, returns before shutdown is completed"""
        try:
            LOGGER.info("Stopping for %s", name)
            self.get(name).stop()
        except Exception:
            LOGGER.exception("Stop failed for %s", name)

    async def stop(self) -> None:
<<<<<<< HEAD
        """Request the executor to stop"""
        if self.executor:
            await self.executor.stop()
        if self.executor:
            # threadpool finalizer is not used, we expect threadpools to be terminated with the process
            await self.executor.join([])
=======
        """Request the process to stop"""
        for my_executor in self.executors.values():
            my_executor.stop()
        # threadpool finalizer is not used, we expect threadpools to be terminated with the process
        # self.executor.join([])
>>>>>>> ce4de1a7
        await self.server.stop()


class ExecutorServer(IPCServer[ExecutorContext]):
    """The IPC server running on the executor

    When connected, this server will capture all logs and transport them to the remote side

    Shutdown sequence and responses

    1. Client: send stop to serverside
    2. Server: drop the connection (will drain the buffer)
    3a. Server: connection_lost is called, drop out of ioloop, exit process
    3b. Client: connection_lost calls into force_stop
    4.  Client: send term / join with timeout of grace_time / send kill / join
    5.  Client: clean up process

    Scenarios
    Server side stops: go to 3b immediately
    Client side stops: ?
    Pipe break: go to 3a and 3b
    """

    def __init__(self, name: str, environment: uuid.UUID, logger: logging.Logger, take_over_logging: bool = True) -> None:
        """
        :param take_over_logging: when we are connected and are able to stream logs, do we remove all other log handlers?
        """
        super().__init__(name)
        self.environment = environment

        # State machine
        self.stopping = False
        self.stopped = asyncio.Event()

        # logging
        self.log_transport: typing.Optional[LogShipper] = None
        self.take_over_logging = take_over_logging
        self.logger = logger

        # sub executors
        self.ctx = ExecutorContext(self, environment)

        # venc keep alive
        # This interval and this task will be initialized when the InitCommand is received, see usage of `venv_cleanup_task`.
        # We set this to `None` as this field will be used to ensure that the InitCommand is only called once
        self.timer_venv_scheduler_interval: typing.Optional[float] = None
        # We keep a reference to the periodic cleanup task to prevent it
        # from disappearing mid-execution https://docs.python.org/3.11/library/asyncio-task.html#creating-tasks
        self.venv_cleanup_task: typing.Optional[asyncio.Task[None]] = None

    def post_init(self, timer_venv_scheduler_interval: float) -> None:
        """Second stage init, once the eventloop is present"""
        self.timer_venv_scheduler_interval = timer_venv_scheduler_interval
        self.venv_cleanup_task = asyncio.create_task(self.start_timer_venv_checkup())

    def set_status(self, status: str) -> None:
        """Update the process name to reflect the identity and status of this executor"""
        set_executor_status(self.name, status)

    def connection_made(self, transport: transports.Transport) -> None:
        super().connection_made(transport)

        # Second stage logging setup
        # Take over logger to ship to remote
        if self.take_over_logging:
            # Remove all loggers
            root_logger = logging.root
            for handler in root_logger.handlers:
                root_logger.removeHandler(handler)

        self.log_transport = LogShipper(self, asyncio.get_running_loop())
        logging.getLogger().addHandler(self.log_transport)
        self.logger.info(f"Started executor with PID: {os.getpid()}")
        self.set_status("connected")

    def _detach_log_shipper(self) -> None:
        # Once connection is lost, we want to detach asap to keep the logging clean and efficient
        if self.log_transport:
            logging.getLogger().removeHandler(self.log_transport)
            self.log_transport = None

    def get_context(self) -> ExecutorContext:
        return self.ctx

    async def stop(self) -> None:
        """Perform shutdown

        children are not gracefully terminated, if this is required, this is done from the remote side
        this just takes down the entire process
        """
        self._sync_stop()

    def _sync_stop(self) -> None:
        """Actual shutdown,

        Not async, expected to be called only on the ioloop thread
        Non-blocking

        Leads to a call to connection_lost
        """
        if not self.stopping:
            # detach logger early as we are about to lose the connection
            self._detach_log_shipper()
            self.logger.info("Stopping")
            self.stopping = True
            assert self.transport is not None  # Mypy
            self.transport.close()

    def connection_lost(self, exc: Exception | None) -> None:
        """We lost connection to the controler, bail out"""
        self._detach_log_shipper()
        self.logger.info("Connection lost", exc_info=exc)
        self.set_status("disconnected")
        # We don't shutdown the sub-executors, but we just drop dead.
        self._sync_stop()
        self.stopped.set()
        self.log_transport = None

    async def start_timer_venv_checkup(self) -> None:
        if self.timer_venv_scheduler_interval is None:
            return

        while not self.stopping:
            await self.touch_inmanta_venv_status()
            if not self.stopping:
                await asyncio.sleep(self.timer_venv_scheduler_interval)

    async def touch_inmanta_venv_status(self) -> None:
        """
        Touch the `inmanta_venv_status` file.
        """
        # makes mypy happy
        assert self.ctx.venv is not None
        (pathlib.Path(self.ctx.venv.env_path) / const.INMANTA_VENV_STATUS_FILENAME).touch()


class ExecutorClient(FinalizingIPCClient[ExecutorContext], LogReceiver):
    def __init__(self, name: str):
        super().__init__(name)

        # Keeps track of when this client was active last
        self.last_used_at: datetime.datetime = datetime.datetime.now().astimezone()

    def get_idle_time(self) -> datetime.timedelta:
        return datetime.datetime.now().astimezone() - self.last_used_at

    @typing.overload
    def call(
        self, method: IPCMethod[ExecutorContext, ReturnType], has_reply: typing.Literal[True] = True
    ) -> Future[ReturnType]: ...

    @typing.overload
    def call(self, method: IPCMethod[ExecutorContext, ReturnType], has_reply: typing.Literal[False]) -> None: ...

    @typing.overload
    def call(self, method: IPCMethod[ExecutorContext, ReturnType], has_reply: bool = True) -> Future[ReturnType] | None: ...

    def call(self, method: IPCMethod[ExecutorContext, ReturnType], has_reply: bool = True) -> Future[ReturnType] | None:
        """Call a method with given arguments"""
        self.last_used_at = datetime.datetime.now().astimezone()
        response = super().call(method, has_reply)
        assert response is None or isinstance(response, Future)
        return response

    def has_outstanding_calls(self) -> bool:
        """Is this client still waiting for replies"""
        return len(self.requests) > 0

    def process_reply(self, frame: IPCReplyFrame) -> None:
        super().process_reply(frame)
        self.last_used_at = datetime.datetime.now().astimezone()


class StopCommand(inmanta.protocol.ipc_light.IPCMethod[ExecutorContext, None]):
    """Stop the executor process"""

    async def call(self, context: ExecutorContext) -> None:
        await context.stop()


class StopCommandFor(inmanta.protocol.ipc_light.IPCMethod[ExecutorContext, None]):
    """Stop one specific executor"""

    def __init__(self, name: str) -> None:
        self.name = name

    async def call(self, context: ExecutorContext) -> None:
        await context.stop_for(self.name)


class InitCommand(inmanta.protocol.ipc_light.IPCMethod[ExecutorContext, typing.Sequence[inmanta.loader.FailedModuleSource]]):
    """
    Initialize the executor process:
    1. setup the client, using the session id of the agent
    2. activate the venv created for this executor
    3. load additional source files

    :return: module source we could not load
    """

    def __init__(
        self,
        venv_path: str,
        storage_folder: str,
        session_gid: uuid.UUID,
        sources: list[inmanta.loader.ModuleSource],
        venv_touch_interval: float = 60.0,
    ):
        """
        :param venv_touch_interval: The time interval after which the virtual environment must be touched. Only used for
            testing. The default value is set to 60.0. It should not be used except for testing purposes. It can be
            overridden to speed up the tests
        """
        self.venv_path = venv_path
        self.storage_folder = storage_folder
        self.gid = session_gid
        self.sources = sources
        self._venv_touch_interval = venv_touch_interval

    async def call(self, context: ExecutorContext) -> typing.Sequence[inmanta.loader.FailedModuleSource]:
        assert context.server.timer_venv_scheduler_interval is None, "InitCommand should be only called once!"

        loop = asyncio.get_running_loop()
        parent_logger = logging.getLogger("agent.executor")
        logger = parent_logger.getChild(context.name)

        context.server.post_init(self._venv_touch_interval)

        # setup client
        context.client = inmanta.protocol.SessionClient("agent", self.gid)

<<<<<<< HEAD
        # Setup agent instance
        context.executor = inmanta.agent.in_process_executor.InProcessExecutor(
            agent_name=context.name,
            agent_uri=self.uri,
            environment=self.environment,
            client=context.client,
            eventloop=loop,
            parent_logger=parent_logger,
        )
=======
>>>>>>> ce4de1a7
        # activate venv
        context.venv = inmanta.env.VirtualEnv(self.venv_path)
        context.venv.use_virtual_env()

        # Download and load code
        loader = inmanta.loader.CodeLoader(self.storage_folder)

        sync_client = inmanta.protocol.SyncClient(client=context.client, ioloop=loop)
        sources = [s.with_client(sync_client) for s in self.sources]

        failed: list[inmanta.loader.FailedModuleSource] = []
        in_place: list[inmanta.loader.ModuleSource] = []
        # First put all files on disk
        for module_source in sources:
            try:
                await loop.run_in_executor(context.threadpool, functools.partial(loader.install_source, module_source))
                in_place.append(module_source)
            except Exception as e:
                logger.info("Failed to load sources: %s", module_source, exc_info=True)
                failed.append(
                    inmanta.loader.FailedModuleSource(
                        module_source=module_source,
                        exception=e,
                    )
                )

        # then try to import them
        for module_source in in_place:
            try:
                await loop.run_in_executor(
                    context.threadpool,
                    functools.partial(loader._load_module, module_source.name, module_source.hash_value, require_reload=False),
                )
            except Exception as e:
                logger.info("Failed to load sources: %s", module_source, exc_info=True)
                failed.append(
                    inmanta.loader.FailedModuleSource(
                        module_source=module_source,
                        exception=e,
                    )
                )

        await context.executor.start()
        return failed


class InitCommandFor(inmanta.protocol.ipc_light.IPCMethod[ExecutorContext, None]):
    """Initialize one executor"""

    def __init__(self, name: str, uri: str) -> None:
        self.name = name
        self.uri = uri

    async def call(self, context: ExecutorContext) -> None:
        await context.init_for(self.name, self.uri)


class OpenVersionCommand(inmanta.protocol.ipc_light.IPCMethod[ExecutorContext, None]):
    """Open a cache version in an executor"""

    def __init__(self, agent_name: str, version: int) -> None:
        self.version = version
        self.agent_name = agent_name

    async def call(self, context: ExecutorContext) -> None:
        await context.get(self.agent_name).open_version(self.version)


class CloseVersionCommand(inmanta.protocol.ipc_light.IPCMethod[ExecutorContext, None]):
    """Close a cache version in an executor"""

    def __init__(self, agent_name: str, version: int) -> None:
        self.version = version
        self.agent_name = agent_name

    async def call(self, context: ExecutorContext) -> None:
        await context.get(self.agent_name).close_version(self.version)


class DryRunCommand(inmanta.protocol.ipc_light.IPCMethod[ExecutorContext, None]):
    """Run a dryrun in an executor"""

    def __init__(
        self,
        agent_name: str,
        resources: typing.Sequence["inmanta.agent.executor.ResourceDetails"],
        dry_run_id: uuid.UUID,
    ) -> None:
        self.agent_name = agent_name
        self.resources = resources
        self.dry_run_id = dry_run_id

    async def call(self, context: ExecutorContext) -> None:
        await context.get(self.agent_name).dry_run(self.resources, self.dry_run_id)


class ExecuteCommand(inmanta.protocol.ipc_light.IPCMethod[ExecutorContext, None]):
    """Run a deploy in an executor"""

    def __init__(
        self,
        agent_name: str,
        gid: uuid.UUID,
        resource_details: "inmanta.agent.executor.ResourceDetails",
        reason: str,
    ) -> None:
        self.agent_name = agent_name
        self.gid = gid
        self.resource_details = resource_details
        self.reason = reason

    async def call(self, context: ExecutorContext) -> None:
        await context.get(self.agent_name).execute(self.gid, self.resource_details, self.reason)


class FactsCommand(inmanta.protocol.ipc_light.IPCMethod[ExecutorContext, inmanta.types.Apireturn]):
    """Get facts from in an executor"""

    def __init__(self, agent_name: str, resource: "inmanta.agent.executor.ResourceDetails") -> None:
        self.agent_name = agent_name
        self.resource = resource

    async def call(self, context: ExecutorContext) -> inmanta.types.Apireturn:
        return await context.get(self.agent_name).get_facts(self.resource)


def set_executor_status(name: str, status: str) -> None:
    """Update the process name to reflect the identity and status of the executor"""
    # Lives outside the ExecutorServer class, so we can set status early in the boot process
    setproctitle(f"inmanta: executor process {name} - {status}")


def mp_worker_entrypoint(
    socket: socket.socket,
    name: str,
    environment: uuid.UUID,
    log_level: int,
    cli_log: bool,
    config: typing.Mapping[str, typing.Mapping[str, typing.Any]],
) -> None:
    """Entry point for child processes"""

    set_executor_status(name, "connecting")
    # Set up logging stage 1
    # Basic config, starts on std.out
    config_builder = inmanta.logging.LoggingConfigBuilder()
    logger_config: inmanta.logging.FullLoggingConfig = config_builder.get_bootstrap_logging_config(python_log_level=log_level)
    logger_config.apply_config()
    logging.captureWarnings(True)

    # Set up our own logger
    logger = logging.getLogger(f"agent.executor.{name}")

    # Load config
    inmanta.config.Config.load_config_from_dict(config)

    # Make sure logfire is configured correctly
    tracing.configure_logfire("agent.executor")

    async def serve() -> None:
        loop = asyncio.get_running_loop()
        # Start serving
        # also performs setup of log shipper
        # this is part of stage 2 logging setup
        transport, protocol = await loop.connect_accepted_socket(
            functools.partial(ExecutorServer, name, environment, logger, not cli_log), socket
        )
        inmanta.signals.setup_signal_handlers(protocol.stop)
        await protocol.stopped.wait()

    # Async init
    asyncio.run(serve())
    logger.info(f"Stopped with PID: {os.getpid()}")
    exit(0)


class MPProcess(PoolManager[executor.ExecutorId, executor.ExecutorId, "MPExecutor"], PoolMember[executor.ExecutorBlueprint]):
    """

    Physical process proxy, hands out child executors

    Termination scenarios:
    - connection loss:
       - all outstand calls fail, future calls fail as well
       - signal parent to drop this instance and all its children from the cache
       - clean up using _force_stop
    - no more children
       - send stop to remote end
       - wait for connection loss
    - termination request from parent
       - send stop to children
    """

    def __init__(
        self,
        name: str,
        process: multiprocessing.Process,
        connection: ExecutorClient,
        executor_blueprint: executor.ExecutorBlueprint,
        venv: executor.ExecutorVirtualEnvironment,
        worker_threadpool: ThreadPoolExecutor,
    ):
        PoolMember.__init__(self, executor_blueprint)
        PoolManager.__init__(self)

        self.name = name

        self.process = process
        self.connection = connection
        self.connection.finalizers.append(self.connection_lost)

        self.termination_lock = threading.Lock()

        # Pure for debugging purpose
        self.executor_virtual_env = venv

        # Set by init, keeps state for the underlying executors
        self.failed_resource_results: typing.Sequence[inmanta.loader.FailedModuleSource] = list()

        # threadpool for cleanup jobs
        self.worker_threadpool = worker_threadpool

    def my_name(self) -> str:
        # FIXME: align with PS listing name https://github.com/inmanta/inmanta-core/issues/7692
        return f"Executor Process {self.name} for PID {self.process.pid}"

    def render_id(self, member_id: executor.ExecutorId) -> str:
        return f"Executor for {member_id.agent_name}"

    def get_lock_name_for(self, member_id: executor.ExecutorId) -> str:
        return member_id.identity()

    def _id_to_internal(self, ext_id: executor.ExecutorId) -> executor.ExecutorId:
        return ext_id

    async def connection_lost(self) -> None:
        # Setting shutting_down causes us not to send out stop commands
        self.shutting_down = True
        # eagerly terminate children
        # Setting shutting_down on the children shortcuts their normal termination
        # This may loop back here via the child_closed callback when the last child is removed
        # Cycle will be broken on self.close()
        for child in list(self.pool.values()):
            await child.set_shutdown()
        # wait for close
        await self.join_process()

    async def join_process(self, grace_time: float = inmanta.const.EXECUTOR_GRACE_HARD) -> None:
        """
        Stop by process close

        This method will never raise an exeption, but log it instead.
        """
        self.shutting_down = True
        if not self.shut_down:
            await asyncio.get_running_loop().run_in_executor(
                self.worker_threadpool, functools.partial(self._join_process, grace_time)
            )
        await self.set_shutdown()

    def _join_process(self, grace_time: float) -> None:
        """
        This method will never raise an exeption, but log it instead, as it is used as a finalizer

        Should be called from the async variant above
        """
        if self.shut_down:
            return
        with self.termination_lock:
            # This code doesn't work when two threads go through it
            # Multiprocessing it too brittle for that
            if self.shut_down:
                return
            try:

                if self.process.exitcode is None:
                    # Running
                    self.process.join(grace_time)

                if self.process.exitcode is None:
                    LOGGER.warning(
                        "%s didn't stop after timeout of %d seconds. Killing it.",
                        self.my_name(),
                        grace_time,
                    )
                    # still running! Be a bit more firm
                    self.process.kill()
                    self.process.join()
                self.process.close()
            except ValueError as e:
                if "process object is closed" in str(e):
                    # process already closed
                    # raises a value error, so we also check the message
                    pass
                else:
                    LOGGER.warning(
                        "%s and pid %s failed to shutdown.",
                        self.my_name(),
                        self.process.pid,
                        exc_info=True,
                    )
            except Exception:
                LOGGER.warning(
                    "%s and pid %s failed to shutdown.",
                    self.my_name(),
                    self.process.pid,
                    exc_info=True,
                )

    async def request_shutdown(self) -> None:
        if not self.shutting_down:
            self.shutting_down = True
            self.connection.call(StopCommand(), False)
            # At the moment, we don't eagery terminate the children here, we wait for connection to drop
            # The common case is that they are already down

    async def notify_member_shutdown(self, pool_member: "MPExecutor") -> bool:
        result = await super().notify_member_shutdown(pool_member)
        # Shutdown if we become empty
        if len(self.pool) == 0:
            await self.request_shutdown()
        return result

    async def join(self, timeout: float = inmanta.const.EXECUTOR_GRACE_HARD) -> None:
        if self.shut_down:
            return
        await self.join_process()

    async def create_member(self, executor_id: executor.ExecutorId) -> "MPExecutor":
        member = MPExecutor(self, executor_id)
        await member.start()
        return member


class MPExecutor(executor.Executor, resourcepool.PoolMember[executor.ExecutorId]):
    """A Single Child Executor

    termination:
    - stop requested by parent:
      - send stop to remote end
      - signal parent we are stopped
    - stop by timer
      - send stop to remote end
      - signal parent we are stopped

    """

    def __init__(
        self,
        process: MPProcess,
        executor_id: executor.ExecutorId,
    ):
        super().__init__(executor_id)

        self.name = executor_id.agent_name
        self.process = process

        # connection stats
        self.in_flight = 0

        # close_task
        self.stop_task: Awaitable[None]

        # Set by init and parent class
        self.failed_resource_results: typing.Sequence[inmanta.loader.FailedModuleSource] = process.failed_resource_results
        self.failed_resources: executor.FailedResources = {}

    async def call(self, method: IPCMethod[ExecutorContext, ReturnType]) -> ReturnType:
        try:
            # This inhbitis cleanup, so we keep the process alive as long as we are working
            self.in_flight += 1
            out = await self.process.connection.call(method)
            return out
        finally:
            # Set last_used to keep us alive.
            # We do it after the call, because calls can take a long time
            # if we set the time before the call, we can get expiry of executors under high load,
            # simply because their task is longer than the expiry time
            self.last_used_at = datetime.datetime.now().astimezone()
            # Re-enabled normal cleanup
            self.in_flight -= 1

    async def start(self) -> None:
        await self.call(InitCommandFor(self.name, self.id.agent_uri))

    async def request_shutdown(self) -> None:
        """Stop by shutdown"""
        if self.shutting_down:
            return
        await super().request_shutdown()

        # Don't make the parent wait this prevents wait cycles
        async def inner_close() -> None:
            try:
                self.process.connection.call(StopCommandFor(self.name))
            except inmanta.protocol.ipc_light.ConnectionLost:
                # Already gone
                pass
            await self.set_shutdown()

        # Keep task reference to inhbit garbage collection
        # Gives us something to join
        self.stop_task = asyncio.create_task(inner_close())

    def can_be_cleaned_up(self) -> bool:
        """Inhibit close if the are active"""
        return self.in_flight == 0

    async def close_version(self, version: int) -> None:
        await self.call(CloseVersionCommand(self.id.agent_name, version))

    async def open_version(self, version: int) -> None:
        await self.call(OpenVersionCommand(self.id.agent_name, version))

    async def dry_run(
        self,
        resources: typing.Sequence["inmanta.agent.executor.ResourceDetails"],
        dry_run_id: uuid.UUID,
    ) -> None:
        await self.call(DryRunCommand(self.id.agent_name, resources, dry_run_id))

    async def execute(
        self,
        gid: uuid.UUID,
        resource_details: "inmanta.agent.executor.ResourceDetails",
        reason: str,
    ) -> None:
        await self.call(ExecuteCommand(self.id.agent_name, gid, resource_details, reason))

    async def get_facts(self, resource: "inmanta.agent.executor.ResourceDetails") -> inmanta.types.Apireturn:
        return await self.call(FactsCommand(self.id.agent_name, resource))

    async def join(self) -> None:
        assert self.shutting_down
        await self.stop_task


class MPPool(resourcepool.PoolManager[executor.ExecutorBlueprint, executor.ExecutorBlueprint, MPProcess]):

    def __init__(
        self,
        thread_pool: concurrent.futures.thread.ThreadPoolExecutor,
        session_gid: uuid.UUID,
        environment: uuid.UUID,
        log_folder: str,
        storage_folder: str,
        log_level: int = logging.INFO,
        cli_log: bool = False,
    ) -> None:
        """
        :param thread_pool:  threadpool to perform work on
        :param session_gid: agent session id, used to connect to the server, the agent should keep this alive
        :param environment: the inmanta environment we are deploying for
        :param log_folder: folder to place log files for the executors
        :param storage_folder: folder to place code files
        :param log_level: log level for the executors
        :param cli_log: do we also want to echo the log to std_err

        """
        super().__init__()
        self.init_once()

        # Can be overriden in tests
        self.venv_checkup_interval: float = 60.0

        self.thread_pool = thread_pool

        self.environment = environment
        self.session_gid = session_gid

        # on disk
        self.log_folder = log_folder
        self.storage_folder = storage_folder
        os.makedirs(self.log_folder, exist_ok=True)
        os.makedirs(self.storage_folder, exist_ok=True)
        venv_dir = pathlib.Path(self.storage_folder) / "venv"
        venv_dir.mkdir(exist_ok=True)

        # Env manager
        self.environment_manager = inmanta.agent.executor.VirtualEnvironmentManager(str(venv_dir.absolute()), self.thread_pool)

        # logging
        self.log_level = log_level
        self.cli_log = cli_log

    def my_name(self) -> str:
        return "Process pool"

    def render_id(self, member: executor.ExecutorBlueprint) -> str:
        return "Process for code hash: " + member.blueprint_hash()

    def get_lock_name_for(self, member_id: executor.ExecutorBlueprint) -> str:
        return member_id.blueprint_hash()

    @classmethod
    def init_once(cls) -> None:
        try:
            multiprocessing.set_start_method("forkserver")
            # Load common modules
            # Including this one
            multiprocessing.set_forkserver_preload(["inmanta.config", __name__, "inmanta.agent._set_fork_server_process_name"])
        except RuntimeError:
            # already set
            pass

    async def start(self) -> None:
        await super().start()
        await self.environment_manager.start()

    async def stop(self) -> None:
        await self.request_shutdown()

    async def request_shutdown(self) -> None:
        await super().request_shutdown()
        await asyncio.gather(*(child.request_shutdown() for child in self.pool.values()))
        await self.environment_manager.request_shutdown()

    async def join(self) -> None:
        await super().join()
        await self.environment_manager.join()
        await asyncio.gather(*(child.join() for child in self.pool.values()))

    def _id_to_internal(self, ext_id: executor.ExecutorBlueprint) -> executor.ExecutorBlueprint:
        return ext_id

    async def create_member(self, blueprint: executor.ExecutorBlueprint) -> MPProcess:
        venv = await self.environment_manager.get_environment(blueprint.to_env_blueprint())
        executor = await self.make_child_and_connect(blueprint, venv)
        LOGGER.debug(
            "Child forked (pid: %s) for %s",
            executor.process.pid,
            self.render_id(blueprint),
        )
        storage_for_blueprint = os.path.join(self.storage_folder, "code", blueprint.blueprint_hash())
        os.makedirs(storage_for_blueprint, exist_ok=True)
        failed_types = await executor.connection.call(
            InitCommand(
                venv.env_path,
                storage_for_blueprint,
                self.session_gid,
                [x.for_transport() for x in blueprint.sources],
                self.venv_checkup_interval,
            )
        )
        LOGGER.debug(
            "Child initialized (pid: %s) for %s",
            executor.process.pid,
            self.render_id(blueprint),
        )
        executor.failed_resource_results = failed_types
        return executor

    async def make_child_and_connect(
        self, executor_id: executor.ExecutorBlueprint, venv: executor.ExecutorVirtualEnvironment
    ) -> MPProcess:
        """Async code to make a child process and share a socket with it"""
        loop = asyncio.get_running_loop()
        name = executor_id.blueprint_hash()  # FIXME: improve naming https://github.com/inmanta/inmanta-core/issues/7999

        # Start child
        process, parent_conn = await loop.run_in_executor(
            self.thread_pool, functools.partial(self._make_child, name, self.environment, self.log_level, self.cli_log)
        )
        # Hook up the connection
        transport, protocol = await loop.connect_accepted_socket(
            functools.partial(ExecutorClient, f"executor.{name}"), parent_conn
        )

        child_handle = MPProcess(name, process, protocol, executor_id, venv, self.thread_pool)
        return child_handle

    def _make_child(
        self, name: str, environment: uuid.UUID, log_level: int, cli_log: bool
    ) -> tuple[multiprocessing.Process, socket.socket]:
        """Sync code to make a child process and share a socket with it"""
        parent_conn, child_conn = socket.socketpair()
        # Fork an ExecutorServer
        p = multiprocessing.Process(
            target=mp_worker_entrypoint,
            args=(child_conn, name, environment, log_level, cli_log, inmanta.config.Config.config_as_dict()),
            name=f"agent.executor.{name}",
        )
        p.start()
        child_conn.close()

        return p, parent_conn


class MPManager(
    resourcepool.TimeBasedPoolManager[executor.ExecutorId, executor.ExecutorId, MPExecutor],
    executor.ExecutorManager[MPExecutor],
):
    """
    This is the executor that provides the new behavior (ISO8+),
    where the agent forks executors in specific venvs to prevent code reloading.

    Executors are co-hosted on processes if they share a blueprint
    """

    def __init__(
        self,
        thread_pool: concurrent.futures.thread.ThreadPoolExecutor,
        session_gid: uuid.UUID,
        environment: uuid.UUID,
        log_folder: str,
        storage_folder: str,
        log_level: int = logging.INFO,
        cli_log: bool = False,
    ) -> None:
        """
        :param thread_pool:  threadpool to perform work on
        :param session_gid: agent session id, used to connect to the server, the agent should keep this alive
        :param environment: the inmanta environment we are deploying for
        :param log_folder: folder to place log files for the executors
        :param storage_folder: folder to place code files
        :param log_level: log level for the executors
        :param cli_log: do we also want to echo the log to std_err

        """
        super().__init__(
            retention_time=inmanta.agent.config.agent_executor_retention_time.get(),
        )

        self.process_pool = MPPool(thread_pool, session_gid, environment, log_folder, storage_folder, log_level, cli_log)

        self.environment = environment

        # cleanup book keeping
        self.agent_map: collections.defaultdict[str, set[MPExecutor]] = collections.defaultdict(set)
        self.max_executors_per_agent = inmanta.agent.config.agent_executor_cap.get()

    def get_lock_name_for(self, member_id: executor.ExecutorId) -> str:
        return member_id.identity()

    def _id_to_internal(self, ext_id: executor.ExecutorId) -> executor.ExecutorId:
        return ext_id

    def render_id(self, member: executor.ExecutorId) -> str:
        return f"Executor for {member.agent_name}"

    def my_name(self) -> str:
        return "Executor Manager"

    async def get_executor(
        self,
        agent_name: str,
        agent_uri: str,
        code: typing.Collection[executor.ResourceInstallSpec],
    ) -> MPExecutor:
        """
        Retrieves an Executor for a given agent with the relevant handler code loaded in its venv.
        If an Executor does not exist for the given configuration, a new one is created.

        :param agent_name: The name of the agent for which an Executor is being retrieved or created.
        :param agent_uri: The name of the host on which the agent is running.
        :param code: Collection of ResourceInstallSpec defining the configuration for the Executor i.e.
            which resource types it can act on and all necessary information to install the relevant
            handler code in its venv.
        :return: An Executor instance
        """
        blueprint = executor.ExecutorBlueprint.from_specs(code)
        executor_id = executor.ExecutorId(agent_name, agent_uri, blueprint)

        # Use pool manager
        my_executor = await self.get(executor_id)

        # translation from code to type can only be done here
        if my_executor.failed_resource_results and not my_executor.failed_resources:
            # If some code loading failed, resolve here
            # reverse index
            type_for_spec: dict[inmanta.loader.ModuleSource, list[ResourceType]] = collections.defaultdict(list)
            for spec in code:
                for source in spec.blueprint.sources:
                    type_for_spec[source].append(spec.resource_type)
            # resolve
            for failed_resource_result in my_executor.failed_resource_results:
                for rtype in type_for_spec.get(failed_resource_result.module_source, []):
                    if rtype not in my_executor.failed_resources:
                        my_executor.failed_resources[rtype] = failed_resource_result.exception

        # FIXME: recovery. If loading failed, we currently never rebuild https://github.com/inmanta/inmanta-core/issues/7695
        return my_executor

    async def create_member(self, executor_id: executor.ExecutorId) -> MPExecutor:
        process = await self.process_pool.get(executor_id.blueprint)
        # FIXME: we have a race here: the process can become empty between these two calls
        # Current thinking is that this race is unlikely
        result = await process.get(executor_id)

        executors = self.agent_map.get(executor_id.agent_name)
        assert executors is not None  # make mypy happy
        executors.add(result)
        return result

    async def notify_member_shutdown(self, pool_member: MPExecutor) -> bool:
        executors = self.agent_map.get(pool_member.get_id().agent_name)
        assert executors is not None  # make mypy happy
        executors.discard(pool_member)
        return await super().notify_member_shutdown(pool_member)

    async def pre_create_capacity_check(self, member_id: executor.ExecutorId) -> None:
        """Ensure max nr of executors per agent"""
        executors = [executor for executor in self.agent_map[member_id.agent_name] if executor.running]

        n_executors_for_agent = len(executors)
        if n_executors_for_agent >= self.max_executors_per_agent:
            # Close oldest executor:
            oldest_executor = min(executors, key=lambda e: e.last_used)
            LOGGER.debug(
                f"Reached executor cap for agent {member_id.agent_name}. Stopping oldest executor "
                f"{member_id.identity()} to make room for a new one."
            )

            await oldest_executor.request_shutdown()

    async def start(self) -> None:
        await super().start()
        await self.process_pool.start()

    async def stop(self) -> None:
        await self.request_shutdown()

    async def request_shutdown(self) -> None:
        await self.process_pool.request_shutdown()
        await super().request_shutdown()

    async def join(self, thread_pool_finalizer: list[ThreadPoolExecutor] = [], timeout: float = 0.0) -> None:
        # the last two parameters are there to glue the signatures of the join methods in the two super classes
        await super().join()
        await self.process_pool.join()

    async def stop_for_agent(self, agent_name: str) -> list[MPExecutor]:
        children = list(self.agent_map[agent_name])
        await asyncio.gather(*(child.request_shutdown() for child in children))
        return children<|MERGE_RESOLUTION|>--- conflicted
+++ resolved
@@ -26,7 +26,7 @@
        - ExecutorServer main driver of the remote process:
             - handles IPC,
             - manages the connection
-             - controls the remote process shutdown
+            - controls the remote process shutdown
        - ExecutorClient agent side handle of the IPC connection, also receives logs from the remote side
        - Commands: every IPC command has its own class
 
@@ -169,20 +169,9 @@
             LOGGER.exception("Stop failed for %s", name)
 
     async def stop(self) -> None:
-<<<<<<< HEAD
-        """Request the executor to stop"""
-        if self.executor:
-            await self.executor.stop()
-        if self.executor:
-            # threadpool finalizer is not used, we expect threadpools to be terminated with the process
-            await self.executor.join([])
-=======
         """Request the process to stop"""
-        for my_executor in self.executors.values():
-            my_executor.stop()
-        # threadpool finalizer is not used, we expect threadpools to be terminated with the process
-        # self.executor.join([])
->>>>>>> ce4de1a7
+        await asyncio.gather(*(my_executor.stop() for my_executor in self.executors.values()))
+
         await self.server.stop()
 
 
@@ -414,18 +403,6 @@
         # setup client
         context.client = inmanta.protocol.SessionClient("agent", self.gid)
 
-<<<<<<< HEAD
-        # Setup agent instance
-        context.executor = inmanta.agent.in_process_executor.InProcessExecutor(
-            agent_name=context.name,
-            agent_uri=self.uri,
-            environment=self.environment,
-            client=context.client,
-            eventloop=loop,
-            parent_logger=parent_logger,
-        )
-=======
->>>>>>> ce4de1a7
         # activate venv
         context.venv = inmanta.env.VirtualEnv(self.venv_path)
         context.venv.use_virtual_env()
