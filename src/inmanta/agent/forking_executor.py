"""
    Copyright 2024 Inmanta

    Licensed under the Apache License, Version 2.0 (the "License");
    you may not use this file except in compliance with the License.
    You may obtain a copy of the License at

        http://www.apache.org/licenses/LICENSE-2.0

    Unless required by applicable law or agreed to in writing, software
    distributed under the License is distributed on an "AS IS" BASIS,
    WITHOUT WARRANTIES OR CONDITIONS OF ANY KIND, either express or implied.
    See the License for the specific language governing permissions and
    limitations under the License.

    Contact: code@inmanta.com
"""

import asyncio
import collections
import concurrent.futures
import concurrent.futures.thread
import datetime
import functools
import logging
import logging.config
import multiprocessing
import os
import pathlib
import socket
import threading
import typing
import uuid
from asyncio import Future, transports

import inmanta.agent.cache
import inmanta.agent.config
import inmanta.agent.executor
import inmanta.agent.in_process_executor
import inmanta.config
import inmanta.const
import inmanta.env
import inmanta.loader
import inmanta.logging
import inmanta.protocol
import inmanta.protocol.ipc_light
import inmanta.signals
import inmanta.types
import inmanta.util
<<<<<<< HEAD
from inmanta import const, tracing, util
=======
from inmanta import const, tracing
>>>>>>> de8ab8d0
from inmanta.agent import executor
from inmanta.data.model import ResourceType
from inmanta.protocol.ipc_light import (
    FinalizingIPCClient,
    IPCMethod,
    IPCReplyFrame,
    IPCServer,
    LogReceiver,
    LogShipper,
    ReturnType,
)
from setproctitle import setproctitle

LOGGER = logging.getLogger(__name__)


class ExecutorContext:
    """The context object used by the executor to expose state to the incoming calls"""

    client: typing.Optional[inmanta.protocol.SessionClient]
    venv: typing.Optional[inmanta.env.VirtualEnv]
    name: str
    executor: typing.Optional["inmanta.agent.in_process_executor.InProcessExecutor"]

    def __init__(self, server: "ExecutorServer") -> None:
        self.server = server
        self.threadpool = concurrent.futures.thread.ThreadPoolExecutor()
        self.name = server.name

    async def stop(self) -> None:
        """Request the executor to stop"""
        if self.executor:
            self.executor.stop()
        if self.executor:
            # threadpool finalizer is not used, we expect threadpools to be terminated with the process
            self.executor.join([])
        await self.server.stop()


class ExecutorServer(IPCServer[ExecutorContext]):
    """The IPC server running on the executor

    When connected, this server will capture all logs and transport them to the remote side

    Shutdown sequence and responses

    1. Client: send stop to serverside
    2. Server: drop the connection (will drain the buffer)
    3a. Server: connection_lost is called, drop out of ioloop, exit process
    3b. Client: connection_lost calls into force_stop
    4.  Client: send term / join with timeout of grace_time / send kill / join
    5.  Client: clean up process

    Scenarios
    Server side stops: go to 3b immediately
    Client side stops: ?
    Pipe break: go to 3a and 3b
    """

    def __init__(self, name: str, logger: logging.Logger, take_over_logging: bool = True) -> None:
        """
        :param take_over_logging: when we are connected and are able to stream logs, do we remove all other log handlers?
        """
        super().__init__(name)
        self.stopping = False
        self.stopped = asyncio.Event()
        self.ctx = ExecutorContext(self)
        self.log_transport: typing.Optional[LogShipper] = None
        self.take_over_logging = take_over_logging
<<<<<<< HEAD
        # This timer will be initialized when the InitCommand is received, see usage of `start_timer_venv_checkup`.
        # We set this to `None` as this field will be used to ensure that the InitCommand is only called once
        self.timer_venv_checkup: typing.Optional[util.Scheduler] = None
=======
        # This interval and this task will be initialized when the InitCommand is received, see usage of `venv_cleanup_task`.
        # We set this to `None` as this field will be used to ensure that the InitCommand is only called once
        self.timer_venv_scheduler_interval: typing.Optional[float] = None
        # We keep a reference to the periodic cleanup task to prevent it
        # from disappearing mid-execution https://docs.python.org/3.11/library/asyncio-task.html#creating-tasks
        self.venv_cleanup_task: typing.Optional[asyncio.Task[None]] = None
>>>>>>> de8ab8d0
        self.logger = logger

    def set_status(self, status: str) -> None:
        """Update the process name to reflect the identity and status of this executor"""
        set_executor_status(self.name, status)

    def connection_made(self, transport: transports.Transport) -> None:
        super().connection_made(transport)

        # Second stage logging setup
        # Take over logger to ship to remote
        if self.take_over_logging:
            # Remove all loggers
            root_logger = logging.root
            for handler in root_logger.handlers:
                root_logger.removeHandler(handler)

        self.log_transport = LogShipper(self, asyncio.get_running_loop())
        logging.getLogger().addHandler(self.log_transport)
        self.logger.info(f"Started executor with PID: {os.getpid()}")
        self.set_status("connected")

    def _detach_log_shipper(self) -> None:
        # Once connection is lost, we want to detach asap to keep the logging clean and efficient
        if self.log_transport:
            logging.getLogger().removeHandler(self.log_transport)
            self.log_transport = None

<<<<<<< HEAD
    def start_timer_venv_checkup(self, interval: float) -> None:
        self.timer_venv_checkup = util.Scheduler("venv_checkup_scheduler")
        self.timer_venv_checkup.add_action(
            action=self.touch_inmanta_venv_status,
            schedule=util.IntervalSchedule(
                interval=interval,
            ),
        )

    def stop_timer_venv_checkup(self) -> None:
        if self.timer_venv_checkup is not None:
            asyncio.ensure_future(self.timer_venv_checkup.stop())
=======
    async def start_timer_venv_checkup(self) -> None:
        if self.timer_venv_scheduler_interval is None:
            return

        while not self.stopping:
            await self.touch_inmanta_venv_status()
            if not self.stopping:
                await asyncio.sleep(self.timer_venv_scheduler_interval)
>>>>>>> de8ab8d0

    def get_context(self) -> ExecutorContext:
        return self.ctx

    async def stop(self) -> None:
        """Perform shutdown"""
        self._sync_stop()

    def _sync_stop(self) -> None:
        """Actual shutdown, not async"""
        if not self.stopping:
            # detach logger
            self.stop_timer_venv_checkup()
            self._detach_log_shipper()
            self.logger.info("Stopping")
            self.stopping = True
            assert self.transport is not None  # Mypy
            self.transport.close()

    def connection_lost(self, exc: Exception | None) -> None:
        """We lost connection to the controler, bail out"""
        self.stop_timer_venv_checkup()
        self._detach_log_shipper()
        self.logger.info("Connection lost", exc_info=exc)
        self.set_status("disconnected")
        self._sync_stop()
        self.stopped.set()

    async def touch_inmanta_venv_status(self) -> None:
        """
        Touch the `inmanta_venv_status` file.
        """
        # makes mypy happy
        assert self.ctx.venv is not None
        (pathlib.Path(self.ctx.venv.env_path) / const.INMANTA_VENV_STATUS_FILENAME).touch()


class ExecutorClient(FinalizingIPCClient[ExecutorContext], LogReceiver):
    def __init__(self, name: str):
        super().__init__(name)

        # Keeps track of when this client was active last
        self.last_used_at: datetime.datetime = datetime.datetime.now().astimezone()

    def get_idle_time(self) -> datetime.timedelta:
        return datetime.datetime.now().astimezone() - self.last_used_at

    @typing.overload
    def call(
        self, method: IPCMethod[ExecutorContext, ReturnType], has_reply: typing.Literal[True] = True
    ) -> Future[ReturnType]: ...

    @typing.overload
    def call(self, method: IPCMethod[ExecutorContext, ReturnType], has_reply: typing.Literal[False]) -> None: ...

    @typing.overload
    def call(self, method: IPCMethod[ExecutorContext, ReturnType], has_reply: bool = True) -> Future[ReturnType] | None: ...

    def call(self, method: IPCMethod[ExecutorContext, ReturnType], has_reply: bool = True) -> Future[ReturnType] | None:
        """Call a method with given arguments"""
        self.last_used_at = datetime.datetime.now().astimezone()
        response = super().call(method, has_reply)
        assert response is None or isinstance(response, Future)
        return response

    def has_outstanding_calls(self) -> bool:
        """Is this client still waiting for replies"""
        return len(self.requests) > 0

    def process_reply(self, frame: IPCReplyFrame) -> None:
        super().process_reply(frame)
        self.last_used_at = datetime.datetime.now().astimezone()


class StopCommand(inmanta.protocol.ipc_light.IPCMethod[ExecutorContext, None]):
    async def call(self, context: ExecutorContext) -> None:
        await context.stop()


class InitCommand(inmanta.protocol.ipc_light.IPCMethod[ExecutorContext, typing.Sequence[inmanta.loader.FailedModuleSource]]):
    """
    Initialize the executor:
    1. setup the client, using the session id of the agent
    2. activate the venv created for this executor
    3. load additional source files

    :return: module source we could not load
    """

    def __init__(
        self,
        venv_path: str,
        storage_folder: str,
        session_gid: uuid.UUID,
        sources: list[inmanta.loader.ModuleSource],
        environment: uuid.UUID,
        uri: str,
        venv_touch_interval: float = 60.0,
    ):
        """
        :param venv_touch_interval: The time interval after which the virtual environment must be touched. Only used for
            testing. The default value is set to 60.0. It should not be used except for testing purposes. It can be
            overridden to speed up the tests
        """
        self.venv_path = venv_path
        self.storage_folder = storage_folder
        self.gid = session_gid
        self.sources = sources
        self.environment = environment
        self.uri = uri
        self._venv_touch_interval = venv_touch_interval
<<<<<<< HEAD

    async def call(self, context: ExecutorContext) -> typing.Sequence[inmanta.loader.ModuleSource]:
        assert context.server.timer_venv_checkup is None, "InitCommand should be only called once!"

=======

    async def call(self, context: ExecutorContext) -> typing.Sequence[inmanta.loader.FailedModuleSource]:
        assert context.server.timer_venv_scheduler_interval is None, "InitCommand should be only called once!"

>>>>>>> de8ab8d0
        loop = asyncio.get_running_loop()
        parent_logger = logging.getLogger("agent.executor")
        logger = parent_logger.getChild(context.name)

        # setup client
        context.client = inmanta.protocol.SessionClient("agent", self.gid)

        # Setup agent instance
        context.executor = inmanta.agent.in_process_executor.InProcessExecutor(
            agent_name=context.name,
            agent_uri=self.uri,
            environment=self.environment,
            client=context.client,
            eventloop=loop,
            parent_logger=parent_logger,
        )

        # activate venv
        context.venv = inmanta.env.VirtualEnv(self.venv_path)
        context.venv.use_virtual_env()

<<<<<<< HEAD
        context.server.start_timer_venv_checkup(self._venv_touch_interval)
=======
        context.server.timer_venv_scheduler_interval = self._venv_touch_interval
        context.server.venv_cleanup_task = asyncio.create_task(context.server.start_timer_venv_checkup())
>>>>>>> de8ab8d0

        # Download and load code
        loader = inmanta.loader.CodeLoader(self.storage_folder)

        sync_client = inmanta.protocol.SyncClient(client=context.client, ioloop=loop)
        sources = [s.with_client(sync_client) for s in self.sources]

        failed: list[inmanta.loader.FailedModuleSource] = []
        in_place: list[inmanta.loader.ModuleSource] = []
        # First put all files on disk
        for module_source in sources:
            try:
                await loop.run_in_executor(context.threadpool, functools.partial(loader.install_source, module_source))
                in_place.append(module_source)
            except Exception as e:
                logger.info("Failed to load sources: %s", module_source, exc_info=True)
                failed.append(
                    inmanta.loader.FailedModuleSource(
                        module_source=module_source,
                        exception=e,
                    )
                )

        # then try to import them
        for module_source in in_place:
            try:
                await loop.run_in_executor(
                    context.threadpool,
                    functools.partial(loader._load_module, module_source.name, module_source.hash_value, require_reload=False),
                )
            except Exception as e:
                logger.info("Failed to load sources: %s", module_source, exc_info=True)
                failed.append(
                    inmanta.loader.FailedModuleSource(
                        module_source=module_source,
                        exception=e,
                    )
                )

        return failed


class OpenVersionCommand(inmanta.protocol.ipc_light.IPCMethod[ExecutorContext, None]):

    def __init__(self, version: int) -> None:
        self.version = version

    async def call(self, context: ExecutorContext) -> None:
        assert context.executor is not None
        await context.executor.open_version(self.version)


class CloseVersionCommand(inmanta.protocol.ipc_light.IPCMethod[ExecutorContext, None]):

    def __init__(self, version: int) -> None:
        self.version = version

    async def call(self, context: ExecutorContext) -> None:
        assert context.executor is not None
        await context.executor.close_version(self.version)


class DryRunCommand(inmanta.protocol.ipc_light.IPCMethod[ExecutorContext, None]):

    def __init__(
        self,
        resources: typing.Sequence["inmanta.agent.executor.ResourceDetails"],
        dry_run_id: uuid.UUID,
    ) -> None:
        self.resources = resources
        self.dry_run_id = dry_run_id

    async def call(self, context: ExecutorContext) -> None:
        assert context.executor is not None
        await context.executor.dry_run(self.resources, self.dry_run_id)


class ExecuteCommand(inmanta.protocol.ipc_light.IPCMethod[ExecutorContext, None]):

    def __init__(
        self,
        gid: uuid.UUID,
        resource_details: "inmanta.agent.executor.ResourceDetails",
        reason: str,
    ) -> None:
        self.gid = gid
        self.resource_details = resource_details
        self.reason = reason

    async def call(self, context: ExecutorContext) -> None:
        assert context.executor is not None
        await context.executor.execute(self.gid, self.resource_details, self.reason)


class FactsCommand(inmanta.protocol.ipc_light.IPCMethod[ExecutorContext, inmanta.types.Apireturn]):

    def __init__(self, resource: "inmanta.agent.executor.ResourceDetails") -> None:
        self.resource = resource

    async def call(self, context: ExecutorContext) -> inmanta.types.Apireturn:
        assert context.executor is not None
        return await context.executor.get_facts(self.resource)


def set_executor_status(name: str, status: str) -> None:
    """Update the process name to reflect the identity and status of the executor"""
    # Lives outside the ExecutorServer class, so we can set status early in the boot process
    setproctitle(f"inmanta: executor {name} - {status}")


def mp_worker_entrypoint(
    socket: socket.socket,
    name: str,
    log_level: int,
    cli_log: bool,
    config: typing.Mapping[str, typing.Mapping[str, typing.Any]],
) -> None:
    """Entry point for child processes"""

    set_executor_status(name, "connecting")
    # Set up logging stage 1
    # Basic config, starts on std.out
    config_builder = inmanta.logging.LoggingConfigBuilder()
    logger_config: inmanta.logging.FullLoggingConfig = config_builder.get_bootstrap_logging_config(python_log_level=log_level)
    logger_config.apply_config()
    logging.captureWarnings(True)

    # Set up our own logger
    logger = logging.getLogger(f"agent.executor.{name}")

    # Load config
    inmanta.config.Config.load_config_from_dict(config)

    # Make sure logfire is configured correctly
    tracing.configure_logfire("agent.executor")

    async def serve() -> None:
        loop = asyncio.get_running_loop()
        # Start serving
        # also performs setup of log shipper
        # this is part of stage 2 logging setup
        transport, protocol = await loop.connect_accepted_socket(
            functools.partial(ExecutorServer, name, logger, not cli_log), socket
        )
        inmanta.signals.setup_signal_handlers(protocol.stop)
        await protocol.stopped.wait()

    # Async init
    asyncio.run(serve())
    logger.info(f"Stopped with PID: {os.getpid()}")
    exit(0)


class MPExecutor(executor.Executor, executor.PoolMember):
    """A Single Child Executor"""

    def __init__(
        self,
        owner: "MPManager",
        process: multiprocessing.Process,
        connection: ExecutorClient,
        executor_id: executor.ExecutorId,
        venv: executor.ExecutorVirtualEnvironment,
    ):
        self.process = process
        self.connection = connection
        self.connection.finalizers.append(self.force_stop)
        self.closing = False
        self.closed = False
        self.owner = owner
        self.termination_lock = threading.Lock()
        # Pure for debugging purpose
        self.executor_id = executor_id
        self.executor_virtual_env = venv

        # Set by init and parent class that const
        self.failed_resource_results: typing.Sequence[inmanta.loader.FailedModuleSource] = list()
        self.failed_resources: executor.FailedResources = {}

    async def stop(self) -> None:
        """Stop by shutdown"""
        self.closing = True
        try:
            self.connection.call(StopCommand(), False)
        except inmanta.protocol.ipc_light.ConnectionLost:
            # Already gone
            pass

    async def clean(self) -> None:
        """Stop by shutdown and catch any error that may occur"""
        try:
<<<<<<< HEAD
            LOGGER.debug(
                "Stopping executor %s because it was inactive for %d s, which is longer then the retention time of %d s.",
                self.executor_id.identity(),
                self.connection.get_idle_time().total_seconds(),
                inmanta.agent.config.agent_executor_retention_time.get(),
            )
=======
>>>>>>> de8ab8d0
            await self.stop()
        except Exception:
            LOGGER.exception(
                "Unexpected error during executor %s cleanup:",
                self.executor_id.identity(),
<<<<<<< HEAD
                exc_info=True,
=======
>>>>>>> de8ab8d0
            )

    def can_be_cleaned_up(self, retention_time: int) -> bool:
        if self.connection.has_outstanding_calls():
            return False

        return self.connection.get_idle_time() > datetime.timedelta(seconds=retention_time)

    def get_id(self) -> str:
        return self.executor_id.identity()

    def last_used(self) -> datetime.datetime:
        return self.connection.last_used_at

    async def force_stop(self, grace_time: float = inmanta.const.EXECUTOR_GRACE_HARD) -> None:
        """
        Stop by process close

        This method will never raise an exeption, but log it instead.
        """
        self.closing = True
        await asyncio.get_running_loop().run_in_executor(
            self.owner.thread_pool, functools.partial(self._force_stop, grace_time)
        )

    def _force_stop(self, grace_time: float) -> None:
        """This method will never raise an exeption, but log it instead, as it is used as a finalizer"""
        if self.closed:
            return
        with self.termination_lock:
            # This code doesn't work when two threads go through it
            # Multiprocessing it too brittle for that
            if self.closed:
                return
            try:

                if self.process.exitcode is None:
                    # Running
                    self.process.join(grace_time)

                if self.process.exitcode is None:
                    LOGGER.warning(
                        "Executor for agent %s with id %s didn't stop after timeout of %d seconds. Killing it.",
                        self.executor_id.agent_name,
                        self.executor_id.identity(),
                        grace_time,
                    )
                    # still running! Be a bit more firm
                    self.process.kill()
                    self.process.join()
                self.process.close()
            except ValueError as e:
                if "process object is closed" in str(e):
                    # process already closed
                    # raises a value error, so we also check the message
                    pass
                else:
                    LOGGER.warning(
                        "Executor for agent %s with id %s and pid %s failed to shutdown.",
                        self.executor_id.agent_name,
                        self.executor_id.identity(),
                        self.process.pid,
                        exc_info=True,
                    )
            except Exception:
                LOGGER.warning(
                    "Executor for agent %s with id %s and pid %s failed to shutdown.",
                    self.executor_id.agent_name,
                    self.executor_id.identity(),
                    self.process.pid,
                    exc_info=True,
                )
            # Discard this executor, even if we could not close it
            self._set_closed()

    def _set_closed(self) -> None:
        # this code can be raced from the join call and the disconnect handler
        # relying on the GIL to keep us safe
        if not self.closed:
            self.closing = True
            self.closed = True
            self.owner._child_closed(self)

    async def join(self, timeout: float = inmanta.const.EXECUTOR_GRACE_HARD) -> None:
        if self.closed:
            return
        assert self.closing
        await asyncio.get_running_loop().run_in_executor(self.owner.thread_pool, functools.partial(self._force_stop, timeout))

    async def close_version(self, version: int) -> None:
        await self.connection.call(CloseVersionCommand(version))

    async def open_version(self, version: int) -> None:
        await self.connection.call(OpenVersionCommand(version))

    async def dry_run(
        self,
        resources: typing.Sequence["inmanta.agent.executor.ResourceDetails"],
        dry_run_id: uuid.UUID,
    ) -> None:
        await self.connection.call(DryRunCommand(resources, dry_run_id))

    async def execute(
        self,
        gid: uuid.UUID,
        resource_details: "inmanta.agent.executor.ResourceDetails",
        reason: str,
    ) -> None:
        await self.connection.call(ExecuteCommand(gid, resource_details, reason))

    async def get_facts(self, resource: "inmanta.agent.executor.ResourceDetails") -> inmanta.types.Apireturn:
        return await self.connection.call(FactsCommand(resource))


# `executor.PoolManager` needs to be before `executor.ExecutorManager` as it defines the start and stop methods (MRO order)
class MPManager(executor.PoolManager, executor.ExecutorManager[MPExecutor]):
    """
    This is the executor that provides the new behavior (ISO8+),
    where the agent forks executors in specific venvs to prevent code reloading.
    """

    def __init__(
        self,
        thread_pool: concurrent.futures.thread.ThreadPoolExecutor,
        session_gid: uuid.UUID,
        environment: uuid.UUID,
        log_folder: str,
        storage_folder: str,
        log_level: int = logging.INFO,
        cli_log: bool = False,
    ) -> None:
        """
        :param thread_pool:  threadpool to perform work on
        :param session_gid: agent session id, used to connect to the server, the agent should keep this alive
        :param environment: the inmanta environment we are deploying for
        :param log_folder: folder to place log files for the executors
        :param storage_folder: folder to place code files
        :param log_level: log level for the executors
        :param cli_log: do we also want to echo the log to std_err

        """
        super().__init__(
            retention_time=inmanta.agent.config.agent_executor_retention_time.get(),
<<<<<<< HEAD
=======
            thread_pool=thread_pool,
>>>>>>> de8ab8d0
        )
        self.init_once()
        self.environment = environment
        self.children: list[MPExecutor] = []
        self.log_folder = log_folder
        self.storage_folder = storage_folder
        os.makedirs(self.log_folder, exist_ok=True)
        os.makedirs(self.storage_folder, exist_ok=True)
        self.log_level = log_level
        self.cli_log = cli_log
        self.session_gid = session_gid

        # These maps are cleaned by the close callbacks
        # This means it can contain closing entries
        self.executor_map: dict[executor.ExecutorId, MPExecutor] = {}
        self.agent_map: dict[str, set[executor.ExecutorId]] = collections.defaultdict(set)

        self.max_executors_per_agent = inmanta.agent.config.agent_executor_cap.get()
<<<<<<< HEAD
=======
        venv_dir = pathlib.Path(self.storage_folder) / "venv"
        venv_dir.mkdir(exist_ok=True)
        self.environment_manager = inmanta.agent.executor.VirtualEnvironmentManager(str(venv_dir.absolute()), self.thread_pool)
>>>>>>> de8ab8d0

    def __add_executor(self, theid: executor.ExecutorId, the_executor: MPExecutor) -> None:
        self.executor_map[theid] = the_executor
        self.agent_map[theid.agent_name].add(theid)

    def __remove_executor(self, the_executor: MPExecutor) -> None:
        theid = the_executor.executor_id
        registered_for_id = self.executor_map.get(theid)
        if registered_for_id is None:
            # Not found
            return
        if registered_for_id != the_executor:
            # We have a stale instance that refused to close before
            # it was replaced and has now gone down
            return
        self.executor_map.pop(theid)
        self.agent_map[theid.agent_name].discard(theid)

    @classmethod
    def init_once(cls) -> None:
        try:
            multiprocessing.set_start_method("forkserver")
            # Load common modules
            # Including this one
            multiprocessing.set_forkserver_preload(["inmanta.config", __name__, "inmanta.agent._set_fork_server_process_name"])
        except RuntimeError:
            # already set
            pass

    async def get_executor(
        self,
        agent_name: str,
        agent_uri: str,
        code: typing.Collection[executor.ResourceInstallSpec],
        venv_checkup_interval: float = 60.0,
    ) -> MPExecutor:
        """
        Retrieves an Executor for a given agent with the relevant handler code loaded in its venv.
        If an Executor does not exist for the given configuration, a new one is created.

        :param agent_name: The name of the agent for which an Executor is being retrieved or created.
        :param agent_uri: The name of the host on which the agent is running.
        :param code: Collection of ResourceInstallSpec defining the configuration for the Executor i.e.
            which resource types it can act on and all necessary information to install the relevant
            handler code in its venv.
        :param venv_checkup_interval: The time interval after which the virtual environment must be touched. Only used for
            testing. The default value is set to 60.0. It should not be used except for testing purposes. It can be
            It can be overridden to speed up the tests
        :return: An Executor instance
        """
        blueprint = executor.ExecutorBlueprint.from_specs(code)
        executor_id = executor.ExecutorId(agent_name, agent_uri, blueprint)
        if executor_id in self.executor_map:
            it = self.executor_map[executor_id]
            if not it.closing:
                LOGGER.debug("Found existing executor for agent %s with id %s", agent_name, executor_id.identity())
                return it
        # Acquire a lock based on the executor's identity (agent name, agent uri and blueprint hash)
        async with self._locks.get(executor_id.identity()):
            if executor_id in self.executor_map:
                it = self.executor_map[executor_id]
                if not it.closing:
                    LOGGER.debug("Found existing executor for agent %s with id %s", agent_name, executor_id.identity())
                    return it
                else:
                    LOGGER.debug(
                        "Found stale executor for agent %s with id %s, waiting for close", agent_name, executor_id.identity()
                    )
                    await it.join(inmanta.const.EXECUTOR_GRACE_HARD)
            n_executors_for_agent = len(self.agent_map[executor_id.agent_name])
            if n_executors_for_agent >= self.max_executors_per_agent:
                # Close oldest executor:
                executor_ids = self.agent_map[executor_id.agent_name]
                oldest_executor = min([self.executor_map[id] for id in executor_ids], key=lambda e: e.connection.last_used_at)
                LOGGER.debug(
                    f"Reached executor cap for agent {executor_id.agent_name}. Stopping oldest executor "
                    f"{oldest_executor.executor_id.identity()} to make room for a new one."
                )

                await oldest_executor.stop()

            my_executor = await self.create_executor(executor_id, venv_checkup_interval)
            self.__add_executor(executor_id, my_executor)
            if my_executor.failed_resource_results:
                # If some code loading failed, resolve here
                # reverse index
                type_for_spec: dict[inmanta.loader.ModuleSource, list[ResourceType]] = collections.defaultdict(list)
                for spec in code:
                    for source in spec.blueprint.sources:
                        type_for_spec[source].append(spec.resource_type)
                # resolve
                for failed_resource_result in my_executor.failed_resource_results:
                    for rtype in type_for_spec.get(failed_resource_result.module_source, []):
                        if rtype not in my_executor.failed_resources:
                            my_executor.failed_resources[rtype] = failed_resource_result.exception

            # FIXME: recovery. If loading failed, we currently never rebuild https://github.com/inmanta/inmanta-core/issues/7695
            return my_executor

    async def create_executor(self, executor_id: executor.ExecutorId, venv_checkup_interval: float = 60.0) -> MPExecutor:
        """
        :param venv_checkup_interval: The time interval after which the virtual environment must be touched. Only used for
            testing. The default value is set to 60.0. It should not be used except for testing purposes. It can be
            overridden to speed up the tests
        """
        LOGGER.info("Creating executor for agent %s with id %s", executor_id.agent_name, executor_id.identity())
        env_blueprint = executor_id.blueprint.to_env_blueprint()
        venv = await self.environment_manager.get_environment(env_blueprint)
        executor = await self.make_child_and_connect(executor_id, venv)
        LOGGER.debug(
            "Child forked (pid: %s) for executor for agent %s with id %s",
            executor.process.pid,
            executor_id.agent_name,
            executor_id.identity(),
        )
        storage_for_blueprint = os.path.join(self.storage_folder, "code", executor_id.blueprint.blueprint_hash())
        os.makedirs(storage_for_blueprint, exist_ok=True)
        failed_types = await executor.connection.call(
            InitCommand(
                venv.env_path,
                storage_for_blueprint,
                self.session_gid,
                [x.for_transport() for x in executor_id.blueprint.sources],
                self.environment,
                executor_id.agent_uri,
                venv_checkup_interval,
            )
        )
        LOGGER.debug(
            "Child initialized (pid: %s) for executor for agent %s with id %s",
            executor.process.pid,
            executor_id.agent_name,
            executor_id.identity(),
        )
        executor.failed_resource_results = failed_types
        return executor

    async def make_child_and_connect(
        self, executor_id: executor.ExecutorId, venv: executor.ExecutorVirtualEnvironment
    ) -> MPExecutor:
        """Async code to make a child process and share a socket with it"""
        loop = asyncio.get_running_loop()
        name = executor_id.agent_name

        # Start child
        process, parent_conn = await loop.run_in_executor(
            self.thread_pool, functools.partial(self._make_child, name, self.log_level, self.cli_log)
        )
        # Hook up the connection
        transport, protocol = await loop.connect_accepted_socket(
            functools.partial(ExecutorClient, f"executor.{name}"), parent_conn
        )

        child_handle = MPExecutor(self, process, protocol, executor_id, venv)
        self.children.append(child_handle)
        return child_handle

    def _child_closed(self, child_handle: MPExecutor) -> None:
        """Internal, for child to remove itself once stopped"""
        try:
            self.children.remove(child_handle)
            self.__remove_executor(child_handle)
        except ValueError:
            # already gone
            pass

    def _make_child(self, name: str, log_level: int, cli_log: bool) -> tuple[multiprocessing.Process, socket.socket]:
        """Sync code to make a child process and share a socket with it"""
        parent_conn, child_conn = socket.socketpair()
        # Fork an ExecutorServer
        p = multiprocessing.Process(
            target=mp_worker_entrypoint,
            args=(child_conn, name, log_level, cli_log, inmanta.config.Config.config_as_dict()),
            name=f"agent.executor.{name}",
        )
        p.start()
        child_conn.close()

        return p, parent_conn

    async def start(self) -> None:
        await super().start()
<<<<<<< HEAD
=======
        # We need to do this here, otherwise, the scheduler would crash because no event loop would be running
        await self.environment_manager.start()
>>>>>>> de8ab8d0

    async def stop(self) -> None:
        await super().stop()
        await asyncio.gather(*(child.stop() for child in self.children))
<<<<<<< HEAD

    async def force_stop(self, grace_time: float) -> None:
        await super().stop()
        await asyncio.gather(*(child.force_stop(grace_time) for child in self.children))
=======
        await self.environment_manager.stop()
>>>>>>> de8ab8d0

    async def join(self, thread_pool_finalizer: list[concurrent.futures.ThreadPoolExecutor], timeout: float) -> None:
        await super().join(thread_pool_finalizer, timeout)
        await self.environment_manager.join(thread_pool_finalizer, timeout)

        thread_pool_finalizer.append(self.thread_pool)
        await asyncio.gather(*(child.join(timeout) for child in self.children))

    async def stop_for_agent(self, agent_name: str) -> list[MPExecutor]:
        children_ids = self.agent_map[agent_name]
        children = [self.executor_map[child_id] for child_id in children_ids]
        await asyncio.gather(*(child.stop() for child in self.children))
        return children

    async def get_pool_members(self) -> typing.Sequence[MPExecutor]:
        return list(self.executor_map.values())<|MERGE_RESOLUTION|>--- conflicted
+++ resolved
@@ -47,11 +47,7 @@
 import inmanta.signals
 import inmanta.types
 import inmanta.util
-<<<<<<< HEAD
 from inmanta import const, tracing, util
-=======
-from inmanta import const, tracing
->>>>>>> de8ab8d0
 from inmanta.agent import executor
 from inmanta.data.model import ResourceType
 from inmanta.protocol.ipc_light import (
@@ -121,18 +117,12 @@
         self.ctx = ExecutorContext(self)
         self.log_transport: typing.Optional[LogShipper] = None
         self.take_over_logging = take_over_logging
-<<<<<<< HEAD
-        # This timer will be initialized when the InitCommand is received, see usage of `start_timer_venv_checkup`.
-        # We set this to `None` as this field will be used to ensure that the InitCommand is only called once
-        self.timer_venv_checkup: typing.Optional[util.Scheduler] = None
-=======
         # This interval and this task will be initialized when the InitCommand is received, see usage of `venv_cleanup_task`.
         # We set this to `None` as this field will be used to ensure that the InitCommand is only called once
         self.timer_venv_scheduler_interval: typing.Optional[float] = None
         # We keep a reference to the periodic cleanup task to prevent it
         # from disappearing mid-execution https://docs.python.org/3.11/library/asyncio-task.html#creating-tasks
         self.venv_cleanup_task: typing.Optional[asyncio.Task[None]] = None
->>>>>>> de8ab8d0
         self.logger = logger
 
     def set_status(self, status: str) -> None:
@@ -161,20 +151,6 @@
             logging.getLogger().removeHandler(self.log_transport)
             self.log_transport = None
 
-<<<<<<< HEAD
-    def start_timer_venv_checkup(self, interval: float) -> None:
-        self.timer_venv_checkup = util.Scheduler("venv_checkup_scheduler")
-        self.timer_venv_checkup.add_action(
-            action=self.touch_inmanta_venv_status,
-            schedule=util.IntervalSchedule(
-                interval=interval,
-            ),
-        )
-
-    def stop_timer_venv_checkup(self) -> None:
-        if self.timer_venv_checkup is not None:
-            asyncio.ensure_future(self.timer_venv_checkup.stop())
-=======
     async def start_timer_venv_checkup(self) -> None:
         if self.timer_venv_scheduler_interval is None:
             return
@@ -183,7 +159,6 @@
             await self.touch_inmanta_venv_status()
             if not self.stopping:
                 await asyncio.sleep(self.timer_venv_scheduler_interval)
->>>>>>> de8ab8d0
 
     def get_context(self) -> ExecutorContext:
         return self.ctx
@@ -295,17 +270,10 @@
         self.environment = environment
         self.uri = uri
         self._venv_touch_interval = venv_touch_interval
-<<<<<<< HEAD
-
-    async def call(self, context: ExecutorContext) -> typing.Sequence[inmanta.loader.ModuleSource]:
-        assert context.server.timer_venv_checkup is None, "InitCommand should be only called once!"
-
-=======
 
     async def call(self, context: ExecutorContext) -> typing.Sequence[inmanta.loader.FailedModuleSource]:
         assert context.server.timer_venv_scheduler_interval is None, "InitCommand should be only called once!"
 
->>>>>>> de8ab8d0
         loop = asyncio.get_running_loop()
         parent_logger = logging.getLogger("agent.executor")
         logger = parent_logger.getChild(context.name)
@@ -327,12 +295,8 @@
         context.venv = inmanta.env.VirtualEnv(self.venv_path)
         context.venv.use_virtual_env()
 
-<<<<<<< HEAD
-        context.server.start_timer_venv_checkup(self._venv_touch_interval)
-=======
         context.server.timer_venv_scheduler_interval = self._venv_touch_interval
         context.server.venv_cleanup_task = asyncio.create_task(context.server.start_timer_venv_checkup())
->>>>>>> de8ab8d0
 
         # Download and load code
         loader = inmanta.loader.CodeLoader(self.storage_folder)
@@ -524,24 +488,11 @@
     async def clean(self) -> None:
         """Stop by shutdown and catch any error that may occur"""
         try:
-<<<<<<< HEAD
-            LOGGER.debug(
-                "Stopping executor %s because it was inactive for %d s, which is longer then the retention time of %d s.",
-                self.executor_id.identity(),
-                self.connection.get_idle_time().total_seconds(),
-                inmanta.agent.config.agent_executor_retention_time.get(),
-            )
-=======
->>>>>>> de8ab8d0
             await self.stop()
         except Exception:
             LOGGER.exception(
                 "Unexpected error during executor %s cleanup:",
                 self.executor_id.identity(),
-<<<<<<< HEAD
-                exc_info=True,
-=======
->>>>>>> de8ab8d0
             )
 
     def can_be_cleaned_up(self, retention_time: int) -> bool:
@@ -685,10 +636,7 @@
         """
         super().__init__(
             retention_time=inmanta.agent.config.agent_executor_retention_time.get(),
-<<<<<<< HEAD
-=======
             thread_pool=thread_pool,
->>>>>>> de8ab8d0
         )
         self.init_once()
         self.environment = environment
@@ -707,12 +655,9 @@
         self.agent_map: dict[str, set[executor.ExecutorId]] = collections.defaultdict(set)
 
         self.max_executors_per_agent = inmanta.agent.config.agent_executor_cap.get()
-<<<<<<< HEAD
-=======
         venv_dir = pathlib.Path(self.storage_folder) / "venv"
         venv_dir.mkdir(exist_ok=True)
         self.environment_manager = inmanta.agent.executor.VirtualEnvironmentManager(str(venv_dir.absolute()), self.thread_pool)
->>>>>>> de8ab8d0
 
     def __add_executor(self, theid: executor.ExecutorId, the_executor: MPExecutor) -> None:
         self.executor_map[theid] = the_executor
@@ -895,23 +840,13 @@
 
     async def start(self) -> None:
         await super().start()
-<<<<<<< HEAD
-=======
         # We need to do this here, otherwise, the scheduler would crash because no event loop would be running
         await self.environment_manager.start()
->>>>>>> de8ab8d0
 
     async def stop(self) -> None:
         await super().stop()
         await asyncio.gather(*(child.stop() for child in self.children))
-<<<<<<< HEAD
-
-    async def force_stop(self, grace_time: float) -> None:
-        await super().stop()
-        await asyncio.gather(*(child.force_stop(grace_time) for child in self.children))
-=======
         await self.environment_manager.stop()
->>>>>>> de8ab8d0
 
     async def join(self, thread_pool_finalizer: list[concurrent.futures.ThreadPoolExecutor], timeout: float) -> None:
         await super().join(thread_pool_finalizer, timeout)
