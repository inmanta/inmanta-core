"""
    Copyright 2024 Inmanta

    Licensed under the Apache License, Version 2.0 (the "License");
    you may not use this file except in compliance with the License.
    You may obtain a copy of the License at

        http://www.apache.org/licenses/LICENSE-2.0

    Unless required by applicable law or agreed to in writing, software
    distributed under the License is distributed on an "AS IS" BASIS,
    WITHOUT WARRANTIES OR CONDITIONS OF ANY KIND, either express or implied.
    See the License for the specific language governing permissions and
    limitations under the License.

    Contact: code@inmanta.com
"""

import asyncio
import collections
import concurrent.futures
import concurrent.futures.thread
import datetime
import functools
import logging
import logging.config
import multiprocessing
import os
import pathlib
import socket
import threading
import typing
import uuid
from asyncio import Future, transports

import inmanta.agent.cache
import inmanta.agent.config
import inmanta.agent.executor
import inmanta.agent.in_process_executor
import inmanta.config
import inmanta.const
import inmanta.env
import inmanta.loader
import inmanta.logging
import inmanta.protocol
import inmanta.protocol.ipc_light
import inmanta.signals
import inmanta.types
import inmanta.util
from inmanta import const, tracing
from inmanta.agent import executor
from inmanta.data.model import ResourceType
from inmanta.protocol.ipc_light import (
    FinalizingIPCClient,
    IPCMethod,
    IPCReplyFrame,
    IPCServer,
    LogReceiver,
    LogShipper,
    ReturnType,
)
from setproctitle import setproctitle

LOGGER = logging.getLogger(__name__)


class ExecutorContext:
    """The context object used by the executor to expose state to the incoming calls"""

    client: typing.Optional[inmanta.protocol.SessionClient]
    venv: typing.Optional[inmanta.env.VirtualEnv]
    name: str
    executor: typing.Optional["inmanta.agent.in_process_executor.InProcessExecutor"]

    def __init__(self, server: "ExecutorServer") -> None:
        self.server = server
        self.threadpool = concurrent.futures.thread.ThreadPoolExecutor()
        self.name = server.name

    async def stop(self) -> None:
        """Request the executor to stop"""
        if self.executor:
            self.executor.stop()
        if self.executor:
            # threadpool finalizer is not used, we expect threadpools to be terminated with the process
            self.executor.join([])
        await self.server.stop()


class ExecutorServer(IPCServer[ExecutorContext]):
    """The IPC server running on the executor

    When connected, this server will capture all logs and transport them to the remote side

    Shutdown sequence and responses

    1. Client: send stop to serverside
    2. Server: drop the connection (will drain the buffer)
    3a. Server: connection_lost is called, drop out of ioloop, exit process
    3b. Client: connection_lost calls into force_stop
    4.  Client: send term / join with timeout of grace_time / send kill / join
    5.  Client: clean up process

    Scenarios
    Server side stops: go to 3b immediately
    Client side stops: ?
    Pipe break: go to 3a and 3b
    """

    def __init__(self, name: str, logger: logging.Logger, take_over_logging: bool = True) -> None:
        """
        :param take_over_logging: when we are connected and are able to stream logs, do we remove all other log handlers?
        """
        super().__init__(name)
        self.stopping = False
        self.stopped = asyncio.Event()
        self.ctx = ExecutorContext(self)
        self.log_transport: typing.Optional[LogShipper] = None
        self.take_over_logging = take_over_logging
        # This interval and this task will be initialized when the InitCommand is received, see usage of `venv_cleanup_task`.
        # We set this to `None` as this field will be used to ensure that the InitCommand is only called once
        self.timer_venv_scheduler_interval: typing.Optional[float] = None
        # We keep a reference to the periodic cleanup task to prevent it
        # from disappearing mid-execution https://docs.python.org/3.11/library/asyncio-task.html#creating-tasks
        self.venv_cleanup_task: typing.Optional[asyncio.Task[None]] = None
        self.logger = logger

    def set_status(self, status: str) -> None:
        """Update the process name to reflect the identity and status of this executor"""
        set_executor_status(self.name, status)

    def connection_made(self, transport: transports.Transport) -> None:
        super().connection_made(transport)

        # Second stage logging setup
        # Take over logger to ship to remote
        if self.take_over_logging:
            # Remove all loggers
            root_logger = logging.root
            for handler in root_logger.handlers:
                root_logger.removeHandler(handler)

        self.log_transport = LogShipper(self, asyncio.get_running_loop())
        logging.getLogger().addHandler(self.log_transport)
        self.logger.info(f"Started executor with PID: {os.getpid()}")
        self.set_status("connected")

    def _detach_log_shipper(self) -> None:
        # Once connection is lost, we want to detach asap to keep the logging clean and efficient
        if self.log_transport:
            logging.getLogger().removeHandler(self.log_transport)
            self.log_transport = None

    async def start_timer_venv_checkup(self) -> None:
        if self.timer_venv_scheduler_interval is None:
            return

        while not self.stopping:
            await self.touch_inmanta_venv_status()
            if not self.stopping:
                await asyncio.sleep(self.timer_venv_scheduler_interval)

    def get_context(self) -> ExecutorContext:
        return self.ctx

    async def stop(self) -> None:
        """Perform shutdown"""
        self._sync_stop()

    def _sync_stop(self) -> None:
        """Actual shutdown, not async"""
        if not self.stopping:
            # detach logger
            self._detach_log_shipper()
            self.logger.info("Stopping")
            self.stopping = True
            assert self.transport is not None  # Mypy
            self.transport.close()

    def connection_lost(self, exc: Exception | None) -> None:
        """We lost connection to the controler, bail out"""
        self._detach_log_shipper()
        self.logger.info("Connection lost", exc_info=exc)
        self.set_status("disconnected")
        self._sync_stop()
        self.stopped.set()

    async def touch_inmanta_venv_status(self) -> None:
        """
        Touch the `inmanta_venv_status` file.
        """
        # makes mypy happy
        assert self.ctx.venv is not None
        (pathlib.Path(self.ctx.venv.env_path) / const.INMANTA_VENV_STATUS_FILENAME).touch()


class ExecutorClient(FinalizingIPCClient[ExecutorContext], LogReceiver):
    def __init__(self, name: str):
        super().__init__(name)

        # Keeps track of when this client was active last
        self.last_used_at: datetime.datetime = datetime.datetime.now().astimezone()

    def get_idle_time(self) -> datetime.timedelta:
        return datetime.datetime.now().astimezone() - self.last_used_at

    @typing.overload
    def call(
        self, method: IPCMethod[ExecutorContext, ReturnType], has_reply: typing.Literal[True] = True
    ) -> Future[ReturnType]: ...

    @typing.overload
    def call(self, method: IPCMethod[ExecutorContext, ReturnType], has_reply: typing.Literal[False]) -> None: ...

    @typing.overload
    def call(self, method: IPCMethod[ExecutorContext, ReturnType], has_reply: bool = True) -> Future[ReturnType] | None: ...

    def call(self, method: IPCMethod[ExecutorContext, ReturnType], has_reply: bool = True) -> Future[ReturnType] | None:
        """Call a method with given arguments"""
        self.last_used_at = datetime.datetime.now().astimezone()
        response = super().call(method, has_reply)
        assert response is None or isinstance(response, Future)
        return response

    def has_outstanding_calls(self) -> bool:
        """Is this client still waiting for replies"""
        return len(self.requests) > 0

    def process_reply(self, frame: IPCReplyFrame) -> None:
        super().process_reply(frame)
        self.last_used_at = datetime.datetime.now().astimezone()


class StopCommand(inmanta.protocol.ipc_light.IPCMethod[ExecutorContext, None]):
    async def call(self, context: ExecutorContext) -> None:
        await context.stop()


class InitCommand(inmanta.protocol.ipc_light.IPCMethod[ExecutorContext, typing.Sequence[inmanta.loader.FailedModuleSource]]):
    """
    Initialize the executor:
    1. setup the client, using the session id of the agent
    2. activate the venv created for this executor
    3. load additional source files

    :return: module source we could not load
    """

    def __init__(
        self,
        venv_path: str,
        storage_folder: str,
        session_gid: uuid.UUID,
        sources: list[inmanta.loader.ModuleSource],
        environment: uuid.UUID,
        uri: str,
        venv_touch_interval: float = 60.0,
    ):
        """
        :param venv_touch_interval: The time interval after which the virtual environment must be touched. Only used for
            testing. The default value is set to 60.0. It should not be used except for testing purposes. It can be
            overridden to speed up the tests
        """
        self.venv_path = venv_path
        self.storage_folder = storage_folder
        self.gid = session_gid
        self.sources = sources
        self.environment = environment
        self.uri = uri
        self._venv_touch_interval = venv_touch_interval

<<<<<<< HEAD
    async def call(self, context: ExecutorContext) -> typing.Sequence[inmanta.loader.ModuleSource]:
        assert context.server.timer_venv_scheduler_interval is None, "InitCommand should be only called once!"

=======
    async def call(self, context: ExecutorContext) -> typing.Sequence[inmanta.loader.FailedModuleSource]:
>>>>>>> 4cf5573a
        loop = asyncio.get_running_loop()
        parent_logger = logging.getLogger("agent.executor")
        logger = parent_logger.getChild(context.name)

        # setup client
        context.client = inmanta.protocol.SessionClient("agent", self.gid)

        # Setup agent instance
        context.executor = inmanta.agent.in_process_executor.InProcessExecutor(
            agent_name=context.name,
            agent_uri=self.uri,
            environment=self.environment,
            client=context.client,
            eventloop=loop,
            parent_logger=parent_logger,
        )

        # activate venv
        context.venv = inmanta.env.VirtualEnv(self.venv_path)
        context.venv.use_virtual_env()

        context.server.timer_venv_scheduler_interval = self._venv_touch_interval
        context.server.venv_cleanup_task = asyncio.create_task(context.server.start_timer_venv_checkup())

        # Download and load code
        loader = inmanta.loader.CodeLoader(self.storage_folder)

        sync_client = inmanta.protocol.SyncClient(client=context.client, ioloop=loop)
        sources = [s.with_client(sync_client) for s in self.sources]

        failed: list[inmanta.loader.FailedModuleSource] = []
        in_place: list[inmanta.loader.ModuleSource] = []
        # First put all files on disk
        for module_source in sources:
            try:
                await loop.run_in_executor(context.threadpool, functools.partial(loader.install_source, module_source))
                in_place.append(module_source)
            except Exception as e:
                logger.info("Failed to load sources: %s", module_source, exc_info=True)
                failed.append(
                    inmanta.loader.FailedModuleSource(
                        module_source=module_source,
                        exception=e,
                    )
                )

        # then try to import them
        for module_source in in_place:
            try:
                await loop.run_in_executor(
                    context.threadpool,
                    functools.partial(loader._load_module, module_source.name, module_source.hash_value, require_reload=False),
                )
            except Exception as e:
                logger.info("Failed to load sources: %s", module_source, exc_info=True)
                failed.append(
                    inmanta.loader.FailedModuleSource(
                        module_source=module_source,
                        exception=e,
                    )
                )

        return failed


class OpenVersionCommand(inmanta.protocol.ipc_light.IPCMethod[ExecutorContext, None]):

    def __init__(self, version: int) -> None:
        self.version = version

    async def call(self, context: ExecutorContext) -> None:
        assert context.executor is not None
        await context.executor.open_version(self.version)


class CloseVersionCommand(inmanta.protocol.ipc_light.IPCMethod[ExecutorContext, None]):

    def __init__(self, version: int) -> None:
        self.version = version

    async def call(self, context: ExecutorContext) -> None:
        assert context.executor is not None
        await context.executor.close_version(self.version)


class DryRunCommand(inmanta.protocol.ipc_light.IPCMethod[ExecutorContext, None]):

    def __init__(
        self,
        resources: typing.Sequence["inmanta.agent.executor.ResourceDetails"],
        dry_run_id: uuid.UUID,
    ) -> None:
        self.resources = resources
        self.dry_run_id = dry_run_id

    async def call(self, context: ExecutorContext) -> None:
        assert context.executor is not None
        await context.executor.dry_run(self.resources, self.dry_run_id)


class ExecuteCommand(inmanta.protocol.ipc_light.IPCMethod[ExecutorContext, None]):

    def __init__(
        self,
        gid: uuid.UUID,
        resource_details: "inmanta.agent.executor.ResourceDetails",
        reason: str,
    ) -> None:
        self.gid = gid
        self.resource_details = resource_details
        self.reason = reason

    async def call(self, context: ExecutorContext) -> None:
        assert context.executor is not None
        await context.executor.execute(self.gid, self.resource_details, self.reason)


class FactsCommand(inmanta.protocol.ipc_light.IPCMethod[ExecutorContext, inmanta.types.Apireturn]):

    def __init__(self, resource: "inmanta.agent.executor.ResourceDetails") -> None:
        self.resource = resource

    async def call(self, context: ExecutorContext) -> inmanta.types.Apireturn:
        assert context.executor is not None
        return await context.executor.get_facts(self.resource)


def set_executor_status(name: str, status: str) -> None:
    """Update the process name to reflect the identity and status of the executor"""
    # Lives outside the ExecutorServer class, so we can set status early in the boot process
    setproctitle(f"inmanta: executor {name} - {status}")


def mp_worker_entrypoint(
    socket: socket.socket,
    name: str,
    log_level: int,
    cli_log: bool,
    config: typing.Mapping[str, typing.Mapping[str, typing.Any]],
) -> None:
    """Entry point for child processes"""

    set_executor_status(name, "connecting")
    # Set up logging stage 1
    # Basic config, starts on std.out
    config_builder = inmanta.logging.LoggingConfigBuilder()
    logger_config: inmanta.logging.FullLoggingConfig = config_builder.get_bootstrap_logging_config(python_log_level=log_level)
    logger_config.apply_config()
    logging.captureWarnings(True)

    # Set up our own logger
    logger = logging.getLogger(f"agent.executor.{name}")

    # Load config
    inmanta.config.Config.load_config_from_dict(config)

    # Make sure logfire is configured correctly
    tracing.configure_logfire("agent.executor")

    async def serve() -> None:
        loop = asyncio.get_running_loop()
        # Start serving
        # also performs setup of log shipper
        # this is part of stage 2 logging setup
        transport, protocol = await loop.connect_accepted_socket(
            functools.partial(ExecutorServer, name, logger, not cli_log), socket
        )
        inmanta.signals.setup_signal_handlers(protocol.stop)
        await protocol.stopped.wait()

    # Async init
    asyncio.run(serve())
    logger.info(f"Stopped with PID: {os.getpid()}")
    exit(0)


class MPExecutor(executor.Executor, executor.PoolMember):
    """A Single Child Executor"""

    def __init__(
        self,
        owner: "MPManager",
        process: multiprocessing.Process,
        connection: ExecutorClient,
        executor_id: executor.ExecutorId,
        venv: executor.ExecutorVirtualEnvironment,
    ):
        self.process = process
        self.connection = connection
        self.connection.finalizers.append(self.force_stop)
        self.closing = False
        self.closed = False
        self.owner = owner
        self.termination_lock = threading.Lock()
        # Pure for debugging purpose
        self.executor_id = executor_id
        self.executor_virtual_env = venv

        # Set by init and parent class that const
        self.failed_resource_results: typing.Sequence[inmanta.loader.FailedModuleSource] = list()
        self.failed_resources: executor.FailedResources = {}

    async def stop(self) -> None:
        """Stop by shutdown"""
        self.closing = True
        try:
            self.connection.call(StopCommand(), False)
        except inmanta.protocol.ipc_light.ConnectionLost:
            # Already gone
            pass

    async def clean(self) -> None:
        """Stop by shutdown and catch any error that may occur"""
        try:
            LOGGER.debug(
                "Stopping executor %s because it was inactive for %d s, which is longer then the retention time of %d s.",
                self.executor_id.identity(),
                self.connection.get_idle_time().total_seconds(),
                inmanta.agent.config.agent_executor_retention_time.get(),
            )
            await self.stop()
        except Exception:
            LOGGER.exception(
                "Unexpected error during executor %s cleanup:",
                self.executor_id.identity(),
            )

    def can_be_cleaned_up(self, retention_time: int) -> bool:
        if self.connection.has_outstanding_calls():
            return False

        return self.connection.get_idle_time() > datetime.timedelta(seconds=retention_time)

    def get_id(self) -> str:
        return self.executor_id.identity()

    def last_used(self) -> datetime.datetime:
        return self.connection.last_used_at

    async def force_stop(self, grace_time: float = inmanta.const.EXECUTOR_GRACE_HARD) -> None:
        """
        Stop by process close

        This method will never raise an exeption, but log it instead.
        """
        self.closing = True
        await asyncio.get_running_loop().run_in_executor(
            self.owner.thread_pool, functools.partial(self._force_stop, grace_time)
        )

    def _force_stop(self, grace_time: float) -> None:
        """This method will never raise an exeption, but log it instead, as it is used as a finalizer"""
        if self.closed:
            return
        with self.termination_lock:
            # This code doesn't work when two threads go through it
            # Multiprocessing it too brittle for that
            if self.closed:
                return
            try:

                if self.process.exitcode is None:
                    # Running
                    self.process.join(grace_time)

                if self.process.exitcode is None:
                    LOGGER.warning(
                        "Executor for agent %s with id %s didn't stop after timeout of %d seconds. Killing it.",
                        self.executor_id.agent_name,
                        self.executor_id.identity(),
                        grace_time,
                    )
                    # still running! Be a bit more firm
                    self.process.kill()
                    self.process.join()
                self.process.close()
            except ValueError as e:
                if "process object is closed" in str(e):
                    # process already closed
                    # raises a value error, so we also check the message
                    pass
                else:
                    LOGGER.warning(
                        "Executor for agent %s with id %s and pid %s failed to shutdown.",
                        self.executor_id.agent_name,
                        self.executor_id.identity(),
                        self.process.pid,
                        exc_info=True,
                    )
            except Exception:
                LOGGER.warning(
                    "Executor for agent %s with id %s and pid %s failed to shutdown.",
                    self.executor_id.agent_name,
                    self.executor_id.identity(),
                    self.process.pid,
                    exc_info=True,
                )
            # Discard this executor, even if we could not close it
            self._set_closed()

    def _set_closed(self) -> None:
        # this code can be raced from the join call and the disconnect handler
        # relying on the GIL to keep us safe
        if not self.closed:
            self.closing = True
            self.closed = True
            self.owner._child_closed(self)

    async def join(self, timeout: float = inmanta.const.EXECUTOR_GRACE_HARD) -> None:
        if self.closed:
            return
        assert self.closing
        await asyncio.get_running_loop().run_in_executor(self.owner.thread_pool, functools.partial(self._force_stop, timeout))

    async def close_version(self, version: int) -> None:
        await self.connection.call(CloseVersionCommand(version))

    async def open_version(self, version: int) -> None:
        await self.connection.call(OpenVersionCommand(version))

    async def dry_run(
        self,
        resources: typing.Sequence["inmanta.agent.executor.ResourceDetails"],
        dry_run_id: uuid.UUID,
    ) -> None:
        await self.connection.call(DryRunCommand(resources, dry_run_id))

    async def execute(
        self,
        gid: uuid.UUID,
        resource_details: "inmanta.agent.executor.ResourceDetails",
        reason: str,
    ) -> None:
        await self.connection.call(ExecuteCommand(gid, resource_details, reason))

    async def get_facts(self, resource: "inmanta.agent.executor.ResourceDetails") -> inmanta.types.Apireturn:
        return await self.connection.call(FactsCommand(resource))


# `executor.PoolManager` needs to be before `executor.ExecutorManager` as it defines the start and stop methods (MRO order)
class MPManager(executor.PoolManager, executor.ExecutorManager[MPExecutor]):
    """
    This is the executor that provides the new behavior (ISO8+),
    where the agent forks executors in specific venvs to prevent code reloading.
    """

    def __init__(
        self,
        thread_pool: concurrent.futures.thread.ThreadPoolExecutor,
        session_gid: uuid.UUID,
        environment: uuid.UUID,
        log_folder: str,
        storage_folder: str,
        log_level: int = logging.INFO,
        cli_log: bool = False,
    ) -> None:
        """
        :param thread_pool:  threadpool to perform work on
        :param session_gid: agent session id, used to connect to the server, the agent should keep this alive
        :param environment: the inmanta environment we are deploying for
        :param log_folder: folder to place log files for the executors
        :param storage_folder: folder to place code files
        :param log_level: log level for the executors
        :param cli_log: do we also want to echo the log to std_err

        """
        super().__init__(
            retention_time=inmanta.agent.config.agent_executor_retention_time.get(),
            thread_pool=thread_pool,
        )
        self.init_once()
        self.environment = environment
        self.children: list[MPExecutor] = []
        self.log_folder = log_folder
        self.storage_folder = storage_folder
        os.makedirs(self.log_folder, exist_ok=True)
        os.makedirs(self.storage_folder, exist_ok=True)
        self.log_level = log_level
        self.cli_log = cli_log
        self.session_gid = session_gid

        # These maps are cleaned by the close callbacks
        # This means it can contain closing entries
        self.executor_map: dict[executor.ExecutorId, MPExecutor] = {}
        self.agent_map: dict[str, set[executor.ExecutorId]] = collections.defaultdict(set)

        self.max_executors_per_agent = inmanta.agent.config.agent_executor_cap.get()
        venv_dir = pathlib.Path(self.storage_folder) / "venv"
        venv_dir.mkdir(exist_ok=True)
        self.environment_manager = inmanta.agent.executor.VirtualEnvironmentManager(str(venv_dir.absolute()), self.thread_pool)

    def __add_executor(self, theid: executor.ExecutorId, the_executor: MPExecutor) -> None:
        self.executor_map[theid] = the_executor
        self.agent_map[theid.agent_name].add(theid)

    def __remove_executor(self, the_executor: MPExecutor) -> None:
        theid = the_executor.executor_id
        registered_for_id = self.executor_map.get(theid)
        if registered_for_id is None:
            # Not found
            return
        if registered_for_id != the_executor:
            # We have a stale instance that refused to close before
            # it was replaced and has now gone down
            return
        self.executor_map.pop(theid)
        self.agent_map[theid.agent_name].discard(theid)

    @classmethod
    def init_once(cls) -> None:
        try:
            multiprocessing.set_start_method("forkserver")
            # Load common modules
            # Including this one
            multiprocessing.set_forkserver_preload(["inmanta.config", __name__, "inmanta.agent._set_fork_server_process_name"])
        except RuntimeError:
            # already set
            pass

    async def get_executor(
        self,
        agent_name: str,
        agent_uri: str,
        code: typing.Collection[executor.ResourceInstallSpec],
        venv_checkup_interval: float = 60.0,
    ) -> MPExecutor:
        """
        Retrieves an Executor for a given agent with the relevant handler code loaded in its venv.
        If an Executor does not exist for the given configuration, a new one is created.

        :param agent_name: The name of the agent for which an Executor is being retrieved or created.
        :param agent_uri: The name of the host on which the agent is running.
        :param code: Collection of ResourceInstallSpec defining the configuration for the Executor i.e.
            which resource types it can act on and all necessary information to install the relevant
            handler code in its venv.
        :param venv_checkup_interval: The time interval after which the virtual environment must be touched. Only used for
            testing. The default value is set to 60.0. It should not be used except for testing purposes. It can be
            It can be overridden to speed up the tests
        :return: An Executor instance
        """
        blueprint = executor.ExecutorBlueprint.from_specs(code)
        executor_id = executor.ExecutorId(agent_name, agent_uri, blueprint)
        if executor_id in self.executor_map:
            it = self.executor_map[executor_id]
            if not it.closing:
                LOGGER.debug("Found existing executor for agent %s with id %s", agent_name, executor_id.identity())
                return it
        # Acquire a lock based on the executor's identity (agent name, agent uri and blueprint hash)
        async with self._locks.get(executor_id.identity()):
            if executor_id in self.executor_map:
                it = self.executor_map[executor_id]
                if not it.closing:
                    LOGGER.debug("Found existing executor for agent %s with id %s", agent_name, executor_id.identity())
                    return it
                else:
                    LOGGER.debug(
                        "Found stale executor for agent %s with id %s, waiting for close", agent_name, executor_id.identity()
                    )
                    await it.join(inmanta.const.EXECUTOR_GRACE_HARD)
            n_executors_for_agent = len(self.agent_map[executor_id.agent_name])
            if n_executors_for_agent >= self.max_executors_per_agent:
                # Close oldest executor:
                executor_ids = self.agent_map[executor_id.agent_name]
                oldest_executor = min([self.executor_map[id] for id in executor_ids], key=lambda e: e.connection.last_used_at)
                LOGGER.debug(
                    f"Reached executor cap for agent {executor_id.agent_name}. Stopping oldest executor "
                    f"{oldest_executor.executor_id.identity()} to make room for a new one."
                )

                await oldest_executor.stop()

            my_executor = await self.create_executor(executor_id, venv_checkup_interval)
            self.__add_executor(executor_id, my_executor)
            if my_executor.failed_resource_results:
                # If some code loading failed, resolve here
                # reverse index
                type_for_spec: dict[inmanta.loader.ModuleSource, list[ResourceType]] = collections.defaultdict(list)
                for spec in code:
                    for source in spec.blueprint.sources:
                        type_for_spec[source].append(spec.resource_type)
                # resolve
                for failed_resource_result in my_executor.failed_resource_results:
                    for rtype in type_for_spec.get(failed_resource_result.module_source, []):
                        if rtype not in my_executor.failed_resources:
                            my_executor.failed_resources[rtype] = failed_resource_result.exception

            # FIXME: recovery. If loading failed, we currently never rebuild https://github.com/inmanta/inmanta-core/issues/7695
            return my_executor

    async def create_executor(self, executor_id: executor.ExecutorId, venv_checkup_interval: float = 60.0) -> MPExecutor:
        """
        :param venv_checkup_interval: The time interval after which the virtual environment must be touched. Only used for
            testing. The default value is set to 60.0. It should not be used except for testing purposes. It can be
            overridden to speed up the tests
        """
        LOGGER.info("Creating executor for agent %s with id %s", executor_id.agent_name, executor_id.identity())
        env_blueprint = executor_id.blueprint.to_env_blueprint()
        venv = await self.environment_manager.get_environment(env_blueprint)
        executor = await self.make_child_and_connect(executor_id, venv)
        LOGGER.debug(
            "Child forked (pid: %s) for executor for agent %s with id %s",
            executor.process.pid,
            executor_id.agent_name,
            executor_id.identity(),
        )
        storage_for_blueprint = os.path.join(self.storage_folder, "code", executor_id.blueprint.blueprint_hash())
        os.makedirs(storage_for_blueprint, exist_ok=True)
        failed_types = await executor.connection.call(
            InitCommand(
                venv.env_path,
                storage_for_blueprint,
                self.session_gid,
                [x.for_transport() for x in executor_id.blueprint.sources],
                self.environment,
                executor_id.agent_uri,
                venv_checkup_interval,
            )
        )
        LOGGER.debug(
            "Child initialized (pid: %s) for executor for agent %s with id %s",
            executor.process.pid,
            executor_id.agent_name,
            executor_id.identity(),
        )
        executor.failed_resource_results = failed_types
        return executor

    async def make_child_and_connect(
        self, executor_id: executor.ExecutorId, venv: executor.ExecutorVirtualEnvironment
    ) -> MPExecutor:
        """Async code to make a child process and share a socket with it"""
        loop = asyncio.get_running_loop()
        name = executor_id.agent_name

        # Start child
        process, parent_conn = await loop.run_in_executor(
            self.thread_pool, functools.partial(self._make_child, name, self.log_level, self.cli_log)
        )
        # Hook up the connection
        transport, protocol = await loop.connect_accepted_socket(
            functools.partial(ExecutorClient, f"executor.{name}"), parent_conn
        )

        child_handle = MPExecutor(self, process, protocol, executor_id, venv)
        self.children.append(child_handle)
        return child_handle

    def _child_closed(self, child_handle: MPExecutor) -> None:
        """Internal, for child to remove itself once stopped"""
        try:
            self.children.remove(child_handle)
            self.__remove_executor(child_handle)
        except ValueError:
            # already gone
            pass

    def _make_child(self, name: str, log_level: int, cli_log: bool) -> tuple[multiprocessing.Process, socket.socket]:
        """Sync code to make a child process and share a socket with it"""
        parent_conn, child_conn = socket.socketpair()
        # Fork an ExecutorServer
        p = multiprocessing.Process(
            target=mp_worker_entrypoint,
            args=(child_conn, name, log_level, cli_log, inmanta.config.Config.config_as_dict()),
            name=f"agent.executor.{name}",
        )
        p.start()
        child_conn.close()

        return p, parent_conn

    async def start(self) -> None:
        await super().start()
        # We need to do this here, otherwise, the scheduler would crash because no event loop would be running
        await self.environment_manager.start()

    async def stop(self) -> None:
        await super().stop()
        await asyncio.gather(*(child.stop() for child in self.children))
        await self.environment_manager.stop()

    async def join(self, thread_pool_finalizer: list[concurrent.futures.ThreadPoolExecutor], timeout: float) -> None:
        await super().join(thread_pool_finalizer, timeout)
        await self.environment_manager.join(thread_pool_finalizer, timeout)

        thread_pool_finalizer.append(self.thread_pool)
        await asyncio.gather(*(child.join(timeout) for child in self.children))

    async def stop_for_agent(self, agent_name: str) -> list[MPExecutor]:
        children_ids = self.agent_map[agent_name]
        children = [self.executor_map[child_id] for child_id in children_ids]
        await asyncio.gather(*(child.stop() for child in self.children))
        return children

    async def get_pool_members(self) -> typing.Sequence[MPExecutor]:
        return list(self.executor_map.values())<|MERGE_RESOLUTION|>--- conflicted
+++ resolved
@@ -269,13 +269,9 @@
         self.uri = uri
         self._venv_touch_interval = venv_touch_interval
 
-<<<<<<< HEAD
-    async def call(self, context: ExecutorContext) -> typing.Sequence[inmanta.loader.ModuleSource]:
+    async def call(self, context: ExecutorContext) -> typing.Sequence[inmanta.loader.FailedModuleSource]:
         assert context.server.timer_venv_scheduler_interval is None, "InitCommand should be only called once!"
 
-=======
-    async def call(self, context: ExecutorContext) -> typing.Sequence[inmanta.loader.FailedModuleSource]:
->>>>>>> 4cf5573a
         loop = asyncio.get_running_loop()
         parent_logger = logging.getLogger("agent.executor")
         logger = parent_logger.getChild(context.name)
