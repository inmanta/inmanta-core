"""
    Copyright 2024 Inmanta

    Licensed under the Apache License, Version 2.0 (the "License");
    you may not use this file except in compliance with the License.
    You may obtain a copy of the License at

        http://www.apache.org/licenses/LICENSE-2.0

    Unless required by applicable law or agreed to in writing, software
    distributed under the License is distributed on an "AS IS" BASIS,
    WITHOUT WARRANTIES OR CONDITIONS OF ANY KIND, either express or implied.
    See the License for the specific language governing permissions and
    limitations under the License.

    Contact: code@inmanta.com
"""

import asyncio
import collections
import concurrent.futures
import concurrent.futures.thread
import datetime
import functools
import logging
import logging.config
import multiprocessing
import os
import pathlib
import socket
import threading
import typing
import uuid
from asyncio import Future, transports

import inmanta.agent.cache
import inmanta.agent.executor
import inmanta.agent.in_process_executor
import inmanta.config
import inmanta.const
import inmanta.env
import inmanta.loader
import inmanta.logging
import inmanta.protocol
import inmanta.protocol.ipc_light
import inmanta.signals
import inmanta.util
<<<<<<< HEAD
from inmanta import const, util
=======
from inmanta import tracing
>>>>>>> 5ee15aa2
from inmanta.agent import executor
from inmanta.data.model import ResourceType
from inmanta.protocol.ipc_light import (
    FinalizingIPCClient,
    IPCMethod,
    IPCReplyFrame,
    IPCServer,
    LogReceiver,
    LogShipper,
    ReturnType,
)
from setproctitle import setproctitle

LOGGER = logging.getLogger(__name__)


class ExecutorContext:
    """The context object used by the executor to expose state to the incoming calls"""

    client: typing.Optional[inmanta.protocol.SessionClient]
    venv: typing.Optional[inmanta.env.VirtualEnv]
    name: str
    executor: typing.Optional["inmanta.agent.in_process_executor.InProcessExecutor"]

    def __init__(self, server: "ExecutorServer") -> None:
        self.server = server
        self.threadpool = concurrent.futures.thread.ThreadPoolExecutor()
        self.name = server.name

    async def stop(self) -> None:
        """Request the executor to stop"""
        if self.executor:
            self.executor.stop()
        if self.executor:
            # threadpool finalizer is not used, we expect threadpools to be terminated with the process
            self.executor.join([])
        await self.server.stop()


class ExecutorServer(IPCServer[ExecutorContext]):
    """The IPC server running on the executor

    When connected, this server will capture all logs and transport them to the remote side

    Shutdown sequence and responses

    1. Client: send stop to serverside
    2. Server: drop the connection (will drain the buffer)
    3a. Server: connection_lost is called, drop out of ioloop, exit process
    3b. Client: connection_lost calls into force_stop
    4.  Client: send term / join with timeout of grace_time / send kill / join
    5.  Client: clean up process

    Scenarios
    Server side stops: go to 3b immediately
    Client side stops: ?
    Pipe break: go to 3a and 3b
    """

    def __init__(self, name: str, logger: logging.Logger, take_over_logging: bool = True) -> None:
        """
        :param take_over_logging: when we are connected and are able to stream logs, do we remove all other log handlers?
        """
        super().__init__(name)
        self.stopping = False
        self.stopped = asyncio.Event()
        self.ctx = ExecutorContext(self)
        self.log_transport: typing.Optional[LogShipper] = None
        self.take_over_logging = take_over_logging
        self.timer_venv_checkup: typing.Optional[util.Scheduler] = None
        self.logger = logger

    def set_status(self, status: str) -> None:
        """Update the process name to reflect the identity and status of this executor"""
        set_executor_status(self.name, status)

    def connection_made(self, transport: transports.Transport) -> None:
        super().connection_made(transport)

        # Second stage logging setup
        # Take over logger to ship to remote
        if self.take_over_logging:
            # Remove all loggers
            root_logger = logging.root
            for handler in root_logger.handlers:
                root_logger.removeHandler(handler)

        self.log_transport = LogShipper(self, asyncio.get_running_loop())
        logging.getLogger().addHandler(self.log_transport)
        self.logger.info(f"Started executor with PID: {os.getpid()}")
        self.set_status("connected")

    def _detach_log_shipper(self) -> None:
        # Once connection is lost, we want to detach asap to keep the logging clean and efficient
        if self.log_transport:
            logging.getLogger().removeHandler(self.log_transport)
            self.log_transport = None

    def start_timer_venv_checkup(self, interval: int) -> None:
        self.timer_venv_checkup = util.Scheduler("venv_checkup_scheduler")
        self.timer_venv_checkup.add_action(
            action=self.touch_inmanta_venv_status,
            schedule=util.IntervalSchedule(
                interval=interval,
            ),
        )

    def stop_timer_venv_checkup(self) -> None:
        if self.timer_venv_checkup is not None:
            asyncio.ensure_future(self.timer_venv_checkup.stop())

    def get_context(self) -> ExecutorContext:
        return self.ctx

    async def stop(self) -> None:
        """Perform shutdown"""
        self._sync_stop()

    def _sync_stop(self) -> None:
        """Actual shutdown, not async"""
        if not self.stopping:
            # detach logger
            self.stop_timer_venv_checkup()
            self._detach_log_shipper()
            self.logger.info("Stopping")
            self.stopping = True
            assert self.transport is not None  # Mypy
            self.transport.close()

    def connection_lost(self, exc: Exception | None) -> None:
        """We lost connection to the controler, bail out"""
        self.stop_timer_venv_checkup()
        self._detach_log_shipper()
        self.logger.info("Connection lost", exc_info=exc)
        self.set_status("disconnected")
        self._sync_stop()
        self.stopped.set()

    async def touch_inmanta_venv_status(self) -> None:
        """
        Touch the `inmanta_venv_status` file.
        """
        # makes mypy happy
        assert self.ctx.venv is not None
        (pathlib.Path(self.ctx.venv.env_path) / const.INMANTA_VENV_STATUS_FILENAME).touch()


class ExecutorClient(FinalizingIPCClient[ExecutorContext], LogReceiver):
    def __init__(self, name: str):
        super().__init__(name)

        # Keeps track of when this client was active last
        self.last_used_at: datetime.datetime = datetime.datetime.now().astimezone()

    def get_idle_time(self) -> datetime.timedelta:
        return datetime.datetime.now().astimezone() - self.last_used_at

    @typing.overload
    def call(
        self, method: IPCMethod[ExecutorContext, ReturnType], has_reply: typing.Literal[True] = True
    ) -> Future[ReturnType]: ...

    @typing.overload
    def call(self, method: IPCMethod[ExecutorContext, ReturnType], has_reply: typing.Literal[False]) -> None: ...

    @typing.overload
    def call(self, method: IPCMethod[ExecutorContext, ReturnType], has_reply: bool = True) -> Future[ReturnType] | None: ...

    def call(self, method: IPCMethod[ExecutorContext, ReturnType], has_reply: bool = True) -> Future[ReturnType] | None:
        """Call a method with given arguments"""
        self.last_used_at = datetime.datetime.now().astimezone()
        response = super().call(method, has_reply)
        assert response is None or isinstance(response, Future)
        return response

    def has_outstanding_calls(self) -> bool:
        """Is this client still waiting for replies"""
        return len(self.requests) > 0

    def process_reply(self, frame: IPCReplyFrame) -> None:
        super().process_reply(frame)
        self.last_used_at = datetime.datetime.now().astimezone()


class StopCommand(inmanta.protocol.ipc_light.IPCMethod[ExecutorContext, None]):
    async def call(self, context: ExecutorContext) -> None:
        await context.stop()


class InitCommand(inmanta.protocol.ipc_light.IPCMethod[ExecutorContext, typing.Sequence[inmanta.loader.ModuleSource]]):
    """
    Initialize the executor:
    1. setup the client, using the session id of the agent
    2. activate the venv created for this executor
    3. load additional source files

    :return: module source we could not load
    """

    def __init__(
        self,
        venv_path: str,
        storage_folder: str,
        session_gid: uuid.UUID,
        sources: list[inmanta.loader.ModuleSource],
        environment: uuid.UUID,
        uri: str,
        venv_checkup_interval: int = 60,
    ):
        """
        :param venv_checkup_interval: The time interval after which the virtual environment must be touched. Only used for
            testing. The default value is set to 60. It should not be used except for testing purposes. It can be
            overridden to speed up the tests
        """
        self.venv_path = venv_path
        self.storage_folder = storage_folder
        self.gid = session_gid
        self.sources = sources
        self.environment = environment
        self.uri = uri
        self._venv_checkup_interval = venv_checkup_interval

    async def call(self, context: ExecutorContext) -> typing.Sequence[inmanta.loader.ModuleSource]:
        assert context.server.timer_venv_checkup is None, "InitCommand should be only called once!"

        loop = asyncio.get_running_loop()
        parent_logger = logging.getLogger("agent.executor")
        logger = parent_logger.getChild(context.name)

        # setup client
        context.client = inmanta.protocol.SessionClient("agent", self.gid)

        # Setup agent instance
        context.executor = inmanta.agent.in_process_executor.InProcessExecutor(
            agent_name=context.name,
            agent_uri=self.uri,
            environment=self.environment,
            client=context.client,
            eventloop=loop,
            parent_logger=parent_logger,
        )

        # activate venv
        context.venv = inmanta.env.VirtualEnv(self.venv_path)
        context.venv.use_virtual_env()

        context.server.start_timer_venv_checkup(self._venv_checkup_interval)

        # Download and load code
        loader = inmanta.loader.CodeLoader(self.storage_folder)

        sync_client = inmanta.protocol.SyncClient(client=context.client, ioloop=loop)
        sources = [s.with_client(sync_client) for s in self.sources]

        failed: list[inmanta.loader.ModuleSource] = []
        in_place: list[inmanta.loader.ModuleSource] = []
        # First put all files on disk
        for module_source in sources:
            try:
                await loop.run_in_executor(context.threadpool, functools.partial(loader.install_source, module_source))
                in_place.append(module_source)
            except Exception:
                logger.info("Failed to load sources: %s", module_source, exc_info=True)
                failed.append(module_source)

        # then try to import them
        for module_source in in_place:
            try:
                await loop.run_in_executor(
                    context.threadpool,
                    functools.partial(loader._load_module, module_source.name, module_source.hash_value, require_reload=False),
                )
            except Exception:
                logger.info("Failed to load sources: %s", module_source, exc_info=True)
                failed.append(module_source)

        return failed


class OpenVersionCommand(inmanta.protocol.ipc_light.IPCMethod[ExecutorContext, None]):

    def __init__(self, version: int) -> None:
        self.version = version

    async def call(self, context: ExecutorContext) -> None:
        assert context.executor is not None
        await context.executor.open_version(self.version)


class CloseVersionCommand(inmanta.protocol.ipc_light.IPCMethod[ExecutorContext, None]):

    def __init__(self, version: int) -> None:
        self.version = version

    async def call(self, context: ExecutorContext) -> None:
        assert context.executor is not None
        await context.executor.close_version(self.version)


class DryRunCommand(inmanta.protocol.ipc_light.IPCMethod[ExecutorContext, None]):

    def __init__(
        self,
        resources: typing.Sequence["inmanta.agent.executor.ResourceDetails"],
        dry_run_id: uuid.UUID,
    ) -> None:
        self.resources = resources
        self.dry_run_id = dry_run_id

    async def call(self, context: ExecutorContext) -> None:
        assert context.executor is not None
        await context.executor.dry_run(self.resources, self.dry_run_id)


class ExecuteCommand(inmanta.protocol.ipc_light.IPCMethod[ExecutorContext, None]):

    def __init__(
        self,
        gid: uuid.UUID,
        resource_details: "inmanta.agent.executor.ResourceDetails",
        reason: str,
    ) -> None:
        self.gid = gid
        self.resource_details = resource_details
        self.reason = reason

    async def call(self, context: ExecutorContext) -> None:
        assert context.executor is not None
        await context.executor.execute(self.gid, self.resource_details, self.reason)


class FactsCommand(inmanta.protocol.ipc_light.IPCMethod[ExecutorContext, inmanta.types.Apireturn]):

    def __init__(self, resource: "inmanta.agent.executor.ResourceDetails") -> None:
        self.resource = resource

    async def call(self, context: ExecutorContext) -> inmanta.types.Apireturn:
        assert context.executor is not None
        return await context.executor.get_facts(self.resource)


def set_executor_status(name: str, status: str) -> None:
    """Update the process name to reflect the identity and status of the executor"""
    # Lives outside the ExecutorServer class, so we can set status early in the boot process
    setproctitle(f"inmanta: executor {name} - {status}")


def mp_worker_entrypoint(
    socket: socket.socket,
    name: str,
    log_level: int,
    cli_log: bool,
    config: typing.Mapping[str, typing.Mapping[str, typing.Any]],
) -> None:
    """Entry point for child processes"""

    set_executor_status(name, "connecting")
    # Set up logging stage 1
    # Basic config, starts on std.out
    config_builder = inmanta.logging.LoggingConfigBuilder()
    logger_config: inmanta.logging.FullLoggingConfig = config_builder.get_bootstrap_logging_config(python_log_level=log_level)
    logger_config.apply_config()
    logging.captureWarnings(True)

    # Set up our own logger
    logger = logging.getLogger(f"agent.executor.{name}")

    # Load config
    inmanta.config.Config.load_config_from_dict(config)

    # Make sure logfire is configured correctly
    tracing.configure_logfire("agent.executor")

    async def serve() -> None:
        loop = asyncio.get_running_loop()
        # Start serving
        # also performs setup of log shipper
        # this is part of stage 2 logging setup
        transport, protocol = await loop.connect_accepted_socket(
            functools.partial(ExecutorServer, name, logger, not cli_log), socket
        )
        inmanta.signals.setup_signal_handlers(protocol.stop)
        await protocol.stopped.wait()

    # Async init
    asyncio.run(serve())
    logger.info(f"Stopped with PID: {os.getpid()}")
    exit(0)


class MPExecutor(executor.Executor, executor.PoolMember):
    """A Single Child Executor"""

    def __init__(
        self,
        owner: "MPManager",
        process: multiprocessing.Process,
        connection: ExecutorClient,
        executor_id: executor.ExecutorId,
        venv: executor.ExecutorVirtualEnvironment,
    ):
        self.process = process
        self.connection = connection
        self.connection.finalizers.append(self.force_stop)
        self.closing = False
        self.closed = False
        self.running = False
        self.owner = owner
        self.termination_lock = threading.Lock()
        # Pure for debugging purpose
        self.executor_id = executor_id
        self.executor_virtual_env = venv

        # Set by init and parent class that const
        self.failed_resource_sources: typing.Sequence[inmanta.loader.ModuleSource] = list()
        self.failed_resource_types: set[ResourceType] = set()

    async def stop(self) -> None:
        """Stop by shutdown"""
        self.closing = True
        try:
            self.connection.call(StopCommand(), False)
        except inmanta.protocol.ipc_light.ConnectionLost:
            # Already gone
            pass

    async def clean(self) -> None:
        """Stop by shutdown and catch any error that may occur"""
        try:
            LOGGER.debug(
                "Stopping executor %s because it " "was inactive for %d s, which is longer then the retention time of %d s.",
                self.executor_id.identity(),
                self.connection.get_idle_time().total_seconds(),
                inmanta.agent.config.agent_executor_retention_time.get(),
            )
            await self.stop()
        except Exception:
            LOGGER.debug(
                "Unexpected error during executor %s cleanup:",
                self.executor_id.identity(),
                exc_info=True,
            )

    def can_be_cleaned_up(self, retention_time: int) -> bool:
        if self.connection.has_outstanding_calls():
            return False

        return self.connection.get_idle_time() > datetime.timedelta(seconds=retention_time)

    def get_lock_id(self) -> str:
        return self.executor_id.identity()

    def last_used(self) -> datetime.datetime:
        return self.connection.last_used_at

    async def force_stop(self, grace_time: float = inmanta.const.EXECUTOR_GRACE_HARD) -> None:
        """
        Stop by process close

        This method will never raise an exeption, but log it instead.
        """
        self.closing = True
        await asyncio.get_running_loop().run_in_executor(
            self.owner.thread_pool, functools.partial(self._force_stop, grace_time)
        )

    def _force_stop(self, grace_time: float) -> None:
        """This method will never raise an exeption, but log it instead, as it is used as a finalizer"""
        if self.closed:
            return
        with self.termination_lock:
            # This code doesn't work when two threads go through it
            # Multiprocessing it too brittle for that
            if self.closed:
                return
            try:

                if self.process.exitcode is None:
                    # Running
                    self.process.join(grace_time)

                if self.process.exitcode is None:
                    LOGGER.warning(
                        "Executor for agent %s with id %s didn't stop after timeout of %d seconds. Killing it.",
                        self.executor_id.agent_name,
                        self.executor_id.identity(),
                        grace_time,
                    )
                    # still running! Be a bit more firm
                    self.process.kill()
                    self.process.join()
                self.process.close()
            except ValueError as e:
                if "process object is closed" in str(e):
                    # process already closed
                    # raises a value error, so we also check the message
                    pass
                else:
                    LOGGER.warning(
                        "Executor for agent %s with id %s and pid %s failed to shutdown.",
                        self.executor_id.agent_name,
                        self.executor_id.identity(),
                        self.process.pid,
                        exc_info=True,
                    )
            except Exception:
                LOGGER.warning(
                    "Executor for agent %s with id %s and pid %s failed to shutdown.",
                    self.executor_id.agent_name,
                    self.executor_id.identity(),
                    self.process.pid,
                    exc_info=True,
                )
            # Discard this executor, even if we could not close it
            self._set_closed()

    def _set_closed(self) -> None:
        # this code can be raced from the join call and the disconnect handler
        # relying on the GIL to keep us safe
        if not self.closed:
            self.closing = True
            self.closed = True
            self.owner._child_closed(self)

    async def join(self, timeout: float = inmanta.const.EXECUTOR_GRACE_HARD) -> None:
        if self.closed:
            return
        assert self.closing
        await asyncio.get_running_loop().run_in_executor(self.owner.thread_pool, functools.partial(self._force_stop, timeout))

    async def close_version(self, version: int) -> None:
        await self.connection.call(CloseVersionCommand(version))

    async def open_version(self, version: int) -> None:
        await self.connection.call(OpenVersionCommand(version))

    async def dry_run(
        self,
        resources: typing.Sequence["inmanta.agent.executor.ResourceDetails"],
        dry_run_id: uuid.UUID,
    ) -> None:
        await self.connection.call(DryRunCommand(resources, dry_run_id))

    async def execute(
        self,
        gid: uuid.UUID,
        resource_details: "inmanta.agent.executor.ResourceDetails",
        reason: str,
    ) -> None:
        await self.connection.call(ExecuteCommand(gid, resource_details, reason))

    async def get_facts(self, resource: "inmanta.agent.executor.ResourceDetails") -> inmanta.types.Apireturn:
        return await self.connection.call(FactsCommand(resource))


class MPManager(executor.ExecutorManager[MPExecutor], executor.PoolManager):
    """
    This is the executor that provides the new behavior (ISO8+),
    where the agent forks executors in specific venvs to prevent code reloading.
    """

    def __init__(
        self,
        thread_pool: concurrent.futures.thread.ThreadPoolExecutor,
        environment_manager: executor.VirtualEnvironmentManager,
        session_gid: uuid.UUID,
        environment: uuid.UUID,
        log_folder: str,
        storage_folder: str,
        log_level: int = logging.INFO,
        cli_log: bool = False,
    ) -> None:
        """
        :param thread_pool:  threadpool to perform work on
        :param environment_manager: The VirtualEnvironmentManager responsible for managing the virtual environments
        :param session_gid: agent session id, used to connect to the server, the agent should keep this alive
        :param environment: the inmanta environment we are deploying for
        :param log_folder: folder to place log files for the executors
        :param storage_folder: folder to place code files
        :param log_level: log level for the executors
        :param cli_log: do we also want to echo the log to std_err

        """
        executor.PoolManager.__init__(self)
        self.init_once()
        self.environment = environment
        self.thread_pool = thread_pool
        self.environment_manager = environment_manager
        self.children: list[MPExecutor] = []
        self.log_folder = log_folder
        self.storage_folder = storage_folder
        os.makedirs(self.log_folder, exist_ok=True)
        os.makedirs(self.storage_folder, exist_ok=True)
        self.log_level = log_level
        self.cli_log = cli_log
        self.session_gid = session_gid

        # These maps are cleaned by the close callbacks
        # This means it can contain closing entries
        self.executor_map: dict[executor.ExecutorId, MPExecutor] = {}
        self.agent_map: dict[str, set[executor.ExecutorId]] = collections.defaultdict(set)

        self._locks: inmanta.util.NamedLock = inmanta.util.NamedLock()

        self.retention_time = inmanta.agent.config.agent_executor_retention_time.get()
        self.max_executors_per_agent = inmanta.agent.config.agent_executor_cap.get()

    def __add_executor(self, theid: executor.ExecutorId, the_executor: MPExecutor) -> None:
        self.executor_map[theid] = the_executor
        self.agent_map[theid.agent_name].add(theid)

    def __remove_executor(self, the_executor: MPExecutor) -> None:
        theid = the_executor.executor_id
        registered_for_id = self.executor_map.get(theid)
        if registered_for_id is None:
            # Not found
            return
        if registered_for_id != the_executor:
            # We have a stale instance that refused to close before
            # it was replaced and has now gone down
            return
        self.executor_map.pop(theid)
        self.agent_map[theid.agent_name].discard(theid)

    @classmethod
    def init_once(cls) -> None:
        try:
            multiprocessing.set_start_method("forkserver")
            # Load common modules
            # Including this one
            multiprocessing.set_forkserver_preload(["inmanta.config", __name__, "inmanta.agent._set_fork_server_process_name"])
        except RuntimeError:
            # already set
            pass

    async def get_executor(
        self,
        agent_name: str,
        agent_uri: str,
        code: typing.Collection[executor.ResourceInstallSpec],
        venv_checkup_interval: int = 60,
    ) -> MPExecutor:
        """
        Retrieves an Executor for a given agent with the relevant handler code loaded in its venv.
        If an Executor does not exist for the given configuration, a new one is created.

        :param agent_name: The name of the agent for which an Executor is being retrieved or created.
        :param agent_uri: The name of the host on which the agent is running.
        :param code: Collection of ResourceInstallSpec defining the configuration for the Executor i.e.
            which resource types it can act on and all necessary information to install the relevant
            handler code in its venv.
        :param venv_checkup_interval: The time interval after which the virtual environment must be touched. Only used for
            testing. The default value is set to 60. It should not be used except for testing purposes. It can be
            It can be overridden to speed up the tests
        :return: An Executor instance
        """
        blueprint = executor.ExecutorBlueprint.from_specs(code)
        executor_id = executor.ExecutorId(agent_name, agent_uri, blueprint)
        if executor_id in self.executor_map:
            it = self.executor_map[executor_id]
            if not it.closing:
                LOGGER.debug("Found existing executor for agent %s with id %s", agent_name, executor_id.identity())
                return it
        # Acquire a lock based on the executor's identity (agent name, agent uri and blueprint hash)
        async with self._locks.get(executor_id.identity()):
            if executor_id in self.executor_map:
                it = self.executor_map[executor_id]
                if not it.closing:
                    LOGGER.debug("Found existing executor for agent %s with id %s", agent_name, executor_id.identity())
                    return it
                else:
                    LOGGER.debug(
                        "Found stale executor for agent %s with id %s, waiting for close", agent_name, executor_id.identity()
                    )
                    await it.join(inmanta.const.EXECUTOR_GRACE_HARD)
            n_executors_for_agent = len(self.agent_map[executor_id.agent_name])
            if n_executors_for_agent >= self.max_executors_per_agent:
                # Close oldest executor:
                executor_ids = self.agent_map[executor_id.agent_name]
                oldest_executor = min([self.executor_map[id] for id in executor_ids], key=lambda e: e.connection.last_used_at)
                LOGGER.debug(
                    f"Reached executor cap for agent {executor_id.agent_name}. Stopping oldest executor "
                    f"{oldest_executor.executor_id.identity()} to make room for a new one."
                )

                await oldest_executor.stop()

            my_executor = await self.create_executor(executor_id, venv_checkup_interval)
            self.__add_executor(executor_id, my_executor)
            if my_executor.failed_resource_sources:
                # If some code loading failed, resolve here
                # reverse index
                type_for_spec: dict[inmanta.loader.ModuleSource, list[ResourceType]] = collections.defaultdict(list)
                for spec in code:
                    for source in spec.blueprint.sources:
                        type_for_spec[source].append(spec.resource_type)
                # resolve
                for source in my_executor.failed_resource_sources:
                    for rtype in type_for_spec.get(source, []):
                        my_executor.failed_resource_types.add(rtype)

            # TODO: recovery. If loading failed, we currently never rebuild
            # https://github.com/inmanta/inmanta-core/issues/7281
            return my_executor

    async def create_executor(self, executor_id: executor.ExecutorId, venv_checkup_interval: int = 60) -> MPExecutor:
        """
        :param venv_checkup_interval: The time interval after which the virtual environment must be touched. Only used for
            testing. The default value is set to 60. It should not be used except for testing purposes. It can be
            overridden to speed up the tests
        """
        LOGGER.info("Creating executor for agent %s with id %s", executor_id.agent_name, executor_id.identity())
        env_blueprint = executor_id.blueprint.to_env_blueprint()
        venv = await self.environment_manager.get_environment(env_blueprint, self.thread_pool)
        executor = await self.make_child_and_connect(executor_id, venv)
        LOGGER.debug(
            "Child forked (pid: %s) for executor for agent %s with id %s",
            executor.process.pid,
            executor_id.agent_name,
            executor_id.identity(),
        )
        storage_for_blueprint = os.path.join(self.storage_folder, "code", executor_id.blueprint.blueprint_hash())
        os.makedirs(storage_for_blueprint, exist_ok=True)
        failed_types = await executor.connection.call(
            InitCommand(
                venv.env_path,
                storage_for_blueprint,
                self.session_gid,
                [x.for_transport() for x in executor_id.blueprint.sources],
                self.environment,
                executor_id.agent_uri,
                venv_checkup_interval,
            )
        )
        LOGGER.debug(
            "Child initialized (pid: %s) for executor for agent %s with id %s",
            executor.process.pid,
            executor_id.agent_name,
            executor_id.identity(),
        )
        executor.failed_resource_sources = failed_types
        return executor

    async def make_child_and_connect(
        self, executor_id: executor.ExecutorId, venv: executor.ExecutorVirtualEnvironment
    ) -> MPExecutor:
        """Async code to make a child process and share a socket with it"""
        loop = asyncio.get_running_loop()
        name = executor_id.agent_name

        # Start child
        process, parent_conn = await loop.run_in_executor(
            self.thread_pool, functools.partial(self._make_child, name, self.log_level, self.cli_log)
        )
        # Hook up the connection
        transport, protocol = await loop.connect_accepted_socket(
            functools.partial(ExecutorClient, f"executor.{name}"), parent_conn
        )

        child_handle = MPExecutor(self, process, protocol, executor_id, venv)
        self.children.append(child_handle)
        return child_handle

    def _child_closed(self, child_handle: MPExecutor) -> None:
        """Internal, for child to remove itself once stopped"""
        try:
            self.children.remove(child_handle)
            self.__remove_executor(child_handle)
        except ValueError:
            # already gone
            pass

    def _make_child(self, name: str, log_level: int, cli_log: bool) -> tuple[multiprocessing.Process, socket.socket]:
        """Sync code to make a child process and share a socket with it"""
        parent_conn, child_conn = socket.socketpair()
        # Fork an ExecutorServer
        p = multiprocessing.Process(
            target=mp_worker_entrypoint,
            args=(child_conn, name, log_level, cli_log, inmanta.config.Config.config_as_dict()),
            name=f"agent.executor.{name}",
        )
        p.start()
        child_conn.close()

        return p, parent_conn

    async def start(self) -> None:
        await executor.PoolManager.start(self)

    async def stop(self) -> None:
        await executor.PoolManager.stop(self)
        await asyncio.gather(*(child.stop() for child in self.children))

    async def force_stop(self, grace_time: float) -> None:
        await executor.PoolManager.stop(self)
        await asyncio.gather(*(child.force_stop(grace_time) for child in self.children))

    async def join(self, thread_pool_finalizer: list[concurrent.futures.ThreadPoolExecutor], timeout: float) -> None:
        thread_pool_finalizer.append(self.thread_pool)
        await asyncio.gather(*(child.join(timeout) for child in self.children))
        if self.cleanup_job:
            await self.cleanup_job

    async def stop_for_agent(self, agent_name: str) -> list[MPExecutor]:
        children_ids = self.agent_map[agent_name]
        children = [self.executor_map[child_id] for child_id in children_ids]
        await asyncio.gather(*(child.stop() for child in children))
        return children

    async def get_pool_members(self) -> typing.Sequence[MPExecutor]:
        return list(self.executor_map.values())<|MERGE_RESOLUTION|>--- conflicted
+++ resolved
@@ -45,11 +45,7 @@
 import inmanta.protocol.ipc_light
 import inmanta.signals
 import inmanta.util
-<<<<<<< HEAD
-from inmanta import const, util
-=======
-from inmanta import tracing
->>>>>>> 5ee15aa2
+from inmanta import const, util, tracing
 from inmanta.agent import executor
 from inmanta.data.model import ResourceType
 from inmanta.protocol.ipc_light import (
