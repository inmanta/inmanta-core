--- conflicted
+++ resolved
@@ -98,10 +98,6 @@
 from inmanta.agent.executor import DeployResult, FactResult
 from inmanta.agent.resourcepool import PoolManager, PoolMember
 from inmanta.const import LOGGER_NAME_EXECUTOR
-<<<<<<< HEAD
-from inmanta.data.model import ResourceIdStr, ResourceType
-=======
->>>>>>> ef439882
 from inmanta.protocol.ipc_light import (
     FinalizingIPCClient,
     IPCMethod,
