--- conflicted
+++ resolved
@@ -429,15 +429,12 @@
 class HandlerABC(ABC):
     """
     Top-level abstract base class all handlers should inherit from.
-<<<<<<< HEAD
-=======
     """
 
     def pre(self, ctx: HandlerContext, resource: resources.Resource) -> None:
         """
         Method executed before a handler operation (Facts, dryrun, real deployment, ...) is executed. Override this method
         to run before an operation.
-
         :param ctx: Context object to report changes and logs to the agent and server.
         :param resource: The resource to query facts for.
         """
@@ -445,7 +442,6 @@
     def post(self, ctx: HandlerContext, resource: resources.Resource) -> None:
         """
         Method executed after an operation. Override this method to run after an operation.
-
         :param ctx: Context object to report changes and logs to the agent and server.
         :param resource: The resource to query facts for.
         """
@@ -460,40 +456,36 @@
         """
         Main entrypoint of the handler that will be called by the agent.
         """
-        pass
 
 
 @stable_api
 class ResourceHandler(HandlerABC):
->>>>>>> c6d5a69e
-    """
-
-    def pre(self, ctx: HandlerContext, resource: resources.Resource) -> None:
-        """
-        Method executed before a handler operation (Facts, dryrun, real deployment, ...) is executed. Override this method
-        to run before an operation.
-
-        :param ctx: Context object to report changes and logs to the agent and server.
-        :param resource: The resource to query facts for.
-        """
-
-    def post(self, ctx: HandlerContext, resource: resources.Resource) -> None:
-        """
-        Method executed after an operation. Override this method to run after an operation.
-
-        :param ctx: Context object to report changes and logs to the agent and server.
-        :param resource: The resource to query facts for.
-        """
-
-    def get_client(self) -> protocol.SessionClient:
-        """
-        Get the client instance that identifies itself with the agent session.
-
-        :return: A client that is associated with the session of the agent that executes this handler.
-        """
-        if self._client is None:
-            self._client = protocol.SessionClient("agent", self._agent.sessionid)
-        return self._client
+    """
+    Classes that handle resources and deploy them should inherit from this class. New handler are registered with the
+    :func:`~inmanta.agent.handler.provider` decorator.
+
+    The implementation of a handler should use the ``self._io`` instance to execute io operations. This io objects
+    makes abstraction of local or remote operations. See :class:`~inmanta.agent.io.local.LocalIO` for the available
+    operations.
+
+    :param agent: The agent that is executing this handler.
+    :param io: The io object to use.
+    """
+
+    def __init__(self, agent: "inmanta.agent.agent.AgentInstance", io: Optional["IOBase"] = None) -> None:
+        self._agent = agent
+
+        if io is None:
+            raise Exception("Unsupported: no resource mgmt in RH")
+        else:
+            self._io = io
+
+        self._client: Optional[protocol.SessionClient] = None
+        # explicit ioloop reference, as we don't want the ioloop for the current thread, but the one for the agent
+        self._ioloop = agent.process._io_loop
+
+    def set_cache(self, cache: AgentCache) -> None:
+        self.cache = cache
 
     def run_sync(self, func: typing.Callable[[], typing.Awaitable[T]]) -> T:
         """
@@ -520,37 +512,6 @@
         self._ioloop.call_soon_threadsafe(run)
 
         return f.result()
-
-
-@stable_api
-class ResourceHandler(HandlerABC):
-    """
-    Classes that handle resources and deploy them should inherit from this class. New handler are registered with the
-    :func:`~inmanta.agent.handler.provider` decorator.
-
-    The implementation of a handler should use the ``self._io`` instance to execute io operations. This io objects
-    makes abstraction of local or remote operations. See :class:`~inmanta.agent.io.local.LocalIO` for the available
-    operations.
-
-    :param agent: The agent that is executing this handler.
-    :param io: The io object to use.
-    """
-
-    def __init__(self, agent: "inmanta.agent.agent.AgentInstance", io: Optional["IOBase"] = None) -> None:
-        self._agent = agent
-
-        if io is None:
-            raise Exception("Unsupported: no resource mgmt in RH")
-        else:
-            self._io = io
-
-        self._client: Optional[protocol.SessionClient] = None
-        # explicit ioloop reference, as we don't want the ioloop for the current thread, but the one for the agent
-        self._ioloop = agent.process._io_loop
-
-    def set_cache(self, cache: AgentCache) -> None:
-        self.cache = cache
-
     def can_reload(self) -> bool:
         """
         Can this handler reload?
