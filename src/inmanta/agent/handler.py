"""
    Copyright 2017 Inmanta

    Licensed under the Apache License, Version 2.0 (the "License");
    you may not use this file except in compliance with the License.
    You may obtain a copy of the License at

        http://www.apache.org/licenses/LICENSE-2.0

    Unless required by applicable law or agreed to in writing, software
    distributed under the License is distributed on an "AS IS" BASIS,
    WITHOUT WARRANTIES OR CONDITIONS OF ANY KIND, either express or implied.
    See the License for the specific language governing permissions and
    limitations under the License.

    Contact: code@inmanta.com
"""

import hashlib
import inspect
import logging
import base64
import traceback
from concurrent.futures import Future
from collections import defaultdict
import typing
<<<<<<< HEAD
from tornado import concurrent, ioloop
=======


from tornado import concurrent
>>>>>>> 6101cd98

from inmanta.agent.io import get_io
from inmanta import protocol, resources, const, data_pg as data
from inmanta.module import Project
from inmanta.agent.cache import AgentCache
import uuid

LOGGER = logging.getLogger(__name__)


class provider(object):  # noqa: N801
    """
        A decorator that registers a new handler.

        :param resource_type: The type of the resource this handler provides an implementation for.
                              For example, :inmanta:entity:`std::File`
        :param name: A name to reference this provider.
    """

    def __init__(self, resource_type: str, name: str) -> None:
        self._resource_type = resource_type
        self._name = name

    def __call__(self, function):
        """
            The wrapping
        """
        Commander.add_provider(self._resource_type, self._name, function)
        return function


class SkipResource(Exception):
    """
        A handler should raise this exception when a resource should be skipped. The resource will be marked as skipped
        instead of failed.
    """


class ResourcePurged(Exception):
    """
        If the :func:`~inmanta.agent.handler.CRUDHandler.read_resource` method raises this exception, the agent will
        mark the current state of the resource as purged.
    """


def cache(f=None, ignore: typing.List[str]=[], timeout: int=5000, for_version: bool=True, cache_none: bool=True,
          cacheNone: bool=True):  # noqa: N803
    """
        decorator for methods in resource handlers to provide caching

        this decorator works similar to memoization:
        when the decorate method is called, its return value is cached,
        for subsequent calls, the cached value is used instead of the actual value

        The name of the method + the arguments of the method form the cache key

        If an argument named version is present and for_version is True,
        the cache entry is flushed after this version has been deployed
        If an argument named resource is present,
        it is assumed to be a resource and its ID is used, without the version information

        :param timeout: the number of second this cache entry should live
        :param for_version: if true, this value is evicted from the cache when this deploy is ready
        :param ignore: a list of argument names that should not be part of the cache key
        :param cache_none: cache returned none values
    """

    def actual(f):
        myignore = set(ignore)
        sig = inspect.signature(f)
        myargs = list(sig.parameters.keys())[1:]

        def wrapper(self, *args, **kwds):

            kwds.update(dict(zip(myargs, args)))

            def bound(**kwds):
                return f(self, **kwds)

            cache_none = cacheNone
            return self.cache.get_or_else(f.__name__, bound, for_version, timeout, myignore, cache_none, **kwds)

        return wrapper

    if f is None:
        return actual
    else:
        return actual(f)


class HandlerContext(object):
    """
        Context passed to handler methods for state related "things"
    """

    def __init__(self, resource, dry_run=False, action_id=None, logger=None):
        self._resource = resource
        self._dry_run = dry_run
        self._cache = {}

        self._purged = False
        self._updated = False
        self._created = False
        self._change = const.Change.nochange

        self._changes = {}

        if action_id is None:
            action_id = uuid.uuid4()
        self._action_id = action_id
        self._status = None
        self._logs = []
        if logger is None:
            self.logger = LOGGER
        else:
            self.logger = logger

    @property
    def action_id(self) -> uuid.UUID:
        return self._action_id

    @property
    def status(self) -> const.ResourceState:
        return self._status

    @property
    def logs(self) -> list:
        return self._logs

    def set_status(self, status: const.ResourceState) -> None:
        """
            Set the status of the handler operation.
        """
        self._status = status

    def is_dry_run(self):
        """
            Is this a dryrun?
        """
        return self._dry_run

    def get(self, name):
        return self._cache[name]

    def contains(self, key):
        return key in self._cache

    def set(self, name, value):
        self._cache[name] = value

    def set_created(self):
        self._created = True
        if self._change is None or self._change.value < const.Change.created.value:
            self._change = const.Change.created

    def set_purged(self):
        self._purged = True
        if self._change is None or self._change.value < const.Change.purged.value:
            self._change = const.Change.purged

    def set_updated(self):
        self._updated = True
        if self._change is None or self._change.value < const.Change.updated.value:
            self._change = const.Change.updated

    @property
    def changed(self):
        return self._created or self._updated or self._purged

    @property
    def change(self):
        return self._change

    def add_change(self, name: str, desired: typing.Any, current: typing.Any=None) -> None:
        """
            Report a change of a field. This field is added to the set of updated fields

            :param name: The name of the field that was updated
            :param desired: The desired value to which the field was updated (or should be updated)
            :param current: The value of the field before it was updated
        """
        self._changes[name] = {"current": current, "desired": desired}

    def add_changes(self, **kwargs):
        """
            Report a list of changes at once as kwargs

            :param key: The name of the field that was updated. This field is also added to the set of updated fields
            :param value: The desired value of the field.

            To report the previous value of the field, use the add_change method
        """
        for field, value in kwargs.items():
            self._changes[field] = {"desired": value}

    def fields_updated(self, fields):
        """
            Report that fields have been updated
        """
        for field in fields:
            if field not in self._changes:
                self._changes[fields] = {}

    def update_changes(self, changes: dict):
        """
            Update the changes list with changes

            :param changes: This should be a dict with a value a dict containing "current" and "desired" keys
        """
        self._changes.update(changes)

    @property
    def changes(self):
        return self._changes

    def log_msg(self, level: int, msg: str, args: list, kwargs: dict) -> dict:
        if len(args) > 0:
            raise Exception("Args not supported")
        if "exc_info" in kwargs:
            exc_info = kwargs["exc_info"]
            kwargs["traceback"] = traceback.format_exc()
        else:
            exc_info = False
        log = data.LogLine.log(level, msg, **kwargs)
        LOGGER.log(level, log._data["msg"], exc_info=exc_info)
        self._logs.append(log)

    def debug(self, msg: str, *args, **kwargs) -> None:
        """
        Log 'msg % args' with severity 'DEBUG'.

        To pass exception information, use the keyword argument exc_info with
        a true value, e.g.

        ``logger.debug("Houston, we have a %s", "thorny problem", exc_info=1)``
        """
        self.log_msg(logging.DEBUG, msg, args, kwargs)

    def info(self, msg: str, *args, **kwargs) -> None:
        """
        Log 'msg % args' with severity 'INFO'.

        To pass exception information, use the keyword argument exc_info with
        a true value, e.g.

        ``logger.info("Houston, we have a %s", "interesting problem", exc_info=1)``
        """
        self.log_msg(logging.INFO, msg, args, kwargs)

    def warning(self, msg: str, *args, **kwargs) -> None:
        """
        Log 'msg % args' with severity 'WARNING'.

        To pass exception information, use the keyword argument exc_info with
        a true value, e.g.

        ``logger.warning("Houston, we have a %s", "bit of a problem", exc_info=1)``
        """
        self.log_msg(logging.WARNING, msg, args, kwargs)

    def error(self, msg: str, *args, **kwargs) -> None:
        """
        Log 'msg % args' with severity 'ERROR'.

        To pass exception information, use the keyword argument exc_info with
        a true value, e.g.

        ``logger.error("Houston, we have a %s", "major problem", exc_info=1)``
        """
        self.log_msg(logging.ERROR, msg, args, kwargs)

    def exception(self, msg: str, *args, exc_info=True, **kwargs) -> None:
        """
        Convenience method for logging an ERROR with exception information.
        """
        self.error(msg, *args, exc_info=exc_info, **kwargs)

    def critical(self, msg: str, *args, **kwargs) -> None:
        """
        Log 'msg % args' with severity 'CRITICAL'.

        To pass exception information, use the keyword argument exc_info with
        a true value, e.g.

        ``logger.critical("Houston, we have a %s", "major disaster", exc_info=1)``
        """
        self.log_msg(logging.CRITICAL, msg, args, kwargs)


class ResourceHandler(object):
    """
        A baseclass for classes that handle resources. New handler are registered with the
        :func:`~inmanta.agent.handler.provider` decorator.

        The implementation of a handler should use the ``self._io`` instance to execute io operations. This io objects
        makes abstraction of local or remote operations. See :class:`~inmanta.agent.io.local.LocalIO` for the available
        operations.

        :param agent: The agent that is executing this handler.
        :param io: The io object to use.
    """

    def __init__(self, agent, io=None) -> None:
        self._agent = agent

        if io is None:
            raise Exception("Unsupported: no resource mgmt in RH")
        else:
            self._io = io

        self._client = None
        # explicit ioloop reference, as we don't want the ioloop for the current thread, but the one for the agent
        self._ioloop = agent.process._io_loop

    def run_sync(self, func: typing.Callable) -> typing.Any:
        """
            Run a the given async function on the ioloop of the agent. It will block the current thread until the future
            resolves.

            :param func: A function that returns a yieldable future.
            :return: The result of the async function.
        """
        f = Future()

        def run():
            try:
                result = func()
                if result is not None:
                    from tornado.gen import convert_yielded
                    result = convert_yielded(result)
                    concurrent.chain_future(result, f)
            except Exception as e:
                f.set_exception(e)

        self._ioloop.add_callback(run)

        return f.result()

    def set_cache(self, cache: AgentCache) -> None:
        self.cache = cache

    def get_client(self) -> protocol.SessionClient:
        """
            Get the client instance that identifies itself with the agent session.

            :return: A client that is associated with the session of the agent that executes this handler.
        """
        if self._client is None:
            self._client = protocol.SessionClient("agent", self._agent.sessionid)
        return self._client

    def process_events(self, ctx: HandlerContext, resource: resources.Resource, events: dict) -> None:
        """
            Process events generated by changes to required resources. Override this method to process events in a handler.

            The default implementation provides the reload mechanism. It will call do_reload when the handler can_reload() and
            if at least one of the dependents have successfully deployed and there were changes. Make sure to call this method
            from a subclass if the reload behaviour is required.

            This method is called for all dependents of the given resource (inverse of the requires relationship)
            that have send_event set to true and for which a deploy was started. These are the only conditions, even if all
            dependents have failed or no changes were deployed. It is up to the handler to filter out irrelevant events.

            In case of partial deployments (e.g. incremental deploy), only those resources that are being deployed will produce
            an event. I.e. it is possible to receive less events then expected.

            In case of failure of agent, server or the system being managed, delivery of events can not be guaranteed.
            Update events can be lost unrecoverably in case the agent or server fails after the update was performed, but before
            the event was emitted. In the current implementation, start of a new deploy while another is in progress can also
            causes updates to be lost.

            However, while event delivery can not be guaranteed, convergence to the desired state can be reliably detected.
            If the record of the convergence is lost, it will be retried until it is recorded.
            For strong behavioral guarantees, it is better to rely on desired state than on events.

            Events are best used to accelerate convergence.
            For example, cross agent dependencies primarily make use of the deployment log on the server to determine if their
            dependencies are in their desired state. To speed up convergence, events are sent to notify other agents of relevant
            changes to resources they depend on.

            :param ctx: Context object to report changes and logs to the agent and server.
            :param resource: The resource to process the events for.
            :param dict: A dict with events of the resource the given resource requires. The keys of the dict are the resources.
                         Each value is a dict with the items status (const.ResourceState), changes (dict) and
                         change (const.Change).
        """

        # ctx.status == const.ResourceState.deployed is only true if
        # 1- this resource was deployed (i.e. this is not a run to process events of failed dependencies)
        # 2- this resource was deployed successfully

        if self.can_reload() and ctx.status == const.ResourceState.deployed:
            reload = False
            for res, result in events.items():
                ctx.debug("Processing changes of %(res)s", res=res, result=result)
                if result["status"] == const.ResourceState.deployed and len(result["changes"]) > 0:
                    reload = True
                    break

            if reload:
                self.do_reload(ctx, resource)

    def can_process_events(self) -> bool:
        """
            Can this handler process events? This is a more generic version of the reload mechanism.

            See the :py:func:`ResourceHandler.process_events` for more details about this mechanism.

            :return: Return true if this handler processes events.
        """
        return self.can_reload()

    def can_reload(self) -> bool:
        """
            Can this handler reload?

            :return: Return true if this handler needs to reload on requires changes.
        """
        return False

    def do_reload(self, ctx: HandlerContext, resource: resources.Resource) -> None:
        """
            Perform a reload of this resource.

            :param ctx: Context object to report changes and logs to the agent and server.
            :param resource: The resource to reload.
        """

    def pre(self, ctx: HandlerContext, resource: resources.Resource) -> None:
        """
            Method executed before a handler operation (Facts, dryrun, real deployment, ...) is executed. Override this method
            to run before an operation.

            :param ctx: Context object to report changes and logs to the agent and server.
            :param resource: The resource to query facts for.
        """

    def post(self, ctx: HandlerContext, resource: resources.Resource) -> None:
        """
            Method executed after an operation. Override this method to run after an operation.

            :param ctx: Context object to report changes and logs to the agent and server.
            :param resource: The resource to query facts for.
        """

    def close(self) -> None:
        pass

    def _diff(self, current: resources.Resource, desired: resources.Resource) -> typing.Dict[str, typing.Dict[str, typing.Any]]:
        """
            Calculate the diff between the current and desired resource state.

            :param current: The current state of the resource
            :param desired: The desired state of the resource
            :return: A dict with key the name of the field and value another dict with "current" and "desired" as keys for
                     fields that require changes.
        """
        changes = {}

        # check attributes
        for field in current.__class__.fields:
            current_value = getattr(current, field)
            desired_value = getattr(desired, field)

            if current_value != desired_value and desired_value is not None:
                changes[field] = {"current": current_value, "desired": desired_value}

        return changes

    def check_resource(self, ctx: HandlerContext, resource: resources.Resource) -> resources.Resource:
        """
            Check the current state of a resource

            :param ctx: Context object to report changes and logs to the agent and server.
            :param resource: The resource to check the current state of.
            :return: A resource to represents the current state. Use the :func:`~inmanta.resources.Resource.clone` to create
                     clone of the given resource that can be modified.
        """
        raise NotImplementedError()

    def list_changes(self, ctx: HandlerContext, resource: resources.Resource) -> typing.Dict[str, typing.Dict[str, typing.Any]]:
        """
            Returns the changes required to bring the resource on this system in the state described in the resource entry.
            This method calls :func:`~inmanta.agent.handler.ResourceHandler.check_resource`

            :param ctx: Context object to report changes and logs to the agent and server.
            :param resource: The resource to check the current state of.
            :return: A dict with key the name of the field and value another dict with "current" and "desired" as keys for
                     fields that require changes.
        """
        current = self.check_resource(ctx, resource)
        return self._diff(current, resource)

    def do_changes(self, ctx: HandlerContext, resource: resources.Resource, changes: dict) -> None:
        """
            Do the changes required to bring the resource on this system in the state of the given resource.

            :param ctx: Context object to report changes and logs to the agent and server.
            :param resource: The resource to check the current state of.
            :param changes: The changes that need to occur as reported by
                            :func:`~inmanta.agent.handler.ResourceHandler.list_changes`
        """
        raise NotImplementedError()

    def execute(self, ctx: HandlerContext, resource: resources.Resource, dry_run: bool=False) -> None:
        """
            Update the given resource. This method is called by the agent. Most handlers will not override this method
            and will only override :func:`~inmanta.agent.handler.ResourceHandler.check_resource`, optionally
            :func:`~inmanta.agent.handler.ResourceHandler.list_changes` and
            :func:`~inmanta.agent.handler.ResourceHandler.do_changes`

            :param ctx: Context object to report changes and logs to the agent and server.
            :param resource: The resource to check the current state of.
            :param dry_run: True will only determine the required changes but will not execute them.
        """
        try:
            self.pre(ctx, resource)

            changes = self.list_changes(ctx, resource)
            ctx.update_changes(changes)

            if not dry_run:
                self.do_changes(ctx, resource, changes)
                ctx.set_status(const.ResourceState.deployed)

            else:
                ctx.set_status(const.ResourceState.dry)

        except SkipResource as e:
            ctx.set_status(const.ResourceState.skipped)
            ctx.warning(msg="Resource %(resource_id)s was skipped: %(reason)s", resource_id=resource.id, reason=e.args)

        except Exception as e:
            ctx.set_status(const.ResourceState.failed)
            ctx.exception("An error occurred during deployment of %(resource_id)s (exception: %(exception)s",
                          resource_id=resource.id, exception=repr(e))
        finally:
            try:
                self.post(ctx, resource)
            except Exception as e:
                ctx.exception("An error occurred after deployment of %(resource_id)s (exception: %(exception)s",
                              resource_id=resource.id, exception=repr(e))

    def facts(self, ctx: HandlerContext, resource: resources.Resource) -> dict:
        """
            Returns facts about this resource. Override this method to implement fact querying.
            :func:`~inmanta.agent.handler.ResourceHandler.pre` and :func:`~inmanta.agent.handler.ResourceHandler.post` are
            called before and after this method.

            :param ctx: Context object to report changes and logs to the agent and server.
            :param resource: The resource to query facts for.
            :return: A dict with fact names as keys and facts values.
        """
        return {}

    def check_facts(self, ctx: HandlerContext, resource: resources.Resource) -> dict:
        """
            This method is called by the agent to query for facts. It runs :func:`~inmanta.agent.handler.ResourceHandler.pre`
            and :func:`~inmanta.agent.handler.ResourceHandler.post`. This method calls
            :func:`~inmanta.agent.handler.ResourceHandler.facts` to do the actually querying.

            :param ctx: Context object to report changes and logs to the agent and server.
            :param resource: The resource to query facts for.
            :return: A dict with fact names as keys and facts values.
        """
        try:
            self.pre(ctx, resource)
            facts = self.facts(ctx, resource)
        finally:
            try:
                self.post(ctx, resource)
            except Exception as e:
                ctx.exception("An error occurred after getting facts about %(resource_id)s (exception: %(exception)s",
                              resource_id=resource.id, exception=repr(e))

        return facts

    def available(self, resource: resources.Resource) -> bool:
        """
            Returns true if this handler is available for the given resource

            :param resource: Is this handler available for the given resource?
            :return: Available or not?
        """
        return True

    def get_file(self, hash_id) -> bytes:
        """
            Retrieve a file from the fileserver identified with the given id. The convention is to use the sha1sum of the
            content to identify it.

            :param hash_id: The id of the content/file to retrieve from the server.
            :return: The content in the form of a bytestring or none is the content does not exist.
        """
        def call():
            return self.get_client().get_file(hash_id)

        result = self.run_sync(call)
        if result.code == 404:
            return None
        elif result.code == 200:
            return base64.b64decode(result.result["content"])
        else:
            raise Exception("An error occurred while retrieving file %s" % hash_id)

    def stat_file(self, hash_id: str) -> bool:
        """
            Check if a file exists on the server. This method does and async call to the server and blocks on the result.

            :param hash_id: The id of the file on the server. The convention is the use the sha1sum of the content as id.
            :return: True if the file is available on the server.
        """
        def call():
            return self.get_client().stat_file(hash_id)

        result = self.run_sync(call)
        return result.code == 200

    def upload_file(self, hash_id: str, content: bytes) -> None:
        """
            Upload a file to the server

            :param hash_id: The id to identify the content. The convention is to use the sha1sum of the content to identify it.
            :param content: A byte string with the content
        """
        def call():
            return self.get_client().upload_file(id=hash_id, content=base64.b64encode(content).decode("ascii"))

        try:
            self.run_sync(call)
        except Exception:
            raise Exception("Unable to upload file to the server.")


class CRUDHandler(ResourceHandler):
    """
        This handler base class requires CRUD methods to be implemented: create, read, update and delete. Such a handler
        only works on purgeable resources.
    """

    def read_resource(self, ctx: HandlerContext, resource: resources.PurgeableResource) -> None:
        """
            This method reads the current state of the resource. It provides a copy of the resource that should be deployed,
            the method implementation should modify the attributes of this resource to the current state.

            :param ctx: Context can be used to pass value discovered in the read method to the CUD methods. For example, the
                       id used in API calls
            :param resource: A clone of the desired resource state. The read method need to set values on this object.
            :raise SkipResource: Raise this exception when the handler should skip this resource
            :raise ResourcePurged: Raise this exception when the resource does not exist yet.
        """

    def create_resource(self, ctx: HandlerContext, resource: resources.PurgeableResource) -> None:
        """
            This method is called by the handler when the resource should be created.

            :param context: Context can be used to get values discovered in the read method. For example, the id used in API
                            calls. This context should also be used to let the handler know what changes were made to the
                            resource.
            :param resource: The desired resource state.
        """

    def delete_resource(self, ctx: HandlerContext, resource: resources.PurgeableResource) -> None:
        """
            This method is called by the handler when the resource should be deleted.

            :param ctx: Context can be used to get values discovered in the read method. For example, the id used in API
                        calls. This context should also be used to let the handler know what changes were made to the
                        resource.
            :param resource: The desired resource state.
        """

    def update_resource(self, ctx: HandlerContext, changes: dict, resource: resources.PurgeableResource) -> None:
        """
            This method is called by the handler when the resource should be updated.

            :param ctx: Context can be used to get values discovered in the read method. For example, the id used in API
                        calls. This context should also be used to let the handler know what changes were made to the
                        resource.
            :param changes: A map of resource attributes that should be changed. Each value is a tuple with the current and the
                            desired value.
            :param resource: The desired resource state.
        """

    def execute(self, ctx: HandlerContext, resource: resources.PurgeableResource, dry_run: bool=None) -> None:
        """
            Update the given resource. This method is called by the agent. Override the CRUD methods of this class.

            :param ctx: Context object to report changes and logs to the agent and server.
            :param resource: The resource to check the current state of.
            :param dry_run: True will only determine the required changes but will not execute them.
        """
        try:
            self.pre(ctx, resource)

            # current is clone, except for purged is set to false to prevent a bug that occurs often where the desired
            # state defines purged=true but the read_resource fails to set it to false if the resource does exist
            current = resource.clone(purged=False)
            changes = {}
            try:
                self.read_resource(ctx, current)
                changes = self._diff(current, resource)

            except ResourcePurged:
                if not resource.purged:
                    changes["purged"] = dict(desired=resource.purged, current=True)

            for field, values in changes.items():
                ctx.add_change(field, desired=values["desired"], current=values["current"])

            if not dry_run:
                if "purged" in changes:
                    if not changes["purged"]["desired"]:
                        self.create_resource(ctx, resource)
                    else:
                        self.delete_resource(ctx, resource)

                elif len(changes) > 0:
                    self.update_resource(ctx, changes, resource)

                ctx.set_status(const.ResourceState.deployed)
            else:
                ctx.set_status(const.ResourceState.dry)

        except SkipResource as e:
            ctx.set_status(const.ResourceState.skipped)
            ctx.warning(msg="Resource %(resource_id)s was skipped: %(reason)s", resource_id=resource.id, reason=e.args)

        except Exception as e:
            ctx.set_status(const.ResourceState.failed)
            ctx.exception("An error occurred during deployment of %(resource_id)s (exception: %(exception)s)",
                          resource_id=resource.id, exception=repr(e), traceback=traceback.format_exc())
        finally:
            try:
                self.post(ctx, resource)
            except Exception as e:
                ctx.exception("An error occurred after deployment of %(resource_id)s (exception: %(exception)s",
                              resource_id=resource.id, exception=repr(e))


class Commander(object):
    """
        This class handles commands
    """
    __command_functions = defaultdict(dict)
    __handlers = []
    __handler_cache = {}

    @classmethod
    def get_handlers(cls):
        return cls.__command_functions

    @classmethod
    def reset(cls):
        cls.__command_functions = defaultdict(dict)
        cls.__handlers = []
        cls.__handler_cache = {}

    @classmethod
    def close(cls):
        pass

    @classmethod
    def _get_instance(cls, handler_class: type, agent, io) -> ResourceHandler:
        new_instance = handler_class(agent, io)
        return new_instance

    @classmethod
    def get_provider(cls, cache, agent, resource) -> ResourceHandler:
        """
            Return a provider to handle the given resource
        """
        resource_id = resource.id
        resource_type = resource_id.entity_type
        try:
            io = get_io(cache, agent.uri, resource_id.version)
        except Exception:
            LOGGER.exception("Exception raised during creation of IO for uri %s", agent.uri)
            raise Exception("No handler available for %s (no io available)" % resource_id)

        if io is None:
            # Skip this resource
            raise Exception("No handler available for %s (no io available)" % resource_id)

        available = []
        if resource_type in cls.__command_functions:
            for handlr in cls.__command_functions[resource_type].values():
                h = cls._get_instance(handlr, agent, io)
                if h.available(resource):
                    available.append(h)
                else:
                    h.close()

        if len(available) > 1:
            for h in available:
                h.close()

            io.close()
            raise Exception("More than one handler selected for resource %s" % resource.id)

        elif len(available) == 1:
            return available[0]

        raise Exception("No resource handler registered for resource of type %s" % resource_type)

    @classmethod
    def add_provider(cls, resource: str, name: str, provider):
        """
            Register a new provider

            :param resource: the name of the resource this handler applies to
            :param name: the name of the handler itself
            :param provider: the handler function
        """
        if resource in cls.__command_functions and name in cls.__command_functions[resource]:
            del cls.__command_functions[resource][name]

        cls.__command_functions[resource][name] = provider

    @classmethod
    def sources(cls):
        """
            Get all source files that define resources
        """
        resource_to_sources = {}
        for resource, providers in cls.__command_functions.items():
            sources = {}
            resource_to_sources[resource] = sources
            for provider in providers.values():
                file_name = inspect.getsourcefile(provider)

                source_code = ""
                with open(file_name, "r") as fd:
                    source_code = fd.read()

                sha1sum = hashlib.new("sha1")
                sha1sum.update(source_code.encode("utf-8"))

                hv = sha1sum.hexdigest()

                if hv not in sources:
                    module_name = provider.__module__.split(".")[1]
                    req = Project.get().modules[module_name].get_python_requirements_as_list()
                    sources[hv] = (file_name, provider.__module__, source_code, req)

        return resource_to_sources

    @classmethod
    def get_provider_class(cls, resource_type, name):
        """
            Return the class of the handler for the given type and with the given name
        """
        if resource_type not in cls.__command_functions:
            return None

        if name not in cls.__command_functions[resource_type]:
            return None

        return cls.__command_functions[resource_type][name]


class HandlerNotAvailableException(Exception):
    """
        This exception is thrown when a resource handler cannot perform its job. For example, the admin interface
        it connects to is not available.
    """<|MERGE_RESOLUTION|>--- conflicted
+++ resolved
@@ -24,13 +24,9 @@
 from concurrent.futures import Future
 from collections import defaultdict
 import typing
-<<<<<<< HEAD
-from tornado import concurrent, ioloop
-=======
 
 
 from tornado import concurrent
->>>>>>> 6101cd98
 
 from inmanta.agent.io import get_io
 from inmanta import protocol, resources, const, data_pg as data
