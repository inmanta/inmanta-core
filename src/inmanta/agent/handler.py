"""
    Copyright 2019 Inmanta

    Licensed under the Apache License, Version 2.0 (the "License");
    you may not use this file except in compliance with the License.
    You may obtain a copy of the License at

        http://www.apache.org/licenses/LICENSE-2.0

    Unless required by applicable law or agreed to in writing, software
    distributed under the License is distributed on an "AS IS" BASIS,
    WITHOUT WARRANTIES OR CONDITIONS OF ANY KIND, either express or implied.
    See the License for the specific language governing permissions and
    limitations under the License.

    Contact: code@inmanta.com
"""

import base64
import inspect
import logging
import traceback
import typing
import uuid
from collections import defaultdict
from concurrent.futures import Future
<<<<<<< HEAD
from typing import Any, Callable, Dict, List, Optional, Sequence, Tuple, Type, TypeVar, Union, cast, overload
=======
from typing import Any, Callable, Dict, List, Optional, Sequence, Tuple, Type, TypeVar, Union, cast
>>>>>>> d0a05115

from tornado import concurrent

from inmanta import const, data, protocol, resources
from inmanta.agent import io
from inmanta.agent.cache import AgentCache
from inmanta.const import ResourceState
from inmanta.data.model import AttributeStateChange
from inmanta.protocol import Result
from inmanta.resources import PurgeableResource, Resource
from inmanta.types import SimpleTypes

if typing.TYPE_CHECKING:
    from inmanta import agent
    import inmanta.agent.agent
    from inmanta.agent.io.local import IOBase


LOGGER = logging.getLogger(__name__)

T = TypeVar("T")
T_FUNC = TypeVar("T_FUNC", bound=Callable[..., Any])


class provider(object):  # noqa: N801
    """
        A decorator that registers a new handler.

        :param resource_type: The type of the resource this handler provides an implementation for.
                              For example, :inmanta:entity:`std::File`
        :param name: A name to reference this provider.
    """

    def __init__(self, resource_type: str, name: str) -> None:
        self._resource_type = resource_type
        self._name = name

    def __call__(self, function):
        """
            The wrapping
        """
        Commander.add_provider(self._resource_type, self._name, function)
        return function


class SkipResource(Exception):
    """
        A handler should raise this exception when a resource should be skipped. The resource will be marked as skipped
        instead of failed.
    """


class ResourcePurged(Exception):
    """
        If the :func:`~inmanta.agent.handler.CRUDHandler.read_resource` method raises this exception, the agent will
        mark the current state of the resource as purged.
    """


class InvalidOperation(Exception):
    """
        This exception is raised by the context or handler methods when an invalid operation is performed.
    """


def cache(
    func: T_FUNC = None,
    ignore: typing.List[str] = [],
    timeout: int = 5000,
    for_version: bool = True,
    cache_none: bool = True,
    cacheNone: bool = True,  # noqa: N803
) -> Union[T_FUNC, Callable[[T_FUNC], T_FUNC]]:
    """
        decorator for methods in resource handlers to provide caching

        this decorator works similar to memoization:
        when the decorate method is called, its return value is cached,
        for subsequent calls, the cached value is used instead of the actual value

        The name of the method + the arguments of the method form the cache key

        If an argument named version is present and for_version is True,
        the cache entry is flushed after this version has been deployed
        If an argument named resource is present,
        it is assumed to be a resource and its ID is used, without the version information

        :param timeout: the number of second this cache entry should live
        :param for_version: if true, this value is evicted from the cache when this deploy is ready
        :param ignore: a list of argument names that should not be part of the cache key
        :param cache_none: cache returned none values
    """

    def actual(f) -> T_FUNC:
        myignore = set(ignore)
        sig = inspect.signature(f)
        myargs = list(sig.parameters.keys())[1:]

        def wrapper(self, *args, **kwds):

            kwds.update(dict(zip(myargs, args)))

            def bound(**kwds):
                return f(self, **kwds)

            cache_none = cacheNone
            return self.cache.get_or_else(f.__name__, bound, for_version, timeout, myignore, cache_none, **kwds)

        # Too much magic to type statically
        return cast(T_FUNC, wrapper)

    if func is None:
        return actual
    else:
        return actual(func)


class HandlerContext(object):
    """
        Context passed to handler methods for state related "things"
    """

    def __init__(
        self, resource: Resource, dry_run: bool = False, action_id: Optional[uuid.UUID] = None, logger: logging.Logger = None
    ) -> None:
        self._resource = resource
        self._dry_run = dry_run
        self._cache: Dict[str, Any] = {}

        self._purged = False
        self._updated = False
        self._created = False
        self._change = const.Change.nochange

        self._changes: Dict[str, AttributeStateChange] = {}

        if action_id is None:
            action_id = uuid.uuid4()
        self._action_id = action_id
        self._status: Optional[ResourceState] = None
        self._logs: List[data.LogLine] = []
        if logger is None:
            self.logger = LOGGER
        else:
            self.logger = logger

    @property
    def action_id(self) -> uuid.UUID:
        return self._action_id

    @property
    def status(self) -> Optional[const.ResourceState]:
        return self._status

    @property
    def logs(self) -> list:
        return self._logs

    def set_status(self, status: const.ResourceState) -> None:
        """
            Set the status of the handler operation.
        """
        self._status = status

    def is_dry_run(self) -> bool:
        """
            Is this a dryrun?
        """
        return self._dry_run

    def get(self, name: str) -> Any:
        return self._cache[name]

    def contains(self, key: str) -> bool:
        return key in self._cache

    def set(self, name: str, value: Any) -> None:
        self._cache[name] = value

    def set_created(self) -> None:
        self._created = True
        if self._change is not const.Change.nochange:
            raise InvalidOperation(f"Unable to set {const.Change.created} operation, {self._change} already set.")

        self._change = const.Change.created

    def set_purged(self) -> None:
        self._purged = True

        if self._change is not const.Change.nochange:
            raise InvalidOperation(f"Unable to set {const.Change.purged} operation, {self._change} already set.")

        self._change = const.Change.purged

    def set_updated(self) -> None:
        self._updated = True

        if self._change is not const.Change.nochange:
            raise InvalidOperation(f"Unable to set {const.Change.updated} operation, {self._change} already set.")

        self._change = const.Change.updated

    @property
    def changed(self) -> bool:
        return self._created or self._updated or self._purged

    @property
    def change(self) -> const.Change:
        return self._change

    def add_change(self, name: str, desired: typing.Any, current: typing.Any = None) -> None:
        """
            Report a change of a field. This field is added to the set of updated fields

            :param name: The name of the field that was updated
            :param desired: The desired value to which the field was updated (or should be updated)
            :param current: The value of the field before it was updated
        """
        self._changes[name] = AttributeStateChange(current=current, desired=desired)

    def add_changes(self, **kwargs: SimpleTypes) -> None:
        """
            Report a list of changes at once as kwargs

            :param key: The name of the field that was updated. This field is also added to the set of updated fields
            :param value: The desired value of the field.

            To report the previous value of the field, use the add_change method
        """
        for field, value in kwargs.items():
            self._changes[field] = AttributeStateChange(desired=value)

    def fields_updated(self, fields: str) -> None:
        """
            Report that fields have been updated
        """
        for field in fields:
            if field not in self._changes:
                self._changes[fields] = AttributeStateChange()

    @overload
    def update_changes(self, changes: Dict[str, AttributeStateChange]) -> None:
        pass

    @overload
    def update_changes(self, changes: Dict[str, Dict[str, Optional[SimpleTypes]]]) -> None:
        pass

    def update_changes(
        self, changes: Union[Dict[str, AttributeStateChange], Dict[str, Dict[str, Optional[SimpleTypes]]]]
    ) -> None:
        """
            Update the changes list with changes

            :param changes: This should be a dict with a value a dict containing "current" and "desired" keys
        """
        for attribute, change in changes.items():
            if isinstance(change, dict):
                change = AttributeStateChange(current=change.get("current", None), desired=change.get("desired", None))

            self._changes[attribute] = change

    @property
    def changes(self) -> Dict[str, AttributeStateChange]:
        return self._changes

    def log_msg(self, level: int, msg: str, args: Sequence, kwargs: dict) -> None:
        if len(args) > 0:
            raise Exception("Args not supported")
        if "exc_info" in kwargs:
            exc_info = kwargs["exc_info"]
            kwargs["traceback"] = traceback.format_exc()
        else:
            exc_info = False
        log = data.LogLine.log(level, msg, **kwargs)
        LOGGER.log(level, log._data["msg"], exc_info=exc_info)
        self._logs.append(log)

    def debug(self, msg: str, *args, **kwargs) -> None:
        """
        Log 'msg % args' with severity 'DEBUG'.

        To pass exception information, use the keyword argument exc_info with
        a true value, e.g.

        ``logger.debug("Houston, we have a %s", "thorny problem", exc_info=1)``
        """
        self.log_msg(logging.DEBUG, msg, args, kwargs)

    def info(self, msg: str, *args, **kwargs) -> None:
        """
        Log 'msg % args' with severity 'INFO'.

        To pass exception information, use the keyword argument exc_info with
        a true value, e.g.

        ``logger.info("Houston, we have a %s", "interesting problem", exc_info=1)``
        """
        self.log_msg(logging.INFO, msg, args, kwargs)

    def warning(self, msg: str, *args, **kwargs) -> None:
        """
        Log 'msg % args' with severity 'WARNING'.

        To pass exception information, use the keyword argument exc_info with
        a true value, e.g.

        ``logger.warning("Houston, we have a %s", "bit of a problem", exc_info=1)``
        """
        self.log_msg(logging.WARNING, msg, args, kwargs)

    def error(self, msg: str, *args, **kwargs) -> None:
        """
        Log 'msg % args' with severity 'ERROR'.

        To pass exception information, use the keyword argument exc_info with
        a true value, e.g.

        ``logger.error("Houston, we have a %s", "major problem", exc_info=1)``
        """
        self.log_msg(logging.ERROR, msg, args, kwargs)

    def exception(self, msg: str, *args, exc_info=True, **kwargs) -> None:
        """
        Convenience method for logging an ERROR with exception information.
        """
        self.error(msg, *args, exc_info=exc_info, **kwargs)

    def critical(self, msg: str, *args, **kwargs) -> None:
        """
        Log 'msg % args' with severity 'CRITICAL'.

        To pass exception information, use the keyword argument exc_info with
        a true value, e.g.

        ``logger.critical("Houston, we have a %s", "major disaster", exc_info=1)``
        """
        self.log_msg(logging.CRITICAL, msg, args, kwargs)


class ResourceHandler(object):
    """
        A baseclass for classes that handle resources. New handler are registered with the
        :func:`~inmanta.agent.handler.provider` decorator.

        The implementation of a handler should use the ``self._io`` instance to execute io operations. This io objects
        makes abstraction of local or remote operations. See :class:`~inmanta.agent.io.local.LocalIO` for the available
        operations.

        :param agent: The agent that is executing this handler.
        :param io: The io object to use.
    """

    def __init__(self, agent: "inmanta.agent.agent.AgentInstance", io: IOBase = None) -> None:
        self._agent = agent

        if io is None:
            raise Exception("Unsupported: no resource mgmt in RH")
        else:
            self._io = io

        self._client: Optional[protocol.SessionClient] = None
        # explicit ioloop reference, as we don't want the ioloop for the current thread, but the one for the agent
        self._ioloop = agent.process._io_loop

    def run_sync(self, func: typing.Callable[[], T]) -> T:
        """
            Run a the given async function on the ioloop of the agent. It will block the current thread until the future
            resolves.

            :param func: A function that returns a yieldable future.
            :return: The result of the async function.
        """
        f: Future[T] = Future()

        def run() -> None:
            try:
                result = func()
                if result is not None:
                    from tornado.gen import convert_yielded

                    result = convert_yielded(result)
                    concurrent.chain_future(result, f)
            except Exception as e:
                f.set_exception(e)

        self._ioloop.add_callback(run)

        return f.result()

    def set_cache(self, cache: AgentCache) -> None:
        self.cache = cache

    def get_client(self) -> protocol.SessionClient:
        """
            Get the client instance that identifies itself with the agent session.

            :return: A client that is associated with the session of the agent that executes this handler.
        """
        if self._client is None:
            self._client = protocol.SessionClient("agent", self._agent.sessionid)
        return self._client

    def process_events(self, ctx: HandlerContext, resource: resources.Resource, events: dict) -> None:
        """
            Process events generated by changes to required resources. Override this method to process events in a handler.

            The default implementation provides the reload mechanism. It will call do_reload when the handler can_reload() and
            if at least one of the dependents have successfully deployed and there were changes. Make sure to call this method
            from a subclass if the reload behaviour is required.

            This method is called for all dependents of the given resource (inverse of the requires relationship)
            that have send_event set to true and for which a deploy was started. These are the only conditions, even if all
            dependents have failed or no changes were deployed. It is up to the handler to filter out irrelevant events.

            In case of partial deployments (e.g. incremental deploy), only those resources that are being deployed will produce
            an event. I.e. it is possible to receive less events then expected.

            In case of failure of agent, server or the system being managed, delivery of events can not be guaranteed.
            Update events can be lost unrecoverably in case the agent or server fails after the update was performed, but before
            the event was emitted. In the current implementation, start of a new deploy while another is in progress can also
            causes updates to be lost.

            However, while event delivery can not be guaranteed, convergence to the desired state can be reliably detected.
            If the record of the convergence is lost, it will be retried until it is recorded.
            For strong behavioral guarantees, it is better to rely on desired state than on events.

            Events are best used to accelerate convergence.
            For example, cross agent dependencies primarily make use of the deployment log on the server to determine if their
            dependencies are in their desired state. To speed up convergence, events are sent to notify other agents of relevant
            changes to resources they depend on.

            :param ctx: Context object to report changes and logs to the agent and server.
            :param resource: The resource to process the events for.
            :param dict: A dict with events of the resource the given resource requires. The keys of the dict are the resources.
                         Each value is a dict with the items status (const.ResourceState), changes (dict) and
                         change (const.Change). The value is also defined by inmanta.data.model.Event
        """

        # ctx.status == const.ResourceState.deployed is only true if
        # 1- this resource was deployed (i.e. this is not a run to process events of failed dependencies)
        # 2- this resource was deployed successfully

        if self.can_reload() and ctx.status == const.ResourceState.deployed:
            reload = False
            for res, result in events.items():
                ctx.debug("Processing changes of %(res)s", res=res, result=result)
                if result["status"] == const.ResourceState.deployed and len(result["changes"]) > 0:
                    reload = True
                    break

            if reload:
                self.do_reload(ctx, resource)

    def can_process_events(self) -> bool:
        """
            Can this handler process events? This is a more generic version of the reload mechanism.

            See the :py:func:`ResourceHandler.process_events` for more details about this mechanism.

            :return: Return true if this handler processes events.
        """
        return self.can_reload()

    def can_reload(self) -> bool:
        """
            Can this handler reload?

            :return: Return true if this handler needs to reload on requires changes.
        """
        return False

    def do_reload(self, ctx: HandlerContext, resource: resources.Resource) -> None:
        """
            Perform a reload of this resource.

            :param ctx: Context object to report changes and logs to the agent and server.
            :param resource: The resource to reload.
        """

    def pre(self, ctx: HandlerContext, resource: resources.Resource) -> None:
        """
            Method executed before a handler operation (Facts, dryrun, real deployment, ...) is executed. Override this method
            to run before an operation.

            :param ctx: Context object to report changes and logs to the agent and server.
            :param resource: The resource to query facts for.
        """

    def post(self, ctx: HandlerContext, resource: resources.Resource) -> None:
        """
            Method executed after an operation. Override this method to run after an operation.

            :param ctx: Context object to report changes and logs to the agent and server.
            :param resource: The resource to query facts for.
        """

    def close(self) -> None:
        pass

    def _diff(self, current: resources.Resource, desired: resources.Resource) -> typing.Dict[str, typing.Dict[str, typing.Any]]:
        """
            Calculate the diff between the current and desired resource state.

            :param current: The current state of the resource
            :param desired: The desired state of the resource
            :return: A dict with key the name of the field and value another dict with "current" and "desired" as keys for
                     fields that require changes.
        """
        changes = {}

        # check attributes
        for field in current.__class__.fields:
            current_value = getattr(current, field)
            desired_value = getattr(desired, field)

            if current_value != desired_value and desired_value is not None:
                changes[field] = {"current": current_value, "desired": desired_value}

        return changes

    def check_resource(self, ctx: HandlerContext, resource: resources.Resource) -> resources.Resource:
        """
            Check the current state of a resource

            :param ctx: Context object to report changes and logs to the agent and server.
            :param resource: The resource to check the current state of.
            :return: A resource to represents the current state. Use the :func:`~inmanta.resources.Resource.clone` to create
                     clone of the given resource that can be modified.
        """
        raise NotImplementedError()

    def list_changes(self, ctx: HandlerContext, resource: resources.Resource) -> typing.Dict[str, typing.Dict[str, typing.Any]]:
        """
            Returns the changes required to bring the resource on this system in the state described in the resource entry.
            This method calls :func:`~inmanta.agent.handler.ResourceHandler.check_resource`

            :param ctx: Context object to report changes and logs to the agent and server.
            :param resource: The resource to check the current state of.
            :return: A dict with key the name of the field and value another dict with "current" and "desired" as keys for
                     fields that require changes.
        """
        current = self.check_resource(ctx, resource)
        return self._diff(current, resource)

    def do_changes(self, ctx: HandlerContext, resource: resources.Resource, changes: dict) -> None:
        """
            Do the changes required to bring the resource on this system in the state of the given resource.

            :param ctx: Context object to report changes and logs to the agent and server.
            :param resource: The resource to check the current state of.
            :param changes: The changes that need to occur as reported by
                            :func:`~inmanta.agent.handler.ResourceHandler.list_changes`
        """
        raise NotImplementedError()

    def execute(self, ctx: HandlerContext, resource: resources.Resource, dry_run: bool = False) -> None:
        """
            Update the given resource. This method is called by the agent. Most handlers will not override this method
            and will only override :func:`~inmanta.agent.handler.ResourceHandler.check_resource`, optionally
            :func:`~inmanta.agent.handler.ResourceHandler.list_changes` and
            :func:`~inmanta.agent.handler.ResourceHandler.do_changes`

            :param ctx: Context object to report changes and logs to the agent and server.
            :param resource: The resource to check the current state of.
            :param dry_run: True will only determine the required changes but will not execute them.
        """
        try:
            self.pre(ctx, resource)

            changes = self.list_changes(ctx, resource)
            ctx.update_changes(changes)

            if not dry_run:
                self.do_changes(ctx, resource, changes)
                ctx.set_status(const.ResourceState.deployed)

            else:
                ctx.set_status(const.ResourceState.dry)

        except SkipResource as e:
            ctx.set_status(const.ResourceState.skipped)
            ctx.warning(msg="Resource %(resource_id)s was skipped: %(reason)s", resource_id=resource.id, reason=e.args)

        except Exception as e:
            ctx.set_status(const.ResourceState.failed)
            ctx.exception(
                "An error occurred during deployment of %(resource_id)s (exception: %(exception)s",
                resource_id=resource.id,
                exception=repr(e),
            )
        finally:
            try:
                self.post(ctx, resource)
            except Exception as e:
                ctx.exception(
                    "An error occurred after deployment of %(resource_id)s (exception: %(exception)s",
                    resource_id=resource.id,
                    exception=repr(e),
                )

    def facts(self, ctx: HandlerContext, resource: resources.Resource) -> dict:
        """
            Returns facts about this resource. Override this method to implement fact querying.
            :func:`~inmanta.agent.handler.ResourceHandler.pre` and :func:`~inmanta.agent.handler.ResourceHandler.post` are
            called before and after this method.

            :param ctx: Context object to report changes and logs to the agent and server.
            :param resource: The resource to query facts for.
            :return: A dict with fact names as keys and facts values.
        """
        return {}

    def check_facts(self, ctx: HandlerContext, resource: resources.Resource) -> dict:
        """
            This method is called by the agent to query for facts. It runs :func:`~inmanta.agent.handler.ResourceHandler.pre`
            and :func:`~inmanta.agent.handler.ResourceHandler.post`. This method calls
            :func:`~inmanta.agent.handler.ResourceHandler.facts` to do the actually querying.

            :param ctx: Context object to report changes and logs to the agent and server.
            :param resource: The resource to query facts for.
            :return: A dict with fact names as keys and facts values.
        """
        try:
            self.pre(ctx, resource)
            facts = self.facts(ctx, resource)
        finally:
            try:
                self.post(ctx, resource)
            except Exception as e:
                ctx.exception(
                    "An error occurred after getting facts about %(resource_id)s (exception: %(exception)s",
                    resource_id=resource.id,
                    exception=repr(e),
                )

        return facts

    def available(self, resource: resources.Resource) -> bool:
        """
            Returns true if this handler is available for the given resource

            :param resource: Is this handler available for the given resource?
            :return: Available or not?
        """
        return True

    def get_file(self, hash_id: str) -> Optional[bytes]:
        """
            Retrieve a file from the fileserver identified with the given id. The convention is to use the sha1sum of the
            content to identify it.

            :param hash_id: The id of the content/file to retrieve from the server.
            :return: The content in the form of a bytestring or none is the content does not exist.
        """

        def call() -> Result:
            return self.get_client().get_file(hash_id)

        result = self.run_sync(call)
        if result.code == 404:
            return None
        elif result.code == 200:
            return base64.b64decode(result.result["content"])
        else:
            raise Exception("An error occurred while retrieving file %s" % hash_id)

    def stat_file(self, hash_id: str) -> bool:
        """
            Check if a file exists on the server. This method does and async call to the server and blocks on the result.

            :param hash_id: The id of the file on the server. The convention is the use the sha1sum of the content as id.
            :return: True if the file is available on the server.
        """

        def call() -> Result:
            return self.get_client().stat_file(hash_id)

        result = self.run_sync(call)
        return result.code == 200

    def upload_file(self, hash_id: str, content: bytes) -> None:
        """
            Upload a file to the server

            :param hash_id: The id to identify the content. The convention is to use the sha1sum of the content to identify it.
            :param content: A byte string with the content
        """

        def call() -> Result:
            return self.get_client().upload_file(id=hash_id, content=base64.b64encode(content).decode("ascii"))

        try:
            self.run_sync(call)
        except Exception:
            raise Exception("Unable to upload file to the server.")


class CRUDHandler(ResourceHandler):
    """
        This handler base class requires CRUD methods to be implemented: create, read, update and delete. Such a handler
        only works on purgeable resources.
    """

    def read_resource(self, ctx: HandlerContext, resource: resources.PurgeableResource) -> None:
        """
            This method reads the current state of the resource. It provides a copy of the resource that should be deployed,
            the method implementation should modify the attributes of this resource to the current state.

            :param ctx: Context can be used to pass value discovered in the read method to the CUD methods. For example, the
                       id used in API calls
            :param resource: A clone of the desired resource state. The read method need to set values on this object.
            :raise SkipResource: Raise this exception when the handler should skip this resource
            :raise ResourcePurged: Raise this exception when the resource does not exist yet.
        """

    def create_resource(self, ctx: HandlerContext, resource: resources.PurgeableResource) -> None:
        """
            This method is called by the handler when the resource should be created.

            :param context: Context can be used to get values discovered in the read method. For example, the id used in API
                            calls. This context should also be used to let the handler know what changes were made to the
                            resource.
            :param resource: The desired resource state.
        """

    def delete_resource(self, ctx: HandlerContext, resource: resources.PurgeableResource) -> None:
        """
            This method is called by the handler when the resource should be deleted.

            :param ctx: Context can be used to get values discovered in the read method. For example, the id used in API
                        calls. This context should also be used to let the handler know what changes were made to the
                        resource.
            :param resource: The desired resource state.
        """

    def update_resource(self, ctx: HandlerContext, changes: dict, resource: resources.PurgeableResource) -> None:
        """
            This method is called by the handler when the resource should be updated.

            :param ctx: Context can be used to get values discovered in the read method. For example, the id used in API
                        calls. This context should also be used to let the handler know what changes were made to the
                        resource.
            :param changes: A map of resource attributes that should be changed. Each value is a tuple with the current and the
                            desired value.
            :param resource: The desired resource state.
        """

    def execute(self, ctx: HandlerContext, resource: resources.Resource, dry_run: bool = None) -> None:
        """
            Update the given resource. This method is called by the agent. Override the CRUD methods of this class.

            :param ctx: Context object to report changes and logs to the agent and server.
            :param resource: The resource to check the current state of.
            :param dry_run: True will only determine the required changes but will not execute them.
        """
        try:
            self.pre(ctx, resource)

            # current is clone, except for purged is set to false to prevent a bug that occurs often where the desired
            # state defines purged=true but the read_resource fails to set it to false if the resource does exist
            desired = cast(PurgeableResource, resource)
            current = desired.clone(purged=False)
            changes: typing.Dict[str, typing.Dict[str, typing.Any]] = {}
            try:
                self.read_resource(ctx, current)
                changes = self._diff(current, desired)

            except ResourcePurged:
                if not desired.purged:
                    changes["purged"] = dict(desired=desired.purged, current=True)

            for field, values in changes.items():
                ctx.add_change(field, desired=values["desired"], current=values["current"])

            if not dry_run:
                if "purged" in changes:
                    if not changes["purged"]["desired"]:
                        self.create_resource(ctx, desired)
                    else:
                        self.delete_resource(ctx, desired)

                elif len(changes) > 0:
                    self.update_resource(ctx, changes, desired)

                ctx.set_status(const.ResourceState.deployed)
            else:
                ctx.set_status(const.ResourceState.dry)

        except SkipResource as e:
            ctx.set_status(const.ResourceState.skipped)
            ctx.warning(msg="Resource %(resource_id)s was skipped: %(reason)s", resource_id=resource.id, reason=e.args)

        except Exception as e:
            ctx.set_status(const.ResourceState.failed)
            ctx.exception(
                "An error occurred during deployment of %(resource_id)s (exception: %(exception)s)",
                resource_id=resource.id,
                exception=repr(e),
                traceback=traceback.format_exc(),
            )
        finally:
            try:
                self.post(ctx, resource)
            except Exception as e:
                ctx.exception(
                    "An error occurred after deployment of %(resource_id)s (exception: %(exception)s",
                    resource_id=resource.id,
                    exception=repr(e),
                )


class Commander(object):
    """
        This class handles commands
    """

    __command_functions: Dict[str, Dict[str, Type[ResourceHandler]]] = defaultdict(dict)

    @classmethod
    def get_handlers(cls) -> Dict[str, Dict[str, Type[ResourceHandler]]]:
        return cls.__command_functions

    @classmethod
    def reset(cls) -> None:
        cls.__command_functions = defaultdict(dict)

    @classmethod
    def close(cls) -> None:
        pass

    @classmethod
    def _get_instance(
        cls, handler_class: Type[ResourceHandler], agent: "inmanta.agent.agent.AgentInstance", io: "IOBase"
    ) -> ResourceHandler:
        new_instance = handler_class(agent, io)
        return new_instance

    @classmethod
    def get_provider(cls, cache: AgentCache, agent: "inmanta.agent.agent.AgentInstance", resource: Resource) -> ResourceHandler:
        """
            Return a provider to handle the given resource
        """
        resource_id = resource.id
        resource_type = resource_id.get_entity_type()
        try:
            agent_io = io.get_io(cache, agent.uri, resource_id.get_version())
        except Exception:
            LOGGER.exception("Exception raised during creation of IO for uri %s", agent.uri)
            raise Exception("No handler available for %s (no io available)" % resource_id)

        if agent_io is None:
            # Skip this resource
            raise Exception("No handler available for %s (no io available)" % resource_id)

        available = []
        if resource_type in cls.__command_functions:
            for handlr in cls.__command_functions[resource_type].values():
                h = cls._get_instance(handlr, agent, agent_io)
                if h.available(resource):
                    available.append(h)
                else:
                    h.close()

        if len(available) > 1:
            for h in available:
                h.close()

            agent_io.close()
            raise Exception("More than one handler selected for resource %s" % resource.id)

        elif len(available) == 1:
            return available[0]

        raise Exception("No resource handler registered for resource of type %s" % resource_type)

    @classmethod
    def add_provider(cls, resource: str, name: str, provider: Type["ResourceHandler"]) -> None:
        """
            Register a new provider

            :param resource: the name of the resource this handler applies to
            :param name: the name of the handler itself
            :param provider: the handler function
        """
        if resource in cls.__command_functions and name in cls.__command_functions[resource]:
            del cls.__command_functions[resource][name]

        cls.__command_functions[resource][name] = provider

    @classmethod
    def get_providers(cls) -> typing.Iterator[Tuple[str, typing.Type["ResourceHandler"]]]:
        """ Return an iterator over resource type, handler definition
        """
        for resource_type, handler_map in cls.__command_functions.items():
            for handle_name, handler_class in handler_map.items():
                yield (resource_type, handler_class)

    @classmethod
    def get_provider_class(cls, resource_type: str, name: str) -> Optional[typing.Type["ResourceHandler"]]:
        """
            Return the class of the handler for the given type and with the given name
        """
        if resource_type not in cls.__command_functions:
            return None

        if name not in cls.__command_functions[resource_type]:
            return None

        return cls.__command_functions[resource_type][name]


class HandlerNotAvailableException(Exception):
    """
        This exception is thrown when a resource handler cannot perform its job. For example, the admin interface
        it connects to is not available.
    """<|MERGE_RESOLUTION|>--- conflicted
+++ resolved
@@ -24,11 +24,7 @@
 import uuid
 from collections import defaultdict
 from concurrent.futures import Future
-<<<<<<< HEAD
-from typing import Any, Callable, Dict, List, Optional, Sequence, Tuple, Type, TypeVar, Union, cast, overload
-=======
 from typing import Any, Callable, Dict, List, Optional, Sequence, Tuple, Type, TypeVar, Union, cast
->>>>>>> d0a05115
 
 from tornado import concurrent
 
