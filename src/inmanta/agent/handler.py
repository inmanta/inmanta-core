"""
    Copyright 2019 Inmanta

    Licensed under the Apache License, Version 2.0 (the "License");
    you may not use this file except in compliance with the License.
    You may obtain a copy of the License at

        http://www.apache.org/licenses/LICENSE-2.0

    Unless required by applicable law or agreed to in writing, software
    distributed under the License is distributed on an "AS IS" BASIS,
    WITHOUT WARRANTIES OR CONDITIONS OF ANY KIND, either express or implied.
    See the License for the specific language governing permissions and
    limitations under the License.

    Contact: code@inmanta.com
"""

import base64
import inspect
import logging
import traceback
import typing
import uuid
from abc import ABC, abstractmethod
from collections import abc, defaultdict
from concurrent.futures import Future
from functools import partial
from typing import Any, Callable, Generic, Optional, TypeVar, Union, cast, overload

from tornado import concurrent

import inmanta
from inmanta import const, data, protocol, resources
from inmanta.agent import io
from inmanta.agent.cache import AgentCache
from inmanta.const import ParameterSource, ResourceState
from inmanta.data.model import AttributeStateChange, BaseModel, DiscoveredResource, ResourceIdStr
from inmanta.protocol import Result, json_encode
from inmanta.stable_api import stable_api
from inmanta.types import SimpleTypes
from inmanta.util import hash_file

if typing.TYPE_CHECKING:
    import inmanta.agent.agent
    import inmanta.agent.executor
    from inmanta.agent.io.local import IOBase


LOGGER = logging.getLogger(__name__)

T = TypeVar("T")
# A resource present in the model that describes the resources that should be discovered
TDiscovery = TypeVar("TDiscovery", bound=resources.DiscoveryResource)
# The type of elements produced by the resource discovery process.
TDiscovered = TypeVar("TDiscovered", bound=BaseModel)
T_FUNC = TypeVar("T_FUNC", bound=Callable[..., Any])
TResource = TypeVar("TResource", bound=resources.Resource)


@stable_api
class provider:  # noqa: N801
    """
    A decorator that registers a new handler.

    :param resource_type: The type of the resource this handler is responsible for.
<<<<<<< HEAD
                          For example, :inmanta:entity:`std::Host`
=======
                          For example, :inmanta:entity:`std::NullResource`
>>>>>>> 86245aee
    :param name: A name to reference this provider.
    """

    def __init__(self, resource_type: str, name: str) -> None:
        self._resource_type = resource_type
        self._name = name

    def __call__(self, function: type["ResourceHandler[TResource]"]) -> "type[ResourceHandler[TResource]]":
        """
        The wrapping
        """
        Commander.add_provider(self._resource_type, self._name, function)
        return function


@stable_api
class SkipResource(Exception):
    """
    A handler should raise this exception when a resource should be skipped. The resource will be marked as skipped
    instead of failed.
    """


@stable_api
class ResourcePurged(Exception):
    """
    If the :func:`~inmanta.agent.handler.CRUDHandler.read_resource` method raises this exception, the agent will
    mark the current state of the resource as purged.
    """


class InvalidOperation(Exception):
    """
    This exception is raised by the context or handler methods when an invalid operation is performed.
    """


@stable_api
def cache(
    func: Optional[T_FUNC] = None,
    ignore: list[str] = [],
    timeout: int = 5000,
    for_version: bool = True,
    cache_none: bool = True,
    # deprecated parameter kept for backwards compatibility: if set, overrides cache_none
    cacheNone: Optional[bool] = None,  # noqa: N803
    call_on_delete: Optional[Callable[[Any], None]] = None,
) -> Union[T_FUNC, Callable[[T_FUNC], T_FUNC]]:
    """
    decorator for methods in resource handlers to provide caching

    this decorator works similar to memoization:
    when the decorate method is called, its return value is cached,
    for subsequent calls, the cached value is used instead of the actual value

    The name of the method + the arguments of the method form the cache key

    If an argument named version is present and for_version is True,
    the cache entry is flushed after this version has been deployed
    If an argument named resource is present,
    it is assumed to be a resource and its ID is used, without the version information

    :param timeout: the number of second this cache entry should live
    :param for_version: if true, this value is evicted from the cache when this deploy is ready
    :param ignore: a list of argument names that should not be part of the cache key
    :param cache_none: cache returned none values
    :param call_on_delete: A callback function that is called when the value is removed from the cache,
            with the value as argument.
    """

    def actual(f: Callable[..., object]) -> T_FUNC:
        myignore = set(ignore)
        sig = inspect.signature(f)
        myargs = list(sig.parameters.keys())[1:]

        def wrapper(self: HandlerAPI[TResource], *args: object, **kwds: object) -> object:
            kwds.update(dict(zip(myargs, args)))

            def bound(**kwds: object) -> object:
                return f(self, **kwds)

            return self.cache.get_or_else(
                f.__name__,
                bound,
                for_version,
                timeout,
                myignore,
                cacheNone if cacheNone is not None else cache_none,
                **kwds,
                call_on_delete=call_on_delete,
            )

        # Too much magic to type statically
        return cast(T_FUNC, wrapper)

    if func is None:
        return actual
    else:
        return actual(func)


@stable_api
class LoggerABC(ABC):
    """
    Minimal logging interface exposing logging methods for commonly used
    logging levels.

    Child classes are responsible for implementing a _log_msg method with the
    concrete logging implementation.
    """

    def critical(self, msg: str, *args: object, exc_info: bool = False, **kwargs: object) -> None:
        self._log_msg(logging.CRITICAL, msg, *args, exc_info=exc_info, **kwargs)

    def error(self, msg: str, *args: object, exc_info: bool = False, **kwargs: object) -> None:
        self._log_msg(logging.ERROR, msg, *args, exc_info=exc_info, **kwargs)

    def warning(self, msg: str, *args: object, exc_info: bool = False, **kwargs: object) -> None:
        self._log_msg(logging.WARNING, msg, *args, exc_info=exc_info, **kwargs)

    def info(self, msg: str, *args: object, exc_info: bool = False, **kwargs: object) -> None:
        self._log_msg(logging.INFO, msg, *args, exc_info=exc_info, **kwargs)

    def debug(self, msg: str, *args: object, exc_info: bool = False, **kwargs: object) -> None:
        self._log_msg(logging.DEBUG, msg, *args, exc_info=exc_info, **kwargs)

    def exception(self, msg: str, *args: object, exc_info: bool = True, **kwargs: object) -> None:
        self.error(msg, *args, exc_info=exc_info, **kwargs)

    @abstractmethod
    def _log_msg(
        self,
        level: int,
        msg: str,
        *args: object,
        exc_info: bool = False,
        **kwargs: object,
    ) -> None:
        raise NotImplementedError


@stable_api
class HandlerContext(LoggerABC):
    """
    Context passed to handler methods for state related "things"
    """

    def __init__(
        self,
        resource: resources.Resource,
        dry_run: bool = False,
        action_id: Optional[uuid.UUID] = None,
        logger: Optional[logging.Logger] = None,
    ) -> None:
        self._resource = resource
        self._dry_run = dry_run
        self._cache: dict[str, Any] = {}

        self._purged = False
        self._updated = False
        self._created = False
        self._change = const.Change.nochange

        self._changes: dict[str, AttributeStateChange] = {}

        if action_id is None:
            action_id = uuid.uuid4()
        self._action_id = action_id
        self._status: Optional[ResourceState] = None
        self._logs: list[data.LogLine] = []
        self.logger: logging.Logger
        if logger is None:
            self.logger = LOGGER
        else:
            self.logger = logger

        self._facts: list[dict[str, Any]] = []

    def set_fact(self, fact_id: str, value: str, expires: bool = True) -> None:
        """
        Send a fact to the Inmanta server.

        :param fact_id: The name of the fact.
        :param value: The actual value of the fact.
        :param expires: Whether this fact expires or not.
        """
        resource_id = self._resource.id.resource_str()
        fact = {
            "id": fact_id,
            "source": ParameterSource.fact.value,
            "value": value,
            "resource_id": resource_id,
            "expires": expires,
        }
        self._facts.append(fact)

    @property
    def facts(self) -> list[dict[str, Any]]:
        return self._facts

    @property
    def action_id(self) -> uuid.UUID:
        return self._action_id

    @property
    def status(self) -> Optional[const.ResourceState]:
        return self._status

    @property
    def logs(self) -> list[data.LogLine]:
        return self._logs

    def set_status(self, status: const.ResourceState) -> None:
        """
        Set the status of the handler operation.
        """
        self._status = status

    def is_dry_run(self) -> bool:
        """
        Is this a dryrun?
        """
        return self._dry_run

    def get(self, name: str) -> Any:
        return self._cache[name]

    def contains(self, key: str) -> bool:
        return key in self._cache

    def set(self, name: str, value: Any) -> None:
        self._cache[name] = value

    def set_created(self) -> None:
        self._created = True
        if self._change is not const.Change.nochange:
            raise InvalidOperation(f"Unable to set {const.Change.created} operation, {self._change} already set.")

        self._change = const.Change.created

    def set_purged(self) -> None:
        self._purged = True

        if self._change is not const.Change.nochange:
            raise InvalidOperation(f"Unable to set {const.Change.purged} operation, {self._change} already set.")

        self._change = const.Change.purged

    def set_updated(self) -> None:
        self._updated = True

        if self._change is not const.Change.nochange:
            raise InvalidOperation(f"Unable to set {const.Change.updated} operation, {self._change} already set.")

        self._change = const.Change.updated

    @property
    def changed(self) -> bool:
        return self._created or self._updated or self._purged

    @property
    def change(self) -> const.Change:
        return self._change

    def add_change(self, name: str, desired: object, current: object = None) -> None:
        """
        Report a change of a field. This field is added to the set of updated fields

        :param name: The name of the field that was updated
        :param desired: The desired value to which the field was updated (or should be updated)
        :param current: The value of the field before it was updated
        """
        self._changes[name] = AttributeStateChange(current=current, desired=desired)

    def add_changes(self, **kwargs: SimpleTypes) -> None:
        """
        Report a list of changes at once as kwargs

        :param key: The name of the field that was updated. This field is also added to the set of updated fields
        :param value: The desired value of the field.

        To report the previous value of the field, use the add_change method
        """
        for field, value in kwargs.items():
            self._changes[field] = AttributeStateChange(desired=value)

    def fields_updated(self, fields: str) -> None:
        """
        Report that fields have been updated
        """
        for field in fields:
            if field not in self._changes:
                self._changes[fields] = AttributeStateChange()

    @overload  # noqa: F811
    def update_changes(self, changes: dict[str, AttributeStateChange]) -> None:
        pass

    @overload  # noqa: F811
    def update_changes(self, changes: dict[str, dict[str, Optional[SimpleTypes]]]) -> None:
        pass

    @overload  # noqa: F811
    def update_changes(self, changes: dict[str, tuple[SimpleTypes, SimpleTypes]]) -> None:
        pass

    def update_changes(  # noqa: F811
        self,
        changes: Union[
            dict[str, AttributeStateChange],
            dict[str, dict[str, Optional[SimpleTypes]]],
            dict[str, tuple[SimpleTypes, SimpleTypes]],
        ],
    ) -> None:
        """
        Update the changes list with changes

        :param changes: This should be a dict with a value a dict containing "current" and "desired" keys
        """
        for attribute, change in changes.items():
            if isinstance(change, dict):
                self._changes[attribute] = AttributeStateChange(
                    current=change.get("current", None), desired=change.get("desired", None)
                )
            elif isinstance(change, tuple):
                if len(change) != 2:
                    raise InvalidOperation(
                        f"Reported changes for {attribute} not valid. Tuple changes should contain 2 element."
                    )
                self._changes[attribute] = AttributeStateChange(current=change[0], desired=change[1])
            elif isinstance(change, AttributeStateChange):
                self._changes[attribute] = change
            else:
                raise InvalidOperation(f"Reported changes for {attribute} not in a type that is recognized.")

    @property
    def changes(self) -> dict[str, AttributeStateChange]:
        return self._changes

    def _log_msg(self, level: int, msg: str, *args: object, exc_info: bool = False, **kwargs: object) -> None:
        if len(args) > 0:
            raise Exception("Args not supported")
        if exc_info:
            kwargs["traceback"] = traceback.format_exc()

        for k, v in kwargs.items():
            try:
                json_encode(v)
            except TypeError:
                if inmanta.RUNNING_TESTS:
                    # Fail the test when the value is not serializable
                    raise Exception(f"Failed to serialize argument for log message {k}={v}")
                else:
                    # In production, try to cast the non-serializable value to str to prevent the handler from failing.
                    kwargs[k] = str(v)

            except Exception as e:
                raise Exception("Exception during serializing log message arguments") from e
        log = data.LogLine.log(level, msg, **kwargs)
        self.logger.log(level, "resource %s: %s", self._resource.id.resource_version_str(), log._data["msg"], exc_info=exc_info)
        self._logs.append(log)


# Explicitly not yet part of the stable API until the interface has had some time to mature.
class HandlerAPI(ABC, Generic[TResource]):
    """
    Base class describing the interface between the agent and the handler. This class first defines the interface.
    At the end, it also defines a number of utility methods.

    New handlers are registered with the :func:`~inmanta.agent.handler.provider` decorator.
    The implementation of a handler should use the ``self._io`` instance to execute io operations. This io objects
    makes abstraction of local or remote operations. See :class:`~inmanta.agent.io.local.LocalIO` for the available
    operations.
    """

    def __init__(self, agent: "inmanta.agent.executor.AgentInstance", io: Optional["IOBase"] = None) -> None:
        """
        :param agent: The agent that is executing this handler.
        :param io: The io object to use.
        """
        self._agent = agent
        if io is None:
            raise Exception("Unsupported: no resource mgmt in RH")
        else:
            self._io = io
        self._client: Optional[protocol.SessionClient] = None
        # explicit ioloop reference, as we don't want the ioloop for the current thread, but the one for the agent
        self._ioloop = agent.eventloop

    # Interface

    def close(self) -> None:
        """
        Override this method to implement custom logic called by the agent on handler deactivation. i.e. when the
        instantiated handler will no longer be used by the agent.
        """

    def deploy(
        self,
        ctx: HandlerContext,
        resource: TResource,
        requires: abc.Mapping[ResourceIdStr, ResourceState],
    ) -> None:
        """
        Main entrypoint of the handler that will be called by the agent to deploy a resource on the server.
        The agent calls this method for a given resource as soon as all its dependencies (`requires` relation) are ready.
        It is always called, even when one of the dependencies failed to deploy.

        Takes appropriate action based on the state of its dependencies. Calls `execute` iff the handler should actually
        execute, i.e. enforce the intent represented by the resource. A handler may choose not to proceed to this execution
        stage, e.g. when one of the resource's dependencies failed.

        :param ctx: Context object to report changes and logs to the agent and server.
        :param resource: The resource to deploy
        :param requires: A dictionary mapping the resource id of each dependency of the given resource to its resource state.
        """

        def _call_resource_did_dependency_change() -> typing.Awaitable[Result]:
            return self.get_client().resource_did_dependency_change(
                tid=self._agent.environment, rvid=resource.id.resource_version_str()
            )

        def _should_reload() -> bool:
            if not self.can_reload():
                return False
            result = self.run_sync(_call_resource_did_dependency_change)
            if not result.result:
                raise Exception("Failed to determine whether resource should reload")

            if result.code != 200:
                error_msg_from_server = f": {result.result['message']}" if "message" in result.result else ""
                raise Exception(f"Failed to determine whether resource should reload{error_msg_from_server}")
            return result.result["data"]

        def filter_resources_in_unexpected_state(
            reqs: abc.Mapping[ResourceIdStr, ResourceState]
        ) -> abc.Mapping[ResourceIdStr, ResourceState]:
            """
            Return a sub-dictionary of reqs with only those resources that are in an unexpected state.
            """
            unexpected_states = {
                const.ResourceState.available,
                const.ResourceState.dry,
                const.ResourceState.undefined,
                const.ResourceState.skipped_for_undefined,
                const.ResourceState.deploying,
            }
            return {rid: state for rid, state in reqs.items() if state in unexpected_states}

        resources_in_unexpected_state = filter_resources_in_unexpected_state(requires)
        if resources_in_unexpected_state:
            ctx.set_status(const.ResourceState.skipped)
            ctx.warning(
                "Resource %(resource)s skipped because a dependency is in an unexpected state: %(unexpected_states)s",
                resource=resource.id.resource_version_str(),
                unexpected_states=str({rid: state.value for rid, state in resources_in_unexpected_state.items()}),
            )
            return

        failed_dependencies = [req for req, status in requires.items() if status != ResourceState.deployed]
        if not any(failed_dependencies):
            self.execute(ctx, resource)
            if _should_reload():
                self.do_reload(ctx, resource)
        else:
            ctx.set_status(const.ResourceState.skipped)
            ctx.info(
                "Resource %(resource)s skipped due to failed dependencies: %(failed)s",
                resource=resource.id.resource_version_str(),
                failed=str(failed_dependencies),
            )

    @abstractmethod
    def execute(self, ctx: HandlerContext, resource: TResource, dry_run: bool = False) -> None:
        """
        Enforce a resource's intent and inform the handler context of any relevant changes (e.g. set deployed status,
        report attribute changes). Called only when all of its dependencies have successfully deployed.

        :param ctx: Context object to report changes and logs to the agent and server.
        :param resource: The resource to deploy.
        :param dry_run: If set to true, the intent is not enforced, only the set of changes it would bring is computed.
        """

    def available(self, resource: TResource) -> bool:
        """
        Kept for backwards compatibility, new handler implementations should never override this.

        :param resource: Resource for which to check whether this handler is available.
        """
        return True

    @abstractmethod
    def check_facts(self, ctx: HandlerContext, resource: TResource) -> dict[str, object]:
        """
        This method is called by the agent to query for facts.

        :param ctx: Context object to report changes and logs to the agent and server.
        :param resource: The resource to query facts for.
        :return: A dict with fact names as keys and facts values.
        """
        raise NotImplementedError()

    def set_cache(self, cache: AgentCache) -> None:
        """
        The agent calls this method when it has deemed this handler suitable for a given resource. This cache will be
        used for methods decorated with @cache.

        :param cache: The AgentCache to use.
        """
        self.cache = cache

    # Utility methods

    def can_reload(self) -> bool:
        """
        Can this handler reload?

        :return: Return true if this handler needs to reload on requires changes.
        """
        return False

    def do_reload(self, ctx: HandlerContext, resource: TResource) -> None:
        """
        Perform a reload of this resource.

        :param ctx: Context object to report changes and logs to the agent and server.
        :param resource: The resource to reload.
        """

    def pre(self, ctx: HandlerContext, resource: TResource) -> None:
        """
        Method executed before a handler operation (Facts, dryrun, real deployment, ...) is executed. Override this method
        to run before an operation.

        :param ctx: Context object to report changes and logs to the agent and server.
        :param resource: The resource being handled.
        """

    def post(self, ctx: HandlerContext, resource: TResource) -> None:
        """
        Method executed after a handler operation. Override this method to run after an operation.

        :param ctx: Context object to report changes and logs to the agent and server.
        :param resource: The resource being handled.
        """

    def facts(self, ctx: HandlerContext, resource: TResource) -> dict[str, object]:
        """
        Override this method to implement fact querying. A queried fact can be reported back in two different ways:
        either via the return value of this method or by adding the fact to the HandlerContext via the
        :func:`~inmanta.agent.handler.HandlerContext.set_fact` method. :func:`~inmanta.agent.handler.HandlerAPI.pre`
        and :func:`~inmanta.agent.handler.HandlerAPI.post` are called before and after this method.

        :param ctx: Context object to report changes, logs and facts to the agent and server.
        :param resource: The resource to query facts for.
        :return: A dict with fact names as keys and facts values.
        """
        return {}

    def run_sync(self, func: typing.Callable[[], abc.Awaitable[T]]) -> T:
        """
        Run the given async function on the ioloop of the agent. It will block the current thread until the future
        resolves.

        :param func: A function that returns a yieldable future.
        :return: The result of the async function.
        """
        f: Future[T] = Future()

        # This function is not typed because of generics, the used methods and currying
        def run() -> None:
            try:
                result = func()
                if result is not None:
                    from tornado.gen import convert_yielded

                    result = convert_yielded(result)
                    concurrent.chain_future(result, f)
            except Exception as e:
                f.set_exception(e)

        self._ioloop.call_soon_threadsafe(run)

        return f.result()

    def get_client(self) -> protocol.SessionClient:
        """
        Get the client instance that identifies itself with the agent session.

        :return: A client that is associated with the session of the agent that executes this handler.
        """
        if self._client is None:
            self._client = protocol.SessionClient("agent", self._agent.sessionid)
        return self._client

    def get_file(self, hash_id: str) -> Optional[bytes]:
        """
        Retrieve a file from the fileserver identified with the given id.

        :param hash_id: The id of the content/file to retrieve from the server.
        :return: The content in the form of a bytestring or none is the content does not exist.
        """

        def call() -> abc.Awaitable[Result]:
            return self.get_client().get_file(hash_id)

        result = self.run_sync(call)
        if result.code == 404:
            return None
        elif result.result and result.code == 200:
            file_contents = base64.b64decode(result.result["content"])
            actual_hash_of_file = hash_file(file_contents)
            if hash_id != actual_hash_of_file:
                raise Exception(f"File hash verification failed, expected: {hash_id} but got {actual_hash_of_file}")
            return file_contents
        else:
            raise Exception("An error occurred while retrieving file %s" % hash_id)

    def stat_file(self, hash_id: str) -> bool:
        """
        Check if a file exists on the server.

        :param hash_id: The id of the file on the server. The convention is the use the sha1sum of the content as id.
        :return: True if the file is available on the server.
        """

        def call() -> typing.Awaitable[Result]:
            return self.get_client().stat_file(hash_id)

        result = self.run_sync(call)
        return result.code == 200

    def upload_file(self, hash_id: str, content: bytes) -> None:
        """
        Upload a file to the server

        :param hash_id: The id to identify the content. The convention is to use the sha1sum of the content to identify it.
        :param content: A byte string with the content
        """

        def call() -> abc.Awaitable[Result]:
            return self.get_client().upload_file(id=hash_id, content=base64.b64encode(content).decode("ascii"))

        try:
            self.run_sync(call)
        except Exception:
            raise Exception("Unable to upload file to the server.")


@stable_api
class ResourceHandler(HandlerAPI[TResource]):
    """
    A class that handles resources.
    """

    def _diff(self, current: TResource, desired: TResource) -> dict[str, dict[str, typing.Any]]:
        """
        Calculate the diff between the current and desired resource state.

        :param current: The current state of the resource
        :param desired: The desired state of the resource
        :return: A dict with key the name of the field and value another dict with "current" and "desired" as keys for
                 fields that require changes.
        """
        changes = {}

        # check attributes
        for field in current.__class__.fields:
            current_value = getattr(current, field)
            desired_value = getattr(desired, field)

            if current_value != desired_value and desired_value is not None:
                changes[field] = {"current": current_value, "desired": desired_value}

        return changes

    def check_resource(self, ctx: HandlerContext, resource: TResource) -> TResource:
        """
        Check the current state of a resource

        :param ctx: Context object to report changes and logs to the agent and server.
        :param resource: The resource to check the current state of.
        :return: A resource to represents the current state. Use the :func:`~inmanta.resources.Resource.clone` to create
                 clone of the given resource that can be modified.
        """
        raise NotImplementedError()

    def list_changes(self, ctx: HandlerContext, resource: TResource) -> dict[str, dict[str, typing.Any]]:
        """
        Returns the changes required to bring the resource on this system in the state described in the resource entry.
        This method calls :func:`~inmanta.agent.handler.ResourceHandler.check_resource`

        :param ctx: Context object to report changes and logs to the agent and server.
        :param resource: The resource to check the current state of.
        :return: A dict with key the name of the field and value another dict with "current" and "desired" as keys for
                 fields that require changes.
        """
        current = self.check_resource(ctx, resource)
        return self._diff(current, resource)

    def do_changes(self, ctx: HandlerContext, resource: TResource, changes: abc.Mapping[str, abc.Mapping[str, object]]) -> None:
        """
        Do the changes required to bring the resource on this system in the state of the given resource.

        :param ctx: Context object to report changes and logs to the agent and server.
        :param resource: The resource to check the current state of.
        :param changes: The changes that need to occur as reported by
                        :func:`~inmanta.agent.handler.ResourceHandler.list_changes`
        """
        raise NotImplementedError()

    def execute(self, ctx: HandlerContext, resource: TResource, dry_run: bool = False) -> None:
        try:
            self.pre(ctx, resource)

            changes = self.list_changes(ctx, resource)
            ctx.update_changes(changes)

            if not dry_run:
                self.do_changes(ctx, resource, changes)
                ctx.set_status(const.ResourceState.deployed)
            else:
                ctx.set_status(const.ResourceState.dry)
        except SkipResource as e:
            ctx.set_status(const.ResourceState.skipped)
            ctx.warning(msg="Resource %(resource_id)s was skipped: %(reason)s", resource_id=resource.id, reason=e.args)
        except Exception as e:
            ctx.set_status(const.ResourceState.failed)
            ctx.exception(
                "An error occurred during deployment of %(resource_id)s (exception: %(exception)s)",
                resource_id=resource.id,
                exception=f"{e.__class__.__name__}('{e}')",
            )
        finally:
            try:
                self.post(ctx, resource)
            except Exception as e:
                ctx.exception(
                    "An error occurred after deployment of %(resource_id)s (exception: %(exception)s)",
                    resource_id=resource.id,
                    exception=f"{e.__class__.__name__}('{e}')",
                )

    def check_facts(self, ctx: HandlerContext, resource: TResource) -> dict[str, object]:
        """
        This method is called by the agent to query for facts. It runs :func:`~inmanta.agent.handler.HandlerAPI.pre`
        and :func:`~inmanta.agent.handler.HandlerAPI.post`. This method calls
        :func:`~inmanta.agent.handler.HandlerAPI.facts` to do the actual querying.

        :param ctx: Context object to report changes and logs to the agent and server.
        :param resource: The resource to query facts for.
        :return: A dict with fact names as keys and facts values.
        """
        facts = {}
        try:
            self.pre(ctx, resource)
            facts = self.facts(ctx, resource)
        finally:
            try:
                self.post(ctx, resource)
            except Exception as e:
                ctx.exception(
                    "An error occurred after getting facts about %(resource_id)s (exception: %(exception)s)",
                    resource_id=resource.id,
                    exception=f"{e.__class__.__name__}('{e}')",
                )

        return facts


TPurgeableResource = TypeVar("TPurgeableResource", bound=resources.PurgeableResource)


@stable_api
class CRUDHandler(ResourceHandler[TPurgeableResource]):
    """
    This handler base class requires CRUD methods to be implemented: create, read, update and delete. Such a handler
    only works on purgeable resources.
    """

    def read_resource(self, ctx: HandlerContext, resource: TPurgeableResource) -> None:
        """
        This method reads the current state of the resource. It provides a copy of the resource that should be deployed,
        the method implementation should modify the attributes of this resource to the current state.

        :param ctx: Context can be used to pass value discovered in the read method to the CUD methods. For example, the
                   id used in API calls
        :param resource: A clone of the desired resource state. The read method need to set values on this object.
        :raise SkipResource: Raise this exception when the handler should skip this resource
        :raise ResourcePurged: Raise this exception when the resource does not exist yet.
        """

    def create_resource(self, ctx: HandlerContext, resource: TPurgeableResource) -> None:
        """
        This method is called by the handler when the resource should be created.

        :param context: Context can be used to get values discovered in the read method. For example, the id used in API
                        calls. This context should also be used to let the handler know what changes were made to the
                        resource.
        :param resource: The desired resource state.
        """

    def delete_resource(self, ctx: HandlerContext, resource: TPurgeableResource) -> None:
        """
        This method is called by the handler when the resource should be deleted.

        :param ctx: Context can be used to get values discovered in the read method. For example, the id used in API
                    calls. This context should also be used to let the handler know what changes were made to the
                    resource.
        :param resource: The desired resource state.
        """

    def update_resource(self, ctx: HandlerContext, changes: dict[str, dict[str, Any]], resource: TPurgeableResource) -> None:
        """
        This method is called by the handler when the resource should be updated.

        :param ctx: Context can be used to get values discovered in the read method. For example, the id used in API
                    calls. This context should also be used to let the handler know what changes were made to the
                    resource.
        :param changes: A map of resource attributes that should be changed. Each value is a tuple with the current and the
                        desired value.
        :param resource: The desired resource state.
        """

    def calculate_diff(
        self, ctx: HandlerContext, current: TPurgeableResource, desired: TPurgeableResource
    ) -> dict[str, dict[str, typing.Any]]:
        """
        Calculate the diff between the current and desired resource state.

        :param ctx: Context can be used to get values discovered in the read method. For example, the id used in API
                    calls. This context should also be used to let the handler know what changes were made to the
                    resource.
        :param current: The current state of the resource
        :param desired: The desired state of the resource
        :return: A dict with key the name of the field and value another dict with "current" and "desired" as keys for
                 fields that require changes.
        """
        return self._diff(current, desired)

    def execute(self, ctx: HandlerContext, resource: TPurgeableResource, dry_run: bool = False) -> None:
        try:
            self.pre(ctx, resource)

            # current is clone, except for purged is set to false to prevent a bug that occurs often where the desired
            # state defines purged=true but the read_resource fails to set it to false if the resource does exist
            desired = resource
            current: TPurgeableResource = desired.clone(purged=False)
            changes: dict[str, dict[str, typing.Any]] = {}
            try:
                ctx.debug("Calling read_resource")
                self.read_resource(ctx, current)
                changes = self.calculate_diff(ctx, current, desired)

            except ResourcePurged:
                if not desired.purged:
                    changes["purged"] = dict(desired=desired.purged, current=True)

            for field, values in changes.items():
                ctx.add_change(field, desired=values["desired"], current=values["current"])

            if not dry_run:
                if "purged" in changes:
                    if not changes["purged"]["desired"]:
                        ctx.debug("Calling create_resource")
                        self.create_resource(ctx, desired)
                    else:
                        ctx.debug("Calling delete_resource")
                        self.delete_resource(ctx, desired)

                elif not desired.purged and len(changes) > 0:
                    ctx.debug("Calling update_resource", changes=changes)
                    self.update_resource(ctx, dict(changes), desired)

                ctx.set_status(const.ResourceState.deployed)
            else:
                ctx.set_status(const.ResourceState.dry)

        except SkipResource as e:
            ctx.set_status(const.ResourceState.skipped)
            ctx.warning(msg="Resource %(resource_id)s was skipped: %(reason)s", resource_id=resource.id, reason=e.args)

        except Exception as e:
            ctx.set_status(const.ResourceState.failed)
            ctx.exception(
                "An error occurred during deployment of %(resource_id)s (exception: %(exception)s)",
                resource_id=resource.id,
                exception=f"{e.__class__.__name__}('{e}')",
                traceback=traceback.format_exc(),
            )
        finally:
            try:
                self.post(ctx, resource)
            except Exception as e:
                ctx.exception(
                    "An error occurred after deployment of %(resource_id)s (exception: %(exception)s)",
                    resource_id=resource.id,
                    exception=f"{e.__class__.__name__}('{e}')",
                )


# This is kept for backwards compatibility with versions explicitly importing CRUDHandlerGeneric
CRUDHandlerGeneric = CRUDHandler


@stable_api
class DiscoveryHandler(HandlerAPI[TDiscovery], Generic[TDiscovery, TDiscovered]):
    """
    The DiscoveryHandler is generic with regard to two resource types:
        - TDiscovery denotes the handler's Discovery Resource type, used to drive resource discovery. This is not a
          conventional resource type expected to be deployed on a network, but rather a way to express
          the intent to discover resources of the second type TDiscovered already present on the network.
        - TDiscovered denotes the handler's Unmanaged Resource type. This is the type of the resources that have been
          discovered and reported to the server. Objects of this type must a pydantic object.
    """

    def check_facts(self, ctx: HandlerContext, resource: TDiscovery) -> dict[str, object]:
        return {}

    @abstractmethod
    def discover_resources(
        self, ctx: HandlerContext, discovery_resource: TDiscovery
    ) -> abc.Mapping[ResourceIdStr, TDiscovered]:
        """
        This method implements the resource discovery logic. This method will be called
        by the handler during deployment of the corresponding discovery resource.
        """
        raise NotImplementedError()

    def execute(self, ctx: HandlerContext, resource: TDiscovery, dry_run: bool = False) -> None:
        """
        Logic to perform during resource discovery. This method is called when the agent wants
        to deploy the corresponding discovery resource. The default behaviour of this method is to call
        the `discover_resources` method, serialize the returned values and report them to the server.
        """
        if dry_run:
            return

        try:
            self.pre(ctx, resource)

            def _call_discovered_resource_create_batch(
                discovered_resources: abc.Sequence[DiscoveredResource],
            ) -> typing.Awaitable[Result]:
                return self.get_client().discovered_resource_create_batch(
                    tid=self._agent.environment, discovered_resources=discovered_resources
                )

            discovered_resources_raw: abc.Mapping[ResourceIdStr, TDiscovered] = self.discover_resources(ctx, resource)
            discovered_resources: abc.Sequence[DiscoveredResource] = [
                DiscoveredResource(discovered_resource_id=resource_id, values=values.model_dump())
                for resource_id, values in discovered_resources_raw.items()
            ]
            result = self.run_sync(partial(_call_discovered_resource_create_batch, discovered_resources))

            if result.code != 200:
                assert result.result is not None  # Make mypy happy
                ctx.set_status(const.ResourceState.failed)
                error_msg_from_server = f": {result.result['message']}" if "message" in result.result else ""
                ctx.error(
                    "Failed to report discovered resources to the server (status code: %(code)s)%(error_msg_from_server)s",
                    code=result.code,
                    error_msg_from_server=error_msg_from_server,
                )
            else:
                ctx.set_status(const.ResourceState.deployed)
        except SkipResource as e:
            ctx.set_status(const.ResourceState.skipped)
            ctx.warning(msg="Resource %(resource_id)s was skipped: %(reason)s", resource_id=resource.id, reason=e.args)
        except Exception as e:
            ctx.set_status(const.ResourceState.failed)
            ctx.exception(
                "An error occurred during deployment of %(resource_id)s (exception: %(exception)s)",
                resource_id=resource.id,
                exception=f"{e.__class__.__name__}('{e}')",
                traceback=traceback.format_exc(),
            )
        finally:
            try:
                self.post(ctx, resource)
            except Exception as e:
                ctx.exception(
                    "An error occurred after deployment of %(resource_id)s (exception: %(exception)s)",
                    resource_id=resource.id,
                    exception=f"{e.__class__.__name__}('{e}')",
                )


class Commander:
    """
    This class handles commands
    """

    __command_functions: dict[str, dict[str, type[ResourceHandler[Any]]]] = defaultdict(dict)

    @classmethod
    def get_handlers(cls) -> dict[str, dict[str, type[ResourceHandler[Any]]]]:
        return cls.__command_functions

    @classmethod
    def reset(cls) -> None:
        cls.__command_functions = defaultdict(dict)

    @classmethod
    def close(cls) -> None:
        pass

    @classmethod
    def _get_instance(
        cls, handler_class: type[ResourceHandler[Any]], agent: "inmanta.agent.executor.AgentInstance", io: "IOBase"
    ) -> ResourceHandler[Any]:
        new_instance = handler_class(agent, io)
        return new_instance

    @classmethod
    def get_provider(
        cls, cache: AgentCache, agent: "inmanta.agent.executor.AgentInstance", resource: resources.Resource
    ) -> HandlerAPI[Any]:
        """
        Return a provider to handle the given resource
        """
        resource_id = resource.id
        resource_type = resource_id.get_entity_type()
        try:
            agent_io = io.get_io(cache, agent.uri, resource_id.get_version())
        except Exception:
            LOGGER.exception("Exception raised during creation of IO for uri %s", agent.uri)
            raise Exception("No handler available for %s (no io available)" % resource_id)

        if agent_io is None:
            # Skip this resource
            raise Exception("No handler available for %s (no io available)" % resource_id)

        available = []
        if resource_type in cls.__command_functions:
            for handlr in cls.__command_functions[resource_type].values():
                h = cls._get_instance(handlr, agent, agent_io)
                if h.available(resource):
                    available.append(h)
                else:
                    h.close()

        if len(available) > 1:
            for h in available:
                h.close()

            agent_io.close()
            raise Exception("More than one handler selected for resource %s" % resource.id)

        elif len(available) == 1:
            return available[0]

        raise Exception("No resource handler registered for resource of type %s" % resource_type)

    @classmethod
    def add_provider(cls, resource: str, name: str, provider: type[ResourceHandler[Any]]) -> None:
        """
        Register a new provider

        :param resource: the name of the resource this handler applies to
        :param name: the name of the handler itself
        :param provider: the handler function
        """
        if resource in cls.__command_functions and name in cls.__command_functions[resource]:
            del cls.__command_functions[resource][name]

        cls.__command_functions[resource][name] = provider

    @classmethod
    def get_providers(cls) -> typing.Iterator[tuple[str, type[ResourceHandler[Any]]]]:
        """Return an iterator over resource type, handler definition"""
        for resource_type, handler_map in cls.__command_functions.items():
            for handle_name, handler_class in handler_map.items():
                yield (resource_type, handler_class)

    @classmethod
    def get_provider_class(cls, resource_type: str, name: str) -> Optional[type[ResourceHandler[Any]]]:
        """
        Return the class of the handler for the given type and with the given name
        """
        if resource_type not in cls.__command_functions:
            return None

        if name not in cls.__command_functions[resource_type]:
            return None

        return cls.__command_functions[resource_type][name]


class HandlerNotAvailableException(Exception):
    """
    This exception is thrown when a resource handler cannot perform its job. For example, the admin interface
    it connects to is not available.
    """


@stable_api
class PythonLogger(LoggerABC):
    """
    This class implements the LoggerABC interface and is a standalone wrapper around a logging.Logger.
    """

    def __init__(self, logger: logging.Logger) -> None:
        self.logger = logger

    def _log_msg(
        self,
        level: int,
        msg: str,
        *args: object,
        exc_info: bool = False,
        **kwargs: object,
    ) -> None:
        if len(args) > 0:
            raise Exception("Args not supported")

        if kwargs:
            self.logger.log(level, msg, kwargs, exc_info=exc_info)
        else:
            self.logger.log(level, msg, exc_info=exc_info)<|MERGE_RESOLUTION|>--- conflicted
+++ resolved
@@ -64,11 +64,7 @@
     A decorator that registers a new handler.
 
     :param resource_type: The type of the resource this handler is responsible for.
-<<<<<<< HEAD
-                          For example, :inmanta:entity:`std::Host`
-=======
                           For example, :inmanta:entity:`std::NullResource`
->>>>>>> 86245aee
     :param name: A name to reference this provider.
     """
 
