"""
    Copyright 2019 Inmanta

    Licensed under the Apache License, Version 2.0 (the "License");
    you may not use this file except in compliance with the License.
    You may obtain a copy of the License at

        http://www.apache.org/licenses/LICENSE-2.0

    Unless required by applicable law or agreed to in writing, software
    distributed under the License is distributed on an "AS IS" BASIS,
    WITHOUT WARRANTIES OR CONDITIONS OF ANY KIND, either express or implied.
    See the License for the specific language governing permissions and
    limitations under the License.

    Contact: code@inmanta.com
"""
import base64
import inspect
import json
import logging
import traceback
import typing
import uuid
from abc import ABC, abstractmethod
from collections import abc, defaultdict
from concurrent.futures import Future
from functools import partial
from typing import Any, Callable, Dict, Generic, List, Optional, Tuple, Type, TypeVar, Union, cast, overload

from tornado import concurrent

import inmanta
from inmanta import const, data, protocol, resources
from inmanta.agent import io
from inmanta.agent.cache import AgentCache
from inmanta.const import ParameterSource, ResourceState
from inmanta.data.model import AttributeStateChange, DiscoveredResource, ResourceIdStr
from inmanta.protocol import Result, json_encode
from inmanta.stable_api import stable_api
from inmanta.types import SimpleTypes
from inmanta.util import hash_file

if typing.TYPE_CHECKING:
    import inmanta.agent.agent
    from inmanta.agent.io.local import IOBase


LOGGER = logging.getLogger(__name__)

T = TypeVar("T")
R = TypeVar("R", bound=resources.Resource)
D = TypeVar("D")
T_FUNC = TypeVar("T_FUNC", bound=Callable[..., Any])


@stable_api
class provider(object):  # noqa: N801
    """
    A decorator that registers a new handler.

    :param resource_type: The type of the resource this handler is responsible for.
                          For example, :inmanta:entity:`std::File`
    :param name: A name to reference this provider.
    """

    def __init__(self, resource_type: str, name: str) -> None:
        self._resource_type = resource_type
        self._name = name

    def __call__(self, function):
        """
        The wrapping
        """
        Commander.add_provider(self._resource_type, self._name, function)
        return function


@stable_api
class SkipResource(Exception):
    """
    A handler should raise this exception when a resource should be skipped. The resource will be marked as skipped
    instead of failed.
    """


@stable_api
class ResourcePurged(Exception):
    """
    If the :func:`~inmanta.agent.handler.CRUDHandler.read_resource` method raises this exception, the agent will
    mark the current state of the resource as purged.
    """


class InvalidOperation(Exception):
    """
    This exception is raised by the context or handler methods when an invalid operation is performed.
    """


@stable_api
def cache(
    func: Optional[T_FUNC] = None,
    ignore: typing.List[str] = [],
    timeout: int = 5000,
    for_version: bool = True,
    cache_none: bool = True,
    # deprecated parameter kept for backwards compatibility: if set, overrides cache_none
    cacheNone: Optional[bool] = None,  # noqa: N803
    call_on_delete: Optional[Callable[[Any], None]] = None,
) -> Union[T_FUNC, Callable[[T_FUNC], T_FUNC]]:
    """
    decorator for methods in resource handlers to provide caching

    this decorator works similar to memoization:
    when the decorate method is called, its return value is cached,
    for subsequent calls, the cached value is used instead of the actual value

    The name of the method + the arguments of the method form the cache key

    If an argument named version is present and for_version is True,
    the cache entry is flushed after this version has been deployed
    If an argument named resource is present,
    it is assumed to be a resource and its ID is used, without the version information

    :param timeout: the number of second this cache entry should live
    :param for_version: if true, this value is evicted from the cache when this deploy is ready
    :param ignore: a list of argument names that should not be part of the cache key
    :param cache_none: cache returned none values
    :param call_on_delete: A callback function that is called when the value is removed from the cache,
            with the value as argument.
    """

    def actual(f: Callable) -> T_FUNC:
        myignore = set(ignore)
        sig = inspect.signature(f)
        myargs = list(sig.parameters.keys())[1:]

        def wrapper(self, *args: object, **kwds: object) -> object:
            kwds.update(dict(zip(myargs, args)))

            def bound(**kwds):
                return f(self, **kwds)

            return self.cache.get_or_else(
                f.__name__,
                bound,
                for_version,
                timeout,
                myignore,
                cacheNone if cacheNone is not None else cache_none,
                **kwds,
                call_on_delete=call_on_delete,
            )

        # Too much magic to type statically
        return cast(T_FUNC, wrapper)

    if func is None:
        return actual
    else:
        return actual(func)


@stable_api
class LoggerABC(ABC):
    """
    Minimal logging interface exposing logging methods for commonly used
    logging levels.

    Child classes are responsible for implementing a _log_msg method with the
    concrete logging implementation.
    """

    def critical(self, msg: str, *args: object, exc_info: bool = False, **kwargs: object) -> None:
        self._log_msg(logging.CRITICAL, msg, *args, exc_info=exc_info, **kwargs)

    def error(self, msg: str, *args: object, exc_info: bool = False, **kwargs: object) -> None:
        self._log_msg(logging.ERROR, msg, *args, exc_info=exc_info, **kwargs)

    def warning(self, msg: str, *args: object, exc_info: bool = False, **kwargs: object) -> None:
        self._log_msg(logging.WARNING, msg, *args, exc_info=exc_info, **kwargs)

    def info(self, msg: str, *args: object, exc_info: bool = False, **kwargs: object) -> None:
        self._log_msg(logging.INFO, msg, *args, exc_info=exc_info, **kwargs)

    def debug(self, msg: str, *args: object, exc_info: bool = False, **kwargs: object) -> None:
        self._log_msg(logging.DEBUG, msg, *args, exc_info=exc_info, **kwargs)

    def exception(self, msg: str, *args: object, exc_info: bool = True, **kwargs: object) -> None:
        self.error(msg, *args, exc_info=exc_info, **kwargs)

    @abstractmethod
    def _log_msg(
        self,
        level: int,
        msg: str,
        *args: object,
        exc_info: bool = False,
        **kwargs: object,
    ) -> None:
        raise NotImplementedError


@stable_api
class HandlerContext(LoggerABC):
    """
    Context passed to handler methods for state related "things"
    """

    def __init__(
        self,
        resource: resources.Resource,
        dry_run: bool = False,
        action_id: Optional[uuid.UUID] = None,
        logger: Optional[logging.Logger] = None,
    ) -> None:
        self._resource = resource
        self._dry_run = dry_run
        self._cache: Dict[str, Any] = {}

        self._purged = False
        self._updated = False
        self._created = False
        self._change = const.Change.nochange

        self._changes: Dict[str, AttributeStateChange] = {}

        if action_id is None:
            action_id = uuid.uuid4()
        self._action_id = action_id
        self._status: Optional[ResourceState] = None
        self._logs: List[data.LogLine] = []
        self.logger: logging.Logger
        if logger is None:
            self.logger = LOGGER
        else:
            self.logger = logger

        self._facts: List[Dict[str, Any]] = []

    def set_fact(self, fact_id: str, value: str) -> None:
        """
        Send a fact to the Inmanta server.

        :param fact_id: The name of the fact.
        :param value: The actual value of the fact.
        """
        resource_id = self._resource.id.resource_str()
        fact = {
            "id": fact_id,
            "source": ParameterSource.fact.value,
            "value": value,
            "resource_id": resource_id,
        }
        self._facts.append(fact)

    @property
    def facts(self) -> List[Dict[str, Any]]:
        return self._facts

    @property
    def action_id(self) -> uuid.UUID:
        return self._action_id

    @property
    def status(self) -> Optional[const.ResourceState]:
        return self._status

    @property
    def logs(self) -> List[data.LogLine]:
        return self._logs

    def set_status(self, status: const.ResourceState) -> None:
        """
        Set the status of the handler operation.
        """
        self._status = status

    def is_dry_run(self) -> bool:
        """
        Is this a dryrun?
        """
        return self._dry_run

    def get(self, name: str) -> Any:
        return self._cache[name]

    def contains(self, key: str) -> bool:
        return key in self._cache

    def set(self, name: str, value: Any) -> None:
        self._cache[name] = value

    def set_created(self) -> None:
        self._created = True
        if self._change is not const.Change.nochange:
            raise InvalidOperation(f"Unable to set {const.Change.created} operation, {self._change} already set.")

        self._change = const.Change.created

    def set_purged(self) -> None:
        self._purged = True

        if self._change is not const.Change.nochange:
            raise InvalidOperation(f"Unable to set {const.Change.purged} operation, {self._change} already set.")

        self._change = const.Change.purged

    def set_updated(self) -> None:
        self._updated = True

        if self._change is not const.Change.nochange:
            raise InvalidOperation(f"Unable to set {const.Change.updated} operation, {self._change} already set.")

        self._change = const.Change.updated

    @property
    def changed(self) -> bool:
        return self._created or self._updated or self._purged

    @property
    def change(self) -> const.Change:
        return self._change

    def add_change(self, name: str, desired: object, current: object = None) -> None:
        """
        Report a change of a field. This field is added to the set of updated fields

        :param name: The name of the field that was updated
        :param desired: The desired value to which the field was updated (or should be updated)
        :param current: The value of the field before it was updated
        """
        self._changes[name] = AttributeStateChange(current=current, desired=desired)

    def add_changes(self, **kwargs: SimpleTypes) -> None:
        """
        Report a list of changes at once as kwargs

        :param key: The name of the field that was updated. This field is also added to the set of updated fields
        :param value: The desired value of the field.

        To report the previous value of the field, use the add_change method
        """
        for field, value in kwargs.items():
            self._changes[field] = AttributeStateChange(desired=value)

    def fields_updated(self, fields: str) -> None:
        """
        Report that fields have been updated
        """
        for field in fields:
            if field not in self._changes:
                self._changes[fields] = AttributeStateChange()

    @overload  # noqa: F811
    def update_changes(self, changes: Dict[str, AttributeStateChange]) -> None:
        pass

    @overload  # noqa: F811
    def update_changes(self, changes: Dict[str, Dict[str, Optional[SimpleTypes]]]) -> None:
        pass

    @overload  # noqa: F811
    def update_changes(self, changes: Dict[str, Tuple[SimpleTypes, SimpleTypes]]) -> None:
        pass

    def update_changes(  # noqa: F811
        self,
        changes: Union[
            Dict[str, AttributeStateChange],
            Dict[str, Dict[str, Optional[SimpleTypes]]],
            Dict[str, Tuple[SimpleTypes, SimpleTypes]],
        ],
    ) -> None:
        """
        Update the changes list with changes

        :param changes: This should be a dict with a value a dict containing "current" and "desired" keys
        """
        for attribute, change in changes.items():
            if isinstance(change, dict):
                self._changes[attribute] = AttributeStateChange(
                    current=change.get("current", None), desired=change.get("desired", None)
                )
            elif isinstance(change, tuple):
                if len(change) != 2:
                    raise InvalidOperation(
                        f"Reported changes for {attribute} not valid. Tuple changes should contain 2 element."
                    )
                self._changes[attribute] = AttributeStateChange(current=change[0], desired=change[1])
            elif isinstance(change, AttributeStateChange):
                self._changes[attribute] = change
            else:
                raise InvalidOperation(f"Reported changes for {attribute} not in a type that is recognized.")

    @property
    def changes(self) -> Dict[str, AttributeStateChange]:
        return self._changes

    def _log_msg(self, level: int, msg: str, *args: object, exc_info: bool = False, **kwargs: object) -> None:
        if len(args) > 0:
            raise Exception("Args not supported")
        if exc_info:
            kwargs["traceback"] = traceback.format_exc()

        for k, v in kwargs.items():
            try:
                json_encode(v)
            except TypeError:
                if inmanta.RUNNING_TESTS:
                    # Fail the test when the value is not serializable
                    raise Exception(f"Failed to serialize argument for log message {k}={v}")
                else:
                    # In production, try to cast the non-serializable value to str to prevent the handler from failing.
                    kwargs[k] = str(v)

            except Exception as e:
                raise Exception("Exception during serializing log message arguments") from e
        log = data.LogLine.log(level, msg, **kwargs)
        self.logger.log(level, "resource %s: %s", self._resource.id.resource_version_str(), log._data["msg"], exc_info=exc_info)
        self._logs.append(log)


@stable_api
class HandlerAPI(ABC):
    """
    Base class describing the interface between the agent and the handler. This class first defines the interface
    At the end, it also defined a number of utility methods.

    New handlers are registered with the :func:`~inmanta.agent.handler.provider` decorator.
    The implementation of a handler should use the ``self._io`` instance to execute io operations. This io objects
    makes abstraction of local or remote operations. See :class:`~inmanta.agent.io.local.LocalIO` for the available
    operations.

    :param agent: The agent that is executing this handler.
    :param io: The io object to use.
    """

    def __init__(self, agent: "inmanta.agent.agent.AgentInstance", io: Optional["IOBase"] = None) -> None:
        self._agent = agent
        if io is None:
            raise Exception("Unsupported: no resource mgmt in RH")
        else:
            self._io = io
        self._client: Optional[protocol.SessionClient] = None
        # explicit ioloop reference, as we don't want the ioloop for the current thread, but the one for the agent
        self._ioloop = agent.process._io_loop

    # Interface

    def close(self) -> None:
        pass

    @abstractmethod
    def deploy(
        self,
        ctx: HandlerContext,
        resource: resources.Resource,
        requires: abc.Mapping[ResourceIdStr, ResourceState],
    ) -> None:
        """
        Main entrypoint of the handler that will be called by the agent to deploy a resource on the server.
        This method is always called by the agent, even when one of the requires of the given resource
<<<<<<< HEAD
        failed to deploy. The default implementation of this method will deploy the given resource when all its
        requires were deployed successfully. Override this method if a different condition determines whether the
        resource should deploy.
=======
        failed to deploy.
>>>>>>> 4c97da57

        The actual logic to deploy the resource should be defined in the `execute` method.

        :param ctx: Context object to report changes and logs to the agent and server.
        :param resource: The resource to deploy
        :param requires: A dictionary mapping the resource id of each dependency of the given resource to its resource state.
        """
        pass

    @abstractmethod
    def execute(self, ctx: HandlerContext, resource: resources.Resource, dry_run: bool = False) -> None:
        """
        Implements the actual logic to deploy a resource.

        :param ctx: Context object to report changes and logs to the agent and server.
        :param resource: The resource to check the current state of.
        :param dry_run: True will only determine the required changes but will not execute them.
        """
        pass

    @abstractmethod
    def check_facts(self, ctx: HandlerContext, resource: resources.Resource) -> Dict[str, object]:
        """
        This method is called by the agent to query for facts. It runs :func:`~inmanta.agent.handler.ResourceHandler.pre`
        and :func:`~inmanta.agent.handler.ResourceHandler.post`. This method calls
        :func:`~inmanta.agent.handler.ResourceHandler.facts` to do the actually querying.

        :param ctx: Context object to report changes and logs to the agent and server.
        :param resource: The resource to query facts for.
        :return: A dict with fact names as keys and facts values.
        """
        pass

    def available(self, resource: resources.Resource) -> bool:
        """
        Returns true if this handler is available for the given resource

        :param resource: Is this handler available for the given resource?
        :return: Available or not?
        """
        return True

    # Utility methods
    def run_sync(self, func: typing.Callable[[], typing.Awaitable[T]]) -> T:
        """
        Run the given async function on the ioloop of the agent. It will block the current thread until the future
        resolves.

        :param func: A function that returns a yieldable future.
        :return: The result of the async function.
        """
        f: Future[T] = Future()

        # This function is not typed because of generics, the used methods and currying
        def run() -> None:
            try:
                result = func()
                if result is not None:
                    from tornado.gen import convert_yielded

                    result = convert_yielded(result)
                    concurrent.chain_future(result, f)
            except Exception as e:
                f.set_exception(e)

        self._ioloop.call_soon_threadsafe(run)

        return f.result()

    def set_cache(self, cache: AgentCache) -> None:
        self.cache = cache

    def get_client(self) -> protocol.SessionClient:
        """
        Get the client instance that identifies itself with the agent session.

        :return: A client that is associated with the session of the agent that executes this handler.
        """
        if self._client is None:
            self._client = protocol.SessionClient("agent", self._agent.sessionid)
        return self._client

    def get_file(self, hash_id: str) -> Optional[bytes]:
        """
        Retrieve a file from the fileserver identified with the given id. The convention is to use the sha1sum of the
        content to identify it.

        :param hash_id: The id of the content/file to retrieve from the server.
        :return: The content in the form of a bytestring or none is the content does not exist.
        """

        def call() -> typing.Awaitable[Result]:
            return self.get_client().get_file(hash_id)

        result = self.run_sync(call)
        if result.code == 404:
            return None
        elif result.result and result.code == 200:
            file_contents = base64.b64decode(result.result["content"])
            actual_hash_of_file = hash_file(file_contents)
            if hash_id != actual_hash_of_file:
                raise Exception(f"File hash verification failed, expected: {hash_id} but got {actual_hash_of_file}")
            return file_contents
        else:
            raise Exception("An error occurred while retrieving file %s" % hash_id)

    def stat_file(self, hash_id: str) -> bool:
        """
        Check if a file exists on the server. This method does and async call to the server and blocks on the result.

        :param hash_id: The id of the file on the server. The convention is the use the sha1sum of the content as id.
        :return: True if the file is available on the server.
        """

        def call() -> typing.Awaitable[Result]:
            return self.get_client().stat_file(hash_id)

        result = self.run_sync(call)
        return result.code == 200

    def upload_file(self, hash_id: str, content: bytes) -> None:
        """
        Upload a file to the server

        :param hash_id: The id to identify the content. The convention is to use the sha1sum of the content to identify it.
        :param content: A byte string with the content
        """

        def call() -> typing.Awaitable[Result]:
            return self.get_client().upload_file(id=hash_id, content=base64.b64encode(content).decode("ascii"))

        try:
            self.run_sync(call)
        except Exception:
            raise Exception("Unable to upload file to the server.")


@stable_api
class ResourceHandler(HandlerAPI):
    """
    A baseclass for classes that handle resources.

    """

    def can_reload(self) -> bool:
        """
        Can this handler reload?

        :return: Return true if this handler needs to reload on requires changes.
        """
        return False

    def do_reload(self, ctx: HandlerContext, resource: resources.Resource) -> None:
        """
        Perform a reload of this resource.

        :param ctx: Context object to report changes and logs to the agent and server.
        :param resource: The resource to reload.
        """

    def pre(self, ctx: HandlerContext, resource: resources.Resource) -> None:
        """
        Method executed before a handler operation (Facts, dryrun, real deployment, ...) is executed. Override this method
        to run before an operation.

        :param ctx: Context object to report changes and logs to the agent and server.
        :param resource: The resource to query facts for.
        """

    def post(self, ctx: HandlerContext, resource: resources.Resource) -> None:
        """
        Method executed after an operation. Override this method to run after an operation.

        :param ctx: Context object to report changes and logs to the agent and server.
        :param resource: The resource to query facts for.
        """

    def _diff(self, current: resources.Resource, desired: resources.Resource) -> typing.Dict[str, typing.Dict[str, typing.Any]]:
        """
        Calculate the diff between the current and desired resource state.

        :param current: The current state of the resource
        :param desired: The desired state of the resource
        :return: A dict with key the name of the field and value another dict with "current" and "desired" as keys for
                 fields that require changes.
        """
        changes = {}

        # check attributes
        for field in current.__class__.fields:
            current_value = getattr(current, field)
            desired_value = getattr(desired, field)

            if current_value != desired_value and desired_value is not None:
                changes[field] = {"current": current_value, "desired": desired_value}

        return changes

    def check_resource(self, ctx: HandlerContext, resource: resources.Resource) -> resources.Resource:
        """
        Check the current state of a resource

        :param ctx: Context object to report changes and logs to the agent and server.
        :param resource: The resource to check the current state of.
        :return: A resource to represents the current state. Use the :func:`~inmanta.resources.Resource.clone` to create
                 clone of the given resource that can be modified.
        """
        raise NotImplementedError()

    def list_changes(self, ctx: HandlerContext, resource: resources.Resource) -> typing.Dict[str, typing.Dict[str, typing.Any]]:
        """
        Returns the changes required to bring the resource on this system in the state described in the resource entry.
        This method calls :func:`~inmanta.agent.handler.ResourceHandler.check_resource`

        :param ctx: Context object to report changes and logs to the agent and server.
        :param resource: The resource to check the current state of.
        :return: A dict with key the name of the field and value another dict with "current" and "desired" as keys for
                 fields that require changes.
        """
        current = self.check_resource(ctx, resource)
        return self._diff(current, resource)

    def do_changes(self, ctx: HandlerContext, resource: resources.Resource, changes: Dict[str, Dict[str, object]]) -> None:
        """
        Do the changes required to bring the resource on this system in the state of the given resource.

        :param ctx: Context object to report changes and logs to the agent and server.
        :param resource: The resource to check the current state of.
        :param changes: The changes that need to occur as reported by
                        :func:`~inmanta.agent.handler.ResourceHandler.list_changes`
        """
        raise NotImplementedError()

    def deploy(
        self,
        ctx: HandlerContext,
        resource: resources.Resource,
        requires: abc.Mapping[ResourceIdStr, ResourceState],
    ) -> None:
        """
        This method is always called by the agent, even when one of the requires of the given resource
        failed to deploy. The default implementation of this method will deploy the given resource when all its
        requires were deployed successfully. Override this method if a different condition determines whether the
        resource should deploy.

        :param ctx: Context object to report changes and logs to the agent and server.
        :param resource: The resource to deploy
        :param requires: A dictionary mapping the resource id of each dependency of the given resource to its resource state.
        """

        def _call_resource_did_dependency_change() -> typing.Awaitable[Result]:
            return self.get_client().resource_did_dependency_change(
                tid=self._agent.environment, rvid=resource.id.resource_version_str()
            )

        def _should_reload() -> bool:
            if not self.can_reload():
                return False
            result = self.run_sync(_call_resource_did_dependency_change)
            if not result.result:
                raise Exception("Failed to determine whether resource should reload")

            if result.code != 200:
                error_msg_from_server = f": {result.result['message']}" if "message" in result.result else ""
                raise Exception(f"Failed to determine whether resource should reload{error_msg_from_server}")
            return result.result["data"]

        def filter_resources_in_unexpected_state(
            reqs: Dict[ResourceIdStr, ResourceState]
        ) -> Dict[ResourceIdStr, ResourceState]:
            """
            Return a sub-dictionary of reqs with only those resources that are in an unexpected state.
            """
            unexpected_states = {
                const.ResourceState.available,
                const.ResourceState.dry,
                const.ResourceState.undefined,
                const.ResourceState.skipped_for_undefined,
                const.ResourceState.deploying,
            }
            return {rid: state for rid, state in reqs.items() if state in unexpected_states}

        resources_in_unexpected_state = filter_resources_in_unexpected_state(requires)
        if resources_in_unexpected_state:
            ctx.set_status(const.ResourceState.skipped)
            ctx.warning(
                "Resource %(resource)s skipped because a dependency is in an unexpected state: %(unexpected_states)s",
                resource=resource.id.resource_version_str(),
                unexpected_states=str({rid: state.value for rid, state in resources_in_unexpected_state.items()}),
            )
            return

        failed_dependencies = [req for req, status in requires.items() if status != ResourceState.deployed]
        if not any(failed_dependencies):
            self.execute(ctx, resource)
            if _should_reload():
                self.do_reload(ctx, resource)
        else:
            ctx.set_status(const.ResourceState.skipped)
            ctx.info(
                "Resource %(resource)s skipped due to failed dependencies: %(failed)s",
                resource=resource.id.resource_version_str(),
                failed=str(failed_dependencies),
            )

    def execute(self, ctx: HandlerContext, resource: resources.Resource, dry_run: bool = False) -> None:
        """
        Update the given resource. This method is called by the agent. Most handlers will not override this method
        and will only override :func:`~inmanta.agent.handler.ResourceHandler.check_resource`, optionally
        :func:`~inmanta.agent.handler.ResourceHandler.list_changes` and
        :func:`~inmanta.agent.handler.ResourceHandler.do_changes`

        :param ctx: Context object to report changes and logs to the agent and server.
        :param resource: The resource to check the current state of.
        :param dry_run: True will only determine the required changes but will not execute them.
        """
        try:
            self.pre(ctx, resource)

            changes = self.list_changes(ctx, resource)
            ctx.update_changes(changes)

            if not dry_run:
                self.do_changes(ctx, resource, changes)
                ctx.set_status(const.ResourceState.deployed)
            else:
                ctx.set_status(const.ResourceState.dry)
        except SkipResource as e:
            ctx.set_status(const.ResourceState.skipped)
            ctx.warning(msg="Resource %(resource_id)s was skipped: %(reason)s", resource_id=resource.id, reason=e.args)

        except Exception as e:
            ctx.set_status(const.ResourceState.failed)
            ctx.exception(
                "An error occurred during deployment of %(resource_id)s (exception: %(exception)s",
                resource_id=resource.id,
                exception=f"{e.__class__.__name__}('{e}')",
            )
        finally:
            try:
                self.post(ctx, resource)
            except Exception as e:
                ctx.exception(
                    "An error occurred after deployment of %(resource_id)s (exception: %(exception)s",
                    resource_id=resource.id,
                    exception=f"{e.__class__.__name__}('{e}')",
                )

    def facts(self, ctx: HandlerContext, resource: resources.Resource) -> Dict[str, object]:
        """
        Override this method to implement fact querying. A queried fact can be reported back in two different ways:
        either via the return value of this method or by adding the fact to the HandlerContext via the
        :func:`~inmanta.agent.handler.HandlerContext.set_fact` method. :func:`~inmanta.agent.handler.ResourceHandler.pre`
        and :func:`~inmanta.agent.handler.ResourceHandler.post` are called before and after this method.

        :param ctx: Context object to report changes, logs and facts to the agent and server.
        :param resource: The resource to query facts for.
        :return: A dict with fact names as keys and facts values.
        """
        return {}

    def check_facts(self, ctx: HandlerContext, resource: resources.Resource) -> Dict[str, object]:
        """
        This method is called by the agent to query for facts. It runs :func:`~inmanta.agent.handler.ResourceHandler.pre`
        and :func:`~inmanta.agent.handler.ResourceHandler.post`. This method calls
        :func:`~inmanta.agent.handler.ResourceHandler.facts` to do the actually querying.

        :param ctx: Context object to report changes and logs to the agent and server.
        :param resource: The resource to query facts for.
        :return: A dict with fact names as keys and facts values.
        """
        try:
            self.pre(ctx, resource)
            facts = self.facts(ctx, resource)
        finally:
            try:
                self.post(ctx, resource)
            except Exception as e:
                ctx.exception(
                    "An error occurred after getting facts about %(resource_id)s (exception: %(exception)s",
                    resource_id=resource.id,
                    exception=f"{e.__class__.__name__}('{e}')",
                )

        return facts


@stable_api
class CRUDHandler(ResourceHandler):
    """
    This handler base class requires CRUD methods to be implemented: create, read, update and delete. Such a handler
    only works on purgeable resources.
    """

    def read_resource(self, ctx: HandlerContext, resource: resources.PurgeableResource) -> None:
        """
        This method reads the current state of the resource. It provides a copy of the resource that should be deployed,
        the method implementation should modify the attributes of this resource to the current state.

        :param ctx: Context can be used to pass value discovered in the read method to the CUD methods. For example, the
                   id used in API calls
        :param resource: A clone of the desired resource state. The read method need to set values on this object.
        :raise SkipResource: Raise this exception when the handler should skip this resource
        :raise ResourcePurged: Raise this exception when the resource does not exist yet.
        """

    def create_resource(self, ctx: HandlerContext, resource: resources.PurgeableResource) -> None:
        """
        This method is called by the handler when the resource should be created.

        :param context: Context can be used to get values discovered in the read method. For example, the id used in API
                        calls. This context should also be used to let the handler know what changes were made to the
                        resource.
        :param resource: The desired resource state.
        """

    def delete_resource(self, ctx: HandlerContext, resource: resources.PurgeableResource) -> None:
        """
        This method is called by the handler when the resource should be deleted.

        :param ctx: Context can be used to get values discovered in the read method. For example, the id used in API
                    calls. This context should also be used to let the handler know what changes were made to the
                    resource.
        :param resource: The desired resource state.
        """

    def update_resource(
        self, ctx: HandlerContext, changes: Dict[str, Dict[str, Any]], resource: resources.PurgeableResource
    ) -> None:
        """
        This method is called by the handler when the resource should be updated.

        :param ctx: Context can be used to get values discovered in the read method. For example, the id used in API
                    calls. This context should also be used to let the handler know what changes were made to the
                    resource.
        :param changes: A map of resource attributes that should be changed. Each value is a tuple with the current and the
                        desired value.
        :param resource: The desired resource state.
        """

    def calculate_diff(
        self, ctx: HandlerContext, current: resources.Resource, desired: resources.Resource
    ) -> typing.Dict[str, typing.Dict[str, typing.Any]]:
        """
        Calculate the diff between the current and desired resource state.

        :param ctx: Context can be used to get values discovered in the read method. For example, the id used in API
                    calls. This context should also be used to let the handler know what changes were made to the
                    resource.
        :param current: The current state of the resource
        :param desired: The desired state of the resource
        :return: A dict with key the name of the field and value another dict with "current" and "desired" as keys for
                 fields that require changes.
        """
        return self._diff(current, desired)

    def execute(self, ctx: HandlerContext, resource: resources.Resource, dry_run: Optional[bool] = None) -> None:
        """
        Update the given resource. This method is called by the agent. Override the CRUD methods of this class.

        :param ctx: Context object to report changes and logs to the agent and server.
        :param resource: The resource to check the current state of.
        :param dry_run: True will only determine the required changes but will not execute them.
        """
        try:
            self.pre(ctx, resource)

            # current is clone, except for purged is set to false to prevent a bug that occurs often where the desired
            # state defines purged=true but the read_resource fails to set it to false if the resource does exist
            desired = resource
            assert isinstance(desired, resources.PurgeableResource)
            current = desired.clone(purged=False)
            assert isinstance(current, resources.PurgeableResource)
            changes: typing.Dict[str, typing.Dict[str, typing.Any]] = {}
            try:
                ctx.debug("Calling read_resource")
                self.read_resource(ctx, current)
                changes = self.calculate_diff(ctx, current, desired)

            except ResourcePurged:
                if not desired.purged:
                    changes["purged"] = dict(desired=desired.purged, current=True)

            for field, values in changes.items():
                ctx.add_change(field, desired=values["desired"], current=values["current"])

            if not dry_run:
                if "purged" in changes:
                    if not changes["purged"]["desired"]:
                        ctx.debug("Calling create_resource")
                        self.create_resource(ctx, desired)
                    else:
                        ctx.debug("Calling delete_resource")
                        self.delete_resource(ctx, desired)

                elif not desired.purged and len(changes) > 0:
                    ctx.debug("Calling update_resource", changes=changes)
                    self.update_resource(ctx, dict(changes), desired)

                ctx.set_status(const.ResourceState.deployed)
            else:
                ctx.set_status(const.ResourceState.dry)

        except SkipResource as e:
            ctx.set_status(const.ResourceState.skipped)
            ctx.warning(msg="Resource %(resource_id)s was skipped: %(reason)s", resource_id=resource.id, reason=e.args)

        except Exception as e:
            ctx.set_status(const.ResourceState.failed)
            ctx.exception(
                "An error occurred during deployment of %(resource_id)s (exception: %(exception)s)",
                resource_id=resource.id,
                exception=f"{e.__class__.__name__}('{e}')",
                traceback=traceback.format_exc(),
            )
        finally:
            try:
                self.post(ctx, resource)
            except Exception as e:
                ctx.exception(
                    "An error occurred after deployment of %(resource_id)s (exception: %(exception)s",
                    resource_id=resource.id,
                    exception=f"{e.__class__.__name__}('{e}')",
                )


TPurgeableResource = TypeVar("TPurgeableResource", bound=resources.PurgeableResource)


@stable_api
class CRUDHandlerGeneric(CRUDHandler, Generic[TPurgeableResource]):
    """
    This class offers the same functionality as the CRUDHandler class, but was made generic on the type of PurgeableResource.
    """

    def read_resource(self, ctx: HandlerContext, resource: TPurgeableResource) -> None:
        pass

    def create_resource(self, ctx: HandlerContext, resource: TPurgeableResource) -> None:
        pass

    def delete_resource(self, ctx: HandlerContext, resource: TPurgeableResource) -> None:
        pass

    def update_resource(self, ctx: HandlerContext, changes: Dict[str, Dict[str, Any]], resource: TPurgeableResource) -> None:
        pass

    def calculate_diff(
        self, ctx: HandlerContext, current: TPurgeableResource, desired: TPurgeableResource
    ) -> typing.Dict[str, typing.Dict[str, typing.Any]]:
        return super().calculate_diff(ctx, current, desired)

    def execute(self, ctx: HandlerContext, resource: TPurgeableResource, dry_run: bool = False) -> None:
        super().execute(ctx, resource, dry_run)


@stable_api
class DiscoveryHandler(HandlerAPI, Generic[R, D]):
    """
    The DiscoveryHandler is generic with regard to two resource types:
        - R denotes the handler's Discovery Resource type, used to drive resource discovery. This is not a
          conventional resource type expected to be deployed on a network, but rather a way to express
          the intent to discover resources of the second type D already present on the network.
        - D denotes the handler's Unmanaged Resource type. This is the type of the resources that have been
          discovered and reported to the server. Objects of this type must be serializable.
    """

    @abstractmethod
    def discover_resources(self, ctx: HandlerContext, discovery_resource: R) -> abc.Mapping[ResourceIdStr, D]:
        """
        Implement this method to define specific resource discovery logic. This method will be called
        by the handler's `execute` method during deployment of the corresponding discovery resource
        by the agent.
        """
        raise NotImplementedError

    def execute(self, ctx: HandlerContext, resource: R, dry_run: bool = False) -> None:
        """
        Generic logic to perform during resource discovery. This method is called when the agent wants
        to deploy the corresponding discovery resource. The default behaviour of this method is to call
        the `discover_resources` method, serialize the returned values and report them to the server.
        """

        def _call_discovered_resource_create_batch(
            discovered_resources: abc.Sequence[DiscoveredResource],
        ) -> typing.Awaitable[Result]:
            return self.get_client().discovered_resource_create_batch(
                tid=self._agent.environment, discovered_resources=discovered_resources
            )

        try:
            self.pre(ctx, resource)
            # serialize resources and report to the server
            discovered_resources: abc.Sequence[DiscoveredResource] = [
                DiscoveredResource(discovered_resource_id=resource_id, values=json.loads(json_encode(values)))
                for resource_id, values in self.discover_resources(ctx, resource).items()
            ]
            result = self.run_sync(partial(_call_discovered_resource_create_batch, discovered_resources))

            if result.code != 200:
                assert result.result is not None  # Make mypy happy
                error_msg_from_server = f": {result.result['message']}" if "message" in result.result else ""
                raise Exception(f"Failed to report discovered resources to the server{error_msg_from_server}")

        except Exception as e:
            ctx.set_status(const.ResourceState.failed)
            ctx.exception(
                "An error occurred during resource discovery triggered by %(resource_id)s (exception: %(exception)s",
                resource_id=resource.id,
                exception=f"{e.__class__.__name__}('{e}')",
            )
        finally:
            try:
                self.post(ctx, resource)
            except Exception as e:
                ctx.exception(
                    (
                        "An error occurred during post stage of resource discovery "
                        "triggered by %(resource_id)s (exception: %(exception)s"
                    ),
                    resource_id=resource.id,
                    exception=f"{e.__class__.__name__}('{e}')",
                )


class Commander(object):
    """
    This class handles commands
    """

    __command_functions: Dict[str, Dict[str, Type[HandlerAPI]]] = defaultdict(dict)

    @classmethod
    def get_handlers(cls) -> Dict[str, Dict[str, Type[HandlerAPI]]]:
        return cls.__command_functions

    @classmethod
    def reset(cls) -> None:
        cls.__command_functions = defaultdict(dict)

    @classmethod
    def close(cls) -> None:
        pass

    @classmethod
    def _get_instance(
        cls, handler_class: Type[HandlerAPI], agent: "inmanta.agent.agent.AgentInstance", io: "IOBase"
    ) -> HandlerAPI:
        new_instance = handler_class(agent, io)
        return new_instance

    @classmethod
    def get_provider(
        cls, cache: AgentCache, agent: "inmanta.agent.agent.AgentInstance", resource: resources.Resource
    ) -> HandlerAPI:
        """
        Return a provider to handle the given resource
        """
        resource_id = resource.id
        resource_type = resource_id.get_entity_type()
        try:
            agent_io = io.get_io(cache, agent.uri, resource_id.get_version())
        except Exception:
            LOGGER.exception("Exception raised during creation of IO for uri %s", agent.uri)
            raise Exception("No handler available for %s (no io available)" % resource_id)

        if agent_io is None:
            # Skip this resource
            raise Exception("No handler available for %s (no io available)" % resource_id)

        available = []
        if resource_type in cls.__command_functions:
            for handlr in cls.__command_functions[resource_type].values():
                h = cls._get_instance(handlr, agent, agent_io)
                if h.available(resource):
                    available.append(h)
                else:
                    h.close()

        if len(available) > 1:
            for h in available:
                h.close()

            agent_io.close()
            raise Exception("More than one handler selected for resource %s" % resource.id)

        elif len(available) == 1:
            return available[0]

        raise Exception("No resource handler registered for resource of type %s" % resource_type)

    @classmethod
    def add_provider(cls, resource: str, name: str, provider: Type["HandlerAPI"]) -> None:
        """
        Register a new provider

        :param resource: the name of the resource this handler applies to
        :param name: the name of the handler itself
        :param provider: the handler function
        """
        if resource in cls.__command_functions and name in cls.__command_functions[resource]:
            del cls.__command_functions[resource][name]

        cls.__command_functions[resource][name] = provider

    @classmethod
    def get_providers(cls) -> typing.Iterator[Tuple[str, typing.Type["HandlerAPI"]]]:
        """Return an iterator over resource type, handler definition"""
        for resource_type, handler_map in cls.__command_functions.items():
            for handle_name, handler_class in handler_map.items():
                yield (resource_type, handler_class)

    @classmethod
    def get_provider_class(cls, resource_type: str, name: str) -> Optional[typing.Type["HandlerAPI"]]:
        """
        Return the class of the handler for the given type and with the given name
        """
        if resource_type not in cls.__command_functions:
            return None

        if name not in cls.__command_functions[resource_type]:
            return None

        return cls.__command_functions[resource_type][name]


class HandlerNotAvailableException(Exception):
    """
    This exception is thrown when a resource handler cannot perform its job. For example, the admin interface
    it connects to is not available.
    """


@stable_api
class PythonLogger(LoggerABC):
    """
    This class implements the LoggerABC interface and is a standalone wrapper around a logging.Logger.
    """

    def __init__(self, logger: logging.Logger) -> None:
        self.logger = logger

    def _log_msg(
        self,
        level: int,
        msg: str,
        *args: object,
        exc_info: bool = False,
        **kwargs: object,
    ) -> None:
        if len(args) > 0:
            raise Exception("Args not supported")

        if kwargs:
            self.logger.log(level, msg, kwargs, exc_info=exc_info)
        else:
            self.logger.log(level, msg, exc_info=exc_info)<|MERGE_RESOLUTION|>--- conflicted
+++ resolved
@@ -462,13 +462,7 @@
         """
         Main entrypoint of the handler that will be called by the agent to deploy a resource on the server.
         This method is always called by the agent, even when one of the requires of the given resource
-<<<<<<< HEAD
-        failed to deploy. The default implementation of this method will deploy the given resource when all its
-        requires were deployed successfully. Override this method if a different condition determines whether the
-        resource should deploy.
-=======
         failed to deploy.
->>>>>>> 4c97da57
 
         The actual logic to deploy the resource should be defined in the `execute` method.
 
