--- conflicted
+++ resolved
@@ -419,23 +419,14 @@
         self._logs.append(log)
 
 
-<<<<<<< HEAD
-@stable_api
-class HandlerABC(ABC, Generic[R]):
-    """
-    Top-level abstract base class all handlers should inherit from. New handlers are registered with the
-    :func:`~inmanta.agent.handler.provider` decorator. This class is generic with regard to the resource
-    type this handler is responsible for.
+class HandlerAPI(ABC):
+    """
+    Base class describing the interface between the agent and the handler. This class first defines the interface
+    At the end, it also defined a number of utility methods.
+
+    New handlers are registered with the :func:`~inmanta.agent.handler.provider` decorator.
 
     :param agent: The agent responsible for this handler
-=======
-class HandlerAPI(ABC):
-    """
-    Base class descibing the interface between the agent and the handler
-
-    This class first defines the interface
-    At the end, it also defined a number of utility methods
->>>>>>> 806e730f
     """
 
     def __init__(self, agent: "inmanta.agent.agent.AgentInstance") -> None:
@@ -445,45 +436,283 @@
         # explicit ioloop reference, as we don't want the ioloop for the current thread, but the one for the agent
         self._ioloop = agent.process._io_loop
 
-<<<<<<< HEAD
-=======
-        # Interface
+    # Interface
 
     def close(self) -> None:
         pass
 
     @abstractmethod
->>>>>>> 806e730f
     def deploy(
         self,
         ctx: HandlerContext,
         resource: resources.Resource,
-<<<<<<< HEAD
-        requires: abc.Mapping[ResourceIdStr, ResourceState],
-    ) -> None:
-        """
-        Main entrypoint of the handler that will be called by the agent to deploy a resource on the server.
-        This method is always called by the agent, even when one of the requires of the given resource
-=======
         requires: Dict[ResourceIdStr, ResourceState],
     ) -> None:
         """
         This method is always be called by the agent, even when one of the requires of the given resource
->>>>>>> 806e730f
         failed to deploy. The default implementation of this method will deploy the given resource when all its
         requires were deployed successfully. Override this method if a different condition determines whether the
         resource should deploy.
 
-<<<<<<< HEAD
-        The actual logic to deploy the resource should be defined in the `execute` method.
-
-=======
->>>>>>> 806e730f
         :param ctx: Context object to report changes and logs to the agent and server.
         :param resource: The resource to deploy
         :param requires: A dictionary mapping the resource id of each dependency of the given resource to its resource state.
         """
-<<<<<<< HEAD
+        pass
+
+    @abstractmethod
+    def execute(self, ctx: HandlerContext, resource: resources.Resource, dry_run: bool = False) -> None:
+        """
+        Update the given resource. This method is called by the agent. Most handlers will not override this method
+        and will only override :func:`~inmanta.agent.handler.ResourceHandler.check_resource`, optionally
+        :func:`~inmanta.agent.handler.ResourceHandler.list_changes` and
+        :func:`~inmanta.agent.handler.ResourceHandler.do_changes`
+
+        :param ctx: Context object to report changes and logs to the agent and server.
+        :param resource: The resource to check the current state of.
+        :param dry_run: True will only determine the required changes but will not execute them.
+        """
+        pass
+
+    @abstractmethod
+    def check_facts(self, ctx: HandlerContext, resource: resources.Resource) -> Dict[str, object]:
+        """
+        This method is called by the agent to query for facts. It runs :func:`~inmanta.agent.handler.ResourceHandler.pre`
+        and :func:`~inmanta.agent.handler.ResourceHandler.post`. This method calls
+        :func:`~inmanta.agent.handler.ResourceHandler.facts` to do the actually querying.
+
+        :param ctx: Context object to report changes and logs to the agent and server.
+        :param resource: The resource to query facts for.
+        :return: A dict with fact names as keys and facts values.
+        """
+        pass
+
+    def available(self, resource: resources.Resource) -> bool:
+        """
+        Returns true if this handler is available for the given resource
+
+        :param resource: Is this handler available for the given resource?
+        :return: Available or not?
+        """
+        return True
+
+    # Utility methods
+    def run_sync(self, func: typing.Callable[[], typing.Awaitable[T]]) -> T:
+        """
+        Run a the given async function on the ioloop of the agent. It will block the current thread until the future
+        resolves.
+
+        :param func: A function that returns a yieldable future.
+        :return: The result of the async function.
+        """
+        f: Future[T] = Future()
+
+        # This function is not typed because of generics, the used methods and currying
+        def run() -> None:
+            try:
+                result = func()
+                if result is not None:
+                    from tornado.gen import convert_yielded
+
+                    result = convert_yielded(result)
+                    concurrent.chain_future(result, f)
+            except Exception as e:
+                f.set_exception(e)
+
+        self._ioloop.call_soon_threadsafe(run)
+
+        return f.result()
+
+    def set_cache(self, cache: AgentCache) -> None:
+        self.cache = cache
+
+    def get_client(self) -> protocol.SessionClient:
+        """
+        Get the client instance that identifies itself with the agent session.
+
+        :return: A client that is associated with the session of the agent that executes this handler.
+        """
+        if self._client is None:
+            self._client = protocol.SessionClient("agent", self._agent.sessionid)
+        return self._client
+
+    def get_file(self, hash_id: str) -> Optional[bytes]:
+        """
+        Retrieve a file from the fileserver identified with the given id. The convention is to use the sha1sum of the
+        content to identify it.
+
+        :param hash_id: The id of the content/file to retrieve from the server.
+        :return: The content in the form of a bytestring or none is the content does not exist.
+        """
+
+        def call() -> typing.Awaitable[Result]:
+            return self.get_client().get_file(hash_id)
+
+        result = self.run_sync(call)
+        if result.code == 404:
+            return None
+        elif result.result and result.code == 200:
+            file_contents = base64.b64decode(result.result["content"])
+            actual_hash_of_file = hash_file(file_contents)
+            if hash_id != actual_hash_of_file:
+                raise Exception(f"File hash verification failed, expected: {hash_id} but got {actual_hash_of_file}")
+            return file_contents
+        else:
+            raise Exception("An error occurred while retrieving file %s" % hash_id)
+
+    def stat_file(self, hash_id: str) -> bool:
+        """
+        Check if a file exists on the server. This method does and async call to the server and blocks on the result.
+
+        :param hash_id: The id of the file on the server. The convention is the use the sha1sum of the content as id.
+        :return: True if the file is available on the server.
+        """
+
+        def call() -> typing.Awaitable[Result]:
+            return self.get_client().stat_file(hash_id)
+
+        result = self.run_sync(call)
+        return result.code == 200
+
+    def upload_file(self, hash_id: str, content: bytes) -> None:
+        """
+        Upload a file to the server
+
+        :param hash_id: The id to identify the content. The convention is to use the sha1sum of the content to identify it.
+        :param content: A byte string with the content
+        """
+
+        def call() -> typing.Awaitable[Result]:
+            return self.get_client().upload_file(id=hash_id, content=base64.b64encode(content).decode("ascii"))
+
+        try:
+            self.run_sync(call)
+        except Exception:
+            raise Exception("Unable to upload file to the server.")
+
+
+@stable_api
+class ResourceHandler(HandlerAPI):
+    """
+    A baseclass for classes that handle resources. New handler are registered with the
+    :func:`~inmanta.agent.handler.provider` decorator.
+
+    The implementation of a handler should use the ``self._io`` instance to execute io operations. This io objects
+    makes abstraction of local or remote operations. See :class:`~inmanta.agent.io.local.LocalIO` for the available
+    operations.
+
+    :param agent: The agent that is executing this handler.
+    :param io: The io object to use.
+    """
+
+    def can_reload(self) -> bool:
+        """
+        Can this handler reload?
+
+        :return: Return true if this handler needs to reload on requires changes.
+        """
+        return False
+
+    def do_reload(self, ctx: HandlerContext, resource: resources.Resource) -> None:
+        """
+        Perform a reload of this resource.
+
+        :param ctx: Context object to report changes and logs to the agent and server.
+        :param resource: The resource to reload.
+        """
+
+    def pre(self, ctx: HandlerContext, resource: resources.Resource) -> None:
+        """
+        Method executed before a handler operation (Facts, dryrun, real deployment, ...) is executed. Override this method
+        to run before an operation.
+
+        :param ctx: Context object to report changes and logs to the agent and server.
+        :param resource: The resource to query facts for.
+        """
+
+    def post(self, ctx: HandlerContext, resource: resources.Resource) -> None:
+        """
+        Method executed after an operation. Override this method to run after an operation.
+
+        :param ctx: Context object to report changes and logs to the agent and server.
+        :param resource: The resource to query facts for.
+        """
+
+    def _diff(self, current: resources.Resource, desired: resources.Resource) -> typing.Dict[str, typing.Dict[str, typing.Any]]:
+        """
+        Calculate the diff between the current and desired resource state.
+
+        :param current: The current state of the resource
+        :param desired: The desired state of the resource
+        :return: A dict with key the name of the field and value another dict with "current" and "desired" as keys for
+                 fields that require changes.
+        """
+        changes = {}
+
+        # check attributes
+        for field in current.__class__.fields:
+            current_value = getattr(current, field)
+            desired_value = getattr(desired, field)
+
+            if current_value != desired_value and desired_value is not None:
+                changes[field] = {"current": current_value, "desired": desired_value}
+
+        return changes
+
+    def check_resource(self, ctx: HandlerContext, resource: resources.Resource) -> resources.Resource:
+        """
+        Check the current state of a resource
+
+        :param ctx: Context object to report changes and logs to the agent and server.
+        :param resource: The resource to check the current state of.
+        :return: A resource to represents the current state. Use the :func:`~inmanta.resources.Resource.clone` to create
+                 clone of the given resource that can be modified.
+        """
+        raise NotImplementedError()
+
+    def list_changes(self, ctx: HandlerContext, resource: resources.Resource) -> typing.Dict[str, typing.Dict[str, typing.Any]]:
+        """
+        Returns the changes required to bring the resource on this system in the state described in the resource entry.
+        This method calls :func:`~inmanta.agent.handler.ResourceHandler.check_resource`
+
+        :param ctx: Context object to report changes and logs to the agent and server.
+        :param resource: The resource to check the current state of.
+        :return: A dict with key the name of the field and value another dict with "current" and "desired" as keys for
+                 fields that require changes.
+        """
+        current = self.check_resource(ctx, resource)
+        return self._diff(current, resource)
+
+    def do_changes(self, ctx: HandlerContext, resource: resources.Resource, changes: Dict[str, Dict[str, object]]) -> None:
+        """
+        Do the changes required to bring the resource on this system in the state of the given resource.
+
+        :param ctx: Context object to report changes and logs to the agent and server.
+        :param resource: The resource to check the current state of.
+        :param changes: The changes that need to occur as reported by
+                        :func:`~inmanta.agent.handler.ResourceHandler.list_changes`
+        """
+        raise NotImplementedError()
+
+    def deploy(
+        self,
+        ctx: HandlerContext,
+        resource: resources.Resource,
+        requires: abc.Mapping[ResourceIdStr, ResourceState],
+    ) -> None:
+        """
+        Main entrypoint of the handler that will be called by the agent to deploy a resource on the server.
+        This method is always called by the agent, even when one of the requires of the given resource
+        failed to deploy. The default implementation of this method will deploy the given resource when all its
+        requires were deployed successfully. Override this method if a different condition determines whether the
+        resource should deploy.
+
+        The actual logic to deploy the resource should be defined in the `execute` method.
+
+        :param ctx: Context object to report changes and logs to the agent and server.
+        :param resource: The resource to deploy
+        :param requires: A dictionary mapping the resource id of each dependency of the given resource to its resource state.
+        """
 
         def _call_resource_did_dependency_change() -> typing.Awaitable[Result]:
             return self.get_client().resource_did_dependency_change(
@@ -540,23 +769,6 @@
                 failed=str(failed_dependencies),
             )
 
-    def pre(self, ctx: HandlerContext, resource: R) -> None:
-        """
-        Method executed before a handler operation (Facts, dryrun, real deployment, ...) is executed. Override this method
-        to run before an operation.
-
-        :param ctx: Context object to report changes and logs to the agent and server.
-        :param resource: The resource to query facts for.
-        """
-
-    def post(self, ctx: HandlerContext, resource: R) -> None:
-        """
-        Method executed after an operation. Override this method to run after an operation.
-
-        :param ctx: Context object to report changes and logs to the agent and server.
-        :param resource: The resource to query facts for.
-        """
-
     @abstractmethod
     def execute(self, ctx: HandlerContext, resource: resources.Resource, dry_run: bool = False) -> None:
         """
@@ -567,47 +779,6 @@
         :param dry_run: True will only determine the required changes but will not execute them.
         """
 
-=======
-        pass
-
-    @abstractmethod
-    def execute(self, ctx: HandlerContext, resource: resources.Resource, dry_run: bool = False) -> None:
-        """
-        Update the given resource. This method is called by the agent. Most handlers will not override this method
-        and will only override :func:`~inmanta.agent.handler.ResourceHandler.check_resource`, optionally
-        :func:`~inmanta.agent.handler.ResourceHandler.list_changes` and
-        :func:`~inmanta.agent.handler.ResourceHandler.do_changes`
-
-        :param ctx: Context object to report changes and logs to the agent and server.
-        :param resource: The resource to check the current state of.
-        :param dry_run: True will only determine the required changes but will not execute them.
-        """
-        pass
-
-    @abstractmethod
-    def check_facts(self, ctx: HandlerContext, resource: resources.Resource) -> Dict[str, object]:
-        """
-        This method is called by the agent to query for facts. It runs :func:`~inmanta.agent.handler.ResourceHandler.pre`
-        and :func:`~inmanta.agent.handler.ResourceHandler.post`. This method calls
-        :func:`~inmanta.agent.handler.ResourceHandler.facts` to do the actually querying.
-
-        :param ctx: Context object to report changes and logs to the agent and server.
-        :param resource: The resource to query facts for.
-        :return: A dict with fact names as keys and facts values.
-        """
-        pass
-
-    def available(self, resource: resources.Resource) -> bool:
-        """
-        Returns true if this handler is available for the given resource
-
-        :param resource: Is this handler available for the given resource?
-        :return: Available or not?
-        """
-        return True
-
-    # Utility methods
->>>>>>> 806e730f
     def run_sync(self, func: typing.Callable[[], typing.Awaitable[T]]) -> T:
         """
         Run a the given async function on the ioloop of the agent. It will block the current thread until the future
@@ -642,97 +813,6 @@
         if self._client is None:
             self._client = protocol.SessionClient("agent", self._agent.sessionid)
         return self._client
-
-<<<<<<< HEAD
-    @abstractmethod
-=======
-    def get_file(self, hash_id: str) -> Optional[bytes]:
-        """
-        Retrieve a file from the fileserver identified with the given id. The convention is to use the sha1sum of the
-        content to identify it.
-
-        :param hash_id: The id of the content/file to retrieve from the server.
-        :return: The content in the form of a bytestring or none is the content does not exist.
-        """
-
-        def call() -> typing.Awaitable[Result]:
-            return self.get_client().get_file(hash_id)
-
-        result = self.run_sync(call)
-        if result.code == 404:
-            return None
-        elif result.result and result.code == 200:
-            file_contents = base64.b64decode(result.result["content"])
-            actual_hash_of_file = hash_file(file_contents)
-            if hash_id != actual_hash_of_file:
-                raise Exception(f"File hash verification failed, expected: {hash_id} but got {actual_hash_of_file}")
-            return file_contents
-        else:
-            raise Exception("An error occurred while retrieving file %s" % hash_id)
-
-    def stat_file(self, hash_id: str) -> bool:
-        """
-        Check if a file exists on the server. This method does and async call to the server and blocks on the result.
-
-        :param hash_id: The id of the file on the server. The convention is the use the sha1sum of the content as id.
-        :return: True if the file is available on the server.
-        """
-
-        def call() -> typing.Awaitable[Result]:
-            return self.get_client().stat_file(hash_id)
-
-        result = self.run_sync(call)
-        return result.code == 200
-
-    def upload_file(self, hash_id: str, content: bytes) -> None:
-        """
-        Upload a file to the server
-
-        :param hash_id: The id to identify the content. The convention is to use the sha1sum of the content to identify it.
-        :param content: A byte string with the content
-        """
-
-        def call() -> typing.Awaitable[Result]:
-            return self.get_client().upload_file(id=hash_id, content=base64.b64encode(content).decode("ascii"))
-
-        try:
-            self.run_sync(call)
-        except Exception:
-            raise Exception("Unable to upload file to the server.")
-
-
-@stable_api
-class ResourceHandler(HandlerAPI):
-    """
-    A baseclass for classes that handle resources. New handler are registered with the
-    :func:`~inmanta.agent.handler.provider` decorator.
-
-    The implementation of a handler should use the ``self._io`` instance to execute io operations. This io objects
-    makes abstraction of local or remote operations. See :class:`~inmanta.agent.io.local.LocalIO` for the available
-    operations.
-
-    :param agent: The agent that is executing this handler.
-    :param io: The io object to use.
-    """
-
->>>>>>> 806e730f
-    def can_reload(self) -> bool:
-        """
-        Can this handler reload?
-
-        :return: Return true if this handler needs to reload on requires changes.
-        """
-        pass
-
-    @abstractmethod
-    def do_reload(self, ctx: HandlerContext, resource: resources.Resource) -> None:
-        """
-        Perform a reload of this resource.
-
-        :param ctx: Context object to report changes and logs to the agent and server.
-        :param resource: The resource to reload.
-        """
-        pass
 
     def facts(self, ctx: HandlerContext, resource: resources.Resource) -> Dict[str, object]:
         """
@@ -771,249 +851,6 @@
                 )
 
         return facts
-
-
-@stable_api
-class ResourceHandler(HandlerABC):
-    """
-    A baseclass for classes that handle resources.
-
-    The implementation of a handler should use the ``self._io`` instance to execute io operations. This io objects
-    makes abstraction of local or remote operations. See :class:`~inmanta.agent.io.local.LocalIO` for the available
-    operations.
-
-    :param agent: The agent that is executing this handler.
-    :param io: The io object to use.
-    """
-
-    def __init__(self, agent: "inmanta.agent.agent.AgentInstance", io: Optional["IOBase"] = None) -> None:
-        super().__init__(agent)
-
-        if io is None:
-            raise Exception("Unsupported: no resource mgmt in RH")
-        else:
-            self._io = io
-
-    def set_cache(self, cache: AgentCache) -> None:
-        self.cache = cache
-
-    def can_reload(self) -> bool:
-        """
-        Can this handler reload?
-
-        :return: Return true if this handler needs to reload on requires changes.
-        """
-        return False
-
-    def do_reload(self, ctx: HandlerContext, resource: resources.Resource) -> None:
-        """
-        Perform a reload of this resource.
-
-        :param ctx: Context object to report changes and logs to the agent and server.
-        :param resource: The resource to reload.
-        """
-
-    def _diff(self, current: resources.Resource, desired: resources.Resource) -> typing.Dict[str, typing.Dict[str, typing.Any]]:
-        """
-        Calculate the diff between the current and desired resource state.
-
-        :param current: The current state of the resource
-        :param desired: The desired state of the resource
-        :return: A dict with key the name of the field and value another dict with "current" and "desired" as keys for
-                 fields that require changes.
-        """
-        changes = {}
-
-        # check attributes
-        for field in current.__class__.fields:
-            current_value = getattr(current, field)
-            desired_value = getattr(desired, field)
-
-            if current_value != desired_value and desired_value is not None:
-                changes[field] = {"current": current_value, "desired": desired_value}
-
-        return changes
-
-    def check_resource(self, ctx: HandlerContext, resource: resources.Resource) -> resources.Resource:
-        """
-        Check the current state of a resource
-
-        :param ctx: Context object to report changes and logs to the agent and server.
-        :param resource: The resource to check the current state of.
-        :return: A resource to represents the current state. Use the :func:`~inmanta.resources.Resource.clone` to create
-                 clone of the given resource that can be modified.
-        """
-        raise NotImplementedError()
-
-    def list_changes(self, ctx: HandlerContext, resource: resources.Resource) -> typing.Dict[str, typing.Dict[str, typing.Any]]:
-        """
-        Returns the changes required to bring the resource on this system in the state described in the resource entry.
-        This method calls :func:`~inmanta.agent.handler.ResourceHandler.check_resource`
-
-        :param ctx: Context object to report changes and logs to the agent and server.
-        :param resource: The resource to check the current state of.
-        :return: A dict with key the name of the field and value another dict with "current" and "desired" as keys for
-                 fields that require changes.
-        """
-        current = self.check_resource(ctx, resource)
-        return self._diff(current, resource)
-
-    def do_changes(self, ctx: HandlerContext, resource: resources.Resource, changes: Dict[str, Dict[str, object]]) -> None:
-        """
-        Do the changes required to bring the resource on this system in the state of the given resource.
-
-        :param ctx: Context object to report changes and logs to the agent and server.
-        :param resource: The resource to check the current state of.
-        :param changes: The changes that need to occur as reported by
-                        :func:`~inmanta.agent.handler.ResourceHandler.list_changes`
-        """
-        raise NotImplementedError()
-
-    def execute(self, ctx: HandlerContext, resource: resources.Resource, dry_run: bool = False) -> None:
-        """
-        Update the given resource. This method is called by the agent. Most handlers will not override this method
-        and will only override :func:`~inmanta.agent.handler.ResourceHandler.check_resource`, optionally
-        :func:`~inmanta.agent.handler.ResourceHandler.list_changes` and
-        :func:`~inmanta.agent.handler.ResourceHandler.do_changes`
-
-        :param ctx: Context object to report changes and logs to the agent and server.
-        :param resource: The resource to check the current state of.
-        :param dry_run: True will only determine the required changes but will not execute them.
-        """
-        try:
-            self.pre(ctx, resource)
-
-            changes = self.list_changes(ctx, resource)
-            ctx.update_changes(changes)
-
-            if not dry_run:
-                self.do_changes(ctx, resource, changes)
-                ctx.set_status(const.ResourceState.deployed)
-            else:
-                ctx.set_status(const.ResourceState.dry)
-        except SkipResource as e:
-            ctx.set_status(const.ResourceState.skipped)
-            ctx.warning(msg="Resource %(resource_id)s was skipped: %(reason)s", resource_id=resource.id, reason=e.args)
-
-        except Exception as e:
-            ctx.set_status(const.ResourceState.failed)
-            ctx.exception(
-                "An error occurred during deployment of %(resource_id)s (exception: %(exception)s",
-                resource_id=resource.id,
-                exception=f"{e.__class__.__name__}('{e}')",
-            )
-        finally:
-            try:
-                self.post(ctx, resource)
-            except Exception as e:
-                ctx.exception(
-                    "An error occurred after deployment of %(resource_id)s (exception: %(exception)s",
-                    resource_id=resource.id,
-                    exception=f"{e.__class__.__name__}('{e}')",
-                )
-
-<<<<<<< HEAD
-    def available(self, resource: resources.Resource) -> bool:
-        """
-        Returns true if this handler is available for the given resource
-
-        :param resource: Is this handler available for the given resource?
-        :return: Available or not?
-        """
-        return True
-
-    def get_file(self, hash_id: str) -> Optional[bytes]:
-        """
-        Retrieve a file from the fileserver identified with the given id. The convention is to use the sha1sum of the
-        content to identify it.
-
-        :param hash_id: The id of the content/file to retrieve from the server.
-        :return: The content in the form of a bytestring or none is the content does not exist.
-        """
-
-        def call() -> typing.Awaitable[Result]:
-            return self.get_client().get_file(hash_id)
-
-        result = self.run_sync(call)
-        if result.code == 404:
-            return None
-        elif result.result and result.code == 200:
-            file_contents = base64.b64decode(result.result["content"])
-            actual_hash_of_file = hash_file(file_contents)
-            if hash_id != actual_hash_of_file:
-                raise Exception(f"File hash verification failed, expected: {hash_id} but got {actual_hash_of_file}")
-            return file_contents
-        else:
-            raise Exception("An error occurred while retrieving file %s" % hash_id)
-
-    def stat_file(self, hash_id: str) -> bool:
-        """
-        Check if a file exists on the server. This method does and async call to the server and blocks on the result.
-
-        :param hash_id: The id of the file on the server. The convention is the use the sha1sum of the content as id.
-        :return: True if the file is available on the server.
-        """
-
-        def call() -> typing.Awaitable[Result]:
-            return self.get_client().stat_file(hash_id)
-
-        result = self.run_sync(call)
-        return result.code == 200
-
-    def upload_file(self, hash_id: str, content: bytes) -> None:
-        """
-        Upload a file to the server
-
-        :param hash_id: The id to identify the content. The convention is to use the sha1sum of the content to identify it.
-        :param content: A byte string with the content
-        """
-
-        def call() -> typing.Awaitable[Result]:
-            return self.get_client().upload_file(id=hash_id, content=base64.b64encode(content).decode("ascii"))
-
-        try:
-            self.run_sync(call)
-        except Exception:
-            raise Exception("Unable to upload file to the server.")
-=======
-    def facts(self, ctx: HandlerContext, resource: resources.Resource) -> Dict[str, object]:
-        """
-        Override this method to implement fact querying. A queried fact can be reported back in two different ways:
-        either via the return value of this method or by adding the fact to the HandlerContext via the
-        :func:`~inmanta.agent.handler.HandlerContext.set_fact` method. :func:`~inmanta.agent.handler.ResourceHandler.pre`
-        and :func:`~inmanta.agent.handler.ResourceHandler.post` are called before and after this method.
-
-        :param ctx: Context object to report changes, logs and facts to the agent and server.
-        :param resource: The resource to query facts for.
-        :return: A dict with fact names as keys and facts values.
-        """
-        return {}
-
-    def check_facts(self, ctx: HandlerContext, resource: resources.Resource) -> Dict[str, object]:
-        """
-        This method is called by the agent to query for facts. It runs :func:`~inmanta.agent.handler.ResourceHandler.pre`
-        and :func:`~inmanta.agent.handler.ResourceHandler.post`. This method calls
-        :func:`~inmanta.agent.handler.ResourceHandler.facts` to do the actually querying.
-
-        :param ctx: Context object to report changes and logs to the agent and server.
-        :param resource: The resource to query facts for.
-        :return: A dict with fact names as keys and facts values.
-        """
-        try:
-            self.pre(ctx, resource)
-            facts = self.facts(ctx, resource)
-        finally:
-            try:
-                self.post(ctx, resource)
-            except Exception as e:
-                ctx.exception(
-                    "An error occurred after getting facts about %(resource_id)s (exception: %(exception)s",
-                    resource_id=resource.id,
-                    exception=f"{e.__class__.__name__}('{e}')",
-                )
-
-        return facts
->>>>>>> 806e730f
 
 
 @stable_api
