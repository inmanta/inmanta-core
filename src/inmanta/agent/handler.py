--- conflicted
+++ resolved
@@ -24,13 +24,6 @@
 from concurrent.futures import Future
 from collections import defaultdict
 import typing
-<<<<<<< HEAD
-=======
-
-
-from tornado import concurrent, ioloop
->>>>>>> 8a845347
-
 from tornado import concurrent, ioloop
 
 from inmanta.agent.io import get_io
