"""
    Copyright 2017 Inmanta

    Licensed under the Apache License, Version 2.0 (the "License");
    you may not use this file except in compliance with the License.
    You may obtain a copy of the License at

        http://www.apache.org/licenses/LICENSE-2.0

    Unless required by applicable law or agreed to in writing, software
    distributed under the License is distributed on an "AS IS" BASIS,
    WITHOUT WARRANTIES OR CONDITIONS OF ANY KIND, either express or implied.
    See the License for the specific language governing permissions and
    limitations under the License.

    Contact: code@inmanta.com
"""

import hashlib
import inspect
import logging
import base64
import traceback
from concurrent.futures import Future
from collections import defaultdict
import typing
import tornado.concurrent


from tornado import concurrent, ioloop


from inmanta.agent.io import get_io
<<<<<<< HEAD
from inmanta import protocol, resources, const, data_pg as data

=======
from inmanta import protocol, resources, const, data
>>>>>>> 85744692
from inmanta.module import Project
from inmanta.agent.cache import AgentCache
import uuid

LOGGER = logging.getLogger(__name__)


class provider(object):  # noqa: H801
    """
        A decorator that registers a new handler.

        :param resource_type: The type of the resource this handler provides an implementation for.
                              For example, :inmanta:entity:`std::File`
        :param name: A name to reference this provider.
    """

    def __init__(self, resource_type: str, name: str) -> None:
        self._resource_type = resource_type
        self._name = name

    def __call__(self, function):
        """
            The wrapping
        """
        Commander.add_provider(self._resource_type, self._name, function)
        return function


class SkipResource(Exception):
    """
        A handler should raise this exception when a resource should be skipped. The resource will be marked as skipped
        instead of failed.
    """


class ResourcePurged(Exception):
    """
        If the :func:`~inmanta.agent.handler.CRUDHandler.read_resource` method raises this exception, the agent will
        mark the current state of the resource as purged.
    """


def cache(f=None, ignore: typing.List[str]=[], timeout: int=5000, for_version: bool=True, cache_none: bool=True,  # noqa: H801
          cacheNone: bool=True):
    """
        decorator for methods in resource handlers to provide caching

        this decorator works similar to memoization:
        when the decorate method is called, its return value is cached,
        for subsequent calls, the cached value is used instead of the actual value

        The name of the method + the arguments of the method form the cache key

        If an argument named version is present and for_version is True,
        the cache entry is flushed after this version has been deployed
        If an argument named resource is present,
        it is assumed to be a resource and its ID is used, without the version information

        :param timeout: the number of second this cache entry should live
        :param for_version: if true, this value is evicted from the cache when this deploy is ready
        :param ignore: a list of argument names that should not be part of the cache key
        :param cache_none: cache returned none values
    """

    def actual(f):
        myignore = set(ignore)
        sig = inspect.signature(f)
        myargs = list(sig.parameters.keys())[1:]

        def wrapper(self, *args, **kwds):

            kwds.update(dict(zip(myargs, args)))

            def bound(**kwds):
                return f(self, **kwds)

            cache_none = cacheNone
            return self.cache.get_or_else(f.__name__, bound, for_version, timeout, myignore, cache_none, **kwds)

        return wrapper

    if f is None:
        return actual
    else:
        return actual(f)


class HandlerContext(object):
    """
        Context passed to handler methods for state related "things"
    """
    def __init__(self, resource, dry_run=False, action_id=None):
        self._resource = resource
        self._dry_run = dry_run
        self._cache = {}

        self._purged = False
        self._updated = False
        self._created = False
        self._change = const.Change.nochange

        self._changes = {}

        if action_id is None:
            action_id = uuid.uuid4()
        self._action_id = action_id
        self._status = None
        self._logs = []

    @property
    def action_id(self) -> uuid.UUID:
        return self._action_id

    @property
    def status(self) -> const.ResourceState:
        return self._status

    @property
    def logs(self) -> list:
        return self._logs

    def set_status(self, status: const.ResourceState) -> None:
        """
            Set the status of the handler operation.
        """
        self._status = status

    def is_dry_run(self):
        """
            Is this a dryrun?
        """
        return self._dry_run

    def get(self, name):
        return self._cache[name]

    def contains(self, key):
        return key in self._cache

    def set(self, name, value):
        self._cache[name] = value

    def set_created(self):
        self._created = True
        if self._change is None or self._change.value < const.Change.created.value:
            self._change = const.Change.created

    def set_purged(self):
        self._purged = True
        if self._change is None or self._change.value < const.Change.purged.value:
            self._change = const.Change.purged

    def set_updated(self):
        self._updated = True
        if self._change is None or self._change.value < const.Change.updated.value:
            self._change = const.Change.updated

    @property
    def changed(self):
        return self._created or self._updated or self._purged

    @property
    def change(self):
        return self._change

    def add_change(self, name: str, desired: typing.Any, current: typing.Any=None) -> None:
        """
            Report a change of a field. This field is added to the set of updated fields

            :param name: The name of the field that was updated
            :param desired: The desired value to which the field was updated (or should be updated)
            :param current: The value of the field before it was updated
        """
        self._changes[name] = {"current": current, "desired": desired}

    def add_changes(self, **kwargs):
        """
            Report a list of changes at once as kwargs

            :param key: The name of the field that was updated. This field is also added to the set of updated fields
            :param value: The desired value of the field.

            To report the previous value of the field, use the add_change method
        """
        for field, value in kwargs.items():
            self._changes[field] = {"desired": value}

    def fields_updated(self, fields):
        """
            Report that fields have been updated
        """
        for field in fields:
            if field not in self._changes:
                self._changes[fields] = {}

    def update_changes(self, changes: dict):
        """
            Update the changes list with changes

            :param changes: This should be a dict with a value a dict containing "current" and "desired" keys
        """
        self._changes.update(changes)

    @property
    def changes(self):
        return self._changes

    def log_msg(self, level: int, msg: str, args: list, kwargs: dict) -> dict:
        if len(args) > 0:
            raise Exception("Args not supported")
        if "exc_info" in kwargs:
            exc_info = kwargs["exc_info"]
            kwargs["traceback"] = traceback.format_exc()
        else:
            exc_info = False
        log = data.LogLine.log(level, msg, **kwargs)
        LOGGER.log(level, log._data["msg"], exc_info=exc_info)
        self._logs.append(log)

    def debug(self, msg: str, *args, **kwargs) -> None:
        """
        Log 'msg % args' with severity 'DEBUG'.

        To pass exception information, use the keyword argument exc_info with
        a true value, e.g.

        ``logger.debug("Houston, we have a %s", "thorny problem", exc_info=1)``
        """
        self.log_msg(logging.DEBUG, msg, args, kwargs)

    def info(self, msg: str, *args, **kwargs) -> None:
        """
        Log 'msg % args' with severity 'INFO'.

        To pass exception information, use the keyword argument exc_info with
        a true value, e.g.

        ``logger.info("Houston, we have a %s", "interesting problem", exc_info=1)``
        """
        self.log_msg(logging.INFO, msg, args, kwargs)

    def warning(self, msg: str, *args, **kwargs) -> None:
        """
        Log 'msg % args' with severity 'WARNING'.

        To pass exception information, use the keyword argument exc_info with
        a true value, e.g.

        ``logger.warning("Houston, we have a %s", "bit of a problem", exc_info=1)``
        """
        self.log_msg(logging.WARNING, msg, args, kwargs)

    def error(self, msg: str, *args, **kwargs) -> None:
        """
        Log 'msg % args' with severity 'ERROR'.

        To pass exception information, use the keyword argument exc_info with
        a true value, e.g.

        ``logger.error("Houston, we have a %s", "major problem", exc_info=1)``
        """
        self.log_msg(logging.ERROR, msg, args, kwargs)

    def exception(self, msg: str, *args, exc_info=True, **kwargs) -> None:
        """
        Convenience method for logging an ERROR with exception information.
        """
        self.error(msg, *args, exc_info=exc_info, **kwargs)

    def critical(self, msg: str, *args, **kwargs) -> None:
        """
        Log 'msg % args' with severity 'CRITICAL'.

        To pass exception information, use the keyword argument exc_info with
        a true value, e.g.

        ``logger.critical("Houston, we have a %s", "major disaster", exc_info=1)``
        """
        self.log_msg(logging.CRITICAL, msg, args, kwargs)


class ResourceHandler(object):
    """
        A baseclass for classes that handle resources. New handler are registered with the
        :func:`~inmanta.agent.handler.provider` decorator.

        The implementation of a handler should use the ``self._io`` instance to execute io operations. This io objects
        makes abstraction of local or remote operations. See :class:`~inmanta.agent.io.local.LocalIO` for the available
        operations.

        :param agent: The agent that is executing this handler.
        :param io: The io object to use.
    """
    def __init__(self, agent, io=None) -> None:
        self._agent = agent

        if io is None:
            raise Exception("Unsupported: no resource mgmt in RH")
        else:
            self._io = io

        self._client = None
<<<<<<< HEAD
        self._ioloop = agent.process._io_loop
=======
>>>>>>> 85744692

    def run_sync(self, func: typing.Callable) -> typing.Any:
        """
            Run a the given async function on the ioloop of the agent. It will block the current thread until the future
            resolves.

            :param func: A function that returns a yieldable future.
            :return: The result of the async function.
        """
        f = Future()

        def run():
            try:
                result = func()
                if result is not None:
                    from tornado.gen import convert_yielded
                    result = convert_yielded(result)
<<<<<<< HEAD
                    tornado.concurrent.chain_future(result, f)
=======
                    concurrent.chain_future(result, f)
>>>>>>> 85744692
            except Exception as e:
                f.set_exception(e)
        ioloop.IOLoop.current().add_callback(run)

        return f.result()

    def set_cache(self, cache: AgentCache) -> None:
        self.cache = cache

    def get_client(self) -> protocol.AgentClient:
        """
            Get the client instance that identifies itself with the agent session.

            :return: A client that is associated with the session of the agent that executes this handler.
        """
        if self._client is None:
            self._client = protocol.AgentClient("agent", self._agent.sessionid)
        return self._client

    def process_events(self, ctx: HandlerContext, resource: resources.Resource, events: dict) -> None:
        """
            Process events generated by changes to required resources. Override this method to process events in a handler.
            This method implements the deprecated reload mechanism. Make sure to call this method from a subclass if the
            reload behaviour is required.

            This method is called for all dependents of the given resource (inverse of the requires relationship)
            that have send_event set to true and for which a deploy was started. These are the only conditions, even if all
            dependents have failed or no changes were deployed. It is up to the handler to decide what to do.

            The default implementation provides the reload mechanism. It will call do_reload when the handler can_reload() and
            if at least one of the dependents have successfully deployed and there were changes.

            :param ctx: Context object to report changes and logs to the agent and server.
            :param resource: The resource to process the events for.
            :param dict: A dict with events of the resource the given resource requires. The keys of the dict are the resources.
                         Each value is a dict with the items status (const.ResourceState), changes (dict) and
                         change (const.Change).
        """

        # ctx.status == const.ResourceState.deployed is only true if
        # 1- this resource was deployed (i.e. this is not a run to process events of failed dependencies)
        # 2- this resource was deployed successfully

        if self.can_reload() and ctx.status == const.ResourceState.deployed:
            reload = False
            for res, result in events.items():
                ctx.debug("Processing changes of %(res)s", res=res, result=result)
                if result["status"] == const.ResourceState.deployed and len(result["changes"]) > 0:
                    reload = True
                    break

            if reload:
                self.do_reload(ctx, resource)

    def can_process_events(self) -> bool:
        """
            Can this handler process events? This is a more generic version of the reload mechanism.

            See the :py:func:`ResourceHandler.process_events` for more details about this mechanism.

            :return: Return true if this handler processes events.
        """
        return self.can_reload()

    def can_reload(self) -> bool:
        """
            Can this handler reload?

            :return: Return true if this handler needs to reload on requires changes.
        """
        return False

    def do_reload(self, ctx: HandlerContext, resource: resources.Resource) -> None:
        """
            Perform a reload of this resource.

            :param ctx: Context object to report changes and logs to the agent and server.
            :param resource: The resource to reload.
        """

    def pre(self, ctx: HandlerContext, resource: resources.Resource) -> None:
        """
            Method executed before a handler operation (Facts, dryrun, real deployment, ...) is executed. Override this method
            to run before an operation.

            :param ctx: Context object to report changes and logs to the agent and server.
            :param resource: The resource to query facts for.
        """

    def post(self, ctx: HandlerContext, resource: resources.Resource) -> None:
        """
            Method executed after an operation. Override this method to run after an operation.

            :param ctx: Context object to report changes and logs to the agent and server.
            :param resource: The resource to query facts for.
        """

    def close(self) -> None:
        pass

    def _diff(self, current: resources.Resource, desired: resources.Resource) -> typing.Dict[str, typing.Dict[str, typing.Any]]:
        """
            Calculate the diff between the current and desired resource state.

            :param current: The current state of the resource
            :param desired: The desired state of the resource
            :return: A dict with key the name of the field and value another dict with "current" and "desired" as keys for
                     fields that require changes.
        """
        changes = {}

        # check attributes
        for field in current.__class__.fields:
            current_value = getattr(current, field)
            desired_value = getattr(desired, field)

            if current_value != desired_value and desired_value is not None:
                changes[field] = {"current": current_value, "desired": desired_value}

        return changes

    def check_resource(self, ctx: HandlerContext, resource: resources.Resource) -> resources.Resource:
        """
            Check the current state of a resource

            :param ctx: Context object to report changes and logs to the agent and server.
            :param resource: The resource to check the current state of.
            :return: A resource to represents the current state. Use the :func:`~inmanta.resources.Resource.clone` to create
                     clone of the given resource that can be modified.
        """
        raise NotImplementedError()

    def list_changes(self, ctx: HandlerContext, resource: resources.Resource) -> typing.Dict[str, typing.Dict[str, typing.Any]]:
        """
            Returns the changes required to bring the resource on this system in the state described in the resource entry.
            This method calls :func:`~inmanta.agent.handler.ResourceHandler.check_resource`

            :param ctx: Context object to report changes and logs to the agent and server.
            :param resource: The resource to check the current state of.
            :return: A dict with key the name of the field and value another dict with "current" and "desired" as keys for
                     fields that require changes.
        """
        current = self.check_resource(ctx, resource)
        return self._diff(current, resource)

    def do_changes(self, ctx: HandlerContext, resource: resources.Resource, changes: dict) -> None:
        """
            Do the changes required to bring the resource on this system in the state of the given resource.

            :param ctx: Context object to report changes and logs to the agent and server.
            :param resource: The resource to check the current state of.
            :param changes: The changes that need to occur as reported by
                            :func:`~inmanta.agent.handler.ResourceHandler.list_changes`
        """
        raise NotImplementedError()

    def execute(self, ctx: HandlerContext, resource: resources.Resource, dry_run: bool=False) -> None:
        """
            Update the given resource. This method is called by the agent. Most handlers will not override this method
            and will only override :func:`~inmanta.agent.handler.ResourceHandler.check_resource`, optionally
            :func:`~inmanta.agent.handler.ResourceHandler.list_changes` and
            :func:`~inmanta.agent.handler.ResourceHandler.do_changes`

            :param ctx: Context object to report changes and logs to the agent and server.
            :param resource: The resource to check the current state of.
            :param dry_run: True will only determine the required changes but will not execute them.
        """
        try:
            self.pre(ctx, resource)

            changes = self.list_changes(ctx, resource)
            ctx.update_changes(changes)

            if not dry_run:
                self.do_changes(ctx, resource, changes)
                ctx.set_status(const.ResourceState.deployed)

            else:
                ctx.set_status(const.ResourceState.dry)

            self.post(ctx, resource)
        except SkipResource as e:
            ctx.set_status(const.ResourceState.skipped)
            ctx.warning(msg="Resource %(resource_id)s was skipped: %(reason)s", resource_id=resource.id, reason=e.args)

        except Exception as e:
            ctx.set_status(const.ResourceState.failed)
            ctx.exception("An error occurred during deployment of %(resource_id)s (exception: %(exception)s",
                          resource_id=resource.id, exception=repr(e))

    def facts(self, ctx: HandlerContext, resource: resources.Resource) -> dict:
        """
            Returns facts about this resource. Override this method to implement fact querying.
            :func:`~inmanta.agent.handler.ResourceHandler.pre` and :func:`~inmanta.agent.handler.ResourceHandler.post` are
            called before and after this method.

            :param ctx: Context object to report changes and logs to the agent and server.
            :param resource: The resource to query facts for.
            :return: A dict with fact names as keys and facts values.
        """
        return {}

    def check_facts(self, ctx: HandlerContext, resource: resources.Resource) -> dict:
        """
            This method is called by the agent to query for facts. It runs :func:`~inmanta.agent.handler.ResourceHandler.pre`
            and :func:`~inmanta.agent.handler.ResourceHandler.post`. This method calls
            :func:`~inmanta.agent.handler.ResourceHandler.facts` to do the actually querying.

            :param ctx: Context object to report changes and logs to the agent and server.
            :param resource: The resource to query facts for.
            :return: A dict with fact names as keys and facts values.
        """
        self.pre(ctx, resource)
        facts = self.facts(ctx, resource)
        self.post(ctx, resource)

        return facts

    def available(self, resource: resources.Resource) -> bool:
        """
            Returns true if this handler is available for the given resource

            :param resource: Is this handler available for the given resource?
            :return: Available or not?
        """
        return True

    def get_file(self, hash_id) -> bytes:
        """
            Retrieve a file from the fileserver identified with the given id. The convention is to use the sha1sum of the
            content to identify it.

            :param hash_id: The id of the content/file to retrieve from the server.
            :return: The content in the form of a bytestring or none is the content does not exist.
        """
        def call():
            return self.get_client().get_file(hash_id)

        result = self.run_sync(call)
        if result.code == 404:
            return None
        elif result.code == 200:
            return base64.b64decode(result.result["content"])
        else:
            raise Exception("An error occurred while retrieving file %s" % hash_id)

    def stat_file(self, hash_id: str) -> bool:
        """
            Check if a file exists on the server. This method does and async call to the server and blocks on the result.

            :param hash_id: The id of the file on the server. The convention is the use the sha1sum of the content as id.
            :return: True if the file is available on the server.
        """
        def call():
            return self.get_client().stat_file(hash_id)

        result = self.run_sync(call)
        return result.code == 200

    def upload_file(self, hash_id: str, content: bytes) -> None:
        """
            Upload a file to the server

            :param hash_id: The id to identify the content. The convention is to use the sha1sum of the content to identify it.
            :param content: A byte string with the content
        """
        def call():
            return self.get_client().upload_file(id=hash_id, content=base64.b64encode(content).decode("ascii"))

        try:
            self.run_sync(call)
        except Exception:
            raise Exception("Unable to upload file to the server.")


class CRUDHandler(ResourceHandler):
    """
        This handler base class requires CRUD methods to be implemented: create, read, update and delete. Such a handler
        only works on purgeable resources.
    """

    def read_resource(self, ctx: HandlerContext, resource: resources.PurgeableResource) -> None:
        """
            This method reads the current state of the resource. It provides a copy of the resource that should be deployed,
            the method implementation should modify the attributes of this resource to the current state.

            :param ctx: Context can be used to pass value discovered in the read method to the CUD methods. For example, the
                       id used in API calls
            :param resource: A clone of the desired resource state. The read method need to set values on this object.
            :raise SkipResource: Raise this exception when the handler should skip this resource
            :raise ResourcePurged: Raise this exception when the resource does not exist yet.
        """

    def create_resource(self, ctx: HandlerContext, resource: resources.PurgeableResource) -> None:
        """
            This method is called by the handler when the resource should be created.

            :param context: Context can be used to get values discovered in the read method. For example, the id used in API
                            calls. This context should also be used to let the handler know what changes were made to the
                            resource.
            :param resource: The desired resource state.
        """

    def delete_resource(self, ctx: HandlerContext, resource: resources.PurgeableResource) -> None:
        """
            This method is called by the handler when the resource should be deleted.

            :param ctx: Context can be used to get values discovered in the read method. For example, the id used in API
                        calls. This context should also be used to let the handler know what changes were made to the
                        resource.
            :param resource: The desired resource state.
        """

    def update_resource(self, ctx: HandlerContext, changes: dict, resource: resources.PurgeableResource) -> None:
        """
            This method is called by the handler when the resource should be updated.

            :param ctx: Context can be used to get values discovered in the read method. For example, the id used in API
                        calls. This context should also be used to let the handler know what changes were made to the
                        resource.
            :param changes: A map of resource attributes that should be changed. Each value is a tuple with the current and the
                            desired value.
            :param resource: The desired resource state.
        """

    def execute(self, ctx: HandlerContext, resource: resources.PurgeableResource, dry_run: bool=None) -> None:
        """
            Update the given resource. This method is called by the agent. Override the CRUD methods of this class.

            :param ctx: Context object to report changes and logs to the agent and server.
            :param resource: The resource to check the current state of.
            :param dry_run: True will only determine the required changes but will not execute them.
        """
        try:
            self.pre(ctx, resource)

            # current is clone, except for purged is set to false to prevent a bug that occurs often where the desired
            # state defines purged=true but the read_resource fails to set it to false if the resource does exist
            current = resource.clone(purged=False)
            changes = {}
            try:
                self.read_resource(ctx, current)
                changes = self._diff(current, resource)

            except ResourcePurged:
                if not resource.purged:
                    changes["purged"] = dict(desired=resource.purged, current=True)

            for field, values in changes.items():
                ctx.add_change(field, desired=values["desired"], current=values["current"])

            if not dry_run:
                if "purged" in changes:
                    if not changes["purged"]["desired"]:
                        self.create_resource(ctx, resource)
                    else:
                        self.delete_resource(ctx, resource)

                elif len(changes) > 0:
                    self.update_resource(ctx, changes, resource)

                ctx.set_status(const.ResourceState.deployed)
            else:
                ctx.set_status(const.ResourceState.dry)

            self.post(ctx, resource)
        except SkipResource as e:
            ctx.set_status(const.ResourceState.skipped)
            ctx.warning(msg="Resource %(resource_id)s was skipped: %(reason)s", resource_id=resource.id, reason=e.args)

        except Exception as e:
            ctx.set_status(const.ResourceState.failed)
            ctx.exception("An error occurred during deployment of %(resource_id)s (exception: %(exception)s)",
                          resource_id=resource.id, exception=repr(e), traceback=traceback.format_exc())


class Commander(object):
    """
        This class handles commands
    """
    __command_functions = defaultdict(dict)
    __handlers = []
    __handler_cache = {}

    @classmethod
    def get_handlers(cls):
        return cls.__command_functions

    @classmethod
    def reset(cls):
        cls.__command_functions = defaultdict(dict)
        cls.__handlers = []
        cls.__handler_cache = {}

    @classmethod
    def close(cls):
        pass

    @classmethod
    def _get_instance(cls, handler_class: type, agent, io) -> ResourceHandler:
        new_instance = handler_class(agent, io)
        return new_instance

    @classmethod
    def get_provider(cls, cache, agent, resource) -> ResourceHandler:
        """
            Return a provider to handle the given resource
        """
        resource_id = resource.id
        resource_type = resource_id.entity_type
        try:
            io = get_io(cache, agent.uri, resource_id.version)
        except Exception:
            LOGGER.exception("Exception raised during creation of IO for uri %s", agent.uri)
            raise Exception("No handler available for %s (no io available)" % resource_id)

        if io is None:
            # Skip this resource
            raise Exception("No handler available for %s (no io available)" % resource_id)

        available = []
        if resource_type in cls.__command_functions:
            for handlr in cls.__command_functions[resource_type].values():
                h = cls._get_instance(handlr, agent, io)
                if h.available(resource):
                    available.append(h)
                else:
                    h.close()

        if len(available) > 1:
            for h in available:
                h.close()

            io.close()
            raise Exception("More than one handler selected for resource %s" % resource.id)

        elif len(available) == 1:
            return available[0]

        raise Exception("No resource handler registered for resource of type %s" % resource_type)

    @classmethod
    def add_provider(cls, resource: str, name: str, provider):
        """
            Register a new provider

            :param resource: the name of the resource this handler applies to
            :param name: the name of the handler itself
            :param provider: the handler function
        """
        if resource in cls.__command_functions and name in cls.__command_functions[resource]:
            del cls.__command_functions[resource][name]

        cls.__command_functions[resource][name] = provider

    @classmethod
    def sources(cls):
        """
            Get all source files that define resources
        """
        resource_to_sources = {}
        for resource, providers in cls.__command_functions.items():
            sources = {}
            resource_to_sources[resource] = sources
            for provider in providers.values():
                file_name = inspect.getsourcefile(provider)

                source_code = ""
                with open(file_name, "r") as fd:
                    source_code = fd.read()

                sha1sum = hashlib.new("sha1")
                sha1sum.update(source_code.encode("utf-8"))

                hv = sha1sum.hexdigest()

                if hv not in sources:
                    module_name = provider.__module__.split(".")[1]
                    req = Project.get().modules[module_name].get_python_requirements_as_list()
                    sources[hv] = (file_name, provider.__module__, source_code, req)

        return resource_to_sources

    @classmethod
    def get_provider_class(cls, resource_type, name):
        """
            Return the class of the handler for the given type and with the given name
        """
        if resource_type not in cls.__command_functions:
            return None

        if name not in cls.__command_functions[resource_type]:
            return None

        return cls.__command_functions[resource_type][name]


class HandlerNotAvailableException(Exception):
    """
        This exception is thrown when a resource handler cannot perform its job. For example, the admin interface
        it connects to is not available.
    """<|MERGE_RESOLUTION|>--- conflicted
+++ resolved
@@ -24,19 +24,11 @@
 from concurrent.futures import Future
 from collections import defaultdict
 import typing
-import tornado.concurrent
-
 
 from tornado import concurrent, ioloop
 
-
 from inmanta.agent.io import get_io
-<<<<<<< HEAD
 from inmanta import protocol, resources, const, data_pg as data
-
-=======
-from inmanta import protocol, resources, const, data
->>>>>>> 85744692
 from inmanta.module import Project
 from inmanta.agent.cache import AgentCache
 import uuid
@@ -339,10 +331,6 @@
             self._io = io
 
         self._client = None
-<<<<<<< HEAD
-        self._ioloop = agent.process._io_loop
-=======
->>>>>>> 85744692
 
     def run_sync(self, func: typing.Callable) -> typing.Any:
         """
@@ -360,11 +348,7 @@
                 if result is not None:
                     from tornado.gen import convert_yielded
                     result = convert_yielded(result)
-<<<<<<< HEAD
-                    tornado.concurrent.chain_future(result, f)
-=======
                     concurrent.chain_future(result, f)
->>>>>>> 85744692
             except Exception as e:
                 f.set_exception(e)
         ioloop.IOLoop.current().add_callback(run)
