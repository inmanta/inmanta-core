--- conflicted
+++ resolved
@@ -110,7 +110,6 @@
         if self._stopped:
             return
         self._stopped = True
-<<<<<<< HEAD
         if self.periodic_cache_cleanup_job:
             try:
                 self.periodic_cache_cleanup_job.cancel()
@@ -120,9 +119,6 @@
         async with self.activity_lock:
             await asyncio.get_running_loop().run_in_executor(self.thread_pool, self._cache.close)
         self.provider_thread_pool.shutdown(wait=False)
-=======
-        self._cache.close()
->>>>>>> ce4de1a7
         self.thread_pool.shutdown(wait=False)
 
     async def join(self, thread_pool_finalizer: list[ThreadPoolExecutor]) -> None:
