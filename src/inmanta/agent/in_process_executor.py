--- conflicted
+++ resolved
@@ -522,12 +522,7 @@
                     out = InProcessExecutor(agent_name, agent_uri, self.environment, self.client, self.eventloop, self.logger)
                     self.executors[agent_name] = out
         assert out.uri == agent_uri
-<<<<<<< HEAD
         out.failed_resources = await self.process.ensure_code(code)
-=======
-        failed_resource_types: FailedResourcesSet = await self.ensure_code(code)
-        out.failed_resource_types = failed_resource_types
->>>>>>> 76ac126e
 
         return out
 
