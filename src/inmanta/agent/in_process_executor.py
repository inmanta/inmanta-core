"""
    Copyright 2024 Inmanta
    Licensed under the Apache License, Version 2.0 (the "License");
    you may not use this file except in compliance with the License.
    You may obtain a copy of the License at
        http://www.apache.org/licenses/LICENSE-2.0
    Unless required by applicable law or agreed to in writing, software
    distributed under the License is distributed on an "AS IS" BASIS,
    WITHOUT WARRANTIES OR CONDITIONS OF ANY KIND, either express or implied.
    See the License for the specific language governing permissions and
    limitations under the License.
    Contact: code@inmanta.com
"""

import asyncio
import datetime
import logging
import typing
import uuid
from asyncio import InvalidStateError, Lock
from collections import defaultdict
from collections.abc import Mapping
from concurrent.futures.thread import ThreadPoolExecutor
from typing import Any, Optional

import inmanta.agent.cache
import inmanta.protocol
import inmanta.util
from inmanta import const, data, env, tracing
from inmanta.agent import executor, handler
from inmanta.agent.executor import DeployReport, DryrunReport, FailedResources, GetFactReport, ResourceDetails
from inmanta.agent.handler import HandlerAPI, SkipResource, SkipResourceForDependencies
from inmanta.const import NAME_RESOURCE_ACTION_LOGGER, ParameterSource
from inmanta.data.model import AttributeStateChange
from inmanta.loader import CodeLoader
from inmanta.resources import Resource
from inmanta.types import ResourceIdStr, ResourceVersionIdStr
from inmanta.util import NamedLock, join_threadpools


class InProcessExecutor(executor.Executor, executor.AgentInstance):
    """
    This is an executor that executes in the process it is started in

    !!! This executor takes no steps to prevent handlers to mutate the resources passed into the methods !!!
    """

    def __init__(
        self,
        agent_name: str,
        agent_uri: str,
        environment: uuid.UUID,
        client: inmanta.protocol.SessionClient,
        eventloop: asyncio.AbstractEventLoop,
        parent_logger: logging.Logger,
    ):
        self.name = agent_name
        self.client = client
        self.uri = agent_uri

        # For agentinstance api
        self.eventloop = eventloop
        self.sessionid = client._sid
        self.environment = environment

        # threads to work
        self.thread_pool: ThreadPoolExecutor = ThreadPoolExecutor(1, thread_name_prefix="Pool_%s" % self.name)

        self._cache = inmanta.agent.cache.AgentCache(self)
        # This lock ensures cache entries can not be cleaned up when
        # the executor is actively working and vice versa
        self.activity_lock = asyncio.Lock()

        self.logger: logging.Logger = parent_logger.getChild(self.name)
        self.resource_action_logger = logging.getLogger(NAME_RESOURCE_ACTION_LOGGER).getChild(self.name)

        self._stopped = False

        self.failed_resources: FailedResources = dict()

        self.cache_cleanup_tick_rate = inmanta.agent.config.agent_cache_cleanup_tick_rate.get()
        self.periodic_cache_cleanup_job: Optional[asyncio.Task[None]] = None

    async def start(self) -> None:
        self.periodic_cache_cleanup_job = asyncio.create_task(self.cleanup_stale_cache_entries())

    async def cleanup_stale_cache_entries(self) -> None:
        """
        Periodically cleans up stale entries in the cache. The clean_stale_entries
        has to be called on the thread pool because it might call finalizers.
        """
        reschedule_interval: int = self.cache_cleanup_tick_rate
        while not self._stopped:
            async with self.activity_lock:
                if self._stopped:
                    return
                try:
                    await asyncio.get_running_loop().run_in_executor(self.thread_pool, self._cache.clean_stale_entries)
                except Exception:
                    # Make sure we don't drop out of the while loop if an exception occurs.
                    self.logger.exception(
                        "An unexpected exception occurred while cleaning up the cache of agent %s.", self.name
                    )
            await asyncio.sleep(reschedule_interval)

    async def stop(self) -> None:
        if self._stopped:
            return
        self._stopped = True
        if self.periodic_cache_cleanup_job:
            try:
                self.periodic_cache_cleanup_job.cancel()
                await self.periodic_cache_cleanup_job
            except asyncio.CancelledError:
                pass
        async with self.activity_lock:
            await asyncio.get_running_loop().run_in_executor(self.thread_pool, self._cache.close)
        self.thread_pool.shutdown(wait=False)

    async def join(self) -> None:
        """
        Called after stop to ensure complete shutdown

        :param thread_pool_finalizer: all threadpools that should be joined should be added here.
        """
        assert self._stopped
        await join_threadpools([self.thread_pool])
        if self.periodic_cache_cleanup_job:
            try:
                await self.periodic_cache_cleanup_job
            except asyncio.CancelledError:
                self.periodic_cache_cleanup_job = None

    def is_stopped(self) -> bool:
        return self._stopped

    async def get_provider(self, resource: Resource) -> HandlerAPI[Any]:
        provider = handler.Commander.get_provider(agent=self, resource=resource)
        provider.set_cache(self._cache)
        return provider

    def _log_deserialization_error(self, resource_details: ResourceDetails, cause: Exception) -> data.LogLine:
        msg = data.LogLine.log(
            level=const.LogLevel.ERROR,
            msg="Unable to deserialize %(resource_id)s: %(cause)s",
            resource_id=resource_details.rvid,
            cause=cause,
            timestamp=datetime.datetime.now().astimezone(),
        )
        msg.write_to_logger_for_resource(
            agent=resource_details.id.agent_name, resource_version_string=resource_details.rvid, exc_info=True
        )
        return msg

    async def _execute(
        self,
        resource: Resource,
        gid: uuid.UUID,
        ctx: handler.HandlerContext,
        requires: Mapping[ResourceIdStr, const.ResourceState],
    ) -> None:
        """
        Get the handler for a given resource and run its ``deploy`` method.

        :param resource: The resource to deploy.
        :param gid: Id of this deploy.
        :param ctx: The context to use during execution of this deploy.
        :param requires: A dictionary that maps each dependency of the resource to be deployed, to its latest resource
                         state that was not `deploying'.
        """
        # setup provider
        ctx.debug("Start deploy %(deploy_id)s of resource %(resource_id)s", deploy_id=gid, resource_id=resource.id)

        provider: Optional[HandlerAPI[Any]] = None
        try:
            provider = await self.get_provider(resource)
        except Exception:
            ctx.set_resource_state(const.HandlerResourceState.unavailable)
            ctx.exception("Unable to find a handler for %(resource_id)s", resource_id=resource.id.resource_version_str())
            return
        else:
            # main execution
            try:
                await asyncio.get_running_loop().run_in_executor(
                    self.thread_pool,
                    provider.deploy,
                    ctx,
                    resource,
                    requires,
                )
                if ctx.status is None:
                    ctx.set_resource_state(const.HandlerResourceState.deployed)
            except SkipResourceForDependencies as e:
                ctx.set_resource_state(const.HandlerResourceState.skipped_for_dependency)
                ctx.warning(
                    msg="Resource %(resource_id)s was skipped: %(reason)s",
                    resource_id=resource.id,
                    reason=e.args,
                )
            except SkipResource as e:
                ctx.set_resource_state(const.HandlerResourceState.skipped)
                ctx.warning(msg="Resource %(resource_id)s was skipped: %(reason)s", resource_id=resource.id, reason=e.args)
            except Exception as e:
                ctx.set_resource_state(const.HandlerResourceState.failed)
                ctx.exception(
                    "An error occurred during deployment of %(resource_id)s (exception: %(exception)s",
                    resource_id=str(resource.id),
                    exception=repr(e),
                )
        finally:
            if provider is not None:
                provider.close()

    @tracing.instrument("InProcessExecutor.execute", extract_args=True)
    async def execute(
        self,
        action_id: uuid.UUID,
        gid: uuid.UUID,
        resource_details: ResourceDetails,
        reason: str,
        requires: Mapping[ResourceIdStr, const.ResourceState],
    ) -> DeployReport:
        try:
            resource: Resource = Resource.deserialize(resource_details.attributes)
        except Exception as e:
<<<<<<< HEAD
            msg = data.LogLine.log(
                level=const.LogLevel.ERROR,
                msg="Unable to deserialize %(resource_id)s: %(cause)s",
                resource_id=resource_details.rvid,
                cause=e,
            )
            return DeployReport.undeployable(resource_details.rvid, action_id, msg)
=======
            msg = self._log_deserialization_error(resource_details, e)
            return DeployResult.undeployable(resource_details.rvid, action_id, msg)
>>>>>>> 5f34de47

        ctx = handler.HandlerContext(resource, action_id=action_id, logger=self.resource_action_logger)

        ctx.debug(
            "Start run for resource %(resource)s because %(reason)s",
            resource=str(resource_details.rvid),
            deploy_id=gid,
            agent=self.name,
            reason=reason,
        )

        async with self.activity_lock:
            with self._cache:
                await self._execute(resource, gid=gid, ctx=ctx, requires=requires)

        ctx.debug(
            "End run for resource %(r_id)s in deploy %(deploy_id)s",
            r_id=resource_details.rvid,
            deploy_id=gid,
        )

        if ctx.facts:
            ctx.debug("Sending facts to the server")
            set_fact_response = await self.client.set_parameters(tid=self.environment, parameters=ctx.facts)
            if set_fact_response.code != 200:
                ctx.error("Failed to send facts to the server %s", set_fact_response.result)

        return DeployReport.from_ctx(resource_details.rvid, ctx)

    async def dry_run(
        self,
        resource: ResourceDetails,
        dry_run_id: uuid.UUID,
    ) -> DryrunReport:
        """
        Perform a dryrun for the given resources

        :param resource: Resource for which to perform a dryrun.
        :param dry_run_id: id for this dryrun
        """
        async with self.activity_lock:
            with self._cache:
                started = datetime.datetime.now().astimezone()
                try:
<<<<<<< HEAD
                    resource_obj: Resource | None = await self.deserialize(resource, const.ResourceAction.dryrun)
                except Exception:
                    return DryrunReport(
=======
                    resource_obj: Resource = Resource.deserialize(resource.attributes)
                except Exception as e:
                    msg = self._log_deserialization_error(resource, e)
                    return DryrunResult(
>>>>>>> 5f34de47
                        rvid=resource.rvid,
                        dryrun_id=dry_run_id,
                        changes={"handler": AttributeStateChange(current="FAILED", desired="Resource Deserialization Failed")},
                        started=started,
                        finished=datetime.datetime.now().astimezone(),
                        messages=[msg],
                        resource_state=const.ResourceState.unavailable,
                    )
                assert resource_obj is not None
                ctx = handler.HandlerContext(resource_obj, True, logger=self.resource_action_logger)
                provider = None

                dryrun_result: Optional[DryrunReport] = None
                resource_id: ResourceVersionIdStr = resource.rvid

                try:
                    self.resource_action_logger.debug("Running dryrun for %s", resource_id)

                    try:
                        provider = await self.get_provider(resource_obj)
                    except Exception as e:
                        ctx.exception(
                            "Unable to find a handler for %(resource_id)s (exception: %(exception)s",
                            resource_id=resource_id,
                            exception=str(e),
                        )
                        dryrun_result = DryrunReport(
                            rvid=resource_id,
                            dryrun_id=dry_run_id,
                            changes={"handler": AttributeStateChange(current="FAILED", desired="Unable to find a handler")},
                            started=started,
                            finished=datetime.datetime.now().astimezone(),
                            messages=ctx.logs,
                        )
                    else:
                        try:
                            await asyncio.get_running_loop().run_in_executor(
                                self.thread_pool, provider.execute, ctx, resource_obj, True
                            )

                            changes = ctx.changes
                            if changes is None:
                                changes = {}
                            if ctx.status == const.ResourceState.failed:
                                changes["handler"] = AttributeStateChange(current="FAILED", desired="Handler failed")
                            dryrun_result = DryrunReport(
                                rvid=resource_id,
                                dryrun_id=dry_run_id,
                                changes=changes,
                                started=started,
                                finished=datetime.datetime.now().astimezone(),
                                messages=ctx.logs,
                            )
                        except Exception as e:
                            ctx.exception(
                                "Exception during dryrun for %(resource_id)s (exception: %(exception)s",
                                resource_id=resource.rvid,
                                exception=str(e),
                            )
                            changes = ctx.changes
                            if changes is None:
                                changes = {}
                            changes["handler"] = AttributeStateChange(current="FAILED", desired="Handler failed")
                            dryrun_result = DryrunReport(
                                rvid=resource_id,
                                dryrun_id=dry_run_id,
                                changes=changes,
                                started=started,
                                finished=datetime.datetime.now().astimezone(),
                                messages=ctx.logs,
                            )

                except Exception as e:
                    ctx.exception(
                        "Unable to process resource %(resource_id)s for dryrun (exception: %(exception)s",
                        resource_id=resource.rvid,
                        exception=str(e),
                    )
                    dryrun_result = DryrunReport(
                        rvid=resource_id,
                        dryrun_id=dry_run_id,
                        changes={"handler": AttributeStateChange(current="FAILED", desired="Resource Deserialization Failed")},
                        started=started,
                        finished=datetime.datetime.now().astimezone(),
                        messages=ctx.logs,
                    )
                finally:
                    if provider is not None:
                        provider.close()
                    assert dryrun_result is not None, "Dryrun result cannot be None"
                    return dryrun_result

    async def get_facts(self, resource: ResourceDetails) -> GetFactReport:
        """
        Get facts for a given resource
        :param resource: The resource for which to get facts.
        """
        provider = None
        started = datetime.datetime.now().astimezone()
        try:
            try:
<<<<<<< HEAD
                resource_obj: Resource | None = await self.deserialize(resource, const.ResourceAction.getfact)
            except Exception:
                return GetFactReport(
=======
                resource_obj: Resource = Resource.deserialize(resource.attributes)
            except Exception as e:
                msg = self._log_deserialization_error(resource, e)
                return FactResult(
>>>>>>> 5f34de47
                    resource_id=resource.rvid,
                    action_id=None,
                    parameters=[],
                    started=started,
                    finished=datetime.datetime.now().astimezone(),
                    messages=[msg],
                    success=False,
                    error_msg=f"Unable to deserialize resource {resource.id}",
                    resource_state=const.ResourceState.unavailable,
                )
            assert resource_obj is not None
            ctx = handler.HandlerContext(resource_obj, logger=self.resource_action_logger)
            async with self.activity_lock:
                try:
                    with self._cache:
                        provider = await self.get_provider(resource_obj)
                        result = await asyncio.get_running_loop().run_in_executor(
                            self.thread_pool, provider.check_facts, ctx, resource_obj
                        )

                        parameters = [
                            {
                                "id": name,
                                "value": value,
                                "resource_id": resource.rid,
                                "source": ParameterSource.fact.value,
                            }
                            for name, value in result.items()
                        ]
                        # Add facts set via the set_fact() method of the HandlerContext
                        parameters.extend(ctx.facts)

                    return GetFactReport(
                        resource_id=resource.rvid,
                        action_id=ctx.action_id,
                        parameters=parameters,
                        started=started,
                        finished=datetime.datetime.now().astimezone(),
                        messages=ctx.logs,
                        success=True,
                    )

                except Exception:
                    error_msg = "Unable to retrieve facts for resource %s" % resource.id
                    self.resource_action_logger.exception(error_msg)
                    return GetFactReport(
                        resource_id=resource.rvid,
                        action_id=ctx.action_id,
                        parameters=[],
                        started=started,
                        finished=datetime.datetime.now().astimezone(),
                        messages=ctx.logs,
                        success=False,
                        error_msg=error_msg,
                    )

        except Exception:
            error_msg = "Unable to find a handler for %s" % resource.id
            self.resource_action_logger.exception(error_msg)
            return GetFactReport(
                resource_id=resource.rvid,
                action_id=None,
                parameters=[],
                started=started,
                finished=datetime.datetime.now().astimezone(),
                messages=[],
                success=False,
                error_msg=error_msg,
            )
        finally:
            if provider is not None:
                provider.close()


class InProcessExecutorManager(executor.ExecutorManager[InProcessExecutor]):
    """
    This is the executor that provides the backward compatible behavior, conforming to the agent in ISO7.

    It spawns an InProcessExecutor and makes sure all code is installed and loadable locally.
    """

    def __init__(
        self,
        environment: uuid.UUID,
        client: inmanta.protocol.SessionClient,
        eventloop: asyncio.AbstractEventLoop,
        parent_logger: logging.Logger,
        thread_pool: ThreadPoolExecutor,
        code_dir: str,
        env_dir: str,
        code_loader: bool = True,
    ) -> None:
        self.environment = environment
        self.client = client
        self.eventloop = eventloop
        self.logger = parent_logger
        self.thread_pool = thread_pool

        self.executors: dict[str, InProcessExecutor] = {}
        self._creation_locks: inmanta.util.NamedLock = inmanta.util.NamedLock()

        self._loader: CodeLoader | None = None
        self._env: env.VirtualEnv | None = None
        self._running = False

        if code_loader:
            self._env = env.VirtualEnv(env_dir)
            self._env.use_virtual_env()
            self._loader = CodeLoader(code_dir, clean=True)
            # Lock to ensure only one actual install runs at a time
            self._loader_lock: asyncio.Lock = Lock()
            # Keep track for each resource type of the last loaded version
            self._last_loaded_version: dict[str, executor.ExecutorBlueprint | None] = defaultdict(lambda: None)
            # Per-resource lock to serialize all actions per resource
            self._resource_loader_lock: NamedLock = NamedLock()

    async def stop(self) -> None:
        self._running = False
        for child in self.executors.values():
            await child.stop()

    async def start(self) -> None:
        assert all(e.is_stopped() for e in self.executors.values())
        await self.join(thread_pool_finalizer=[], timeout=const.SHUTDOWN_GRACE_IOLOOP * 0.9)
        self.executors.clear()
        self._running = True

    async def stop_for_agent(self, agent_name: str) -> list[InProcessExecutor]:
        if agent_name in self.executors:
            out = self.executors[agent_name]
            del self.executors[agent_name]
            await out.stop()
        return []

    async def join(self, thread_pool_finalizer: list[ThreadPoolExecutor], timeout: float) -> None:
        assert not self._running
        await asyncio.gather(*(child.join() for child in self.executors.values()))

    async def get_executor(
        self, agent_name: str, agent_uri: str, code: typing.Collection[executor.ResourceInstallSpec]
    ) -> InProcessExecutor:
        """
        Retrieves an Executor for a given agent with the relevant handler code loaded in its venv.
        If an Executor does not exist for the given configuration, a new one is created.

        :param agent_name: The name of the agent for which an Executor is being retrieved or created.
        :param agent_uri: The name of the host on which the agent is running.
        :param code: Collection of ResourceInstallSpec defining the configuration for the Executor i.e.
            which resource types it can act on and all necessary information to install the relevant
            handler code in its venv.
        :return: An Executor instance
        """
        if not self._running:
            raise InvalidStateError("This executor manager is not running")
        if agent_name in self.executors:
            out = self.executors[agent_name]
        else:
            async with self._creation_locks.get(agent_name):
                if agent_name in self.executors:
                    out = self.executors[agent_name]
                else:
                    out = InProcessExecutor(agent_name, agent_uri, self.environment, self.client, self.eventloop, self.logger)
                    await out.start()
                    self.executors[agent_name] = out
        assert out.uri == agent_uri
        out.failed_resources = await self.ensure_code(code)

        return out

    async def ensure_code(self, code: typing.Collection[executor.ResourceInstallSpec]) -> executor.FailedResources:
        """Ensure that the code for the given environment and version is loaded"""

        failed_to_load: executor.FailedResources = {}

        if self._loader is None:
            return failed_to_load

        for resource_install_spec in code:
            # only one logical thread can load a particular resource type at any time
            async with self._resource_loader_lock.get(resource_install_spec.resource_type):
                # stop if the last successful load was this one
                # The combination of the lock and this check causes the reloads to naturally 'batch up'
                if self._last_loaded_version[resource_install_spec.resource_type] == resource_install_spec.blueprint:
                    self.logger.debug(
                        "Handler code already installed for %s version=%d",
                        resource_install_spec.resource_type,
                        resource_install_spec.model_version,
                    )
                    continue

                try:
                    # Install required python packages and the list of ``ModuleSource`` with the provided pip config
                    self.logger.debug(
                        "Installing handler %s version=%d",
                        resource_install_spec.resource_type,
                        resource_install_spec.model_version,
                    )
                    await self._install(resource_install_spec.blueprint)
                    self.logger.debug(
                        "Installed handler %s version=%d",
                        resource_install_spec.resource_type,
                        resource_install_spec.model_version,
                    )

                    self._last_loaded_version[resource_install_spec.resource_type] = resource_install_spec.blueprint
                except Exception as e:
                    self.logger.exception(
                        "Failed to install handler %s version=%d",
                        resource_install_spec.resource_type,
                        resource_install_spec.model_version,
                    )
                    if resource_install_spec.resource_type not in failed_to_load:
                        failed_to_load[resource_install_spec.resource_type] = Exception(
                            f"Failed to install handler {resource_install_spec.resource_type} "
                            f"version={resource_install_spec.model_version}: {e}"
                        ).with_traceback(e.__traceback__)
                    self._last_loaded_version[resource_install_spec.resource_type] = None

        return failed_to_load

    async def _install(self, blueprint: executor.ExecutorBlueprint) -> None:
        if self._env is None or self._loader is None:
            raise Exception("Unable to load code when agent is started with code loading disabled.")

        async with self._loader_lock:
            loop = asyncio.get_running_loop()
            await loop.run_in_executor(
                self.thread_pool,
                self._env.install_for_config,
                inmanta.util.parse_requirements(blueprint.requirements),
                blueprint.pip_config,
            )
            await loop.run_in_executor(self.thread_pool, self._loader.deploy_version, blueprint.sources)<|MERGE_RESOLUTION|>--- conflicted
+++ resolved
@@ -223,18 +223,8 @@
         try:
             resource: Resource = Resource.deserialize(resource_details.attributes)
         except Exception as e:
-<<<<<<< HEAD
-            msg = data.LogLine.log(
-                level=const.LogLevel.ERROR,
-                msg="Unable to deserialize %(resource_id)s: %(cause)s",
-                resource_id=resource_details.rvid,
-                cause=e,
-            )
+            msg = self._log_deserialization_error(resource_details, e)
             return DeployReport.undeployable(resource_details.rvid, action_id, msg)
-=======
-            msg = self._log_deserialization_error(resource_details, e)
-            return DeployResult.undeployable(resource_details.rvid, action_id, msg)
->>>>>>> 5f34de47
 
         ctx = handler.HandlerContext(resource, action_id=action_id, logger=self.resource_action_logger)
 
@@ -279,16 +269,10 @@
             with self._cache:
                 started = datetime.datetime.now().astimezone()
                 try:
-<<<<<<< HEAD
-                    resource_obj: Resource | None = await self.deserialize(resource, const.ResourceAction.dryrun)
-                except Exception:
-                    return DryrunReport(
-=======
                     resource_obj: Resource = Resource.deserialize(resource.attributes)
                 except Exception as e:
                     msg = self._log_deserialization_error(resource, e)
-                    return DryrunResult(
->>>>>>> 5f34de47
+                    return DryrunReport(
                         rvid=resource.rvid,
                         dryrun_id=dry_run_id,
                         changes={"handler": AttributeStateChange(current="FAILED", desired="Resource Deserialization Failed")},
@@ -390,16 +374,10 @@
         started = datetime.datetime.now().astimezone()
         try:
             try:
-<<<<<<< HEAD
-                resource_obj: Resource | None = await self.deserialize(resource, const.ResourceAction.getfact)
-            except Exception:
-                return GetFactReport(
-=======
                 resource_obj: Resource = Resource.deserialize(resource.attributes)
             except Exception as e:
                 msg = self._log_deserialization_error(resource, e)
-                return FactResult(
->>>>>>> 5f34de47
+                return GetFactReport(
                     resource_id=resource.rvid,
                     action_id=None,
                     parameters=[],
