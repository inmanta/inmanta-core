--- conflicted
+++ resolved
@@ -376,17 +376,6 @@
             import cProfile
             import pstats
 
-<<<<<<< HEAD
-        with summary_reporter.compiler_exception.capture():
-            cProfile.runctx("do_compile()", globals(), {}, "run.profile")
-        p = pstats.Stats("run.profile")
-        p.strip_dirs().sort_stats("time").print_stats(20)
-    else:
-        t1 = time.time()
-        with summary_reporter.compiler_exception.capture():
-            do_compile()
-        LOGGER.debug("The entire compile command took %0.03f seconds", time.time() - t1)
-=======
             with summary_reporter.compiler_exception.capture():
                 cProfile.runctx("do_compile()", globals(), {}, "run.profile")
             p = pstats.Stats("run.profile")
@@ -395,8 +384,7 @@
             t1 = time.time()
             with summary_reporter.compiler_exception.capture():
                 do_compile()
-            LOGGER.debug("Compile time: %0.03f seconds", time.time() - t1)
->>>>>>> 92d05aae
+            LOGGER.debug("The entire compile command took %0.03f seconds", time.time() - t1)
 
         summary_reporter.print_summary_and_exit(show_stack_traces=options.errors)
 
@@ -622,7 +610,6 @@
         types: Optional[Dict[str, inmanta_type.Type]]
         scopes: Optional[Namespace]
 
-<<<<<<< HEAD
     t1 = time.time()
     with summary_reporter.compiler_exception.capture():
         try:
@@ -630,28 +617,6 @@
         except Exception:
             types, scopes = (None, None)
             raise
-
-    # Even if the compile failed we might have collected additional data such as unknowns. So
-    # continue the export
-
-    export = Exporter(options)
-    with summary_reporter.exporter_exception.capture():
-        results = export.run(
-            types,
-            scopes,
-            metadata=metadata,
-            model_export=options.model_export,
-            export_plugin=options.export_plugin,
-            partial_compile=options.partial_compile,
-            resource_sets_to_remove=options.delete_resource_set,
-        )
-=======
-        with summary_reporter.compiler_exception.capture():
-            try:
-                (types, scopes) = do_compile()
-            except Exception:
-                types, scopes = (None, None)
-                raise
 
     with inmanta_logger_config.run_in_logger_mode(LoggerMode.EXPORTER):
         # Even if the compile failed we might have collected additional data such as unknowns. So
@@ -668,7 +633,6 @@
                 partial_compile=options.partial_compile,
                 resource_sets_to_remove=options.delete_resource_set,
             )
->>>>>>> 92d05aae
 
         if not summary_reporter.is_failure() and options.deploy:
             version = results[0]
@@ -678,12 +642,8 @@
             agent_trigger_method = const.AgentTriggerMethod.get_agent_trigger_method(options.full_deploy)
             conn.release_version(tid, version, True, agent_trigger_method)
 
-<<<<<<< HEAD
-    LOGGER.debug("The entire export command took %0.03f seconds", time.time() - t1)
-    summary_reporter.print_summary_and_exit(show_stack_traces=options.errors)
-=======
+        LOGGER.debug("The entire export command took %0.03f seconds", time.time() - t1)
         summary_reporter.print_summary_and_exit(show_stack_traces=options.errors)
->>>>>>> 92d05aae
 
 
 class Color(enum.Enum):
