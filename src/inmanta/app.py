"""
    Copyright 2017 Inmanta

    Licensed under the Apache License, Version 2.0 (the "License");
    you may not use this file except in compliance with the License.
    You may obtain a copy of the License at

        http://www.apache.org/licenses/LICENSE-2.0

    Unless required by applicable law or agreed to in writing, software
    distributed under the License is distributed on an "AS IS" BASIS,
    WITHOUT WARRANTIES OR CONDITIONS OF ANY KIND, either express or implied.
    See the License for the specific language governing permissions and
    limitations under the License.

    Contact: code@inmanta.com


    Command line development guidelines
    ###################################

    do's and don'ts
    ----------------
    MUST NOT: sys.exit => use command.CLIException
    SHOULD NOT: print( => use logger for messages, only print for final output


    Entry points
    ------------
    @command annotation to register new command
"""

import argparse
import asyncio
import contextlib
import dataclasses
import enum
import json
import logging
import os
import shutil
import socket
import sys
import time
import traceback
from argparse import ArgumentParser
from asyncio import ensure_future
from collections import abc
from configparser import ConfigParser
from typing import Optional

import click
from tornado.httpclient import AsyncHTTPClient
from tornado.ioloop import IOLoop

import inmanta.compiler as compiler
import logfire
import logfire.integrations
import logfire.integrations.pydantic
import logfire.propagate
from inmanta import const, module, moduletool, protocol, util
from inmanta.ast import CompilerException, Namespace
from inmanta.ast import type as inmanta_type
from inmanta.command import CLIException, Commander, ShowUsageException, command
from inmanta.compiler import do_compile
from inmanta.config import Config, Option
from inmanta.const import EXIT_START_FAILED
from inmanta.export import cfg_env
from inmanta.logging import InmantaLoggerConfig, LoggerMode, LoggerModeManager, _is_on_tty
from inmanta.server.bootloader import InmantaBootloader
from inmanta.signals import safe_shutdown, setup_signal_handlers
from inmanta.util import get_compiler_version
from inmanta.warnings import WarningsManager
from opentelemetry.instrumentation.asyncpg import AsyncPGInstrumentor

LOGGER = logging.getLogger("inmanta")


def configure_logfire(service: str) -> None:
    """Configure logfire"""
    AsyncPGInstrumentor(capture_parameters=True).instrument()
    os.environ["OTEL_RESOURCE_ATTRIBUTES"] = "inmanta.dev=bart"

    logfire.configure(
        service_name=service,
        send_to_logfire="if-token-present",
        console=False,
        pydantic_plugin=logfire.integrations.pydantic.PydanticPlugin(record="all"),
    )


def server_parser_config(parser: argparse.ArgumentParser, parent_parsers: abc.Sequence[argparse.ArgumentParser]) -> None:
    parser.add_argument(
        "--db-wait-time",
        type=int,
        dest="db_wait_time",
        help="Maximum time in seconds the server will wait for the database to be up before starting. "
        "A value of 0 means the server will not wait. If set to a negative value, the server will wait indefinitely.",
    )


@command("server", help_msg="Start the inmanta server", parser_config=server_parser_config)
def start_server(options: argparse.Namespace) -> None:
    if options.config_file and not os.path.exists(options.config_file):
        LOGGER.warning("Config file %s doesn't exist", options.config_file)

    if options.config_dir and not os.path.isdir(options.config_dir):
        LOGGER.warning("Config directory %s doesn't exist", options.config_dir)

    if options.db_wait_time is not None:
        Config.set("database", "wait_time", str(options.db_wait_time))

    configure_logfire("server")
    util.ensure_event_loop()

    ibl = InmantaBootloader()
    setup_signal_handlers(ibl.stop)

    ioloop = IOLoop.current()

    # handle startup exceptions
    def _handle_startup_done(fut: asyncio.Future) -> None:
        if fut.cancelled():
            safe_shutdown(ioloop, ibl.stop)
        else:
            exc = fut.exception()
            if exc is not None:
                LOGGER.exception("Server setup failed", exc_info=exc)
                traceback.print_exception(type(exc), exc, exc.__traceback__)
                safe_shutdown(ioloop, ibl.stop)
            else:
                LOGGER.info("Server startup complete")

    ensure_future(ibl.start()).add_done_callback(_handle_startup_done)

    ioloop.start()
    LOGGER.info("Server shutdown complete")
    if not ibl.started:
        exit(EXIT_START_FAILED)


@command("agent", help_msg="Start the inmanta agent")
def start_agent(options: argparse.Namespace) -> None:
    from inmanta.agent import agent

    # The call to configure() should be done as soon as possible.
    # If an AsyncHTTPClient is started before this call, the max_client
    # will not be taken into account.
    max_clients: Optional[int] = Config.get("agent_rest_transport", "max_clients", None)
    if max_clients:
        AsyncHTTPClient.configure(None, max_clients=max_clients)

    configure_logfire("agent")
    util.ensure_event_loop()
    a = agent.Agent()

    setup_signal_handlers(a.stop)
    IOLoop.current().add_callback(a.start)
    IOLoop.current().start()
    LOGGER.info("Agent Shutdown complete")


class ExperimentalFeatureFlags:
    """
    Class to expose feature flag configs as options in a uniform matter
    """

    def __init__(self) -> None:
        self.metavar_to_option: dict[str, Option[bool]] = {}

    def _get_name(self, option: Option[bool]) -> str:
        return f"flag_{option.name}"

    def add(self, option: Option[bool]) -> None:
        """Add an option to the set of feature flags"""
        self.metavar_to_option[self._get_name(option)] = option

    def add_arguments(self, parser: argparse.ArgumentParser) -> None:
        """Add all feature flag options to the argument parser"""
        for metavar, option in self.metavar_to_option.items():
            parser.add_argument(
                f"--experimental-{option.name}",
                dest=metavar,
                help=option.documentation,
                action="store_true",
                default=False,
            )

    def read_options_to_config(self, options: argparse.Namespace) -> None:
        """
        This method takes input from the commandline parser
        and sets the appropriate feature flag config based
        on the parsed command line arguments

        :param options: the options, as parsed by argparse.
        """
        for metavar, option in self.metavar_to_option.items():
            value = getattr(options, metavar, False)
            if value:
                option.set("true")


def compiler_config(parser: argparse.ArgumentParser, parent_parsers: abc.Sequence[ArgumentParser]) -> None:
    """
    Configure the compiler of the export function
    """
    parser.add_argument("-e", dest="environment", help="The environment to compile this model for")
    parser.add_argument(
        "-X",
        "--extended-errors",
        dest="errors",
        help="Show stack traces for compile errors",
        action="store_true",
        default=argparse.SUPPRESS,
    )
    parser.add_argument("--server_address", dest="server", help="The address of the server hosting the environment")
    parser.add_argument("--server_port", dest="port", help="The port of the server hosting the environment")
    parser.add_argument("--username", dest="user", help="The username of the server")
    parser.add_argument("--password", dest="password", help="The password of the server")
    parser.add_argument("--ssl", help="Enable SSL", action="store_true", default=False)
    parser.add_argument("--ssl-ca-cert", dest="ca_cert", help="Certificate authority for SSL")
    parser.add_argument(
        "--export-compile-data",
        dest="export_compile_data",
        help="Export structured json containing compile data such as occurred errors.",
        action="store_true",
        default=False,
    )
    parser.add_argument(
        "--export-compile-data-file",
        dest="export_compile_data_file",
        help="File to export compile data to. If omitted %s is used." % compiler.config.default_compile_data_file,
    )
    parser.add_argument(
        "--no-cache",
        dest="feature_compiler_cache",
        help="Disable caching of compiled CF files",
        action="store_false",
        default=True,
    )
    parser.add_argument(
        "--experimental-data-trace",
        dest="datatrace",
        help="Experimental data trace tool useful for debugging",
        action="store_true",
        default=False,
    )
    parser.add_argument(
        "--experimental-dataflow-graphic",
        dest="dataflow_graphic",
        help="Experimental graphic data flow visualization",
        action="store_true",
        default=False,
    )

    parser.add_argument("-f", dest="main_file", help="Main file", default="main.cf")
    moduletool.add_deps_check_arguments(parser)


@command(
    "compile", help_msg="Compile the project to a configuration model", parser_config=compiler_config, require_project=True
)
def compile_project(options: argparse.Namespace) -> None:
    logger_mode_manager = LoggerModeManager.get_instance()
    with logger_mode_manager.run_in_logger_mode(LoggerMode.COMPILER):
        if options.environment is not None:
            Config.set("config", "environment", options.environment)

        if options.server is not None:
            Config.set("compiler_rest_transport", "host", options.server)

        if options.port is not None:
            Config.set("compiler_rest_transport", "port", options.port)

        if options.user is not None:
            Config.set("compiler_rest_transport", "username", options.user)

        if options.password is not None:
            Config.set("compiler_rest_transport", "password", options.password)

        if options.ssl:
            Config.set("compiler_rest_transport", "ssl", "true")

        if options.ca_cert is not None:
            Config.set("compiler_rest_transport", "ssl-ca-cert-file", options.ca_cert)

        if options.export_compile_data is True:
            Config.set("compiler", "export_compile_data", "true")

        if options.export_compile_data_file is not None:
            Config.set("compiler", "export_compile_data_file", options.export_compile_data_file)

        if options.feature_compiler_cache is False:
            Config.set("compiler", "cache", "false")

        if options.datatrace is True:
            Config.set("compiler", "datatrace_enable", "true")

        if options.dataflow_graphic is True:
            Config.set("compiler", "dataflow_graphic_enable", "true")

        strict_deps_check = moduletool.get_strict_deps_check(
            no_strict_deps_check=options.no_strict_deps_check, strict_deps_check=options.strict_deps_check
        )
        module.Project.get(options.main_file, strict_deps_check=strict_deps_check)

        with logfire.span("compile"):
            summary_reporter = CompileSummaryReporter()
            if options.profile:
                import cProfile
                import pstats

                with summary_reporter.compiler_exception.capture():
                    cProfile.runctx("do_compile()", globals(), {}, "run.profile")
                p = pstats.Stats("run.profile")
                p.strip_dirs().sort_stats("time").print_stats(20)
            else:
                t1 = time.time()
                with summary_reporter.compiler_exception.capture():
                    do_compile()
                LOGGER.debug("The entire compile command took %0.03f seconds", time.time() - t1)

            summary_reporter.print_summary_and_exit(show_stack_traces=options.errors)


@command("list-commands", help_msg="Print out an overview of all commands", add_verbose_flag=False)
def list_commands(options: argparse.Namespace) -> None:
    print("The following commands are available:")
    for cmd, info in Commander.commands().items():
        print(" {}: {}".format(cmd, info["help"]))


def help_parser_config(parser: argparse.ArgumentParser, parent_parsers: abc.Sequence[ArgumentParser]) -> None:
    parser.add_argument("subcommand", help="Output help for a particular subcommand", nargs="?", default=None)


@command("help", help_msg="show a help message and exit", parser_config=help_parser_config, add_verbose_flag=False)
def help_command(options: argparse.Namespace) -> None:
    if options.subcommand is None:
        cmd_parser().print_help()
    else:
        subc = options.subcommand
        parser = cmd_parser()
        parser.parse_args([subc, "-h"])
    sys.exit(0)


@command(
    "modules",
    help_msg="Subcommand to manage modules",
    parser_config=moduletool.ModuleTool.modules_parser_config,
    aliases=["module"],
)
def modules(options: argparse.Namespace) -> None:
    tool = moduletool.ModuleTool()
    tool.execute(options.cmd, options)


@command("project", help_msg="Subcommand to manage the project", parser_config=moduletool.ProjectTool.parser_config)
def project(options: argparse.Namespace) -> None:
    tool = moduletool.ProjectTool()
    tool.execute(options.cmd, options)


def deploy_parser_config(parser: argparse.ArgumentParser, parent_parsers: abc.Sequence[ArgumentParser]) -> None:
    parser.add_argument("--dry-run", help="Only report changes", action="store_true", dest="dryrun")
    parser.add_argument("-f", dest="main_file", help="Main file", default="main.cf")


@command("deploy", help_msg="Deploy with a inmanta all-in-one setup", parser_config=deploy_parser_config, require_project=True)
def deploy(options: argparse.Namespace) -> None:
    module.Project.get(options.main_file)
    from inmanta import deploy as deploy_module

    run = deploy_module.Deploy(options)
    try:
        if not run.setup():
            raise Exception("Failed to setup an embedded Inmanta orchestrator.")
        run.run()
    finally:
        run.stop()


def export_parser_config(parser: argparse.ArgumentParser, parent_parsers: abc.Sequence[ArgumentParser]) -> None:
    """
    Configure the compiler of the export function
    """
    parser.add_argument("-g", dest="depgraph", help="Dump the dependency graph", action="store_true")
    parser.add_argument(
        "-j",
        dest="json",
        help="Do not submit to the server but only store the json that would have been " "submitted in the supplied file",
    )
    parser.add_argument("-e", dest="environment", help="The environment to compile this model for")
    parser.add_argument("-d", dest="deploy", help="Trigger a deploy for the exported version", action="store_true")
    parser.add_argument(
        "--full",
        dest="full_deploy",
        help="Make the agents execute a full deploy instead of an incremental deploy. "
        "Should be used together with the -d option",
        action="store_true",
        default=False,
    )
    parser.add_argument("-m", dest="model", help="Also export the complete model", action="store_true", default=False)
    parser.add_argument("--server_address", dest="server", help="The address of the server to submit the model to")
    parser.add_argument("--server_port", dest="port", help="The port of the server to submit the model to")
    parser.add_argument("--token", dest="token", help="The token to auth to the server")
    parser.add_argument("--ssl", help="Enable SSL", action=argparse.BooleanOptionalAction, default=None)
    parser.add_argument("--ssl-ca-cert", dest="ca_cert", help="Certificate authority for SSL")
    parser.add_argument(
        "-X",
        "--extended-errors",
        dest="errors",
        help="Show stack traces for compile errors",
        action="store_true",
        default=argparse.SUPPRESS,
    )
    parser.add_argument("-f", dest="main_file", help="Main file", default="main.cf")
    parser.add_argument(
        "--metadata",
        dest="metadata",
        help="JSON metadata why this compile happened. If a non-json string is "
        "passed it is used as the 'message' attribute in the metadata.",
        default=None,
    )
    parser.add_argument(
        "--model-export",
        dest="model_export",
        help="Export the configuration model to the server as metadata.",
        action="store_true",
        default=False,
    )
    parser.add_argument(
        "--export-plugin",
        dest="export_plugin",
        help="Only use this export plugin. This option also disables the execution of the plugins listed in "
        "the configuration file in the export setting.",
        default=None,
    )

    parser.add_argument(
        "--export-compile-data",
        dest="export_compile_data",
        help="Export structured json containing compile data such as occurred errors.",
        action="store_true",
        default=False,
    )
    parser.add_argument(
        "--export-compile-data-file",
        dest="export_compile_data_file",
        help="File to export compile data to. If omitted %s is used." % compiler.config.default_compile_data_file,
    )
    parser.add_argument(
        "--no-cache",
        dest="feature_compiler_cache",
        help="Disable caching of compiled CF files",
        action="store_false",
        default=True,
    )
    parser.add_argument(
        "--partial",
        dest="partial_compile",
        help=(
            "Execute a partial export. Does not upload new Python code to the server: it is assumed to be unchanged since the"
            " last full export. Multiple partial exports for disjunct resource sets may be performed concurrently but not"
            " concurrent with a full export. When used in combination with the ``--json`` option, 0 is used as a placeholder "
            "for the model version."
        ),
        action="store_true",
        default=False,
    )
    parser.add_argument(
        "--delete-resource-set",
        dest="delete_resource_set",
        help="Remove a resource set as part of a partial compile. This option can be provided multiple times and should always "
        "be used together with the --partial option. Sets can also be marked for deletion via the INMANTA_REMOVED_SET_ID "
        "env variable as a space separated list of set ids to remove.",
        action="append",
    )
    parser.add_argument(
        "--soft-delete",
        dest="soft_delete",
        help="This flag prevents the deletion of resource sets (marked for deletion via the ``--delete-resource-set`` cli"
        "option or the INMANTA_REMOVED_SET_ID env variable) that contain resources that are currently being exported.",
        action="store_true",
        default=False,
    )
    moduletool.add_deps_check_arguments(parser)


@command("export", help_msg="Export the configuration", parser_config=export_parser_config, require_project=True)
def export(options: argparse.Namespace) -> None:
    logger_mode_manager = LoggerModeManager.get_instance()
    with logger_mode_manager.run_in_logger_mode(LoggerMode.COMPILER):
        resource_sets_to_remove: set[str] = set(options.delete_resource_set) if options.delete_resource_set else set()

        if const.INMANTA_REMOVED_SET_ID in os.environ:
            removed_sets = set(os.environ[const.INMANTA_REMOVED_SET_ID].split())

            resource_sets_to_remove.update(removed_sets)

        if not options.partial_compile and resource_sets_to_remove:
            raise CLIException(
                "A full export was requested but resource sets were marked for deletion (via the --delete-resource-set cli "
                "option or the INMANTA_REMOVED_SET_ID env variable). Deleting a resource set can only be performed during a "
                "partial export. To trigger a partial export, use the --partial option.",
                exitcode=1,
            )

        if options.environment is not None:
            Config.set("config", "environment", options.environment)

        if options.server is not None:
            Config.set("compiler_rest_transport", "host", options.server)

        if options.port is not None:
            Config.set("compiler_rest_transport", "port", options.port)

        if options.token is not None:
            Config.set("compiler_rest_transport", "token", options.token)

        if options.ssl is not None:
            Config.set("compiler_rest_transport", "ssl", f"{options.ssl}".lower())

        if options.ca_cert is not None:
            Config.set("compiler_rest_transport", "ssl-ca-cert-file", options.ca_cert)

        if options.export_compile_data is True:
            Config.set("compiler", "export_compile_data", "true")

        if options.export_compile_data_file is not None:
            Config.set("compiler", "export_compile_data_file", options.export_compile_data_file)

        if options.feature_compiler_cache is False:
            Config.set("compiler", "cache", "false")

        configure_logfire("compiler")

        # try to parse the metadata as json. If a normal string, create json for it.
        if options.metadata is not None and len(options.metadata) > 0:
            try:
                metadata = json.loads(options.metadata)
            except json.decoder.JSONDecodeError:
                metadata = {"message": options.metadata}
        else:
            metadata = {"message": "Manual compile on the CLI by user"}

        if "cli-user" not in metadata and "USERNAME" in os.environ:
            metadata["cli-user"] = os.environ["USERNAME"]

        if "hostname" not in metadata:
            metadata["hostname"] = socket.gethostname()

        if "type" not in metadata:
            metadata["type"] = "manual"

        strict_deps_check = moduletool.get_strict_deps_check(
            no_strict_deps_check=options.no_strict_deps_check, strict_deps_check=options.strict_deps_check
        )
        module.Project.get(options.main_file, strict_deps_check=strict_deps_check)

        from inmanta.export import Exporter  # noqa: H307

        with logfire.span("compiler"):
            summary_reporter = CompileSummaryReporter()

            types: Optional[dict[str, inmanta_type.Type]]
            scopes: Optional[Namespace]

            t1 = time.time()
            with summary_reporter.compiler_exception.capture():
                try:
                    (types, scopes) = do_compile()
                except Exception:
                    types, scopes = (None, None)
                    raise

    with logger_mode_manager.run_in_logger_mode(LoggerMode.EXPORTER):
        # Even if the compile failed we might have collected additional data such as unknowns. So
        # continue the export
<<<<<<< HEAD
        with logfire.span("exporter"):
            export = Exporter(options)
            with summary_reporter.exporter_exception.capture():
                results = export.run(
                    types,
                    scopes,
                    metadata=metadata,
                    model_export=options.model_export,
                    export_plugin=options.export_plugin,
                    partial_compile=options.partial_compile,
                    resource_sets_to_remove=options.delete_resource_set,
                )

            if not summary_reporter.is_failure() and options.deploy:
                version = results[0]
                conn = protocol.SyncClient("compiler")
                LOGGER.info("Triggering deploy for version %d" % version)
                tid = cfg_env.get()
                agent_trigger_method = const.AgentTriggerMethod.get_agent_trigger_method(options.full_deploy)
                conn.release_version(tid, version, True, agent_trigger_method)
=======

        export = Exporter(options)
        with summary_reporter.exporter_exception.capture():
            results = export.run(
                types,
                scopes,
                metadata=metadata,
                model_export=options.model_export,
                export_plugin=options.export_plugin,
                partial_compile=options.partial_compile,
                resource_sets_to_remove=list(resource_sets_to_remove),
            )

        if not summary_reporter.is_failure() and options.deploy:
            version = results[0]
            conn = protocol.SyncClient("compiler")
            LOGGER.info("Triggering deploy for version %d" % version)
            tid = cfg_env.get()
            agent_trigger_method = const.AgentTriggerMethod.get_agent_trigger_method(options.full_deploy)
            conn.release_version(tid, version, True, agent_trigger_method)
>>>>>>> 30df02c2

        LOGGER.debug("The entire export command took %0.03f seconds", time.time() - t1)
        summary_reporter.print_summary_and_exit(show_stack_traces=options.errors)


class Color(enum.Enum):
    RED = "red"
    GREEN = "green"


@dataclasses.dataclass
class ExceptionCollector:
    """
    This class defines a context manager that captures any unhandled exception raised within the context.
    """

    exception: Optional[Exception] = None

    def has_exception(self) -> bool:
        return self.exception is not None

    @contextlib.contextmanager
    def capture(self) -> abc.Iterator["ExceptionCollector"]:
        """
        Record any exceptions raised within the context manager. The exception will not be re-raised.
        """
        try:
            yield self
        except Exception as e:
            self.exception = e


class CompileSummaryReporter:
    """
    Contains the logic to print a summary at the end of the `inmanta compile` or `inmanta export`
    command that provides an overview on whether the command was successful or not.
    """

    def __init__(self) -> None:
        self.compiler_exception: ExceptionCollector = ExceptionCollector()
        self.exporter_exception: ExceptionCollector = ExceptionCollector()

    def is_failure(self) -> bool:
        """
        Return true iff an exception has occurred during the compile or export stage.
        """
        return self.compiler_exception.has_exception() or self.exporter_exception.has_exception()

    def _get_global_status(self) -> str:
        """
        Return the global status of the run.
        """
        if self.compiler_exception.has_exception():
            return "COMPILATION FAILURE"
        elif self.exporter_exception.has_exception():
            return "EXPORT FAILURE"
        else:
            return "SUCCESS"

    def _get_header(self, header_text: str) -> str:
        """
        Return a header for the summary with the given header_text.
        """
        terminal_width = shutil.get_terminal_size()[0]
        minimal_header = f"= {header_text.upper()} ="
        length_minimal_header = len(minimal_header)
        if terminal_width <= length_minimal_header:
            return minimal_header
        else:
            nr_equals_signs_to_add_each_side = int((terminal_width - length_minimal_header) / 2)
            extra_equals_signs_each_side = "=" * nr_equals_signs_to_add_each_side
            return f"{extra_equals_signs_each_side}{minimal_header}{extra_equals_signs_each_side}"

    def _get_exception_to_report(self) -> Exception:
        """
        Return the exception that should be reported in the summary. Compiler exceptions take precedence
        over exporter exceptions because they happen first.
        """
        assert self.is_failure()
        if self.compiler_exception.has_exception():
            assert self.compiler_exception.exception is not None
            return self.compiler_exception.exception
        else:
            assert self.exporter_exception.exception is not None
            return self.exporter_exception.exception

    def _get_error_message(self) -> str:
        """
        Return the error message associated with `self._get_exception_to_report()`.
        """
        exc = self._get_exception_to_report()
        if isinstance(exc, CompilerException):
            error_message = exc.format_trace(indent="  ").strip("\n")
            # Add explainer text if any
            from inmanta.compiler.help.explainer import ExplainerFactory

            helpmsg = ExplainerFactory().explain_and_format(exc, plain=not _is_on_tty())
            if helpmsg is not None:
                helpmsg = helpmsg.strip("\n")
                return f"{error_message}\n\n{helpmsg}"
        else:
            error_message = str(exc).strip("\n")
        return f"Error: {error_message}"

    def _get_stack_trace(self) -> str:
        """
        Return the stack trace associated with `self._get_exception_to_report()`.
        """
        exc = self._get_exception_to_report()
        return "".join(traceback.format_exception(None, value=exc, tb=exc.__traceback__)).strip("\n")

    def _print_to_stderr(self, text: str = "", bold: bool = False, **kwargs: object) -> None:
        """
        Prints the given text to stderr with the given styling requirements. On a tty the text
        is printed in green in case of success and in red in case of a failure.
        """
        if _is_on_tty():
            color = Color.RED if self.is_failure() else Color.GREEN
            text = click.style(text, fg=color.value, bold=bold)
        print(text, file=sys.stderr, **kwargs)

    def print_summary(self, show_stack_traces: bool) -> None:
        """
        Print the summary of the compile run.
        """
        self._print_to_stderr()
        if show_stack_traces and self.is_failure():
            self._print_to_stderr(text=self._get_header(header_text="EXCEPTION TRACE"))
            self._print_to_stderr(text=self._get_stack_trace(), end="\n\n")

        self._print_to_stderr(text=self._get_header(header_text=self._get_global_status()))
        if self.is_failure():
            self._print_to_stderr(text=self._get_error_message())

    def print_summary_and_exit(self, show_stack_traces: bool) -> None:
        """
        Print the compile summary and exit with a 0 status code in case of success or 1 in case of failure.
        """
        self.print_summary(show_stack_traces)
        exit(1 if self.is_failure() else 0)


def cmd_parser() -> argparse.ArgumentParser:
    # create the argument compiler

    parser = argparse.ArgumentParser()
    parser.add_argument("-p", action="store_true", dest="profile", help="Profile this run of the program")
    parser.add_argument("-c", "--config", dest="config_file", help="Use this config file", default=None)
    parser.add_argument(
        "--config-dir",
        dest="config_dir",
        help="The directory containing the Inmanta configuration files",
        default="/etc/inmanta/inmanta.d",
    )
    parser.add_argument("--log-file", dest="log_file", help="Path to the logfile")
    parser.add_argument(
        "--logging-config",
        dest="logging_config",
        help="The path to the configuration file for the logging framework. This is a YAML file that follows "
        "the dictionary-schema accepted by logging.config.dictConfig(). All other log-related configuration "
        "arguments will be ignored when this argument is provided.",
    )
    parser.add_argument(
        "--log-file-level",
        dest="log_file_level",
        choices=["0", "1", "2", "3", "4", "ERROR", "WARNING", "INFO", "DEBUG", "TRACE"],
        default="INFO",
        help="Log level for messages going to the logfile: 0=ERROR, 1=WARNING, 2=INFO, 3=DEBUG",
    )
    parser.add_argument("--timed-logs", dest="timed", help="Add timestamps to logs", action="store_true")
    parser.add_argument(
        "-v",
        "--verbose",
        action="count",
        default=0,
        help="Log level for messages going to the console. Default is warnings,"
        "-v warning, -vv info, -vvv debug and -vvvv trace",
    )
    parser.add_argument(
        "--warnings",
        dest="warnings",
        choices=["warn", "ignore", "error"],
        default="warn",
        help="The warning behaviour. Must be one of 'warn', 'ignore', 'error'",
    )
    parser.add_argument(
        "-X", "--extended-errors", dest="errors", help="Show stack traces for errors", action="store_true", default=False
    )
    parser.add_argument(
        "--version",
        action="store_true",
        dest="inmanta_version",
        help="Show the version of the installed Inmanta product and the version of its subcomponents",
        default=False,
        required=False,
    )
    parser.add_argument(
        "--keep-logger-names",
        dest="keep_logger_names",
        help="Display the log messages using the name of the logger that created the log messages.",
        action="store_true",
        default=False,
    )

    verbosity_parser = argparse.ArgumentParser(add_help=False)
    verbosity_parser.add_argument(
        "-v",
        "--verbose",
        action="count",
        default=argparse.SUPPRESS,
        help="Log level for messages going to the console. Default is warnings,"
        "-v warning, -vv info, -vvv debug and -vvvv trace",
    )

    subparsers = parser.add_subparsers(title="commands")
    for cmd_name, cmd_options in Commander.commands().items():
        parent_parsers: list[argparse.ArgumentParser] = []
        if cmd_options["add_verbose_flag"]:
            parent_parsers.append(verbosity_parser)
        cmd_subparser = subparsers.add_parser(
            cmd_name, help=cmd_options["help"], aliases=cmd_options["aliases"], parents=parent_parsers
        )
        if cmd_options["parser_config"] is not None:
            cmd_options["parser_config"](cmd_subparser, parent_parsers)
        cmd_subparser.set_defaults(func=cmd_options["function"])
        cmd_subparser.set_defaults(require_project=cmd_options["require_project"])

    return parser


def print_versions_installed_components_and_exit() -> None:
    # coroutine to make sure event loop is running for server slices
    async def print_status() -> None:
        bootloader = InmantaBootloader()
        app_context = bootloader.load_slices()
        product_metadata = app_context.get_product_metadata()
        extension_statuses = app_context.get_extension_statuses()

        if product_metadata.version:
            print(f"{product_metadata.product} ({product_metadata.edition}): {product_metadata.version}")
        else:
            print(f"{product_metadata.product} ({product_metadata.edition}): version unknown")
        print(f"Compiler version: {get_compiler_version()}")
        if extension_statuses:
            print("Extensions:")
            for ext_status in extension_statuses:
                print(f"    * {ext_status.name}: {ext_status.version}")
        else:
            print("Extensions: No extensions found")

        await bootloader.stop()

    asyncio.run(print_status())
    sys.exit(0)


def app() -> None:
    """
    Run the compiler
    """
    log_config = InmantaLoggerConfig.get_instance()
    logging.getLogger("urllib3.connectionpool").setLevel(logging.WARNING)

    # do an initial load of known config files to build the libdir path
    Config.load_config()
    parser = cmd_parser()
    options, other = parser.parse_known_args()
    options.other = other

    log_config.apply_options(options)

    logging.captureWarnings(True)

    if options.config_file and not os.path.exists(options.config_file):
        LOGGER.warning("Config file %s doesn't exist", options.config_file)

    # Load the configuration
    Config.load_config(options.config_file, options.config_dir)

    if options.inmanta_version:
        print_versions_installed_components_and_exit()

    if options.warnings is not None:
        Config.set("warnings", "default", options.warnings)

    config = Config.get()
    assert isinstance(config, ConfigParser)
    WarningsManager.apply_config(config["warnings"] if "warnings" in config else None)

    # start the command
    if not hasattr(options, "func"):
        # show help
        parser.print_usage()
        return

    def report(e: BaseException) -> None:
        if not options.errors:
            if isinstance(e, CompilerException):
                print(e.format_trace(indent="  "), file=sys.stderr)
            else:
                print(str(e), file=sys.stderr)
        else:
            sys.excepthook(*sys.exc_info())

        if isinstance(e, CompilerException):
            from inmanta.compiler.help.explainer import ExplainerFactory

            helpmsg = ExplainerFactory().explain_and_format(e, plain=not _is_on_tty())
            if helpmsg is not None:
                print(helpmsg)

    # if a traceparent is provided, restore the context
    with logfire.propagate.attach_context(
        {const.TRACEPARENT: os.environ[const.TRACEPARENT]} if const.TRACEPARENT in os.environ else {}
    ):
        try:
            options.func(options)
        except ShowUsageException as e:
            print(e.args[0], file=sys.stderr)
            parser.print_usage()
        except CLIException as e:
            report(e)
            sys.exit(e.exitcode)
        except Exception as e:
            report(e)
            sys.exit(1)
        except KeyboardInterrupt as e:
            report(e)
            sys.exit(1)
        sys.exit(0)


if __name__ == "__main__":
    app()<|MERGE_RESOLUTION|>--- conflicted
+++ resolved
@@ -578,7 +578,6 @@
     with logger_mode_manager.run_in_logger_mode(LoggerMode.EXPORTER):
         # Even if the compile failed we might have collected additional data such as unknowns. So
         # continue the export
-<<<<<<< HEAD
         with logfire.span("exporter"):
             export = Exporter(options)
             with summary_reporter.exporter_exception.capture():
@@ -589,7 +588,7 @@
                     model_export=options.model_export,
                     export_plugin=options.export_plugin,
                     partial_compile=options.partial_compile,
-                    resource_sets_to_remove=options.delete_resource_set,
+                    resource_sets_to_remove=list(resource_sets_to_remove),
                 )
 
             if not summary_reporter.is_failure() and options.deploy:
@@ -599,28 +598,6 @@
                 tid = cfg_env.get()
                 agent_trigger_method = const.AgentTriggerMethod.get_agent_trigger_method(options.full_deploy)
                 conn.release_version(tid, version, True, agent_trigger_method)
-=======
-
-        export = Exporter(options)
-        with summary_reporter.exporter_exception.capture():
-            results = export.run(
-                types,
-                scopes,
-                metadata=metadata,
-                model_export=options.model_export,
-                export_plugin=options.export_plugin,
-                partial_compile=options.partial_compile,
-                resource_sets_to_remove=list(resource_sets_to_remove),
-            )
-
-        if not summary_reporter.is_failure() and options.deploy:
-            version = results[0]
-            conn = protocol.SyncClient("compiler")
-            LOGGER.info("Triggering deploy for version %d" % version)
-            tid = cfg_env.get()
-            agent_trigger_method = const.AgentTriggerMethod.get_agent_trigger_method(options.full_deploy)
-            conn.release_version(tid, version, True, agent_trigger_method)
->>>>>>> 30df02c2
 
         LOGGER.debug("The entire export command took %0.03f seconds", time.time() - t1)
         summary_reporter.print_summary_and_exit(show_stack_traces=options.errors)
