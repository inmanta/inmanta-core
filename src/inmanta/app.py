"""
    Copyright 2017 Inmanta

    Licensed under the Apache License, Version 2.0 (the "License");
    you may not use this file except in compliance with the License.
    You may obtain a copy of the License at

        http://www.apache.org/licenses/LICENSE-2.0

    Unless required by applicable law or agreed to in writing, software
    distributed under the License is distributed on an "AS IS" BASIS,
    WITHOUT WARRANTIES OR CONDITIONS OF ANY KIND, either express or implied.
    See the License for the specific language governing permissions and
    limitations under the License.

    Contact: code@inmanta.com


    Command line development guidelines
    ###################################

    do's and don'ts
    ----------------
    MUST NOT: sys.exit => use command.CLIException
    SHOULD NOT: print( => use logger for messages, only print for final output


    Entry points
    ------------
    @command annotation to register new command
"""

import argparse
import asyncio
import contextlib
import dataclasses
import enum
import json
import logging
import os
import shutil
import socket
import sys
import time
import traceback
from argparse import ArgumentParser
from asyncio import ensure_future
from collections import abc
from configparser import ConfigParser
from typing import Optional

import click
from tornado.httpclient import AsyncHTTPClient
from tornado.ioloop import IOLoop

import inmanta.compiler as compiler
from inmanta import const, module, moduletool, protocol, tracing, util
from inmanta.agent import config as agent_config
from inmanta.ast import CompilerException, Namespace
from inmanta.ast import type as inmanta_type
from inmanta.command import CLIException, Commander, ShowUsageException, command
from inmanta.compiler import do_compile
from inmanta.config import Config, Option
from inmanta.const import ALL_LOG_CONTEXT_VARS, EXIT_START_FAILED, LOG_CONTEXT_VAR_ENVIRONMENT
from inmanta.export import cfg_env
from inmanta.logging import InmantaLoggerConfig, _is_on_tty
from inmanta.server import config as opt
from inmanta.server.bootloader import InmantaBootloader
from inmanta.server.services.databaseservice import initialize_database_connection_pool
from inmanta.server.services.metricservice import MetricsService
from inmanta.signals import safe_shutdown, setup_signal_handlers
from inmanta.util import get_compiler_version
from inmanta.warnings import WarningsManager

LOGGER = logging.getLogger("inmanta")


def server_parser_config(parser: argparse.ArgumentParser, parent_parsers: abc.Sequence[argparse.ArgumentParser]) -> None:
    parser.add_argument(
        "--db-wait-time",
        type=int,
        dest="db_wait_time",
        help="Maximum time in seconds the server will wait for the database to be up before starting. "
        "A value of 0 means the server will not wait. If set to a negative value, the server will wait indefinitely.",
    )


@command("server", help_msg="Start the inmanta server", parser_config=server_parser_config, component="server")
def start_server(options: argparse.Namespace) -> None:
    if options.config_file and not os.path.exists(options.config_file):
        LOGGER.warning("Config file %s doesn't exist", options.config_file)

    if options.config_dir and not os.path.isdir(options.config_dir):
        LOGGER.warning("Config directory %s doesn't exist", options.config_dir)

    if options.db_wait_time is not None:
        Config.set("database", "wait_time", str(options.db_wait_time))

    tracing.configure_logfire("server")
    util.ensure_event_loop()

    ibl = InmantaBootloader()

    setup_signal_handlers(ibl.stop)

    ioloop = IOLoop.current()

    # handle startup exceptions
    def _handle_startup_done(fut: asyncio.Future) -> None:
        if fut.cancelled():
            safe_shutdown(ioloop, ibl.stop)
        else:
            exc = fut.exception()
            if exc is not None:
                LOGGER.exception("Server setup failed", exc_info=exc)
                traceback.print_exception(type(exc), exc, exc.__traceback__)
                safe_shutdown(ioloop, ibl.stop)
            else:
                LOGGER.info("Server startup complete")

    ensure_future(ibl.start()).add_done_callback(_handle_startup_done)

    ioloop.start()
    LOGGER.info("Server shutdown complete")
    if not ibl.started:
        exit(EXIT_START_FAILED)


@command("scheduler", help_msg="Start the resource scheduler", component="scheduler")
def start_scheduler(options: argparse.Namespace) -> None:
    """
    Start the new agent with the Resource Scheduler
    """
    from inmanta.agent import agent_new

    # The call to configure() should be done as soon as possible.
    # If an AsyncHTTPClient is started before this call, the max_client
    # will not be taken into account.
    max_clients: Optional[int] = Config.get(section="agent_rest_transport", name="max_clients")

    if max_clients:
        AsyncHTTPClient.configure(None, max_clients=max_clients)

    tracing.configure_logfire("scheduler")

    util.ensure_event_loop()
    a = agent_new.Agent()

    async def start() -> None:
        await initialize_database_connection_pool(
            database_host=opt.db_host.get(),
            database_port=opt.db_port.get(),
            database_name=opt.db_name.get(),
            database_username=opt.db_username.get(),
            database_password=opt.db_password.get(),
            create_db_schema=True,
            connection_pool_min_size=agent_config.scheduler_db_connection_pool_min_size.get(),
            connection_pool_max_size=agent_config.scheduler_db_connection_pool_max_size.get(),
            connection_timeout=agent_config.scheduler_db_connection_timeout.get(),
        )
        # also report metrics if this is relevant
        metrics_reporter = MetricsService(
            extra_tags={"component": "scheduler", "environment": str(agent_config.environment.get())}
        )
        metrics_reporter.start_metric_reporters()
        await a.start()

    LOGGER.info("Agent with Resource scheduler starting now")
    setup_signal_handlers(a.stop)
    IOLoop.current().add_callback(start)
    IOLoop.current().start()
    LOGGER.info("Agent with Resource scheduler Shutdown complete")


class ExperimentalFeatureFlags:
    """
    Class to expose feature flag configs as options in a uniform matter
    """

    def __init__(self) -> None:
        self.metavar_to_option: dict[str, Option[bool]] = {}

    def _get_name(self, option: Option[bool]) -> str:
        return f"flag_{option.name}"

    def add(self, option: Option[bool]) -> None:
        """Add an option to the set of feature flags"""
        self.metavar_to_option[self._get_name(option)] = option

    def add_arguments(self, parser: argparse.ArgumentParser) -> None:
        """Add all feature flag options to the argument parser"""
        for metavar, option in self.metavar_to_option.items():
            parser.add_argument(
                f"--experimental-{option.name}",
                dest=metavar,
                help=option.documentation,
                action="store_true",
                default=False,
            )

    def read_options_to_config(self, options: argparse.Namespace) -> None:
        """
        This method takes input from the commandline parser
        and sets the appropriate feature flag config based
        on the parsed command line arguments

        :param options: the options, as parsed by argparse.
        """
        for metavar, option in self.metavar_to_option.items():
            value = getattr(options, metavar, False)
            if value:
                option.set("true")


def compiler_config(parser: argparse.ArgumentParser, parent_parsers: abc.Sequence[ArgumentParser]) -> None:
    """
    Configure the compiler of the export function
    """
    parser.add_argument("-e", dest="environment", help="The environment to compile this model for")
    parser.add_argument(
        "-X",
        "--extended-errors",
        dest="errors",
        help="Show stack traces for compile errors",
        action="store_true",
        default=argparse.SUPPRESS,
    )
    parser.add_argument("--server_address", dest="server", help="The address of the server hosting the environment")
    parser.add_argument("--server_port", dest="port", help="The port of the server hosting the environment")
    parser.add_argument("--username", dest="user", help="The username of the server")
    parser.add_argument("--password", dest="password", help="The password of the server")
    parser.add_argument("--ssl", help="Enable SSL", action="store_true", default=False)
    parser.add_argument("--ssl-ca-cert", dest="ca_cert", help="Certificate authority for SSL")
    parser.add_argument(
        "--export-compile-data",
        dest="export_compile_data",
        help="Export structured json containing compile data such as occurred errors.",
        action="store_true",
        default=False,
    )
    parser.add_argument(
        "--export-compile-data-file",
        dest="export_compile_data_file",
        help="File to export compile data to. If omitted %s is used." % compiler.config.default_compile_data_file,
    )
    parser.add_argument(
        "--no-cache",
        dest="feature_compiler_cache",
        help="Disable caching of compiled CF files",
        action="store_false",
        default=True,
    )
    parser.add_argument(
        "--experimental-data-trace",
        dest="datatrace",
        help="Experimental data trace tool useful for debugging",
        action="store_true",
        default=False,
    )
    parser.add_argument(
        "--experimental-dataflow-graphic",
        dest="dataflow_graphic",
        help="Experimental graphic data flow visualization",
        action="store_true",
        default=False,
    )

    parser.add_argument("-f", dest="main_file", help="Main file", default="main.cf")
    moduletool.add_deps_check_arguments(parser)


@command(
    "compile",
    help_msg="Compile the project to a configuration model",
    parser_config=compiler_config,
    require_project=True,
    component="compiler",
)
def compile_project(options: argparse.Namespace) -> None:
    if options.environment is not None:
        Config.set("config", "environment", options.environment)

    if options.server is not None:
        Config.set("compiler_rest_transport", "host", options.server)

    if options.port is not None:
        Config.set("compiler_rest_transport", "port", options.port)

    if options.user is not None:
        Config.set("compiler_rest_transport", "username", options.user)

    if options.password is not None:
        Config.set("compiler_rest_transport", "password", options.password)

    if options.ssl:
        Config.set("compiler_rest_transport", "ssl", "true")

    if options.ca_cert is not None:
        Config.set("compiler_rest_transport", "ssl-ca-cert-file", options.ca_cert)

    if options.export_compile_data is True:
        Config.set("compiler", "export_compile_data", "true")

    if options.export_compile_data_file is not None:
        Config.set("compiler", "export_compile_data_file", options.export_compile_data_file)

    if options.feature_compiler_cache is False:
        Config.set("compiler", "cache", "false")

    if options.datatrace is True:
        Config.set("compiler", "datatrace_enable", "true")

    if options.dataflow_graphic is True:
        Config.set("compiler", "dataflow_graphic_enable", "true")

    strict_deps_check = moduletool.get_strict_deps_check(
        no_strict_deps_check=options.no_strict_deps_check, strict_deps_check=options.strict_deps_check
    )
    module.Project.get(options.main_file, strict_deps_check=strict_deps_check)

    with tracing.span("compile"):
        summary_reporter = CompileSummaryReporter()
        if options.profile:
            import cProfile
            import pstats

            with summary_reporter.compiler_exception.capture():
                cProfile.runctx("do_compile()", globals(), {}, "run.profile")
            p = pstats.Stats("run.profile")
            p.strip_dirs().sort_stats("time").print_stats(20)
        else:
            t1 = time.time()
            with summary_reporter.compiler_exception.capture():
                do_compile()
            LOGGER.debug("The entire compile command took %0.03f seconds", time.time() - t1)

        summary_reporter.print_summary_and_exit(show_stack_traces=options.errors)


@command("list-commands", help_msg="Print out an overview of all commands", add_verbose_flag=False)
def list_commands(options: argparse.Namespace) -> None:
    print("The following commands are available:")
    for cmd, info in Commander.commands().items():
        print(" {}: {}".format(cmd, info["help"]))


def help_parser_config(parser: argparse.ArgumentParser, parent_parsers: abc.Sequence[ArgumentParser]) -> None:
    parser.add_argument("subcommand", help="Output help for a particular subcommand", nargs="?", default=None)


@command("help", help_msg="show a help message and exit", parser_config=help_parser_config, add_verbose_flag=False)
def help_command(options: argparse.Namespace) -> None:
    if options.subcommand is None:
        cmd_parser().print_help()
    else:
        subc = options.subcommand
        parser = cmd_parser()
        parser.parse_args([subc, "-h"])
    sys.exit(0)


@command(
    "modules",
    help_msg="Subcommand to manage modules",
    parser_config=moduletool.ModuleTool.modules_parser_config,
    aliases=["module"],
)
def modules(options: argparse.Namespace) -> None:
    tool = moduletool.ModuleTool()
    tool.execute(options.cmd, options)


@command("project", help_msg="Subcommand to manage the project", parser_config=moduletool.ProjectTool.parser_config)
def project(options: argparse.Namespace) -> None:
    tool = moduletool.ProjectTool()
    tool.execute(options.cmd, options)


def deploy_parser_config(parser: argparse.ArgumentParser, parent_parsers: abc.Sequence[ArgumentParser]) -> None:
    parser.add_argument("--dry-run", help="Only report changes", action="store_true", dest="dryrun")
    parser.add_argument("-f", dest="main_file", help="Main file", default="main.cf")


@command("deploy", help_msg="Deploy with a inmanta all-in-one setup", parser_config=deploy_parser_config, require_project=True)
def deploy(options: argparse.Namespace) -> None:
    module.Project.get(options.main_file)
    from inmanta import deploy_project

    run = deploy_project.Deploy(options)
    try:
        if not run.setup():
            raise Exception("Failed to setup an embedded Inmanta orchestrator.")
        run.run()
    finally:
        run.stop()


def export_parser_config(parser: argparse.ArgumentParser, parent_parsers: abc.Sequence[ArgumentParser]) -> None:
    """
    Configure the compiler of the export function
    """
    parser.add_argument("-g", dest="depgraph", help="Dump the dependency graph", action="store_true")
    parser.add_argument(
        "-j",
        dest="json",
        help="Do not submit to the server but only store the json that would have been " "submitted in the supplied file",
    )
    parser.add_argument("-e", dest="environment", help="The environment to compile this model for")
    parser.add_argument("-d", dest="deploy", help="Trigger a deploy for the exported version", action="store_true")
    parser.add_argument(
        "--full",
        dest="full_deploy",
        help="Make the agents execute a full deploy instead of an incremental deploy. "
        "Should be used together with the -d option",
        action="store_true",
        default=False,
    )
    parser.add_argument("-m", dest="model", help="Also export the complete model", action="store_true", default=False)
    parser.add_argument("--server_address", dest="server", help="The address of the server to submit the model to")
    parser.add_argument("--server_port", dest="port", help="The port of the server to submit the model to")
    parser.add_argument("--token", dest="token", help="The token to auth to the server")
    parser.add_argument("--ssl", help="Enable SSL", action=argparse.BooleanOptionalAction, default=None)
    parser.add_argument("--ssl-ca-cert", dest="ca_cert", help="Certificate authority for SSL")
    parser.add_argument(
        "-X",
        "--extended-errors",
        dest="errors",
        help="Show stack traces for compile errors",
        action="store_true",
        default=argparse.SUPPRESS,
    )
    parser.add_argument("-f", dest="main_file", help="Main file", default="main.cf")
    parser.add_argument(
        "--metadata",
        dest="metadata",
        help="JSON metadata why this compile happened. If a non-json string is "
        "passed it is used as the 'message' attribute in the metadata.",
        default=None,
    )
    parser.add_argument(
        "--model-export",
        dest="model_export",
        help="Export the configuration model to the server as metadata.",
        action="store_true",
        default=False,
    )
    parser.add_argument(
        "--export-plugin",
        dest="export_plugin",
        help="Only use this export plugin. This option also disables the execution of the plugins listed in "
        "the configuration file in the export setting.",
        default=None,
    )

    parser.add_argument(
        "--export-compile-data",
        dest="export_compile_data",
        help="Export structured json containing compile data such as occurred errors.",
        action="store_true",
        default=False,
    )
    parser.add_argument(
        "--export-compile-data-file",
        dest="export_compile_data_file",
        help="File to export compile data to. If omitted %s is used." % compiler.config.default_compile_data_file,
    )
    parser.add_argument(
        "--no-cache",
        dest="feature_compiler_cache",
        help="Disable caching of compiled CF files",
        action="store_false",
        default=True,
    )
    parser.add_argument(
        "--partial",
        dest="partial_compile",
        help=(
            "Execute a partial export. Does not upload new Python code to the server: it is assumed to be unchanged since the"
            " last full export. Multiple partial exports for disjunct resource sets may be performed concurrently but not"
            " concurrent with a full export. When used in combination with the ``--json`` option, 0 is used as a placeholder "
            "for the model version."
        ),
        action="store_true",
        default=False,
    )
    parser.add_argument(
        "--delete-resource-set",
        dest="delete_resource_set",
        help="Remove a resource set as part of a partial compile. This option can be provided multiple times and should always "
        "be used together with the --partial option. Sets can also be marked for deletion via the INMANTA_REMOVED_SET_ID "
        "env variable as a space separated list of set ids to remove.",
        action="append",
    )
    parser.add_argument(
        "--soft-delete",
        dest="soft_delete",
        help="This flag prevents the deletion of resource sets (marked for deletion via the ``--delete-resource-set`` cli"
        "option or the INMANTA_REMOVED_SET_ID env variable) that contain resources that are currently being exported.",
        action="store_true",
        default=False,
    )
    moduletool.add_deps_check_arguments(parser)


@command(
    "export",
    help_msg="Export the configuration",
    parser_config=export_parser_config,
    require_project=True,
    component="compiler",
)
def export(options: argparse.Namespace) -> None:
    resource_sets_to_remove: set[str] = set(options.delete_resource_set) if options.delete_resource_set else set()

    if const.INMANTA_REMOVED_SET_ID in os.environ:
        removed_sets = set(os.environ[const.INMANTA_REMOVED_SET_ID].split())

        resource_sets_to_remove.update(removed_sets)

    if not options.partial_compile and resource_sets_to_remove:
        raise CLIException(
            "A full export was requested but resource sets were marked for deletion (via the --delete-resource-set cli "
            "option or the INMANTA_REMOVED_SET_ID env variable). Deleting a resource set can only be performed during a "
            "partial export. To trigger a partial export, use the --partial option.",
            exitcode=1,
        )

    if options.environment is not None:
        Config.set("config", "environment", options.environment)

    if options.server is not None:
        Config.set("compiler_rest_transport", "host", options.server)

    if options.port is not None:
        Config.set("compiler_rest_transport", "port", options.port)

    if options.token is not None:
        Config.set("compiler_rest_transport", "token", options.token)

    if options.ssl is not None:
        Config.set("compiler_rest_transport", "ssl", f"{options.ssl}".lower())

    if options.ca_cert is not None:
        Config.set("compiler_rest_transport", "ssl-ca-cert-file", options.ca_cert)

    if options.export_compile_data is True:
        Config.set("compiler", "export_compile_data", "true")

    if options.export_compile_data_file is not None:
        Config.set("compiler", "export_compile_data_file", options.export_compile_data_file)

    if options.feature_compiler_cache is False:
        Config.set("compiler", "cache", "false")

    tracing.configure_logfire("compiler")

    # try to parse the metadata as json. If a normal string, create json for it.
    if options.metadata is not None and len(options.metadata) > 0:
        try:
            metadata = json.loads(options.metadata)
        except json.decoder.JSONDecodeError:
            metadata = {"message": options.metadata}
    else:
        metadata = {"message": "Manual compile on the CLI by user"}

    if "cli-user" not in metadata and "USERNAME" in os.environ:
        metadata["cli-user"] = os.environ["USERNAME"]

    if "hostname" not in metadata:
        metadata["hostname"] = socket.gethostname()

    if "type" not in metadata:
        metadata["type"] = "manual"

    strict_deps_check = moduletool.get_strict_deps_check(
        no_strict_deps_check=options.no_strict_deps_check, strict_deps_check=options.strict_deps_check
    )
    module.Project.get(options.main_file, strict_deps_check=strict_deps_check)

    from inmanta.export import Exporter  # noqa: H307

    with tracing.span("compiler"):
        summary_reporter = CompileSummaryReporter()

        types: Optional[dict[str, inmanta_type.Type]]
        scopes: Optional[Namespace]

        t1 = time.time()
        with summary_reporter.compiler_exception.capture():
            try:
                (types, scopes) = do_compile()
            except Exception:
                types, scopes = (None, None)
                raise

    # Even if the compile failed we might have collected additional data such as unknowns. So
    # continue the export
    with tracing.span("exporter"):
        export = Exporter(options)
        with summary_reporter.exporter_exception.capture():
            results = export.run(
                types,
                scopes,
                metadata=metadata,
                model_export=options.model_export,
                export_plugin=options.export_plugin,
                partial_compile=options.partial_compile,
                resource_sets_to_remove=list(resource_sets_to_remove),
            )

        if not summary_reporter.is_failure() and options.deploy:
            version = results[0]
            conn = protocol.SyncClient("compiler")
            LOGGER.info("Triggering deploy for version %d" % version)
            tid = cfg_env.get()
            agent_trigger_method = const.AgentTriggerMethod.get_agent_trigger_method(options.full_deploy)
            conn.release_version(tid, version, True, agent_trigger_method)

    LOGGER.debug("The entire export command took %0.03f seconds", time.time() - t1)
    summary_reporter.print_summary_and_exit(show_stack_traces=options.errors)


def validate_logging_config_parser_config(
    parser: argparse.ArgumentParser, parent_parsers: abc.Sequence[ArgumentParser]
) -> None:
    """
    Config parser for the validate-logging-config command.
    """
    parser.add_argument(
        "-e",
        dest="environment",
        help="The environment id to be used as context variable in logging config templates. If not specified,"
        " 0c111d30-feaf-4f5b-b2d6-83d589480a4a will be used.",
        default="0c111d30-feaf-4f5b-b2d6-83d589480a4a",
    )

    sub_parsers = parser.add_subparsers(title="subcommand", dest="cmd")
    for component_name in ["server", "scheduler", "compiler"]:
        sub_parser = sub_parsers.add_parser(
            component_name, help=f"Validate the logging config for the {component_name}", parents=parent_parsers
        )
        sub_parser.set_defaults(component=component_name)


@command(
    "validate-logging-config",
    help_msg="This command loads a logging config file, taking into account the precedence rules for logging config files,"
    " and produces log lines. It serves as a tool to validate whether a logging config file is syntactically correct"
    " and behaves as expected. Optionally, a sub-command can be specified to indicate the component for which the"
    " logging config file should be loaded.",
    parser_config=validate_logging_config_parser_config,
)
def validate_logging_config(options: argparse.Namespace) -> None:
    logging_config = InmantaLoggerConfig.get_current_instance()
    if logging_config.logging_config_source is None:
        raise Exception("No logging configuration found.")
    print(f"Using logging config from {logging_config.logging_config_source.source()}", file=sys.stderr)
    env_id = options.environment
    logger_and_message = [
        (logging.getLogger("inmanta.protocol.rest.server"), "Log line from Inmanta server"),
        (logging.getLogger("inmanta.server.services.compilerservice"), "Log line from compiler service"),
        (logging.getLogger(const.NAME_RESOURCE_ACTION_LOGGER).getChild(env_id), "Log line for resource action log"),
        (logging.getLogger("inmanta_lsm.callback"), "Log line from callback"),
        (logging.getLogger("inmanta.scheduler"), "Log line from the resource scheduler"),
        (logging.getLogger(const.LOGGER_NAME_EXECUTOR), "Log line from the executor"),
        (logging.getLogger(f"{const.LOGGER_NAME_EXECUTOR}.test"), "Log line from a sub-logger of the executor"),
        (logging.getLogger("performance"), "Performance log line"),
        (logging.getLogger("inmanta.warnings"), "Warning log line"),
        (logging.getLogger("tornado.access"), "tornado access log"),
        (logging.getLogger("tornado.general"), "tornado general log"),
    ]
    log_levels = [
        logging.DEBUG,
        logging.INFO,
        logging.WARNING,
        logging.ERROR,
        logging.CRITICAL,
        logging.NOTSET,
    ]
    print(
        "Each of the log lines mentioned below will be emitted at the following log levels:"
        f" {[logging.getLevelName(level) for level in log_levels]}:",
        file=sys.stderr,
    )
    for logger, msg in logger_and_message:
        print(f" * Emitting log line '{msg}' at level <LEVEL> using logger '{logger.name}'", file=sys.stderr)
        for log_level in log_levels:
            logger.log(log_level, f"{msg} at level {logging.getLevelName(log_level)}")


class Color(enum.Enum):
    RED = "red"
    GREEN = "green"


@dataclasses.dataclass
class ExceptionCollector:
    """
    This class defines a context manager that captures any unhandled exception raised within the context.
    """

    exception: Optional[Exception] = None

    def has_exception(self) -> bool:
        return self.exception is not None

    @contextlib.contextmanager
    def capture(self) -> abc.Iterator["ExceptionCollector"]:
        """
        Record any exceptions raised within the context manager. The exception will not be re-raised.
        """
        try:
            yield self
        except Exception as e:
            self.exception = e


class CompileSummaryReporter:
    """
    Contains the logic to print a summary at the end of the `inmanta compile` or `inmanta export`
    command that provides an overview on whether the command was successful or not.
    """

    def __init__(self) -> None:
        self.compiler_exception: ExceptionCollector = ExceptionCollector()
        self.exporter_exception: ExceptionCollector = ExceptionCollector()

    def is_failure(self) -> bool:
        """
        Return true iff an exception has occurred during the compile or export stage.
        """
        return self.compiler_exception.has_exception() or self.exporter_exception.has_exception()

    def _get_global_status(self) -> str:
        """
        Return the global status of the run.
        """
        if self.compiler_exception.has_exception():
            return "COMPILATION FAILURE"
        elif self.exporter_exception.has_exception():
            return "EXPORT FAILURE"
        else:
            return "SUCCESS"

    def _get_header(self, header_text: str) -> str:
        """
        Return a header for the summary with the given header_text.
        """
        terminal_width = shutil.get_terminal_size()[0]
        minimal_header = f"= {header_text.upper()} ="
        length_minimal_header = len(minimal_header)
        if terminal_width <= length_minimal_header:
            return minimal_header
        else:
            nr_equals_signs_to_add_each_side = int((terminal_width - length_minimal_header) / 2)
            extra_equals_signs_each_side = "=" * nr_equals_signs_to_add_each_side
            return f"{extra_equals_signs_each_side}{minimal_header}{extra_equals_signs_each_side}"

    def _get_exception_to_report(self) -> Exception:
        """
        Return the exception that should be reported in the summary. Compiler exceptions take precedence
        over exporter exceptions because they happen first.
        """
        assert self.is_failure()
        if self.compiler_exception.has_exception():
            assert self.compiler_exception.exception is not None
            return self.compiler_exception.exception
        else:
            assert self.exporter_exception.exception is not None
            return self.exporter_exception.exception

    def _get_error_message(self) -> str:
        """
        Return the error message associated with `self._get_exception_to_report()`.
        """
        exc = self._get_exception_to_report()
        if isinstance(exc, CompilerException):
            error_message = exc.format_trace(indent="  ").strip("\n")
            # Add explainer text if any
            from inmanta.compiler.help.explainer import ExplainerFactory

            helpmsg = ExplainerFactory().explain_and_format(exc, plain=not _is_on_tty())
            if helpmsg is not None:
                helpmsg = helpmsg.strip("\n")
                return f"{error_message}\n\n{helpmsg}"
        else:
            error_message = str(exc).strip("\n")
        return f"Error: {error_message}"

    def _get_stack_trace(self) -> str:
        """
        Return the stack trace associated with `self._get_exception_to_report()`.
        """
        exc = self._get_exception_to_report()
        return "".join(traceback.format_exception(None, value=exc, tb=exc.__traceback__)).strip("\n")

    def _print_to_stderr(self, text: str = "", bold: bool = False, **kwargs: object) -> None:
        """
        Prints the given text to stderr with the given styling requirements. On a tty the text
        is printed in green in case of success and in red in case of a failure.
        """
        if _is_on_tty():
            color = Color.RED if self.is_failure() else Color.GREEN
            text = click.style(text, fg=color.value, bold=bold)
        print(text, file=sys.stderr, **kwargs)

    def print_summary(self, show_stack_traces: bool) -> None:
        """
        Print the summary of the compile run.
        """
        self._print_to_stderr()
        if show_stack_traces and self.is_failure():
            self._print_to_stderr(text=self._get_header(header_text="EXCEPTION TRACE"))
            self._print_to_stderr(text=self._get_stack_trace(), end="\n\n")

        self._print_to_stderr(text=self._get_header(header_text=self._get_global_status()))
        if self.is_failure():
            self._print_to_stderr(text=self._get_error_message())

    def print_summary_and_exit(self, show_stack_traces: bool) -> None:
        """
        Print the compile summary and exit with a 0 status code in case of success or 1 in case of failure.
        """
        self.print_summary(show_stack_traces)
        exit(1 if self.is_failure() else 0)


def cmd_parser() -> argparse.ArgumentParser:
    # create the argument compiler

    parser = argparse.ArgumentParser()
    parser.add_argument("-p", action="store_true", dest="profile", help="Profile this run of the program")
    parser.add_argument("-c", "--config", dest="config_file", help="Use this config file", default=None)
    parser.add_argument(
        "--config-dir",
        dest="config_dir",
        help="The directory containing the Inmanta configuration files",
        default="/etc/inmanta/inmanta.d",
    )
    parser.add_argument("--log-file", dest="log_file", help="Path to the logfile")
    parser.add_argument(
        "--logging-config",
        dest="logging_config",
        help="The path to the configuration file for the logging framework. This is a YAML file that follows "
        "the dictionary-schema accepted by logging.config.dictConfig(). All other log-related configuration "
        "arguments will be ignored when this argument is provided.",
    )
    parser.add_argument(
        "--log-file-level",
        dest="log_file_level",
        choices=["0", "1", "2", "3", "4", "ERROR", "WARNING", "INFO", "DEBUG", "TRACE"],
        default="INFO",
        help="Log level for messages going to the logfile: 0=ERROR, 1=WARNING, 2=INFO, 3=DEBUG",
    )
    parser.add_argument("--timed-logs", dest="timed", help="Add timestamps to logs", action="store_true")
    parser.add_argument(
        "-v",
        "--verbose",
        action="count",
        default=0,
        help="Log level for messages going to the console. Default is warnings only. "
        "When used in combination with a logging config file, it will force a cli logger to be added to the config."
        "-v warning, -vv info, -vvv debug and -vvvv trace",
    )
    parser.add_argument(
        "--warnings",
        dest="warnings",
        choices=["warn", "ignore", "error"],
        default="warn",
        help="The warning behaviour. Must be one of 'warn', 'ignore', 'error'",
    )
    parser.add_argument(
        "-X", "--extended-errors", dest="errors", help="Show stack traces for errors", action="store_true", default=False
    )
    parser.add_argument(
        "--version",
        action="store_true",
        dest="inmanta_version",
        help="Show the version of the installed Inmanta product and the version of its subcomponents",
        default=False,
        required=False,
    )
    parser.add_argument(
        "--keep-logger-names",
        dest="keep_logger_names",
        help="Display the log messages using the name of the logger that created the log messages when running the compiler.",
        action="store_true",
        default=False,
    )

    verbosity_parser = argparse.ArgumentParser(add_help=False)
    verbosity_parser.add_argument(
        "-v",
        "--verbose",
        action="count",
        default=argparse.SUPPRESS,
        help="Log level for messages going to the console. Default is warnings,"
        "-v warning, -vv info, -vvv debug and -vvvv trace",
    )

    subparsers = parser.add_subparsers(title="commands")
    for cmd_name, cmd_options in Commander.commands().items():
        parent_parsers: list[argparse.ArgumentParser] = []
        if cmd_options["add_verbose_flag"]:
            parent_parsers.append(verbosity_parser)
        cmd_subparser = subparsers.add_parser(
            cmd_name, help=cmd_options["help"], aliases=cmd_options["aliases"], parents=parent_parsers
        )
        if cmd_options["parser_config"] is not None:
            cmd_options["parser_config"](cmd_subparser, parent_parsers)
        cmd_subparser.set_defaults(func=cmd_options["function"])
        cmd_subparser.set_defaults(component=cmd_options["component"])
        cmd_subparser.set_defaults(require_project=cmd_options["require_project"])

    return parser


def default_log_config_parser(parser: ArgumentParser, parent_parsers: abc.Sequence[ArgumentParser]) -> None:
    parser.add_argument(
        "--component",
        dest="config_for_component",
        choices=["server", "scheduler", "compiler"],
        help="The component for which the logging configuration has to be generated.",
    )
    parser.add_argument(
        "output_file",
        help="The file where the logging config should be saved. For the scheduler component, this file must end with a .tmpl"
        " suffix, because a logging configuration template will be generated.",
    )


@command(
    "output-default-logging-config",
    help_msg="Write the default log config for the provided component to file",
    parser_config=default_log_config_parser,
)
def default_logging_config(options: argparse.Namespace) -> None:
    if os.path.exists(options.output_file):
        raise Exception(f"The requested output location already exists: {options.output_file}")
    if options.config_for_component == "scheduler" and not options.output_file.endswith(".tmpl"):
        raise Exception(
            "The config being generated will be a template, but the given filename doesn't end with the .tmpl suffix."
        )

    # Because we want to have contex vars in the files,
    #   but the file can also contain other f-string formatters, this is a bit tricky.
    # We want to be able to
    #   1. replace all env_vars with a template `{env_var}`
    #   2. if we form a template, escape all existing '{' into '{{' and `}` into `}}`
    # What we do is:
    #   1. set all env vars to {placeholder}{var}{placeholder}
    #   2. if we detect the placeholder
    #   3. do escaping
    #   4. replace placeholder with {placeholder}{var}{placeholder} with {{{var}}}

    # Al possible context vars:
    context_vars = ALL_LOG_CONTEXT_VARS

    # 1. Replace variables by placeholder
    # Should be safe as we only expect default configs
    # That don't contain this placeholder
    place_holder = "__PLACE_HOLDER__"

    context = {var: f"{place_holder}{var}{place_holder}" for var in context_vars}

    # Force TTY so that this command outputs the same config when piping to a file
    original_force_tty = os.environ.get(const.ENVIRON_FORCE_TTY, None)
    if original_force_tty is None:
        os.environ[const.ENVIRON_FORCE_TTY] = "yes"
    try:
        component_config = InmantaLoggerConfig(stream=sys.stdout, no_install=True)
        component_config.apply_options(options, options.config_for_component, context)

        if options.config_for_component == "server":
            # Upgrade with extensions
            ibl = InmantaBootloader()
            ibl.start_loggers_for_extensions(component_config)

        assert component_config._loaded_config is not None  # make mypy happy
        raw_dump = component_config._loaded_config.to_string()

        # 2. if we detect the placeholder
        if place_holder in raw_dump:
            # 3. escape all '{' and '}'
            # i.e. we could be a template of a template
            raw_dump = raw_dump.replace("{", "{{")
            raw_dump = raw_dump.replace("}", "}}")
            # 4. replace placeholder with `{`
            for context_var in context_vars:
                raw_dump = raw_dump.replace(f"{place_holder}{context_var}{place_holder}", "{" + context_var + "}")

        with open(options.output_file, "w") as fh:
            fh.write(raw_dump)
    finally:
        # Revert this env var back to its original state
        if original_force_tty is None:
            del os.environ[const.ENVIRON_FORCE_TTY]


def print_versions_installed_components_and_exit() -> None:
    # coroutine to make sure event loop is running for server slices
    async def print_status() -> None:
        bootloader = InmantaBootloader()
        app_context = bootloader.load_slices()
        product_metadata = app_context.get_product_metadata()
        extension_statuses = app_context.get_extension_statuses()

        if product_metadata.version:
            print(f"{product_metadata.product} ({product_metadata.edition}): {product_metadata.version}")
        else:
            print(f"{product_metadata.product} ({product_metadata.edition}): version unknown")
        print(f"Compiler version: {get_compiler_version()}")
        if extension_statuses:
            print("Extensions:")
            for ext_status in extension_statuses:
                print(f"    * {ext_status.name}: {ext_status.version}")
        else:
            print("Extensions: No extensions found")

        await bootloader.stop()

    asyncio.run(print_status())
    sys.exit(0)


def app() -> None:
    """
    Run the compiler
    """
    # Bootstrap log config
    log_config = InmantaLoggerConfig.get_instance()
    logging.getLogger("urllib3.connectionpool").setLevel(logging.WARNING)

    # do an initial load of known config files to build the libdir path
    Config.load_config()
    parser = cmd_parser()
    options, other = parser.parse_known_args()
    options.other = other

    if options.config_file and not os.path.exists(options.config_file):
        LOGGER.warning("Config file %s doesn't exist", options.config_file)

    # Load the configuration
    Config.load_config(min_c_config_file=options.config_file, config_dir=options.config_dir)

    # Collect potential log context
    log_context = {}
    env = None
    if hasattr(options, "environment"):
        env = options.environment
    if not env:
        env = agent_config.environment.get()
    if env:
        log_context[LOG_CONTEXT_VAR_ENVIRONMENT] = env

    # Log config
    component = options.component if hasattr(options, "component") else None
<<<<<<< HEAD
    log_config.apply_options(options, component, log_context)

=======
    log_config.apply_options(options, component=component, context=log_context)
>>>>>>> 63a40e75
    logging.captureWarnings(True)

    if options.inmanta_version:
        print_versions_installed_components_and_exit()

    if options.warnings is not None:
        Config.set("warnings", "default", options.warnings)

    config = Config.get()
    assert isinstance(config, ConfigParser)
    WarningsManager.apply_config(config["warnings"] if "warnings" in config else None)

    # start the command
    if not hasattr(options, "func"):
        # show help
        parser.print_usage()
        return

    def report(e: BaseException) -> None:
        if not options.errors:
            if isinstance(e, CompilerException):
                print(e.format_trace(indent="  "), file=sys.stderr)
            else:
                print(str(e), file=sys.stderr)
        else:
            sys.excepthook(*sys.exc_info())

        if isinstance(e, CompilerException):
            from inmanta.compiler.help.explainer import ExplainerFactory

            helpmsg = ExplainerFactory().explain_and_format(e, plain=not _is_on_tty())
            if helpmsg is not None:
                print(helpmsg)

    # if a traceparent is provided, restore the context
    with tracing.attach_context({const.TRACEPARENT: os.environ[const.TRACEPARENT]} if const.TRACEPARENT in os.environ else {}):
        try:
            options.func(options)
        except ShowUsageException as e:
            print(e.args[0], file=sys.stderr)
            parser.print_usage()
        except CLIException as e:
            report(e)
            sys.exit(e.exitcode)
        except Exception as e:
            report(e)
            sys.exit(1)
        except KeyboardInterrupt as e:
            report(e)
            sys.exit(1)
        sys.exit(0)


if __name__ == "__main__":
    app()<|MERGE_RESOLUTION|>--- conflicted
+++ resolved
@@ -1055,12 +1055,7 @@
 
     # Log config
     component = options.component if hasattr(options, "component") else None
-<<<<<<< HEAD
-    log_config.apply_options(options, component, log_context)
-
-=======
     log_config.apply_options(options, component=component, context=log_context)
->>>>>>> 63a40e75
     logging.captureWarnings(True)
 
     if options.inmanta_version:
