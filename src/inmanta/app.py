"""
    Copyright 2017 Inmanta

    Licensed under the Apache License, Version 2.0 (the "License");
    you may not use this file except in compliance with the License.
    You may obtain a copy of the License at

        http://www.apache.org/licenses/LICENSE-2.0

    Unless required by applicable law or agreed to in writing, software
    distributed under the License is distributed on an "AS IS" BASIS,
    WITHOUT WARRANTIES OR CONDITIONS OF ANY KIND, either express or implied.
    See the License for the specific language governing permissions and
    limitations under the License.

    Contact: code@inmanta.com


    Command line development guidelines
    ###################################

    do's and don'ts
    ----------------
    MUST NOT: sys.exit => use command.CLIException
    SHOULD NOT: print( => use logger for messages, only print for final output


    Entry points
    ------------
    @command annotation to register new command
"""
import argparse
import asyncio
import contextlib
import dataclasses
import enum
import json
import logging
import os
import shutil
import signal
import socket
import sys
import threading
import time
import traceback
from argparse import ArgumentParser
from asyncio import ensure_future
from collections import abc
from configparser import ConfigParser
from threading import Timer
from types import FrameType
from typing import Any, Callable, Coroutine, Dict, Optional

import click
from tornado import gen
from tornado.httpclient import AsyncHTTPClient
from tornado.ioloop import IOLoop
from tornado.util import TimeoutError

import inmanta.compiler as compiler
from inmanta import const, module, moduletool, protocol, util
from inmanta.ast import CompilerException, Namespace
from inmanta.ast import type as inmanta_type
from inmanta.command import CLIException, Commander, ShowUsageException, command
from inmanta.compiler import do_compile
from inmanta.config import Config, Option
from inmanta.const import EXIT_START_FAILED
from inmanta.export import cfg_env
from inmanta.logging import InmantaLoggerConfig, LoggerMode, _is_on_tty
from inmanta.server.bootloader import InmantaBootloader
from inmanta.util import get_compiler_version
from inmanta.warnings import WarningsManager

try:
    import rpdb
except ImportError:
    rpdb = None

LOGGER = logging.getLogger("inmanta")


@command("server", help_msg="Start the inmanta server")
def start_server(options: argparse.Namespace) -> None:
    if options.config_file and not os.path.exists(options.config_file):
        LOGGER.warning("Config file %s doesn't exist", options.config_file)

    if options.config_dir and not os.path.isdir(options.config_dir):
        LOGGER.warning("Config directory %s doesn't exist", options.config_dir)

    util.ensure_event_loop()

    ibl = InmantaBootloader()
    setup_signal_handlers(ibl.stop)

    ioloop = IOLoop.current()

    # handle startup exceptions
    def _handle_startup_done(fut: asyncio.Future) -> None:
        if fut.cancelled():
            safe_shutdown(ioloop, ibl.stop)
        else:
            exc = fut.exception()
            if exc is not None:
                LOGGER.exception("Server setup failed", exc_info=exc)
                traceback.print_exception(type(exc), exc, exc.__traceback__)
                safe_shutdown(ioloop, ibl.stop)
            else:
                LOGGER.info("Server startup complete")

    ensure_future(ibl.start()).add_done_callback(_handle_startup_done)

    ioloop.start()
    LOGGER.info("Server shutdown complete")
    if not ibl.started:
        exit(EXIT_START_FAILED)


@command("agent", help_msg="Start the inmanta agent")
def start_agent(options: argparse.Namespace) -> None:
    from inmanta.agent import agent

<<<<<<< HEAD
    util.ensure_event_loop()
=======
    # The call to configure() should be done as soon as possible.
    # If an AsyncHTTPClient is started before this call, the max_client
    # will not be taken into account.
    max_clients: Optional[int] = Config.get("agent_rest_transport", "max_clients", None)
    if max_clients:
        AsyncHTTPClient.configure(None, max_clients=max_clients)
>>>>>>> 0e5eed68

    util.ensure_event_loop()
    a = agent.Agent()

    setup_signal_handlers(a.stop)
    IOLoop.current().add_callback(a.start)
    IOLoop.current().start()
    LOGGER.info("Agent Shutdown complete")


def dump_threads() -> None:
    print("----- Thread Dump ----")
    for th in threading.enumerate():
        print("---", th)
        if th.ident:
            traceback.print_stack(sys._current_frames()[th.ident], file=sys.stdout)
        print()
    sys.stdout.flush()


async def dump_ioloop_running() -> None:
    # dump async IO
    print("----- Async IO tasks ----")
    for task in asyncio.all_tasks():
        print(task)
    print()
    sys.stdout.flush()


def context_dump(ioloop: IOLoop) -> None:
    dump_threads()
    if hasattr(asyncio, "all_tasks"):
        ioloop.add_callback_from_signal(dump_ioloop_running)


def setup_signal_handlers(shutdown_function: Callable[[], Coroutine[Any, Any, None]]) -> None:
    """
    Make sure that shutdown_function is called when a SIGTERM or a SIGINT interrupt occurs.

    :param shutdown_function: The function that contains the shutdown logic.
    """
    # ensure correct ioloop
    ioloop = IOLoop.current()

    def hard_exit() -> None:
        context_dump(ioloop)
        sys.stdout.flush()
        # Hard exit, not sys.exit
        # ensure shutdown when the ioloop is stuck
        os._exit(const.EXIT_HARD)

    def handle_signal(signum: signal.Signals, frame: Optional[FrameType]) -> None:
        # force shutdown, even when the ioloop is stuck
        # schedule off the loop
        t = Timer(const.SHUTDOWN_GRACE_HARD, hard_exit)
        t.daemon = True
        t.start()
        ioloop.add_callback_from_signal(safe_shutdown_wrapper, shutdown_function)

    def handle_signal_dump(signum: signal.Signals, frame: Optional[FrameType]) -> None:
        context_dump(ioloop)

    signal.signal(signal.SIGTERM, handle_signal)
    signal.signal(signal.SIGINT, handle_signal)
    signal.signal(signal.SIGUSR1, handle_signal_dump)
    if rpdb:
        rpdb.handle_trap()


def safe_shutdown(ioloop: IOLoop, shutdown_function: Callable[[], None]) -> None:
    def hard_exit() -> None:
        context_dump(ioloop)
        sys.stdout.flush()
        # Hard exit, not sys.exit
        # ensure shutdown when the ioloop is stuck
        os._exit(const.EXIT_HARD)

    # force shutdown, even when the ioloop is stuck
    # schedule off the loop
    t = Timer(const.SHUTDOWN_GRACE_HARD, hard_exit)
    t.daemon = True
    t.start()
    ioloop.add_callback(safe_shutdown_wrapper, shutdown_function)


async def safe_shutdown_wrapper(shutdown_function: Callable[[], Coroutine[Any, Any, None]]) -> None:
    """
    Wait 10 seconds to gracefully shutdown the instance.
    Afterwards stop the IOLoop
    Wait for 3 seconds to force stop
    """
    future = shutdown_function()
    try:
        timeout = IOLoop.current().time() + const.SHUTDOWN_GRACE_IOLOOP
        await gen.with_timeout(timeout, future)
    except TimeoutError:
        pass
    finally:
        IOLoop.current().stop()


class ExperimentalFeatureFlags:
    """
    Class to expose feature flag configs as options in a uniform matter
    """

    def __init__(self) -> None:
        self.metavar_to_option: Dict[str, Option[bool]] = {}

    def _get_name(self, option: Option[bool]) -> str:
        return f"flag_{option.name}"

    def add(self, option: Option[bool]) -> None:
        """Add an option to the set of feature flags"""
        self.metavar_to_option[self._get_name(option)] = option

    def add_arguments(self, parser: argparse.ArgumentParser) -> None:
        """Add all feature flag options to the argument parser"""
        for metavar, option in self.metavar_to_option.items():
            parser.add_argument(
                f"--experimental-{option.name}",
                dest=metavar,
                help=option.documentation,
                action="store_true",
                default=False,
            )

    def read_options_to_config(self, options: argparse.Namespace) -> None:
        """
        This method takes input from the commandline parser
        and sets the appropriate feature flag config based
        on the parsed command line arguments

        :param options: the options, as parsed by argparse.
        """
        for metavar, option in self.metavar_to_option.items():
            value = getattr(options, metavar, False)
            if value:
                option.set("true")


def compiler_config(parser: argparse.ArgumentParser, parent_parsers: abc.Sequence[ArgumentParser]) -> None:
    """
    Configure the compiler of the export function
    """
    parser.add_argument("-e", dest="environment", help="The environment to compile this model for")
    parser.add_argument(
        "-X",
        "--extended-errors",
        dest="errors",
        help="Show stack traces for compile errors",
        action="store_true",
        default=argparse.SUPPRESS,
    )
    parser.add_argument("--server_address", dest="server", help="The address of the server hosting the environment")
    parser.add_argument("--server_port", dest="port", help="The port of the server hosting the environment")
    parser.add_argument("--username", dest="user", help="The username of the server")
    parser.add_argument("--password", dest="password", help="The password of the server")
    parser.add_argument("--ssl", help="Enable SSL", action="store_true", default=False)
    parser.add_argument("--ssl-ca-cert", dest="ca_cert", help="Certificate authority for SSL")
    parser.add_argument(
        "--export-compile-data",
        dest="export_compile_data",
        help="Export structured json containing compile data such as occurred errors.",
        action="store_true",
        default=False,
    )
    parser.add_argument(
        "--export-compile-data-file",
        dest="export_compile_data_file",
        help="File to export compile data to. If omitted %s is used." % compiler.config.default_compile_data_file,
    )
    parser.add_argument(
        "--no-cache",
        dest="feature_compiler_cache",
        help="Disable caching of compiled CF files",
        action="store_false",
        default=True,
    )
    parser.add_argument(
        "--experimental-data-trace",
        dest="datatrace",
        help="Experimental data trace tool useful for debugging",
        action="store_true",
        default=False,
    )
    parser.add_argument(
        "--experimental-dataflow-graphic",
        dest="dataflow_graphic",
        help="Experimental graphic data flow visualization",
        action="store_true",
        default=False,
    )

    parser.add_argument("-f", dest="main_file", help="Main file", default="main.cf")
    moduletool.add_deps_check_arguments(parser)


@command(
    "compile", help_msg="Compile the project to a configuration model", parser_config=compiler_config, require_project=True
)
def compile_project(options: argparse.Namespace) -> None:
    inmanta_logger_config = InmantaLoggerConfig.get_current_instance()
    with inmanta_logger_config.run_in_logger_mode(LoggerMode.COMPILER):
        if options.environment is not None:
            Config.set("config", "environment", options.environment)

        if options.server is not None:
            Config.set("compiler_rest_transport", "host", options.server)

        if options.port is not None:
            Config.set("compiler_rest_transport", "port", options.port)

        if options.user is not None:
            Config.set("compiler_rest_transport", "username", options.user)

        if options.password is not None:
            Config.set("compiler_rest_transport", "password", options.password)

        if options.ssl:
            Config.set("compiler_rest_transport", "ssl", "true")

        if options.ca_cert is not None:
            Config.set("compiler_rest_transport", "ssl-ca-cert-file", options.ca_cert)

        if options.export_compile_data is True:
            Config.set("compiler", "export_compile_data", "true")

        if options.export_compile_data_file is not None:
            Config.set("compiler", "export_compile_data_file", options.export_compile_data_file)

        if options.feature_compiler_cache is False:
            Config.set("compiler", "cache", "false")

        if options.datatrace is True:
            Config.set("compiler", "datatrace_enable", "true")

        if options.dataflow_graphic is True:
            Config.set("compiler", "dataflow_graphic_enable", "true")

        strict_deps_check = moduletool.get_strict_deps_check(
            no_strict_deps_check=options.no_strict_deps_check, strict_deps_check=options.strict_deps_check
        )
        module.Project.get(options.main_file, strict_deps_check=strict_deps_check)

        summary_reporter = CompileSummaryReporter()
        if options.profile:
            import cProfile
            import pstats

            with summary_reporter.compiler_exception.capture():
                cProfile.runctx("do_compile()", globals(), {}, "run.profile")
            p = pstats.Stats("run.profile")
            p.strip_dirs().sort_stats("time").print_stats(20)
        else:
            t1 = time.time()
            with summary_reporter.compiler_exception.capture():
                do_compile()
            LOGGER.debug("The entire compile command took %0.03f seconds", time.time() - t1)
<<<<<<< HEAD
=======

        summary_reporter.print_summary_and_exit(show_stack_traces=options.errors)
>>>>>>> 0e5eed68

        summary_reporter.print_summary_and_exit(show_stack_traces=options.errors)

<<<<<<< HEAD

=======
>>>>>>> 0e5eed68
@command("list-commands", help_msg="Print out an overview of all commands", add_verbose_flag=False)
def list_commands(options: argparse.Namespace) -> None:
    print("The following commands are available:")
    for cmd, info in Commander.commands().items():
        print(" %s: %s" % (cmd, info["help"]))


def help_parser_config(parser: argparse.ArgumentParser, parent_parsers: abc.Sequence[ArgumentParser]) -> None:
    parser.add_argument("subcommand", help="Output help for a particular subcommand", nargs="?", default=None)


@command("help", help_msg="show a help message and exit", parser_config=help_parser_config, add_verbose_flag=False)
def help_command(options: argparse.Namespace) -> None:
    if options.subcommand is None:
        cmd_parser().print_help()
    else:
        subc = options.subcommand
        parser = cmd_parser()
        parser.parse_args([subc, "-h"])
    sys.exit(0)


@command(
    "modules",
    help_msg="Subcommand to manage modules",
    parser_config=moduletool.ModuleTool.modules_parser_config,
    aliases=["module"],
)
def modules(options: argparse.Namespace) -> None:
    tool = moduletool.ModuleTool()
    tool.execute(options.cmd, options)


@command("project", help_msg="Subcommand to manage the project", parser_config=moduletool.ProjectTool.parser_config)
def project(options: argparse.Namespace) -> None:
    tool = moduletool.ProjectTool()
    tool.execute(options.cmd, options)


def deploy_parser_config(parser: argparse.ArgumentParser, parent_parsers: abc.Sequence[ArgumentParser]) -> None:
    parser.add_argument("--dry-run", help="Only report changes", action="store_true", dest="dryrun")
    parser.add_argument("-f", dest="main_file", help="Main file", default="main.cf")


@command("deploy", help_msg="Deploy with a inmanta all-in-one setup", parser_config=deploy_parser_config, require_project=True)
def deploy(options: argparse.Namespace) -> None:
    module.Project.get(options.main_file)
    from inmanta import deploy as deploy_module

    run = deploy_module.Deploy(options)
    try:
        if not run.setup():
            raise Exception("Failed to setup an embedded Inmanta orchestrator.")
        run.run()
    finally:
        run.stop()


def export_parser_config(parser: argparse.ArgumentParser, parent_parsers: abc.Sequence[ArgumentParser]) -> None:
    """
    Configure the compiler of the export function
    """
    parser.add_argument("-g", dest="depgraph", help="Dump the dependency graph", action="store_true")
    parser.add_argument(
        "-j",
        dest="json",
        help="Do not submit to the server but only store the json that would have been " "submitted in the supplied file",
    )
    parser.add_argument("-e", dest="environment", help="The environment to compile this model for")
    parser.add_argument("-d", dest="deploy", help="Trigger a deploy for the exported version", action="store_true")
    parser.add_argument(
        "--full",
        dest="full_deploy",
        help="Make the agents execute a full deploy instead of an incremental deploy. "
        "Should be used together with the -d option",
        action="store_true",
        default=False,
    )
    parser.add_argument("-m", dest="model", help="Also export the complete model", action="store_true", default=False)
    parser.add_argument("--server_address", dest="server", help="The address of the server to submit the model to")
    parser.add_argument("--server_port", dest="port", help="The port of the server to submit the model to")
    parser.add_argument("--token", dest="token", help="The token to auth to the server")
    parser.add_argument("--ssl", help="Enable SSL", action=argparse.BooleanOptionalAction, default=None)
    parser.add_argument("--ssl-ca-cert", dest="ca_cert", help="Certificate authority for SSL")
    parser.add_argument(
        "-X",
        "--extended-errors",
        dest="errors",
        help="Show stack traces for compile errors",
        action="store_true",
        default=argparse.SUPPRESS,
    )
    parser.add_argument("-f", dest="main_file", help="Main file", default="main.cf")
    parser.add_argument(
        "--metadata",
        dest="metadata",
        help="JSON metadata why this compile happened. If a non-json string is "
        "passed it is used as the 'message' attribute in the metadata.",
        default=None,
    )
    parser.add_argument(
        "--model-export",
        dest="model_export",
        help="Export the configuration model to the server as metadata.",
        action="store_true",
        default=False,
    )
    parser.add_argument(
        "--export-plugin",
        dest="export_plugin",
        help="Only use this export plugin. This option also disables the execution of the plugins listed in "
        "the configuration file in the export setting.",
        default=None,
    )

    parser.add_argument(
        "--export-compile-data",
        dest="export_compile_data",
        help="Export structured json containing compile data such as occurred errors.",
        action="store_true",
        default=False,
    )
    parser.add_argument(
        "--export-compile-data-file",
        dest="export_compile_data_file",
        help="File to export compile data to. If omitted %s is used." % compiler.config.default_compile_data_file,
    )
    parser.add_argument(
        "--no-cache",
        dest="feature_compiler_cache",
        help="Disable caching of compiled CF files",
        action="store_false",
        default=True,
    )
    parser.add_argument(
        "--partial",
        dest="partial_compile",
        help=(
            "Execute a partial export. Does not upload new Python code to the server: it is assumed to be unchanged since the"
            " last full export. Multiple partial exports for disjunct resource sets may be performed concurrently but not"
            " concurrent with a full export. When used in combination with the `--json` option, 0 is used as a placeholder for"
            " the model version."
        ),
        action="store_true",
        default=False,
    )
    parser.add_argument(
        "--delete-resource-set",
        dest="delete_resource_set",
        help="Remove a resource set as part of a partial compile. This option can be provided multiple times and should always "
        "be used together with the --partial option.",
        action="append",
    )
    moduletool.add_deps_check_arguments(parser)


@command("export", help_msg="Export the configuration", parser_config=export_parser_config, require_project=True)
def export(options: argparse.Namespace) -> None:
    inmanta_logger_config = InmantaLoggerConfig.get_current_instance()
    with inmanta_logger_config.run_in_logger_mode(LoggerMode.COMPILER):
        if not options.partial_compile and options.delete_resource_set:
            raise CLIException(
                "The --delete-resource-set option should always be used together with the --partial option", exitcode=1
            )
        if options.environment is not None:
            Config.set("config", "environment", options.environment)

        if options.server is not None:
            Config.set("compiler_rest_transport", "host", options.server)

        if options.port is not None:
            Config.set("compiler_rest_transport", "port", options.port)

        if options.token is not None:
            Config.set("compiler_rest_transport", "token", options.token)

        if options.ssl is not None:
            Config.set("compiler_rest_transport", "ssl", f"{options.ssl}".lower())

        if options.ca_cert is not None:
            Config.set("compiler_rest_transport", "ssl-ca-cert-file", options.ca_cert)

        if options.export_compile_data is True:
            Config.set("compiler", "export_compile_data", "true")

        if options.export_compile_data_file is not None:
            Config.set("compiler", "export_compile_data_file", options.export_compile_data_file)

        if options.feature_compiler_cache is False:
            Config.set("compiler", "cache", "false")

        # try to parse the metadata as json. If a normal string, create json for it.
        if options.metadata is not None and len(options.metadata) > 0:
            try:
                metadata = json.loads(options.metadata)
            except json.decoder.JSONDecodeError:
                metadata = {"message": options.metadata}
        else:
            metadata = {"message": "Manual compile on the CLI by user"}

        if "cli-user" not in metadata and "USERNAME" in os.environ:
            metadata["cli-user"] = os.environ["USERNAME"]

        if "hostname" not in metadata:
            metadata["hostname"] = socket.gethostname()

        if "type" not in metadata:
            metadata["type"] = "manual"

        strict_deps_check = moduletool.get_strict_deps_check(
            no_strict_deps_check=options.no_strict_deps_check, strict_deps_check=options.strict_deps_check
        )
        module.Project.get(options.main_file, strict_deps_check=strict_deps_check)
<<<<<<< HEAD

        from inmanta.export import Exporter  # noqa: H307

        summary_reporter = CompileSummaryReporter()

        types: Optional[Dict[str, inmanta_type.Type]]
        scopes: Optional[Namespace]

        t1 = time.time()
        with summary_reporter.compiler_exception.capture():
            try:
                (types, scopes) = do_compile()
            except Exception:
                types, scopes = (None, None)
                raise

    with inmanta_logger_config.run_in_logger_mode(LoggerMode.EXPORTER):
        # Even if the compile failed we might have collected additional data such as unknowns. So
        # continue the export

        export = Exporter(options)
        with summary_reporter.exporter_exception.capture():
            results = export.run(
                types,
                scopes,
                metadata=metadata,
                model_export=options.model_export,
                export_plugin=options.export_plugin,
                partial_compile=options.partial_compile,
                resource_sets_to_remove=options.delete_resource_set,
            )

        if not summary_reporter.is_failure() and options.deploy:
            version = results[0]
            conn = protocol.SyncClient("compiler")
            LOGGER.info("Triggering deploy for version %d" % version)
            tid = cfg_env.get()
            agent_trigger_method = const.AgentTriggerMethod.get_agent_trigger_method(options.full_deploy)
            conn.release_version(tid, version, True, agent_trigger_method)

        LOGGER.debug("The entire export command took %0.03f seconds", time.time() - t1)
        summary_reporter.print_summary_and_exit(show_stack_traces=options.errors)


class Color(enum.Enum):
    RED = "red"
    GREEN = "green"


@dataclasses.dataclass
class ExceptionCollector:
    """
    This class defines a context manager that captures any unhandled exception raised within the context.
    """

    exception: Optional[Exception] = None

    def has_exception(self) -> bool:
        return self.exception is not None

=======

        from inmanta.export import Exporter  # noqa: H307

        summary_reporter = CompileSummaryReporter()

        types: Optional[Dict[str, inmanta_type.Type]]
        scopes: Optional[Namespace]

        t1 = time.time()
        with summary_reporter.compiler_exception.capture():
            try:
                (types, scopes) = do_compile()
            except Exception:
                types, scopes = (None, None)
                raise

    with inmanta_logger_config.run_in_logger_mode(LoggerMode.EXPORTER):
        # Even if the compile failed we might have collected additional data such as unknowns. So
        # continue the export

        export = Exporter(options)
        with summary_reporter.exporter_exception.capture():
            results = export.run(
                types,
                scopes,
                metadata=metadata,
                model_export=options.model_export,
                export_plugin=options.export_plugin,
                partial_compile=options.partial_compile,
                resource_sets_to_remove=options.delete_resource_set,
            )

        if not summary_reporter.is_failure() and options.deploy:
            version = results[0]
            conn = protocol.SyncClient("compiler")
            LOGGER.info("Triggering deploy for version %d" % version)
            tid = cfg_env.get()
            agent_trigger_method = const.AgentTriggerMethod.get_agent_trigger_method(options.full_deploy)
            conn.release_version(tid, version, True, agent_trigger_method)

        LOGGER.debug("The entire export command took %0.03f seconds", time.time() - t1)
        summary_reporter.print_summary_and_exit(show_stack_traces=options.errors)


class Color(enum.Enum):
    RED = "red"
    GREEN = "green"


@dataclasses.dataclass
class ExceptionCollector:
    """
    This class defines a context manager that captures any unhandled exception raised within the context.
    """

    exception: Optional[Exception] = None

    def has_exception(self) -> bool:
        return self.exception is not None

>>>>>>> 0e5eed68
    @contextlib.contextmanager
    def capture(self) -> abc.Iterator["ExceptionCollector"]:
        """
        Record any exceptions raised within the context manager. The exception will not be re-raised.
        """
        try:
            yield self
        except Exception as e:
            self.exception = e


class CompileSummaryReporter:
    """
    Contains the logic to print a summary at the end of the `inmanta compile` or `inmanta export`
    command that provides an overview on whether the command was successful or not.
    """

    def __init__(self) -> None:
        self.compiler_exception: ExceptionCollector = ExceptionCollector()
        self.exporter_exception: ExceptionCollector = ExceptionCollector()

    def is_failure(self) -> bool:
        """
        Return true iff an exception has occurred during the compile or export stage.
        """
        return self.compiler_exception.has_exception() or self.exporter_exception.has_exception()

    def _get_global_status(self) -> str:
        """
        Return the global status of the run.
        """
        if self.compiler_exception.has_exception():
            return "COMPILATION FAILURE"
        elif self.exporter_exception.has_exception():
            return "EXPORT FAILURE"
        else:
            return "SUCCESS"

    def _get_header(self, header_text: str) -> str:
        """
        Return a header for the summary with the given header_text.
        """
        terminal_width = shutil.get_terminal_size()[0]
        minimal_header = f"= {header_text.upper()} ="
        length_minimal_header = len(minimal_header)
        if terminal_width <= length_minimal_header:
            return minimal_header
        else:
            nr_equals_signs_to_add_each_side = int((terminal_width - length_minimal_header) / 2)
            extra_equals_signs_each_side = "=" * nr_equals_signs_to_add_each_side
            return f"{extra_equals_signs_each_side}{minimal_header}{extra_equals_signs_each_side}"
<<<<<<< HEAD

    def _get_exception_to_report(self) -> Exception:
        """
        Return the exception that should be reported in the summary. Compiler exceptions take precedence
        over exporter exceptions because they happen first.
        """
        assert self.is_failure()
        if self.compiler_exception.has_exception():
            assert self.compiler_exception.exception is not None
            return self.compiler_exception.exception
        else:
            assert self.exporter_exception.exception is not None
            return self.exporter_exception.exception

    def _get_error_message(self) -> str:
        """
        Return the error message associated with `self._get_exception_to_report()`.
        """
        exc = self._get_exception_to_report()
        if isinstance(exc, CompilerException):
            error_message = exc.format_trace(indent="  ").strip("\n")
            # Add explainer text if any
            from inmanta.compiler.help.explainer import ExplainerFactory

            helpmsg = ExplainerFactory().explain_and_format(exc, plain=not _is_on_tty())
            if helpmsg is not None:
                helpmsg = helpmsg.strip("\n")
                return f"{error_message}\n\n{helpmsg}"
        else:
            error_message = str(exc).strip("\n")
        return f"Error: {error_message}"

    def _get_stack_trace(self) -> str:
        """
        Return the stack trace associated with `self._get_exception_to_report()`.
        """
        exc = self._get_exception_to_report()
        return "".join(traceback.format_exception(None, value=exc, tb=exc.__traceback__)).strip("\n")

=======

    def _get_exception_to_report(self) -> Exception:
        """
        Return the exception that should be reported in the summary. Compiler exceptions take precedence
        over exporter exceptions because they happen first.
        """
        assert self.is_failure()
        if self.compiler_exception.has_exception():
            assert self.compiler_exception.exception is not None
            return self.compiler_exception.exception
        else:
            assert self.exporter_exception.exception is not None
            return self.exporter_exception.exception

    def _get_error_message(self) -> str:
        """
        Return the error message associated with `self._get_exception_to_report()`.
        """
        exc = self._get_exception_to_report()
        if isinstance(exc, CompilerException):
            error_message = exc.format_trace(indent="  ").strip("\n")
            # Add explainer text if any
            from inmanta.compiler.help.explainer import ExplainerFactory

            helpmsg = ExplainerFactory().explain_and_format(exc, plain=not _is_on_tty())
            if helpmsg is not None:
                helpmsg = helpmsg.strip("\n")
                return f"{error_message}\n\n{helpmsg}"
        else:
            error_message = str(exc).strip("\n")
        return f"Error: {error_message}"

    def _get_stack_trace(self) -> str:
        """
        Return the stack trace associated with `self._get_exception_to_report()`.
        """
        exc = self._get_exception_to_report()
        return "".join(traceback.format_exception(None, value=exc, tb=exc.__traceback__)).strip("\n")

>>>>>>> 0e5eed68
    def _print_to_stderr(self, text: str = "", bold: bool = False, **kwargs: object) -> None:
        """
        Prints the given text to stderr with the given styling requirements. On a tty the text
        is printed in green in case of success and in red in case of a failure.
        """
        if _is_on_tty():
            color = Color.RED if self.is_failure() else Color.GREEN
            text = click.style(text, fg=color.value, bold=bold)
        print(text, file=sys.stderr, **kwargs)

    def print_summary(self, show_stack_traces: bool) -> None:
        """
        Print the summary of the compile run.
        """
        self._print_to_stderr()
        if show_stack_traces and self.is_failure():
            self._print_to_stderr(text=self._get_header(header_text="EXCEPTION TRACE"))
            self._print_to_stderr(text=self._get_stack_trace(), end="\n\n")

        self._print_to_stderr(text=self._get_header(header_text=self._get_global_status()))
        if self.is_failure():
            self._print_to_stderr(text=self._get_error_message())

    def print_summary_and_exit(self, show_stack_traces: bool) -> None:
        """
        Print the compile summary and exit with a 0 status code in case of success or 1 in case of failure.
        """
        self.print_summary(show_stack_traces)
        exit(1 if self.is_failure() else 0)


def cmd_parser() -> argparse.ArgumentParser:
    # create the argument compiler

    parser = argparse.ArgumentParser()
    parser.add_argument("-p", action="store_true", dest="profile", help="Profile this run of the program")
    parser.add_argument("-c", "--config", dest="config_file", help="Use this config file", default=None)
    parser.add_argument(
        "--config-dir",
        dest="config_dir",
        help="The directory containing the Inmanta configuration files",
        default="/etc/inmanta/inmanta.d",
    )
    parser.add_argument("--log-file", dest="log_file", help="Path to the logfile")
    parser.add_argument(
        "--log-file-level",
        dest="log_file_level",
        choices=["0", "1", "2", "3", "4", "ERROR", "WARNING", "INFO", "DEBUG", "TRACE"],
        default="INFO",
        help="Log level for messages going to the logfile: 0=ERROR, 1=WARNING, 2=INFO, 3=DEBUG",
    )
    parser.add_argument("--timed-logs", dest="timed", help="Add timestamps to logs", action="store_true")
    parser.add_argument(
        "-v",
        "--verbose",
        action="count",
        default=0,
        help="Log level for messages going to the console. Default is warnings,"
        "-v warning, -vv info, -vvv debug and -vvvv trace",
    )
    parser.add_argument(
        "--warnings",
        dest="warnings",
        choices=["warn", "ignore", "error"],
        default="warn",
        help="The warning behaviour. Must be one of 'warn', 'ignore', 'error'",
    )
    parser.add_argument(
        "-X", "--extended-errors", dest="errors", help="Show stack traces for errors", action="store_true", default=False
    )
    parser.add_argument(
        "--version",
        action="store_true",
        dest="inmanta_version",
        help="Show the version of the installed Inmanta product and the version of its subcomponents",
        default=False,
        required=False,
    )
    parser.add_argument(
        "--keep-logger-names",
        dest="keep_logger_names",
        help="Display the log messages using the name of the logger that created the log messages.",
        action="store_true",
        default=False,
    )

    verbosity_parser = argparse.ArgumentParser(add_help=False)
    verbosity_parser.add_argument(
        "-v",
        "--verbose",
        action="count",
        default=argparse.SUPPRESS,
        help="Log level for messages going to the console. Default is warnings,"
        "-v warning, -vv info, -vvv debug and -vvvv trace",
    )

    subparsers = parser.add_subparsers(title="commands")
    for cmd_name, cmd_options in Commander.commands().items():
        parent_parsers: list[argparse.ArgumentParser] = []
        if cmd_options["add_verbose_flag"]:
            parent_parsers.append(verbosity_parser)
        cmd_subparser = subparsers.add_parser(
            cmd_name, help=cmd_options["help"], aliases=cmd_options["aliases"], parents=parent_parsers
        )
        if cmd_options["parser_config"] is not None:
            cmd_options["parser_config"](cmd_subparser, parent_parsers)
        cmd_subparser.set_defaults(func=cmd_options["function"])
        cmd_subparser.set_defaults(require_project=cmd_options["require_project"])

    return parser


def print_versions_installed_components_and_exit() -> None:
    # coroutine to make sure event loop is running for server slices
    async def print_status() -> None:
        bootloader = InmantaBootloader()
        app_context = bootloader.load_slices()
        product_metadata = app_context.get_product_metadata()
        extension_statuses = app_context.get_extension_statuses()

        if product_metadata.version:
            print(f"{product_metadata.product} ({product_metadata.edition}): {product_metadata.version}")
        else:
            print(f"{product_metadata.product} ({product_metadata.edition}): version unknown")
        print(f"Compiler version: {get_compiler_version()}")
        if extension_statuses:
            print("Extensions:")
            for ext_status in extension_statuses:
                print(f"    * {ext_status.name}: {ext_status.version}")
        else:
            print("Extensions: No extensions found")

        await bootloader.stop()

    asyncio.run(print_status())
    sys.exit(0)


def app() -> None:
    """
    Run the compiler
    """
    log_config = InmantaLoggerConfig.get_instance()

    # do an initial load of known config files to build the libdir path
    Config.load_config()
    parser = cmd_parser()
    options, other = parser.parse_known_args()
    options.other = other

    log_config.apply_options(options)

    logging.captureWarnings(True)

    if options.config_file and not os.path.exists(options.config_file):
        LOGGER.warning("Config file %s doesn't exist", options.config_file)

    # Load the configuration
    Config.load_config(options.config_file, options.config_dir)

    if options.inmanta_version:
        print_versions_installed_components_and_exit()

    if options.warnings is not None:
        Config.set("warnings", "default", options.warnings)

    config = Config.get()
    assert isinstance(config, ConfigParser)
    WarningsManager.apply_config(config["warnings"] if "warnings" in config else None)

    # start the command
    if not hasattr(options, "func"):
        # show help
        parser.print_usage()
        return

    def report(e: BaseException) -> None:
        if not options.errors:
            if isinstance(e, CompilerException):
                print(e.format_trace(indent="  "), file=sys.stderr)
            else:
                print(str(e), file=sys.stderr)
        else:
            sys.excepthook(*sys.exc_info())

        if isinstance(e, CompilerException):
            from inmanta.compiler.help.explainer import ExplainerFactory

            helpmsg = ExplainerFactory().explain_and_format(e, plain=not _is_on_tty())
            if helpmsg is not None:
                print(helpmsg)

    try:
        options.func(options)
    except ShowUsageException as e:
        print(e.args[0], file=sys.stderr)
        parser.print_usage()
    except CLIException as e:
        report(e)
        sys.exit(e.exitcode)
    except Exception as e:
        report(e)
        sys.exit(1)
    except KeyboardInterrupt as e:
        report(e)
        sys.exit(1)
    sys.exit(0)


if __name__ == "__main__":
    app()<|MERGE_RESOLUTION|>--- conflicted
+++ resolved
@@ -120,16 +120,12 @@
 def start_agent(options: argparse.Namespace) -> None:
     from inmanta.agent import agent
 
-<<<<<<< HEAD
-    util.ensure_event_loop()
-=======
     # The call to configure() should be done as soon as possible.
     # If an AsyncHTTPClient is started before this call, the max_client
     # will not be taken into account.
     max_clients: Optional[int] = Config.get("agent_rest_transport", "max_clients", None)
     if max_clients:
         AsyncHTTPClient.configure(None, max_clients=max_clients)
->>>>>>> 0e5eed68
 
     util.ensure_event_loop()
     a = agent.Agent()
@@ -389,18 +385,10 @@
             with summary_reporter.compiler_exception.capture():
                 do_compile()
             LOGGER.debug("The entire compile command took %0.03f seconds", time.time() - t1)
-<<<<<<< HEAD
-=======
 
         summary_reporter.print_summary_and_exit(show_stack_traces=options.errors)
->>>>>>> 0e5eed68
-
-        summary_reporter.print_summary_and_exit(show_stack_traces=options.errors)
-
-<<<<<<< HEAD
-
-=======
->>>>>>> 0e5eed68
+
+
 @command("list-commands", help_msg="Print out an overview of all commands", add_verbose_flag=False)
 def list_commands(options: argparse.Namespace) -> None:
     print("The following commands are available:")
@@ -614,7 +602,6 @@
             no_strict_deps_check=options.no_strict_deps_check, strict_deps_check=options.strict_deps_check
         )
         module.Project.get(options.main_file, strict_deps_check=strict_deps_check)
-<<<<<<< HEAD
 
         from inmanta.export import Exporter  # noqa: H307
 
@@ -675,68 +662,6 @@
     def has_exception(self) -> bool:
         return self.exception is not None
 
-=======
-
-        from inmanta.export import Exporter  # noqa: H307
-
-        summary_reporter = CompileSummaryReporter()
-
-        types: Optional[Dict[str, inmanta_type.Type]]
-        scopes: Optional[Namespace]
-
-        t1 = time.time()
-        with summary_reporter.compiler_exception.capture():
-            try:
-                (types, scopes) = do_compile()
-            except Exception:
-                types, scopes = (None, None)
-                raise
-
-    with inmanta_logger_config.run_in_logger_mode(LoggerMode.EXPORTER):
-        # Even if the compile failed we might have collected additional data such as unknowns. So
-        # continue the export
-
-        export = Exporter(options)
-        with summary_reporter.exporter_exception.capture():
-            results = export.run(
-                types,
-                scopes,
-                metadata=metadata,
-                model_export=options.model_export,
-                export_plugin=options.export_plugin,
-                partial_compile=options.partial_compile,
-                resource_sets_to_remove=options.delete_resource_set,
-            )
-
-        if not summary_reporter.is_failure() and options.deploy:
-            version = results[0]
-            conn = protocol.SyncClient("compiler")
-            LOGGER.info("Triggering deploy for version %d" % version)
-            tid = cfg_env.get()
-            agent_trigger_method = const.AgentTriggerMethod.get_agent_trigger_method(options.full_deploy)
-            conn.release_version(tid, version, True, agent_trigger_method)
-
-        LOGGER.debug("The entire export command took %0.03f seconds", time.time() - t1)
-        summary_reporter.print_summary_and_exit(show_stack_traces=options.errors)
-
-
-class Color(enum.Enum):
-    RED = "red"
-    GREEN = "green"
-
-
-@dataclasses.dataclass
-class ExceptionCollector:
-    """
-    This class defines a context manager that captures any unhandled exception raised within the context.
-    """
-
-    exception: Optional[Exception] = None
-
-    def has_exception(self) -> bool:
-        return self.exception is not None
-
->>>>>>> 0e5eed68
     @contextlib.contextmanager
     def capture(self) -> abc.Iterator["ExceptionCollector"]:
         """
@@ -788,7 +713,6 @@
             nr_equals_signs_to_add_each_side = int((terminal_width - length_minimal_header) / 2)
             extra_equals_signs_each_side = "=" * nr_equals_signs_to_add_each_side
             return f"{extra_equals_signs_each_side}{minimal_header}{extra_equals_signs_each_side}"
-<<<<<<< HEAD
 
     def _get_exception_to_report(self) -> Exception:
         """
@@ -828,47 +752,6 @@
         exc = self._get_exception_to_report()
         return "".join(traceback.format_exception(None, value=exc, tb=exc.__traceback__)).strip("\n")
 
-=======
-
-    def _get_exception_to_report(self) -> Exception:
-        """
-        Return the exception that should be reported in the summary. Compiler exceptions take precedence
-        over exporter exceptions because they happen first.
-        """
-        assert self.is_failure()
-        if self.compiler_exception.has_exception():
-            assert self.compiler_exception.exception is not None
-            return self.compiler_exception.exception
-        else:
-            assert self.exporter_exception.exception is not None
-            return self.exporter_exception.exception
-
-    def _get_error_message(self) -> str:
-        """
-        Return the error message associated with `self._get_exception_to_report()`.
-        """
-        exc = self._get_exception_to_report()
-        if isinstance(exc, CompilerException):
-            error_message = exc.format_trace(indent="  ").strip("\n")
-            # Add explainer text if any
-            from inmanta.compiler.help.explainer import ExplainerFactory
-
-            helpmsg = ExplainerFactory().explain_and_format(exc, plain=not _is_on_tty())
-            if helpmsg is not None:
-                helpmsg = helpmsg.strip("\n")
-                return f"{error_message}\n\n{helpmsg}"
-        else:
-            error_message = str(exc).strip("\n")
-        return f"Error: {error_message}"
-
-    def _get_stack_trace(self) -> str:
-        """
-        Return the stack trace associated with `self._get_exception_to_report()`.
-        """
-        exc = self._get_exception_to_report()
-        return "".join(traceback.format_exception(None, value=exc, tb=exc.__traceback__)).strip("\n")
-
->>>>>>> 0e5eed68
     def _print_to_stderr(self, text: str = "", bold: bool = False, **kwargs: object) -> None:
         """
         Prints the given text to stderr with the given styling requirements. On a tty the text
