--- conflicted
+++ resolved
@@ -318,7 +318,6 @@
         no_strict_deps_check=options.no_strict_deps_check, strict_deps_check=options.strict_deps_check
     )
     module.Project.get(options.main_file, strict_deps_check=strict_deps_check)
-<<<<<<< HEAD
 
     with tracing.span("compile"):
         summary_reporter = CompileSummaryReporter()
@@ -336,25 +335,6 @@
                 do_compile()
             LOGGER.debug("The entire compile command took %0.03f seconds", time.time() - t1)
 
-=======
-
-    with tracing.span("compile"):
-        summary_reporter = CompileSummaryReporter()
-        if options.profile:
-            import cProfile
-            import pstats
-
-            with summary_reporter.compiler_exception.capture():
-                cProfile.runctx("do_compile()", globals(), {}, "run.profile")
-            p = pstats.Stats("run.profile")
-            p.strip_dirs().sort_stats("time").print_stats(20)
-        else:
-            t1 = time.time()
-            with summary_reporter.compiler_exception.capture():
-                do_compile()
-            LOGGER.debug("The entire compile command took %0.03f seconds", time.time() - t1)
-
->>>>>>> ef439882
         summary_reporter.print_summary_and_exit(show_stack_traces=options.errors)
 
 
@@ -871,19 +851,11 @@
 def default_log_config_parser(parser: ArgumentParser, parent_parsers: abc.Sequence[ArgumentParser]) -> None:
     subparser = parser.add_subparsers(title="subcommand", dest="cmd")
 
-<<<<<<< HEAD
-    server = subparser.add_parser(
-=======
     subparser.add_parser(
->>>>>>> ef439882
         "server",
         help="Output default log file for the server, given the current configuration file and options",
         parents=parent_parsers,
     )
-<<<<<<< HEAD
-    server.set_defaults(component="server")
-=======
->>>>>>> ef439882
     subparser.add_parser(
         "scheduler",
         help="Output default log file template for the scheduler, "
@@ -930,7 +902,6 @@
         sys.stdout, options, options.cmd, context
     )
 
-<<<<<<< HEAD
     if options.cmd == "server":
         # Upgrade with extensions
         ibl = InmantaBootloader()
@@ -939,8 +910,6 @@
 
     print(options.component)
 
-=======
->>>>>>> ef439882
     raw_dump = logging_config.to_string()
 
     # 2. if we detect the placeholder
