--- conflicted
+++ resolved
@@ -160,34 +160,20 @@
         docstring: Optional[str] = None,
     ) -> None:
         """
-<<<<<<< HEAD
-        Create a new AncherTarget instance.
+        Create a new AnchorTarget instance.
         :param location: the location of the target of the anchor
         :param docstring: the docstring attached to the target
-=======
-        Create a new AnchorTarget instance.
-
-        :param file: the file this Range is in
-        :param start_lnr: the line number this Range starts on, 1-based
-        :param start_char: the start character number of the Range, 1-based
-        :param end_lnr: the line number this Range ends on, 1-based
-        :param end_char: the end character number of the Range, exclusive, 1-based
-        :param docstring: the docstring of the target
->>>>>>> 9ca6582b
         """
         self.location = location
         self.docstring = docstring
 
 
 class WithComment(object):
-<<<<<<< HEAD
+    """
+    Mixin class for AST nodes that can have a comment attached to them.
+    """
+
     comment: Optional[str] = None
-=======
-    """
-    Mixin class for AST nodes that can have a comment attached to them.
-    """
-    comment: str = ""
->>>>>>> 9ca6582b
 
 
 class Locatable(object):
@@ -273,13 +259,9 @@
     def resolve(self) -> Optional[AnchorTarget]:
         t = self.namespace.get_type(self.type)
         location = t.get_location()
-<<<<<<< HEAD
-=======
-        docstring = t.comment if isinstance(t, WithComment) else None
->>>>>>> 9ca6582b
         if not location:
             return None
-        docstring = t.comment if isinstance(t, WithComment) else ""
+        docstring = t.comment if isinstance(t, WithComment) else None
         return location.as_anchor_target(docstring)
 
 
@@ -299,7 +281,7 @@
         location = entity_attribute.get_location()
         if not location:
             return None
-        docstring = instancetype.comment if isinstance(instancetype, WithComment) else ""
+        docstring = instancetype.comment if isinstance(instancetype, WithComment) else None
         return location.as_anchor_target(docstring)
 
 
