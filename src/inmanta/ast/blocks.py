--- conflicted
+++ resolved
@@ -42,12 +42,8 @@
     def get_stmts(self) -> list[DynamicStatement]:
         return self.__stmts
 
-<<<<<<< HEAD
     def get_anchors(self) -> list[Anchor]:
-=======
-    def get_anchors(self) -> List[Anchor]:
         """Should only be called after normalization."""
->>>>>>> 1b4fad28
         return [a for s in self.__stmts for a in s.get_anchors()]
 
     def add(self, stmt: DynamicStatement) -> None:
