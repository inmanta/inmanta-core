--- conflicted
+++ resolved
@@ -142,9 +142,6 @@
                         exception.location = attribute.location
                     raise exception
 
-<<<<<<< HEAD
-        # normalize implements but not implementations because they contain subblocks that require full type normalization first
-=======
         # check for duplicate relations in parent entities
         for name, my_attribute in self.get_attributes().items():
             if isinstance(my_attribute, inmanta.ast.attribute.RelationAttribute):
@@ -158,10 +155,7 @@
                             " unable to define relationship",
                         )
 
-        for d in self.implementations:
-            d.normalize()
-
->>>>>>> 36ae37fb
+        # normalize implements but not implementations because they contain subblocks that require full type normalization first
         for i in self.implements:
             i.normalize()
 
