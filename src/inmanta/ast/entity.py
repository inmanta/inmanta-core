--- conflicted
+++ resolved
@@ -713,14 +713,8 @@
          i.e. for which 'corresponds_to' returns True
          i.e. instances of the associated dataclass
         """
-<<<<<<< HEAD
-        assert self._paired_dataclass and (
-            isinstance(value, self._paired_dataclass) or references.is_reference_of(value, self._paired_dataclass)
-        )
-=======
         assert self._paired_dataclass is not None  # make mypy happy
-        assert isinstance(value, self._paired_dataclass)
->>>>>>> a93ff6d0
+        assert isinstance(value, self._paired_dataclass) or references.is_reference_of(value, self._paired_dataclass)
 
         def convert_none(x: object | None) -> object:
             return x if x is not None else NoneValue()
