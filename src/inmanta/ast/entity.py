--- conflicted
+++ resolved
@@ -24,11 +24,8 @@
 from inmanta.ast.statements.generator import SubConstructor
 from inmanta.ast import RuntimeException, DuplicateException, NotFoundException, Namespaced, Namespace, Location, Locatable
 from inmanta.util import memoize
-<<<<<<< HEAD
 from inmanta.execute.runtime import Instance
-=======
 from inmanta.execute.util import AnyType
->>>>>>> 64919a0d
 
 from typing import TYPE_CHECKING, Any, Dict, Sequence, List, Optional, Union, Tuple, Set  # noqa: F401
 
