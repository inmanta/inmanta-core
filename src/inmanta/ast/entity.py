"""
    Copyright 2017 Inmanta

    Licensed under the Apache License, Version 2.0 (the "License");
    you may not use this file except in compliance with the License.
    You may obtain a copy of the License at

        http://www.apache.org/licenses/LICENSE-2.0

    Unless required by applicable law or agreed to in writing, software
    distributed under the License is distributed on an "AS IS" BASIS,
    WITHOUT WARRANTIES OR CONDITIONS OF ANY KIND, either express or implied.
    See the License for the specific language governing permissions and
    limitations under the License.

    Contact: code@inmanta.com
"""

# pylint: disable-msg=R0902,R0904

from typing import Any, Dict, List, Optional, Set, Tuple, Union  # noqa: F401

from inmanta.ast import (
    CompilerException,
    DuplicateException,
    Locatable,
    Location,
    Named,
    Namespace,
    NotFoundException,
    RuntimeException,
    WithComment,
)
from inmanta.ast.blocks import BasicBlock
from inmanta.ast.statements.generator import SubConstructor
from inmanta.ast.type import Float, NamedType, Type
from inmanta.execute.runtime import Instance, QueueScheduler, Resolver, dataflow
from inmanta.execute.util import AnyType

try:
    from typing import TYPE_CHECKING
except ImportError:
    TYPE_CHECKING = False

if TYPE_CHECKING:
    from inmanta.ast import Namespaced
    from inmanta.ast.attribute import Attribute, RelationAttribute  # noqa: F401
    from inmanta.ast.statements import ExpressionStatement, Statement  # noqa: F401
    from inmanta.ast.statements.define import DefineAttribute, DefineImport  # noqa: F401
    from inmanta.execute.runtime import ExecutionContext, ResultVariable  # noqa: F401

import inmanta.ast.attribute


class Entity(NamedType, WithComment):
    """
    This class models a defined entity in the domain model of the configuration model.

    Each entity can contain attributes that are either data types or
    relations and each entity can inherit from parent entities.

    :param name: The name of this entity. This name can not be changed
        after this object has been created
    """

    def __init__(self, name: str, namespace: Namespace, comment: Optional[str] = None) -> None:
        NamedType.__init__(self)

        self.__name = name  # type: str

        self.__namespace = namespace

        self.parent_entities = []  # type: List[Entity]
        self.child_entities = []  # type: List[Entity]
        self._attributes = {}  # type: Dict[str,Attribute]

        self.implementations = []  # type: List[Implementation]
        self.implements = []  # type: List[Implement]
        self.implements_inherits = False

        # default values
        self.__default_values = {}  # type: Dict[str, DefineAttribute]

        self._index_def = []  # type: List[List[str]]
        self._index = {}  # type: Dict[str,Instance]
        self.index_queue = {}  # type: Dict[str,List[Tuple[ResultVariable, Statement]]]

        self._instance_list = set()  # type: Set[Instance]

        self.comment = comment

        self.normalized = False

    def normalize(self) -> None:
        for attribute in self.__default_values.values():
            if attribute.default is not None:
                default_type: Type = attribute.type.get_type(self.namespace)
                try:
                    default_type.validate(attribute.default.as_constant())
                except RuntimeException as exception:
                    if exception.stmt is None or isinstance(exception.stmt, Type):
                        exception.set_statement(attribute)
                        exception.location = attribute.location
                    raise exception

        # check for duplicate relations in parent entities
        for name, my_attribute in self.get_attributes().items():
            if isinstance(my_attribute, inmanta.ast.attribute.RelationAttribute):
                for parent in self.parent_entities:
                    parent_attr = parent.get_attribute(name)
                    if parent_attr is not None:
                        raise DuplicateException(
                            my_attribute,
                            parent_attr,
                            f"Attribute name {name} is already defined in {parent_attr.entity.name},"
                            " unable to define relationship",
                        )

        # normalize implements but not implementations because they contain subblocks that require full type normalization first
        for i in self.implements:
            i.normalize()

        self.subc = [SubConstructor(self, i) for i in self.get_implements()]
        for sub in self.subc:
            sub.normalize()

    def get_sub_constructor(self) -> list[SubConstructor]:
        return self.subc

    def get_implements(self) -> "List[Implement]":
        if self.implements_inherits:
            return self.implements + [i for p in self.parent_entities for i in p.get_implements()]
        else:
            return self.implements

    def add_default_value(self, name: str, value: "DefineAttribute") -> None:
        """
        Add a default value for an attribute
        """
        self.__default_values[name] = value

    def _get_own_defaults(self) -> "Dict[str, Optional[ExpressionStatement]]":
        return {k: v.default for k, v in self.__default_values.items() if v.default is not None or v.remove_default}

    def get_namespace(self) -> Namespace:
        """
        The namespace of this entity
        """
        return self.__namespace

    namespace = property(get_namespace)

    def __hash__(self) -> "int":
        """
        The hashcode of this entity is defined as the hash of the name
        of this entity
        """
        return hash(self.__name)

    def get_name(self) -> str:
        """
        Return the name of this entity. The name string has been
        internalised for faster dictionary lookups
        """
        return self.__name

    name = property(get_name)

    def get_full_name(self) -> str:
        """
        Get the full name of the entity
        """
        return self.__namespace.get_full_name() + "::" + self.__name

    def get_attributes(self) -> "Dict[str,Attribute]":
        """
        Get a set with all attributes that are defined in this entity
        """
        return self._attributes

    def set_attributes(self, attributes: "Dict[str,Attribute]") -> None:
        """
        Set a set of attributes that are defined in this entities
        """
        self._attributes = attributes

    attributes: "Dict[str,Attribute]" = property(get_attributes, set_attributes, None, None)

    def is_parent(self, parent_candidate: "Entity") -> bool:
        """
        Check if the given parent_candidate entity is a parent of this entity. Does not consider an entity its own parent.
        """
        if parent_candidate in self.parent_entities:
            return True
        else:
            for parent in self.parent_entities:
                if parent.is_parent(parent_candidate):
                    return True
        return False

    def get_all_parent_names(self) -> "List[str]":
        """
        Get a set with all parents of this entity
        """
        parents = [str(x) for x in self.parent_entities]
        for entity in self.parent_entities:
            parents.extend(entity.get_all_parent_names())

        return parents

    def get_all_parent_entities(self) -> "Set[Entity]":
        parents = [x for x in self.parent_entities]
        for entity in self.parent_entities:
            parents.extend(entity.get_all_parent_entities())
        return set(parents)

    def get_all_child_entities(self) -> "Set[Entity]":
        children = [x for x in self.child_entities]
        for entity in self.child_entities:
            children.extend(entity.get_all_child_entities())
        return set(children)

    def get_all_attribute_names(self) -> "List[str]":
        """
        Return a list of all attribute names, including parents
        """
        names = list(self._attributes.keys())

        for parent in self.parent_entities:
            names.extend(parent.get_all_attribute_names())

        return names

    def add_attribute(self, attribute: "Attribute") -> None:
        """
        Add an attribute to this entity. The attribute should not exist yet.
        """
        if attribute.name not in self._attributes:
            self._attributes[attribute.name] = attribute
        else:
            raise DuplicateException(self._attributes[attribute.name], attribute, "attribute already exists")

    def get_attribute(self, name: str) -> Optional["Attribute"]:
        """
        Get the attribute with the given name
        """
        if name in self._attributes:
            return self._attributes[name]
        else:
            for parent in self.parent_entities:
                attr = parent.get_attribute(name)
                if attr is not None:
                    return attr
        return None

    def has_attribute(self, attribute: str) -> bool:
        """
        Does the attribute already exist in this entity.
        """
        if attribute not in self._attributes:
            for parent in self.parent_entities:
                if parent.has_attribute(attribute):
                    return True

            return False
        else:
            return True

    def get_all_instances(self) -> "List[Instance]":
        """
        Return all instances of this entity
        """
        return list(self._instance_list)

    def add_instance(self, obj: "Instance") -> None:
        """
        Register a new instance
        """
        self._instance_list.add(obj)
        self.add_to_index(obj)

        for parent in self.parent_entities:
            parent.add_instance(obj)

    def get_instance(
        self,
        attributes: dict[str, object],
        resolver: Resolver,
        queue: QueueScheduler,
        location: Location,
        node: Optional[dataflow.InstanceNodeReference] = None,
    ) -> "Instance":
        """
        Return an instance of the class defined in this entity.
        If the corresponding node is not None, passes it on the instance.
        """
        out = Instance(self, resolver, queue, node)
        out.set_location(location)
        for k, v in attributes.items():
            out.set_attribute(k, v, location)

        self.add_instance(out)
        return out

    def is_subclass(self, subclass_candidate: "Entity", *, strict: bool = True) -> bool:
        """
        Check if the given subclass_candidate entity is a subclass of this class.
        Does not consider entities a subclass of themselves in strict mode (the default).

        :param strict: Only return True for entities that are a strict subtype, i.e. not of the same type.
        """
        return (not strict and subclass_candidate == self) or subclass_candidate.is_parent(self)

    def validate(self, value: object) -> bool:
        """
        Validate the given value
        """
        if isinstance(value, AnyType):
            return True

        if not isinstance(value, Instance):
            raise RuntimeException(None, f"Invalid type for value '{value}', should be type {self}")

        value_definition = value.type
        if not (value_definition is self or self.is_subclass(value_definition)):
            raise RuntimeException(None, f"Invalid class type for {value}, should be {self}")

        return True

    def add_implementation(self, implement: "Implementation") -> None:
        """
        Register an implementation for this entity
        """
        self.implementations.append(implement)

    def add_implement(self, implement: "Implement") -> None:
        """
        Register an implementation for this entity
        """
        self.implements.append(implement)

    def __repr__(self) -> str:
        """
        The representation of this type
        """
        return "Entity(%s)" % (self.get_full_name())

    def __str__(self) -> str:
        """
        The pretty string of this type
        """
        return self.get_full_name()

    def __eq__(self, other: object) -> bool:
        """
        Override list eq method
        """
        if not isinstance(other, Entity):
            return False

        return self.name == other.name and self.namespace == other.namespace

    def add_index(self, attributes: list[str]) -> None:
        """
        Add an index over the given attributes.
        """
        # duplicate check
        for index in self._index_def:
            if len(index) == len(attributes) and all((a == b for a, b in zip(index, attributes))):
                return

        self._index_def.append(sorted(attributes))
        for child in self.child_entities:
            child.add_index(attributes)

    def get_indices(self) -> list[list[str]]:
        return self._index_def

    def add_to_index(self, instance: Instance) -> None:
        """
        Update indexes based on the instance and the attribute that has
        been set
        """
        attributes = {k: repr(v.get_value()) for (k, v) in instance.slots.items() if v.is_ready()}

        # check if an index entry can be added
        for index_attributes in self.get_indices():
            index_ok = True
            key = []
            for attribute in index_attributes:
                if attribute not in attributes:
                    index_ok = False
                else:
                    key.append(f"{attribute}={attributes[attribute]}")

            if index_ok:
                keys = ", ".join(key)

                if keys in self._index and self._index[keys] is not instance:
                    raise DuplicateException(instance, self._index[keys], "Duplicate key in index. %s" % keys)

                self._index[keys] = instance

                if keys in self.index_queue:
                    for x, stmt in self.index_queue[keys]:
                        x.set_value(instance, stmt.location)
                    self.index_queue.pop(keys)

    def lookup_index(
        self, params: "List[Tuple[str,object]]", stmt: "Statement", target: "Optional[ResultVariable]" = None
    ) -> "Optional[Instance]":
        """
        Search an instance in the index.
        """
        all_attributes: list[str] = [x[0] for x in params]
        attributes: set[str] = set()
        for attr in all_attributes:
            if attr in attributes:
                raise RuntimeException(stmt, "Attribute %s provided twice in index lookup" % attr)
            attributes.add(attr)

        found_index = False
        for index_attributes in self.get_indices():
            if set(index_attributes) == attributes:
                found_index = True

        if not found_index:
            raise NotFoundException(
                stmt, self.get_full_name(), "No index defined on %s for this lookup: " % self.get_full_name() + str(params)
            )
<<<<<<< HEAD

        key = ", ".join([f"{k}={repr(v)}" for (k, v) in sorted(params, key=lambda x: x[0])])

=======
        key = ", ".join(
            [
                "%s=%s"
                % (
                    k,
                    repr(self.get_attribute(k).type.cast(v) if isinstance(self.get_attribute(k).type, Float) else v),
                )
                for k, v in sorted(params, key=lambda x: x[0])
            ]
        )
>>>>>>> 1b4fad28
        if target is None:
            if key in self._index:
                return self._index[key]
            else:
                return None
        elif key in self._index:
            target.set_value(self._index[key], stmt.location)
        else:
            if key in self.index_queue:
                self.index_queue[key].append((target, stmt))
            else:
                self.index_queue[key] = [(target, stmt)]
        return None

    def get_default_values(self) -> "Dict[str,ExpressionStatement]":
        """
        Return the dictionary with default values
        """
        values = []  # type: List[Tuple[str,Optional[ExpressionStatement]]]

        # left most parent takes precedence
        for parent in reversed(self.parent_entities):
            values.extend(parent.get_default_values().items())

        # self takes precedence
        values.extend(self._get_own_defaults().items())
        # make dict, remove doubles
        dvalues = dict(values)
        # remove erased defaults
        return {k: v for k, v in dvalues.items() if v is not None}

    def get_default(self, name: str) -> "ExpressionStatement":
        """
        Get a default value for a given name
        """
        defaults = self.get_default_values()
        if name not in defaults:
            raise AttributeError(name)
        return defaults[name]

    def final(self, excns: list[CompilerException]) -> None:
        for key, indices in self.index_queue.items():
            for _, stmt in indices:
                excns.append(NotFoundException(stmt, key, f"No match in index on type {self.get_full_name()} with key {key}"))
        for _, attr in self.get_attributes().items():
            attr.final(excns)

    def get_double_defined_exception(self, other: "Namespaced") -> "DuplicateException":
        return DuplicateException(self, other, "Entity %s is already defined" % (self.get_full_name()))

    def get_location(self) -> Location:
        return self.location


# Kept for backwards compatibility. May be dropped from iso7 onwards.
EntityLike = Entity


class Implementation(NamedType):
    """
    A module functions as a grouping of objects. This can be used to create
    high level roles that do not have any arguments, or they can be used
    to create mixin like aspects.
    """

    def __init__(
        self, name: str, stmts: BasicBlock, namespace: Namespace, target_type: str, comment: Optional[str] = None
    ) -> None:
        Named.__init__(self)
        self.name = name
        self.statements = stmts
        self.namespace = namespace
        self.target_type = target_type
        self.comment = comment

    def set_type(self, entity: Entity) -> None:
        self.entity = entity
        entity.add_implementation(self)

    def __repr__(self) -> str:
        return "Implementation(name = %s)" % self.name

    def normalize(self) -> None:
        try:
            self.statements.normalize()
        except CompilerException as e:
            e.set_location(self.location)
            raise

    def get_full_name(self) -> str:
        return self.namespace.get_full_name() + "::" + self.name

    def get_namespace(self) -> Namespace:
        return self.namespace

    def get_double_defined_exception(self, other: "Namespaced") -> "DuplicateException":
        raise DuplicateException(
            self, other, f"Implementation {self.get_full_name()} for type {self.target_type} is already defined"
        )

    def get_location(self) -> Location:
        return self.location


class Implement(Locatable):
    """
    Define an implementation of an entity in functions of implementations
    """

    comment: Optional[str]

    def __init__(self) -> None:
        Locatable.__init__(self)
        self.constraint = None  # type: ExpressionStatement
        self.implementations = []  # type: List[Implementation]
        self.comment = None  # type: str
        self.normalized = False

    def normalize(self) -> None:
        if self.normalized:
            return
        self.normalized = True
        self.constraint.normalize()<|MERGE_RESOLUTION|>--- conflicted
+++ resolved
@@ -428,11 +428,7 @@
             raise NotFoundException(
                 stmt, self.get_full_name(), "No index defined on %s for this lookup: " % self.get_full_name() + str(params)
             )
-<<<<<<< HEAD
-
-        key = ", ".join([f"{k}={repr(v)}" for (k, v) in sorted(params, key=lambda x: x[0])])
-
-=======
+
         key = ", ".join(
             [
                 "%s=%s"
@@ -443,7 +439,6 @@
                 for k, v in sorted(params, key=lambda x: x[0])
             ]
         )
->>>>>>> 1b4fad28
         if target is None:
             if key in self._index:
                 return self._index[key]
