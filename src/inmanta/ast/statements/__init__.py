"""
    Copyright 2017 Inmanta

    Licensed under the Apache License, Version 2.0 (the "License");
    you may not use this file except in compliance with the License.
    You may obtain a copy of the License at

        http://www.apache.org/licenses/LICENSE-2.0

    Unless required by applicable law or agreed to in writing, software
    distributed under the License is distributed on an "AS IS" BASIS,
    WITHOUT WARRANTIES OR CONDITIONS OF ANY KIND, either express or implied.
    See the License for the specific language governing permissions and
    limitations under the License.

    Contact: code@inmanta.com
"""
from collections import abc
from collections.abc import Iterator, Sequence
from dataclasses import dataclass
from itertools import chain
from typing import TYPE_CHECKING, Optional

import inmanta.execute.dataflow as dataflow
from inmanta.ast import (
    Anchor,
    DirectExecuteException,
    Locatable,
    Location,
    Named,
    Namespace,
    Namespaced,
    OptionalValueException,
    RuntimeException,
    WithComment,
)
from inmanta.execute.dataflow import DataflowGraph
from inmanta.execute.runtime import (
    ExecutionUnit,
    Instance,
    ProgressionPromise,
    QueueScheduler,
    RawUnit,
    Resolver,
    ResultCollector,
    ResultVariable,
    Typeorvalue,
    VariableABC,
    WrappedValueVariable,
)
from inmanta.execute.util import Unknown

if TYPE_CHECKING:
    from inmanta.ast.assign import SetAttribute  # noqa: F401
    from inmanta.ast.blocks import BasicBlock  # noqa: F401
    from inmanta.ast.type import NamedType, Type  # noqa: F401
    from inmanta.ast.variables import Reference  # noqa: F401


class Statement(Namespaced):
    """
    An abstract baseclass representing a statement in the configuration policy.
    """

    __slots__ = ("namespace", "anchors", "lexpos")

    def __init__(self) -> None:
        Namespaced.__init__(self)
        self.namespace: Namespace = None
        self.anchors: list[Anchor] = []
        self.lexpos: Optional[int] = None

    def get_namespace(self) -> "Namespace":
        return self.namespace

    def pretty_print(self) -> str:
        return str(self)

    def get_location(self) -> Location:
        return self.location

    def get_anchors(self) -> list[Anchor]:
        """Should only be called after normalization (DynamicStatement) or evaluation (DefinitionStatement)."""
        return self.anchors

    def nested_blocks(self) -> Iterator["BasicBlock"]:
        """
        Returns an iterator over blocks contained within this statement.
        """
        return iter(())


class DynamicStatement(Statement):
    """
    This class represents all statements that have dynamic properties.
    These are all statements that do not define typing.
    """

    __slots__ = ("_own_eager_promises",)

    def __init__(self) -> None:
        Statement.__init__(self)
        self._own_eager_promises: Sequence["StaticEagerPromise"] = []

    def get_own_eager_promises(self) -> Sequence["StaticEagerPromise"]:
        """
        Returns all eager promises this statement itself is responsible for.

        Should only be called after normalization.
        """
        return self._own_eager_promises

    def get_all_eager_promises(self) -> Iterator["StaticEagerPromise"]:
        """
        Returns all eager promises for this statement, including eager promises on sub-expressions in case of composition.
        These are the promises that should be acquired by parent blocks.

        Should only be called after normalization.
        """
        return iter(self._own_eager_promises)

    def normalize(self) -> None:
        raise NotImplementedError()

    def emit(self, resolver: Resolver, queue: QueueScheduler) -> None:
        """Emit new instructions to the queue, executing this instruction in the context of the resolver"""
        raise NotImplementedError()

    def declared_variables(self) -> Iterator[str]:
        """
        Returns an iterator over this statement's own declared variables.
        """
        return iter(())


class RequiresEmitStatement(DynamicStatement):
    """
    Statements that execute in two stages based on their requirements. These statements have a well defined set of
    names/variables they require before they can execute. When these are emitted, they schedule their own execution to continue
    as soon as the requirements are met.
    If a RequiresEmitStatement does not appear as a top-level statement in a block but as a child of another statement, instead
    of being emitted, its requirements may be requested through `requires_emit`. These should then be used to schedule `execute`
    when the requirements are met.
    """

    __slots__ = ()

    def emit(self, resolver: Resolver, queue: QueueScheduler) -> None:
        """
        Emits this statement by scheduling its promises and scheduling a unit to wait on its requirements. Injects the
        scheduled promise objects in the waiter's requires in order to pass it on to the execute method.
        """
        target = ResultVariable()
        reqs = self.requires_emit(resolver, queue)
        ExecutionUnit(queue, resolver, target, reqs, self)

    def requires_emit(self, resolver: Resolver, queue: QueueScheduler) -> dict[object, VariableABC]:
        """
        Returns a dict of the result variables required for execution. Names are an opaque identifier. May emit statements to
        break execution is smaller segments.
        Additionally schedules this statement's eager promises and includes them (wrapped in a result variable) in the requires
        dict in order to pass it on to the execution phase.
        When this method is called, the caller must make sure to eventually call `execute` as well.
        """
        return self._requires_emit_promises(resolver, queue)

<<<<<<< HEAD
=======
    def requires_emit_gradual(
        self, resolver: Resolver, queue: QueueScheduler, resultcollector: ResultCollector[object]
    ) -> dict[object, VariableABC]:
        """
        Returns a dict of the result variables required for execution. Behaves like requires_emit, but additionally may attach
        resultcollector as a listener to result variables.
        When this method is called, the caller must make sure to eventually call `execute` as well.
        """
        return self.requires_emit(resolver, queue)

>>>>>>> a75c3a05
    def _requires_emit_promises(self, resolver: Resolver, queue: QueueScheduler) -> dict[object, VariableABC]:
        """
        Acquires eager promises this statement is responsible for and returns them, wrapped in a variable, in a requires dict.
        Returns an empty dict if no promises were acquired (for performance reasons).
        """
        promises: Sequence["EagerPromise"] = self.schedule_eager_promises(resolver, queue)
        return {(self, EagerPromise): WrappedValueVariable(promises)} if promises else {}

    def schedule_eager_promises(self, resolver: Resolver, queue: QueueScheduler) -> Sequence["EagerPromise"]:
        """
        Schedules this statement's eager promises to be acquired in the given dynamic context.
        """
        return [promise.schedule(self, resolver, queue) for promise in self.get_own_eager_promises()]

    def execute(self, requires: dict[object, object], resolver: Resolver, queue: QueueScheduler) -> object:
        """
        execute the statement, give the values provided in the requires dict.
        These values correspond to the values requested via requires_emit
        """
        self._fulfill_promises(requires)
        return None

    def _fulfill_promises(self, requires: dict[object, object]) -> None:
        """
        Given a requires dict, fulfills this statements dynamic promises
        """
        promises: Sequence["EagerPromise"]
        try:
            promises = requires[(self, EagerPromise)]
        except KeyError:
            return
        for promise in promises:
            promise.fulfill()


@dataclass(frozen=True)
class AttributeAssignmentLHS:
    instance: "Reference"
    attribute: str
    type_hint: Optional["Type"] = None


class ExpressionStatement(RequiresEmitStatement):
    __slots__ = ()

    def requires(self) -> list[str]:
        """
        List of all variable names used by this statement. Artifact from the past, hardly used anymore.
        """
        raise NotImplementedError()

    def execute_direct(self, requires: abc.Mapping[str, object]) -> object:
        """
        Execute this statement in a static context without any scheduling, returning the expression's result.

        :param requires: A dictionary mapping names to values.
        """
        raise DirectExecuteException(self, f"The statement {str(self)} can not be executed in this context")

    def requires_emit_gradual(
        self, resolver: Resolver, queue: QueueScheduler, resultcollector: ResultCollector[object]
    ) -> dict[object, VariableABC]:
        """
        Returns a dict of the result variables required for execution. Behaves like requires_emit, but additionally may attach
        resultcollector as a listener to result variables.
        When this method is called, the caller must make sure to eventually call `execute` as well.

        Composite statements (e.g. conditional expression) will pass result collectors to their children rather than
        report to them themselves.
        """
        return {**self.requires_emit(resolver, queue), (self, ResultCollector): WrappedValueVariable(resultcollector)}

    def normalize(self, *, lhs_attribute: Optional[AttributeAssignmentLHS] = None) -> None:
        """
        :param lhs_attribute: The left hand side attribute if this expression is a right hand side in an attribute assignment.
            If not None, that caller is responsible for making sure the reference resolves to the correct instance as soon as
            this statement enters the `requires_emit` stage. As a result, it should always be None if the instance construction
            depends on this statement.
        """
        raise NotImplementedError()

    def _resolve(self, requires: dict[object, object], resolver: Resolver, queue: QueueScheduler) -> object:
        """
        Execute the expression and return the value it resolves to without performing any of the associated steps like
        fulfilling promises or notifying result collectors.
        """
        raise NotImplementedError()

    def execute(self, requires: dict[object, object], resolver: Resolver, queue: QueueScheduler) -> object:
        """
        Execute the expression and return the value it resolves to.
        The requires dict contains the resolved values of the variables that were requested via requires_emit.
        """
        super().execute(requires, resolver, queue)
        # resolve expression, then notify result collectors before returning
        result: object = self._resolve(requires, resolver, queue)
        resultcollector: Optional[ResultCollector] = requires.get((self, ResultCollector), None)
        # `result is None` represents the absence of a result, not the `null` DSL value
        if result is not None and resultcollector is not None:
            # TODO: make abstraction of this in a method on ResultCollector?
            # TODO: test for loop with Unknown: should not include it
            # TODO: add test cases for NoneValue and Unknown
            # TODO: Unknown vs [1, 2, Unknown] vs Unknown when this is a substmt
            resultcollector.receive_result_flatten(result, self.location)
        return result

    def as_constant(self) -> object:
        """
        Returns this expression as a constant value, if possible. Otherwise, raise a RuntimeException.
        """
        raise RuntimeException(None, "%s is not a constant" % self)

    def get_dataflow_node(self, graph: DataflowGraph) -> dataflow.NodeReference:
        """
        Return the node in the data flow graph this ExpressionStatement will evaluate to.
        """
        raise NotImplementedError()


class Resumer(Locatable):
    """
    Resume on a set of requirement variables' values when they become ready (i.e. they are complete).
    """

    __slots__ = ()

    def resume(self, requires: dict[object, object], resolver: Resolver, queue: QueueScheduler, target: ResultVariable) -> None:
        pass


class RawResumer(Locatable):
    """
    Resume on a set of requirement variables when they become ready (i.e. they are complete).
    """

    __slots__ = ()

    def resume(self, requires: dict[object, VariableABC], resolver: Resolver, queue: QueueScheduler) -> None:
        pass


class VariableReferenceHook(RawResumer):
    """
    Generic helper class for adding a hook to a variable (ResultVariable) object. Supports both plain variables and instance
    attributes. Calls variable resumer with the variable object as soon as it's available. Resolves to a variable object that is
    as specific and representative as possible. May resolve to a proxy object only when propagating unset.
    This class is not a full AST node, rather it is a Resumer only. It is meant to delegate common resumer behavior that would
    otherwise need to be implemented as custom resumer logic in each class that needs it.

    :param instance: The instance this variable is an attribute of, if any. Can be a reference to a nested relation instance.
    :param name: The name of the variable or instance attribute.
    :param variable_resumer: The resumer that should be called when a value becomes available.
    :param propagate_unset: If True, propagate unset exceptions during instance execution to the resumer.
    """

    __slots__ = ("instance", "name", "variable_resumer", "propagate_unset")

    def __init__(
        self,
        instance: Optional["Reference"],
        name: str,
        variable_resumer: "VariableResumer",
        *,
        propagate_unset: bool = False,
    ) -> None:
        super().__init__()
        self.instance: Optional["Reference"] = instance
        self.name: str = name
        self.variable_resumer: "VariableResumer" = variable_resumer
        self.propagate_unset: bool = propagate_unset

    def schedule(self, resolver: Resolver, queue: QueueScheduler) -> None:
        """
        Schedules this instance for execution. Waits for the variable's requirements before resuming.
        """
        if self.instance is None:
            self.resume({}, resolver, queue)
        else:
            RawUnit(
                queue,
                resolver,
                # no need for gradual execution here because this class represents an attribute reference on self.instance,
                # which is not allowed on multi variables (the only kind of variables that would benefit from gradual execution)
                self.instance.requires_emit(resolver, queue, propagate_unset=self.propagate_unset),
                self,
            )

    def resume(self, requires: dict[object, VariableABC], resolver: Resolver, queue: QueueScheduler) -> None:
        """
        Fetches the variable when it's available and calls variable resumer.
        """
        variable: VariableABC[object]
        if self.instance is not None:
            # get the Instance
            instance_requires: dict[object, object] = {}
            unset: Optional[VariableABC] = None
            for k, v in requires.items():
                try:
                    instance_requires[k] = v.get_value()
                except (OptionalValueException,) if self.propagate_unset else ():
                    unset = v
                    break

            if unset is not None:
                # propagate unset variable up the attribute reference chain
                variable = unset
            else:
                # all requires are present, execute instance
                instance: object = self.instance.execute(instance_requires, resolver, queue)

                if isinstance(instance, list):
                    raise RuntimeException(self, f"can not get attribute {self.name}, {instance} is not an entity but a list")
                if not isinstance(instance, Instance):
                    raise RuntimeException(
                        self,
                        "can not get attribute %s, %s is not an entity but a %s with value '%s'"
                        % (self.name, self.instance, type(instance).__name__, instance),
                    )

                # get the attribute result variable
                variable = instance.get_attribute(self.name)
        else:
            obj: Typeorvalue = resolver.lookup(self.name)
            if not isinstance(obj, ResultVariable):
                raise RuntimeException(self, "can not get variable %s, it is a type" % self.name)
            variable = obj

        self.variable_resumer.variable_resume(variable, resolver, queue)

    def emit(self, resolver: Resolver, queue: QueueScheduler) -> None:
        raise RuntimeException(self, "%s is not an actual AST node, it should never be executed" % self.__class__.__name__)

    def execute(self, requires: dict[object, object], resolver: Resolver, queue: QueueScheduler) -> object:
        raise RuntimeException(self, "%s is not an actual AST node, it should never be executed" % self.__class__.__name__)

    def __str__(self) -> str:
        return f"{self.instance}.{self.name}"

    def __repr__(self) -> str:
        return (
            f"{self.__class__.__name__}({self.instance!r}, "
            f"{self.name}, {self.variable_resumer!r}, propagate_unset={self.propagate_unset!r})"
        )


class VariableResumer:
    """
    Resume execution on a variable object when it becomes available (i.e. it exists).
    """

    __slots__ = ()

    def variable_resume(
        self,
        variable: VariableABC,
        resolver: Resolver,
        queue: QueueScheduler,
    ) -> None:
        """
        Resume execution with the given result variable.
        """
        raise NotImplementedError()


@dataclass(frozen=True)
class StaticEagerPromise:
    """
    Static representation of an eager promise for an attribute assignment.

    :ivar instance: The reference to the instance on which to acquire a promise. Might differ from the assign statement's
        reference due to scoping differences between the context where the statement is executed and the one where the promise
        is acquired.
    :ivar attribute: The attribute name for which to acquire a promise.
    :ivar statement: The assignment statement that led to this promise.
    """

    instance: "Reference"
    attribute: str
    statement: "SetAttribute"

    def get_root_variable(self) -> str:
        """
        Returns the name of the variable at the start of the attribute traversal chain. e.g. for a.b.c.d, returns "a". Includes
        namespace information if specified in the original reference.
        """
        return self.instance.get_root_variable().name

    def schedule(self, responsible: DynamicStatement, resolver: Resolver, queue: QueueScheduler) -> "EagerPromise":
        """
        Schedule the acquisition of this promise in a given dynamic context: set up a waiter to wait for the referenced
        ResultVariable to exist, then acquire the promise.

        :param responsible: The statement responsible for this eager promise, i.e. the statement that will fulfill it once it
            will make no further progression.
        """
        dynamic: "EagerPromise" = EagerPromise(self, responsible)
        hook: VariableReferenceHook = VariableReferenceHook(
            self.instance,
            self.attribute,
            variable_resumer=dynamic,
            propagate_unset=True,
        )
        self.statement.copy_location(hook)
        hook.schedule(resolver, queue)
        return dynamic


class EagerPromise(VariableResumer):
    """
    Dynamic node for eager promising (stateful). Eagerly acquires a progression promise on a variable when it becomes available.
    Fulfilling this promise aborts the waiter if it has not finished yet, otherwise it fulfills the acquired progression
    promise.
    """

    def __init__(self, static: StaticEagerPromise, responsible: DynamicStatement) -> None:
        super().__init__()
        self.static: StaticEagerPromise = static
        self.responsible: DynamicStatement = responsible
        self._promise: Optional[ProgressionPromise] = None
        self._fulfilled: bool = False

    def _acquire(self, variable: VariableABC) -> None:
        """
        Entry point for the ResultVariable waiter: actually acquire the promise
        """
        if not self._fulfilled:
            assert self._promise is None
            self._promise = variable.get_progression_promise(self.responsible)

    def fulfill(self) -> None:
        """
        If a promise was already acquired, fulfills it, otherwise makes sure that no new promise is acquired when the variable
        becomes available.
        """
        if self._promise is not None:
            self._promise.fulfill()
        self._fulfilled = True

    def variable_resume(
        self,
        variable: VariableABC,
        resolver: Resolver,
        queue: QueueScheduler,
    ) -> None:
        self._acquire(variable)


class ReferenceStatement(ExpressionStatement):
    """
    This class models statements that refer to other statements
    """

    __slots__ = ("children",)

    def __init__(self, children: Sequence[ExpressionStatement]) -> None:
        ExpressionStatement.__init__(self)
        self.children: Sequence[ExpressionStatement] = children

    def normalize(self, *, lhs_attribute: Optional[AttributeAssignmentLHS] = None) -> None:
        for child in self.children:
            child.normalize()
            self.anchors.extend(child.get_anchors())

    def get_all_eager_promises(self) -> Iterator["StaticEagerPromise"]:
        return chain(super().get_all_eager_promises(), *(subexpr.get_all_eager_promises() for subexpr in self.children))

    def requires(self) -> list[str]:
        return [req for v in self.children for req in v.requires()]

    def requires_emit(self, resolver: Resolver, queue: QueueScheduler) -> dict[object, VariableABC]:
        requires: dict[object, VariableABC] = super().requires_emit(resolver, queue)
        requires.update({rk: rv for i in self.children for (rk, rv) in i.requires_emit(resolver, queue).items()})
        return requires


class AssignStatement(DynamicStatement):
    """
    This class models binary sts
    """

    __slots__ = ("lhs", "rhs")

    def __init__(self, lhs: Optional["Reference"], rhs: ExpressionStatement) -> None:
        DynamicStatement.__init__(self)
        self.lhs: Optional["Reference"] = lhs
        self.rhs: ExpressionStatement = rhs

    def normalize(self) -> None:
        self.rhs.normalize()
        if self.lhs is not None:
            self.lhs.normalize()
            self.anchors.extend(self.lhs.get_anchors())
        self.anchors.extend(self.rhs.get_anchors())

    def get_all_eager_promises(self) -> Iterator["StaticEagerPromise"]:
        return chain(
            super().get_all_eager_promises(),
            (self.lhs.get_all_eager_promises() if self.lhs is not None else []),
            self.rhs.get_all_eager_promises(),
        )

    def requires(self) -> list[str]:
        out = self.lhs.requires() if self.lhs is not None else []  # type : List[str]
        out.extend(self.rhs.requires())  # type : List[str]
        return out

    def _add_to_dataflow_graph(self, graph: Optional[DataflowGraph]) -> None:
        """
        Adds this assignment to the resolver's data flow graph.
        """
        raise NotImplementedError()


class Literal(ExpressionStatement):
    __slots__ = ("value",)

    def __init__(self, value: object) -> None:
        ExpressionStatement.__init__(self)
        self.value = value
        self.lexpos: Optional[int] = None

    def normalize(self, *, lhs_attribute: Optional[AttributeAssignmentLHS] = None) -> None:
        pass

    def __repr__(self) -> str:
        if isinstance(self.value, bool):
            return repr(self.value).lower()
        return repr(self.value)

    def requires(self) -> list[str]:
        return []

<<<<<<< HEAD
    def _resolve(self, requires: dict[object, object], resolver: Resolver, queue: QueueScheduler) -> object:
=======
    def execute(self, requires: dict[object, object], resolver: Resolver, queue: QueueScheduler) -> object:
        super().execute(requires, resolver, queue)
>>>>>>> a75c3a05
        return self.value

    def execute_direct(self, requires: abc.Mapping[str, object]) -> object:
        return self.value

    def as_constant(self) -> object:
        return self.value

    def get_dataflow_node(self, graph: DataflowGraph) -> dataflow.ValueNodeReference:
        return dataflow.ValueNode(self.value).reference()


class DefinitionStatement(Statement):
    """
    This statement defines a new entity in the configuration.
    """

    def __init__(self) -> None:
        Statement.__init__(self)


class TypeDefinitionStatement(DefinitionStatement, Named, WithComment):
    def __init__(self, namespace: Namespace, name: str) -> None:
        DefinitionStatement.__init__(self)
        self.name = name
        self.namespace = namespace
        self.fullName = namespace.get_full_name() + "::" + str(name)
        self.type = None  # type: NamedType

    def register_types(self) -> tuple[str, "NamedType"]:
        self.namespace.define_type(self.name, self.type)
        return (self.fullName, self.type)

    def evaluate(self) -> None:
        pass

    def get_full_name(self) -> str:
        return self.fullName


class BiStatement(DefinitionStatement, DynamicStatement):
    def __init__(self):
        Statement.__init__(self)<|MERGE_RESOLUTION|>--- conflicted
+++ resolved
@@ -164,19 +164,6 @@
         """
         return self._requires_emit_promises(resolver, queue)
 
-<<<<<<< HEAD
-=======
-    def requires_emit_gradual(
-        self, resolver: Resolver, queue: QueueScheduler, resultcollector: ResultCollector[object]
-    ) -> dict[object, VariableABC]:
-        """
-        Returns a dict of the result variables required for execution. Behaves like requires_emit, but additionally may attach
-        resultcollector as a listener to result variables.
-        When this method is called, the caller must make sure to eventually call `execute` as well.
-        """
-        return self.requires_emit(resolver, queue)
-
->>>>>>> a75c3a05
     def _requires_emit_promises(self, resolver: Resolver, queue: QueueScheduler) -> dict[object, VariableABC]:
         """
         Acquires eager promises this statement is responsible for and returns them, wrapped in a variable, in a requires dict.
@@ -609,12 +596,7 @@
     def requires(self) -> list[str]:
         return []
 
-<<<<<<< HEAD
     def _resolve(self, requires: dict[object, object], resolver: Resolver, queue: QueueScheduler) -> object:
-=======
-    def execute(self, requires: dict[object, object], resolver: Resolver, queue: QueueScheduler) -> object:
-        super().execute(requires, resolver, queue)
->>>>>>> a75c3a05
         return self.value
 
     def execute_direct(self, requires: abc.Mapping[str, object]) -> object:
