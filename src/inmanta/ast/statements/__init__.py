--- conflicted
+++ resolved
@@ -78,12 +78,8 @@
     def get_location(self) -> Location:
         return self.location
 
-<<<<<<< HEAD
     def get_anchors(self) -> list[Anchor]:
-=======
-    def get_anchors(self) -> List[Anchor]:
         """Should only be called after normalization (DynamicStatement) or evaluation (DefinitionStatement)."""
->>>>>>> 1b4fad28
         return self.anchors
 
     def nested_blocks(self) -> Iterator["BasicBlock"]:
@@ -496,10 +492,6 @@
     def __init__(self, children: Sequence[ExpressionStatement]) -> None:
         ExpressionStatement.__init__(self)
         self.children: Sequence[ExpressionStatement] = children
-<<<<<<< HEAD
-        self.anchors.extend(anchor for e in self.children for anchor in e.get_anchors())
-=======
->>>>>>> 1b4fad28
 
     def normalize(self, *, lhs_attribute: Optional[AttributeAssignmentLHS] = None) -> None:
         for child in self.children:
