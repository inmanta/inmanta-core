--- conflicted
+++ resolved
@@ -263,14 +263,8 @@
         resultcollector: Optional[ResultCollector] = requires.get((self, ResultCollector), None)
         # `result is None` represents the absence of a result, not the `null` DSL value
         if result is not None and resultcollector is not None:
-<<<<<<< HEAD
             # TODO: test for loop with Unknown: should not include it
             resultcollector.receive_result_flatten(result, self.location)
-=======
-            for value in result if isinstance(result, list) else [result]:
-                if not isinstance(result, Unknown):
-                    resultcollector.receive_result(value, self.location)
->>>>>>> 4d612831
         return result
 
     def as_constant(self) -> object:
