"""
    Copyright 2017 Inmanta

    Licensed under the Apache License, Version 2.0 (the "License");
    you may not use this file except in compliance with the License.
    You may obtain a copy of the License at

        http://www.apache.org/licenses/LICENSE-2.0

    Unless required by applicable law or agreed to in writing, software
    distributed under the License is distributed on an "AS IS" BASIS,
    WITHOUT WARRANTIES OR CONDITIONS OF ANY KIND, either express or implied.
    See the License for the specific language governing permissions and
    limitations under the License.

    Contact: code@inmanta.com
"""

# pylint: disable-msg=W0613
import typing
from collections import abc
from itertools import chain
from string import Formatter
from typing import Optional, TypeVar

import inmanta.execute.dataflow as dataflow
from inmanta.ast import (
    AttributeException,
    DuplicateException,
    HyphenException,
    KeyException,
    LocatableString,
    Location,
    OptionalValueException,
    RuntimeException,
    TypeAnchor,
    TypingException,
)
from inmanta.ast.attribute import RelationAttribute
from inmanta.ast.statements import (
    AssignStatement,
    AttributeAssignmentLHS,
    ExpressionStatement,
    RequiresEmitStatement,
    Resumer,
    Statement,
    StaticEagerPromise,
)
from inmanta.execute.dataflow import DataflowGraph
from inmanta.execute.runtime import (
    ExecutionUnit,
    HangUnit,
    Instance,
    ListLiteral,
    QueueScheduler,
    Resolver,
    ResultCollector,
    ResultVariable,
    VariableABC,
)
from inmanta.execute.util import Unknown

from . import ReferenceStatement

try:
    from typing import TYPE_CHECKING
except ImportError:
    TYPE_CHECKING = False


if TYPE_CHECKING:
    from inmanta.ast.statements.generator import WrappedKwargs  # noqa: F401
    from inmanta.ast.variables import Reference  # noqa: F401

T = TypeVar("T")


class CreateList(ReferenceStatement):
    """
    Represents a list literal statement which might contain any type of value (constants and/or instances).
    """

    __slots__ = ("items",)

    def __init__(self, items: list[ExpressionStatement]) -> None:
        ReferenceStatement.__init__(self, items)
        self.items = items

    def normalize(self, *, lhs_attribute: Optional[AttributeAssignmentLHS] = None) -> None:
        for item in self.items:
            # pass on lhs_attribute to children
            item.normalize(lhs_attribute=lhs_attribute)
            self.anchors.extend(item.get_anchors())

    def requires_emit_gradual(
        self, resolver: Resolver, queue: QueueScheduler, resultcollector: Optional[ResultCollector]
    ) -> dict[object, VariableABC]:
        if resultcollector is None:
            return self.requires_emit(resolver, queue)

        requires: dict[object, VariableABC] = self._requires_emit_promises(resolver, queue)

        # if we are in gradual mode, transform to a list of assignments instead of assignment of a list
        # to get more accurate gradual execution
        # temp variable is required get all heuristics right

        # ListVariable to hold all the stuff. Used as a proxy for gradual execution and to track promises.
        # Freezes itself once all promises have been fulfilled, at which point it represents the full list literal created by
        # this statement.
        temp = ListLiteral(queue)

        # add listener for gradual execution
        temp.listener(resultcollector, self.location)

        # Assignments, wired for gradual
        for expr in self.items:
            ExecutionUnit(queue, resolver, temp, expr.requires_emit_gradual(resolver, queue, temp), expr, self)

        if not self.items:
            # empty: just close
            temp.freeze()

        # pass temp
        requires[self] = temp
        return requires

    def _resolve(self, requires: dict[object, object], resolver: Resolver, queue: QueueScheduler) -> object:
        """
        Create this list
        """
        # gradual case, everything is in placeholder
        if self in requires:
            return requires[self]

        qlist = []

        for i in range(len(self.items)):
            value = self.items[i].execute(requires, resolver, queue)
            if isinstance(value, list):
                qlist.extend(value)
            else:
                qlist.append(value)

        return qlist

    def execute_direct(self, requires: abc.Mapping[str, object]) -> object:
        qlist = []
        for i in range(len(self.items)):
            value = self.items[i]
            item = value.execute_direct(requires)
            if isinstance(item, list):
                # flatten cfr BaseListVariable._set_value
                qlist.extend(item)
            else:
                qlist.append(item)

        return qlist

    def as_constant(self) -> list[object]:
        list_result = (v.as_constant() for v in self.items)
        # flatten cfr BaseListVariable._set_value
        flat_result = [item for element in list_result for item in ((element,) if not isinstance(element, list) else element)]
        return flat_result

    def get_dataflow_node(self, graph: DataflowGraph) -> dataflow.NodeReference:
        return dataflow.NodeStub("CreateList.get_node() placeholder for %s" % self).reference()

    def pretty_print(self) -> str:
        return "[%s]" % ",".join(item.pretty_print() for item in self.items)

    def __repr__(self) -> str:
        return "List()"


class CreateDict(ReferenceStatement):
    __slots__ = ("items",)

    def __init__(self, items: list[tuple[str, ReferenceStatement]]) -> None:
        ReferenceStatement.__init__(self, [x[1] for x in items])
        self.items = items
        seen = {}  # type: typing.Dict[str,ReferenceStatement]
        for x, v in items:
            if x in seen:
                raise DuplicateException(v, seen[x], "duplicate key in dict %s" % x)
            seen[x] = v

    def execute_direct(self, requires: abc.Mapping[str, object]) -> object:
        qlist = {}

        for i in range(len(self.items)):
            key, value = self.items[i]
            qlist[key] = value.execute_direct(requires)

        return qlist

    def _resolve(self, requires: dict[object, object], resolver: Resolver, queue: QueueScheduler) -> object:
        """
        Create this list
        """
        qlist = {}

        for i in range(len(self.items)):
            key, value = self.items[i]
            qlist[key] = value.execute(requires, resolver, queue)

        return qlist

    def as_constant(self) -> dict[str, object]:
        return {k: v.as_constant() for k, v in self.items}

    def get_dataflow_node(self, graph: DataflowGraph) -> dataflow.NodeReference:
        return dataflow.NodeStub("CreateDict.get_node() placeholder for %s" % self).reference()

    def __repr__(self) -> str:
        return "Dict()"


class SetAttribute(AssignStatement, Resumer):
    """
    Set an attribute of a given instance to a given value
    """

    __slots__ = ("instance", "attribute_name", "value", "list_only", "_assignment_promise")

    def __init__(self, instance: "Reference", attribute_name: str, value: ExpressionStatement, list_only: bool = False) -> None:
        AssignStatement.__init__(self, instance, value)
        self.instance = instance
        self.attribute_name = attribute_name
        self.value = value
        self.list_only = list_only
        self._assignment_promise: StaticEagerPromise = StaticEagerPromise(self.instance, self.attribute_name, self)

    def normalize(self, *, lhs_attribute: Optional[AttributeAssignmentLHS] = None) -> None:
        # register this assignment as left hand side to the value on the right hand side
        self.rhs.normalize(lhs_attribute=AttributeAssignmentLHS(self.instance, self.attribute_name))
        self.anchors.extend(self.rhs.get_anchors())
        if self.lhs is not None:
            self.anchors.extend(self.lhs.get_anchors())

    def get_all_eager_promises(self) -> abc.Iterator["StaticEagerPromise"]:
        # propagate this attribute assignment's promise to parent blocks
        return chain(super().get_all_eager_promises(), [self._assignment_promise])

    def _add_to_dataflow_graph(self, graph: typing.Optional[DataflowGraph]) -> None:
        if graph is None:
            return
        node: dataflow.AttributeNodeReference = self.instance.get_dataflow_node(graph).get_attribute(self.attribute_name)
        node.assign(self.value.get_dataflow_node(graph), self, graph)

    def emit(self, resolver: Resolver, queue: QueueScheduler) -> None:
        self._add_to_dataflow_graph(resolver.dataflow_graph)
        reqs = self.instance.requires_emit(resolver, queue)
        # This class still implements custom attribute resolution, rather than using the new VariableReferenceHook mechanism
        HangUnit(queue, resolver, reqs, ResultVariable(), self)

    def resume(self, requires: dict[object, object], resolver: Resolver, queue: QueueScheduler, target: ResultVariable) -> None:
        instance = self.instance.execute(requires, resolver, queue)
        if not isinstance(instance, Instance):
            raise TypingException(
                self, f"The object at {self.instance} is not an Entity but a {type(instance)} with value {instance}"
            )
        var = instance.get_attribute(self.attribute_name)
        if self.list_only and not var.is_multi():
            raise TypingException(self, "Can not use += on relations with multiplicity 1")

        if var.is_multi():
            # gradual only for multi
            # to preserve order on lists used in attributes
            # while allowing gradual execution on relations
            reqs = self.value.requires_emit_gradual(
                resolver, queue, GradualSetAttributeHelper(self, instance, self.attribute_name, var)
            )
        else:
            reqs = self.value.requires_emit(resolver, queue)

        SetAttributeHelper(queue, resolver, var, reqs, self.value, self, instance, self.attribute_name)

    def pretty_print(self) -> str:
        return f"{self.instance.pretty_print()}.{self.attribute_name} = {self.value.pretty_print()}"

    def __str__(self) -> str:
        return f"{str(self.instance)}.{self.attribute_name} = {str(self.value)}"


class GradualSetAttributeHelper(ResultCollector[T]):
    """
    A result collector wrapper that ensures that exceptions that happen during assignment
    are attributed to the correct statement
    """

    __slots__ = ("stmt", "next", "instance", "attribute_name")

    def __init__(self, stmt: "Statement", instance: "Instance", attribute_name: str, next: ResultCollector[T]) -> None:
        self.stmt = stmt
        self.instance = instance
        self.next = next
        self.attribute_name = attribute_name

    def receive_result(self, value: T, location: Location) -> bool:
        try:
            self.next.receive_result(value, location)
            return False
        except AttributeException as e:
            e.set_statement(self.stmt, False)
            raise
        except RuntimeException as e:
            e.set_statement(self.stmt, False)
            raise AttributeException(self.stmt, self.instance, self.attribute_name, e)


class SetAttributeHelper(ExecutionUnit):
    __slots__ = ("stmt", "instance", "attribute_name")

    def __init__(
        self,
        queue_scheduler: QueueScheduler,
        resolver: Resolver,
        result: ResultVariable,
        requires: dict[object, ResultVariable],
        expression: ExpressionStatement,
        stmt: Statement,
        instance: Instance,
        attribute_name: str,
    ) -> None:
        ExecutionUnit.__init__(self, queue_scheduler, resolver, result, requires, expression)
        self.stmt = stmt
        self.instance = instance
        self.attribute_name = attribute_name

    def execute(self) -> None:
        try:
            ExecutionUnit._unsafe_execute(self)
        except AttributeException as e:
            e.set_statement(self.stmt, False)
            raise
        except OptionalValueException as e:
            # OptionalValueException has only its instance as statement, override with more accurate statement and location
            e.set_statement(self.stmt, True)
            e.location = self.stmt.location
            raise AttributeException(self.stmt, self.instance, self.attribute_name, e)
        except RuntimeException as e:
            e.set_statement(self.stmt, False)
            raise AttributeException(self.stmt, self.instance, self.attribute_name, e)

    def __str__(self) -> str:
        return str(self.stmt)


class Assign(AssignStatement):
    """
    This class represents the assignment of a value to a variable -> alias

    :param name: The name of the value
    :param value: The value that is to be assigned to the variable

    uses:          value
    provides:      variable
    """

    def __init__(self, name: LocatableString, value: ExpressionStatement) -> None:
        AssignStatement.__init__(self, None, value)
        self.name = name
        self.value = value
        if "-" in str(self.name):
            raise HyphenException(name)

    def _add_to_dataflow_graph(self, graph: typing.Optional[DataflowGraph]) -> None:
        if graph is None:
            return
        node: dataflow.AssignableNodeReference = graph.resolver.get_dataflow_node(str(self.name))
        node.assign(self.value.get_dataflow_node(graph), self, graph)

    def emit(self, resolver: Resolver, queue: QueueScheduler) -> None:
        self._add_to_dataflow_graph(resolver.dataflow_graph)
        target = resolver.lookup(str(self.name))
        assert isinstance(target, ResultVariable)
        reqs = self.value.requires_emit(resolver, queue)
        ExecutionUnit(queue, resolver, target, reqs, self.value, owner=self)

    def declared_variables(self) -> abc.Iterator[str]:
        yield str(self.name)

    def pretty_print(self) -> str:
        return f"{self.name} = {self.value.pretty_print()}"

    def __repr__(self) -> str:
        return f"Assign({self.name}, {self.value})"

    def __str__(self) -> str:
        return f"{self.name} = {self.value}"


class MapLookup(ReferenceStatement):
    """
    Lookup a value in a dict
    """

    __slots__ = ("themap", "key", "location")

    def __init__(self, themap: ExpressionStatement, key: ExpressionStatement):
        super().__init__([themap, key])
        self.themap = themap
        self.key = key
        self.location = themap.get_location().merge(key.location)

    def _resolve(self, requires: dict[object, object], resolver: Resolver, queue: QueueScheduler) -> object:
        mapv = self.themap.execute(requires, resolver, queue)
        if isinstance(mapv, Unknown):
            return Unknown(self)
        if not isinstance(mapv, dict):
            raise TypingException(self, "dict lookup is only possible on dicts, %s is not an object" % mapv)

        keyv = self.key.execute(requires, resolver, queue)
        if isinstance(keyv, Unknown):
            return Unknown(self)
        if not isinstance(keyv, str):
            raise TypingException(self, "dict keys must be string, %s is not a string" % keyv)

        if keyv not in mapv:
            raise KeyException(self, "key {} not found in dict, options are [{}]".format(keyv, ",".join(mapv.keys())))

        return mapv[keyv]

    def get_dataflow_node(self, graph: DataflowGraph) -> dataflow.NodeReference:
        return dataflow.NodeStub("MapLookup.get_node() placeholder for %s" % self).reference()

    def __repr__(self) -> str:
        return f"{repr(self.themap)}[{repr(self.key)}]"


class IndexLookup(ReferenceStatement, Resumer):
    """
    Lookup a value in a dictionary
    """

    __slots__ = ("index_type", "query", "wrapped_query", "type")

    def __init__(
        self,
        index_type: LocatableString,
        query: list[tuple[LocatableString, ExpressionStatement]],
        wrapped_query: list["WrappedKwargs"],
    ) -> None:
        ReferenceStatement.__init__(self, list(chain((v for (_, v) in query), wrapped_query)))
        self.index_type = index_type
        self.query = [(str(n), e) for n, e in query]
        self.wrapped_query: list["WrappedKwargs"] = wrapped_query

    def normalize(self, *, lhs_attribute: Optional[AttributeAssignmentLHS] = None) -> None:
        ReferenceStatement.normalize(self)
        self.type = self.namespace.get_type(self.index_type)
        self.anchors.append(TypeAnchor(self.index_type, self.type))

    def requires_emit(self, resolver: Resolver, queue: QueueScheduler) -> dict[object, VariableABC]:
        requires: dict[object, VariableABC] = RequiresEmitStatement.requires_emit(self, resolver, queue)
        sub = ReferenceStatement.requires_emit(self, resolver, queue)
        temp = ResultVariable()
        temp.set_type(self.type)
        HangUnit(queue, resolver, sub, temp, self)
        requires[self] = temp
        return requires

    def resume(self, requires: dict[object, object], resolver: Resolver, queue: QueueScheduler, target: ResultVariable) -> None:
        self.type.lookup_index(
            list(
                chain(
                    ((k, v.execute(requires, resolver, queue)) for (k, v) in self.query),
                    ((k, v) for kwargs in self.wrapped_query for (k, v) in kwargs.execute(requires, resolver, queue)),
                )
            ),
            self,
            target,
        )

    def _resolve(self, requires: dict[object, object], resolver: Resolver, queue: QueueScheduler) -> object:
        return requires[self]

    def get_dataflow_node(self, graph: DataflowGraph) -> dataflow.NodeReference:
        return dataflow.NodeStub("IndexLookup.get_node() placeholder for %s" % self).reference()

    def __repr__(self) -> str:
        """
        The representation of this statement
        """
        return "{}[{}]".format(self.index_type, ",".join([repr(x) for x in chain([self.query], self.wrapped_query)]))


class ShortIndexLookup(IndexLookup):
    """lookup of the form
    vm = ip::Host(...)
<<<<<<< HEAD
    host = std::Host(host=vm, path="/etc/motd", ...)

    vm.hosts[path="/etc/motd"]
=======
    resource = std::NullResource(name='test', agentname='test_agent', ...)

    vm.resources[name="test"]
>>>>>>> 86245aee
    """

    __slots__ = ("rootobject", "relation", "querypart", "wrapped_querypart")

    def __init__(
        self,
        rootobject: ExpressionStatement,
        relation: LocatableString,
        query: list[tuple[LocatableString, ExpressionStatement]],
        wrapped_query: list["WrappedKwargs"],
    ):
        ReferenceStatement.__init__(self, list(chain((v for (_, v) in query), [rootobject], wrapped_query)))
        self.rootobject = rootobject
        self.relation = str(relation)
        self.querypart: list[tuple[str, ExpressionStatement]] = [(str(n), e) for n, e in query]
        self.wrapped_querypart: list["WrappedKwargs"] = wrapped_query

    def normalize(self, *, lhs_attribute: Optional[AttributeAssignmentLHS] = None) -> None:
        ReferenceStatement.normalize(self)
        # currently there is no way to get the type of an expression prior to evaluation
        self.type = None

    def resume(self, requires: dict[object, object], resolver: Resolver, queue: QueueScheduler, target: ResultVariable) -> None:
        root_object = self.rootobject.execute(requires, resolver, queue)

        if not isinstance(root_object, Instance):
            raise TypingException(self, "short index lookup is only possible one objects, %s is not an object" % root_object)

        from_entity = root_object.get_type()

        relation = from_entity.get_attribute(self.relation)
        if not isinstance(relation, RelationAttribute):
            raise TypingException(self, "short index lookup is only possible on relations, %s is an attribute" % relation)

        if relation.end is None:
            raise TypingException(
                self, "short index lookup is only possible on bi-drectional relations, %s is unidirectional" % relation
            )

        self.type = relation.type

        self.type.lookup_index(
            list(
                chain(
                    [(relation.end.name, root_object)],
                    ((k, v.execute(requires, resolver, queue)) for (k, v) in self.querypart),
                    ((k, v) for kwargs in self.wrapped_querypart for (k, v) in kwargs.execute(requires, resolver, queue)),
                )
            ),
            self,
            target,
        )

    def __repr__(self) -> str:
        """
        The representation of this statement
        """
        return "{}.{}[{}]".format(
            self.rootobject,
            self.relation,
            ",".join(repr(part) for part in chain([self.querypart], self.wrapped_querypart)),
        )


class FormattedString(ReferenceStatement):
    """
    This class is an abstraction around a string containing references to variables.
    """

    __slots__ = ("_format_string",)

    def __init__(self, format_string: str, variables: abc.Sequence["Reference"]) -> None:
        super().__init__(variables)
        self._format_string = format_string

    def get_dataflow_node(self, graph: DataflowGraph) -> dataflow.NodeReference:
        return dataflow.NodeStub("StringFormat.get_node() placeholder for %s" % self).reference()

    def __repr__(self) -> str:
        return "Format(%r)" % self._format_string


class StringFormat(FormattedString):
    """
    Create a new string by doing a string interpolation
    """

    __slots__ = ("_variables",)

    def __init__(self, format_string: str, variables: abc.Sequence[tuple["Reference", str]]) -> None:
        super().__init__(format_string, [k for (k, _) in variables])
        self._variables = variables

    def _resolve(self, requires: dict[object, object], resolver: Resolver, queue: QueueScheduler) -> object:
        result_string = self._format_string
        for _var, str_id in self._variables:
            value = _var.execute(requires, resolver, queue)
            if isinstance(value, Unknown):
                return Unknown(self)
            if isinstance(value, float) and (value - int(value)) == 0:
                value = int(value)

            result_string = result_string.replace(str_id, str(value))

        return result_string


class FStringFormatter(Formatter):
    def __init__(self) -> None:
        Formatter.__init__(self)

    def get_field(self, key: str, args: abc.Sequence[object], kwargs: abc.Mapping[str, object]) -> tuple[object, str]:
        """
        Overrides Formatter.get_field. Composite variable names are expected to be resolved at this point and can be
        retrieved by their full name.

        Key is the full string between '{' and '}', e.g. ' a.b.c ' in '{ a.b.c }'. We override this method rather than get_value
        because we want to leverage the compiler to execute the reference, rather than just to execute the first component
        ('a'), and let Python handle subsequent components through attribute lookups, as is the default Formatter behavior.
        """
        # may raise KeyError, which has to be handled by format caller
        return (kwargs[key], key)


class StringFormatV2(FormattedString):
    """
    Create a new string by using python build in formatting

    """

    __slots__ = ("_variables",)

    def __init__(self, format_string: str, variables: abc.Sequence[tuple["Reference", str]]) -> None:
        """
        :param format_string: The string on which to perform substitution
        :param variables: Sequence of tuples each holding a normalized reference (i.e. stripped of eventual whitespaces ) to a
         variable to substitute in the format_string and the raw full name of this variable (i.e. including potential
         whitespaces).
        """
        only_refs: abc.Sequence["Reference"] = [k for (k, _) in variables]
        super().__init__(format_string, only_refs)
        self._variables: abc.Mapping[Reference, str] = {ref: full_name for (ref, full_name) in variables}

    def _resolve(self, requires: dict[object, object], resolver: Resolver, queue: QueueScheduler) -> object:
        formatter: FStringFormatter = FStringFormatter()

        # We can't cache the formatter because it has no ability to cache the parsed string

        kwargs = {}
        for _var, full_name in self._variables.items():
            value = _var.execute(requires, resolver, queue)
            if isinstance(value, Unknown):
                return Unknown(self)
            if isinstance(value, float) and (value - int(value)) == 0:
                value = int(value)
            kwargs[full_name] = value

        try:
            result_string = formatter.vformat(self._format_string, args=[], kwargs=kwargs)
        except KeyError as e:
            key: str = str(e)
            if key == "'0'":
                # special-case '{}' (which is valid in Python) with a more informative error message
                raise RuntimeException(
                    self, "f-strings do not support positional substitutions via '{}', use variable or attribute keys instead"
                )
            # this is probably not reachable in practice, but it might trigger if Python ever changes the '0' key
            # or the resolution order
            raise RuntimeException(self, f"Invalid key in f-string: '{key}'")
        except ValueError as e:
            raise RuntimeException(self, f"Invalid f-string: {e}")

        return result_string

    def __repr__(self) -> str:
        return "StringFormatV2(%r)" % self._format_string

    def __str__(self) -> str:
        return repr(self._format_string)<|MERGE_RESOLUTION|>--- conflicted
+++ resolved
@@ -488,15 +488,9 @@
 class ShortIndexLookup(IndexLookup):
     """lookup of the form
     vm = ip::Host(...)
-<<<<<<< HEAD
-    host = std::Host(host=vm, path="/etc/motd", ...)
-
-    vm.hosts[path="/etc/motd"]
-=======
     resource = std::NullResource(name='test', agentname='test_agent', ...)
 
     vm.resources[name="test"]
->>>>>>> 86245aee
     """
 
     __slots__ = ("rootobject", "relation", "querypart", "wrapped_querypart")
