"""
    Copyright 2017 Inmanta

    Licensed under the Apache License, Version 2.0 (the "License");
    you may not use this file except in compliance with the License.
    You may obtain a copy of the License at

        http://www.apache.org/licenses/LICENSE-2.0

    Unless required by applicable law or agreed to in writing, software
    distributed under the License is distributed on an "AS IS" BASIS,
    WITHOUT WARRANTIES OR CONDITIONS OF ANY KIND, either express or implied.
    See the License for the specific language governing permissions and
    limitations under the License.

    Contact: code@inmanta.com
"""

# pylint: disable-msg=W0613

import typing

from inmanta.ast import (
    AttributeException,
    DuplicateException,
    KeyException,
    LocatableString,
    RuntimeException,
    TypeReferenceAnchor,
    TypingException,
)
from inmanta.ast.attribute import RelationAttribute
from inmanta.ast.statements import AssignStatement, ExpressionStatement, Resumer, Statement
from inmanta.ast.type import Dict, List
from inmanta.execute.runtime import (
    ExecutionUnit,
    HangUnit,
    Instance,
    QueueScheduler,
    Resolver,
    ResultVariable,
<<<<<<< HEAD
    TempListVariable,
=======
    ResultCollector,
>>>>>>> 58f0f5b7
)
from inmanta.execute.util import Unknown

from . import ReferenceStatement

try:
    from typing import TYPE_CHECKING
except ImportError:
    TYPE_CHECKING = False


if TYPE_CHECKING:
    from inmanta.ast.variables import Reference  # noqa: F401


class CreateList(ReferenceStatement):
    """
        Create list of values
    """

    def __init__(self, items: typing.List[ExpressionStatement]) -> None:
        ReferenceStatement.__init__(self, items)
        self.items = items

    def requires_emit_gradual(
        self, resolver: Resolver, queue: QueueScheduler, resultcollector: ResultCollector
    ) -> typing.Dict[object, ResultVariable]:
        # if we are in gradual mode, transform to a list of assignments instead of assignment of a list
        # to get more accurate gradual execution
        # temp variable is required get all heuristics right

        # ListVariable to hold all the stuff
        temp = TempListVariable(queue)

        # add listener
        temp.listener(resultcollector, self.location)

        # Assignments, wired for gradual
        for expr in self.items:
            ExecutionUnit(queue, resolver, temp, expr.requires_emit_gradual(resolver, queue, temp), expr, self)

        if not self.items:
            # empty: just close
            temp.freeze()

        # pass temp
        return {self: temp}

    def execute(self, requires: typing.Dict[object, object], resolver: Resolver, queue: QueueScheduler) -> object:
        """
            Create this list
        """

        # gradual case, everything is in placeholder
        if self in requires:
            return requires[self]

        qlist = List()

        for i in range(len(self.items)):
            value = self.items[i].execute(requires, resolver, queue)
            if isinstance(value, list):
                qlist.extend(value)
            else:
                qlist.append(value)

        return qlist

    def execute_direct(self, requires):
        qlist = List()

        for i in range(len(self.items)):
            value = self.items[i]
            qlist.append(value.execute_direct(requires))

        return qlist

    def __repr__(self) -> str:
        return "List()"


class CreateDict(ReferenceStatement):
    def __init__(self, items: typing.List[typing.Tuple[str, ReferenceStatement]]) -> None:
        ReferenceStatement.__init__(self, [x[1] for x in items])
        self.items = items
        seen = {}  # type: typing.Dict[str,ReferenceStatement]
        for x, v in items:
            if x in seen:
                raise DuplicateException(v, seen[x], "duplicate key in dict %s" % x)
            seen[x] = v

    def execute_direct(self, requires):
        qlist = Dict()

        for i in range(len(self.items)):
            key, value = self.items[i]
            qlist[key] = value.execute_direct(requires)

        return qlist

    def execute(self, requires: typing.Dict[object, object], resolver: Resolver, queue: QueueScheduler) -> object:
        """
            Create this list
        """
        qlist = Dict()

        for i in range(len(self.items)):
            key, value = self.items[i]
            qlist[key] = value.execute(requires, resolver, queue)

        return qlist

    def __repr__(self) -> str:
        return "Dict()"


class SetAttribute(AssignStatement, Resumer):
    """
        Set an attribute of a given instance to a given value
    """

    def __init__(self, instance: "Reference", attribute_name: str, value: ExpressionStatement, list_only: bool = False) -> None:
        AssignStatement.__init__(self, instance, value)
        self.instance = instance
        self.attribute_name = attribute_name
        self.value = value
        self.list_only = list_only

    def emit(self, resolver: Resolver, queue: QueueScheduler) -> None:
        reqs = self.instance.requires_emit(resolver, queue)
        HangUnit(queue, resolver, reqs, ResultVariable(), self)

    def resume(
        self, requires: typing.Dict[object, object], resolver: Resolver, queue: QueueScheduler, target: ResultVariable
    ) -> None:
        instance = self.instance.execute(requires, resolver, queue)
        if not isinstance(instance, Instance):
            raise TypingException(
                self, "The object at %s is not an Entity but a %s with value %s" % (self.instance, type(instance), instance)
            )
        var = instance.get_attribute(self.attribute_name)
        if self.list_only and not var.is_multi():
            raise TypingException(self, "Can not use += on relations with multiplicity 1")
        reqs = self.value.requires_emit_gradual(resolver, queue, var)
        SetAttributeHelper(queue, resolver, var, reqs, self.value, self, instance, self.attribute_name)

    def __str__(self) -> str:
        return "%s.%s = %s" % (str(self.instance), self.attribute_name, str(self.value))


class SetAttributeHelper(ExecutionUnit):
    def __init__(
        self,
        queue_scheduler: QueueScheduler,
        resolver: Resolver,
        result: ResultVariable,
        requires: typing.Dict[object, ResultVariable],
        expression: ExpressionStatement,
        stmt: Statement,
        instance: Instance,
        attribute_name: str,
    ) -> None:
        ExecutionUnit.__init__(self, queue_scheduler, resolver, result, requires, expression)
        self.stmt = stmt
        self.instance = instance
        self.attribute_name = attribute_name

    def execute(self) -> None:
        try:
            ExecutionUnit._unsafe_execute(self)
        except RuntimeException as e:
            e.set_statement(self.stmt, False)
            raise AttributeException(self.stmt, self.instance, self.attribute_name, e)

    def __str__(self) -> str:
        return str(self.stmt)


class Assign(AssignStatement):
    """
        This class represents the assignment of a value to a variable -> alias

        :param name: The name of the value
        :param value: The value that is to be assigned to the variable

        uses:          value
        provides:      variable
    """

    def __init__(self, name: str, value: ExpressionStatement) -> None:
        AssignStatement.__init__(self, None, value)
        self.name = name
        self.value = value

    def emit(self, resolver: Resolver, queue: QueueScheduler) -> None:
        target = resolver.lookup(self.name)
        assert isinstance(target, ResultVariable)
        reqs = self.value.requires_emit(resolver, queue)
        ExecutionUnit(queue, resolver, target, reqs, self.value, owner=self)

    def __repr__(self) -> str:
        return "Assign(%s, %s)" % (self.name, self.value)

    def __str__(self) -> str:
        return f"{self.name} = {self.value}"


class MapLookup(ReferenceStatement):
    """
        Lookup a value in a dict
    """

    def __init__(self, themap: ExpressionStatement, key: ExpressionStatement):
        super(MapLookup, self).__init__([themap, key])
        self.themap = themap
        self.key = key
        self.location = themap.get_location().merge(key.location)

    def execute(self, requires: typing.Dict[object, object], resolver: Resolver, queue: QueueScheduler) -> object:
        mapv = self.themap.execute(requires, resolver, queue)
        if not isinstance(mapv, dict):
            raise TypingException(self, "dict lookup is only possible on dicts, %s is not an object" % mapv)

        keyv = self.key.execute(requires, resolver, queue)
        if not isinstance(keyv, str):
            raise TypingException(self, "dict keys must be string, %s is not a string" % keyv)

        if keyv not in mapv:
            raise KeyException(self, "key %s not found in dict, options are [%s]" % (keyv, ",".join(mapv.keys())))

        return mapv[keyv]

    def __repr__(self) -> str:
        return "%s[%s]" % (repr(self.themap), repr(self.key))


class IndexLookup(ReferenceStatement, Resumer):
    """
        Lookup a value in a dictionary
    """

    def __init__(
        self, index_type: LocatableString, query: typing.List[typing.Tuple[LocatableString, ExpressionStatement]]
    ) -> None:
        ReferenceStatement.__init__(self, [v for (_, v) in query])
        self.index_type = str(index_type)
        self.anchors.append(TypeReferenceAnchor(index_type.get_location(), index_type.namespace, str(index_type)))
        self.query = [(str(n), e) for n, e in query]

    def normalize(self) -> None:
        ReferenceStatement.normalize(self)
        self.type = self.namespace.get_type(self.index_type)

    def requires_emit(self, resolver: Resolver, queue: QueueScheduler) -> typing.Dict[object, ResultVariable]:
        sub = ReferenceStatement.requires_emit(self, resolver, queue)
        temp = ResultVariable()
        temp.set_type(self.type)
        temp.set_provider(self)
        HangUnit(queue, resolver, sub, temp, self)
        return {self: temp}

    def resume(
        self, requires: typing.Dict[object, object], resolver: Resolver, queue: QueueScheduler, target: ResultVariable
    ) -> None:
        self.type.lookup_index([(k, v.execute(requires, resolver, queue)) for (k, v) in self.query], self, target)

    def execute(self, requires: typing.Dict[object, object], resolver: Resolver, queue: QueueScheduler) -> object:
        return requires[self]

    def __repr__(self) -> str:
        """
            The representation of this statement
        """
        return "%s[%s]" % (self.index_type, self.query)


class ShortIndexLookup(IndexLookup):
    """lookup of the form
vm = ip::Host(...)
file = std::File(host=vm, path="/etc/motd", ...)

vm.files[path="/etc/motd"]
    """

    def __init__(
        self,
        rootobject: ExpressionStatement,
        relation: LocatableString,
        query: typing.List[typing.Tuple[LocatableString, ExpressionStatement]],
    ):
        ReferenceStatement.__init__(self, [v for (_, v) in query] + [rootobject])
        self.rootobject = rootobject
        self.relation = str(relation)
        self.querypart: typing.List[typing.Tuple[str, ExpressionStatement]] = [(str(n), e) for n, e in query]

    def normalize(self) -> None:
        ReferenceStatement.normalize(self)
        # currently there is no way to get the type of an expression prior to evaluation
        self.type = None

    def resume(
        self, requires: typing.Dict[object, object], resolver: Resolver, queue: QueueScheduler, target: ResultVariable
    ) -> None:
        root_object = self.rootobject.execute(requires, resolver, queue)

        if not isinstance(root_object, Instance):
            raise TypingException(self, "short index lookup is only possible one objects, %s is not an object" % root_object)

        from_entity = root_object.get_type()

        relation = from_entity.get_attribute(self.relation)
        if not isinstance(relation, RelationAttribute):
            raise TypingException(self, "short index lookup is only possible on relations, %s is an attribute" % relation)

        if relation.end is None:
            raise TypingException(
                self, "short index lookup is only possible on bi-drectional relations, %s is unidirectional" % relation
            )

        self.type = relation.get_type()

        args: typing.List[typing.Tuple[str, object]] = [(relation.end.name, root_object)]
        args = args + [(k, v.execute(requires, resolver, queue)) for (k, v) in self.querypart]

        self.type.lookup_index(args, self, target)

    def __repr__(self) -> str:
        """
            The representation of this statement
        """
        return "%s.%s[%s]" % (self.rootobject, self.relation, self.querypart)


class StringFormat(ReferenceStatement):
    """
        Create a new string by doing a string interpolation
    """

    def __init__(self, format_string: str, variables: typing.List[typing.Tuple["Reference", str]]) -> None:
        ReferenceStatement.__init__(self, [k for (k, _) in variables])
        self._format_string = format_string
        self._variables = variables

    def execute(self, requires: typing.Dict[object, object], resolver: Resolver, queue: QueueScheduler) -> object:
        result_string = self._format_string
        for _var, str_id in self._variables:
            value = _var.execute(requires, resolver, queue)
            if isinstance(value, Unknown):
                return Unknown(self)
            if isinstance(value, float) and (value - int(value)) == 0:
                value = int(value)

            result_string = result_string.replace(str_id, str(value))

        return result_string

    def __repr__(self) -> str:
        return "Format(%s)" % self._format_string<|MERGE_RESOLUTION|>--- conflicted
+++ resolved
@@ -39,11 +39,8 @@
     QueueScheduler,
     Resolver,
     ResultVariable,
-<<<<<<< HEAD
+    ResultCollector,
     TempListVariable,
-=======
-    ResultCollector,
->>>>>>> 58f0f5b7
 )
 from inmanta.execute.util import Unknown
 
