--- conflicted
+++ resolved
@@ -73,12 +73,7 @@
         self.wrapped_kwargs: list[WrappedKwargs] = wrapped_kwargs
         self.location: Location = location
         self.namespace: Namespace = namespace
-<<<<<<< HEAD
-        self.anchors = [TypeReferenceAnchor(self.namespace, self.name)]
         self.kwargs: dict[str, ExpressionStatement] = {}
-=======
-        self.kwargs: Dict[str, ExpressionStatement] = {}
->>>>>>> 1b4fad28
         for loc_name, expr in kwargs:
             arg_name: str = str(loc_name)
             if arg_name in self.kwargs:
