--- conflicted
+++ resolved
@@ -48,7 +48,7 @@
 LOGGER = logging.getLogger(__name__)
 
 
-class DefineType(Statement, Locatable):
+class DefineType(Statement):
     def __init__(self, basetype: LocatableString, multi: bool = False, nullable: bool = False,) -> None:
         Statement.__init__(self)
         self.basetype: LocatableString = basetype
@@ -56,7 +56,7 @@
         self.nullable = nullable
 
     def get_basetype(self, namespace: Namespace) -> Type:
-        return namespace.get_type(str(self.basetype))
+        return namespace.get_type(self.basetype)
 
     def get_type(self, namespace: Namespace) -> Type:
         tp: Type = self.get_basetype(namespace)
@@ -65,9 +65,6 @@
         if self.nullable:
             tp = NullableType(tp)
         return tp
-
-    def get_location(self) -> Range:
-        return self.basetype.get_location()
 
     def __str__(self) -> str:
         return f"{self.basetype}{'[]' if self.multi else ''}{'?' if self.nullable else ''}"
@@ -167,11 +164,7 @@
 
             add_attributes: Dict[str, Attribute] = {}
             for attribute in self.attributes:
-<<<<<<< HEAD
                 attr_type: Type = attribute.type.get_type(self.namespace)
-=======
-                attr_type = self.namespace.get_type(attribute.type)
->>>>>>> 75cb45cd
                 if not isinstance(attr_type, (Type, type)):
                     raise TypingException(self, "Attributes can only be a type. Entities need to be defined as relations.")
 
@@ -184,13 +177,7 @@
                     attribute.type.nullable,
                 )
                 attr_obj.location = attribute.get_location()
-<<<<<<< HEAD
-                self.anchors.append(
-                    TypeReferenceAnchor(attribute.type.get_location(), self.namespace, str(attribute.type.basetype))
-                )
-=======
-                self.anchors.append(TypeReferenceAnchor(self.namespace, attribute.type))
->>>>>>> 75cb45cd
+                self.anchors.append(TypeReferenceAnchor(self.namespace, attribute.type.basetype))
 
                 if name in add_attributes:
                     raise DuplicateException(attr_obj, add_attributes[name], "Same attribute defined twice in one entity")
