"""
    Copyright 2016 Inmanta

    Licensed under the Apache License, Version 2.0 (the "License");
    you may not use this file except in compliance with the License.
    You may obtain a copy of the License at

        http://www.apache.org/licenses/LICENSE-2.0

    Unless required by applicable law or agreed to in writing, software
    distributed under the License is distributed on an "AS IS" BASIS,
    WITHOUT WARRANTIES OR CONDITIONS OF ANY KIND, either express or implied.
    See the License for the specific language governing permissions and
    limitations under the License.

    Contact: code@inmanta.com
"""
# pylint: disable-msg=R0923,W0613

import logging

from . import DefinitionStatement
from inmanta.ast.type import ConstraintType, Type
from inmanta.ast.attribute import Attribute, RelationAttribute
from inmanta.ast.entity import Implementation, Entity, Default, Implement
from inmanta.ast.constraint.expression import Equals
from inmanta.ast.statements import TypeDefinitionStatement, Statement
from inmanta.ast import Namespace, TypingException, DuplicateException, TypeNotFoundException, NotFoundException


LOGGER = logging.getLogger(__name__)


class DefineAttribute(Statement):

    def __init__(self, attr_type, name, default_value=None, multi=False, remove_default=True):
        """
            if default_value is None, this is an explicit removal of a default value
        """
        self.type = attr_type
        self.name = name
        self.default = default_value
        self.multi = multi
        self.remove_default = remove_default


class DefineEntity(TypeDefinitionStatement):
    """
        Define a new entity in the configuration
    """

    def __init__(self, namespace: Namespace, name, comment, parents, attributes):
        TypeDefinitionStatement.__init__(self, namespace, name)
        self.name = name
        self.attributes = attributes
        self.comment = comment

        self.parents = parents

        if len(self.parents) == 0 and not (self.name == "Entity" and self.namespace.name == "std"):
            self.parents.append("std::Entity")

        self.type = Entity(self.name, namespace)

    def add_attribute(self, attr_type, name, default_value=None):
        """
            Add an attribute to this entity
        """
        self.attributes.append(DefineAttribute(attr_type, name, default_value))

    def __repr__(self):
        """
            A textual representation of this entity
        """
        return "Entity(%s)" % self.name

    def get_full_parent_names(self):
        try:
            return [self.namespace.get_type(str(parent)).get_full_name() for parent in self.parents]
        except TypeNotFoundException as e:
            e.set_statement(self)
            raise e

    def evaluate(self):
        """
            Evaluate this statement.
        """
        try:
            entity_type = self.type
            entity_type.comment = self.comment

            add_attributes = {}
            for attribute in self.attributes:
                attr_type = self.namespace.get_type(attribute.type)
                if not isinstance(attr_type, (Type, type)):
                    raise TypingException(self, "Attributes can only be a type. Entities need to be defined as relations.")

                attr_obj = Attribute(entity_type, attr_type, attribute.name, attribute.multi)
                attribute.copy_location(attr_obj)

                add_attributes[attribute.name] = attr_obj

                if attribute.default is not None:
                    entity_type.add_default_value(attribute.name, attribute.default)
                elif attribute.remove_default:
                    entity_type.add_default_value(attribute.name, None)

            if len(set(self.parents)) != len(self.parents):
                raise TypingException(self, "same parent defined twice")
            for parent in self.parents:
                parent_type = self.namespace.get_type(str(parent))
                if not isinstance(parent_type, Entity):
                    raise TypingException(self, "Parents of an entity need to be entities. "
                                          "Default constructors are not supported. %s is not an entity" % parent)

                for attr_name, other_attr in parent_type.attributes.items():
                    if attr_name not in add_attributes:
                        add_attributes[attr_name] = other_attr
                    else:
                        # allow compatible attributes
                        my_attr = add_attributes[attr_name]

                        if my_attr.type == other_attr.type:
                            add_attributes[attr_name] = other_attr
                        else:
                            raise DuplicateException(
                                my_attr, other_attr, "Incompatible attributes")

                entity_type.parent_entities.append(parent_type)
                parent_type.child_entities.append(entity_type)
        except TypeNotFoundException as e:
            e.set_statement(self)
            raise e


class DefineImplementation(TypeDefinitionStatement):
    """
        Define a new implementation that has a name and contains statements

        @param name: The name of the implementation
    """

    def __init__(self, namespace, name, target_type, statements, comment):
        TypeDefinitionStatement.__init__(self, namespace, name)
        self.name = name
        self.block = statements
        self.entity = target_type
        self.type = Implementation(self.name, self.block, self.namespace, target_type, comment)
        self.comment = comment

    def __repr__(self):
        """
            The representation of this implementation
        """
        return "Implementation(%s)" % self.name

    def evaluate(self):
        """
            Evaluate this statement in the given scope
        """
        cls = self.namespace.get_type(self.entity)
        self.type.set_type(cls)


class DefineImplement(DefinitionStatement):
    """
        Define a new implementation for a given entity

        @param entity: The name of the entity that is implemented
        @param implementations: A list of implementations
        @param whem: A clause that determines when this implementation is "active"
    """

    def __init__(self, entity_name, implementations, select=None, comment=None):
        DefinitionStatement.__init__(self)
        self.entity = entity_name
        self.implementations = implementations
        self.select = select
        self.comment = comment

    def __repr__(self):
        """
            Returns a representation of this class
        """
        return "Implement(%s)" % (self.entity)

    def evaluate(self):
        """
            Evaluate this statement.
        """
        try:
            entity_type = self.namespace.get_type(self.entity)

            entity_type = entity_type.get_entity()

            implement = Implement()
            implement.comment = self.comment
            implement.constraint = self.select
            implement.location = self.location

            i = 0
            for _impl in self.implementations:
                i += 1

                # check if the implementation has the correct type
                impl_obj = self.namespace.get_type(_impl)

                if (impl_obj.entity is not None and not
                        (entity_type is impl_obj.entity or entity_type.is_parent(impl_obj.entity))):
                    raise Exception("Type mismatch: cannot use %s as implementation for "
                                    " %s because its implementing type is %s" %
                                    (impl_obj.name, entity_type, impl_obj.entity))

                # add it
                implement.implementations.append(impl_obj)

            entity_type.add_implement(implement)
        except TypeNotFoundException as e:
            e.set_statement(self)
            raise e


class DefineTypeConstraint(TypeDefinitionStatement):
    """
        Define a new data type in the configuration. This type is a constrained
        version of a the built-in datatypes

        @param name: The name of the new  type
        @param basetype: The name of the type that is "refined"
    """

    def __init__(self, namespace, name, basetype, expression):
        TypeDefinitionStatement.__init__(self, namespace, name)
        self.basetype = basetype
        self.__expression = None
        self.set_expression(expression)
<<<<<<< HEAD
        self.type = ConstraintType(self.namespace, name)
=======
        self.type = ConstraintType(name)
        self.comment = None
>>>>>>> ac77da5c

    def get_expression(self):
        """
            Get the expression that constrains the basetype
        """
        return self.__expression

    def set_expression(self, expression):
        """
            Set the expression that constrains the basetype. This expression
            should reference the value that will be assign to a variable of this
            type. This variable has the same name as the type.
        """
        contains_var = False

        if hasattr(expression, "arguments"):
            # some sort of function call
            expression = Equals(expression, True)

        for var in expression.requires():
            if var == self.name or var == "self":
                contains_var = True

        if not contains_var:
            raise TypingException(self, "typedef expressions should reference the self variable")

        self.__expression = expression

    expression = property(get_expression, set_expression)

    def __repr__(self):
        """
            A representation of this definition
        """
        return "Type(%s)" % self.name

    def evaluate(self):
        """
            Evaluate this statement.
        """
        basetype = self.namespace.get_type(self.basetype)

        constraint_type = self.type

        constraint_type.comment = self.comment
        constraint_type.basetype = basetype
        constraint_type.constraint = self.expression


class DefineTypeDefault(TypeDefinitionStatement):
    """
        Define a new entity that is based on an existing entity and default values for attributes.

        @param name: The name of the new type
        @param class_ctor: A constructor statement
    """

    def __init__(self, namespace, name, class_ctor):
        TypeDefinitionStatement.__init__(self, namespace, name)
        self.type = Default(self.name)
        self.ctor = class_ctor
        self.comment = None

    def __repr__(self):
        """
            Get a representation of this default
        """
        return "Constructor(%s, %s)" % (self.name, self.ctor)

    def evaluate(self):
        """
            Evaluate this statement.
        """
        # the base class
        type_class = self.namespace.get_type(self.ctor.class_type)

        self.type.comment = self.comment

        default = self.type
        default.set_entity(type_class)

        for name, value in self.ctor.get_attributes().items():
            default.add_default(name, value)


class DefineRelation(DefinitionStatement):
    """
        Define a relation
    """

    def __init__(self, left, right, annotations=[]):
        DefinitionStatement.__init__(self)
        self.annotations = annotations

        self.left = left
        self.right = right

        self.requires = None
        self.comment = None

    def __repr__(self):
        """
            The represenation of this relation
        """
        return "Relation(%s, %s)" % (self.left[0], self.right[0])

    def evaluate(self):
        """
            Add this relation to the participating ends
        """
        left = self.namespace.get_type(self.left[0])
        if isinstance(left, Default):
            raise TypingException(
                self,
                "Can not define relation on a default constructor %s, use base type instead: %s " % (
                    left.name, left.get_entity().get_full_name())
            )

        if left.get_attribute_from_related(self.right[1]) is not None:
            raise DuplicateException(self, left.get_attribute_from_related(self.right[1]),
                                     ("Attribute name %s is already defined in %s, unable to define relationship")
                                     % (self.right[1], left.name))

        right = self.namespace.get_type(self.right[0])
        if isinstance(right, Default):
            raise TypingException(
                self,
                "Can not define relation on a default constructor %s, use base type instead: %s " % (
                    right.name, right.get_entity().get_full_name())
            )

        if right.get_attribute_from_related(self.left[1]) is not None:
            raise DuplicateException(self, right.get_attribute_from_related(self.left[1]),
                                     ("Attribute name %s is already defined in %s, unable to define relationship")
                                     % (self.left[1], right.name))

        if self.left[1] is not None:
            left_end = RelationAttribute(right, left, self.left[1])
            left_end.set_multiplicity(self.left[2])
            left_end.comment = self.comment
            self.copy_location(left_end)
        else:
            left_end = None

        if self.right[1] is not None:
            right_end = RelationAttribute(left, right, self.right[1])
            right_end.set_multiplicity(self.right[2])
            right_end.comment = self.comment
            self.copy_location(right_end)
        else:
            right_end = None

        if left_end is not None and right_end is not None:
            left_end.end = right_end
            right_end.end = left_end


class DefineIndex(DefinitionStatement):
    """
        This defines an index over attributes in an entity
    """

    def __init__(self, entity_type, attributes):
        DefinitionStatement.__init__(self)
        self.type = entity_type
        self.attributes = attributes

    def types(self, recursive=False):
        """
            @see Statement#types
        """
        return [("type", self.type)]

    def __repr__(self):
        return "index<%s>(%s)" % (self.type, "")

    def evaluate(self):
        """
            Add the index to the entity
        """
        entity_type = self.namespace.get_type(self.type)

        allattributes = entity_type.get_all_attribute_names()
        for attribute in self.attributes:
            if attribute not in allattributes:
                raise NotFoundException(self, attribute, "Index defined on attribute that does not exist")

        entity_type.add_index(self.attributes)


class PluginStatement(TypeDefinitionStatement):
    """
        This statement defines a plugin function
    """

    def __init__(self, namespace, name, function_class):
        TypeDefinitionStatement.__init__(self, namespace, name)
        self._name = name
        self._function_class = function_class
        self.type = self._function_class(namespace)

    def __repr__(self):
        """
            The representation of this function
        """
        return "Function(%s)" % self._name

    def evaluate(self):
        """
            Evaluate this plugin
        """


class DefineImport(TypeDefinitionStatement):

    def __init__(self, name, toname):
        DefinitionStatement.__init__(self)
        self.name = name
        self.toname = toname

    def register_types(self):
        self.target = self.namespace.get_ns_from_string(self.name)
        if self.target is None:
            raise TypeNotFoundException(self.name, self.namespace)
        self.namespace.import_ns(self.toname, self)

    def evaluate(self):
        """
            Evaluate this plugin
        """<|MERGE_RESOLUTION|>--- conflicted
+++ resolved
@@ -234,12 +234,8 @@
         self.basetype = basetype
         self.__expression = None
         self.set_expression(expression)
-<<<<<<< HEAD
         self.type = ConstraintType(self.namespace, name)
-=======
-        self.type = ConstraintType(name)
         self.comment = None
->>>>>>> ac77da5c
 
     def get_expression(self):
         """
