--- conflicted
+++ resolved
@@ -19,12 +19,8 @@
 
 import logging
 import warnings
-<<<<<<< HEAD
-from collections.abc import Iterator
+from collections.abc import Iterator, Sequence
 from typing import Optional
-=======
-from typing import Dict, Iterator, List, Optional, Sequence, Tuple
->>>>>>> 1b4fad28
 
 from inmanta.ast import (
     Anchor,
@@ -301,7 +297,7 @@
             e.set_statement(self)
             raise e
 
-    def get_anchors(self) -> List[Anchor]:
+    def get_anchors(self) -> list[Anchor]:
         """
         This method overrides the default get_anchors() to accommodate the two-stage normalization process.
         DefineImplementations register anchors for their blocks. However, these anchors only come into existence
@@ -356,7 +352,7 @@
         """
         return "Implement(%s)" % (self.entity)
 
-    def get_anchors(self) -> List[Anchor]:
+    def get_anchors(self) -> list[Anchor]:
         """
         This method overrides the default get_anchors() to accommodate the two-stage normalization process.
         DefineImplement should register anchors for an ExpressionStatement. This one is not yet normalized during
@@ -507,13 +503,6 @@
         # for access to results
         self.annotations = [exp[0] for exp in self.annotation_expression]
 
-<<<<<<< HEAD
-        self.anchors.extend(y for x in annotations for y in x.get_anchors())
-        self.anchors.append(TypeReferenceAnchor(left[0].namespace, left[0]))
-        self.anchors.append(TypeReferenceAnchor(right[0].namespace, right[0]))
-
-=======
->>>>>>> 1b4fad28
         self.left: Relationside = left
         self.right: Relationside = right
 
@@ -607,11 +596,7 @@
         return [("type", self.type)]
 
     def __repr__(self) -> str:
-<<<<<<< HEAD
-        return "index {}({})".format(self.type, ", ".join(self.attributes))
-=======
-        return "index %s(%s)" % (self.type, ", ".join([str(a) for a in self.attributes]))
->>>>>>> 1b4fad28
+        return "index {}({})".format(self.type, ", ".join([str(a) for a in self.attributes]))
 
     def evaluate(self) -> None:
         """
@@ -626,13 +611,7 @@
             str_attribute = str(attribute)
             if str_attribute not in allattributes:
                 raise NotFoundException(
-<<<<<<< HEAD
-                    self, attribute, f"Attribute '{attribute}' referenced in index is not defined in entity {entity_type}"
-=======
-                    self,
-                    str_attribute,
-                    "Attribute '%s' referenced in index is not defined in entity %s" % (str_attribute, entity_type),
->>>>>>> 1b4fad28
+                    self, str_attribute, f"Attribute '{str_attribute}' referenced in index is not defined in entity {entity_type}"
                 )
             else:
                 rattribute = entity_type.get_attribute(str_attribute)
@@ -643,21 +622,11 @@
                 if rattribute.is_optional():
                     raise IndexException(
                         self,
-<<<<<<< HEAD
                         f"Index can not contain optional attributes, Attribute ' {attribute}.{entity_type}' is optional",
                     )
                 if rattribute.is_multi():
                     raise IndexException(
                         self, f"Index can not contain list attributes, Attribute ' {attribute}.{entity_type}' is a list"
-=======
-                        "Index can not contain optional attributes, Attribute ' %s.%s' is optional"
-                        % (str_attribute, entity_type),
-                    )
-                if rattribute.is_multi():
-                    raise IndexException(
-                        self,
-                        "Index can not contain list attributes, Attribute ' %s.%s' is a list" % (str_attribute, entity_type),
->>>>>>> 1b4fad28
                     )
 
         entity_type.add_index([str(a) for a in self.attributes])
