"""
    Copyright 2017 Inmanta

    Licensed under the Apache License, Version 2.0 (the "License");
    you may not use this file except in compliance with the License.
    You may obtain a copy of the License at

        http://www.apache.org/licenses/LICENSE-2.0

    Unless required by applicable law or agreed to in writing, software
    distributed under the License is distributed on an "AS IS" BASIS,
    WITHOUT WARRANTIES OR CONDITIONS OF ANY KIND, either express or implied.
    See the License for the specific language governing permissions and
    limitations under the License.

    Contact: code@inmanta.com
"""

# pylint: disable-msg=W0613,R0201

import itertools
import logging
import uuid
from collections import abc
from collections.abc import Iterator
from itertools import chain
from typing import Optional, Union

import inmanta.ast.entity
import inmanta.ast.type as inmanta_type
import inmanta.execute.dataflow as dataflow
from inmanta.ast import (
    AmbiguousTypeException,
    AttributeReferenceAnchor,
    DuplicateException,
    InvalidCompilerState,
    Locatable,
    LocatableString,
    Location,
    Namespace,
    NotFoundException,
    Range,
    RuntimeException,
    TypeNotFoundException,
    TypeReferenceAnchor,
    TypingException,
)
from inmanta.ast.attribute import Attribute, RelationAttribute
from inmanta.ast.blocks import BasicBlock
from inmanta.ast.statements import (
    AttributeAssignmentLHS,
    ExpressionStatement,
    Literal,
    RawResumer,
    RequiresEmitStatement,
    StaticEagerPromise,
)
from inmanta.ast.statements.assign import GradualSetAttributeHelper, SetAttributeHelper
from inmanta.ast.variables import Reference
from inmanta.const import LOG_LEVEL_TRACE
from inmanta.execute.dataflow import DataflowGraph
from inmanta.execute.runtime import (
    ExecutionContext,
    ExecutionUnit,
    Instance,
    ListElementVariable,
    QueueScheduler,
    RawUnit,
    Resolver,
    ResultCollector,
    ResultVariable,
    VariableABC,
    VariableResolver,
    WrappedValueVariable,
)
from inmanta.execute.tracking import ImplementsTracker
from inmanta.execute.util import Unknown

try:
    from typing import TYPE_CHECKING
except ImportError:
    TYPE_CHECKING = False

if TYPE_CHECKING:
    from inmanta.ast.entity import Entity, Implement  # noqa: F401

LOGGER = logging.getLogger(__name__)


class SubConstructor(RequiresEmitStatement):
    """
    This statement selects an implementation for a given object and
    imports the statements

    :ivar type: The specific entity type of an instance this subconstructor applies to, i.e. the actual instance type, not a
        supertype.
    """

    __slots__ = ("type", "location", "implements")

    def __init__(self, instance_type: "Entity", implements: "Implement") -> None:
        super().__init__()
        self.type = instance_type
        self.implements = implements
        self.location = self.implements.get_location()

    def normalize(self, *, lhs_attribute: Optional[AttributeAssignmentLHS] = None) -> None:
        # Only track promises for implementations when they get emitted, because of limitation of current static normalization
        # order: implementation blocks have not normalized at this point, so with the current mechanism we can't fetch eager
        # promises yet. Normalization order can not just be reversed because implementation bodies might contain constructor
        # calls (even for the same type), which would require this instance to be normalized first, resulting in a loop.
        self._own_eager_promises = []
        # injected_variables: Set[str] = {"self"}.union(self.type.get_all_attribute_names())
        # self._own_eager_promises = [
        #     # implementations live in the namespace's context rather than the constructor's context so for promises that cross
        #     # the boundary we translate references so that they are resolved correctly in any context wrapping the constructor
        #     dataclasses.replace(promise, instance=promise.instance.fully_qualified())
        #     for implementation in self.implements.implementations
        #     for promise in implementation.statements.get_eager_promises()
        #     if promise.get_root_variable() not in injected_variables
        # ]

    def requires_emit(self, resolver: Resolver, queue: QueueScheduler) -> dict[object, VariableABC[object]]:
        requires: dict[object, VariableABC[object]] = super().requires_emit(resolver, queue)
        try:
            resv = resolver.for_namespace(self.implements.constraint.namespace)
            requires.update(self.implements.constraint.requires_emit(resv, queue))
            return requires
        except NotFoundException as e:
            e.set_statement(self.implements)
            raise e

    def execute(self, requires: dict[object, object], instance: Instance, queue: QueueScheduler) -> object:
        """
        Evaluate this statement
        """
        LOGGER.log(LOG_LEVEL_TRACE, "executing subconstructor for %s implement %s", self.type, self.implements.location)
        super().execute(requires, instance, queue)
        # this assertion is because the typing of this method is not correct
        # it should logically always hold, but we can't express this as types yet
        assert isinstance(instance, Instance)
        condition = self.implements.constraint.execute(requires, instance, queue)
        try:
            inmanta_type.Bool().validate(condition)
        except RuntimeException as e:
            e.set_statement(self.implements)
            e.msg = (
                "Invalid value `%s`: the condition for a conditional implementation can only be a boolean expression"
                % condition
            )
            raise e
        if not condition:
            return None

        myqueue = queue.for_tracker(ImplementsTracker(self, instance))

        implementations = self.implements.implementations

        for impl in implementations:
            if instance.add_implementation(impl):
                # generate a subscope/namespace for each loop
                xc = ExecutionContext(impl.statements, instance.for_namespace(impl.statements.namespace))
                xc.emit(myqueue)

        return None

    def pretty_print(self) -> str:
        return "implement {} using {} when {}".format(
            self.type,
            ",".join(i.name for i in self.implements.implementations),
            self.implements.constraint.pretty_print(),
        )

    def __str__(self) -> str:
        return self.pretty_print()

    def __repr__(self) -> str:
        return "SubConstructor(%s)" % self.type


class GradualFor(ResultCollector[object]):
    # this class might be unnecessary if receive-result is always called and exactly once

    def __init__(self, stmt: "For", resolver: Resolver, queue: QueueScheduler) -> None:
        self.resolver = resolver
        self.queue = queue
        self.stmt = stmt
        self.seen: set[int] = set()

    def receive_result(self, value: object, location: Location) -> bool:
        if id(value) in self.seen:
            return False
        self.seen.add(id(value))

        xc = ExecutionContext(self.stmt.module, self.resolver.for_namespace(self.stmt.module.namespace))
        loopvar = xc.lookup(self.stmt.loop_var)
        # this assertion is because the typing of this method is not correct
        # it should logically always hold, but we can't express this as types yet
        assert isinstance(loopvar, ResultVariable)
        loopvar.set_value(value, self.stmt.location)
        xc.emit(self.queue)
        return False


class For(RequiresEmitStatement):
    """
    A for loop
    """

    __slots__ = ("base", "loop_var", "loop_var_loc", "module")

    def __init__(self, variable: ExpressionStatement, loop_var: LocatableString, module: BasicBlock) -> None:
        super().__init__()
        self.base: ExpressionStatement = variable
        self.loop_var = str(loop_var)
        self.loop_var_loc = loop_var.get_location()
        self.module = module

    def __repr__(self) -> str:
        return "For(%s)" % self.loop_var

    def normalize(self) -> None:
        self.base.normalize()
        # self.loop_var.normalize(resolver)
        self.module.normalize()
        self.anchors.extend(self.base.get_anchors())
        self.anchors.extend(self.module.get_anchors())
        self.module.add_var(self.loop_var, self)
        self._own_eager_promises = self.module.get_eager_promises()

    def get_all_eager_promises(self) -> Iterator["StaticEagerPromise"]:
        return chain(super().get_all_eager_promises(), self.base.get_all_eager_promises())

    def requires_emit(self, resolver: Resolver, queue: QueueScheduler) -> dict[object, VariableABC[object]]:
        requires: dict[object, VariableABC[object]] = super().requires_emit(resolver, queue)

        # pass context via requires!
        helper = GradualFor(self, resolver, queue)
        requires[self] = WrappedValueVariable(helper)

        requires.update(self.base.requires_emit_gradual(resolver, queue, helper))

        return requires

    def execute(self, requires: dict[object, object], resolver: Resolver, queue: QueueScheduler) -> object:
        """
        Evaluate this statement.
        """
        super().execute(requires, resolver, queue)
        var = self.base.execute(requires, resolver, queue)

        if not isinstance(var, (list, Unknown)):
            raise TypingException(self, "A for loop can only be applied to lists and relations")

        # we're done here: base's execute has reported results to helper
        return None

    def nested_blocks(self) -> Iterator["BasicBlock"]:
        yield self.module


class ListComprehension(RawResumer, ExpressionStatement):
    """
    A list comprehension expression, e.g. `["hello {{world}}" for world in worlds if world != "exclude"]`.
    """

    __slots__ = ("loop_var", "value_expression", "iterable", "guard")

    def __init__(
        self,
        value_expression: ExpressionStatement,
        loop_var: LocatableString,
        iterable: ExpressionStatement,
        guard: Optional[ExpressionStatement] = None,
    ) -> None:
        super().__init__()
        self.value_expression: ExpressionStatement = value_expression
        self.loop_var: LocatableString = loop_var
        self.iterable: ExpressionStatement = iterable
        self.guard: Optional[ExpressionStatement] = guard

    def normalize(self, *, lhs_attribute: Optional[AttributeAssignmentLHS] = None) -> None:
        self.value_expression.normalize(lhs_attribute=lhs_attribute)
        self.iterable.normalize()
        if self.guard is not None:
            self.guard.normalize()
        self.anchors.extend(
            itertools.chain(
                self.value_expression.get_anchors(),
                self.iterable.get_anchors(),
                (self.guard.get_anchors() if self.guard is not None else ()),
            )
        )

    def requires(self) -> list[str]:
        # exclude loop var, unless it shadows an occurrence in iterable
        return list(set(self.value_expression.requires()) - {str(self.loop_var)} | set(self.iterable.requires()))

    def requires_emit(
        self, resolver: Resolver, queue: QueueScheduler, *, lhs: Optional[ResultCollector[object]] = None
    ) -> dict[object, VariableABC[object]]:
        """
        Sets up gradual or non-gradual execution (depending on the lhs) of the list comprehension. Additionally sets up a
        resumer for when the iterable is complete. Returns as requires the (gradual) helper's result variable, which will be
        frozen by the resumer.

        Flow:
            `requires_emit()` -> set up helper, schedule resume and execute
            -> helper gradual execution (if lhs is not None)
            -> wait for iterable completion -> `resume()` -> finalize helper input
            -> wait for helper completion -> `execute()` -> return complete value
        """
        base_requires: dict[object, VariableABC[object]] = super().requires_emit(resolver, queue)

        # set up gradual execution
        collector_helper: ListComprehensionCollector = ListComprehensionCollector(
            statement=self,
            resolver=resolver,
            queue=queue,
            lhs=lhs,
        )
        self.copy_location(collector_helper)
        iterable_requires: dict[object, VariableABC[object]] = (
            # use helper strictly non-gradually when in a non-gradual context
            # => propagates progress potential to iterable expression's requires
            self.iterable.requires_emit(resolver, queue)
            if lhs is None
            else self.iterable.requires_emit_gradual(resolver, queue, collector_helper)
        )

        # non-gradual mode / finishing up: resume as soon as the iterable can be executed
        # pass helper to the resumer via the requires object
        wrapped_helper: VariableABC[ListComprehensionCollector] = WrappedValueVariable(collector_helper)
        requires: dict[object, VariableABC[object]] = base_requires | iterable_requires | {self: wrapped_helper}
        RawUnit(queue, resolver, requires, resumer=self)

        # Wait for resumer and helper to populate result.
        # No need to wait for iterable requires explicitly because resumer already does
        return base_requires | {self: collector_helper.final_result}

    def requires_emit_gradual(
        self, resolver: Resolver, queue: QueueScheduler, resultcollector: ResultCollector[object]
    ) -> dict[object, VariableABC[object]]:
        return self.requires_emit(resolver, queue, lhs=resultcollector)

    def resume(self, requires: dict[object, VariableABC[object]], resolver: Resolver, queue: QueueScheduler) -> None:
        """
        Resume when the iterable is fully ready for execution. Populates the helper's result variable and signals that no more
        values will be sent.
        """
        # fetch helper, passed via the requires object
        collector_helper: object = requires[self].get_value()
        assert isinstance(collector_helper, ListComprehensionCollector)

        # execute iterable so we have all values
        iterable: object = self.iterable.execute({k: v.get_value() for k, v in requires.items()}, resolver, queue)

        # indicate to helper that we're done
        if isinstance(iterable, Unknown):
            collector_helper.set_unknown()
        elif not isinstance(iterable, list):
            raise TypingException(
                self, f"A list comprehension can only be applied to lists and relations, got {type(iterable).__name__}"
            )
        else:
            collector_helper.complete(iterable, resolver, queue)

    def _resolve(self, requires: dict[object, object], resolver: Resolver, queue: QueueScheduler) -> object:
        # at this point the resumer signalled the helper we were done and the helper waited for all value expressions
        # => just fetch the result
        return requires[self]

    def execute_direct(self, requires: abc.Mapping[str, object]) -> Union[list[object], Unknown]:
        iterable: object = self.iterable.execute_direct(requires)
        if isinstance(iterable, Unknown):
            return Unknown(self)
        elif not isinstance(iterable, list):
            raise TypingException(
                self,
                f"A list comprehension in a direct execute context can only be applied to lists, got {type(iterable).__name__}",
            )

        def process(element: object) -> Optional[object]:
            """
            Execute the list comprehension for a single element of the iterable. Evaluates the guard expression if there is
            any and executes the value expression if the guard passes. Returns the result of the value expression if the
            guard passed, otherwise returns None.
            """
            extended_requires: abc.Mapping[str, object] = requires | {str(self.loop_var): element}

            guard_passed: bool
            if self.guard is None:
                guard_passed = True
            else:
                guard_value: object = self.guard.execute_direct(extended_requires)
                if isinstance(iterable, Unknown):
                    return Unknown(self)
                if not isinstance(guard_value, bool):
                    raise TypingException(
                        self,
                        (
                            f"Invalid value `{guard_value}`:"
                            " the guard condition for a list comprehension must be a boolean expression"
                        ),
                    )
                guard_passed = guard_value

            return self.value_expression.execute_direct(extended_requires) if guard_passed else None

        return [result for element in iterable if (result := process(element)) is not None]

    def pretty_print(self) -> str:
        return "[{} for {} in {}{}]".format(
            self.value_expression.pretty_print(),
            self.loop_var,
            self.iterable.pretty_print(),
            f" if {self.guard.pretty_print()}" if self.guard is not None else "",
        )

    def __str__(self) -> str:
        return self.pretty_print()

    def __repr__(self) -> str:
        return "ListComprehension(value_expression={}, loop_var={}, iterable={}, guard={})".format(
            repr(self.value_expression),
            repr(self.loop_var),
            repr(self.iterable),
            repr(self.guard),
        )


class ListComprehensionGuard(Literal):
    """
    Representation of the else expression for a list comprehension guard. This statement is an expression in the sense that
    it behaves like one but its return value represents that a subexpression should be filtered out rather than an actual
    DSL-compatible value. This special value must always be caught by the statement that creates the guard. This expression
    must never be exposed directly in the DSL.
    """

    __slots__ = ()

    GUARD = object()
    """
    Artificial value used in the else branch of the list comprehension guard's conditional expression. Indicates that the value
    expression for an element should not be executed because the element was filtered by the guard.
    """

    def __init__(self) -> None:
        super().__init__(self.GUARD)

    def requires_emit_gradual(
        self, resolver: Resolver, queue: QueueScheduler, resultcollector: ResultCollector[object]
    ) -> dict[object, VariableABC[object]]:
        # this statement represents the absence of a result => don't pass on resultcollector
        return self.requires_emit(resolver, queue)


class ListComprehensionCollector(RawResumer, ResultCollector[object]):
    """
    Result collector (gradual or otherwise) for the list comprehension statement. When it receives a
    result, it sets up appropriate (gradual or otherwise) execution for the value expression, with the lhs as final result
    collector. Finally, it collects all final results in its own result variable for non-gradual execution.

    This class has a gradual mode and a non-gradual mode depending on whether `lhs` is set. In non-gradual mode (lhs is None)
    it must not receive any gradual results. This allows the class to maintain ordering in non-gradual mode (if elements are
    received gradually each they arrive as soon as they can be resolved).

    Expects to receive each result once, either gradually or at execution-time. Clients should indicate completion by calling
    `complete()` or `set_unknown()`, after which no more values may be provided. This instance's `final_result` attribute
    will contain the final result. It will be only be set after the client declares completion, but not necessarily immediately
    after (we may have to wait for value expressions' requires).
    """

    __slots__ = ("statement", "resolver", "queue", "lhs", "_results", "_complete", "final_result")

    def __init__(
        self,
        statement: ListComprehension,
        resolver: Resolver,
        queue: QueueScheduler,
        lhs: Optional[ResultCollector[object]] = None,
    ) -> None:
        self.statement: ListComprehension = statement
        self.resolver: Resolver = resolver
        self.queue: QueueScheduler = queue
        self.lhs: Optional[ResultCollector[object]] = lhs
        # separately collect results for the value expression for each element of the iterable so we can wait for
        # each element's value expression to complete.
        self._results: list[VariableABC[object]] = []
        # have we received all elements?
        self._complete: bool = False
        # collector for the final result
        self.final_result: ResultVariable[object] = ResultVariable()

    def receive_result(self, value: object, location: Location) -> bool:
        """
        Receive an single element from the iterable and schedule execution of the associated value expression.
        """
        if self._complete:
            raise InvalidCompilerState(self, "list comprehension helper received gradual result after it was declared complete")

        # Use special result variable for a pre-known value with listener capabilities. Using a plain `ResultVariable` would
        # break gradual execution (e.g. `Reference.requires_emit_gradual` registers self.lhs as listener)
        value_wrapper: ListElementVariable[object] = ListElementVariable(value, location)
        value_resolver: VariableResolver = VariableResolver(
            parent=self.resolver,
            name=str(self.statement.loop_var),
            variable=value_wrapper,
        )

        result_variable: ResultVariable[object] = ResultVariable()
        self._results.append(result_variable)

        # propagate unknowns without executing value expression while still allowing to filter them out with the guard
        value_expression: ExpressionStatement
        if isinstance(value, Unknown):
            value_expression = Literal(value)
            self.statement.copy_location(value_expression)
        else:
            value_expression = self.statement.value_expression

        # execute the value expression and the guard
        guarded_expression: ExpressionStatement
        if self.statement.guard is None:
            guarded_expression = value_expression
        else:
            else_expression: ExpressionStatement = ListComprehensionGuard()
            guarded_expression = ConditionalExpression(
                condition=self.statement.guard,
                if_expression=value_expression,
                else_expression=else_expression,
            )
            self.statement.copy_location(else_expression)
            self.statement.copy_location(guarded_expression)

        requires: dict[object, VariableABC[object]] = (
            guarded_expression.requires_emit(value_resolver, self.queue)
            if self.lhs is None
            else guarded_expression.requires_emit_gradual(value_resolver, self.queue, self.lhs)
        )
        ExecutionUnit(
            self.queue,
            value_resolver,
            result_variable,
            requires,
            guarded_expression,
        )

        return False

    def set_unknown(self) -> None:
        """
        Set the final result to be an unknown. No elements should be gradually received in this case.
        Mutually exclusive with `complete`.
        """
        if self._results and not all(isinstance(result, Unknown) for result in self._results):
            raise InvalidCompilerState(
                self, "list comprehension helper got set_unknown after some (known) elements where received"
            )
        self.final_result.set_value(Unknown(self.statement), self.statement.location)

    def complete(self, all_values: abc.Sequence[object], resolver: Resolver, queue: QueueScheduler) -> None:
        """
        Indicate that all results have been received. No further calls to `receive_result` should be done after this.
        Mutually exclusive with `set_unknown`.
        """
        if self._results:
            if self.lhs is None:
                # We should only have received previous results in gradual mode, if any gradual results were received in
                # non-gradual mode, this indicates a bug in the compiler, likely in this class
                raise InvalidCompilerState(self, "list comprehension helper received gradual results in non-gradual mode")
            if len(self._results) != len(all_values):
                raise InvalidCompilerState(self, "list comprehension helper received some but not all values gradually")
        else:
            for value in all_values:
                self.receive_result(value, location=self.statement.location)

        RawUnit(queue, resolver, dict(enumerate(self._results)), resumer=self)

    def resume(self, requires: dict[object, VariableABC[object]], resolver: Resolver, queue: QueueScheduler) -> None:
        def get(variable: VariableABC[object]) -> Optional[abc.Sequence[object]]:
            value: object = variable.get_value()
            return None if value is ListComprehensionGuard.GUARD else value if isinstance(value, list) else [value]

        # collect all element value expressions' results and write them to the final result variable
        self.final_result.set_value(
            list(
                itertools.chain.from_iterable(value for variable in requires.values() if (value := get(variable)) is not None)
            ),
            self.statement.location,
        )


class If(RequiresEmitStatement):
    """
    An if Statement
    """

    __slots__ = ("condition", "if_branch", "else_branch")

    def __init__(self, condition: ExpressionStatement, if_branch: BasicBlock, else_branch: BasicBlock) -> None:
        super().__init__()
        self.condition: ExpressionStatement = condition
        self.if_branch: BasicBlock = if_branch
        self.else_branch: BasicBlock = else_branch

    def __repr__(self) -> str:
        return "If"

    def normalize(self) -> None:
        self.condition.normalize()
        self.if_branch.normalize()
        self.else_branch.normalize()
        self.anchors.extend(self.condition.get_anchors())
        self.anchors.extend(self.if_branch.get_anchors())
        self.anchors.extend(self.else_branch.get_anchors())
        self._own_eager_promises = [*self.if_branch.get_eager_promises(), *self.else_branch.get_eager_promises()]

    def get_all_eager_promises(self) -> Iterator["StaticEagerPromise"]:
        return chain(super().get_all_eager_promises(), self.condition.get_all_eager_promises())

    def requires_emit(self, resolver: Resolver, queue: QueueScheduler) -> dict[object, VariableABC[object]]:
        requires: dict[object, VariableABC[object]] = super().requires_emit(resolver, queue)
        requires.update(self.condition.requires_emit(resolver, queue))
        return requires

    def execute(self, requires: dict[object, object], resolver: Resolver, queue: QueueScheduler) -> object:
        """
        Evaluate this statement.
        """
        super().execute(requires, resolver, queue)
        cond: object = self.condition.execute(requires, resolver, queue)
        if isinstance(cond, Unknown):
            return None
        try:
            inmanta_type.Bool().validate(cond)
        except RuntimeException as e:
            e.set_statement(self)
            e.msg = "Invalid value `%s`: the condition for an if statement can only be a boolean expression" % cond
            raise e
        # schedule appropriate branch body
        branch: BasicBlock = self.if_branch if cond else self.else_branch
        xc = ExecutionContext(branch, resolver.for_namespace(branch.namespace))
        xc.emit(queue)
        return None

    def nested_blocks(self) -> Iterator["BasicBlock"]:
        yield self.if_branch
        yield self.else_branch


class ConditionalExpression(ExpressionStatement):
    """
    A conditional expression similar to Python's `x if c else y`.
    """

    __slots__ = ("condition", "if_expression", "else_expression")

    def __init__(
        self, condition: ExpressionStatement, if_expression: ExpressionStatement, else_expression: ExpressionStatement
    ) -> None:
        super().__init__()
        self.condition: ExpressionStatement = condition
        self.if_expression: ExpressionStatement = if_expression
        self.else_expression: ExpressionStatement = else_expression

    def normalize(self, *, lhs_attribute: Optional[AttributeAssignmentLHS] = None) -> None:
        self.condition.normalize()
        # pass on lhs_attribute to branches
        self.if_expression.normalize(lhs_attribute=lhs_attribute)
        self.else_expression.normalize(lhs_attribute=lhs_attribute)
        self.anchors.extend(self.condition.get_anchors())
        self.anchors.extend(self.if_expression.get_anchors())
        self.anchors.extend(self.else_expression.get_anchors())
        self._own_eager_promises = [
            *self.if_expression.get_all_eager_promises(),
            *self.else_expression.get_all_eager_promises(),
        ]

    def get_all_eager_promises(self) -> Iterator["StaticEagerPromise"]:
        return chain(super().get_all_eager_promises(), self.condition.get_all_eager_promises())

    def requires(self) -> list[str]:
        return list(chain.from_iterable(sub.requires() for sub in [self.condition, self.if_expression, self.else_expression]))

    def requires_emit(
        self, resolver: Resolver, queue: QueueScheduler, *, lhs: Optional[ResultCollector[object]] = None
    ) -> dict[object, VariableABC[object]]:
        requires: dict[object, VariableABC[object]] = super().requires_emit(resolver, queue)

        # This ResultVariable will receive the result of this expression
        result: ResultVariable[object] = ResultVariable()

        # Schedule execution to resume when the condition can be executed
        resumer: RawResumer = ConditionalExpressionResumer(self, result, lhs=lhs)
        self.copy_location(resumer)
        RawUnit(queue, resolver, self.condition.requires_emit(resolver, queue), resumer)

        # Wait for the result variable to be populated
        requires[self] = result
        return requires

    def requires_emit_gradual(
        self, resolver: Resolver, queue: QueueScheduler, resultcollector: ResultCollector[object]
    ) -> dict[object, VariableABC[object]]:
        return self.requires_emit(resolver, queue, lhs=resultcollector)

<<<<<<< HEAD
    def _resolve(self, requires: dict[object, object], resolver: Resolver, queue: QueueScheduler) -> object:
=======
    def execute(self, requires: dict[object, object], resolver: Resolver, queue: QueueScheduler) -> object:
        super().execute(requires, resolver, queue)
>>>>>>> a75c3a05
        return requires[self]

    def execute_direct(self, requires: abc.Mapping[str, object]) -> object:
        condition_value: object = self.condition.execute_direct(requires)
        if isinstance(condition_value, Unknown):
            return Unknown(self)
        if not isinstance(condition_value, bool):
            raise RuntimeException(
                self, "Invalid value `%s`: the condition for a conditional expression must be a boolean expression"
            )
        return (self.if_expression if condition_value else self.else_expression).execute_direct(requires)

    def pretty_print(self) -> str:
        return "{} ? {} : {}".format(
            self.condition.pretty_print(),
            self.if_expression.pretty_print(),
            self.else_expression.pretty_print(),
        )

    def __repr__(self) -> str:
        return f"{self.condition} ? {self.if_expression} : {self.else_expression}"


class ConditionalExpressionResumer(RawResumer):
    __slots__ = ("expression", "condition_value", "result", "lhs")

    def __init__(
        self, expression: ConditionalExpression, result: ResultVariable, *, lhs: Optional[ResultCollector[object]] = None
    ) -> None:
        super().__init__()
        self.expression: ConditionalExpression = expression
        self.condition_value: Optional[bool] = None
        self.result: ResultVariable = result
        self.lhs: Optional[ResultCollector[object]] = lhs

    def resume(self, requires: dict[object, VariableABC[object]], resolver: Resolver, queue: QueueScheduler) -> None:
        if self.condition_value is None:
            condition_value: object = self.expression.condition.execute(
                {k: v.get_value() for k, v in requires.items()}, resolver, queue
            )
            if isinstance(condition_value, Unknown):
                self.result.set_value(Unknown(self), self.location)
                return
            if not isinstance(condition_value, bool):
                raise RuntimeException(
                    self, "Invalid value `%s`: the condition for a conditional expression must be a boolean expression"
                )
            self.condition_value = condition_value

            # Schedule execution of appropriate subexpression
            subexpression: ExpressionStatement = (
                self.expression.if_expression if self.condition_value else self.expression.else_expression
            )
            subexpression_requires: dict[object, VariableABC[object]] = (
                subexpression.requires_emit(resolver, queue)
                if self.lhs is None
                else subexpression.requires_emit_gradual(resolver, queue, self.lhs)
            )
            RawUnit(
                queue,
                resolver,
                subexpression_requires,
                self,
            )
        else:
            value: object = (
                self.expression.if_expression if self.condition_value else self.expression.else_expression
            ).execute({k: v.get_value() for k, v in requires.items()}, resolver, queue)
            self.result.set_value(value, self.location)


class IndexAttributeMissingInConstructorException(TypingException):
    """
    Raised when an index attribute was not set in the constructor call for an entity.
    """

    def __init__(self, stmt: Optional[Locatable], entity: "Entity", unset_attributes: abc.Sequence[str]):
        if not unset_attributes:
            raise Exception("Argument `unset_attributes` should contain at least one element")
        error_message = self._get_error_message(entity, unset_attributes)
        super().__init__(stmt, error_message)

    def _get_error_message(self, entity: "Entity", unset_attributes: abc.Sequence[str]) -> str:
        exc_message = "Invalid Constructor call:"
        for attribute_name in unset_attributes:
            attribute: Optional[Attribute] = entity.get_attribute(attribute_name)
            assert attribute is not None  # Make mypy happy
            attribute_kind = "relation" if isinstance(attribute, RelationAttribute) else "attribute"
            exc_message += (
                f"\n\t* Missing {attribute_kind} '{attribute.name}'. "
                f"The {attribute_kind} {entity.get_full_name()}.{attribute.name} is part of an index."
            )
        return exc_message


class Constructor(ExpressionStatement):
    """
    This class represents the usage of a constructor to create a new object.

    :param class_type: The type of the object that is created by this
        constructor call.
    """

    __slots__ = (
        "class_type",
        "__attributes",
        "__attribute_locations",
        "__wrapped_kwarg_attributes",
        "location",
        "type",
        "_self_ref",
        "_lhs_attribute",
        "_required_dynamic_args",
        "_direct_attributes",
        "_indirect_attributes",
    )

    def __init__(
        self,
        class_type: LocatableString,
        attributes: list[tuple[LocatableString, ExpressionStatement]],
        wrapped_kwargs: list["WrappedKwargs"],
        location: Location,
        namespace: Namespace,
    ) -> None:
        super().__init__()
        self.class_type = class_type
        self.__attributes = {}  # type: Dict[str,ExpressionStatement]
        self.__attribute_locations: dict[str, LocatableString] = {}
        self.__wrapped_kwarg_attributes: list[WrappedKwargs] = wrapped_kwargs
        self.location = location
        self.namespace = namespace
        for a in attributes:
            self.add_attribute(a[0], a[1])
        self.type: Optional["Entity"] = None
        self._self_ref: "Reference" = Reference(
            LocatableString(str(uuid.uuid4()), Range("__internal__", 1, 1, 1, 1), -1, self.namespace)
        )
        self._lhs_attribute: Optional[AttributeAssignmentLHS] = None
        self._required_dynamic_args: list[str] = []  # index attributes required from kwargs or lhs_attribute

        self._direct_attributes = {}  # type: Dict[str,ExpressionStatement]
        self._indirect_attributes = {}  # type: Dict[str,ExpressionStatement]

    def pretty_print(self) -> str:
        return "{}({})".format(
            self.class_type,
            ",".join(
                chain(
                    (f"{k}={v.pretty_print()}" for k, v in self.attributes.items()),
                    (f"**{kwargs.pretty_print()}" for kwargs in self.wrapped_kwargs),
                )
            ),
        )

    def _normalize_rhs(self, index_attributes: abc.Set[str]) -> None:
        assert self.type is not None  # Make mypy happy
        for k, v in self.__attributes.items():
            attr = self.type.get_attribute(k)
            if attr is None:
                raise TypingException(self.__attribute_locations[k], f"no attribute {k} on type {self.type.get_full_name()}")
            type_hint = attr.get_type().get_base_type()
            # don't notify the rhs for index attributes because it won't be able to resolve the reference
            # (index attributes need to be resolved before the instance can be constructed)
            v.normalize(
                lhs_attribute=AttributeAssignmentLHS(self._self_ref, k, type_hint) if k not in index_attributes else None
            )
            self.anchors.extend(v.anchors)
        for wrapped_kwargs in self.wrapped_kwargs:
            wrapped_kwargs.normalize()

    def normalize(self, *, lhs_attribute: Optional[AttributeAssignmentLHS] = None) -> None:
        self.type = self._resolve_type(lhs_attribute)
        self.anchors.append(TypeReferenceAnchor(self.type.namespace, self.class_type))
        inindex: abc.MutableSet[str] = set()

        all_attributes = dict(self.type.get_default_values())
        all_attributes.update(self.__attributes)

        # now check that all variables that have indexes on them, are already
        # defined and add the instance to the index
        for index in self.type.get_indices():
            for attr in index:
                if attr not in all_attributes:
                    self._required_dynamic_args.append(attr)
                    continue
                inindex.add(attr)

        if self._required_dynamic_args:
            # Limit dynamic compile-time overhead: ignore lhs if this constructor doesn't need it for instantiation.
            # Concretely, only store it if not all index attributes are explicitly set in the constructor.
            self._lhs_attribute = lhs_attribute
            # raise an exception if there are more required dynamic arguments than could be provided by the kwargs and
            # lhs attribute. If this passes but the kwargs and/or lhs attribute don't in fact provide the required arguments,
            # an exception is raised during execution.
            if not self.wrapped_kwargs and (self._lhs_attribute is None or len(self._required_dynamic_args) > 1):
                raise IndexAttributeMissingInConstructorException(self, self.type, self._required_dynamic_args)

        self._normalize_rhs(inindex)

        for k, v in all_attributes.items():
            attribute = self.type.get_attribute(k)
            if attribute is None:
                raise TypingException(self.__attribute_locations[k], f"no attribute {k} on type {self.type.get_full_name()}")
            if k not in inindex:
                self._indirect_attributes[k] = v
            else:
                self._direct_attributes[k] = v

        self._own_eager_promises = list(
            chain.from_iterable(subconstructor.get_all_eager_promises() for subconstructor in self.type.get_sub_constructor())
        )

    def _resolve_type(self, lhs_attribute: Optional[AttributeAssignmentLHS]) -> "Entity":
        """Type hint handling"""

        # First normal resolution
        resolver_failure: Optional[TypeNotFoundException] = None
        local_type: "Optional[Entity]" = None
        try:
            tp = self.namespace.get_type(self.class_type)
            assert isinstance(
                tp, inmanta.ast.entity.Entity
            ), "Should not happen because all entity types start with a capital letter"
            local_type = tp
        except TypeNotFoundException as e:
            resolver_failure = e

        # Do we have hint context?
        # We only work with unqualified names for hinting
        if lhs_attribute is not None and lhs_attribute.type_hint is not None:
            # We can do type hinting here
            type_hint = lhs_attribute.type_hint
            if not isinstance(type_hint, inmanta.ast.entity.Entity):
                # This is a type error, we are a constructor for an entity but we should not be!
                raise TypingException(
                    self,
                    f"Can not assign a value of type {self.class_type} "
                    f"to a variable of type {str(lhs_attribute.type_hint)}",
                )
            elif local_type is not None:
                # always prefer local type, raise an exception if it is of an incorrect type
                if not type_hint.is_subclass(local_type, strict=False):
                    raise TypingException(
                        self,
                        f"Can not assign a value of type {str(local_type)} "
                        f"to a variable of type {str(lhs_attribute.type_hint)}",
                    )
                return local_type
            elif "::" not in str(self.class_type):
                # Consider the hint type
                base_types = [type_hint]
                # Find all correct types with the matching unqualified name
                candidates = {
                    entity
                    for entity in chain(base_types, type_hint.get_all_child_entities())
                    if entity.name == str(self.class_type)
                }
                if len(candidates) > 1:
                    # To many options, inheritance may cause this to break a working model due to dependency update
                    raise AmbiguousTypeException(self.class_type, list(candidates))
                elif len(candidates) == 1:
                    # One, nice
                    return next(iter(candidates))
        elif local_type is not None:
            return local_type

        # No matching types found: pretend nothing happened, reraise original exception
        assert resolver_failure is not None  # make mypy happy
        raise resolver_failure

    def get_all_eager_promises(self) -> Iterator["StaticEagerPromise"]:
        return chain(
            super().get_all_eager_promises(),
            *(subexpr.get_all_eager_promises() for subexpr in chain(self.attributes.values(), self.wrapped_kwargs)),
        )

    def requires(self) -> list[str]:
        out = [req for (k, v) in self.__attributes.items() for req in v.requires()]
        out.extend(req for kwargs in self.__wrapped_kwarg_attributes for req in kwargs.requires())
        out.extend(req for (k, v) in self.get_default_values().items() for req in v.requires())
        return out

    def requires_emit(self, resolver: Resolver, queue: QueueScheduler) -> dict[object, VariableABC[object]]:
        requires: dict[object, VariableABC[object]] = super().requires_emit(resolver, queue)
        # direct
        direct = [x for x in self._direct_attributes.items()]

        direct_requires = {rk: rv for (k, v) in direct for (rk, rv) in v.requires_emit(resolver, queue).items()}
        direct_requires.update(
            {rk: rv for kwargs in self.__wrapped_kwarg_attributes for (rk, rv) in kwargs.requires_emit(resolver, queue).items()}
        )
        if self._lhs_attribute is not None:
            direct_requires.update(
                # if lhs_attribute is set, it is likely required for construction (only exception is if it is in kwargs)
                self._lhs_attribute.instance.requires_emit(resolver, queue)
            )
        LOGGER.log(
            LOG_LEVEL_TRACE, "emitting constructor for %s at %s with %s", self.class_type, self.location, direct_requires
        )
        requires.update(direct_requires)

        graph: Optional[DataflowGraph] = resolver.dataflow_graph
        if graph is not None:
            node: dataflow.InstanceNodeReference = self._register_dataflow_node(graph)
            # TODO: also add wrapped_kwargs
            for k, v in chain(self._direct_attributes.items(), self._indirect_attributes.items()):
                node.assign_attribute(k, v.get_dataflow_node(graph), self, graph)

        return requires

    def _collect_required_dynamic_arguments(
        self, requires: dict[object, object], resolver: Resolver, queue: QueueScheduler
    ) -> abc.Mapping[str, object]:
        """
        Part of the execute flow: returns values for kwargs and the inverse relation derived from the lhs for which this
        constructor is the rhs, if appliccable.
        """
        type_class = self.type
        assert type_class

        # kwargs
        kwarg_attrs: dict[str, object] = {}
        for kwargs in self.wrapped_kwargs:
            for k, v in kwargs.execute(requires, resolver, queue):
                if k in self.attributes or k in kwarg_attrs:
                    raise RuntimeException(
                        self, f"The attribute {k} is set twice in the constructor call of {self.class_type}."
                    )
                attribute = type_class.get_attribute(k)
                if attribute is None:
                    raise TypingException(self, f"no attribute {k} on type {type_class.get_full_name()}")
                kwarg_attrs[k] = v

        lhs_inverse_assignment: Optional[tuple[str, object]] = None
        # add inverse relation if it is part of an index
        if self._lhs_attribute is not None:
            lhs_instance: object = self._lhs_attribute.instance.execute(requires, resolver, queue)
            if not isinstance(lhs_instance, Instance):
                # bug in internal implementation
                raise Exception("Invalid state: received lhs_attribute that is not an instance")
            lhs_attribute: Optional[Attribute] = lhs_instance.get_type().get_attribute(self._lhs_attribute.attribute)
            if not isinstance(lhs_attribute, RelationAttribute):
                # bug in the model
                raise RuntimeException(
                    self,
                    (
                        f"Attempting to assign constructor of type {type_class} to attribute that is not a relation attribute:"
                        f" {lhs_attribute} on {lhs_instance}"
                    ),
                )
            inverse: Optional[RelationAttribute] = lhs_attribute.end
            if (
                inverse is not None
                and inverse.name not in self._direct_attributes
                # in case of a double set, prefer kwargs: double set will be raised when the bidirectional relation is set by
                # the LHS
                and inverse.name not in kwarg_attrs
                and inverse.name in chain.from_iterable(type_class.get_indices())
                and (inverse.entity == type_class or type_class.is_parent(inverse.entity))
            ):
                lhs_inverse_assignment = (inverse.name, lhs_instance)

        late_args = {**dict([lhs_inverse_assignment] if lhs_inverse_assignment is not None else []), **kwarg_attrs}
        missing_attrs: abc.Sequence[str] = [attr for attr in self._required_dynamic_args if attr not in late_args]
        if missing_attrs:
            raise IndexAttributeMissingInConstructorException(self, type_class, missing_attrs)
        return late_args

<<<<<<< HEAD
    def _resolve(self, requires: dict[object, object], resolver: Resolver, queue: QueueScheduler) -> Instance:
=======
    def execute(self, requires: dict[object, object], resolver: Resolver, queue: QueueScheduler) -> Instance:
>>>>>>> a75c3a05
        """
        Evaluate this statement.
        """
        LOGGER.log(LOG_LEVEL_TRACE, "executing constructor for %s at %s", self.class_type, self.location)

        # the type to construct
        type_class = self.type
        assert type_class

        # kwargs and implicit inverse from lhs
        late_args: abc.Mapping[str, object] = self._collect_required_dynamic_arguments(requires, resolver, queue)

        # Schedule all direct attributes for direct execution. The kwarg keys and the direct_attributes keys are disjoint
        # because a RuntimeException is raised above when they are not.
        direct_attributes: dict[str, object] = {
            k: v.execute(requires, resolver, queue) for (k, v) in self._direct_attributes.items()
        }
        direct_attributes.update(late_args)

        # Override defaults with kwargs. The kwarg keys and the indirect_attributes keys are disjoint because a RuntimeException
        # is raised above when they are not.
        indirect_attributes: dict[str, ExpressionStatement] = {
            k: v for k, v in self._indirect_attributes.items() if k not in late_args
        }

        # check if the instance already exists in the index (if there is one)
        instances: list[Instance] = []
        # register any potential index collision
        collisions: abc.MutableMapping[tuple[str, ...], Instance] = {}
        for index in type_class.get_indices():
            params = []
            for attr in index:
                params.append((attr, direct_attributes[attr]))

            obj: Optional[Instance] = type_class.lookup_index(params, self)

            if obj is not None:
                if obj.get_type() != type_class:
                    raise DuplicateException(self, obj, "Type found in index is not an exact match")
                instances.append(obj)
                collisions[tuple(index)] = obj

        object_instance: Instance
        graph: Optional[DataflowGraph] = resolver.dataflow_graph
        if len(instances) > 0:
            if graph is not None:
                graph.add_index_match(
                    chain(
                        [self.get_dataflow_node(graph)],
                        (i.instance_node for i in instances if i.instance_node is not None),
                    )
                )

            # ensure that instances are all the same objects
            first = instances[0]
            for i in instances[1:]:
                if i != first:
                    raise IndexCollisionException(
                        msg=("Inconsistent indexes detected!\n"),
                        constructor=self,
                        collisions=collisions,
                    )

            object_instance = first
            self.copy_location(object_instance)
            for k, v in direct_attributes.items():
                object_instance.set_attribute(k, v, self.location)
        else:
            # create the instance
            object_instance = type_class.get_instance(
                direct_attributes, resolver, queue, self.location, self.get_dataflow_node(graph) if graph is not None else None
            )

        # deferred execution for indirect attributes
        # inject implicit reference to this instance so attributes can resolve the lhs_attribute we promised in _normalize_rhs
        self_var: ResultVariable[Instance] = ResultVariable()
        self_var.set_value(object_instance, self.location)
        self_resolver: VariableResolver = VariableResolver(resolver, self._self_ref.name, self_var)
        for attributename, valueexpression in indirect_attributes.items():
            var = object_instance.get_attribute(attributename)
            if var.is_multi():
                # gradual only for multi
                # to preserve order on lists used in attributes
                # while allowing gradual execution on relations
                reqs = valueexpression.requires_emit_gradual(
                    self_resolver, queue, GradualSetAttributeHelper(self, object_instance, attributename, var)
                )
            else:
                reqs = valueexpression.requires_emit(self_resolver, queue)
            SetAttributeHelper(queue, self_resolver, var, reqs, valueexpression, self, object_instance, attributename)

        # generate an implementation
        for stmt in type_class.get_sub_constructor():
            stmt.emit(object_instance, queue)

        object_instance.trackers.append(queue.get_tracker())

        return object_instance

    def add_attribute(self, lname: LocatableString, value: ExpressionStatement) -> None:
        """
        Add an attribute to this constructor call
        """
        name = str(lname)
        if name not in self.__attributes:
            self.__attributes[name] = value
            self.__attribute_locations[name] = lname
            self.anchors.append(AttributeReferenceAnchor(lname.get_location(), lname.namespace, self.class_type, name))
            self.anchors.extend(value.get_anchors())
        else:
            raise RuntimeException(self, f"The attribute {name} in the constructor call of {self.class_type} is already set.")

    def get_attributes(self) -> dict[str, ExpressionStatement]:
        """
        Get the attribtues that are set for this constructor call
        """
        return self.__attributes

    def get_wrapped_kwargs(self) -> list["WrappedKwargs"]:
        """
        Get the wrapped kwargs that are set for this constructor call
        """
        return self.__wrapped_kwarg_attributes

    attributes = property(get_attributes)
    wrapped_kwargs = property(get_wrapped_kwargs)

    def _register_dataflow_node(self, graph: DataflowGraph) -> dataflow.InstanceNodeReference:
        """
        Registers the dataflow node for this constructor to the graph if it does not exist yet.
        Returns the node.
        """

        def get_new_node() -> dataflow.InstanceNode:
            assert self.type is not None
            return dataflow.InstanceNode(self.type.get_all_attribute_names())

        assert self.type is not None
        return graph.own_instance_node_for_responsible(self.type, self, get_new_node).reference()

    def get_dataflow_node(self, graph: DataflowGraph) -> dataflow.InstanceNodeReference:
        return self._register_dataflow_node(graph)

    def __repr__(self) -> str:
        """
        The representation of the this statement
        """
        return "Construct(%s)" % (self.class_type)


class WrappedKwargs(ExpressionStatement):
    """
    Keyword arguments wrapped in a dictionary.
    Separate AST node for the type check it provides in the execute method.
    """

    __slots__ = ("dictionary",)

    def __init__(self, dictionary: ExpressionStatement) -> None:
        super().__init__()
        self.dictionary: ExpressionStatement = dictionary

    def __repr__(self) -> str:
        return "**%s" % repr(self.dictionary)

    def normalize(self, *, lhs_attribute: Optional[AttributeAssignmentLHS] = None) -> None:
        self.dictionary.normalize()

    def get_all_eager_promises(self) -> Iterator["StaticEagerPromise"]:
        return chain(super().get_all_eager_promises(), self.dictionary.get_all_eager_promises())

    def requires(self) -> list[str]:
        return self.dictionary.requires()

    def requires_emit(self, resolver: Resolver, queue: QueueScheduler) -> dict[object, VariableABC[object]]:
        requires: dict[object, VariableABC[object]] = super().requires_emit(resolver, queue)
        requires.update(self.dictionary.requires_emit(resolver, queue))
        return requires

<<<<<<< HEAD
    def _resolve(self, requires: dict[object, object], resolver: Resolver, queue: QueueScheduler) -> List[Tuple[str, object]]:
=======
    def execute(self, requires: dict[object, object], resolver: Resolver, queue: QueueScheduler) -> list[tuple[str, object]]:
        super().execute(requires, resolver, queue)
>>>>>>> a75c3a05
        dct: object = self.dictionary.execute(requires, resolver, queue)
        if not isinstance(dct, dict):
            raise TypingException(self, "The ** operator can only be applied to dictionaries")
        return list(dct.items())


class IndexCollisionException(RuntimeException):
    """Exception raised when an index collision is detected"""

    def __init__(
        self,
        msg: str,
        collisions: abc.Mapping[tuple[str, ...], Instance],
        constructor: Constructor,
    ) -> None:
        super().__init__(stmt=constructor, msg=msg)
        self.collisions: abc.Mapping[tuple[str, ...], Instance] = collisions
        self.constructor: Constructor = constructor

    def importantance(self) -> int:
        return 10<|MERGE_RESOLUTION|>--- conflicted
+++ resolved
@@ -705,12 +705,7 @@
     ) -> dict[object, VariableABC[object]]:
         return self.requires_emit(resolver, queue, lhs=resultcollector)
 
-<<<<<<< HEAD
     def _resolve(self, requires: dict[object, object], resolver: Resolver, queue: QueueScheduler) -> object:
-=======
-    def execute(self, requires: dict[object, object], resolver: Resolver, queue: QueueScheduler) -> object:
-        super().execute(requires, resolver, queue)
->>>>>>> a75c3a05
         return requires[self]
 
     def execute_direct(self, requires: abc.Mapping[str, object]) -> object:
@@ -1080,11 +1075,7 @@
             raise IndexAttributeMissingInConstructorException(self, type_class, missing_attrs)
         return late_args
 
-<<<<<<< HEAD
     def _resolve(self, requires: dict[object, object], resolver: Resolver, queue: QueueScheduler) -> Instance:
-=======
-    def execute(self, requires: dict[object, object], resolver: Resolver, queue: QueueScheduler) -> Instance:
->>>>>>> a75c3a05
         """
         Evaluate this statement.
         """
@@ -1264,12 +1255,7 @@
         requires.update(self.dictionary.requires_emit(resolver, queue))
         return requires
 
-<<<<<<< HEAD
-    def _resolve(self, requires: dict[object, object], resolver: Resolver, queue: QueueScheduler) -> List[Tuple[str, object]]:
-=======
-    def execute(self, requires: dict[object, object], resolver: Resolver, queue: QueueScheduler) -> list[tuple[str, object]]:
-        super().execute(requires, resolver, queue)
->>>>>>> a75c3a05
+    def _resolve(self, requires: dict[object, object], resolver: Resolver, queue: QueueScheduler) -> list[tuple[str, object]]:
         dct: object = self.dictionary.execute(requires, resolver, queue)
         if not isinstance(dct, dict):
             raise TypingException(self, "The ** operator can only be applied to dictionaries")
