"""
    Copyright 2017 Inmanta

    Licensed under the Apache License, Version 2.0 (the "License");
    you may not use this file except in compliance with the License.
    You may obtain a copy of the License at

        http://www.apache.org/licenses/LICENSE-2.0

    Unless required by applicable law or agreed to in writing, software
    distributed under the License is distributed on an "AS IS" BASIS,
    WITHOUT WARRANTIES OR CONDITIONS OF ANY KIND, either express or implied.
    See the License for the specific language governing permissions and
    limitations under the License.

    Contact: code@inmanta.com
"""

import copy
import functools
import numbers
import typing
from collections.abc import Mapping, Sequence
from typing import Callable
from typing import List as PythonList
from typing import Optional

<<<<<<< HEAD
from inmanta import references
=======
import typing_inspect

>>>>>>> 128e2182
from inmanta.ast import DuplicateException, Locatable, LocatableString, Named, Namespace, NotFoundException, RuntimeException
from inmanta.execute.util import NoneValue, Unknown
from inmanta.stable_api import stable_api

try:
    from typing import TYPE_CHECKING
except ImportError:
    TYPE_CHECKING = False

if TYPE_CHECKING:
    from inmanta.ast.statements import ExpressionStatement

inmantaLiteral = typing.Union[str, int, float, bool, Sequence["inmantaLiteral"], dict[str, "inmantaLiteral"]]


@stable_api
class Type(Locatable):
    """
    This class is the abstract base class for all types in the Inmanta :term:`DSL` that represent basic data. These are
    types that are not relations. Instances of subclasses represent a type in the Inmanta language.
    """

    def validate(self, value: Optional[object]) -> bool:
        """
        Validate the given value to check if it satisfies the constraints associated with this type. Returns true iff
        validation succeeds, otherwise raises a :py:class:`inmanta.ast.RuntimeException`.
        """
        return True

    def type_string(self) -> Optional[str]:
        """
        Returns the type string as expressed in the Inmanta :term:`DSL`, if this type can be expressed in the :term:`DSL`.
        Otherwise returns None.
        """
        return None

    def type_string_internal(self) -> str:
        """
        Returns the internal string representation of the instance of the type. This is used by __str__
        when type_string() returns None.
        Use this method only when you explicitly need the internal string representation of the type.
        """
        return "Type"

    def __str__(self) -> str:
        """
        Returns the string representation of the type, to be used for informative reporting as in error messages.
        When a structured representation of the inmanta type is required, type_string() should be used instead.
        """
        type_string: Optional[str] = self.type_string()
        return type_string if type_string is not None else self.type_string_internal()

    def normalize(self) -> None:
        pass

    def is_primitive(self) -> bool:
        """
        Returns true iff this type is a primitive type, i.e. number, string, bool.
        """
        return False

    def get_base_type(self) -> "Type":
        """
        Returns the base type for this type, i.e. the plain type without modifiers such as expressed by
        `[]` and `?` in the :term:`DSL`.
        """
        return self

    def with_base_type(self, base_type: "Type") -> "Type":
        """
        Returns the type formed by replacing this type's base type with the supplied type.
        """
        return base_type

    def corresponds_to(self, pytype: typing.Type) -> bool:
        """
        Return if the python type corresponds to this inmanta type
        """

    def as_python_type_string(self) -> "str | None":
        """
        Return a python type that can capture the values of this inmanta type
        As a string

        Returns None if this is not possible.
        """

    def has_custom_to_python(self) -> bool:
        return False

    def to_python(self, instance: object) -> "object":
        """
        Convert an instance of this type to its python form

        should only be called if has_custom_to_python is True
        """
        raise NotImplementedError(f"Not implemented for {self}")


class NamedType(Type, Named):
    def get_double_defined_exception(self, other: "NamedType") -> "DuplicateException":
        """produce an error message for this type"""
        raise DuplicateException(self, other, "Type %s is already defined" % (self.get_full_name()))

    def type_string(self) -> str:
        return self.get_full_name()


@stable_api
class NullableType(Type):
    """
    Represents a nullable type in the Inmanta :term:`DSL`. For example `NullableType(Number())` represents `number?`.
    """

    def __init__(self, element_type: Type) -> None:
        Type.__init__(self)
        self.element_type: Type = element_type

    def validate(self, value: Optional[object]) -> bool:
        if isinstance(value, NoneValue):
            return True

        return self.element_type.validate(value)

    def _wrap_type_string(self, string: str) -> str:
        return "%s?" % string

    def type_string(self) -> Optional[str]:
        base_type_string: Optional[str] = self.element_type.type_string()
        return None if base_type_string is None else self._wrap_type_string(base_type_string)

    def type_string_internal(self) -> str:
        return self._wrap_type_string(self.element_type.type_string_internal())

    def normalize(self) -> None:
        self.element_type.normalize()

    def get_base_type(self) -> Type:
        return self.element_type.get_base_type()

    def with_base_type(self, base_type: Type) -> Type:
        return NullableType(self.element_type.with_base_type(base_type))

    def __eq__(self, other: object) -> bool:
        if not isinstance(other, NullableType):
            return NotImplemented
        return self.element_type == other.element_type

    def corresponds_to(self, pytype: typing.Type) -> bool:
        if not typing_inspect.is_optional_type(pytype):
            return False
        # remove options from union
        other_types = [tp for tp in typing_inspect.get_args(pytype) if not typing_inspect.is_optional_type(tp)]
        return self.get_base_type().corresponds_to(typing.Union[*other_types])

    def as_python_type_string(self) -> "str | None":
        return f"{self.element_type.as_python_type_string()} | None"

    def to_python(self, instance: object) -> "object":
        if isinstance(instance, NoneValue):
            return None
        return self.element_type.to_python(instance)

    def has_custom_to_python(self) -> bool:
        return self.element_type.has_custom_to_python()

    def is_primitive(self) -> bool:
        return self.element_type.is_primitive()


class AnyType(Type):

    def corresponds_to(self, pytype: typing.Type) -> bool:
        return True

    def as_python_type_string(self) -> "str | None":
        return "object"

    def has_custom_to_python(self) -> bool:
        return False


@stable_api
class Primitive(Type):
    """
    Abstract base class representing primitive types.
    """

    def __init__(self) -> None:
        Type.__init__(self)
        self.try_cast_functions: Sequence[Callable[[Optional[object]], object]] = []

    def cast(self, value: Optional[object]) -> object:
        """
        Cast a value to this type. If the value can not be cast, raises a :py:class:`inmanta.ast.RuntimeException`.
        """
        exception: RuntimeException = RuntimeException(None, f"Failed to cast '{value}' to {self}")

        if isinstance(value, Unknown):
            # propagate unknowns
            return value

        for cast in self.try_cast_functions:
            try:
                return cast(value)
            except ValueError:
                continue
            except TypeError:
                raise exception
        raise exception

    def type_string_internal(self) -> str:
        return "Primitive"

    def __eq__(self, other: object) -> bool:
        if other.__class__ != self.__class__:
            return NotImplemented
        return True

    def has_custom_to_python(self) -> bool:
        # All primitives can be trivially converted
        return True


@stable_api
class Number(Primitive):
    """
    This class represents an integer or a float in the configuration model.
    """

    def __init__(self) -> None:
        Primitive.__init__(self)
        self.try_cast_functions: Sequence[Callable[[Optional[object]], numbers.Number]] = [float]

    def cast(self, value: Optional[object]) -> object:
        """
        Attempts to cast a given value to an int or a float.
        """
        # Keep precision: cast to an int only if it already is an int
        if isinstance(value, int):
            return int(value)
        return super().cast(value)

    def validate(self, value: Optional[object]) -> bool:
        """
        Validate the given value to check if it satisfies the constraints
        associated with this type
        """
        if isinstance(value, AnyType):
            return True
        if not isinstance(value, numbers.Number):
            raise RuntimeException(None, f"Invalid value '{value}', expected {self.type_string()}")

        return True  # allow this function to be called from a lambda function

    def is_primitive(self) -> bool:
        return True

    def get_location(self) -> None:
        return None

    def type_string(self) -> str:
        return "number"

    def type_string_internal(self) -> str:
        return self.type_string()

    def corresponds_to(self, pytype: typing.Type) -> bool:
        return pytype in [int, float]

    def as_python_type_string(self) -> "typing.Type | None":
        return "numbers.Number"

    def to_python(self, instance: object) -> "object":
        return instance


@stable_api
class Float(Primitive):
    """
    This class is an alias for the Number class and represents a float in
    the configuration model.
    """

    def __init__(self) -> None:
        Primitive.__init__(self)
        self.try_cast_functions: Sequence[Callable[[Optional[object]], object]] = [float]

    def validate(self, value: Optional[object]) -> bool:
        """
        Validate the given value to check if it satisfies the constraints
        associated with this type
        """
        if isinstance(value, AnyType):
            return True
        if references.is_reference_of(value, float):
            return True
        if not isinstance(value, float):
            raise RuntimeException(None, f"Invalid value '{value}', expected {self.type_string()}")
        return True  # allow this function to be called from a lambda function

    def is_primitive(self) -> bool:
        return True

    def get_location(self) -> None:
        return None

    def type_string(self) -> str:
        return "float"

    def type_string_internal(self) -> str:
        return self.type_string()

    def corresponds_to(self, pytype: typing.Type) -> bool:
        return pytype is float

    def as_python_type_string(self) -> "typing.Type | None":
        return "float"

    def to_python(self, instance: object) -> "object":
        return instance


@stable_api
class Integer(Number):
    """
    An instance of this class represents the int type in the configuration model.
    """

    def __init__(self) -> None:
        Number.__init__(self)
        self.try_cast_functions: Sequence[Callable[[Optional[object]], object]] = [int]

    def validate(self, value: Optional[object]) -> bool:
        """
        Validate the given value to check if it satisfies the constraints
        associated with this type
        """
        if isinstance(value, AnyType):
            return True
        if references.is_reference_of(value, int):
            return True
        if not isinstance(value, numbers.Integral):
            raise RuntimeException(None, f"Invalid value '{value}', expected {self.type_string()}")
        return True  # allow this function to be called from a lambda function

    def type_string(self) -> str:
        return "int"

    def corresponds_to(self, pytype: typing.Type) -> bool:
        return pytype is int

    def as_python_type_string(self) -> "typing.Type | None":
        return "int"

    def to_python(self, instance: object) -> "object":
        return instance


@stable_api
class Bool(Primitive):
    """
    This class represents a simple boolean that can hold true or false.
    """

    def __init__(self) -> None:
        Primitive.__init__(self)
        self.try_cast_functions: Sequence[Callable[[Optional[object]], object]] = [bool]

    def validate(self, value: Optional[object]) -> bool:
        """
        Validate the given value to check if it satisfies the constraints
        associated with this type
        """
        if isinstance(value, AnyType):
            return True
        if isinstance(value, bool):
            return True
        if references.is_reference_of(value, bool):
            return True
        raise RuntimeException(None, f"Invalid value '{value}', expected {self.type_string()}")

    def cast(self, value: Optional[object]) -> object:
        return super().cast(value if not isinstance(value, NoneValue) else None)

    def type_string(self) -> str:
        return "bool"

    def type_string_internal(self) -> str:
        return self.type_string()

    def is_primitive(self) -> bool:
        return True

    def get_location(self) -> None:
        return None

    def corresponds_to(self, pytype: typing.Type) -> bool:
        return pytype is bool

    def as_python_type_string(self) -> "typing.Type | None":
        return "bool"

    def to_python(self, instance: object) -> "object":
        return object


@stable_api
class String(Primitive):
    """
    This class represents a string type in the configuration model.
    """

    def __init__(self) -> None:
        Primitive.__init__(self)
        self.try_cast_functions: Sequence[Callable[[Optional[object]], object]] = [str]

    def validate(self, value: Optional[object]) -> bool:
        """
        Validate the given value to check if it satisfies the constraints
        associated with this type
        """
        if isinstance(value, AnyType):
            return True
        if references.is_reference_of(value, str):
            return True
        if not isinstance(value, str):
            raise RuntimeException(None, f"Invalid value '{value}', expected {self.type_string()}")
        return True

    def cast(self, value: Optional[object]) -> object:
        if value is True:
            return "true"
        if value is False:
            return "false"
        return super().cast(value)

    def type_string(self) -> str:
        return "string"

    def type_string_internal(self) -> str:
        return self.type_string()

    def is_primitive(self) -> bool:
        return True

    def get_location(self) -> None:
        return None

    def corresponds_to(self, pytype: typing.Type) -> bool:
        return pytype is str

    def as_python_type_string(self) -> "str | None":
        return "str"

    def to_python(self, instance: object) -> "object":
        return str(instance)


@stable_api
class List(Type):
    """
    Instances of this class represent a list type containing any types of values.
    This class refers to the list type used in plugin annotations. For the list type in the Inmanta DSL, see `LiteralList`.
    """

    def __init__(self):
        Type.__init__(self)

    def validate(self, value: Optional[object]) -> bool:
        if value is None:
            return True

        if isinstance(value, AnyType):
            return True

        if not isinstance(value, list):
            raise RuntimeException(None, f"Invalid value '{value}', expected {self.type_string()}")

        return True

    def type_string(self) -> str:
        # This is not a type in the model, but it is used in plugin annotations, which are also part of the DSL.
        return "list"

    def type_string_internal(self) -> str:
        return "List"

    def get_location(self) -> None:
        return None

    def corresponds_to(self, pytype: typing.Type) -> bool:
        if not typing_inspect.is_generic_type(pytype):
            return issubclass(pytype, Sequence)

        origin = typing_inspect.get_origin(pytype)
        return issubclass(origin, Sequence)

    def as_python_type_string(self) -> "str | None":
        return f"list[object]"

    def has_custom_to_python(self) -> bool:
        # Any can not be converted
        return False


@stable_api
class TypedList(List):
    """
    Instances of this class represent a list type containing any values of type element_type.
    For example `TypedList(Number())` represents `number[]`.
    """

    def __init__(self, element_type: Type) -> None:
        List.__init__(self)
        self.element_type: Type = element_type

    def normalize(self) -> None:
        self.element_type.normalize()

    def validate(self, value: Optional[object]) -> bool:
        if not List.validate(self, value):
            return False

        assert isinstance(value, list)
        for element in value:
            if not self.element_type.validate(element):
                return False

        return True

    def _wrap_type_string(self, string: str) -> str:
        return "%s[]" % string

    def type_string(self) -> Optional[str]:
        element_type_string = self.element_type.type_string()
        return None if element_type_string is None else self._wrap_type_string(element_type_string)

    def type_string_internal(self) -> str:
        return self._wrap_type_string(self.element_type.type_string_internal())

    def get_location(self) -> None:
        return None

    def get_base_type(self) -> Type:
        return self.element_type

    def with_base_type(self, base_type: Type) -> Type:
        return TypedList(base_type)

    def __eq__(self, other: object) -> bool:
        if not isinstance(other, TypedList):
            return NotImplemented
        return self.element_type == other.element_type

    def corresponds_to(self, pytype: typing.Type) -> bool:
        if not typing_inspect.is_generic_type(pytype):
            return issubclass(pytype, Sequence)

        origin = typing_inspect.get_origin(pytype)
        if not issubclass(origin, Sequence):
            return False

        args = typing_inspect.get_args(pytype, True)
        if len(args) != 1:
            return False
        return self.get_base_type().corresponds_to(args[0])

    def as_python_type_string(self) -> "str | None":
        return f"list[{self.element_type.as_python_type_string()}]"

    def to_python(self, instance: object) -> "object":
        return [self.element_type.to_python(element) for element in instance]

    def has_custom_to_python(self) -> bool:
        return self.element_type.has_custom_to_python()

    def is_primitive(self) -> bool:
        return self.get_base_type().is_primitive()


@stable_api
class LiteralList(TypedList):
    """
    Instances of this class represent a list type containing only :py:class:`Literal` values.
    This is the `list` type in the :term:`DSL`
    """

    def __init__(self) -> None:
        TypedList.__init__(self, Literal())

    def type_string(self) -> str:
        return "list"

    def get_base_type(self) -> Type:
        # The `list` type is not multi, thus it is the base type itself
        return self

    def with_base_type(self, base_type: Type) -> Type:
        return self

    def __eq__(self, other: object) -> bool:
        if not isinstance(other, LiteralList):
            return NotImplemented
        return True


@stable_api
class Dict(Type):
    """
    Instances of this class represent a dict type with any types of values.
    """

    def __init__(self) -> None:
        Type.__init__(self)

    def validate(self, value: Optional[object]) -> bool:
        """
        Validate the given value to check if it satisfies the constraints
        associated with this type
        """
        if isinstance(value, AnyType):
            return True

        if value is None:
            return True

        if not isinstance(value, dict):
            raise RuntimeException(None, f"Invalid value '{value}', expected {self.type_string()}")

        return True

    def type_string_internal(self) -> str:
        return "Dict"

    def type_string(self) -> str:
        return "dict"

    def get_location(self) -> None:
        return None

    def as_python_type_string(self) -> "str | None":
        return "dict"

    def corresponds_to(self, pytype: typing.Type) -> bool:
        if not typing_inspect.is_generic_type(pytype):
            return issubclass(pytype, Mapping)

        origin = typing_inspect.get_origin(pytype)
        if not issubclass(origin, Mapping):
            return False

        args = typing_inspect.get_args(pytype, True)
        if len(args) != 2:
            return False

        if args[0] != str:
            return False
        return True


@stable_api
class TypedDict(Dict):
    """
    Instances of this class represent a dict type containing only values of type element_type.
    """

    def __init__(self, element_type: Type) -> None:
        Dict.__init__(self)
        self.element_type: Type = element_type

    def normalize(self) -> None:
        self.element_type.normalize()

    def validate(self, value: Optional[object]) -> bool:
        if not Dict.validate(self, value):
            return False

        assert isinstance(value, dict)
        for element in value.values():
            self.element_type.validate(element)

        return True

    def type_string_internal(self) -> str:
        return "dict[%s]" % self.element_type.type_string_internal()

    def get_location(self) -> None:
        return None

    def corresponds_to(self, pytype: typing.Type) -> bool:
        if not typing_inspect.is_generic_type(pytype):
            return issubclass(pytype, Mapping)

        origin = typing_inspect.get_origin(pytype)
        if not issubclass(origin, Mapping):
            return False

        args = typing_inspect.get_args(pytype, True)
        if len(args) != 2:
            return False

        if args[0] != str:
            return False
        return self.element_type.corresponds_to(args[1])

    def as_python_type_string(self) -> "str | None":
        return f"dict[str, {self.element_type.as_python_type_string()}]"

    def has_custom_to_python(self) -> bool:
        return self.element_type.has_custom_to_python()

    def to_python(self, instance: object) -> "object":
        assert isinstance(instance, dict)
        base = self.get_base_type()
        return {k: base.to_python(v) for k, v in instance.items()}


@stable_api
class LiteralDict(TypedDict):
    """
    Instances of this class represent a dict type containing only :py:class:`Literal` values.
    This is the `dict` type in the :term:`DSL`
    """

    def __init__(self) -> None:
        TypedDict.__init__(self, Literal())

    def type_string(self) -> str:
        return "dict[str, object]"

    def __eq__(self, other: object) -> bool:
        if not isinstance(other, LiteralDict):
            return NotImplemented
        return True

    def is_primitive(self) -> bool:
        return True


@stable_api
class Union(Type):
    """
    Instances of this class represent a union of multiple types.
    """

    def __init__(self, types: PythonList[Type]) -> None:
        Type.__init__(self)
        self.types: PythonList[Type] = types

    def validate(self, value: object) -> bool:
        for typ in self.types:
            try:
                if typ.validate(value):
                    return True
            except RuntimeException:
                pass
        raise RuntimeException(None, f"Invalid value '{value}', expected {self}")

    def type_string_internal(self) -> str:
        return "Union[%s]" % ",".join(t.type_string_internal() for t in self.types)

    def as_python_type_string(self) -> "str | None":
        types = [tp.as_python_type_string() for tp in self.types]
        if any((tp is None for tp in types)):
            return None
        return f"Union[{', '.join(types)}]"

    def has_custom_to_python(self) -> bool:
        # If we mix convertible and non convertible, it won't work, so we avoid it
        return False

    def corresponds_to(self, pytype: typing.Type) -> bool:
        raise NotImplementedError("No unions can be specified on the plugin boundary")


@stable_api
class Literal(Union):
    """
    Instances of this class represent a literal in the configuration model. A literal is a primitive or a list or dict
    where all values are literals themselves.
    """

    def __init__(self) -> None:
        Union.__init__(self, [NullableType(Float()), Number(), Bool(), String(), TypedList(self), TypedDict(self)])

    def type_string_internal(self) -> str:
        return "Literal"

    def as_python_type_string(self) -> "str | None":
        # Keep it simple
        return "object"

    def corresponds_to(self, pytype: typing.Type) -> bool:
        # Infinite recursive type, avoid the mess
        if pytype in [int, float, bool, str]:
            return True
        if List.corresponds_to(self, pytype):
            return True
        if Dict.corresponds_to(self, pytype):
            return True


@stable_api
class ConstraintType(NamedType):
    """
    A type that is based on a primitive type but defines additional constraints on this type.
    These constraints only apply on the value of the type.
    """

    def __init__(self, namespace: Namespace, name: str) -> None:
        NamedType.__init__(self)

        self.basetype: Optional[Type] = None  # : ConstrainableType
        self._constraint = None
        self.name: str = name
        self.namespace: Namespace = namespace
        self.comment: Optional[str] = None
        self.expression: Optional["ExpressionStatement"] = None

    def normalize(self) -> None:
        assert self.expression is not None
        self.expression.normalize()

    def set_constraint(self, expression) -> None:
        """
        Set the constraint for this type. This baseclass for constraint
        types requires the constraint to be set as a regex that can be
        compiled.
        """
        self.expression = expression
        self._constraint = create_function(self, expression)

    def get_constraint(self):
        """
        Get the string representation of the constraint
        """
        return self._constraint

    constraint = property(get_constraint, set_constraint)

    def validate(self, value: Optional[object]) -> bool:
        """
        Validate the given value to check if it satisfies the constraint and
        the basetype.
        """
        if isinstance(value, AnyType):
            return True

        assert self.basetype is not None
        self.basetype.validate(value)

        assert self._constraint is not None
        if not self._constraint(value):
            raise RuntimeException(
                self, f"Invalid value {repr(value)}, does not match constraint `{self.expression.pretty_print()}`"
            )

        return True

    def type_string(self) -> str:
        return f"{self.namespace}::{self.name}"

    def type_string_internal(self) -> str:
        return self.type_string()

    def get_full_name(self) -> str:
        return self.namespace.get_full_name() + "::" + self.name

    def get_namespace(self) -> "Namespace":
        return self.namespace

    def get_double_defined_exception(self, other: "NamedType") -> DuplicateException:
        return DuplicateException(self, other, "TypeConstraint %s is already defined" % (self.get_full_name()))

    def get_base_type(self) -> "Type":
        assert self.basetype is not None
        return self.basetype

    def has_custom_to_python(self) -> bool:
        # Substitute for base type for now
        return self.get_base_type().has_custom_to_python()

    def corresponds_to(self, pytype: typing.Type) -> bool:
        return self.get_base_type().corresponds_to(pytype)

    def as_python_type_string(self) -> "str | None":
        return self.get_base_type().as_python_type_string()

    def to_python(self, instance: object) -> "object":
        return self.get_base_type().to_python(instance)


def create_function(tp: ConstraintType, expression: "ExpressionStatement"):
    """
    Function that returns a function that evaluates the given expression.
    The generated function accepts the unbound variables in the expression
    as arguments.
    """

    def function(*args, **kwargs):
        """
        A function that evaluates the expression
        """
        if len(args) != 1:
            raise NotImplementedError()

        try:
            return expression.execute_direct({"self": args[0]})
        except NotFoundException as e:
            e.msg = "Unable to resolve `%s`: a type constraint can not reference variables." % e.stmt.name
            raise e

    return function


TYPES: dict[str, Type] = {  # Part of the stable API
    "string": String(),
    "float": Float(),
    "number": Number(),
    "int": Integer(),
    "bool": Bool(),
    "list": LiteralList(),
    "dict": LiteralDict(),
}
"""
    Maps Inmanta :term:`DSL` types to their internal representation. For each key, value pair, `value.type_string()` is
    guaranteed to return key.
"""


@stable_api
def resolve_type(locatable_type: LocatableString, resolver: Namespace) -> Type:
    """
    Convert a locatable type string, into a real inmanta type, that can be used for validation.

    :param locatable_type: An object pointing to the type expression.
    :param resolver: The namespace that can be used to resolve the type expression
    """
    # quickfix issue #1774
    allowed_element_type: Type = Type()
    if locatable_type.value == "list":
        return List()
    if locatable_type.value == "dict":
        return TypedDict(allowed_element_type)

    # stack of transformations to be applied to the base inmanta_type.Type
    # transformations will be applied right to left
    transformation_stack: List[Callable[[Type], Type]] = []

    if locatable_type.value.endswith("?"):
        # We don't want to modify the object we received as argument
        locatable_type = copy.copy(locatable_type)
        locatable_type.value = locatable_type.value[0:-1]
        transformation_stack.append(NullableType)

    if locatable_type.value.endswith("[]"):
        # We don't want to modify the object we received as argument
        locatable_type = copy.copy(locatable_type)
        locatable_type.value = locatable_type.value[0:-2]
        transformation_stack.append(TypedList)

    return functools.reduce(
        lambda acc, transform: transform(acc), reversed(transformation_stack), resolver.get_type(locatable_type)
    )<|MERGE_RESOLUTION|>--- conflicted
+++ resolved
@@ -25,12 +25,9 @@
 from typing import List as PythonList
 from typing import Optional
 
-<<<<<<< HEAD
 from inmanta import references
-=======
 import typing_inspect
 
->>>>>>> 128e2182
 from inmanta.ast import DuplicateException, Locatable, LocatableString, Named, Namespace, NotFoundException, RuntimeException
 from inmanta.execute.util import NoneValue, Unknown
 from inmanta.stable_api import stable_api
