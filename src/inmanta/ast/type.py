--- conflicted
+++ resolved
@@ -290,17 +290,10 @@
     """
         This class represents a list type in the configuration model. (instances represent instances)
     """
-<<<<<<< HEAD
-
-    def __init__(self) -> None:
-        Type.__init__(self)
-
-=======
-
-    def __init__(self) -> None:
-        Type.__init__(self)
-
->>>>>>> bedd0496
+
+    def __init__(self) -> None:
+        Type.__init__(self)
+
     def validate(self, value: Optional[object]) -> bool:
         """
             Validate the given value to check if it satisfies the constraints
@@ -386,12 +379,8 @@
     def __init__(self) -> None:
         Union.__init__(self, [NullableType(Number()), Bool(), String(), TypedList(self), TypedDict(self)])
 
-<<<<<<< HEAD
-=======
     def type_string(self) -> str:
         return "Literal"
-
->>>>>>> bedd0496
 
 class ConstraintType(NamedType):
     """
