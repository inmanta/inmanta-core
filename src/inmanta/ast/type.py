--- conflicted
+++ resolved
@@ -16,13 +16,8 @@
     Contact: code@inmanta.com
 """
 
-<<<<<<< HEAD
 from inmanta.ast import Namespace, TypeNotFoundException, RuntimeException, Namespaced
-from inmanta.execute.util import Unknown
-=======
-from inmanta.ast import Namespace, TypeNotFoundException, RuntimeException
 from inmanta.execute.util import AnyType, NoneValue
->>>>>>> 64919a0d
 
 
 class BasicResolver(object):
