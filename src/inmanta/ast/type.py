--- conflicted
+++ resolved
@@ -180,9 +180,6 @@
         return "number"
 
 
-<<<<<<< HEAD
-class Bool(Primitive):
-=======
 class Integer(Number):
     """
         An innstance of this class represent the int type in the configuration model.
@@ -190,6 +187,7 @@
 
     def __init__(self) -> None:
         Number.__init__(self)
+        self.try_cast_functions: Sequence[Callable[[Optional[object]], object]] = [int]
 
     def validate(self, value: Optional[object]) -> bool:
         if not super().validate(value):
@@ -202,8 +200,7 @@
         return "int"
 
 
-class Bool(Type):
->>>>>>> 6d53ff30
+class Bool(Primitive):
     """
         This class represents a simple boolean that can hold true or false.
     """
