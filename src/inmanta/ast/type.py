--- conflicted
+++ resolved
@@ -326,14 +326,8 @@
             return True
 
         if not isinstance(value, numbers.Integral):
-<<<<<<< HEAD
             raise RuntimeException(None, f"Invalid value '{value}', expected {self.type_string()}")
-        return True
-=======
-            raise RuntimeException(None, "Invalid value '%s', expected %s" % (value, self.type_string()))
-
         return True  # allow this function to be called from a lambda function
->>>>>>> 1b4fad28
 
     def type_string(self) -> str:
         return "int"
