"""
    Copyright 2017 Inmanta

    Licensed under the Apache License, Version 2.0 (the "License");
    you may not use this file except in compliance with the License.
    You may obtain a copy of the License at

        http://www.apache.org/licenses/LICENSE-2.0

    Unless required by applicable law or agreed to in writing, software
    distributed under the License is distributed on an "AS IS" BASIS,
    WITHOUT WARRANTIES OR CONDITIONS OF ANY KIND, either express or implied.
    See the License for the specific language governing permissions and
    limitations under the License.

    Contact: code@inmanta.com
"""

import os
import sys
import logging
import glob
import imp

from inmanta.execute import scheduler
<<<<<<< HEAD
from inmanta.ast import Namespace, Location
=======
from inmanta.ast import Namespace, LocatableString, Range
>>>>>>> 51a4eddf
from inmanta.ast.statements.define import DefineEntity, DefineRelation, PluginStatement
from inmanta.module import Project
from inmanta.plugins import PluginMeta

LOGGER = logging.getLogger(__name__)


def do_compile(refs={}):
    """
        Run run run
    """
    project = Project.get()
    compiler = Compiler(os.path.join(project.project_path, project.main_file), refs=refs)

    LOGGER.debug("Starting compile")

    (statements, blocks) = compiler.compile()
    sched = scheduler.Scheduler()
    success = sched.run(compiler, statements, blocks)

    LOGGER.debug("Compile done")

    if not success:
        sys.stderr.write("Unable to execute all statements.\n")
    return (sched.get_types(), compiler.get_ns())


def anchormap(refs={}):
    """
        Run run run
    """
    project = Project.get()
    compiler = Compiler(os.path.join(project.project_path, project.main_file), refs=refs)

    LOGGER.debug("Starting compile")

    (statements, blocks) = compiler.compile()
    sched = scheduler.Scheduler()
    return sched.anchormap(compiler, statements, blocks)


class Compiler(object):
    """
        An inmanta compiler

        @param options: Options passed to the application
        @param config: The parsed configuration file
    """

    def __init__(self, cf_file="main.cf", refs={}):
        self.__init_cf = "_init.cf"

        self.__cf_file = cf_file
        self.__root_ns = None
        self.refs = refs

    def get_plugins(self):
        return self.plugins

    def is_loaded(self):
        """
            Is everything loaded and the namespace structure built?
        """
        return self.__root_ns is not None

    def get_ns(self):
        """
            Get the root namespace
        """
        if not self.is_loaded():
            self.load()
        return self.__root_ns

    ns = property(get_ns)

    def read(self, path):
        """
            Return the content of the given file
        """
        with open(path, "r") as file_d:
            return file_d.read()

    def _load_plugins(self, plugin_dir, namespace):
        """
            Load all modules in plugin_dir
        """
        if not os.path.exists(os.path.join(plugin_dir, "__init__.py")):
            raise Exception("The plugin directory %s should be a valid python package with a __init__.py file" % plugin_dir)

        mod_name = ".".join(namespace.to_path())
        imp.load_package(mod_name, plugin_dir)

        for py_file in glob.glob(os.path.join(plugin_dir, "*.py")):
            if not py_file.endswith("__init__.py"):
                # name of the python module
                sub_mod = mod_name + "." + os.path.basename(py_file).split(".")[0]

                # create a namespace for the submodule
                new_ns = Namespace(sub_mod.split(".")[-1])
                new_ns.parent = namespace
                self.graph.add_namespace(new_ns, namespace)

                # load the python file
                imp.load_source(sub_mod, py_file)

    def compile(self):
        """
            This method will compile and prepare everything to start evaluation
            the configuration specification.

            This method will:
            - load all namespaces
            - compile the __config__ namespace
            - start resolving it and importing unknown namespaces
        """
        project = Project.get()
        self.__root_ns = project.get_root_namespace()

        project.load()
        statements, blocks = project.get_complete_ast()

        # load plugins
        for name, cls in PluginMeta.get_functions().items():

            mod_ns = cls.__module__.split(".")
            if mod_ns[0] != "inmanta_plugins":
                raise Exception("All plugin modules should be loaded in the impera_plugins package not in %s" % cls.__module__)

            mod_ns = mod_ns[1:]

            ns = self.__root_ns
            for part in mod_ns:
                if ns is None:
                    break
                ns = ns.get_child(part)

            if ns is None:
                raise Exception("Unable to find namespace for plugin module %s" % (cls.__module__))

            cls.namespace = ns

            name = name.split("::")[-1]
            statement = PluginStatement(ns, name, cls)
            statements.append(statement)

        # add the entity type (hack?)
<<<<<<< HEAD
        entity = DefineEntity(self.__root_ns.get_child_or_create("std"),
                              "Entity", "The entity all other entities inherit from.", [], [])
        entity.location = Location("internal", 0)

        requires_rel = DefineRelation(("std::Entity", "requires", [0, None], False),
                                      ("std::Entity", "provides", [0, None], False))
        requires_rel.location = Location("internal", 0)
=======
        ns = self.__root_ns.get_child_or_create("std")
        nullrange = Range("internal", 0, 0, 0, 0)
        entity = DefineEntity(ns, LocatableString("Entity", nullrange, 0, ns),
                              "The entity all other entities inherit from.", [], [])

        str_std_entity = LocatableString("std::Entity", nullrange, 0, ns)

        requires_rel = DefineRelation((str_std_entity, LocatableString("requires", nullrange, 0, ns), [0, None], False),
                                      (str_std_entity, LocatableString("provides", nullrange, 0, ns), [0, None], False))
>>>>>>> 51a4eddf
        requires_rel.namespace = self.__root_ns.get_ns_from_string("std")

        statements.append(entity)
        statements.append(requires_rel)

        return (statements, blocks)<|MERGE_RESOLUTION|>--- conflicted
+++ resolved
@@ -23,11 +23,7 @@
 import imp
 
 from inmanta.execute import scheduler
-<<<<<<< HEAD
-from inmanta.ast import Namespace, Location
-=======
 from inmanta.ast import Namespace, LocatableString, Range
->>>>>>> 51a4eddf
 from inmanta.ast.statements.define import DefineEntity, DefineRelation, PluginStatement
 from inmanta.module import Project
 from inmanta.plugins import PluginMeta
@@ -174,15 +170,6 @@
             statements.append(statement)
 
         # add the entity type (hack?)
-<<<<<<< HEAD
-        entity = DefineEntity(self.__root_ns.get_child_or_create("std"),
-                              "Entity", "The entity all other entities inherit from.", [], [])
-        entity.location = Location("internal", 0)
-
-        requires_rel = DefineRelation(("std::Entity", "requires", [0, None], False),
-                                      ("std::Entity", "provides", [0, None], False))
-        requires_rel.location = Location("internal", 0)
-=======
         ns = self.__root_ns.get_child_or_create("std")
         nullrange = Range("internal", 0, 0, 0, 0)
         entity = DefineEntity(ns, LocatableString("Entity", nullrange, 0, ns),
@@ -192,7 +179,6 @@
 
         requires_rel = DefineRelation((str_std_entity, LocatableString("requires", nullrange, 0, ns), [0, None], False),
                                       (str_std_entity, LocatableString("provides", nullrange, 0, ns), [0, None], False))
->>>>>>> 51a4eddf
         requires_rel.namespace = self.__root_ns.get_ns_from_string("std")
 
         statements.append(entity)
