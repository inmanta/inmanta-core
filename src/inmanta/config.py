--- conflicted
+++ resolved
@@ -631,12 +631,8 @@
             # HTTPError is raised for non-200 responses; the response
             # can be found in e.response.
             raise ValueError(
-<<<<<<< HEAD
-                "Unable to load key data for %s using the provided jwks_uri. Got error: %s" % (self.section, e.reason)
-=======
                 "Unable to load key data for %s using the provided jwks_uri %s. Got error: %s"
                 % (self.section, self.jwks_uri, e.reason)
->>>>>>> 579a738f
             )
         except Exception as e:
             # Other errors are possible, such as IOError.
