--- conflicted
+++ resolved
@@ -391,11 +391,11 @@
 RESOURCE_ATTRIBUTE_RECEIVE_EVENTS = "receive_events"
 
 
-<<<<<<< HEAD
 # Field in an instance to link it to the associated dataclass
 # Because it starts with a space, it can never collide with a valid attribute defined in the model
 DATACLASS_SELF_FIELD = " dataclass"
-=======
+
+
 # Per component log variables
 LOG_CONTEXT_VAR_ENVIRONMENT = "environment"
 
@@ -403,5 +403,4 @@
 
 
 # Logger namespace
-LOGGER_NAME_EXECUTOR = "inmanta.executor"
->>>>>>> 6403b2c6
+LOGGER_NAME_EXECUTOR = "inmanta.executor"