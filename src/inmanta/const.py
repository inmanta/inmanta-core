--- conflicted
+++ resolved
@@ -368,19 +368,13 @@
 # ID to represent the new scheduler as an agent
 AGENT_SCHEDULER_ID = "$__scheduler"
 
-DATACLASS_SELF_FIELD = " dataclass"
-
 # resource attributes for event propagation
 RESOURCE_ATTRIBUTE_SEND_EVENTS: typing.Final[str] = "send_event"
 RESOURCE_ATTRIBUTE_RECEIVE_EVENTS: typing.Final[str] = "receive_events"
 
-<<<<<<< HEAD
 # resource attributes for references
 RESOURCE_ATTRIBUTE_REFERENCES: typing.Final[str] = "references"
 RESOURCE_ATTRIBUTE_MUTATORS: typing.Final[str] = "mutators"
-=======
 
 # Field in an instance to link it to the associated dataclass
-# Because it starts with a space, it can never collide with a valid attribute defined in the model
-DATACLASS_SELF_FIELD = " dataclass"
->>>>>>> e59eeffc
+# Because it starts with a space, it can never collide with a valid attribute defined in the model