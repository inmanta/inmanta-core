--- conflicted
+++ resolved
@@ -2004,13 +2004,8 @@
                   cls._get_value(DONE_STATES)]
         await cls._execute_query(query, *values)
 
-<<<<<<< HEAD
-    @gen.coroutine
-    def get_increment(self):
-=======
     @classmethod
     async def get_increment(cls, environment: uuid.UUID, version: int):
->>>>>>> f3bafd8e
         """
         Find resources incremented by this version compared to deployment state transitions per resource
 
