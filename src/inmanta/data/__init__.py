--- conflicted
+++ resolved
@@ -6271,22 +6271,6 @@
                 pip_config
         """
         async with cls.get_connection(connection) as con:
-<<<<<<< HEAD
-            result = await con.fetchrow(
-                query,
-                env_id,
-                version,
-                datetime.datetime.now().astimezone(),
-                total,
-                cls._get_value(version_info),
-                undeployable,
-                skipped_for_undeployable,
-                partial_base,
-                updated_resource_sets | deleted_resource_sets,
-                cls._get_value(pip_config),
-                project_constraints,
-            )
-=======
             with pyformance.timer("sql.configuration_model.create_for_partial_compile").time():
                 result = await con.fetchrow(
                     query,
@@ -6300,8 +6284,8 @@
                     partial_base,
                     updated_resource_sets | deleted_resource_sets,
                     cls._get_value(pip_config),
+                    project_constraints,
                 )
->>>>>>> 1acec7f1
             # Make mypy happy
             assert result is not None
             if not result["base_version_found"]:
