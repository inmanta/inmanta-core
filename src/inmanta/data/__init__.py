--- conflicted
+++ resolved
@@ -79,15 +79,12 @@
 """
 ENGINE: AsyncEngine | None = None
 
-<<<<<<< HEAD
-=======
 """
 Object that creates async sessions.
 Used mainly by our GraphQL implementation via these APIs:
 - get_session_factory()
 - get_session()
 """
->>>>>>> cbe55ce6
 SESSION_FACTORY: async_sessionmaker[AsyncSession] | None = None
 
 
