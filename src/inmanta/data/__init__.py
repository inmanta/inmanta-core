"""
Copyright 2017 Inmanta

Licensed under the Apache License, Version 2.0 (the "License");
you may not use this file except in compliance with the License.
You may obtain a copy of the License at

    http://www.apache.org/licenses/LICENSE-2.0

Unless required by applicable law or agreed to in writing, software
distributed under the License is distributed on an "AS IS" BASIS,
WITHOUT WARRANTIES OR CONDITIONS OF ANY KIND, either express or implied.
See the License for the specific language governing permissions and
limitations under the License.

Contact: code@inmanta.com
"""

import asyncio
import copy
import datetime
import enum
import itertools
import json
import logging
import re
import typing
import uuid
import warnings
from abc import ABC, abstractmethod
from collections import abc, defaultdict
from collections.abc import AsyncIterator, Awaitable, Callable, Collection, Iterable, Sequence, Set
from configparser import RawConfigParser
from contextlib import AbstractAsyncContextManager, asynccontextmanager
from itertools import chain
from re import Pattern
from typing import Generic, NewType, Optional, TypeVar, Union, cast, overload
from uuid import UUID

import asyncpg
import dateutil
import pydantic
import pydantic.tools
import typing_inspect
from asyncpg import Connection
from asyncpg.exceptions import SerializationError
from asyncpg.protocol import Record
from sqlalchemy.pool import ConnectionPoolEntry

import inmanta.db.versions
import inmanta.protocol
import inmanta.types
from crontab import CronTab
from inmanta import const, resources, util
from inmanta.const import (
    DATETIME_MIN_UTC,
    NAME_RESOURCE_ACTION_LOGGER,
    UNDEPLOYABLE_NAMES,
    AgentStatus,
    LogLevel,
    ResourceState,
)
from inmanta.data import model as m
from inmanta.data import schema
from inmanta.data.model import AuthMethod, BaseModel, PagingBoundaries, PipConfig, api_boundary_datetime_normalizer
from inmanta.deploy import state
from inmanta.protocol.exceptions import BadRequest, NotFound
from inmanta.server import config
from inmanta.stable_api import stable_api
from inmanta.types import JsonType, PrimitiveTypes, ResourceIdStr, ResourceType, ResourceVersionIdStr
from inmanta.util import parse_timestamp
from sqlalchemy import URL, AsyncAdaptedQueuePool, NullPool
from sqlalchemy.ext.asyncio import AsyncEngine, AsyncSession, async_sessionmaker, create_async_engine

"""
Global reference to the SQL Alchemy engine
Main APIs to interact with it:
- start_engine()
- get_connection_ctx_mgr()
- stop_engine()
"""
ENGINE: AsyncEngine | None = None

"""
Object that creates async sessions.
Used mainly by our GraphQL implementation via these APIs:
- get_session_factory()
- get_session()
"""
SESSION_FACTORY: async_sessionmaker[AsyncSession] | None = None


LOGGER = logging.getLogger(__name__)

DBLIMIT = 100000
APILIMIT = 1000

# TODO: disconnect
# TODO: difference between None and not set

# Used as the 'default' parameter value for the Field class, when no default value has been set
default_unset = object()

PRIMITIVE_SQL_TYPES = Union[str, int, bool, datetime.datetime, UUID]

"""
Locking order rules:
In general, locks should be acquired consistently with delete cascade lock order, which is top down. Additional lock orderings
are as follows. This list should be extended when new locks (explicit or implicit) are introduced. The rules below are written
as `A -> B`, meaning A should be locked before B in any transaction that acquires a lock on both.
- Code -> ConfigurationModel
- Agentprocess -> Agentinstance -> Agent
- ResourcePersistentState -> Scheduler
"""


@enum.unique
class QueryType(str, enum.Enum):
    def _generate_next_value_(name, start: int, count: int, last_values: abc.Sequence[object]) -> str:  # noqa: N805
        """
        Make enum.auto() return the name of the enum member in lower case.
        """
        return name.lower()

    EQUALS = enum.auto()  # The filter value equals the value in the database
    CONTAINS = enum.auto()  # Any of the filter values are equal to the value in the database (exact match)
    IS_NOT_NULL = enum.auto()  # The value is NULL in the database
    CONTAINS_PARTIAL = enum.auto()  # Any of the filter values are equal to the value in the database (partial match)
    RANGE = enum.auto()  # The values in the database are in the range described by the filter values and operators
    NOT_CONTAINS = enum.auto()  # None of the filter values are equal to the value in the database (exact match)
    COMBINED = enum.auto()  # The value describes a combination of other query types


class InvalidQueryType(Exception):
    def __init__(self, message: str) -> None:
        super().__init__(message)
        self.message = message


class TableLockMode(enum.Enum):
    """
    Table level locks as defined in the PostgreSQL docs:

    https://www.postgresql.org/docs/13/explicit-locking.html#LOCKING-TABLES. When acquiring a lock, make sure to use the same
    locking order accross transactions (as described at the top of this module) to prevent deadlocks and to otherwise respect
    the consistency docs: https://www.postgresql.org/docs/13/applevel-consistency.html#NON-SERIALIZABLE-CONSISTENCY.

    Not all lock modes are currently supported to keep the interface minimal (only include what we actually use). This class
    may be extended when a new lock mode is required.
    """

    ROW_EXCLUSIVE = "ROW EXCLUSIVE"
    SHARE_UPDATE_EXCLUSIVE = "SHARE UPDATE EXCLUSIVE"
    SHARE = "SHARE"
    SHARE_ROW_EXCLUSIVE = "SHARE ROW EXCLUSIVE"


class RowLockMode(enum.Enum):
    """
    Row level locks as defined in the PostgreSQL docs: https://www.postgresql.org/docs/13/explicit-locking.html#LOCKING-ROWS.
    When acquiring a lock, make sure to use the same locking order accross transactions (as described at the top of this
    module) to prevent deadlocks and to otherwise respect the consistency docs:
    https://www.postgresql.org/docs/13/applevel-consistency.html#NON-SERIALIZABLE-CONSISTENCY.
    """

    FOR_UPDATE = "FOR UPDATE"
    FOR_NO_KEY_UPDATE = "FOR NO KEY UPDATE"
    FOR_SHARE = "FOR SHARE"
    FOR_KEY_SHARE = "FOR KEY SHARE"


class RangeOperator(enum.Enum):
    LT = "<"
    LE = "<="
    GT = ">"
    GE = ">="

    @property
    def pg_value(self) -> str:
        return self.value

    @classmethod
    def parse(cls, text: str) -> "RangeOperator":
        try:
            return cls[text.upper()]
        except KeyError:
            raise ValueError(f"Failed to parse {text} as a RangeOperator")


RangeConstraint = Sequence[tuple[RangeOperator, int]]
DateRangeConstraint = Sequence[tuple[RangeOperator, datetime.datetime]]
QueryFilter = tuple[QueryType, object]


class PagingCounts:
    def __init__(self, total: int, before: int, after: int) -> None:
        self.total = total
        self.before = before
        self.after = after


class InvalidQueryParameter(Exception):
    def __init__(self, message: str) -> None:
        super().__init__(message)
        self.message = message


class InvalidFieldNameException(Exception):
    def __init__(self, message: str, *args: object) -> None:
        super().__init__(message, *args)
        self.message = message


ColumnNameStr = NewType("ColumnNameStr", str)
"""
    A valid database column name
"""

OrderStr = NewType("OrderStr", str)
"""
    A valid database ordering
"""


class ArgumentCollector:
    """
    Small helper to make placeholders for query arguments

    args = ArgumentCollector()
    query = f"SELECT * FROM table WHERE a = {args(a_value)} AND b = {args(b_value)}"
    con.fetch(query, *args.get_values())
    """

    def __init__(self, offset: int = 0, de_duplicate: bool = False) -> None:
        """

        :param offset: the smallest number already in use, the next one given out will be offset+1
        :param de_duplicate: if the value is the same, return the same number
        """
        self.args: list[object] = []
        self.offset = offset
        self.de_duplicate = de_duplicate

    def __call__(self, entry: object) -> str:
        if self.de_duplicate and entry in self.args:
            return "$" + str(self.args.index(entry) + 1 + self.offset)
        self.args.append(entry)
        return "$" + str(len(self.args) + self.offset)

    def get_values(self) -> list[object]:
        return self.args


class PagingOrder(str, enum.Enum):
    ASC = "ASC"
    DESC = "DESC"

    def invert(self) -> "PagingOrder":
        if self == PagingOrder.ASC:
            return PagingOrder.DESC
        return PagingOrder.ASC

    def db_form(self, *, nullable: bool = True) -> OrderStr:
        # The current filtering and sorting framework has the built-in assumption that nulls are considered the lowest values,
        # hence we must deviate from postgres' default order. As a result, we may lose the opportunity to use indexes, which
        # use the same order.
        # The framework can not easily be refactored because
        #   1. Not all column types have a sane MAX value to coalesce to
        #   2. The alternative approach to use a window function `row_number() OVER (ORDER BY ...)`, selecting on the ids of
        #       the first and last elements in the page, is more accurate, and does hit the indexes, but it also builds the
        #       row number for each row, which ends up costing even more.
        if nullable:
            if self == PagingOrder.ASC:
                return OrderStr("ASC NULLS FIRST")
            return OrderStr("DESC NULLS LAST")
        # Luckily, for NOT NULL columns we will never encounter the COALESCE issue, so we can safely use the default order.
        else:
            return OrderStr(self.value)


class InvalidSort(Exception):
    def __init__(self, message: str, *args: object) -> None:
        super().__init__(message, *args)
        self.message = message


class ColumnType:
    """
    Class encapsulating all handling of specific column types

    This implementation supports the PRIMITIVE_SQL_TYPES types, for more specific behavior, make a subclass.
    """

    def __init__(self, base_type: type[PRIMITIVE_SQL_TYPES], nullable: bool, table_prefix: Optional[str] = None) -> None:
        self.base_type = base_type
        self.nullable = nullable
        self.table_prefix = table_prefix
        self.table_prefix_dot = "" if table_prefix is None else f"{table_prefix}."

    def as_basic_filter_elements(self, name: str, value: object) -> Sequence[tuple[str, "ColumnType", object]]:
        """
        Break down this filter into more elementary filters

        :param name: column name, intended to be passed through get_accessor
        :param value: the value of this column
        :return: a list of (name, type, value) items
        """
        return [(name, self, self.get_value(value))]

    def as_basic_order_elements(self, name: str, order: PagingOrder) -> Sequence[tuple[str, "ColumnType", PagingOrder]]:
        """
        Break down this filter into more elementary filters

        :param name: column name, intended to be passed through get_accessor
        :return: a list of (name, type, order) items
        """
        return [(name, self, order)]

    def get_value(self, value: object) -> Optional[PRIMITIVE_SQL_TYPES]:
        """
        Prepare the actual value for use as an argument in a prepared statement for this type
        """
        if value is None:
            if not self.nullable:
                raise ValueError("None is not a valid value")
            else:
                return None
        if isinstance(value, self.base_type):
            # It is as expected
            return value
        if self.base_type == bool:
            ta = pydantic.TypeAdapter(bool)
            return ta.validate_python(value)
        if self.base_type == datetime.datetime and isinstance(value, str):
            return api_boundary_datetime_normalizer(dateutil.parser.isoparse(value))
        if issubclass(self.base_type, (str, int)) and isinstance(value, (str, int, bool)):
            # We can cast between those types
            return self.base_type(value)
        raise ValueError(f"{value} is not a valid value")

    def get_accessor(self, column_name: str, table_prefix: Optional[str] = None) -> str:
        """
        return the sql statement to get this column, as used in filter and other statements
        """
        table_prefix_value = self.table_prefix_dot if table_prefix is None else table_prefix + "."
        return table_prefix_value + column_name

    def coalesce_to_min(self, value_reference: str) -> str:
        """If the order by column is nullable, coalesce the parameter value to the minimum value of the specific type
        This is required for the comparisons used for paging, because comparing a value to
        NULL always yields NULL.
        """
        if self.nullable:
            if self.base_type == datetime.datetime:
                return f"COALESCE({value_reference}, to_timestamp(0))"
            elif self.base_type == bool:
                return f"COALESCE({value_reference}, FALSE)"
            elif self.base_type == int:
                # we only support positive ints up till now
                return f"COALESCE({value_reference}, -1)"
            elif self.base_type == str:
                return f"COALESCE({value_reference}, '')"
            elif self.base_type == UUID:
                return f"COALESCE({value_reference}, '00000000-0000-0000-0000-000000000000'::uuid)"
            else:
                assert False, "Unexpected argument type received, this should not happen"

        return value_reference

    def with_prefix(self, table_prefix: Optional[str]) -> "ColumnType":
        return ColumnType(self.base_type, self.nullable, table_prefix)


def TablePrefixWrapper(table_name: Optional[str], child: ColumnType) -> ColumnType:
    """
    This method is named like a class, because it replaces a former class.

    The functionality is not part ColumnType itself.
    """
    if table_name is None:
        return child
    return child.with_prefix(table_prefix=table_name)


class ForcedStringColumn(ColumnType):
    """A string that is explicitly cast to a specific string type"""

    def __init__(self, forced_type: str) -> None:
        super().__init__(base_type=str, nullable=False)
        self.forced_type = forced_type

    def get_accessor(self, column_name: str, table_prefix: Optional[str] = None) -> str:
        """
        return the sql statement to get this column, as used in filter and other statements
        """
        return super().get_accessor(column_name, table_prefix) + "::" + self.forced_type


StringColumn = ColumnType(base_type=str, nullable=False)
OptionalStringColumn = ColumnType(base_type=str, nullable=True)

DateTimeColumn = ColumnType(base_type=datetime.datetime, nullable=False)
OptionalDateTimeColumn = ColumnType(base_type=datetime.datetime, nullable=True)

PositiveIntColumn = ColumnType(base_type=int, nullable=False)
# Negatives ints require updating coalesce_to_min

TextColumn = ForcedStringColumn("text")

UUIDColumn = ColumnType(base_type=uuid.UUID, nullable=False)
BoolColumn = ColumnType(base_type=bool, nullable=False)


class DatabaseOrderV2(ABC):
    """
    Helper API for handling database order and filtering

    This class defines the consumer interface,

    It is made into a separate type, to make it very explicit what is exposed externally, to limit feature creep
    """

    @abstractmethod
    def as_filter(
        self,
        offset: int,
        column_value: Optional[PRIMITIVE_SQL_TYPES] = None,
        id_value: Optional[PRIMITIVE_SQL_TYPES] = None,
        start: bool = True,
    ) -> tuple[list[str], list[object]]:
        """
        Produce a filter for this order, to select all record before or after the given id

        :param offset: the next free number to use for query parameters
        :param column_value: the boundary value for the user specified order
        :param id_value: the boundary value for the built in order order
        :param start: is this the start filter? if so, retain all values`  > (column_value, id_value)`

        :return: The filter (as a string) and all associated query parameter values

        None values can have a double meaning here:
        - no value provided
        - the value is provided and None

        The distinction can be made as follows:
        1. at least one of the columns must be not nullable (otherwise the sorting is not unique)
        2. when both value are None, we are not paging and return '[],[]'
        3. when one of the values is effective, we produce a filter

        More specifically:
        1. when we have a single order, and `column_value` is not None, this singe value is used for filtering
        2. when we have a double order and the 'id_value' is not None and `self.get_order_by_column_type().nullable`,
            we consider the null an effective value and filter on both `column_value` and `id_value`
        3. when we have a double order and the 'id_value' is not None and `not self.get_order_by_column_type().nullable`,
            we consider the null not a value and filter only on `id_value`

        """

    @abstractmethod
    def get_order_by_statement(self, invert: bool = False, table: Optional[str] = None) -> str:
        """Get this order as an order_by statement"""

    @abstractmethod
    def get_order(self) -> PagingOrder:
        """Return the order of this paging request"""

    @abstractmethod
    def get_paging_boundaries(self, first: abc.Mapping[str, object], last: abc.Mapping[str, object]) -> PagingBoundaries:
        """Return the page boundaries, given the first and last record of the page"""


T_SELF = TypeVar("T_SELF", bound="SingleDatabaseOrder")


class SingleDatabaseOrder(DatabaseOrderV2, ABC):
    """
    Abstract Base class for ordering when using
    - a user specified order, that is always unique
    """

    def __init__(
        self,
        order_by_column: ColumnNameStr,
        order: PagingOrder,
    ) -> None:
        """The order_by_column and order parameters should be validated"""
        self.order_by_column = order_by_column
        self.order = order

    # Configuration methods
    @classmethod
    def get_valid_sort_columns(cls) -> dict[ColumnNameStr, ColumnType]:
        """Return all valid columns for lookup and their type"""
        raise NotImplementedError()

    #  Factory
    @classmethod
    def parse_from_string(
        cls: type[T_SELF],
        sort: str,
    ) -> T_SELF:
        valid_sort_pattern: Pattern[str] = re.compile(
            f"^({'|'.join(cls.get_valid_sort_columns().keys())})\\.(asc|desc)$", re.IGNORECASE
        )
        match = valid_sort_pattern.match(sort)
        if match and len(match.groups()) == 2:
            order_by_column = match.groups()[0].lower()
            # Verify there is no escaping from the regex by exact match
            assert order_by_column in cls.get_valid_sort_columns()
            order = match.groups()[1].upper()
            return cls(order_by_column=ColumnNameStr(order_by_column), order=PagingOrder[order])
        raise InvalidSort(f"Sort parameter invalid: {sort}")

    # Internal helpers
    def get_order(self, invert: bool = False) -> PagingOrder:
        """The order string representing the direction the results should be sorted by"""
        return self.order.invert() if invert else self.order

    def get_order_by_column_type(self) -> ColumnType:
        """The type of the order by column"""
        return self.get_valid_sort_columns()[self.order_by_column]

    def get_order_by_column_api_name(self) -> str:
        """The name of the column that the results should be ordered by"""
        return self.order_by_column

    # External API
    def as_filter(
        self,
        offset: int,
        column_value: Optional[PRIMITIVE_SQL_TYPES] = None,
        id_value: Optional[PRIMITIVE_SQL_TYPES] = None,
        start: bool = True,
    ) -> tuple[list[str], list[object]]:
        """
        Produce a filter for this order, to select all record before or after the given id

        :param offset: the next free number to use for query parameters
        :param column_value: the value for the user specified order
        :param id_value: the value for the built in order order, if this class has one. Otherwise this value is ignored.
        :param start: is this the start filter? if so, retain all values`  > (column_value, id_value)`

        :return: The filter (as a string) and all associated query parameter values
        """
        relation = ">" if start else "<"

        if column_value is None:
            return [], []

        coll_type = self.get_order_by_column_type()
        col_name = self.order_by_column
        value = coll_type.get_value(column_value)

        ac = ArgumentCollector(offset=offset - 1)
        filter = f"{coll_type.get_accessor(col_name)} {relation} {ac(value)}"
        return [filter], ac.args

    def get_order_elements(self, invert: bool) -> Sequence[tuple[ColumnNameStr, ColumnType, PagingOrder]]:
        """
        return a list of column/column type/order triples, to format an ORDER BY or FILTER statement
        """
        order = self.get_order(invert)
        return [
            (self.order_by_column, self.get_order_by_column_type(), order),
        ]

    def get_order_by_statement(self, invert: bool = False, table: Optional[str] = None) -> str:
        """Return the actual order by statement, as derived from get_order_elements"""
        order_by_part = ", ".join(
            (
                f"{type.get_accessor(col, table)} {order.db_form(nullable=type.nullable)}"
                for col, type, order in self.get_order_elements(invert)
            )
        )
        return f" ORDER BY {order_by_part}"

    def get_paging_boundaries(self, first: abc.Mapping[str, object], last: abc.Mapping[str, object]) -> PagingBoundaries:
        """Return the page boundaries, given the first and last record returned"""
        if self.get_order() == PagingOrder.ASC:
            first, last = last, first

        order_column_name = self.order_by_column
        order_type: ColumnType = self.get_order_by_column_type()

        def assert_not_null(in_value: Optional[PRIMITIVE_SQL_TYPES]) -> PRIMITIVE_SQL_TYPES:
            # Make mypy happy
            assert in_value is not None
            return in_value

        return PagingBoundaries(
            start=assert_not_null(order_type.get_value(first[order_column_name])),
            first_id=None,
            end=assert_not_null(order_type.get_value(last[order_column_name])),
            last_id=None,
        )

    def __str__(self) -> str:
        # used to serialize the order back to a  paging url
        return f"{self.order_by_column}.{self.order.value.lower()}"


class AbstractDatabaseOrderV2(SingleDatabaseOrder, ABC):
    """
    Abstract Base class for ordering when using
    - a user specified order
    - an additional built in order to make the ordering unique (the id_collumn)
    """

    @property
    @abstractmethod
    def id_column(self) -> tuple[ColumnNameStr, ColumnType]:
        """Name and type of the id column of this database order"""

    # External API
    def as_filter(
        self,
        offset: int,
        column_value: Optional[PRIMITIVE_SQL_TYPES] = None,
        id_value: Optional[PRIMITIVE_SQL_TYPES] = None,
        start: bool = True,
    ) -> tuple[list[str], list[object]]:
        """
        Produce a filter for this order, to select all record before or after the given id

        :param offset: the next free number to use for query parameters
        :param column_value: the value for the user specified order
        :param id_value: the value for the built in order order
        :param start: is this the start filter? if so, retain all values`> (column_value, id_value)`,
            otherwise `< (column_value, id_value)`.

        :return: The filter (as a string) and all associated query parameter values
        """

        # All the filter elements:
        # 1. name of the actual collumn in the DB
        # 2. type of the collumn
        # 3. sanitized value of the collumn

        filter_elements: list[tuple[str, ColumnType, object]] = []

        order_by_collumns_type = self.get_order_by_column_type()
        paging_on_nullable = order_by_collumns_type.nullable and id_value is not None

        if column_value is not None or paging_on_nullable:
            # Have column value or paging on nullable
            filter_elements.extend(order_by_collumns_type.as_basic_filter_elements(self.order_by_column, column_value))

        if id_value is not None:
            # Have ID
            id_name, id_type = self.id_column
            if id_name != self.order_by_column:
                filter_elements.extend(id_type.as_basic_filter_elements(id_name, id_value))

        relation = ">" if start else "<"

        if len(filter_elements) == 0:
            return [], []

        ac = ArgumentCollector(offset=offset - 1)
        if len(filter_elements) == 1:
            col_name, coll_type, value = filter_elements[0]
            filter = f"{coll_type.get_accessor(col_name)} {relation} {ac(value)}"
            return [filter], ac.args
        else:
            # composed filter:
            # 1. comparison of two tuples (c_a, c_b) < (c_a, c_b)
            # 2. nulls must be removed to get proper comparison
            names_tuple = ", ".join(
                [coll_type.coalesce_to_min(coll_type.get_accessor(col_name)) for col_name, coll_type, value in filter_elements]
            )
            values_references_tuple = ", ".join(
                [coll_type.coalesce_to_min(ac(value)) for col_name, coll_type, value in filter_elements]
            )
            filter = f"({names_tuple}) {relation} ({values_references_tuple})"
            return [filter], ac.args

    def get_order_elements(self, invert: bool) -> list[tuple[ColumnNameStr, ColumnType, PagingOrder]]:
        """
        return a list of column/column type/order triples, to format an ORDER BY or FILTER statement
        """
        order = self.get_order(invert)
        id_name, id_type = self.id_column

        return list(
            self.get_order_by_column_type().as_basic_order_elements(self.order_by_column, order)
        ) + id_type.as_basic_order_elements(id_name, order)

    def get_paging_boundaries(self, first: abc.Mapping[str, object], last: abc.Mapping[str, object]) -> PagingBoundaries:
        """Return the page boundaries, given the first and last record returned"""
        if self.get_order() == PagingOrder.ASC:
            first, last = last, first

        order_column_name = self.order_by_column
        order_type: ColumnType = self.get_order_by_column_type()

        id_column, id_type = self.id_column

        return PagingBoundaries(
            start=order_type.get_value(first[order_column_name]),
            first_id=id_type.get_value(first[id_column]),
            end=order_type.get_value(last[order_column_name]),
            last_id=id_type.get_value(last[id_column]),
        )


class VersionedResourceOrder(AbstractDatabaseOrderV2):
    """Represents the ordering by which resources should be sorted"""

    @classmethod
    def get_valid_sort_columns(cls) -> dict[ColumnNameStr, ColumnType]:
        return {
            ColumnNameStr("resource_type"): StringColumn,
            ColumnNameStr("agent"): StringColumn,
            ColumnNameStr("resource_id_value"): StringColumn,
        }

    @property
    def id_column(self) -> tuple[ColumnNameStr, ColumnType]:
        """Name of the id column of this database order"""
        return ColumnNameStr("resource_id"), StringColumn


class ResourceStatusOrder(VersionedResourceOrder):
    """
    Resources with a status field
    """

    @classmethod
    def get_valid_sort_columns(cls) -> dict[ColumnNameStr, ColumnType]:
        return {
            **super().get_valid_sort_columns(),
            ColumnNameStr("resource_id"): StringColumn,
            ColumnNameStr("status"): TextColumn,
        }


class ResourceHistoryOrder(AbstractDatabaseOrderV2):
    """Represents the ordering by which resource history should be sorted"""

    @classmethod
    def get_valid_sort_columns(cls) -> dict[ColumnNameStr, ColumnType]:
        """Describes the names and types of the columns that are valid for this DatabaseOrder"""
        return {ColumnNameStr("date"): DateTimeColumn}

    @property
    def id_column(self) -> tuple[ColumnNameStr, ColumnType]:
        """Name and type of the id column of this database order"""
        return (ColumnNameStr("attribute_hash"), StringColumn)


class ResourceLogOrder(SingleDatabaseOrder):
    """Represents the ordering by which resource logs should be sorted"""

    @classmethod
    def get_valid_sort_columns(cls) -> dict[ColumnNameStr, ColumnType]:
        return {
            ColumnNameStr("timestamp"): DateTimeColumn,
        }


class CompileReportOrder(AbstractDatabaseOrderV2):
    """Represents the ordering by which compile reports should be sorted"""

    @classmethod
    def get_valid_sort_columns(cls) -> dict[ColumnNameStr, ColumnType]:
        """Describes the names and types of the columns that are valid for this DatabaseOrder"""
        return {ColumnNameStr("requested"): DateTimeColumn}

    @property
    def id_column(self) -> tuple[ColumnNameStr, ColumnType]:
        """Name and type of the id column of this database order"""
        return (ColumnNameStr("id"), UUIDColumn)


class AgentOrder(AbstractDatabaseOrderV2):
    """Represents the ordering by which agents should be sorted"""

    @classmethod
    def get_valid_sort_columns(cls) -> dict[ColumnNameStr, ColumnType]:
        """Describes the names and types of the columns that are valid for this DatabaseOrder"""
        return {
            ColumnNameStr("name"): TablePrefixWrapper("a", StringColumn),
            ColumnNameStr("process_name"): OptionalStringColumn,
            ColumnNameStr("paused"): BoolColumn,
            ColumnNameStr("last_failover"): OptionalDateTimeColumn,
            ColumnNameStr("status"): StringColumn,
        }

    @property
    def id_column(self) -> tuple[ColumnNameStr, ColumnType]:
        """Name and type of the id column of this database order"""
        return (ColumnNameStr("name"), TablePrefixWrapper("a", StringColumn))


class DesiredStateVersionOrder(SingleDatabaseOrder):
    """Represents the ordering by which desired state versions should be sorted"""

    @classmethod
    def get_valid_sort_columns(cls) -> dict[ColumnNameStr, ColumnType]:
        return {
            ColumnNameStr("version"): PositiveIntColumn,
        }


class ParameterOrder(AbstractDatabaseOrderV2):
    """Represents the ordering by which parameters should be sorted"""

    @classmethod
    def get_valid_sort_columns(cls) -> dict[ColumnNameStr, ColumnType]:
        return {
            ColumnNameStr("name"): StringColumn,
            ColumnNameStr("source"): StringColumn,
            ColumnNameStr("updated"): OptionalDateTimeColumn,
        }

    @property
    def id_column(self) -> tuple[ColumnNameStr, ColumnType]:
        """Name and type of the id column of this database order"""
        return (ColumnNameStr("id"), UUIDColumn)


class FactOrder(AbstractDatabaseOrderV2):
    """Represents the ordering by which facts should be sorted"""

    @classmethod
    def get_valid_sort_columns(cls) -> dict[ColumnNameStr, ColumnType]:
        return {
            ColumnNameStr("name"): StringColumn,
            ColumnNameStr("resource_id"): StringColumn,
        }

    @property
    def id_column(self) -> tuple[ColumnNameStr, ColumnType]:
        """Name and type of the id column of this database order"""
        return (ColumnNameStr("id"), UUIDColumn)


class NotificationOrder(AbstractDatabaseOrderV2):
    """Represents the ordering by which notifications should be sorted"""

    @classmethod
    def get_valid_sort_columns(cls) -> dict[ColumnNameStr, ColumnType]:
        """Describes the names and types of the columns that are valid for this DatabaseOrder"""
        return {
            ColumnNameStr("created"): DateTimeColumn,
        }

    @property
    def id_column(self) -> tuple[ColumnNameStr, ColumnType]:
        """Name and type of the id column of this database order"""
        return (ColumnNameStr("id"), UUIDColumn)


class DiscoveredResourceOrder(SingleDatabaseOrder):
    """Represents the ordering by which discovered resources should be sorted"""

    @classmethod
    def get_valid_sort_columns(cls) -> dict[ColumnNameStr, ColumnType]:
        """Describes the names and types of the columns that are valid for this DatabaseOrder"""
        return {
            ColumnNameStr("discovered_resource_id"): StringColumn,
        }


class BaseQueryBuilder(ABC):
    """Provides a way to build up a sql query from its parts.
    Each method returns a new query builder instance, with the additional parameters processed"""

    def __init__(
        self,
        select_clause: Optional[str] = None,
        from_clause: Optional[str] = None,
        filter_statements: Optional[list[str]] = None,
        values: Optional[list[object]] = None,
    ) -> None:
        """
        The parameters are the parts of an sql query,
        which can also be added to the builder with the appropriate methods

        :param select_clause: The select clause of the query
        :param from_clause: From clause of the query
        :param filter_statements: A list of filters for the query
        :param values: The values to be used for the filter statements
        """
        self.select_clause = select_clause
        self._from_clause = from_clause
        self.filter_statements = filter_statements or []
        self.values = values or []

    def _join_filter_statements(self, filter_statements: list[str]) -> str:
        """Join multiple filter statements"""
        if filter_statements:
            return "WHERE " + " AND ".join(filter_statements)
        return ""

    @abstractmethod
    def from_clause(self, from_clause: str) -> "BaseQueryBuilder":
        """Set the from clause of the query"""
        raise NotImplementedError()

    @property
    def offset(self) -> int:
        """The current offset of the values to be used for filter statements"""
        return len(self.values) + 1

    @abstractmethod
    def filter(self, filter_statements: list[str], values: list[object]) -> "BaseQueryBuilder":
        """Add filters to the query"""
        raise NotImplementedError()

    @abstractmethod
    def build(self) -> tuple[str, list[object]]:
        """Builds up the full query string, and the parametrized value list, ready to be executed"""
        raise NotImplementedError()


class SimpleQueryBuilder(BaseQueryBuilder):
    """A query builder suitable for most queries"""

    def __init__(
        self,
        select_clause: Optional[str] = None,
        from_clause: Optional[str] = None,
        filter_statements: Optional[list[str]] = None,
        values: Optional[list[object]] = None,
        db_order: Optional[DatabaseOrderV2] = None,
        limit: Optional[int] = None,
        backward_paging: bool = False,
        prelude: Optional[str] = None,
    ) -> None:
        """
        :param select_clause: The select clause of the query
        :param from_clause: The from clause of the query
        :param filter_statements: A list of filters for the query
        :param values: The values to be used for the filter statements
        :param db_order: The DatabaseOrder describing how the results should be ordered
        :param limit: Limit the results to this amount
        :param backward_paging: Whether the ordering of the results should be inverted,
                                used when going backward through the pages
        :param prelude: part of the query preceding all else, for use with 'with' binding
        """
        super().__init__(select_clause, from_clause, filter_statements, values)
        self.db_order = db_order
        self.limit = limit
        self.backward_paging = backward_paging
        self.prelude = prelude

    def select(self, select_clause: str) -> "SimpleQueryBuilder":
        """Set the select clause of the query"""
        return SimpleQueryBuilder(
            select_clause,
            self._from_clause,
            self.filter_statements,
            self.values,
            self.db_order,
            self.limit,
            self.backward_paging,
            self.prelude,
        )

    def from_clause(self, from_clause: str) -> "SimpleQueryBuilder":
        """Set the from clause of the query"""
        return SimpleQueryBuilder(
            self.select_clause,
            from_clause,
            self.filter_statements,
            self.values,
            self.db_order,
            self.limit,
            self.backward_paging,
            self.prelude,
        )

    def order_and_limit(
        self, db_order: DatabaseOrderV2, limit: Optional[int] = None, backward_paging: bool = False
    ) -> "SimpleQueryBuilder":
        """Set the order and limit of the query"""
        return SimpleQueryBuilder(
            self.select_clause,
            self._from_clause,
            self.filter_statements,
            self.values,
            db_order,
            limit,
            backward_paging,
            self.prelude,
        )

    def filter(self, filter_statements: list[str], values: list[object]) -> "SimpleQueryBuilder":
        return SimpleQueryBuilder(
            self.select_clause,
            self._from_clause,
            self.filter_statements + filter_statements,
            self.values + values,
            self.db_order,
            self.limit,
            self.backward_paging,
            self.prelude,
        )

    def build(self) -> tuple[str, list[object]]:
        if not self.select_clause or not self._from_clause:
            raise InvalidQueryParameter("A valid query must have a SELECT and a FROM clause")
        full_query = f"""{self.select_clause}
                         {self._from_clause}
                         {self._join_filter_statements(self.filter_statements)}
                         """
        if self.prelude:
            full_query = self.prelude + full_query
        if self.db_order:
            full_query += self.db_order.get_order_by_statement(self.backward_paging)
        if self.limit is not None:
            if self.limit > DBLIMIT:
                raise InvalidQueryParameter(f"Limit cannot be bigger than {DBLIMIT}, got {self.limit}")
            elif self.limit > 0:
                full_query += " LIMIT " + str(self.limit)
        if self.db_order and self.backward_paging:
            order_by = self.db_order.get_order_by_statement(table="matching_records")
            full_query = f"""SELECT * FROM ({full_query}) AS matching_records {order_by}"""

        return full_query, self.values


def json_encode(value: object) -> str:
    # see json_encode in tornado.escape
    return json.dumps(value, default=util.internal_json_encoder)


T = TypeVar("T")


class Field(Generic[T]):
    def __init__(
        self,
        field_type: type[T],
        required: bool = False,
        is_many: bool = False,
        part_of_primary_key: bool = False,
        ignore: bool = False,
        default: object = default_unset,
        **kwargs: object,
    ) -> None:
        """A field in a document/record in the database. This class holds the metadata one how the data layer should handle
        the field.

        :param field_type: The python type of the field. This type should work with isinstance
        :param required: Is this value required. This means that it is not optional and it cannot be None
        :param is_many: Set to true when this is a list type
        :param part_of_primary_key: Set to true when the field is part of the primary key.
        :param ignore: Should this field be ignored when saving it to the database. This can be used to add a field to a
                       a class that should not be saved in the database.
        :param default: The default value for this field.
        """

        self._field_type = field_type
        self._required = required
        self._ignore = ignore
        self._part_of_primary_key = part_of_primary_key
        self._is_many = is_many

        self._default_value: object
        if default != default_unset:
            self._default = True
            self._default_value = default
        else:
            self._default = False
            self._default_value = None

    def get_field_type(self) -> type[T]:
        return self._field_type

    field_type = property(get_field_type)

    def is_required(self) -> bool:
        return self._required

    required = property(is_required)

    def get_default(self) -> bool:
        return self._default

    default = property(get_default)

    def get_default_value(self) -> T:
        return copy.copy(self._default_value)

    default_value = property(get_default_value)

    @property
    def ignore(self) -> bool:
        return self._ignore

    def is_part_of_primary_key(self) -> bool:
        return self._part_of_primary_key

    part_of_primary_key = property(is_part_of_primary_key)

    @property
    def is_many(self) -> bool:
        return self._is_many

    def _validate_single(self, name: str, value: object) -> None:
        """Validate a single value against the types in this field."""
        if not isinstance(value, self.field_type):
            raise TypeError(
                "Field %s should have the correct type (%s instead of %s)"
                % (name, self.field_type.__name__, type(value).__name__)
            )

    def validate(self, name: str, value: T) -> None:
        """Validate the value against the constraint in this field. Treat value as list when is_many is true"""
        if value is None and self.required:
            raise TypeError("%s field is required" % name)

        if value is None:
            return None

        if self.is_many:
            if not isinstance(value, list):
                TypeError(f"Field {name} should be a list, but got {type(value).__name__}")
            else:
                [self._validate_single(name, v) for v in value]
        else:
            self._validate_single(name, value)

    def from_db(self, name: str, value: object) -> object:
        """Load values from database. Treat value as a list when is_many is true. Converts database
        representation to appropriately typed object."""
        if value is None and self.required:
            raise TypeError("%s field is required" % name)

        if value is None:
            return None

        if self.is_many:
            if not isinstance(value, list):
                TypeError(f"Field {name} should be a list, but got {type(value).__name__}")
            else:
                return [self._from_db_single(name, v) for v in value]
        return self._from_db_single(name, value)

    def _from_db_single(self, name: str, value: object) -> object:
        """Load a single database value. Converts database representation to appropriately typed object."""
        if isinstance(value, self.field_type):
            return value

        # asyncpg does not convert a jsonb field to a dict
        if isinstance(value, str) and self.field_type is dict:
            return json.loads(value)
        # asyncpg does not convert an enum field to an enum type
        if isinstance(value, str) and issubclass(self.field_type, enum.Enum):
            return self.field_type[value]
        # decode typed json
        if isinstance(value, str) and issubclass(self.field_type, pydantic.BaseModel):
            jsv = json.loads(value)
            return self.field_type(**jsv)
        if isinstance(value, dict) and issubclass(self.field_type, pydantic.BaseModel):
            return self.field_type(**value)
        if self.field_type == pydantic.AnyHttpUrl:
            return pydantic.TypeAdapter(pydantic.AnyHttpUrl).validate_python(value)

        raise TypeError(
            f"Field {name} should have the correct type ({self.field_type.__name__} instead of {type(value).__name__})"
        )


class DataDocument:
    """
    A baseclass for objects that represent data in inmanta. The main purpose of this baseclass is to group dict creation
    logic. These documents are not stored in the database
    (use BaseDocument for this purpose). It provides a to_dict method that the inmanta rpc can serialize. You can store
    DataDocument children in BaseDocument fields, they will be serialized to dict. However, on retrieval this is not
    performed.
    """

    def __init__(self, **kwargs: object) -> None:
        self._data = kwargs

    def to_dict(self) -> JsonType:
        """
        Return a dict representation of this object.
        """
        return self._data


class InvalidAttribute(Exception):
    def __init__(self, message: str) -> None:
        super().__init__(message)
        self.message = message


class DocumentMeta(type):
    def __new__(cls, class_name: str, bases: tuple[type, ...], dct: dict[str, object]) -> type:
        dct["_fields_metadata"] = {}
        new_type: type[BaseDocument] = type.__new__(cls, class_name, bases, dct)
        if class_name != "BaseDocument":
            new_type.load_fields()
        return new_type


TBaseDocument = TypeVar("TBaseDocument", bound="BaseDocument")  # Part of the stable API
TransactionResult = TypeVar("TransactionResult")


@stable_api
class BaseDocument(metaclass=DocumentMeta):
    """
    A base document in the database. Subclasses of this document determine collections names. This type is mainly used to
    bundle query methods and generate validate and query methods for optimized DB access. This is not a full ODM.

    Fields are
    modelled using type annotations similar to protocol and pydantic. The following is supported:

    - Attributes are defined at class level with type annotations
    - Attributes do not need a default value. When no default is provided, they are marked as required.
    - When a value does not have to be set: either a default value or making it optional can be used. When a field is optional
      without a default value, none will be set as default value so that the field is available.
    - Fields that should be ignored, can be added to __ignore_fields__ This attribute is a tuple of strings
    - Fields that are part of the primary key should be added to the __primary_key__ attributes. This attribute is a tuple of
      strings.
    """

    _connection_pool: Optional[asyncpg.pool.Pool] = None
    _fields_metadata: dict[str, Field]
    __primary_key__: tuple[str, ...]
    __ignore_fields__: tuple[str, ...]

    def __init__(self, from_postgres: bool = False, **kwargs: object) -> None:
        """
        :param kwargs: The values to create the document. When id is defined in the fields but not provided, a new UUID is
                       generated.
        """
        self.__process_kwargs(from_postgres, kwargs)

    @classmethod
    def get_connection(
        cls, connection: Optional[asyncpg.connection.Connection] = None
    ) -> AbstractAsyncContextManager[asyncpg.connection.Connection]:
        """
        Returns a context manager to acquire a connection. If an existing connection is passed, returns a dummy context manager
        wrapped around that connection instance. This allows for transparent usage, regardless of whether a connection has
        already been acquired.
        """
        if connection is not None:
            return util.nullcontext(connection)

        # Make mypy happy

        assert cls._connection_pool is not None

        return cls._connection_pool.acquire()

    @classmethod
    def table_name(cls) -> str:
        """
        Return the name of the collection
        """
        return cls.__name__.lower()

    @classmethod
    def get_field_metadata(cls) -> dict[str, Field]:
        return cls._fields_metadata.copy()

    @staticmethod
    def _annotation_to_field(
        attribute: str,
        annotation: type[object],
        has_value: bool = True,
        value: Optional[object] = None,
        part_of_primary_key: bool = False,
        ignore_field: bool = False,
    ) -> Field:
        """Convert an annotated definition to a Field instance. The conversion rules are the following:
        - The value assigned to the field is the default value
        - When the default value is None the type has to be Optional
        - When the field is not optional, None is not a valid value
        - When the field has no default value, it is not required
        """
        field_type: type[object] = annotation
        required: bool = not has_value
        default: object = default_unset
        is_many: bool = False

        # Only union with None (optional) is support
        if typing_inspect.is_union_type(annotation) and not typing_inspect.is_optional_type(annotation):
            raise InvalidAttribute(f"A union that is not an optional in field {attribute} is not supported.")

        if typing_inspect.is_optional_type(annotation):
            # The value optional. When no default is set, it will be None.
            required = False
            default = None

            # Filter out the None from the union
            type_args = typing_inspect.get_args(annotation, evaluate=True)
            if len(type_args) != 2:
                raise InvalidAttribute(f"Only optionals with one type are supported, field {attribute} has more.")
            field_type = [typ for typ in type_args if typ][0]

        if has_value:
            # A default value is available, so not required. When optional type, override the default None
            required = False
            default = value

        if typing_inspect.is_generic_type(field_type):
            orig = typing_inspect.get_origin(field_type)
            # First two are for python3.6, the last two for 3.7 and up
            if orig in [list, typing.Sequence, list, abc.Sequence]:
                is_many = True
                type_args = typing_inspect.get_args(field_type)
                if len(type_args) == 0 or isinstance(type_args[0], typing.TypeVar):
                    # In python3.8 type_args is not empty when you write List but it will contain an instance of TypeVar
                    raise InvalidAttribute(f"Generic type of field {attribute} requires a type argument.")
                field_type = type_args[0]

                # List of Dict for example still cannot be validated. If the type is still a generic. Set the type to List of
                # object.
                if typing_inspect.is_generic_type(field_type):
                    field_type = object

            elif orig in [typing.Mapping, dict, abc.Mapping, dict]:
                field_type = dict

        if typing_inspect.is_new_type(field_type):
            # Python 3.10 and later NewType is a real type and an isinstance will work. On older version NewType is a function.
            # If this is the case we need to get the real supertype
            if callable(field_type):
                field_type = field_type.__supertype__

        return Field(
            field_type=field_type,
            required=required,
            default=default,
            is_many=is_many,
            part_of_primary_key=part_of_primary_key,
            ignore=ignore_field,
        )

    @classmethod
    def load_fields(cls) -> None:
        """Load the field metadata from the class definition. This method supports two different mechanisms:
        1. Using the field class as the value of the attribute.
        2. Using type annotations on the attributes
        """
        primary_key: tuple[str, ...] = tuple()
        ignore: tuple[str, ...] = tuple()
        if "__primary_key__" in cls.__dict__:
            primary_key = cls.__primary_key__

        if "__ignore_fields__" in cls.__dict__:
            ignore = cls.__ignore_fields__

        for attribute, value in cls.__dict__.items():
            if attribute.startswith("_"):
                continue
            elif isinstance(value, Field):
                warnings.warn(f"Field {attribute} should be defined using annotations instead of Field.")
                cls._fields_metadata[attribute] = value
            elif cls.__annotations__ and attribute in cls.__annotations__:
                annotation = cls.__annotations__[attribute]
                cls._fields_metadata[attribute] = cls._annotation_to_field(
                    attribute,
                    annotation,
                    has_value=True,
                    value=value,
                    part_of_primary_key=attribute in primary_key,
                    ignore_field=attribute in ignore,
                )

        # attributes that do not have a default value will only be present in __annotations__ and not in __dict__
        for attribute, annotation in cls.__annotations__.items():
            if not attribute.startswith("_") and attribute not in cls._fields_metadata:
                cls._fields_metadata[attribute] = cls._annotation_to_field(
                    attribute,
                    annotation,
                    has_value=False,
                    part_of_primary_key=attribute in primary_key,
                    ignore_field=attribute in ignore,
                )

    @classmethod
    def get_field_names(cls) -> typing.KeysView[str]:
        """Returns all field names in the document"""
        return cls.get_field_metadata().keys()

    def __process_kwargs(self, from_postgres: bool, kwargs: dict[str, object]) -> None:
        """This helper method process the kwargs provided to the constructor and populates the fields of the object."""
        fields = self.get_field_metadata()

        if "id" in fields and "id" not in kwargs:
            kwargs["id"] = uuid.uuid4()

        for name, value in kwargs.items():
            if name not in fields:
                raise AttributeError(f"{name} field is not defined for this document {type(self).__name__.lower()}")

            field = fields[name]
            if not from_postgres:
                field.validate(name, value)
            elif not field.ignore:
                value = field.from_db(name, value)
            else:
                value = None

            setattr(self, name, value)

            del fields[name]

        required_fields = []
        for name, field in fields.items():
            # when a default value is used, make sure it is copied
            if field.default:
                setattr(self, name, copy.deepcopy(field.default_value))

            # update the list of required fields
            elif fields[name].required:
                required_fields.append(name)

        if len(required_fields) > 0:
            raise AttributeError("The fields %s are required and no value was provided." % ", ".join(required_fields))

    @classmethod
    def get_valid_field_names(cls) -> list[str]:
        return list(cls.get_field_names())

    @classmethod
    def _get_names_of_primary_key_fields(cls) -> list[str]:
        return [name for name, value in cls.get_field_metadata().items() if value.is_part_of_primary_key()]

    def _get_filter_on_primary_key_fields(self, offset: int = 1) -> tuple[str, list[object]]:
        names_primary_key_fields = self._get_names_of_primary_key_fields()
        query = {field_name: self.__getattribute__(field_name) for field_name in names_primary_key_fields}
        return self._get_composed_filter(offset=offset, **query)

    @classmethod
    def _new_id(cls) -> uuid.UUID:
        """
        Generate a new ID. Override to use something else than uuid4
        """
        return uuid.uuid4()

    @classmethod
    def set_connection_pool(cls, pool: asyncpg.pool.Pool) -> None:
        if cls._connection_pool:
            raise Exception(f"Connection already set on {cls} ({cls._connection_pool}!")
        cls._connection_pool = pool

    @classmethod
    async def close_connection_pool(cls) -> None:
        if not cls._connection_pool:
            return
        try:
            await asyncio.wait_for(cls._connection_pool.close(), config.db_connection_timeout.get())
        except asyncio.TimeoutError:
            cls._connection_pool.terminate()
            # Don't propagate this exception but just write a log message. This way:
            #   * A timeout here still makes sure that the other server slices get stopped
            #   * The tests don't fail when this timeout occurs
            LOGGER.exception("A timeout occurred while closing the connection pool to the database")
        except asyncio.CancelledError:
            cls._connection_pool.terminate()
            # Propagate cancel
            raise
        except Exception:
            LOGGER.exception("An unexpected exception occurred while closing the connection pool to the database")
            raise
        finally:
            cls._connection_pool = None

    def __setattr__(self, name: str, value: object) -> None:
        if name[0] == "_":
            return object.__setattr__(self, name, value)

        fields = self.get_field_metadata()
        if name in fields:
            field = fields[name]
            # validate
            field.validate(name, value)
            object.__setattr__(self, name, value)
            return

        raise AttributeError(name)

    @classmethod
    def _convert_field_names_to_db_column_names(cls, field_dict: dict[str, object]) -> dict[str, object]:
        return field_dict

    def get_value(self, name: str, default_value: Optional[object] = None) -> object:
        """Check if a value is set for a field. Fields that are declared but that do not have a value are only present
        in annotations but not as attribute (in __dict__)"""
        if hasattr(self, name):
            return getattr(self, name)
        return default_value

    def _get_column_names_and_values(self) -> tuple[list[str], list[object]]:
        column_names: list[str] = []
        values: list[object] = []
        for name, metadata in self.get_field_metadata().items():
            if metadata.ignore:
                continue

            value = self.get_value(name)

            if metadata.required and value is None:
                raise TypeError(f"{self.__name__} should have field '{name}'")

            metadata.validate(name, value)
            column_names.append(name)
            values.append(self._get_value(value))

        return column_names, values

    async def insert(self, connection: Optional[asyncpg.connection.Connection] = None) -> None:
        """
        Insert a new document based on the instance passed. Validation is done based on the defined fields.
        """
        (column_names, values) = self._get_column_names_and_values()
        column_names_as_sql_string = ",".join(column_names)
        values_as_parameterized_sql_string = ",".join(["$" + str(i) for i in range(1, len(values) + 1)])
        query = (
            f"INSERT INTO {self.table_name()} "
            f"({column_names_as_sql_string}) "
            f"VALUES ({values_as_parameterized_sql_string})"
        )
        await self._execute_query(query, *values, connection=connection)

    async def insert_with_overwrite(self, connection: Optional[asyncpg.connection.Connection] = None) -> None:
        """
        Insert a new document based on the instance passed. If the document already exists, overwrite it.
        """
        return await self.insert_many_with_overwrite([self], connection=connection)

    @classmethod
    async def _fetchval(cls, query: str, *values: object, connection: Optional[asyncpg.connection.Connection] = None) -> object:
        async with cls.get_connection(connection) as con:
            return await con.fetchval(query, *values)

    @classmethod
    async def _fetch_int(cls, query: str, *values: object, connection: Optional[asyncpg.connection.Connection] = None) -> int:
        """Fetch a single integer value"""
        value = await cls._fetchval(query, *values, connection=connection)
        assert isinstance(value, int)
        return value

    @classmethod
    async def _fetchrow(
        cls, query: str, *values: object, connection: Optional[asyncpg.connection.Connection] = None
    ) -> Optional[Record]:
        async with cls.get_connection(connection) as con:
            return await con.fetchrow(query, *values)

    @classmethod
    async def _fetch_query(
        cls, query: str, *values: object, connection: Optional[asyncpg.connection.Connection] = None
    ) -> Sequence[Record]:
        async with cls.get_connection(connection) as con:
            return await con.fetch(query, *values)

    @classmethod
    async def _execute_query(
        cls, query: str, *values: object, connection: Optional[asyncpg.connection.Connection] = None
    ) -> str:
        async with cls.get_connection(connection) as con:
            return await con.execute(query, *values)

    @classmethod
    async def lock_table(cls, mode: TableLockMode, connection: asyncpg.connection.Connection) -> None:
        """
        Acquire a table-level lock on a single environment. Callers should adhere to a consistent locking order accross
        transactions as described at the top of this module.
        Passing a connection object is mandatory. The connection is expected to be in a transaction.
        """
        await cls._execute_query(f"LOCK TABLE {cls.table_name()} IN {mode.value} MODE", connection=connection)

    async def _xact_lock(
        self, lock_key: int, instance_key: uuid.UUID, *, shared: bool = False, connection: asyncpg.Connection
    ) -> None:
        """
        Acquires a transaction-level advisory lock for concurrency control

        :param lock_key: the key identifying this lock (32 bit signed int)
        :param instance_key: the key identifying the instance to lock.
        We only use the lower 32 bits, so it can collide.

        :param shared: If true, doesn't conflict with other shared locks, only with non-shared ones.
        :param connection: The connection hosting the transaction for which to acquire a lock.
        """
        lock: str = "pg_advisory_xact_lock_shared" if shared else "pg_advisory_xact_lock"
        await connection.execute(
            # Advisory lock keys are only 32 bit (or a single 64 bit key), while a full uuid is 128 bit.
            # Since locking slightly too strictly at extremely low odds is acceptable, we only use a 32 bit subvalue
            # of the uuid. For uuid4, time_low is (despite the name) randomly generated. Since it is an unsigned
            # integer while Postgres expects a signed one, we shift it by 2**31.
            f"SELECT {lock}($1, $2)",
            lock_key,
            instance_key.time_low - 2**31,
        )

    @classmethod
    async def insert_many(
        cls, documents: Sequence["BaseDocument"], *, connection: Optional[asyncpg.connection.Connection] = None
    ) -> None:
        """
        Insert multiple objects at once
        """
        if not documents:
            return

        columns = cls.get_field_names()
        records: list[tuple[object, ...]] = []
        for doc in documents:
            current_record = []
            for col in columns:
                current_record.append(cls._get_value(doc.__getattribute__(col)))
            records.append(tuple(current_record))

        async with cls.get_connection(connection) as con:
            await con.copy_records_to_table(table_name=cls.table_name(), columns=columns, records=records, schema_name="public")

    @classmethod
    async def insert_many_with_overwrite(
        cls, documents: Sequence["BaseDocument"], *, connection: Optional[asyncpg.connection.Connection] = None
    ) -> None:
        """
        Insert new documents. If the document already exists, overwrite it.
        """
        if not documents:
            return
        column_names = cls.get_field_names()
        primary_key_fields = cls._get_names_of_primary_key_fields()
        primary_key_string = ",".join(primary_key_fields)
        update_set = set(column_names) - set(cls._get_names_of_primary_key_fields())
        update_set_string = ",\n".join([f"{item} = EXCLUDED.{item}" for item in update_set])

        values: list[list[object]] = [document._get_column_names_and_values()[1] for document in documents]

        column_names_as_sql_string = ", ".join(column_names)

        number_of_columns = len(values[0])
        placeholders = ", ".join(
            [
                "(" + ", ".join([f"${doc * number_of_columns + col}" for col in range(1, number_of_columns + 1)]) + ")"
                for doc in range(len(values))
            ]
        )

        query = f"""INSERT INTO {cls.table_name()}
                    ({column_names_as_sql_string})
                    VALUES {placeholders}
                    ON CONFLICT ({primary_key_string})
                    DO UPDATE SET
                    {update_set_string};"""

        flattened_values = [item for sublist in values for item in sublist]
        await cls._execute_query(query, *flattened_values)

    def add_default_values_when_undefined(self, **kwargs: object) -> dict[str, object]:
        result = dict(kwargs)
        for name, field in self._fields.items():
            if name not in kwargs:
                default_value = field.default_value
                result[name] = default_value
        return result

    async def update(self, connection: Optional[asyncpg.connection.Connection] = None, **kwargs: object) -> None:
        """
        Update this document in the database. It will update the fields in this object and send a full update to database.
        Use update_fields to only update specific fields.
        """
        kwargs = self._convert_field_names_to_db_column_names(kwargs)
        for name, value in kwargs.items():
            setattr(self, name, value)
        (column_names, values) = self._get_column_names_and_values()
        values_as_parameterized_sql_string = ",".join([column_names[i - 1] + "=$" + str(i) for i in range(1, len(values) + 1)])
        (filter_statement, values_for_filter) = self._get_filter_on_primary_key_fields(offset=len(column_names) + 1)
        values = values + values_for_filter
        query = "UPDATE " + self.table_name() + " SET " + values_as_parameterized_sql_string + " WHERE " + filter_statement
        await self._execute_query(query, *values, connection=connection)

    def _get_set_statement(self, **kwargs: object) -> tuple[str, list[object]]:
        counter = 1
        parts_of_set_statement = []
        values = []
        for name, value in kwargs.items():
            setattr(self, name, value)
            parts_of_set_statement.append(name + "=$" + str(counter))
            values.append(self._get_value(value))
            counter += 1
        set_statement = ",".join(parts_of_set_statement)
        return (set_statement, values)

    async def update_fields(self, connection: Optional[asyncpg.connection.Connection] = None, **kwargs: object) -> None:
        """
        Update the given fields of this document in the database. It will update the fields in this object and do a specific
        $set in the database on this document.
        """
        if len(kwargs) == 0:
            return
        kwargs = self._convert_field_names_to_db_column_names(kwargs)
        for name, value in kwargs.items():
            setattr(self, name, value)
        (set_statement, values_set_statement) = self._get_set_statement(**kwargs)
        (filter_statement, values_for_filter) = self._get_filter_on_primary_key_fields(offset=len(kwargs) + 1)
        values = values_set_statement + values_for_filter
        query = "UPDATE " + self.table_name() + " SET " + set_statement + " WHERE " + filter_statement
        await self._execute_query(query, *values, connection=connection)

    @classmethod
    async def get_by_id(
        cls: type[TBaseDocument], doc_id: uuid.UUID, connection: Optional[asyncpg.connection.Connection] = None
    ) -> Optional[TBaseDocument]:
        """
        Get a specific document based on its ID

        :return: An instance of this class with its fields filled from the database.
        """
        result = await cls.get_list(id=doc_id, connection=connection)
        if len(result) > 0:
            return result[0]
        return None

    @classmethod
    async def get_one(
        cls: type[TBaseDocument],
        connection: Optional[asyncpg.connection.Connection] = None,
        lock: Optional[RowLockMode] = None,
        **query: object,
    ) -> Optional[TBaseDocument]:
        results = await cls.get_list(
            connection=connection,
            order_by_column=None,
            order=None,
            limit=1,
            offset=None,
            no_obj=None,
            lock=lock,
            **query,
        )
        if results:
            return results[0]
        return None

    @classmethod
    def _validate_order(cls, order_by_column: str, order: str) -> tuple[ColumnNameStr, OrderStr]:
        """Validate the correct values for order and if the order column is an existing column name
        :param order_by_column: The name of the column to order by
        :param order: The sorting order.
        :return:
        """
        for o in order.split(" "):
            possible = ["ASC", "DESC", "NULLS", "FIRST", "LAST"]
            if o not in possible:
                raise RuntimeError(f"The following order can not be applied: {order}, {o} should be one of {possible}")

        if order_by_column not in cls.get_field_names():
            raise RuntimeError(f"{order_by_column} is not a valid field name.")

        return ColumnNameStr(order_by_column), OrderStr(order)

    @classmethod
    def _validate_order_strict(cls, order_by_column: str, order: str) -> tuple[ColumnNameStr, PagingOrder]:
        """Validate the correct values for order ('ASC' or 'DESC')  and if the order column is an existing column name
        :param order_by_column: The name of the column to order by
        :param order: The sorting order.
        :return:
        """
        for o in order.split(" "):
            possible = ["ASC", "DESC"]
            if o not in possible:
                raise RuntimeError(f"The following order can not be applied: {order}, {o} should be one of {possible}")

        if order_by_column not in cls.get_valid_field_names():
            raise RuntimeError(f"{order_by_column} is not a valid field name.")

        return ColumnNameStr(order_by_column), PagingOrder[order]

    @classmethod
    async def get_list(
        cls: type[TBaseDocument],
        *,
        # All defaults None rather actual values to allow explicitly requesting defaults to improve type safety with **query
        order_by_column: Optional[str] = None,
        order: Optional[str] = None,
        limit: Optional[int] = None,
        offset: Optional[int] = None,
        no_obj: Optional[bool] = None,
        lock: Optional[RowLockMode] = None,
        connection: Optional[asyncpg.connection.Connection] = None,
        **query: object,
    ) -> list[TBaseDocument]:
        """
        Get a list of documents matching the filter args
        """
        return await cls.get_list_with_columns(
            order_by_column=order_by_column,
            order=order,
            limit=limit,
            offset=offset,
            no_obj=no_obj,
            lock=lock,
            connection=connection,
            columns=None,
            **query,
        )

    @classmethod
    async def get_list_with_columns(
        cls: type[TBaseDocument],
        *,
        order_by_column: Optional[str] = None,
        order: Optional[str] = None,
        limit: Optional[int] = None,
        offset: Optional[int] = None,
        no_obj: Optional[bool] = None,
        lock: Optional[RowLockMode] = None,
        connection: Optional[asyncpg.connection.Connection] = None,
        columns: Optional[list[str]] = None,
        **query: object,
    ) -> list[TBaseDocument]:
        """
        Get a list of documents matching the filter args
        """
        if order is None:
            order = "ASC"
        if order_by_column:
            cls._validate_order(order_by_column, order)

        if no_obj is None:
            no_obj = False

        query = cls._convert_field_names_to_db_column_names(query)
        (filter_statement, values) = cls._get_composed_filter(**query)
        selected_columns = " * "
        if columns:
            selected_columns = ",".join([cls.validate_field_name(column) for column in columns])
        sql_query = f"SELECT {selected_columns} FROM " + cls.table_name()
        if filter_statement:
            sql_query += " WHERE " + filter_statement
        if order_by_column is not None:
            sql_query += f" ORDER BY {order_by_column} {order}"
        if limit is not None and limit > 0:
            sql_query += " LIMIT $" + str(len(values) + 1)
            values.append(int(limit))
        if offset is not None and offset > 0:
            sql_query += " OFFSET $" + str(len(values) + 1)
            values.append(int(offset))
        if lock is not None:
            sql_query += f" {lock.value}"
        result = await cls.select_query(sql_query, values, no_obj=no_obj, connection=connection)
        return result

    @classmethod
    async def get_list_paged(
        cls: type[TBaseDocument],
        *,
        page_by_column: str,
        order_by_column: Optional[str] = None,
        order: Optional[str] = None,
        limit: Optional[int] = None,
        start: Optional[object] = None,
        end: Optional[object] = None,
        no_obj: Optional[bool] = None,
        lock: Optional[RowLockMode] = None,
        connection: Optional[asyncpg.connection.Connection] = None,
        **query: object,
    ) -> list[TBaseDocument]:
        """
        Get a list of documents matching the filter args, with paging support

        :param page_by_column: The name of the column in the database on which the paging should be applied
        :param order_by_column: The name of the column in the database the sorting should be based on
        :param order: The order to apply to the sorting
        :param limit: If specified, the maximum number of entries to return
        :param start: A value conforming the sorting column type, all returned rows will have greater value in the sorted column
        :param end: A value conforming the sorting column type, all returned rows will have lower value in the sorted column
        :param no_obj: Whether not to cast the query result into a matching object
        :param connection: An optional connection
        :param **query: Any additional filter to apply
        """
        if order is None:
            order = "ASC"
        if order_by_column:
            cls._validate_order(order_by_column, order)

        if no_obj is None:
            no_obj = False

        query = cls._convert_field_names_to_db_column_names(query)
        (filter_statement, values) = cls._get_composed_filter(**query)
        filter_statements = filter_statement.split(" AND ") if filter_statement != "" else []
        if start is not None:
            filter_statements.append(f"{page_by_column} > $" + str(len(values) + 1))
            values.append(cls._get_value(start))
        if end is not None:
            filter_statements.append(f"{page_by_column} < $" + str(len(values) + 1))
            values.append(cls._get_value(end))
        sql_query = "SELECT * FROM " + cls.table_name()
        if len(filter_statements) > 0:
            sql_query += " WHERE " + " AND ".join(filter_statements)
        if order_by_column is not None:
            sql_query += f" ORDER BY {order_by_column} {order}"
        if limit is not None and limit > 0:
            sql_query += " LIMIT $" + str(len(values) + 1)
            values.append(int(limit))
        if lock is not None:
            sql_query += f" {lock.value}"

        result = await cls.select_query(sql_query, values, no_obj=no_obj, connection=connection)
        return result

    @classmethod
    async def delete_all(cls, connection: Optional[asyncpg.connection.Connection] = None, **query: object) -> int:
        """
        Delete all documents that match the given query
        """
        query = cls._convert_field_names_to_db_column_names(query)
        (filter_statement, values) = cls._get_composed_filter(**query)
        query = "DELETE FROM " + cls.table_name()
        if filter_statement:
            query += " WHERE " + filter_statement
        result = await cls._execute_query(query, *values, connection=connection)
        record_count = int(result.split(" ")[1])
        return record_count

    @classmethod
    def _get_composed_filter(
        cls, offset: int = 1, col_name_prefix: Optional[str] = None, **query: object
    ) -> tuple[str, list[object]]:
        filter_statements = []
        values = []
        index_count = max(1, offset)
        for key, value in query.items():
            cls.validate_field_name(key)
            name = cls._add_column_name_prefix_if_needed(key, col_name_prefix)
            (filter_statement, value) = cls._get_filter(name, value, index_count)
            filter_statements.append(filter_statement)
            values.extend(value)
            index_count += len(value)
        filter_as_string = " AND ".join(filter_statements)
        return (filter_as_string, values)

    @classmethod
    def _get_filter(cls, name: str, value: object, index: int) -> tuple[str, list[object]]:
        if value is None:
            return (name + " IS NULL", [])
        filter_statement = name + "=$" + str(index)
        value = cls._get_value(value)
        return (filter_statement, [value])

    @classmethod
    def _get_value(cls, value: object) -> object:
        if isinstance(value, dict):
            return json_encode(value)

        if isinstance(value, (DataDocument, BaseModel)):
            return json_encode(value)

        if isinstance(value, list):
            return [cls._get_value(x) for x in value]

        if isinstance(value, enum.Enum):
            return value.name

        if isinstance(value, uuid.UUID):
            return str(value)

        return value

    @classmethod
    def get_composed_filter_with_query_types(
        cls, offset: int = 1, col_name_prefix: Optional[str] = None, **query: QueryFilter
    ) -> tuple[list[str], list[object]]:
        filter_statements = []
        values: list[object] = []
        index_count = max(1, offset)
        for key, value_with_query_type in query.items():
            query_type, value = value_with_query_type
            filter_statement: str
            filter_values: list[object]
            name = cls._add_column_name_prefix_if_needed(key, col_name_prefix)
            filter_statement, filter_values = cls.get_filter_for_query_type(query_type, name, value, index_count)
            filter_statements.append(filter_statement)
            values.extend(filter_values)
            index_count += len(filter_values)

        return (filter_statements, values)

    @classmethod
    def get_filter_for_query_type(
        cls, query_type: QueryType, key: str, value: object, index_count: int
    ) -> tuple[str, list[object]]:
        match query_type:
            case QueryType.EQUALS:
                (filter_statement, filter_values) = cls._get_filter(key, value, index_count)
            case QueryType.IS_NOT_NULL:
                (filter_statement, filter_values) = cls.get_is_not_null_filter(key)
            case QueryType.CONTAINS:
                (filter_statement, filter_values) = cls.get_contains_filter(key, value, index_count)
            case QueryType.CONTAINS_PARTIAL:
                (filter_statement, filter_values) = cls.get_contains_partial_filter(key, value, index_count)
            case QueryType.RANGE:
                (filter_statement, filter_values) = cls.get_range_filter(key, value, index_count)
            case QueryType.NOT_CONTAINS:
                (filter_statement, filter_values) = cls.get_not_contains_filter(key, value, index_count)
            case QueryType.COMBINED:
                (filter_statement, filter_values) = cls.get_filter_for_combined_query_type(
                    key, cast(dict[QueryType, object], value), index_count
                )
            case _ as _never:
                typing.assert_never(_never)
        return (filter_statement, filter_values)

    @classmethod
    def validate_field_name(cls, name: str) -> ColumnNameStr:
        """Check if the name is a valid database column name for the current type"""
        if name not in cls.get_valid_field_names():
            raise InvalidFieldNameException(f"{name} is not valid for a query on {cls.table_name()}")
        return ColumnNameStr(name)

    @classmethod
    def _add_column_name_prefix_if_needed(cls, filter_statement: str, col_name_prefix: Optional[str] = None) -> str:
        if col_name_prefix is not None:
            filter_statement = f"{col_name_prefix}.{filter_statement}"
        return filter_statement

    @classmethod
    def get_is_not_null_filter(cls, name: str) -> tuple[str, list[object]]:
        """
        Returns a tuple of a PostgresQL statement and any query arguments to filter on values that are not null.
        """
        filter_statement = f"{name} IS NOT NULL"
        return (filter_statement, [])

    @classmethod
    def get_contains_filter(cls, name: str, value: object, index: int) -> tuple[str, list[object]]:
        """
        Returns a tuple of a PostgresQL statement and any query arguments to filter on values that are contained in a given
        collection.
        """
        filter_statement = f"{name} = ANY (${str(index)})"
        value = cls._get_value(value)
        return (filter_statement, [value])

    @classmethod
    def get_filter_for_combined_query_type(
        cls, name: str, combined_value: dict[QueryType, object], index: int
    ) -> tuple[str, list[object]]:
        """
        Returns a tuple of a PostgresQL statement and any query arguments to filter a single column
        based on the defined query types
        """
        filters = []
        for query_type, value in combined_value.items():
            filter_statement, filter_values = cls.get_filter_for_query_type(query_type, name, value, index)
            filters.append((filter_statement, filter_values))
            index += len(filter_values)
        (filter_statement, values) = cls._combine_filter_statements(filters)

        return (filter_statement, values)

    @classmethod
    def get_not_contains_filter(cls, name: str, value: object, index: int) -> tuple[str, list[object]]:
        """
        Returns a tuple of a PostgresQL statement and any query arguments to filter on values that are not contained in a given
        collection.
        """
        filter_statement = f"NOT ({name} = ANY (${str(index)}))"
        value = cls._get_value(value)
        return (filter_statement, [value])

    @classmethod
    def get_contains_partial_filter(cls, name: str, value: object, index: int) -> tuple[str, list[object]]:
        """
        Returns a tuple of a PostgresQL statement and any query arguments to filter on values that are contained in a given
        collection.
        """

        filter_statement = f"{name} ILIKE ANY (${str(index)})"
        value = cls._get_value(value)
        value = [f"%{v}%" for v in value]
        return (filter_statement, [value])

    @classmethod
    def get_range_filter(
        cls, name: str, value: Union[DateRangeConstraint, RangeConstraint], index: int
    ) -> tuple[str, list[object]]:
        """
        Returns a tuple of a PostgresQL statement and any query arguments to filter on values that match a given range
        constraint.
        """
        filter_statement: str
        values: list[object]
        (filter_statement, values) = cls._combine_filter_statements(
            (
                f"{name} {operator.pg_value} ${str(index + i)}",
                [cls._get_value(bound)],
            )
            for i, (operator, bound) in enumerate(value)
        )
        return (filter_statement, [cls._get_value(v) for v in values])

    @staticmethod
    def _combine_filter_statements(statements_and_values: Iterable[tuple[str, list[object]]]) -> tuple[str, list[object]]:
        filter_statements: tuple[str]
        values: tuple[list[object]]
        filter_statements, values = zip(*statements_and_values)  # type: ignore
        return (
            " AND ".join(s for s in filter_statements if s != ""),
            list(chain.from_iterable(values)),
        )

    @classmethod
    def _add_start_filter(
        cls,
        offset: int,
        order_by_column: ColumnNameStr,
        id_column: ColumnNameStr,
        start: Optional[object] = None,
        first_id: Optional[Union[uuid.UUID, str]] = None,
    ) -> tuple[list[str], list[object]]:
        filter_statements = []
        values: list[object] = []
        if start is not None and first_id:
            filter_statements.append(f"({order_by_column}, {id_column}) > (${str(offset + 1)}, ${str(offset + 2)})")
            values.append(cls._get_value(start))
            values.append(cls._get_value(first_id))
        elif start is not None:
            filter_statements.append(f"{order_by_column} > ${str(offset + 1)}")
            values.append(cls._get_value(start))
        return filter_statements, values

    @classmethod
    def _add_end_filter(
        cls,
        offset: int,
        order_by_column: ColumnNameStr,
        id_column: ColumnNameStr,
        end: Optional[object] = None,
        last_id: Optional[Union[uuid.UUID, str]] = None,
    ) -> tuple[list[str], list[object]]:
        filter_statements = []
        values: list[object] = []
        if end is not None and last_id:
            filter_statements.append(f"({order_by_column}, {id_column}) < (${str(offset + 1)}, ${str(offset + 2)})")
            values.append(cls._get_value(end))
            values.append(cls._get_value(last_id))
        elif end is not None:
            filter_statements.append(f"{order_by_column} < ${str(offset + 1)}")
            values.append(cls._get_value(end))
        return filter_statements, values

    @classmethod
    def _join_filter_statements(cls, filter_statements: list[str]) -> str:
        if filter_statements:
            return "WHERE " + " AND ".join(filter_statements)
        return ""

    async def delete(self, connection: Optional[asyncpg.connection.Connection] = None) -> None:
        """
        Delete this document
        """
        (filter_as_string, values) = self._get_filter_on_primary_key_fields()
        query = "DELETE FROM " + self.table_name() + " WHERE " + filter_as_string
        await self._execute_query(query, *values, connection=connection)

    async def delete_cascade(self, connection: Optional[asyncpg.connection.Connection] = None) -> None:
        await self.delete(connection=connection)

    @classmethod
    @overload
    async def select_query(
        cls: type[TBaseDocument], query: str, values: list[object], connection: Optional[asyncpg.connection.Connection] = None
    ) -> Sequence[TBaseDocument]:
        """Return a sequence of objects of cls type."""
        ...

    @classmethod
    @overload
    async def select_query(
        cls: type[TBaseDocument],
        query: str,
        values: list[object],
        no_obj: bool,
        connection: Optional[asyncpg.connection.Connection] = None,
    ) -> Sequence[Record]:
        """Return a sequence of records instances"""
        ...

    @classmethod
    async def select_query(
        cls: type[TBaseDocument],
        query: str,
        values: list[object],
        no_obj: bool = False,
        connection: Optional[asyncpg.connection.Connection] = None,
    ) -> Sequence[Union[Record, TBaseDocument]]:
        async with cls.get_connection(connection) as con:
            async with con.transaction():
                result: list[Union[Record, TBaseDocument]] = []
                async for record in con.cursor(query, *values):
                    if no_obj:
                        result.append(record)
                    else:
                        result.append(cls(from_postgres=True, **record))
                return result

    def to_dict(self) -> JsonType:
        """
        Return a dict representing the document
        """
        result = {}
        for name, metadata in self.get_field_metadata().items():
            value = self.get_value(name)

            if metadata.required and value is None:
                raise TypeError(f"{self.__name__} should have field '{name}'")

            if value is not None:
                metadata.validate(name, value)
                result[name] = value

            elif metadata.default:
                result[name] = metadata.default_value

        return result

    @classmethod
    async def execute_in_retryable_transaction(
        cls,
        fnc: Callable[[Connection], Awaitable[TransactionResult]],
        tx_isolation_level: Optional[str] = None,
    ) -> TransactionResult:
        """
        Execute the queries in fnc using the transaction isolation level `tx_isolation_level` and return the
        result returned by fnc. This method performs retries when the transaction is aborted due to a
        serialization error.
        """
        async with cls.get_connection() as postgresql_client:
            attempt = 1
            while True:
                try:
                    async with postgresql_client.transaction(isolation=tx_isolation_level):
                        return await fnc(postgresql_client)
                except SerializationError:
                    if attempt > 3:
                        raise Exception("Failed to execute transaction after 3 attempts.")
                    else:
                        # Exponential backoff
                        await asyncio.sleep(pow(10, attempt) / 1000)
                        attempt += 1


class Project(BaseDocument):
    """
    An inmanta configuration project

    :param name: The name of the configuration project.
    """

    __primary_key__ = ("id",)

    id: uuid.UUID
    name: str

    def to_dto(self) -> m.Project:
        return m.Project(id=self.id, name=self.name, environments=[])

    async def delete_cascade(self, connection: Optional[asyncpg.connection.Connection] = None) -> None:
        """
        This method doesn't rely on the DELETE CASCADE functionality of PostgreSQL because it causes deadlocks.
        As such, we perform the deletes on each table in a separate transaction.
        """
        async with self.get_connection(connection=connection) as con:
            envs_in_project: abc.Sequence[Environment] = await Environment.get_list(project=self.id, connection=con)
            for env in envs_in_project:
                await env.delete_cascade(connection=con)
            await self.delete(connection=con)


def convert_boolean(value: Union[bool, str]) -> bool:
    if isinstance(value, bool):
        return value

    if value.lower() not in RawConfigParser.BOOLEAN_STATES:
        raise ValueError("Not a boolean: %s" % value)
    return RawConfigParser.BOOLEAN_STATES[value.lower()]


def convert_int(value: Union[float, int, str]) -> Union[int, float]:
    if isinstance(value, (int, float)):
        return value

    f_value = float(value)
    i_value = int(value)

    if i_value == f_value:
        return i_value
    return f_value


def convert_positive_float(value: Union[float, int, str]) -> float:
    if isinstance(value, float):
        float_value = value
    else:
        float_value = float(value)
    if float_value < 0:
        raise ValueError(f"This value should be positive, got: {value}")
    return float_value


def translate_to_postgres_type(type: str) -> str:
    if type not in TYPE_MAP:
        raise Exception("Type '" + type + "' is not a valid type for a settings entry")
    return TYPE_MAP[type]


def convert_agent_trigger_method(value: object) -> str:
    if isinstance(value, const.AgentTriggerMethod):
        return value
    value = str(value)
    valid_values = [x.name for x in const.AgentTriggerMethod]
    if value not in valid_values:
        raise ValueError("{} is not a valid agent trigger method. Valid value: {}".format(value, ",".join(valid_values)))
    return value


def validate_cron_or_int(value: Union[int, str]) -> str:
    try:
        return str(int(value))
    except ValueError:
        try:
            assert isinstance(value, str)  # Make mypy happy
            return validate_cron(value, allow_empty=False)
        except ValueError as e:
            raise ValueError(f"'{value}' is not a valid cron expression or int: {e}")


def validate_cron(value: str, allow_empty: bool = True) -> str:
    if not value:
        if allow_empty:
            return ""
        raise ValueError("The given cron expression is an empty string")
    try:
        CronTab(value)
    except ValueError as e:
        raise ValueError(f"'{value}' is not a valid cron expression: {e}")
    return value


TYPE_MAP = {
    "int": "integer",
    "bool": "boolean",
    "dict": "jsonb",
    "str": "varchar",
    "enum": "varchar",
    "positive_float": "double precision",
}

AUTO_DEPLOY = "auto_deploy"
AUTOSTART_AGENT_DEPLOY_INTERVAL = "autostart_agent_deploy_interval"
AUTOSTART_AGENT_REPAIR_INTERVAL = "autostart_agent_repair_interval"
RESET_DEPLOY_PROGRESS_ON_START = "reset_deploy_progress_on_start"
AUTOSTART_ON_START = "autostart_on_start"
AGENT_AUTH = "agent_auth"
SERVER_COMPILE = "server_compile"
AUTO_FULL_COMPILE = "auto_full_compile"
RESOURCE_ACTION_LOGS_RETENTION = "resource_action_logs_retention"
PROTECTED_ENVIRONMENT = "protected_environment"
NOTIFICATION_RETENTION = "notification_retention"
AVAILABLE_VERSIONS_TO_KEEP = "available_versions_to_keep"
RECOMPILE_BACKOFF = "recompile_backoff"
ENVIRONMENT_METRICS_RETENTION = "environment_metrics_retention"


class Setting:
    """
    A class to define a new environment setting.
    """

    def __init__(
        self,
        name: str,
        typ: str,
        default: Optional[m.EnvSettingType] = None,
        doc: Optional[str] = None,
        validator: Optional[Callable[[m.EnvSettingType], m.EnvSettingType]] = None,
        recompile: bool = False,
        update_model: bool = False,
        agent_restart: bool = False,
        allowed_values: Optional[list[m.EnvSettingType]] = None,
    ) -> None:
        """
        :param name: The name of the setting.
        :param type: The type of the value. This type is mainly used for documentation purpose.
        :param default: An optional default value for this setting. When a default is set and the
                        is requested from the database, it will return the default value and also store
                        the default value in the database.
        :param doc: The documentation/help string for this setting
        :param validator: A validation and casting function for input settings. Should raise ValueError if validation fails.
        :param recompile: Trigger a recompile of the model when a setting is updated?
        :param update_model: Update the configuration model (git pull on project and repos)
        :param agent_restart: Restart autostarted agents when this settings is updated.
        :param allowed_values: list of possible values (if type is enum)
        """
        self.name: str = name
        self.typ: str = typ
        self._default = default
        self.doc = doc
        self.validator = validator
        self.recompile = recompile
        self.update = update_model
        self.agent_restart = agent_restart
        self.allowed_values = allowed_values

    @property
    def default(self) -> Optional[m.EnvSettingType]:
        if self._default and isinstance(self._default, dict):
            # Dicts are mutable objects. Return a copy.
            return dict(self._default)
        else:
            return self._default

    def to_dict(self) -> JsonType:
        return {
            "type": self.typ,
            "default": self.default,
            "doc": self.doc,
            "recompile": self.recompile,
            "update": self.update,
            "agent_restart": self.agent_restart,
            "allowed_values": self.allowed_values,
        }

    def to_dto(self) -> m.EnvironmentSetting:
        return m.EnvironmentSetting(
            name=self.name,
            type=self.typ,
            default=self.default,
            doc=self.doc,
            recompile=self.recompile,
            update_model=self.update,
            agent_restart=self.agent_restart,
            allowed_values=self.allowed_values,
        )


@stable_api
class Environment(BaseDocument):
    """
    A deployment environment of a project

    :param id: A unique, machine generated id
    :param name: The name of the deployment environment.
    :param project: The project this environment belongs to.
    :param repo_url: The repository url that contains the configuration model code for this environment.
    :param repo_branch: The repository branch that contains the configuration model code for this environment.
    :param settings:

        Key/value settings for this environment. This dictionary does not necessarily contain a key
        for every environment setting known by the server. This is done for backwards compatibility reasons.
        When a setting was renamed, we need to determine whether the old or the new setting has to be taken into
        account. The logic to decide that is the following:

        * When the name of the new setting is present in this settings dictionary or when the name of the old
          setting is not present in the settings dictionary, use the new setting.

        * Otherwise, use the setting with the old name.

    :param last_version: The last version number that was reserved for this environment
    :param description: The description of the environment
    :param icon: An icon for the environment
    """

    __primary_key__ = ("id",)

    id: uuid.UUID
    name: str
    project: uuid.UUID
    repo_url: str = ""
    repo_branch: str = ""
    settings: dict[str, m.EnvSettingType] = {}
    last_version: int = 0
    halted: bool = False
    description: str = ""
    icon: str = ""
    is_marked_for_deletion: bool = False

    def to_dto(self) -> m.Environment:
        return m.Environment(
            id=self.id,
            name=self.name,
            project_id=self.project,
            repo_url=self.repo_url,
            repo_branch=self.repo_branch,
            settings=self.settings,
            halted=self.halted,
            is_marked_for_deletion=self.is_marked_for_deletion,
            description=self.description,
            icon=self.icon,
        )

    _settings: dict[str, Setting] = {
        AUTO_DEPLOY: Setting(
            name=AUTO_DEPLOY,
            typ="bool",
            default=True,
            doc="When this boolean is set to true, the orchestrator will automatically release a new version "
            "that was compiled by the orchestrator itself.",
            validator=convert_boolean,
        ),
        AUTOSTART_AGENT_DEPLOY_INTERVAL: Setting(
            name=AUTOSTART_AGENT_DEPLOY_INTERVAL,
            typ="str",
            default="600",
            doc="The deployment interval of the autostarted agents. Can be specified as a number of seconds"
            " or as a cron-like expression. Set this to 0 to disable the automatic scheduling of deploy runs."
            " When specified as an integer, it must be smaller than the repair interval",
            validator=validate_cron_or_int,
            agent_restart=False,
        ),
        AUTOSTART_AGENT_REPAIR_INTERVAL: Setting(
            name=AUTOSTART_AGENT_REPAIR_INTERVAL,
            typ="str",
            default="86400",
            doc=(
                "The repair interval of the autostarted agents. Can be specified as a number of seconds"
                " or as a cron-like expression. Set this to 0 to disable the automatic scheduling of repair runs."
                " When specified as an integer, it must be larger than the deploy interval"
            ),
            validator=validate_cron_or_int,
            agent_restart=False,
        ),
        RESET_DEPLOY_PROGRESS_ON_START: Setting(
            name=RESET_DEPLOY_PROGRESS_ON_START,
            typ="bool",
            default=False,
            doc=(
                "By default the orchestrator picks up the deployment process where it was when it restarted (or halted)."
                " When this option is enabled, the orchestrator restarts the deployment based on the last known deployment"
                " state. It is recommended to leave this disabled because in most cases it is faster (because we can skip some"
                " redundant work) and it has more accurate state and progress reporting (because we retain more state to reason"
                " on). Enable this in case there are issues with restoring the deployment state at restart."
            ),
            agent_restart=True,
        ),
        AUTOSTART_ON_START: Setting(
            name=AUTOSTART_ON_START,
            default=True,
            typ="bool",
            validator=convert_boolean,
            doc="Automatically start agents when the server starts instead of only just in time.",
        ),
        SERVER_COMPILE: Setting(
            name=SERVER_COMPILE,
            default=True,
            typ="bool",
            validator=convert_boolean,
            doc="Allow the server to compile the configuration model.",
        ),
        AUTO_FULL_COMPILE: Setting(
            name=AUTO_FULL_COMPILE,
            default="",
            typ="str",
            validator=validate_cron,
            doc=(
                "Periodically run a full compile following a cron-like time-to-run specification interpreted in UTC with format"
                " `[sec] min hour dom month dow [year]` (If only 6 values are provided, they are interpreted as"
                " `min hour dom month dow year`). A compile will be requested at the scheduled time. The actual"
                " compilation may have to wait in the compile queue for some time, depending on the size of the queue and the"
                " RECOMPILE_BACKOFF environment setting. This setting has no effect when server_compile is disabled."
            ),
        ),
        RESOURCE_ACTION_LOGS_RETENTION: Setting(
            name=RESOURCE_ACTION_LOGS_RETENTION,
            default=7,
            typ="int",
            validator=convert_int,
            doc="The number of days to retain resource-action logs",
        ),
        AVAILABLE_VERSIONS_TO_KEEP: Setting(
            name=AVAILABLE_VERSIONS_TO_KEEP,
            default=100,
            typ="int",
            validator=convert_int,
            doc="The number of versions to keep stored in the database, excluding the latest released version.",
        ),
        PROTECTED_ENVIRONMENT: Setting(
            name=PROTECTED_ENVIRONMENT,
            default=False,
            typ="bool",
            validator=convert_boolean,
            doc="When set to true, this environment cannot be cleared or deleted.",
        ),
        NOTIFICATION_RETENTION: Setting(
            name=NOTIFICATION_RETENTION,
            default=365,
            typ="int",
            validator=convert_int,
            doc="The number of days to retain notifications for",
        ),
        RECOMPILE_BACKOFF: Setting(
            name=RECOMPILE_BACKOFF,
            default=0.1,
            typ="positive_float",
            validator=convert_positive_float,
            doc="""The number of seconds to wait before the server may attempt to do a new recompile.
                    Recompiles are triggered after facts updates for example.""",
        ),
        ENVIRONMENT_METRICS_RETENTION: Setting(
            name=ENVIRONMENT_METRICS_RETENTION,
            typ="int",
            default=336,
            doc="The number of hours that environment metrics have to be retained before they are cleaned up. "
            "Default=336 hours (2 weeks). Set to 0 to disable automatic cleanups.",
            validator=convert_int,
        ),
    }

    @classmethod
    def get_setting_definition(cls, setting_name: str) -> Setting:
        """
        Return the definition of the setting with the given name.
        """
        if setting_name not in cls._settings:
            raise KeyError()
        return cls._settings[setting_name]

    async def get(self, key: str, connection: Optional[asyncpg.connection.Connection] = None) -> m.EnvSettingType:
        """
        Get a setting in this environment.

        :param key: The name/key of the setting. It should be defined in _settings otherwise a keyerror will be raised.
        """
        if key not in self._settings:
            raise KeyError()

        if key in self.settings:
            return self.settings[key]

        default_value = self._settings[key].default
        if default_value is None:
            raise KeyError()

        await self.set(key, default_value, connection=connection, allow_override=False)
        return self.settings[key]

    async def set(
        self,
        key: str,
        value: m.EnvSettingType,
        connection: Optional[asyncpg.connection.Connection] = None,
        allow_override: bool = True,
    ) -> None:
        """
        Set a new setting in this environment.

        :param key: The name/key of the setting. It should be defined in _settings otherwise a keyerror will be raised.
        :param value: The value of the settings. The value should be of type as defined in _settings
        :param allow_override: If set to False, don't set the given environment setting when it already exists in the setting
                               dictionary in the database.
        """
        if key not in self._settings:
            raise KeyError()
        # TODO: convert this to a string
        if callable(self._settings[key].validator):
            value = self._settings[key].validator(value)

        type = translate_to_postgres_type(self._settings[key].typ)
        (filter_statement, values) = self._get_composed_filter(name=self.name, project=self.project, offset=5)
        query = f"""
                UPDATE {self.table_name()}
                SET settings=(
                        CASE WHEN $1 IS FALSE AND settings ? $2::text
                        THEN settings
                        ELSE jsonb_set(settings, $3::text[], to_jsonb($4::{type}), TRUE)
                        END
                    )
                WHERE {filter_statement}
                RETURNING settings
        """
        values = [allow_override, self._get_value(key), self._get_value([key]), self._get_value(value)] + values
        new_value = await self._fetchval(query, *values, connection=connection)
        new_value_parsed = cast(
            dict[str, m.EnvSettingType], self.get_field_metadata()["settings"].from_db(name="settings", value=new_value)
        )
        self.settings[key] = new_value_parsed[key]

    async def unset(self, key: str) -> None:
        """
        Unset a setting in this environment. If a default value is provided, this value will replace the current value.

        :param key: The name/key of the setting. It should be defined in _settings otherwise a keyerror will be raised.
        """
        if key not in self._settings:
            raise KeyError()

        if self._settings[key].default is None:
            (filter_statement, values) = self._get_composed_filter(name=self.name, project=self.project, offset=2)
            query = "UPDATE " + self.table_name() + " SET settings=settings - $1" + " WHERE " + filter_statement
            values = [self._get_value(key)] + values
            await self._execute_query(query, *values)
            del self.settings[key]
        else:
            await self.set(key, self._settings[key].default)

    async def mark_for_deletion(self, connection: Optional[asyncpg.connection.Connection] = None) -> None:
        """Mark an environment as being in the process of deletion."""
        await self.update_fields(is_marked_for_deletion=True, connection=connection)

    async def delete_cascade(self, connection: Optional[asyncpg.connection.Connection] = None) -> None:
        """
        Completely remove this environment from the db
        """
        async with self.get_connection(connection=connection) as con:
            await self.clear(connection=con)
            await self.delete(connection=con)

    async def clear(self, connection: Optional[asyncpg.connection.Connection] = None) -> None:
        """
        Delete everything related to this environment from the db, except the entry in the Environment table.

        This method doesn't rely on the DELETE CASCADE functionality of PostgreSQL because it causes deadlocks.
        This is especially true for the tables resourceaction_resource, resource and resourceaction, because they
        have a high read/write load. As such, we perform the deletes on each table in a separate transaction.
        """
        async with self.get_connection(connection=connection) as con:
            await Agent.delete_all(environment=self.id, connection=con)
            await AgentInstance.delete_all(tid=self.id, connection=con)
            await AgentProcess.delete_all(environment=self.id, connection=con)
            await Compile.delete_all(environment=self.id, connection=con)  # Triggers cascading delete on report table
            await Parameter.delete_all(environment=self.id, connection=con)
            await Notification.delete_all(environment=self.id, connection=con)
            await Code.delete_all(environment=self.id, connection=con)
            await DiscoveredResource.delete_all(environment=self.id, connection=con)
            await EnvironmentMetricsGauge.delete_all(environment=self.id, connection=con)
            await EnvironmentMetricsTimer.delete_all(environment=self.id, connection=con)
            await DryRun.delete_all(environment=self.id, connection=con)
            await UnknownParameter.delete_all(environment=self.id, connection=con)
            await self._execute_query(
                "DELETE FROM public.resourceaction_resource WHERE environment=$1", self.id, connection=con
            )
            await ResourceAction.delete_all(environment=self.id, connection=con)
            await Resource.delete_all(environment=self.id, connection=con)
            await ConfigurationModel.delete_all(environment=self.id, connection=con)
            await ResourcePersistentState.delete_all(environment=self.id, connection=con)
            await Scheduler.delete_all(environment=self.id, connection=con)

    async def get_next_version(self, connection: Optional[asyncpg.connection.Connection] = None) -> int:
        """
        Reserves the next available version and returns it. Increments the last_version counter.
        """
        record = await self._fetchrow(
            f"""
UPDATE {self.table_name()}
SET last_version = last_version + 1
WHERE id = $1
RETURNING last_version;
""",
            self.id,
            connection=connection,
        )
        version = cast(int, record[0])
        self.last_version = version
        return version

    @classmethod
    def register_setting(cls, setting: Setting) -> None:
        """
        Adds a new environment setting that was defined by an extension.

        :param setting: the setting that should be added to the existing settings
        """
        if setting.name in cls._settings:
            raise KeyError()
        cls._settings[setting.name] = setting

    @classmethod
    async def get_list(
        cls: type[TBaseDocument],
        *,
        order_by_column: Optional[str] = None,
        order: Optional[str] = None,
        limit: Optional[int] = None,
        offset: Optional[int] = None,
        no_obj: Optional[bool] = None,
        lock: Optional[RowLockMode] = None,
        connection: Optional[asyncpg.connection.Connection] = None,
        details: bool = True,
        **query: object,
    ) -> list[TBaseDocument]:
        """
        Get a list of documents matching the filter args.

        """
        if details:
            return await super().get_list(
                order_by_column=order_by_column,
                order=order,
                limit=limit,
                offset=offset,
                no_obj=no_obj,
                lock=lock,
                connection=connection,
                **query,
            )
        return await cls.get_list_without_details(
            order_by_column=order_by_column,
            order=order,
            limit=limit,
            offset=offset,
            no_obj=no_obj,
            lock=lock,
            connection=connection,
            **query,
        )

    @classmethod
    async def get_list_without_details(
        cls: type[TBaseDocument],
        *,
        order_by_column: Optional[str] = None,
        order: Optional[str] = None,
        limit: Optional[int] = None,
        offset: Optional[int] = None,
        no_obj: Optional[bool] = None,
        lock: Optional[RowLockMode] = None,
        connection: Optional[asyncpg.connection.Connection] = None,
        **query: object,
    ) -> list[TBaseDocument]:
        """
        Get a list of environments matching the filter args.
        Don't return the description and icon columns.
        """
        columns = [column_name for column_name in cls.get_valid_field_names() if column_name not in {"description", "icon"}]
        return await super().get_list_with_columns(
            order_by_column=order_by_column,
            order=order,
            limit=limit,
            offset=offset,
            no_obj=no_obj,
            lock=lock,
            connection=connection,
            columns=columns,
            **query,
        )

    @classmethod
    async def get_by_id(
        cls: type[TBaseDocument],
        doc_id: uuid.UUID,
        connection: Optional[asyncpg.connection.Connection] = None,
        details: bool = True,
    ) -> Optional[TBaseDocument]:
        """
        Get a specific environment based on its ID

        :return: An instance of this class with its fields filled from the database.
        """
        result = await cls.get_list(id=doc_id, connection=connection, details=details)
        if len(result) > 0:
            return result[0]
        return None

    async def acquire_release_version_lock(self, *, shared: bool = False, connection: asyncpg.Connection) -> None:
        """
        Acquires a transaction-level advisory lock for concurrency control between release_version and
        calls that need the latest version.

        This lock should also be held when updating any resource state in any other way than the normal agent deploy path
        Up to now, this means
        - setting resource state after increment calculation on release
        - propagation of resource state from a stale deploy to the latest version
        - setting resource state after increment calculation on agent pull

        :param env: The environment to acquire the lock for.
        :param shared: If true, doesn't conflict with other shared locks, only with non-shared ones.
        :param connection: The connection hosting the transaction for which to acquire a lock.
        """
        await self._xact_lock(const.PG_ADVISORY_KEY_RELEASE_VERSION, self.id, shared=shared, connection=connection)

    async def put_version_lock(self, *, shared: bool = False, connection: asyncpg.Connection) -> None:
        """
        Acquires a transaction-level advisory lock for concurrency control between put_version and put_partial.

        :param env: The environment to acquire the lock for.
        :param shared: If true, doesn't conflict with other shared locks, only with non-shared ones.
        :param connection: The connection hosting the transaction for which to acquire a lock.
        """
        await self._xact_lock(const.PG_ADVISORY_KEY_PUT_VERSION, self.id, shared=shared, connection=connection)


class Parameter(BaseDocument):
    """
    A parameter that can be used in the configuration model

    :param name: The name of the parameter
    :param value: The value of the parameter
    :param environment: The environment this parameter belongs to
    :param source: The source of the parameter
    :param resource_id: An optional resource id
    :param updated: When was the parameter updated last
    :param expires: Boolean denoting whether this parameter expires.

    :todo Add history
    """

    __primary_key__ = ("id", "name", "environment")

    id: uuid.UUID
    name: str
    value: str = ""
    environment: uuid.UUID
    source: str
    resource_id: ResourceIdStr = ""
    updated: Optional[datetime.datetime] = None
    metadata: Optional[JsonType] = None
    expires: bool

    @classmethod
    async def get_updated_before_active_env(
        cls,
        updated_before: datetime.datetime,
        connection: Optional[asyncpg.connection.Connection] = None,
    ) -> list["Parameter"]:
        """
        Retrieve the list of parameters that were updated before a specified datetime for environments that are not halted
        """
        query = f"""
        SELECT p.*
        FROM {cls.table_name()} AS p INNER JOIN {Environment.table_name()} AS e ON p.environment=e.id
        WHERE NOT e.halted
            AND p.updated < $1
            AND p.expires
            AND (
                -- If it's a fact, it needs to belong to the latest released version.
                p.resource_id IS NULL
                OR p.resource_id = ''
                OR EXISTS(
                    SELECT 1
                    FROM {Resource.table_name()} AS r
                    WHERE r.environment=p.environment
                        AND r.model=(
                            SELECT max(c.version)
                            FROM {ConfigurationModel.table_name()} AS c
                            WHERE c.environment=p.environment AND c.released
                        )
                        AND r.resource_id=p.resource_id
                )
            );
        """
        values = [cls._get_value(updated_before)]
        return await cls.select_query(query, values, connection=connection)

    @classmethod
    async def list_parameters(cls, env_id: uuid.UUID, **metadata_constraints: str) -> list["Parameter"]:
        query = "SELECT * FROM " + cls.table_name() + " WHERE environment=$1"
        values = [cls._get_value(env_id)]
        for key, value in metadata_constraints.items():
            query_param_index = len(values) + 1
            query += " AND metadata @> $" + str(query_param_index) + "::jsonb"
            dict_value = {key: value}
            values.append(cls._get_value(dict_value))
        query += " ORDER BY name"
        result = await cls.select_query(query, values)
        return result

    def as_fact(self) -> m.Fact:
        assert self.source == "fact"
        return m.Fact(
            id=self.id,
            name=self.name,
            value=self.value,
            environment=self.environment,
            resource_id=self.resource_id,
            source=self.source,
            updated=self.updated,
            metadata=self.metadata,
            expires=self.expires,
        )

    def as_param(self) -> m.Parameter:
        return m.Parameter(
            id=self.id,
            name=self.name,
            value=self.value,
            environment=self.environment,
            source=self.source,
            updated=self.updated,
            metadata=self.metadata,
        )


class UnknownParameter(BaseDocument):
    """
    A parameter that the compiler indicated that was unknown. This parameter causes the configuration model to be
    incomplete for a specific environment.

    :param name:
    :param resource_id:
    :param source:
    :param environment:
    :param version: The version id of the configuration model on which this parameter was reported
    """

    __primary_key__ = ("id",)

    id: uuid.UUID
    name: str
    environment: uuid.UUID
    source: str
    resource_id: ResourceIdStr = ""
    version: int
    metadata: Optional[dict[str, object]]
    resolved: bool = False

    def copy(self, new_version: int) -> "UnknownParameter":
        """
        Create a new UnknownParameter using this object as a template. The returned object will
        have the id field unset and the version field set the new_version.
        """
        return UnknownParameter(
            name=self.name,
            environment=self.environment,
            source=self.source,
            resource_id=self.resource_id,
            version=new_version,
            metadata=self.metadata,
            resolved=self.resolved,
        )

    @classmethod
    async def get_unknowns_in_latest_released_model_versions(
        cls, connection: asyncpg.Connection
    ) -> Sequence["UnknownParameter"]:
        """
        Returns all the unknowns in the latest released model version of each non-halted environment.
        """
        query = f"""
        SELECT u.*
        FROM {cls.table_name()} AS u INNER JOIN {Environment.table_name()} AS e ON u.environment=e.id
        WHERE NOT e.halted
            AND u.version=(
                SELECT max(c.version)
                FROM {ConfigurationModel.table_name()} AS c
                WHERE c.environment=e.id AND c.released
            )
            AND NOT u.resolved;
        """
        return await cls.select_query(query, values=[], connection=connection)

    @classmethod
    async def get_unknowns_to_copy_in_partial_compile(
        cls,
        environment: uuid.UUID,
        source_version: int,
        updated_resource_sets: abc.Set[str],
        deleted_resource_sets: abc.Set[str],
        rids_in_partial_compile: abc.Set[ResourceIdStr],
        *,
        connection: Optional[asyncpg.connection.Connection] = None,
    ) -> list["UnknownParameter"]:
        """
        Returns a subset of the unknowns in source_version of environment. It returns the unknowns that:
            * Are not associated with a resource
            * Are associated with a resource that:
               - don't belong to the resource set updated_resource_sets and deleted_resource_sets
               - and, don't have a resource_id in rids_in_partial_compile (An unknown might belong to a shared resource that
                 is not exported by the partial compile)
        """
        query = f"""
            SELECT u.*
            FROM {cls.table_name()} AS u LEFT JOIN {Resource.table_name()} AS r
                ON u.environment=r.environment AND u.version=r.model AND u.resource_id=r.resource_id
            WHERE
                u.environment=$1
                AND u.version=$2
                AND u.resolved IS FALSE
                AND (r.resource_id IS NULL OR NOT r.resource_id=ANY($4))
                AND (r.resource_set IS NULL OR NOT r.resource_set=ANY($3))
        """
        async with cls.get_connection(connection) as con:
            result = await con.fetch(
                query,
                environment,
                source_version,
                list(updated_resource_sets | deleted_resource_sets),
                list(rids_in_partial_compile),
            )
            return [cls(from_postgres=True, **uk) for uk in result]


class AgentProcess(BaseDocument):
    """
    A process in the infrastructure that has (had) a session as an agent.

    :param hostname: The hostname of the device.
    :param environment: To what environment is this process bound
    :param last_seen: When did the server receive data from the node for the last time.
    """

    __primary_key__ = ("sid",)

    sid: uuid.UUID
    hostname: str
    environment: uuid.UUID
    first_seen: Optional[datetime.datetime] = None
    last_seen: Optional[datetime.datetime] = None
    expired: Optional[datetime.datetime] = None

    @classmethod
    async def get_live(cls, environment: Optional[uuid.UUID] = None) -> list["AgentProcess"]:
        if environment is not None:
            result = await cls.get_list(
                limit=DBLIMIT, environment=environment, expired=None, order_by_column="last_seen", order="ASC NULLS LAST"
            )
        else:
            result = await cls.get_list(limit=DBLIMIT, expired=None, order_by_column="last_seen", order="ASC NULLS LAST")
        return result

    @classmethod
    async def get_by_sid(
        cls, sid: uuid.UUID, connection: Optional[asyncpg.connection.Connection] = None
    ) -> Optional["AgentProcess"]:
        objects = await cls.get_list(limit=DBLIMIT, connection=connection, expired=None, sid=sid)
        if len(objects) == 0:
            return None
        elif len(objects) > 1:
            LOGGER.exception("Multiple objects with the same unique id found!")
            return objects[0]
        else:
            return objects[0]

    @classmethod
    async def seen(
        cls,
        env: uuid.UUID,
        nodename: str,
        sid: uuid.UUID,
        now: datetime.datetime,
        connection: Optional[asyncpg.connection.Connection] = None,
    ) -> None:
        """
        Update the last_seen parameter of the process and mark as not expired.
        """
        proc = await cls.get_one(connection=connection, sid=sid)
        if proc is None:
            proc = cls(hostname=nodename, environment=env, first_seen=now, last_seen=now, sid=sid)
            await proc.insert(connection=connection)
        else:
            await proc.update_fields(connection=connection, last_seen=now, expired=None)

    @classmethod
    async def update_last_seen(
        cls, sid: uuid.UUID, last_seen: datetime.datetime, connection: Optional[asyncpg.connection.Connection] = None
    ) -> None:
        aps = await cls.get_by_sid(sid=sid, connection=connection)
        if aps:
            await aps.update_fields(connection=connection, last_seen=last_seen)

    @classmethod
    async def expire_process(
        cls, sid: uuid.UUID, now: datetime.datetime, connection: Optional[asyncpg.connection.Connection] = None
    ) -> None:
        aps = await cls.get_by_sid(sid=sid, connection=connection)
        if aps is not None:
            await aps.update_fields(connection=connection, expired=now)

    @classmethod
    async def expire_all(cls, now: datetime.datetime, connection: Optional[asyncpg.connection.Connection] = None) -> None:
        query = f"""
                UPDATE {cls.table_name()}
                SET expired=$1
                WHERE expired IS NULL
        """
        await cls._execute_query(query, cls._get_value(now), connection=connection)

    @classmethod
    async def cleanup(cls, nr_expired_records_to_keep: int) -> None:
        query = f"""
            WITH halted_env AS (
                SELECT id FROM environment WHERE halted = true
            )
            DELETE FROM {cls.table_name()} AS a1
            WHERE a1.expired IS NOT NULL AND
                  a1.environment NOT IN (SELECT id FROM halted_env) AND
                  (
                    -- Take nr_expired_records_to_keep into account
                    SELECT count(*)
                    FROM {cls.table_name()} a2
                    WHERE a1.environment=a2.environment AND
                          a1.hostname=a2.hostname AND
                          a2.expired IS NOT NULL AND
                          a2.expired > a1.expired
                  ) >= $1
                  AND
                  -- Agent process only has expired agent instances
                  NOT EXISTS(
                    SELECT 1
                    FROM {cls.table_name()} AS agentprocess
                    INNER JOIN {AgentInstance.table_name()} AS agentinstance
                    ON agentinstance.process = agentprocess.sid
                    WHERE agentprocess.sid = a1.sid AND agentinstance.expired IS NULL
                  );
        """
        await cls._execute_query(query, cls._get_value(nr_expired_records_to_keep))

    def to_dict(self) -> JsonType:
        result = super().to_dict()
        # Ensure backward compatibility API
        result["id"] = result["sid"]
        return result

    def to_dto(self) -> m.AgentProcess:
        return m.AgentProcess(
            sid=self.sid,
            hostname=self.hostname,
            environment=self.environment,
            first_seen=self.first_seen,
            last_seen=self.last_seen,
            expired=self.expired,
        )


TAgentInstance = TypeVar("TAgentInstance", bound="AgentInstance")


class AgentInstance(BaseDocument):
    """
    A physical server/node in the infrastructure that reports to the management server.

    :param hostname: The hostname of the device.
    :param last_seen: When did the server receive data from the node for the last time.
    """

    __primary_key__ = ("id",)

    # TODO: add env to speed up cleanup
    id: uuid.UUID
    process: uuid.UUID
    name: str
    expired: Optional[datetime.datetime] = None
    tid: uuid.UUID

    @classmethod
    async def active_for(
        cls: type[TAgentInstance],
        tid: uuid.UUID,
        endpoint: str,
        process: Optional[uuid.UUID] = None,
        connection: Optional[asyncpg.connection.Connection] = None,
    ) -> list[TAgentInstance]:
        if process is not None:
            objects = await cls.get_list(expired=None, tid=tid, name=endpoint, connection=connection)
        else:
            objects = await cls.get_list(expired=None, tid=tid, name=endpoint, connection=connection)
        return objects

    @classmethod
    async def active(cls: type[TAgentInstance]) -> list[TAgentInstance]:
        objects = await cls.get_list(expired=None)
        return objects

    @classmethod
    async def log_instance_creation(
        cls: type[TAgentInstance],
        tid: uuid.UUID,
        process: uuid.UUID,
        endpoints: set[str],
        connection: Optional[asyncpg.connection.Connection] = None,
    ) -> None:
        """
        Create new agent instances for a given session.
        """
        if not endpoints:
            return
        async with cls.get_connection(connection) as con:
            await con.executemany(
                f"""
                INSERT INTO
                {cls.table_name()}
                (id, tid, process, name, expired)
                VALUES ($1, $2, $3, $4, null)
                ON CONFLICT ON CONSTRAINT {cls.table_name()}_unique DO UPDATE
                SET expired = null
                ;
                """,
                [tuple(map(cls._get_value, (cls._new_id(), tid, process, name))) for name in endpoints],
            )

    @classmethod
    async def log_instance_expiry(
        cls: type[TAgentInstance],
        sid: uuid.UUID,
        endpoints: set[str],
        now: datetime.datetime,
        connection: Optional[asyncpg.connection.Connection] = None,
    ) -> None:
        """
        Expire specific instances for a given session id.
        """
        if not endpoints:
            return
        instances: list[TAgentInstance] = await cls.get_list(connection=connection, process=sid)
        for ai in instances:
            if ai.name in endpoints:
                await ai.update_fields(connection=connection, expired=now)

    @classmethod
    async def expire_all(cls, now: datetime.datetime, connection: Optional[asyncpg.connection.Connection] = None) -> None:
        query = f"""
                UPDATE {cls.table_name()}
                SET expired=$1
                WHERE expired IS NULL
        """
        await cls._execute_query(query, cls._get_value(now), connection=connection)


class Agent(BaseDocument):
    """
    An inmanta agent

    :param environment: The environment this resource is defined in
    :param name: The name of this agent
    :param last_failover: Moment at which the primary was last changed
    :param paused: is this agent paused (if so, skip it)
    :param primary: what is the current active instance (if none, state is down)
    :param unpause_on_resume: whether this agent should be unpaused when resuming from environment-wide halt. Used to
        persist paused state when halting.
    """

    __primary_key__ = ("environment", "name")

    environment: uuid.UUID
    name: str
    last_failover: Optional[datetime.datetime] = None
    paused: bool = False
    id_primary: Optional[uuid.UUID] = None
    unpause_on_resume: Optional[bool] = None

    @property
    def primary(self) -> Optional[uuid.UUID]:
        return self.id_primary

    @classmethod
    def get_valid_field_names(cls) -> list[str]:
        # Allow the computed fields
        return super().get_valid_field_names() + ["process_name", "status"]

    @classmethod
    async def get_statuses(
        cls, env_id: uuid.UUID, agent_names: Set[str], *, connection: Optional[asyncpg.connection.Connection] = None
    ) -> dict[str, Optional[AgentStatus]]:
        result: dict[str, Optional[AgentStatus]] = {}
        for agent_name in agent_names:
            agent = await cls.get_one(environment=env_id, name=agent_name, connection=connection)
            if agent:
                result[agent_name] = agent.get_status()
            else:
                result[agent_name] = None
        return result

    def get_status(self) -> AgentStatus:
        if self.paused:
            return AgentStatus.paused
        if self.primary is not None:
            return AgentStatus.up
        return AgentStatus.down

    def to_dict(self) -> JsonType:
        base = BaseDocument.to_dict(self)
        if self.last_failover is None:
            base["last_failover"] = ""

        if self.primary is None:
            base["primary"] = ""
        else:
            base["primary"] = base["id_primary"]
            del base["id_primary"]

        base["state"] = self.get_status().value

        return base

    @classmethod
    def _convert_field_names_to_db_column_names(cls, field_dict: dict[str, object]) -> dict[str, object]:
        if "primary" in field_dict:
            field_dict["id_primary"] = field_dict["primary"]
            del field_dict["primary"]
        return field_dict

    @classmethod
    async def get(
        cls,
        env: uuid.UUID,
        endpoint: str,
        connection: Optional[asyncpg.connection.Connection] = None,
        lock: Optional[RowLockMode] = None,
    ) -> "Agent":
        obj = await cls.get_one(environment=env, name=endpoint, connection=connection, lock=lock)
        return obj

    @classmethod
    async def insert_if_not_exist(
        cls, environment: uuid.UUID, endpoint: str, connection: Optional[asyncpg.connection.Connection] = None
    ) -> None:
        query = """
            INSERT INTO agent
            (last_failover,paused,id_primary,unpause_on_resume,environment,name)
            VALUES (now(),FALSE,NULL,NULL,$1,$2)
            ON CONFLICT DO NOTHING
        """
        values = [cls._get_value(environment), cls._get_value(endpoint)]
        await cls._execute_query(query, *values, connection=connection)

    @classmethod
    async def persist_on_halt(cls, env: uuid.UUID, connection: Optional[asyncpg.connection.Connection] = None) -> None:
        """
        Persists paused state when halting all agents.
        """
        await cls._execute_query(
            f"UPDATE {cls.table_name()} SET unpause_on_resume=NOT paused WHERE environment=$1 AND unpause_on_resume IS NULL",
            cls._get_value(env),
            connection=connection,
        )

    @classmethod
    async def persist_on_resume(cls, env: uuid.UUID, connection: Optional[asyncpg.connection.Connection] = None) -> list[str]:
        """
        Restores default halted state. Returns a list of agents that should be unpaused.
        """

        async with cls.get_connection(connection) as con:
            async with con.transaction():
                unpause_on_resume = await cls._fetch_query(
                    # lock FOR UPDATE to avoid deadlocks: next query in this transaction updates the row
                    f"SELECT name FROM {cls.table_name()} WHERE environment=$1 AND unpause_on_resume FOR NO KEY UPDATE",
                    cls._get_value(env),
                    connection=con,
                )
                await cls._execute_query(
                    f"UPDATE {cls.table_name()} SET unpause_on_resume=NULL WHERE environment=$1",
                    cls._get_value(env),
                    connection=con,
                )
                return sorted([r["name"] for r in unpause_on_resume])

    @classmethod
    async def pause(
        cls, env: uuid.UUID, endpoint: Optional[str], paused: bool, connection: Optional[asyncpg.connection.Connection] = None
    ) -> list[str]:
        """
        Pause a specific agent or all agents in an environment when endpoint is set to None.

        :return A list of agent names that have been paused/unpaused by this method.
        """
        if endpoint is None:
            query = f"UPDATE {cls.table_name()} SET paused=$1 WHERE environment=$2 RETURNING name"
            values = [cls._get_value(paused), cls._get_value(env)]
        else:
            query = f"UPDATE {cls.table_name()} SET paused=$1 WHERE environment=$2 AND name=$3 RETURNING name"
            values = [cls._get_value(paused), cls._get_value(env), cls._get_value(endpoint)]
        result = await cls._fetch_query(query, *values, connection=connection)
        return sorted([r["name"] for r in result])

    @classmethod
    async def set_unpause_on_resume(
        cls,
        env: uuid.UUID,
        endpoint: Optional[str],
        should_be_unpaused_on_resume: bool,
        connection: Optional[asyncpg.connection.Connection] = None,
    ) -> None:
        """
        Set the unpause_on_resume field of a specific agent or all agents in an environment when endpoint is set to None.
        """
        if endpoint is None:
            query = f"UPDATE {cls.table_name()} SET unpause_on_resume=$1 WHERE environment=$2"
            values = [cls._get_value(should_be_unpaused_on_resume), cls._get_value(env)]
        else:
            query = f"UPDATE {cls.table_name()} SET unpause_on_resume=$1 WHERE environment=$2 AND name=$3"
            values = [cls._get_value(should_be_unpaused_on_resume), cls._get_value(env), cls._get_value(endpoint)]
        await cls._execute_query(query, *values, connection=connection)

    @classmethod
    async def update_primary(
        cls,
        env: uuid.UUID,
        endpoints_with_new_primary: Sequence[tuple[str, Optional[uuid.UUID]]],
        now: datetime.datetime,
        connection: Optional[asyncpg.connection.Connection] = None,
    ) -> None:
        """
        Update the primary agent instance for agents present in the database.

        :param env: The environment of the agent
        :param endpoints_with_new_primary: Contains a tuple (agent-name, sid) for each agent that has got a new
                                           primary agent instance. The sid in the tuple is the session id of the new
                                           primary. If the session id is None, the Agent doesn't have a primary anymore.
        :param now: Timestamp of this failover
        """
        for endpoint, sid in endpoints_with_new_primary:
            # Lock mode is required because we will update in this transaction
            # Deadlocks with cleanup otherwise
            agent = await cls.get(env, endpoint, connection=connection, lock=RowLockMode.FOR_NO_KEY_UPDATE)
            if agent is None:
                continue

            if sid is None:
                await agent.update_fields(last_failover=now, primary=None, connection=connection)
            else:
                instances = await AgentInstance.active_for(tid=env, endpoint=agent.name, process=sid, connection=connection)
                if instances:
                    await agent.update_fields(last_failover=now, id_primary=instances[0].id, connection=connection)
                else:
                    await agent.update_fields(last_failover=now, id_primary=None, connection=connection)

    @classmethod
    async def mark_all_as_non_primary(cls, connection: Optional[asyncpg.connection.Connection] = None) -> None:
        query = f"""
                UPDATE {cls.table_name()}
                SET id_primary=NULL
                WHERE id_primary IS NOT NULL
        """
        await cls._execute_query(query, connection=connection)

    @classmethod
    async def clean_up(cls, connection: Optional[asyncpg.connection.Connection] = None) -> None:
        query = """
DELETE FROM public.agent AS a
WHERE -- have no primary ID set (that are down)
      id_primary IS NULL
      -- not used by any version
      AND NOT EXISTS (
          SELECT 1
          FROM public.resource AS re
          WHERE a.environment=re.environment
          AND a.name=re.agent
      )
      AND a.environment IN (
          SELECT id
          FROM public.environment
          WHERE NOT halted
      )
      -- Never delete the scheduler record.
      AND a.name != $1;
"""
        await cls._execute_query(query, const.AGENT_SCHEDULER_ID, connection=connection)


@stable_api
class Report(BaseDocument):
    """
    A report of a substep of compilation

    :param started: when the substep started
    :param completed: when it ended
    :param command: the command that was executed
    :param name: The name of this step
    :param errstream: what was reported on system err
    :param outstream: what was reported on system out
    """

    __primary_key__ = ("id",)

    id: uuid.UUID
    started: datetime.datetime
    completed: Optional[datetime.datetime]
    command: str
    name: str
    errstream: str = ""
    outstream: str = ""
    returncode: Optional[int]
    compile: uuid.UUID

    async def update_streams(self, out: str = "", err: str = "") -> None:
        if not out and not err:
            return
        await self._execute_query(
            f"UPDATE {self.table_name()} SET outstream = outstream || $1, errstream = errstream || $2 WHERE id = $3",
            self._get_value(out),
            self._get_value(err),
            self._get_value(self.id),
        )


@stable_api
class Compile(BaseDocument):
    """
    A run of the compiler

    :param environment: The environment this resource is defined in
    :param requested: Time the compile was requested
    :param started: Time the compile started
    :param completed: Time to compile was completed
    :param do_export: should this compile perform an export
    :param force_update: should this compile definitely update
    :param metadata: exporter metadata to be passed to the compiler
    :param requested_environment_variables: environment variables requested to be passed to the compiler
    :param mergeable_environment_variables: environment variables to be passed to the compiler.
            These env vars can be compacted over multiple compiles.
            If multiple values are compacted, they will be joined using spaces.
    :param used_environment_variables: environment variables passed to the compiler, None before the compile is started
    :param success: was the compile successful
    :param handled: were all registered handlers executed?
    :param version: version exported by this compile
    :param remote_id: id as given by the requestor, used by the requestor to distinguish between different requests
    :param compile_data: json data as exported by compiling with the --export-compile-data parameter
    :param substitute_compile_id: id of this compile's substitute compile, i.e. the compile request that is similar
        to this one that actually got compiled.
    :param partial: True if the compile only contains the entities/resources for the resource sets that should be updated
    :param removed_resource_sets: indicates the resource sets that should be removed from the model
    :param exporter_plugin: Specific exporter plugin to use
    :param notify_failed_compile: if true use the notification service to notify that a compile has failed.
        By default, notifications are enabled only for exporting compiles.
    :param failed_compile_message: Optional message to use when a notification for a failed compile is created
    :param soft_delete: Prevents deletion of resources in removed_resource_sets if they are being exported.
    """

    __primary_key__ = ("id",)

    id: uuid.UUID
    remote_id: Optional[uuid.UUID] = None
    environment: uuid.UUID
    requested: Optional[datetime.datetime] = None
    started: Optional[datetime.datetime] = None
    completed: Optional[datetime.datetime] = None

    do_export: bool = False
    force_update: bool = False
    metadata: JsonType = {}
    requested_environment_variables: dict[str, str] = {}
    mergeable_environment_variables: dict[str, str] = {}
    used_environment_variables: Optional[dict[str, str]] = None

    success: Optional[bool]
    handled: bool = False
    version: Optional[int] = None

    # Compile queue might be collapsed if it contains similar compile requests.
    # In that case, substitute_compile_id will reference the actually compiled request.
    substitute_compile_id: Optional[uuid.UUID] = None

    compile_data: Optional[JsonType] = None

    partial: bool = False
    removed_resource_sets: list[str] = []

    exporter_plugin: Optional[str] = None

    notify_failed_compile: Optional[bool] = None
    failed_compile_message: Optional[str] = None

    soft_delete: bool = False

    @classmethod
    async def get_substitute_by_id(cls, compile_id: uuid.UUID, connection: Optional[Connection] = None) -> Optional["Compile"]:
        """
        Get a compile's substitute compile if it exists, otherwise get the compile by id.

        :param compile_id: The id of the compile for which to get the substitute compile.
        :return: The compile object for compile c2 that is the substitute of compile c1 with the given id. If c1 does not have
            a substitute, returns c1 itself.
        """
        async with Compile.get_connection(connection=connection) as con:
            result: Optional[Compile] = await cls.get_by_id(compile_id, connection=con)
            if result is None:
                return None
            if result.substitute_compile_id is None:
                return result
            return await cls.get_substitute_by_id(result.substitute_compile_id, connection=con)

    @classmethod
    # TODO: Use join
    async def get_report(
        cls, compile_id: uuid.UUID, order_by: Optional[str] = None, order: Optional[str] = None
    ) -> Optional[dict]:
        """
        Get the compile and the associated reports from the database
        """
        result: Optional[Compile] = await cls.get_substitute_by_id(compile_id)
        if result is None:
            return None

        dict_model = result.to_dict()
        reports = await Report.get_list(compile=result.id, order_by_column=order_by, order=order)
        dict_model["reports"] = [r.to_dict() for r in reports]

        return dict_model

    @classmethod
    async def get_last_run(cls, environment_id: uuid.UUID) -> Optional["Compile"]:
        """Get the last run for the given environment"""
        results = await cls.select_query(
            f"SELECT * FROM {cls.table_name()} where environment=$1 AND completed IS NOT NULL ORDER BY completed DESC LIMIT 1",
            [cls._get_value(environment_id)],
        )
        if not results:
            return None
        return results[0]

    @classmethod
    async def get_next_run(
        cls, environment_id: uuid.UUID, *, connection: Optional[asyncpg.Connection] = None
    ) -> Optional["Compile"]:
        """Get the next compile in the queue for the given environment"""
        async with cls.get_connection(connection) as con:
            results = await cls.select_query(
                f"SELECT * FROM {cls.table_name()} WHERE environment=$1 AND completed IS NULL ORDER BY requested ASC LIMIT 1",
                [cls._get_value(environment_id)],
                connection=con,
            )
            if not results:
                return None
            return results[0]

    @classmethod
    async def get_next_run_all(cls, *, connection: Optional[asyncpg.Connection] = None) -> "Sequence[Compile]":
        """Get the next compile in the queue for each environment"""
        async with cls.get_connection(connection) as con:
            results = await cls.select_query(
                f"SELECT DISTINCT ON (environment) * FROM {cls.table_name()} WHERE completed IS NULL ORDER BY environment, "
                f"requested ASC",
                [],
                connection=con,
            )
            return results

    @classmethod
    async def get_unhandled_compiles(cls) -> "Sequence[Compile]":
        """Get all compiles that have completed but for which listeners have not been notified yet."""
        results = await cls.select_query(
            f"SELECT * FROM {cls.table_name()} WHERE NOT handled and completed IS NOT NULL ORDER BY requested ASC", []
        )
        return results

    @classmethod
    async def get_next_compiles_for_environment(cls, environment_id: uuid.UUID) -> "Sequence[Compile]":
        """Get the queue of compiles that are scheduled in FIFO order."""
        results = await cls.select_query(
            f"SELECT * FROM {cls.table_name()} WHERE environment=$1 AND NOT handled and completed IS NULL "
            "ORDER BY requested ASC",
            [cls._get_value(environment_id)],
        )
        return results

    @classmethod
    async def get_total_length_of_all_compile_queues(cls, exclude_started_compiles: bool = True) -> int:
        """
        Return the total length of all the compile queues on the Inmanta server.

        :param exclude_started_compiles: True iff don't count compiles that started running, but are not finished yet.
        """
        query = f"SELECT count(*) FROM {cls.table_name()} WHERE completed IS NULL"
        if exclude_started_compiles:
            query += " AND started IS NULL"
        return await cls._fetch_int(query)

    @classmethod
    async def get_by_remote_id(
        cls, environment_id: uuid.UUID, remote_id: uuid.UUID, *, connection: Optional[asyncpg.Connection] = None
    ) -> "Sequence[Compile]":
        results = await cls.select_query(
            f"SELECT * FROM {cls.table_name()} WHERE environment=$1 AND remote_id=$2",
            [cls._get_value(environment_id), cls._get_value(remote_id)],
            connection=connection,
        )
        return results

    @classmethod
    async def delete_older_than(
        cls, oldest_retained_date: datetime.datetime, connection: Optional[asyncpg.Connection] = None
    ) -> None:
        query = f"""
        WITH non_halted_envs AS (
          SELECT id FROM public.environment WHERE NOT halted
        )
        DELETE FROM {cls.table_name()}
        WHERE environment IN (
          SELECT id FROM non_halted_envs
        ) AND completed <= $1::timestamp with time zone;
        """
        await cls._execute_query(query, oldest_retained_date, connection=connection)

    @classmethod
    async def get_compile_details(cls, environment: uuid.UUID, id: uuid.UUID) -> Optional[m.CompileDetails]:
        """Find all of the details of a compile, with reports from a substituted compile, if there was one"""

        # Recursively join the requested compile with the substituted compiles (if there was one), and the corresponding reports
        query = f"""
            WITH RECURSIVE compiledetails AS (
            SELECT
                c.id,
                c.remote_id,
                c.environment,
                c.requested,
                c.started,
                c.completed,
                c.success,
                c.version,
                c.do_export,
                c.force_update,
                c.metadata,
                c.requested_environment_variables ,
                c.mergeable_environment_variables,
                c.used_environment_variables,
                c.compile_data,
                c.substitute_compile_id,
                c.partial,
                c.removed_resource_sets,
                c.exporter_plugin,
                c.notify_failed_compile,
                c.failed_compile_message,
                r.id as report_id,
                r.started report_started,
                r.completed report_completed,
                r.command,
                r.name,
                r.errstream,
                r.outstream,
                r.returncode
            FROM
                {cls.table_name()} c LEFT JOIN public.report r on c.id = r.compile
            WHERE
                c.environment = $1 AND c.id = $2
            UNION
                SELECT
                    comp.id,
                    comp.remote_id,
                    comp.environment,
                    comp.requested,
                    comp.started,
                    comp.completed,
                    comp.success,
                    comp.version,
                    comp.do_export,
                    comp.force_update,
                    comp.metadata,
                    comp.requested_environment_variables,
                    comp.mergeable_environment_variables,
                    comp.used_environment_variables,
                    comp.compile_data,
                    comp.substitute_compile_id,
                    comp.partial,
                    comp.removed_resource_sets,
                    comp.exporter_plugin,
                    comp.notify_failed_compile,
                    comp.failed_compile_message,
                    rep.id as report_id,
                    rep.started as report_started,
                    rep.completed as report_completed,
                    rep.command,
                    rep.name,
                    rep.errstream,
                    rep.outstream,
                    rep.returncode
                FROM
                    /* Lookup the compile with the id that matches the subsitute_compile_id of the current one */
                    {cls.table_name()} comp
                    INNER JOIN compiledetails cd ON cd.substitute_compile_id = comp.id
                    LEFT JOIN public.report rep on comp.id = rep.compile
        ) SELECT * FROM compiledetails ORDER BY report_started ASC;
        """
        values = [cls._get_value(environment), cls._get_value(id)]
        result = await cls.select_query(query, values, no_obj=True)
        result = cast(list[Record], result)
        # The result is a list of Compiles joined with Reports
        # This includes the Compile with the requested id,
        # as well as Compile(s) that have been used as a substitute for the requested Compile (if there are any)
        if not result:
            return None

        # The details, such as the requested timestamp, etc. should be returned from
        # the compile that matches the originally requested id
        records = list(filter(lambda r: r["id"] == id, result))
        if not records:
            return None
        requested_compile = records[0]

        # Reports should be included from the substituted compile (as well)
        reports = [
            m.CompileRunReport(
                id=report["report_id"],
                started=report["report_started"],
                completed=report["report_completed"],
                command=report["command"],
                name=report["name"],
                errstream=report["errstream"],
                outstream=report["outstream"],
                returncode=report["returncode"],
            )
            for report in result
            if report.get("report_id")
        ]
        return m.CompileDetails(
            id=requested_compile["id"],
            remote_id=requested_compile["remote_id"],
            environment=requested_compile["environment"],
            requested=requested_compile["requested"],
            started=requested_compile["started"],
            completed=requested_compile["completed"],
            success=requested_compile["success"],
            version=requested_compile["version"],
            do_export=requested_compile["do_export"],
            force_update=requested_compile["force_update"],
            metadata=requested_compile["metadata"] or {},
            environment_variables=requested_compile["used_environment_variables"] or {},
            requested_environment_variables=requested_compile["requested_environment_variables"],
            mergeable_environment_variables=requested_compile["mergeable_environment_variables"],
            partial=requested_compile["partial"],
            removed_resource_sets=requested_compile["removed_resource_sets"],
            exporter_plugin=requested_compile["exporter_plugin"],
            notify_failed_compile=requested_compile["notify_failed_compile"],
            failed_compile_message=requested_compile["failed_compile_message"],
            compile_data=requested_compile["compile_data"],
            reports=reports,
        )

    def to_dto(self) -> m.CompileRun:
        return m.CompileRun(
            id=self.id,
            remote_id=self.remote_id,
            environment=self.environment,
            requested=self.requested,
            started=self.started,
            do_export=self.do_export,
            force_update=self.force_update,
            metadata=self.metadata,
            environment_variables=self.used_environment_variables,
            requested_environment_variables=self.requested_environment_variables,
            mergeable_environment_variables=self.mergeable_environment_variables,
            compile_data=None if self.compile_data is None else m.CompileData(**self.compile_data),
            partial=self.partial,
            removed_resource_sets=self.removed_resource_sets,
            exporter_plugin=self.exporter_plugin,
            notify_failed_compile=self.notify_failed_compile,
            failed_compile_message=self.failed_compile_message,
        )

    def to_dict(self) -> JsonType:
        """produce dict directly, for untyped endpoints"""
        # mangle the output for backward compatibility
        # we have to do it because we have no DTO here
        environment_variables = self.used_environment_variables
        if environment_variables is None:
            environment_variables = {}
            environment_variables.update(self.requested_environment_variables)
            environment_variables.update(self.mergeable_environment_variables)

        out = super().to_dict()
        out["environment_variables"] = environment_variables
        return out


class LogLine(DataDocument):
    """
    LogLine data document.

    An instance of this class only has one attribute: _data.
    This unique attribute is a dict, with the following keys:
        - msg: the message to write to logs (value type: str)
        - args: the args that can be passed to the logger (value type: list)
        - level: the log level of the message (value type: str, example: "CRITICAL")
        - kwargs: the key-word args that where used to generated the log (value type: list)
        - timestamp: the time at which the LogLine was created (value type: datetime.datetime)
    """

    @property
    def msg(self) -> str:
        return self._data["msg"]

    @property
    def args(self) -> list:
        return self._data["args"]

    @property
    def log_level(self) -> LogLevel:
        level: str = self._data["level"]
        return LogLevel[level]

    @property
    def timestamp(self) -> datetime.datetime:
        return cast(datetime.datetime, self._data["timestamp"])

    def write_to_logger(self, logger: logging.Logger) -> None:
        logger.log(self.log_level.to_int, self.msg, *self.args)

    def write_to_logger_for_resource(
        self, agent: str, resource_version_string: ResourceVersionIdStr, exc_info: bool = False
    ) -> None:
        logging.getLogger(NAME_RESOURCE_ACTION_LOGGER).getChild(agent).log(
            self.log_level.to_int, "resource %s: %s", resource_version_string, self._data["msg"], exc_info=exc_info
        )

    @classmethod
    def log(
        cls,
        level: Union[int, const.LogLevel],
        msg: str,
        timestamp: Optional[datetime.datetime] = None,
        **kwargs: object,
    ) -> "LogLine":
        if timestamp is None:
            timestamp = datetime.datetime.now().astimezone()

        log_line = msg % kwargs
        return cls(level=LogLevel(level).name, msg=log_line, args=[], kwargs=kwargs, timestamp=timestamp)

    def __getstate__(self) -> str:
        if "timestamp" not in self._data:
            self._data["timestamp"] = datetime.datetime.now().astimezone()
        # make pickle use json to keep leaking stuff
        # Will make the objects into json-like things
        # This method exists only to keep IPC light compatible with the json based RPC
        return json_encode(self._data)

    def __setstate__(self, state: str) -> None:
        # This method exists only to keep IPC light compatible with the json based RPC
        self._data = json.loads(state)
        self._data["timestamp"] = parse_timestamp(cast(str, self._data["timestamp"]))


@stable_api
class ResourceAction(BaseDocument):
    """
    Log related to actions performed on a specific resource version by Inmanta.

    :param environment: The environment this action belongs to.
    :param version: The version of the configuration model this action belongs to.
    :param resource_version_ids: The resource version ids of the resources this action relates to.
    :param action_id: This id distinguishes the actions from each other. Action ids have to be unique per environment.
    :param action: The action performed on the resource
    :param started: When did the action start
    :param finished: When did the action finish
    :param messages: The log messages associated with this action
    :param status: The status of the resource when this action was finished
    :param changes: A dict with key the resource id and value a dict of fields -> value. Value is a dict that can
                   contain old and current keys and the associated values. An empty dict indicates that the field
                   was changed but not data was provided by the agent.
    :param change: The change result of an action
    """

    __primary_key__ = ("action_id",)

    environment: uuid.UUID
    version: int
    resource_version_ids: list[ResourceVersionIdStr]

    action_id: uuid.UUID
    action: const.ResourceAction

    started: datetime.datetime
    finished: Optional[datetime.datetime] = None

    messages: Optional[list[dict[str, object]]] = None
    status: Optional[const.ResourceState] = None
    changes: Optional[dict[ResourceVersionIdStr, dict[str, object]]] = None
    change: Optional[const.Change] = None

    def __init__(self, from_postgres: bool = False, **kwargs: object) -> None:
        super().__init__(from_postgres, **kwargs)
        self._updates = {}

        # rewrite some data
        if self.changes == {}:
            self.changes = None

        # load message json correctly
        if from_postgres and self.messages:
            new_messages = []
            for message in self.messages:
                if "timestamp" in message:
                    ta = pydantic.TypeAdapter(datetime.datetime)
                    # use pydantic instead of datetime.strptime because strptime has trouble parsing isoformat timezone offset
                    timestamp = ta.validate_python(message["timestamp"])
                    if timestamp.tzinfo is None:
                        raise Exception("Found naive timestamp in the database, this should not be possible")
                    message["timestamp"] = timestamp
                new_messages.append(message)
            self.messages = new_messages

    @classmethod
    async def get_by_id(cls, doc_id: uuid.UUID, connection: Optional[asyncpg.connection.Connection] = None) -> "ResourceAction":
        return await cls.get_one(action_id=doc_id, connection=connection)

    @classmethod
    async def get_log(
        cls,
        environment: uuid.UUID,
        resource_version_id: ResourceVersionIdStr,
        action: Optional[str] = None,
        limit: int = 0,
        connection: Optional[Connection] = None,
    ) -> list["ResourceAction"]:
        query = """
        SELECT ra.* FROM public.resourceaction as ra
                    INNER JOIN public.resourceaction_resource as jt
                        ON ra.action_id = jt.resource_action_id
                    WHERE jt.environment=$1 AND jt.resource_id = $2 AND  jt.resource_version = $3
        """
        id = resources.Id.parse_id(resource_version_id)
        values = [cls._get_value(environment), id.resource_str(), id.version]
        if action is not None:
            query += " AND action=$4"
            values.append(cls._get_value(action))
        query += " ORDER BY started DESC"
        if limit is not None and limit > 0:
            query += " LIMIT $%d" % (len(values) + 1)
            values.append(cls._get_value(limit))
        async with cls.get_connection(connection) as con:
            async with con.transaction():
                return [cls(**dict(record), from_postgres=True) async for record in con.cursor(query, *values)]

    @classmethod
    async def get_logs_for_version(
        cls,
        environment: uuid.UUID,
        version: int,
        action: Optional[str] = None,
        limit: int = 0,
        connection: Optional[Connection] = None,
    ) -> list["ResourceAction"]:
        query = f"""SELECT *
                        FROM {cls.table_name()}
                        WHERE environment=$1 AND version=$2
                     """
        values = [cls._get_value(environment), cls._get_value(version)]
        if action is not None:
            query += " AND action=$3"
            values.append(cls._get_value(action))
        query += " ORDER BY started DESC"
        if limit is not None and limit > 0:
            query += " LIMIT $%d" % (len(values) + 1)
            values.append(cls._get_value(limit))
        async with cls.get_connection(connection=connection) as con:
            async with con.transaction():
                return [cls(**dict(record), from_postgres=True) async for record in con.cursor(query, *values)]

    @classmethod
    def get_valid_field_names(cls) -> list[str]:
        return super().get_valid_field_names() + ["timestamp", "level", "msg"]

    @classmethod
    async def get(cls, action_id: uuid.UUID, connection: Optional[asyncpg.connection.Connection] = None) -> "ResourceAction":
        return await cls.get_one(action_id=action_id, connection=connection)

    async def insert(self, connection: Optional[asyncpg.connection.Connection] = None) -> None:
        async with self.get_connection(connection) as con:
            async with con.transaction():
                await super().insert(con)

                # Also do the join table in the same transaction
                assert self.resource_version_ids

                parsed_rv = [resources.Id.parse_resource_version_id(id) for id in self.resource_version_ids]
                # No additional checking of field validity is done here, because the insert above validates all fields
                await con.execute(
                    "INSERT INTO public.resourceaction_resource "
                    "(resource_id, resource_version, environment, resource_action_id) "
                    "SELECT unnest($1::text[]), unnest($2::int[]), $3, $4",
                    [id.resource_str() for id in parsed_rv],
                    [id.get_version() for id in parsed_rv],
                    self.environment,
                    self.action_id,
                )

    def set_field(self, name: str, value: object) -> None:
        self._updates[name] = value

    def add_logs(self, messages: Optional[str]) -> None:
        if not messages:
            return
        if "messages" not in self._updates:
            self._updates["messages"] = []
        self._updates["messages"] += messages

    def add_changes(self, changes: dict[ResourceVersionIdStr, dict[str, object]]) -> None:
        for resource, values in changes.items():
            for field, change in values.items():
                if "changes" not in self._updates:
                    self._updates["changes"] = {}
                if resource not in self._updates["changes"]:
                    self._updates["changes"][resource] = {}
                self._updates["changes"][resource][field] = change

    async def set_and_save(
        self,
        messages: list[dict[str, object]],
        changes: dict[ResourceVersionIdStr, dict[str, object]],
        status: Optional[const.ResourceState],
        change: Optional[const.Change],
        finished: Optional[datetime.datetime],
        connection: Optional[asyncpg.connection.Connection] = None,
    ) -> None:
        if len(messages) > 0:
            self.add_logs(messages)

        if len(changes) > 0:
            self.add_changes(changes)

        if status is not None:
            self.set_field("status", status)

        if change is not None:
            self.set_field("change", change)

        if finished is not None:
            self.set_field("finished", finished)

        await self.save(connection=connection)

    async def save(self, connection: Optional[asyncpg.connection.Connection] = None) -> None:
        """
        Save the changes
        """
        if len(self._updates) == 0:
            return
        assert (
            "resource_version_ids" not in self._updates
        ), "Updating the associated resource_version_ids of a ResourceAction is not currently supported"
        await self.update_fields(connection=connection, **self._updates)
        self._updates = {}

    @classmethod
    async def purge_logs(cls) -> None:
        default_retention_time = Environment._settings[RESOURCE_ACTION_LOGS_RETENTION].default

        query = f"""
            WITH non_halted_envs AS (
                SELECT id, (COALESCE((settings->>'resource_action_logs_retention')::int, $1)) AS retention_days
                FROM {Environment.table_name()}
                WHERE NOT halted
            )
            DELETE FROM {cls.table_name()}
            USING non_halted_envs
            WHERE environment = non_halted_envs.id
                AND started < now() AT TIME ZONE 'UTC' - make_interval(days => non_halted_envs.retention_days)
        """
        await cls._execute_query(query, default_retention_time)

    @classmethod
    async def query_resource_actions(
        cls,
        environment: uuid.UUID,
        resource_type: Optional[str] = None,
        agent: Optional[str] = None,
        attribute: Optional[str] = None,
        attribute_value: Optional[str] = None,
        resource_id_value: Optional[str] = None,
        log_severity: Optional[str] = None,
        limit: int = 0,
        action_id: Optional[uuid.UUID] = None,
        first_timestamp: Optional[datetime.datetime] = None,
        last_timestamp: Optional[datetime.datetime] = None,
        action: Optional[const.ResourceAction] = None,
        resource_id: Optional[ResourceIdStr] = None,
        exclude_changes: Optional[list[const.Change]] = None,
    ) -> list["ResourceAction"]:
        query = """SELECT DISTINCT ra.*
                    FROM public.resource as r
                    INNER JOIN public.resourceaction_resource as jt
                        ON r.environment = jt.environment
                        AND r.resource_id = jt.resource_id
                        AND r.model = jt.resource_version
                    INNER JOIN public.resourceaction as ra
                        ON ra.action_id = jt.resource_action_id
                        WHERE r.environment=$1 AND ra.environment=$1"""
        values: list[object] = [cls._get_value(environment)]

        parameter_index = 2
        if resource_type:
            query += f" AND resource_type=${parameter_index}"
            values.append(cls._get_value(resource_type))
            parameter_index += 1
        if agent:
            query += f" AND agent=${parameter_index}"
            values.append(cls._get_value(agent))
            parameter_index += 1
        if attribute and attribute_value:
            # The query uses a like query to match resource id with a resource_version_id. This means we need to escape the %
            # and _ characters in the query
            escaped_value = attribute_value.replace("#", "##").replace("%", "#%").replace("_", "#_") + "%"
            query += f" AND attributes->>${parameter_index} LIKE ${parameter_index + 1} ESCAPE '#' "
            values.append(cls._get_value(attribute))
            values.append(cls._get_value(escaped_value))
            parameter_index += 2
        if resource_id_value:
            query += f" AND r.resource_id_value = ${parameter_index}::varchar"
            values.append(cls._get_value(resource_id_value))
            parameter_index += 1
        if resource_id:
            query += f" AND r.resource_id = ${parameter_index}::varchar"
            values.append(cls._get_value(resource_id))
            parameter_index += 1
        if log_severity:
            # <@ Is contained by
            query += f" AND ${parameter_index} <@ ANY(messages)"
            values.append(cls._get_value({"level": log_severity.upper()}))
            parameter_index += 1
        if action is not None:
            query += f" AND ra.action=${parameter_index}"
            values.append(cls._get_value(action))
            parameter_index += 1
        if first_timestamp and action_id:
            query += f" AND (started, action_id) > (${parameter_index}, ${parameter_index + 1})"
            values.append(cls._get_value(first_timestamp))
            values.append(cls._get_value(action_id))
            parameter_index += 2
        elif first_timestamp:
            query += f" AND started > ${parameter_index}"
            values.append(cls._get_value(first_timestamp))
            parameter_index += 1
        if last_timestamp and action_id:
            query += f" AND (started, action_id) < (${parameter_index}, ${parameter_index + 1})"
            values.append(cls._get_value(last_timestamp))
            values.append(cls._get_value(action_id))
            parameter_index += 2
        elif last_timestamp:
            query += f" AND started < ${parameter_index}"
            values.append(cls._get_value(last_timestamp))
            parameter_index += 1

        if exclude_changes:
            # Create a string with placeholders for each item in exclude_changes
            exclude_placeholders = ", ".join([f"${parameter_index + i}" for i in range(len(exclude_changes))])
            query += f" AND ra.change NOT IN ({exclude_placeholders})"
            values.extend([cls._get_value(change) for change in exclude_changes])
            parameter_index += len(exclude_changes)

        if first_timestamp:
            query += " ORDER BY started, action_id"
        else:
            query += " ORDER BY started DESC, action_id DESC"
        if limit is not None and limit > 0:
            query += " LIMIT $%d" % parameter_index
            values.append(cls._get_value(limit))
            parameter_index += 1
        if first_timestamp:
            query = f"""SELECT * FROM ({query}) AS matching_actions
                        ORDER BY matching_actions.started DESC, matching_actions.action_id DESC"""

        async with cls.get_connection() as con:
            async with con.transaction():
                return [cls(**record, from_postgres=True) async for record in con.cursor(query, *values)]

    @classmethod
    async def get_resource_events(
        cls, env: Environment, resource_id: "resources.Id", exclude_change: Optional[const.Change] = None
    ) -> dict[ResourceIdStr, list["ResourceAction"]]:
        """
        Get all events that should be processed by this specific resource, for the current deployment

        This method searches across versions!

        This means:
        1. assure a deployment is ongoing
        2. get the time range between the start of this deployment and the last successful deploy
        3. get all resources required by this resource
        4. get all resource actions of type deploy emitted by the resource of step 3 in the time interval of step 2

        :param env: environment to consider
        :param resource_id: resource to consider, should be in deploying state
        :param exclude_change: in step 4, exclude all resource actions with this specific type of change
        """

        # This is bang on the critical path for the agent
        # Squeeze out as much performance from postgresql as we can

        resource_version_id_str = resource_id.resource_version_str()
        resource_id_str = resource_id.resource_str()

        # These two variables are actually of type datetime.datetime
        # but mypy doesn't know as they come from the DB
        # mypy also doesn't care, because they go back into the DB
        last_deploy_start: Optional[object]

        async with cls.get_connection() as connection:
            # Step 1: Get the resource
            # also check we are currently deploying

            resource: Optional[Resource] = await Resource.get_one(
                environment=env.id, resource_id=resource_id_str, model=resource_id.version, connection=connection
            )

            if resource is None:
                raise NotFound(f"Resource with id {resource_version_id_str} was not found in environment {env.id}")

            resource_state: Optional[ResourcePersistentState] = await ResourcePersistentState.get_one(
                environment=env.id, resource_id=resource_id_str, connection=connection
            )
            assert resource_state is not None  # resource state must exist if resource exists

            if resource.status != const.ResourceState.deploying:
                raise BadRequest(
                    "Fetching resource events only makes sense when the resource is currently deploying. Current deploy state"
                    f" for resource {resource_version_id_str} is {resource.status}."
                )

            # Step 2:
            # find the interval between the current deploy (now) and the previous successful deploy
            last_deploy_start = resource_state.last_success

            # Step 3: get the relevant resource actions
            # Do it in one query for all dependencies

            # Construct the query
            arg = ArgumentCollector(offset=2)

            # First make the filter
            filter = ""
            if last_deploy_start:
                filter += f" AND ra.started > {arg(last_deploy_start)}"
            if exclude_change:
                filter += f" AND ra.change <> {arg(exclude_change.value)}"

            # then the query around it
            get_all_query = f"""
    SELECT jt.resource_id, ra.*
        FROM public.resourceaction_resource as jt
        INNER JOIN public.resourceaction as ra
            ON ra.action_id = jt.resource_action_id
        WHERE jt.environment=$1 AND ra.environment=$1 AND jt.resource_id=ANY($2::varchar[]) AND ra.action='deploy' {filter}
        ORDER BY ra.started DESC;
            """

            # Convert resource version ids into resource ids
            ids = [resources.Id.parse_id(req).resource_str() for req in resource.attributes["requires"]]
            # Get the result
            result2 = await connection.fetch(get_all_query, env.id, ids, *arg.get_values())
            # Collect results per resource_id
            collector: dict[ResourceIdStr, list["ResourceAction"]] = {
                rid: [] for rid in ids
            }  # eagerly initialize, we expect one entry per dependency, even when empty
            for record in result2:
                fields = dict(record)
                del fields["resource_id"]
                collector[cast(ResourceIdStr, record[0])].append(ResourceAction(from_postgres=True, **fields))

        return collector

    def to_dto(self) -> m.ResourceAction:
        return m.ResourceAction(
            environment=self.environment,
            version=self.version,
            resource_version_ids=self.resource_version_ids,
            action_id=self.action_id,
            action=self.action,
            started=self.started,
            finished=self.finished,
            messages=self.messages,
            status=self.status,
            changes=self.changes,
            change=self.change,
        )


class ResourcePersistentState(BaseDocument):
    """
    To avoid write contention, the `Compliance` is split up in different fields that are written from different code
    paths. See get_compliance_status() for the associated logic.
    """

    @classmethod
    def table_name(cls) -> str:
        return "resource_persistent_state"

    __primary_key__ = ("environment", "resource_id")

    environment: uuid.UUID

    # ID related
    resource_id: ResourceIdStr
    resource_type: str
    agent: str
    resource_id_value: str

    # Field based on content from the resource actions
    last_deploy: Optional[datetime.datetime] = None
    # When a resource is updated in a new model version, it might take some time until this update reaches the scheduler.
    # This is the attribute hash that the scheduler considers the last released attribute hash for the given resource.
    current_intent_attribute_hash: Optional[str] = None
    # Last deployment completed of any kind, including marking-deployed-for-know-good-state for increments
    # i.e. the end time of the last deploy
    last_deployed_attribute_hash: Optional[str] = None
    # Hash used in last_deploy
    last_deployed_version: Optional[int] = None
    # Model version of last_deploy
    last_success: Optional[datetime.datetime] = None
    # last actual deployment completed without failure. i.e start time of the last deploy where status == ResourceState.deployed
    last_produced_events: Optional[datetime.datetime] = None
    # Last produced an event. i.e. the end time of the last deploy where we had an effective change
    # (change is not None and change != Change.nochange)

    # Written at version release time
    is_undefined: bool
    # Written when a new version is processed by the scheduler
    is_orphan: bool
    # Written at deploy time (except for NEW -> no race condition possible with deploy path)
    last_deploy_result: state.DeployResult
    # Written both when processing a new version and at deploy time. As such, this should be updated
    # under the scheduler lock to prevent race conditions with the deploy time updates.
    blocked: state.Blocked

    # Written at deploy time (Exception for initial record creation  -> no race condition possible with deploy path)
    last_non_deploying_status: const.NonDeployingResourceState = const.NonDeployingResourceState.available

    @classmethod
    async def mark_as_orphan(
        cls,
        environment: UUID,
        resource_ids: Set[ResourceIdStr],
        connection: Optional[Connection] = None,
    ) -> None:
        """
        Set the is_orphan column to True on all given resources.
        """
        query = f"""
            UPDATE {cls.table_name()}
            SET is_orphan=TRUE
            WHERE environment=$1 AND resource_id=ANY($2)
        """
        await cls._execute_query(query, environment, resource_ids, connection=connection)

    @classmethod
    async def update_resource_intent(
        cls,
        environment: uuid.UUID,
        intent: dict[ResourceIdStr, tuple[state.ResourceState, state.ResourceIntent]],
        update_blocked_state: bool,
        connection: Optional[Connection] = None,
    ) -> None:
        """
        Update the intent of the given resources in the resource_persistent_state table. This method is called
        when the intent of a resource, as processed by the scheduler, changes. This method must not be called
        for orphaned resources. The update_orphan_state() method should be used for that.

        :param update_blocked_state: True iff this method should update the blocked column in the database.
        """
        values = [
            (
                environment,
                resource_id,
                resource_details.attribute_hash,
                resource_state.compliance is state.Compliance.UNDEFINED,
                False,
                *([resource_state.blocked.db_value().name] if update_blocked_state else []),
            )
            for resource_id, (resource_state, resource_details) in intent.items()
        ]
        async with cls.get_connection(connection=connection) as con:
            await con.executemany(
                f"""
                    UPDATE {cls.table_name()}
                    SET
                        current_intent_attribute_hash=$3,
                        is_undefined=$4,
                        is_orphan=$5
                        {", blocked=$6" if update_blocked_state else ""}
                    WHERE environment=$1 AND resource_id=$2
                """,
                values,
            )

    @classmethod
    async def trim(cls, environment: UUID, connection: Optional[Connection] = None) -> None:
        """Remove all records that have no corresponding resource anymore"""
        await cls._execute_query(
            f"""
            DELETE FROM {cls.table_name()} rps
            WHERE NOT EXISTS(
                SELECT r.resource_id
                FROM {Resource.table_name()} r
                WHERE r.resource_id = rps.resource_id and r.environment=$1
            ) and rps.environment=$1
            """,
            environment,
            connection=connection,
        )

    @classmethod
    async def populate_for_version(
        cls, environment: uuid.UUID, model_version: int, connection: Optional[Connection] = None
    ) -> None:
        """
        Make sure that the resource_persistent_state table has a record for each resource present in the
        given model version. This method assumes that the given model_version is the latest released version.
        """
        await cls._execute_query(
            f"""
            INSERT INTO {cls.table_name()} (
                environment,
                resource_id,
                resource_type,
                agent,
                resource_id_value,
                current_intent_attribute_hash,
                is_undefined,
                is_orphan,
                last_deploy_result,
                blocked
            )
            SELECT
                r.environment,
                r.resource_id,
                r.resource_type,
                r.agent,
                r.resource_id_value,
                r.attribute_hash,
                r.status = 'undefined'::public.resourcestate,
                FALSE,
                'NEW',
                CASE
                    WHEN
                        r.status = 'undefined'::public.resourcestate
                        OR r.status = 'skipped_for_undefined'::public.resourcestate
                    THEN 'BLOCKED'
                    ELSE 'NOT_BLOCKED'
                END
            FROM {Resource.table_name()} AS r
            WHERE r.environment=$1 AND r.model=$2 AND NOT EXISTS(
                SELECT *
                FROM {cls.table_name()} AS rps
                WHERE rps.environment=r.environment AND rps.resource_id=r.resource_id
            )
            """,
            environment,
            model_version,
            connection=connection,
        )

    def get_compliance_status(self) -> Optional[state.Compliance]:
        """
        Return the Compliance associated with this resource_persistent_state. Returns None for orphaned resources.
        """
        if self.is_orphan:
            return None
        elif self.is_undefined:
            return state.Compliance.UNDEFINED
        elif (
            self.last_deployed_attribute_hash is None or self.current_intent_attribute_hash != self.last_deployed_attribute_hash
        ):
            return state.Compliance.HAS_UPDATE
        elif self.last_deploy_result is state.DeployResult.DEPLOYED:
            return state.Compliance.COMPLIANT
        else:
            return state.Compliance.NON_COMPLIANT


@stable_api
class Resource(BaseDocument):
    """
    A specific version of a resource. This entity contains the desired state of a resource.

    :param environment: The environment this resource version is defined in
    :param model: The version of the configuration model this resource state is associated with
    :param resource_id: The id of the resource (without the version)
    :param resource_type: The type of the resource
    :param resource_id_value: The attribute value from the resource id
    :param agent: The name of the agent responsible for deploying this resource
    :param attributes: The desired state for this version of the resource as a dict of attributes
    :param attribute_hash: hash of the attributes, excluding requires, provides and version,
                           used to determine if a resource describes the same state across versions
    :param status: The state of this resource, used e.g. in scheduling
    :param resource_set: The resource set this resource belongs to. Used when doing partial compiles.
    """

    __primary_key__ = ("environment", "model", "resource_id")

    environment: uuid.UUID
    model: int

    # ID related
    resource_id: ResourceIdStr
    resource_type: ResourceType
    resource_id_value: str

    agent: str

    # State related
    attributes: dict[str, object] = {}
    attribute_hash: Optional[str]
    status: const.ResourceState = const.ResourceState.available

    resource_set: Optional[str] = None

    # internal field to handle cross agent dependencies
    # if this resource is updated, it must notify all RV's in this list
    # the list contains full rv id's
    provides: list[ResourceIdStr] = []

    # Methods for backward compatibility
    @property
    def resource_version_id(self) -> ResourceVersionIdStr:
        # This field was removed from the DB, this method keeps code compatibility
        return resources.Id.set_version_in_id(self.resource_id, self.model)

    @classmethod
    def __mangle_dict(cls, record: dict) -> None:
        """
        Transform the dict of attributes as it exists here/in the database to the backward compatible form
        Operates in-place
        """
        version = record["model"]
        parsed_id = resources.Id.parse_id(record["resource_id"])
        parsed_id.set_version(version)
        record["resource_version_id"] = parsed_id.resource_version_str()
        record["id"] = record["resource_version_id"]
        record["resource_type"] = parsed_id.entity_type
        if "requires" in record["attributes"]:
            record["attributes"]["requires"] = [
                resources.Id.set_version_in_id(id, version) for id in record["attributes"]["requires"]
            ]
        # Due to a bug, the version field has always been present in the attributes dictionary.
        # This bug has been fixed in the database. For backwards compatibility reason we here make sure that the
        # version field is present in the attributes dictionary served out via the API.
        record["attributes"]["version"] = version
        record["provides"] = [resources.Id.set_version_in_id(id, version) for id in record["provides"]]
        del record["status"]

    @classmethod
    async def get_last_non_deploying_state_for_dependencies(
        cls, environment: uuid.UUID, resource_version_id: "resources.Id", connection: Optional[Connection] = None
    ) -> dict[ResourceVersionIdStr, ResourceState]:
        """
        Return the last state of each dependency of the given resource that was not 'deploying'.
        """
        if not resource_version_id.is_resource_version_id_obj():
            raise Exception("Argument resource_version_id is not a resource_version_id")
        version = resource_version_id.version
        query = """
            SELECT r1.resource_id, r1.last_non_deploying_status
            FROM resource_persistent_state AS r1
            WHERE r1.environment=$1
                  AND (
                      SELECT (r2.attributes->'requires')::jsonb
                      FROM resource AS r2
                      WHERE r2.environment=$1 AND r2.model=$2 AND r2.resource_id=$3
                  ) ? r1.resource_id
        """
        values = [
            cls._get_value(environment),
            cls._get_value(version),
            resource_version_id.resource_str(),
        ]
        result = await cls._fetch_query(query, *values, connection=connection)
        return {r["resource_id"] + ",v=" + str(version): const.ResourceState(r["last_non_deploying_status"]) for r in result}

    def make_hash(self) -> None:
        self.attribute_hash = util.make_attribute_hash(self.resource_id, self.attributes)

    @classmethod
    async def get_resources(
        cls,
        environment: uuid.UUID,
        resource_version_ids: list[ResourceVersionIdStr],
        lock: Optional[RowLockMode] = None,
        connection: Optional[asyncpg.connection.Connection] = None,
    ) -> list["Resource"]:
        """
        Get all resources listed in resource_version_ids
        """
        if not resource_version_ids:
            return []
        query_lock: str = lock.value if lock is not None else ""

        def convert_or_ignore(rvid: ResourceVersionIdStr) -> resources.Id | None:
            """Method to retain backward compatibility, ignore bad ID's"""
            try:
                return resources.Id.parse_resource_version_id(rvid)
            except ValueError:
                return None

        parsed_rv = (convert_or_ignore(id) for id in resource_version_ids)
        effective_parsed_rv = [id for id in parsed_rv if id is not None]

        if not effective_parsed_rv:
            return []

        query = (
            f"SELECT r.* FROM {cls.table_name()} r"
            f" INNER JOIN unnest($2::resource_id_version_pair[]) requested(resource_id, model)"
            f" ON r.resource_id = requested.resource_id AND r.model = requested.model"
            f" WHERE environment=$1"
            f" {query_lock}"
        )
        out = await cls.select_query(
            query,
            [cls._get_value(environment), [(id.resource_str(), id.get_version()) for id in effective_parsed_rv]],
            connection=connection,
        )
        return out

    @classmethod
    async def get_status_for(
        cls,
        env: uuid.UUID,
        model_version: int,
        rids: list[ResourceIdStr],
    ) -> dict[ResourceIdStr, ResourceState]:
        if not rids:
            return {}
        query = """
            SELECT r.resource_id, r.status
            FROM resource r
            WHERE r.environment=$1
                AND r.model=$2
                AND r.resource_id = ANY($3);
            """
        out = await cls.select_query(query, [env, model_version, rids], no_obj=True)
        return {ResourceIdStr(r["resource_id"]): ResourceState[r["status"]] for r in out}

    @classmethod
    async def get_resource_states_latest_version(
        cls, env: uuid.UUID, connection: Optional[asyncpg.connection.Connection] = None
    ) -> tuple[Optional[int], abc.Mapping[ResourceIdStr, ResourceState]]:
        query = """
            WITH latest_released_version AS (
                SELECT max(version) AS version
                FROM configurationmodel
                WHERE environment=$1 AND released
            )
            SELECT
                r.model,
                r.resource_id,
                (
                    CASE
                        -- The resource_persistent_state.last_non_deploying_status column is only populated for
                        -- actual deployment operations to prevent locking issues. This case-statement calculates
                        -- the correct state from the combination of the resource table and the
                        -- resource_persistent_state table.
                        WHEN r.status::text IN('deploying', 'undefined', 'skipped_for_undefined')
                            -- The deploying, undefined and skipped_for_undefined states are not tracked in the
                            -- resource_persistent_state table.
                            THEN r.status::text
                        WHEN rps.last_deployed_attribute_hash != r.attribute_hash
                            -- The hash changed since the last deploy -> new desired state
                            THEN r.status::text
                            -- No override required, use last known state from actual deployment
                            ELSE rps.last_non_deploying_status::text
                    END
                ) AS status
            FROM resource AS r
                 INNER JOIN resource_persistent_state AS rps ON r.environment=rps.environment AND r.resource_id=rps.resource_id
                 INNER JOIN configurationmodel AS c ON c.environment=r.environment AND c.version=r.model
            WHERE r.environment=$1 AND r.model = (SELECT version FROM latest_released_version)
        """
        results = await cls.select_query(query, [env], no_obj=True, connection=connection)
        if not results:
            return None, {}
        return (int(results[0]["model"]), {r["resource_id"]: const.ResourceState[r["status"]] for r in results})

    @stable_api
    @classmethod
    async def get_current_resource_state(cls, env: uuid.UUID, rid: ResourceIdStr) -> Optional[ResourceState]:
        """
        Return the state of the given resource in the latest version of the configuration model
        or None if the resource is not present in the latest version.
        """
        query = """
            WITH latest_released_version AS (
                SELECT max(version) AS version
                FROM configurationmodel
                WHERE environment=$1 AND released
            )
            SELECT (
                CASE
                    -- The resource_persistent_state.last_non_deploying_status column is only populated for
                    -- actual deployment operations to prevent locking issues. This case-statement calculates
                    -- the correct state from the combination of the resource table and the
                    -- resource_persistent_state table.
                    WHEN r.status::text IN('deploying', 'undefined', 'skipped_for_undefined')
                        -- The deploying, undefined and skipped_for_undefined states are not tracked in the
                        -- resource_persistent_state table.
                        THEN r.status::text
                    WHEN rps.last_deployed_attribute_hash != r.attribute_hash
                        -- The hash changed since the last deploy -> new desired state
                        THEN r.status::text
                        -- No override required, use last known state from actual deployment
                        ELSE rps.last_non_deploying_status::text
                END
            ) AS status
            FROM resource AS r
                 INNER JOIN resource_persistent_state AS rps ON r.environment=rps.environment AND r.resource_id=rps.resource_id
                 INNER JOIN configurationmodel AS c ON c.environment=r.environment AND c.version=r.model
            WHERE r.environment=$1 AND r.model = (SELECT version FROM latest_released_version) AND r.resource_id=$2
            """
        results = await cls.select_query(query, [env, rid], no_obj=True)
        if not results:
            return None
        assert len(results) == 1
        return const.ResourceState(results[0]["status"])

    @classmethod
    async def set_deployed_multi(
        cls,
        environment: uuid.UUID,
        resource_ids: Sequence[ResourceIdStr],
        version: int,
        connection: Optional[asyncpg.connection.Connection] = None,
    ) -> None:
        query = "UPDATE resource SET status='deployed' WHERE environment=$1 AND model=$2 AND resource_id =ANY($3) "
        async with cls.get_connection(connection) as connection:
            await connection.execute(query, environment, version, resource_ids)

    @classmethod
    async def reset_resource_state(
        cls,
        environment: uuid.UUID,
        *,
        connection: Optional[asyncpg.connection.Connection] = None,
    ) -> None:
        """
        Update resources on the latest released version of the model stuck in "deploying" state.
        The status will be reset to the latest non deploying status.

        :param environment: The environment impacted by this
        :param connection: The connection to use
        """

        query = f"""
            UPDATE {Resource.table_name()} r
            SET status=ps.last_non_deploying_status::TEXT::resourcestate
            FROM {ResourcePersistentState.table_name()} ps
            WHERE r.resource_id=ps.resource_id
                AND r.environment=ps.environment
                AND r.status='deploying'
                AND r.environment=$1
                AND r.model=(
                    SELECT version
                    FROM {ConfigurationModel.table_name()}
                    WHERE environment=$1
                        AND released=true
                    ORDER BY version DESC
                    LIMIT 1
                )
        """
        values = [cls._get_value(environment)]
        async with cls.get_connection(connection) as connection:
            await connection.execute(query, *values)

    @classmethod
    async def get_resource_ids_with_status(
        cls,
        environment: uuid.UUID,
        resource_version_ids: list[ResourceIdStr],
        version: int,
        statuses: Sequence[const.ResourceState],
        lock: Optional[RowLockMode] = None,
        connection: Optional[asyncpg.connection.Connection] = None,
    ) -> list[ResourceIdStr]:
        query = (
            "SELECT resource_id as resource_id FROM resource WHERE "
            "environment=$1 AND model=$2 AND status = ANY($3) and resource_id =ANY($4) "
        )
        if lock:
            query += lock.value
        async with cls.get_connection(connection) as connection:
            return [
                ResourceIdStr(cast(str, r["resource_id"]))
                for r in await connection.fetch(query, environment, version, statuses, resource_version_ids)
            ]

    @classmethod
    async def get_undeployable(cls, environment: uuid.UUID, version: int) -> list["Resource"]:
        """
        Returns a list of resources with an undeployable state
        """
        (filter_statement, values) = cls._get_composed_filter(environment=environment, model=version)
        undeployable_states = ", ".join(["$" + str(i + 3) for i in range(len(const.UNDEPLOYABLE_STATES))])
        values = values + [cls._get_value(s) for s in const.UNDEPLOYABLE_STATES]
        query = (
            "SELECT * FROM " + cls.table_name() + " WHERE " + filter_statement + " AND status IN (" + undeployable_states + ")"
        )
        resources = await cls.select_query(query, values)
        return resources

    @classmethod
    async def get_resources_in_latest_version(
        cls,
        environment: uuid.UUID,
        resource_type: Optional[ResourceType] = None,
        attributes: dict[PrimitiveTypes, PrimitiveTypes] = {},
        *,
        connection: Optional[asyncpg.connection.Connection] = None,
    ) -> list["Resource"]:
        """
        Returns the resources in the latest version of the configuration model of the given environment, that satisfy the
        given constraints.

        :param environment: The resources should belong to this environment.
        :param resource_type: The environment should have this resource_type.
        :param attributes: The resource should contain these key-value pairs in its attributes list.
        """
        values = [cls._get_value(environment)]
        query = f"""
            SELECT *
            FROM {Resource.table_name()} AS r1
            WHERE r1.environment=$1 AND r1.model=(SELECT MAX(cm.version)
                                                  FROM {ConfigurationModel.table_name()} AS cm
                                                  WHERE cm.environment=$1)
        """
        if resource_type:
            query += " AND r1.resource_type=$2"
            values.append(cls._get_value(resource_type))

        result = []
        async with cls.get_connection(connection) as con:
            async with con.transaction():
                async for record in con.cursor(query, *values):
                    resource = cls(from_postgres=True, **record)
                    # The constraints on the attributes field are checked in memory.
                    # This prevents injection attacks.
                    if util.is_sub_dict(attributes, resource.attributes):
                        result.append(resource)
        return result

    @classmethod
    async def get_resource_type_count_for_latest_version(cls, environment: uuid.UUID) -> dict[str, int]:
        """
        Returns the count for each resource_type over all resources in the model's latest version
        """
        query_latest_model = f"""
            SELECT max(version)
            FROM {ConfigurationModel.table_name()}
            WHERE environment=$1
        """
        query = f"""
            SELECT resource_type, count(*) as count
            FROM {Resource.table_name()}
            WHERE environment=$1 AND model=({query_latest_model})
            GROUP BY resource_type;
        """
        values = [cls._get_value(environment)]
        result: dict[str, int] = {}
        async with cls.get_connection() as con:
            async with con.transaction():
                async for record in con.cursor(query, *values):
                    assert isinstance(record["count"], int)
                    result[str(record["resource_type"])] = record["count"]
        return result

    @classmethod
    async def get_resources_report(cls, environment: uuid.UUID) -> list[JsonType]:
        """
        This method generates a report of all resources in the given environment,
        with their latest version and when they are last deployed.
        """
        query = f"""
        WITH latest_version_of_each_resource AS (
            SELECT environment, max(model) AS model, resource_id
            FROM {Resource.table_name()}
            WHERE environment=$1
            GROUP BY (environment, resource_id)
        )
        SELECT lver.resource_id, lver.model AS latest_version, rps.last_deployed_version AS deployed_version, rps.last_deploy
        FROM latest_version_of_each_resource AS lver LEFT JOIN {ResourcePersistentState.table_name()} AS rps
            ON lver.environment=rps.environment AND lver.resource_id=rps.resource_id
        """
        values = [cls._get_value(environment)]
        result = []
        async with cls.get_connection() as con:
            async with con.transaction():
                async for record in con.cursor(query, *values):
                    resource_id = record["resource_id"]
                    parsed_id = resources.Id.parse_id(resource_id)
                    result.append(
                        {
                            "resource_id": resource_id,
                            "resource_type": parsed_id.entity_type,
                            "agent": parsed_id.agent_name,
                            "latest_version": record["latest_version"],
                            "deployed_version": record["deployed_version"] if "deployed_version" in record else None,
                            "last_deploy": record["last_deploy"] if "last_deploy" in record else None,
                        }
                    )
        return result

    @classmethod
    async def get_resources_for_version(
        cls,
        environment: uuid.UUID,
        version: int,
        agent: Optional[str] = None,
        no_obj: bool = False,
        *,
        connection: Optional[asyncpg.connection.Connection] = None,
    ) -> list["Resource"]:
        if agent:
            (filter_statement, values) = cls._get_composed_filter(environment=environment, model=version, agent=agent)
        else:
            (filter_statement, values) = cls._get_composed_filter(environment=environment, model=version)

        query = f"SELECT * FROM {Resource.table_name()} WHERE {filter_statement}"
        resources_list: Union[list[Resource], list[dict[str, object]]] = []
        async with cls.get_connection(connection) as con:
            async with con.transaction():
                async for record in con.cursor(query, *values):
                    if no_obj:
                        record = dict(record)
                        cls.__mangle_dict(record)
                        resources_list.append(record)
                    else:
                        resources_list.append(cls(from_postgres=True, **record))
        return resources_list

    @classmethod
    async def get_resources_for_version_raw(
        cls,
        environment: uuid.UUID,
        version: int,
        projection: Optional[Collection[typing.LiteralString]],
        *,
        connection: Optional[Connection] = None,
    ) -> list[dict[str, object]]:
        if not projection:
            projection = "*"
        else:
            projection = ",".join(projection)
        (filter_statement, values) = cls._get_composed_filter(environment=environment, model=version)
        query = "SELECT " + projection + " FROM " + cls.table_name() + " WHERE " + filter_statement
        resource_records = await cls._fetch_query(query, *values, connection=connection)
        return [dict(record) for record in resource_records]

    @classmethod
    async def get_resources_since_version_raw(
        cls,
        environment: uuid.UUID,
        *,
        since: int,
        projection: Optional[Collection[typing.LiteralString]],
        connection: Optional[Connection] = None,
    ) -> list[tuple[int, list[dict[str, object]]]]:
        """
        Returns all released model versions with associated resources since (excluding) the given model version.
        Returns resources as raw dicts with the requested fields
        """
        resource_columns: typing.LiteralString = ", ".join(f"r.{c}" for c in projection) if projection is not None else "r.*"
        query: typing.LiteralString = f"""
            SELECT m.version, {resource_columns}
            FROM {ConfigurationModel.table_name()} as m
            LEFT JOIN {cls.table_name()} as r
                ON m.environment = r.environment AND m.version = r.model
            WHERE m.environment = $1 AND m.version > $2 AND m.released=true
            ORDER BY m.version ASC
        """
        resource_records = await cls._fetch_query(
            query,
            cls._get_value(environment),
            cls._get_value(since),
            connection=connection,
        )
        result: list[tuple[int, list[dict[str, object]]]] = []
        for version, raw_resources in itertools.groupby(resource_records, key=lambda r: r["version"]):
            parsed_resources: list[dict[str, object]] = []
            for raw_resource in raw_resources:
                if raw_resource["resource_id"] is None:
                    # left join produced no resources
                    continue
                resource: dict[str, object] = dict(raw_resource)
                if projection is not None:
                    assert set(projection) <= resource.keys()
                parsed_resources.append(resource)
            result.append((version, parsed_resources))
        return result

    @classmethod
    async def get_resources_for_version_raw_with_persistent_state(
        cls,
        environment: uuid.UUID,
        version: int,
        *,
        projection: Optional[Collection[typing.LiteralString]],
        projection_persistent: Optional[Collection[typing.LiteralString]],
        project_attributes: Optional[Collection[typing.LiteralString]] = None,
        connection: Optional[Connection] = None,
    ) -> list[dict[str, object]]:
        """This method performs none of the mangling required to produce valid resources!

        project_attributes performs a projection on the json attributes of the resources table. If the attribute does not exist,
        it is left out of the result dict.

        all projections must be disjoint, as they become named fields in the output record
        """

        def collect_projection(projection: Optional[Collection[str]], prefix: str) -> str:
            if not projection:
                return f"{prefix}.*"
            else:
                return ",".join(f"{prefix}.{field}" for field in projection)

        if project_attributes:
            json_projection = "," + ",".join(f"r.attributes->'{v}' as {v}" for v in project_attributes)
        else:
            json_projection = ""

        query = f"""
        SELECT {collect_projection(projection, 'r')}, {collect_projection(projection_persistent, 'ps')} {json_projection}
        FROM {cls.table_name()} r JOIN resource_persistent_state ps
                                    ON r.environment=ps.environment AND r.resource_id = ps.resource_id
        WHERE r.environment=$1 AND r.model = $2;
        """
        resource_records = await cls._fetch_query(query, environment, version, connection=connection)
        return [dict(record) for record in resource_records]

    @classmethod
    async def get_latest_version(cls, environment: uuid.UUID, resource_id: ResourceIdStr) -> Optional["Resource"]:
        resources = await cls.get_list(
            order_by_column="model", order="DESC", limit=1, environment=environment, resource_id=resource_id
        )
        if len(resources) > 0:
            return resources[0]
        return None

    @staticmethod
    def get_details_from_resource_id(resource_id: ResourceIdStr) -> m.ResourceIdDetails:
        parsed_id = resources.Id.parse_id(resource_id)
        return m.ResourceIdDetails(
            resource_type=parsed_id.entity_type,
            agent=parsed_id.agent_name,
            attribute=parsed_id.attribute,
            resource_id_value=parsed_id.attribute_value,
        )

    @classmethod
    async def get(
        cls,
        environment: uuid.UUID,
        resource_version_id: ResourceVersionIdStr,
        connection: Optional[asyncpg.connection.Connection] = None,
    ) -> Optional["Resource"]:
        """
        Get a resource with the given resource version id
        """
        parsed_id = resources.Id.parse_id(resource_version_id)
        value = await cls.get_one(
            environment=environment, resource_id=parsed_id.resource_str(), model=parsed_id.version, connection=connection
        )
        return value

    @classmethod
    def new(cls, environment: uuid.UUID, resource_version_id: ResourceVersionIdStr, **kwargs: object) -> "Resource":
        vid = resources.Id.parse_id(resource_version_id)

        attr = dict(
            environment=environment,
            model=vid.version,
            resource_id=vid.resource_str(),
            resource_type=vid.entity_type,
            agent=vid.agent_name,
            resource_id_value=vid.attribute_value,
        )

        attr.update(kwargs)

        return cls(**attr)

    def copy_for_partial_compile(self, new_version: int) -> "Resource":
        """
        Create a new resource dao instance from this dao instance. Only creates the object without inserting it.
        The new instance will have the given version.
        """
        new_resource_state = ResourceState.undefined if self.status is ResourceState.undefined else ResourceState.available
        return Resource(
            environment=self.environment,
            model=new_version,
            resource_id=self.resource_id,
            resource_type=self.resource_type,
            resource_id_value=self.resource_id_value,
            agent=self.agent,
            attributes=self.attributes.copy(),
            attribute_hash=self.attribute_hash,
            status=new_resource_state,
            resource_set=self.resource_set,
            provides=self.provides,
        )

    @classmethod
    async def get_released_resource_details(
        cls, env: uuid.UUID, resource_id: ResourceIdStr
    ) -> Optional[m.ReleasedResourceDetails]:
        def status_sub_query(resource_table_name: str) -> str:
            return f"""
            (CASE
               -- The resource_persistent_state.last_non_deploying_status column is only populated for
               -- actual deployment operations to prevent locking issues. This case-statement calculates
               -- the correct state from the combination of the resource table and the
               -- resource_persistent_state table.
               WHEN (SELECT {resource_table_name}.model < MAX(configurationmodel.version)
                       FROM configurationmodel
                       WHERE configurationmodel.released=TRUE
                       AND environment = $1
                 )
                 -- Resource is no longer present in latest released configurationmodel
                 THEN 'orphaned'
               WHEN {resource_table_name}.status::text IN('deploying', 'undefined', 'skipped_for_undefined')
                 -- The deploying, undefined and skipped_for_undefined states are not tracked in the
                 -- resource_persistent_state table.
                 THEN {resource_table_name}.status::text
               WHEN ps.last_deployed_attribute_hash != {resource_table_name}.attribute_hash
                 -- The hash changed since the last deploy -> new desired state
                 THEN {resource_table_name}.status::text
                 -- No override required, use last known state from actual deployment
                 ELSE ps.last_non_deploying_status::text
             END
            ) as status
            """

        query = f"""
        SELECT DISTINCT ON (resource_id) first.resource_id, cm.date as first_generated_time,
        first.model as first_model, latest.model AS latest_model, latest.resource_id as latest_resource_id,
        latest.resource_type, latest.agent, latest.resource_id_value, ps.last_deploy as latest_deploy, latest.attributes,
        {status_sub_query('latest')}
        FROM resource first
        INNER JOIN
            /* 'latest' is the latest released version of the resource */
            (SELECT distinct on (resource_id) resource_id, attribute_hash, model, attributes,
                resource_type, agent, resource_id_value,  resource.status as status
                FROM resource
                JOIN configurationmodel cm ON resource.model = cm.version AND resource.environment = cm.environment
                WHERE resource.environment = $1 AND resource_id = $2 AND cm.released = TRUE
                ORDER BY resource_id, model desc
            ) as latest
        /* The 'first' values correspond to the first time the attribute hash was the same as in
            the 'latest' released version */
        ON first.resource_id = latest.resource_id AND first.attribute_hash = latest.attribute_hash
        INNER JOIN configurationmodel cm ON first.model = cm.version AND first.environment = cm.environment
        INNER JOIN resource_persistent_state ps on ps.resource_id = first.resource_id AND first.environment = ps.environment
        WHERE first.environment = $1 AND first.resource_id = $2 AND cm.released = TRUE
        ORDER BY first.resource_id, first.model asc;
        """
        values = [cls._get_value(env), cls._get_value(resource_id)]
        result = await cls.select_query(query, values, no_obj=True)

        if not result:
            return None
        record = result[0]
        parsed_id = resources.Id.parse_id(record["latest_resource_id"])
        attributes = record["attributes"]
        # Due to a bug, the version field has always been present in the attributes dictionary.
        # This bug has been fixed in the database. For backwards compatibility reason we here make sure that the
        # version field is present in the attributes dictionary served out via the API.
        if "version" not in attributes:
            attributes["version"] = record["latest_model"]
        requires = [resources.Id.parse_id(req).resource_str() for req in attributes["requires"]]

        # fetch the status of each of the requires. This is not calculated in the database because the lack of joinable
        # fields requires to calculate the status for each resource record, before it is filtered
        status_query = f"""
        SELECT DISTINCT ON (resource.resource_id) resource.resource_id, {status_sub_query('resource')}
        FROM resource
        INNER JOIN configurationmodel cm ON resource.model = cm.version AND resource.environment = cm.environment
        INNER JOIN resource_persistent_state ps
              ON ps.resource_id = resource.resource_id AND resource.environment = ps.environment
        WHERE resource.environment = $1 AND cm.released = TRUE AND resource.resource_id = ANY($2)
        ORDER BY resource.resource_id, model DESC;
        """
        status_result = await cls.select_query(status_query, [cls._get_value(env), cls._get_value(requires)], no_obj=True)

        return m.ReleasedResourceDetails(
            resource_id=record["latest_resource_id"],
            resource_type=record["resource_type"],
            agent=record["agent"],
            id_attribute=parsed_id.attribute,
            id_attribute_value=record["resource_id_value"],
            last_deploy=record["latest_deploy"],
            first_generated_time=record["first_generated_time"],
            first_generated_version=record["first_model"],
            attributes=attributes,
            status=record["status"],
            requires_status={record["resource_id"]: record["status"] for record in status_result},
        )

    @classmethod
    async def get_versioned_resource_details(
        cls, environment: uuid.UUID, version: int, resource_id: ResourceIdStr
    ) -> Optional[m.VersionedResourceDetails]:
        resource = await cls.get_one(environment=environment, model=version, resource_id=resource_id)
        if not resource:
            return None
        parsed_id = resources.Id.parse_id(resource.resource_id)
        parsed_id.set_version(resource.model)
        return m.VersionedResourceDetails(
            resource_id=resource.resource_id,
            resource_version_id=parsed_id.resource_version_str(),
            resource_type=resource.resource_type,
            agent=resource.agent,
            id_attribute=parsed_id.attribute,
            id_attribute_value=resource.resource_id_value,
            version=resource.model,
            attributes=resource.attributes,
        )

    @classmethod
    async def get_resource_deploy_summary(cls, environment: uuid.UUID) -> m.ResourceDeploySummary:
        inner_query = f"""
        SELECT r.resource_id as resource_id,
        (
            CASE WHEN r.status IN ('deploying', 'undefined', 'skipped_for_undefined')
                     THEN r.status::text
                 WHEN rps.last_deployed_attribute_hash != r.attribute_hash
                     -- The hash changed since the last deploy -> new desired state
                     THEN r.status::text
                 ELSE
                     rps.last_non_deploying_status::text
            END
        ) as status
        FROM {cls.table_name()} as r
            JOIN resource_persistent_state rps ON r.resource_id = rps.resource_id and r.environment = rps.environment
                WHERE r.environment=$1 AND r.model=(SELECT MAX(cm.version)
                                                    FROM public.configurationmodel AS cm
                                                    WHERE cm.environment=$1 AND cm.released=TRUE)
        """

        query = f"""
            SELECT COUNT(ro.resource_id) as count,
                   ro.status
            FROM ({inner_query}) as ro
            GROUP BY ro.status
        """
        raw_results = await cls._fetch_query(query, cls._get_value(environment))
        results = {}
        for row in raw_results:
            results[row["status"]] = row["count"]
        return m.ResourceDeploySummary.create_from_db_result(results)

    @classmethod
    async def copy_resources_from_unchanged_resource_set(
        cls,
        environment: uuid.UUID,
        source_version: int,
        destination_version: int,
        updated_resource_sets: abc.Set[str],
        deleted_resource_sets: abc.Set[str],
        *,
        connection: Optional[asyncpg.connection.Connection] = None,
    ) -> dict[ResourceIdStr, str]:
        """
        Copy the resources that belong to an unchanged resource set of a partial compile,
        from source_version to destination_version. This method doesn't copy shared resources.
        """
        query = f"""
            INSERT INTO {cls.table_name()}(
                environment,
                model,
                resource_id,
                resource_type,
                resource_id_value,
                agent,
                status,
                attributes,
                attribute_hash,
                resource_set,
                provides
            )(
                SELECT
                    r.environment,
                    $3,
                    r.resource_id,
                    r.resource_type,
                    r.resource_id_value,
                    r.agent,
                    (
                        CASE WHEN r.status='undefined'::resourcestate
                        THEN 'undefined'::resourcestate
                        ELSE 'available'::resourcestate
                        END
                    ) AS status,
                    r.attributes AS attributes,
                    r.attribute_hash,
                    r.resource_set,
                    r.provides
                FROM {cls.table_name()} AS r
                WHERE r.environment=$1 AND r.model=$2 AND r.resource_set IS NOT NULL AND NOT r.resource_set=ANY($4)
            )
            RETURNING resource_id, resource_set
        """
        async with cls.get_connection(connection) as con:
            result = await con.fetch(
                query,
                environment,
                source_version,
                destination_version,
                updated_resource_sets | deleted_resource_sets,
            )
            return {str(record["resource_id"]): str(record["resource_set"]) for record in result}

    @classmethod
    async def get_resources_in_resource_sets(
        cls,
        environment: uuid.UUID,
        version: int,
        resource_sets: abc.Set[str],
        include_shared_resources: bool = False,
        *,
        connection: Optional[asyncpg.connection.Connection] = None,
    ) -> abc.Mapping[ResourceIdStr, "Resource"]:
        """
        Returns the resource in the given environment and version that belong to any of the given resource sets.
        This method also returns the resources in the share resource set iff the include_shared_resources boolean
        is set to True.
        """
        if include_shared_resources:
            resource_set_filter_statement = "(r.resource_set IS NULL OR r.resource_set=ANY($3))"
        else:
            resource_set_filter_statement = "r.resource_set=ANY($3)"
        query = f"""
            SELECT *
            FROM {cls.table_name()} AS r
            WHERE r.environment=$1 AND r.model=$2 AND {resource_set_filter_statement}
        """
        async with cls.get_connection(connection) as con:
            result = await con.fetch(query, environment, version, resource_sets)
            return {record["resource_id"]: cls(from_postgres=True, **record) for record in result}

    async def insert(self, connection: Optional[asyncpg.connection.Connection] = None) -> None:
        self.make_hash()
        await super().insert(connection=connection)

    @classmethod
    async def insert_many(
        cls, documents: Sequence["Resource"], *, connection: Optional[asyncpg.connection.Connection] = None
    ) -> None:
        for doc in documents:
            doc.make_hash()
        await super().insert_many(documents, connection=connection)

    async def update(self, connection: Optional[asyncpg.connection.Connection] = None, **kwargs: object) -> None:
        self.make_hash()
        await super().update(connection=connection, **kwargs)

    async def update_fields(self, connection: Optional[asyncpg.connection.Connection] = None, **kwargs: object) -> None:
        self.make_hash()
        await super().update_fields(connection=connection, **kwargs)

    def get_requires(self) -> abc.Sequence[ResourceIdStr]:
        """
        Returns the content of the requires field in the attributes.
        """
        if "requires" not in self.attributes:
            return []
        return list(self.attributes["requires"])

    def to_dict(self) -> dict[str, object]:
        self.make_hash()
        dct = super().to_dict()
        self.__mangle_dict(dct)
        return dct

    def to_dto(self) -> m.Resource:
        attributes = self.attributes.copy()

        if "requires" in self.attributes:
            version = self.model
            attributes["requires"] = [resources.Id.set_version_in_id(id, version) for id in self.attributes["requires"]]

        # Due to a bug, the version field has always been present in the attributes dictionary.
        # This bug has been fixed in the database. For backwards compatibility reason we here make sure that the
        # version field is present in the attributes dictionary served out via the API.
        attributes["version"] = self.model

        return m.Resource(
            environment=self.environment,
            model=self.model,
            resource_id=self.resource_id,
            resource_type=self.resource_type,
            resource_version_id=resources.Id.set_version_in_id(self.resource_id, self.model),
            agent=self.agent,
            attributes=attributes,
            status=self.status,
            resource_id_value=self.resource_id_value,
            resource_set=self.resource_set,
        )

    async def update_persistent_state(
        self,
        last_deploy: datetime.datetime | None = None,
        last_deployed_version: int | None = None,
        last_non_deploying_status: Optional[const.NonDeployingResourceState] = None,
        last_success: Optional[datetime.datetime] = None,
        last_produced_events: Optional[datetime.datetime] = None,
        last_deployed_attribute_hash: Optional[str] = None,
        connection: Optional[asyncpg.connection.Connection] = None,
        # TODO[#8541]: accept state.ResourceState and write blocked status as well
        last_deploy_result: Optional[state.DeployResult] = None,
    ) -> None:
        """Update the data in the resource_persistent_state table"""
        args = ArgumentCollector(2)

        invalues = {
            "last_deploy": last_deploy,
            "last_non_deploying_status": last_non_deploying_status,
            "last_success": last_success,
            "last_produced_events": last_produced_events,
            "last_deployed_attribute_hash": last_deployed_attribute_hash,
            "last_deployed_version": last_deployed_version,
        }
        query_parts = [f"{k}={args(v)}" for k, v in invalues.items() if v is not None]
        if last_deploy_result:
            query_parts.append(f"last_deploy_result={args(last_deploy_result.name)}")
        if not query_parts:
            return
        query = f"UPDATE public.resource_persistent_state SET {','.join(query_parts)} WHERE environment=$1 and resource_id=$2"

        result = await self._execute_query(query, self.environment, self.resource_id, *args.args, connection=connection)
        assert result == "UPDATE 1"


@stable_api
class ConfigurationModel(BaseDocument):
    """
    A specific version of the configuration model.

    :param version: The version of the configuration model, represented by a unix timestamp.
    :param environment: The environment this configuration model is defined in
    :param date: The date this configuration model was created
    :param partial_base: If this version was calculated from a partial export, the version the partial was applied on.
    :param released: Is this model released and available for deployment?
    :param deployed: Is this model deployed?
    :param result: The result of the deployment. Success or error.
    :param version_info: Version metadata
    :param total: The total number of resources
    :param is_suitable_for_partial_compiles: This boolean indicates whether the model can later on be updated using a
                                             partial compile. In other words, the value is True iff no cross resource set
                                             dependencies exist between the resources.
    """

    __primary_key__ = ("version", "environment")

    version: int
    environment: uuid.UUID
    date: Optional[datetime.datetime] = None
    partial_base: Optional[int] = None

    pip_config: Optional[PipConfig] = None

    released: bool = False
    version_info: Optional[dict[str, object]] = None
    is_suitable_for_partial_compiles: bool

    total: int = 0

    # cached state for release
    undeployable: list[ResourceIdStr] = []
    skipped_for_undeployable: list[ResourceIdStr] = []

    def __init__(self, **kwargs: object) -> None:
        super().__init__(**kwargs)

    @classmethod
    def get_valid_field_names(cls) -> list[str]:
        return super().get_valid_field_names() + ["model"]

    @classmethod
    async def create_for_partial_compile(
        cls,
        env_id: uuid.UUID,
        version: int,
        total: int,
        version_info: Optional[JsonType],
        undeployable: abc.Sequence[ResourceIdStr],
        skipped_for_undeployable: abc.Sequence[ResourceIdStr],
        partial_base: int,
        pip_config: Optional[PipConfig],
        updated_resource_sets: abc.Set[str],
        deleted_resource_sets: abc.Set[str],
        connection: Optional[Connection] = None,
    ) -> "ConfigurationModel":
        """
        Create and insert a new configurationmodel that is the result of a partial compile. The new ConfigurationModel will
        contain all the undeployables and skipped_for_undeployables present in the partial_base version that are not part of
        the partial compile, i.e. not present in rids_in_partial_compile.
        """
        query = f"""
            WITH base_version_exists AS (
                SELECT EXISTS(
                    SELECT 1
                    FROM {cls.table_name()} AS c1
                    WHERE c1.environment=$1 AND c1.version=$8
                ) AS base_version_found
            ),
            rids_undeployable_base_version AS (
                SELECT t.rid
                FROM (
                    SELECT DISTINCT unnest(c2.undeployable) AS rid
                    FROM {cls.table_name()} AS c2
                    WHERE c2.environment=$1 AND c2.version=$8
                ) AS t(rid)
                WHERE (
                    EXISTS (
                        SELECT 1
                        FROM {Resource.table_name()} AS r
                        WHERE r.environment=$1
                            AND r.model=$8
                            AND r.resource_id=t.rid
                            -- Keep only resources that belong to the shared resource set or a resource set that was not updated
                            AND (r.resource_set IS NULL OR NOT r.resource_set=ANY($9))
                    )
                )
            ),
            rids_skipped_for_undeployable_base_version AS (
                SELECT t.rid
                FROM(
                    SELECT DISTINCT unnest(c3.skipped_for_undeployable) AS rid
                    FROM {cls.table_name()} AS c3
                    WHERE c3.environment=$1 AND c3.version=$8
                ) AS t(rid)
                WHERE (
                    EXISTS (
                        SELECT 1
                        FROM {Resource.table_name()} AS r
                        WHERE r.environment=$1
                            AND r.model=$8
                            AND r.resource_id=t.rid
                            -- Keep resources that belong to the shared resource set or a resource set that was not updated
                            AND (r.resource_set IS NULL OR NOT r.resource_set=ANY($9))
                    )
                )
            )
            INSERT INTO {cls.table_name()}(
                environment,
                version,
                date,
                total,
                version_info,
                undeployable,
                skipped_for_undeployable,
                partial_base,
                is_suitable_for_partial_compiles,
                pip_config
            ) VALUES(
                $1,
                $2,
                $3,
                $4,
                $5,
                (
                    SELECT coalesce(array_agg(rid), '{{}}')
                    FROM (
                        -- Undeployables in previous version of the model that are not part of the partial compile.
                        (
                            SELECT rid FROM rids_undeployable_base_version AS undepl
                        )
                        UNION
                        -- Undeployables part of the partial compile.
                        (
                            SELECT DISTINCT rid FROM unnest($6::varchar[]) AS undeploy_filtered_new(rid)
                        )
                    ) AS all_undeployable
                ),
                (
                    SELECT coalesce(array_agg(rid), '{{}}')
                    FROM (
                        -- skipped_for_undeployables in previous version of the model that are not part of the partial
                        -- compile.
                        (
                            SELECT skipped.rid FROM rids_skipped_for_undeployable_base_version AS skipped
                        )
                        UNION
                        -- Skipped_for_undeployables part of the partial compile.
                        (
                            SELECT DISTINCT rid FROM unnest($7::varchar[]) AS skipped_filtered_new(rid)
                        )
                    ) AS all_skipped
                ),
                $8,
                True,
                $10::jsonb
            )
            RETURNING
                (SELECT base_version_found FROM base_version_exists LIMIT 1) AS base_version_found,
                environment,
                version,
                date,
                total,
                version_info,
                undeployable,
                skipped_for_undeployable,
                partial_base,
                released,
                is_suitable_for_partial_compiles,
                pip_config
        """
        async with cls.get_connection(connection) as con:
            result = await con.fetchrow(
                query,
                env_id,
                version,
                datetime.datetime.now().astimezone(),
                total,
                cls._get_value(version_info),
                undeployable,
                skipped_for_undeployable,
                partial_base,
                updated_resource_sets | deleted_resource_sets,
                cls._get_value(pip_config),
            )
            # Make mypy happy
            assert result is not None
            if not result["base_version_found"]:
                raise Exception(f"Model with version {partial_base} not found in environment {env_id}")
            fields = {name: val for name, val in result.items() if name != "base_version_found"}
            return cls(from_postgres=True, **fields)

    @classmethod
    async def get_list(
        cls,
        *,
        order_by_column: Optional[str] = None,
        order: Optional[str] = None,
        limit: Optional[int] = None,
        offset: Optional[int] = None,
        no_obj: Optional[bool] = None,
        lock: Optional[RowLockMode] = None,
        connection: Optional[asyncpg.connection.Connection] = None,
        **query: object,
    ) -> list["ConfigurationModel"]:
        # sanitize and validate order parameters
        if order is None:
            order = "ASC"
        if order_by_column:
            cls._validate_order(order_by_column, order)

        if no_obj is None:
            no_obj = False

        # ensure limit and offset is an integer
        if limit is not None:
            limit = int(limit)
        if offset is not None:
            offset = int(offset)

        (filterstr, values) = cls._get_composed_filter(col_name_prefix="c", offset=1, **query)
        values = values
        where_statement = f"WHERE {filterstr} " if filterstr else ""
        order_by_statement = f"ORDER BY {order_by_column} {order} " if order_by_column else ""
        limit_statement = f"LIMIT {limit} " if limit is not None and limit > 0 else ""
        offset_statement = f"OFFSET {offset} " if offset is not None and offset > 0 else ""
        lock_statement = f" {lock.value} " if lock is not None else ""
        query_string = f"""SELECT c.*
                    FROM {cls.table_name()} AS c
                    {where_statement}
                    GROUP BY c.environment, c.version
                    {order_by_statement}
                    {limit_statement}
                    {offset_statement}
                    {lock_statement}"""
        query_result = await cls._fetch_query(query_string, *values, connection=connection)
        result = []
        for in_record in query_result:
            record = dict(in_record)
            if no_obj:
                result.append(record)
            else:
                obj = cls(from_postgres=True, **record)
                result.append(obj)
        return result

    @classmethod
    async def version_exists(cls, environment: uuid.UUID, version: int) -> bool:
        query = f"""SELECT 1
                            FROM {ConfigurationModel.table_name()}
                            WHERE environment=$1 AND version=$2"""
        result = await cls._fetchrow(query, cls._get_value(environment), cls._get_value(version))
        if not result:
            return False
        return True

    @classmethod
    async def get_version(
        cls,
        environment: uuid.UUID,
        version: int,
        *,
        connection: Optional[asyncpg.connection.Connection] = None,
        lock: Optional[RowLockMode] = None,
    ) -> Optional["ConfigurationModel"]:
        """
        Get a specific version
        """
        result = await cls.get_one(environment=environment, version=version, connection=connection, lock=lock)
        return result

    @classmethod
    async def get_version_internal(
        cls,
        environment: uuid.UUID,
        version: int,
        *,
        connection: Optional[asyncpg.connection.Connection] = None,
        lock: Optional[RowLockMode] = None,
    ) -> Optional["ConfigurationModel"]:
        """Return a version, but don't populate the status and done fields, which are expensive to construct"""
        query = f"""SELECT *
                          FROM {ConfigurationModel.table_name()}
                          WHERE environment=$1 AND version=$2 {lock.value};
                          """
        result = await cls.select_query(query, [environment, version], connection=connection)
        if not result:
            return None
        return result[0]

    @classmethod
    async def get_latest_version(
        cls,
        environment: uuid.UUID,
        *,
        connection: Optional[Connection] = None,
    ) -> Optional["ConfigurationModel"]:
        """
        Get the latest released (most recent) version for the given environment
        """
        versions = await cls.get_list(
            order_by_column="version", order="DESC", limit=1, environment=environment, released=True, connection=connection
        )
        if len(versions) == 0:
            return None

        return versions[0]

    @classmethod
    async def get_version_nr_latest_version(
        cls,
        environment: uuid.UUID,
        connection: Optional[Connection] = None,
    ) -> Optional[int]:
        """
        Get the version number of the latest released version in the given environment.
        """
        query = f"""SELECT version
                    FROM {ConfigurationModel.table_name()}
                    WHERE environment=$1 AND released=true
                    ORDER BY version DESC
                    LIMIT 1
                    """
        result = await cls._fetchrow(query, cls._get_value(environment), connection=connection)
        if not result:
            return None
        return int(result["version"])

    @classmethod
    async def get_agents(
        cls, environment: uuid.UUID, version: int, *, connection: Optional[asyncpg.connection.Connection] = None
    ) -> list[str]:
        """
        Returns a list of all agents that have resources defined in this configuration model
        """
        (filter_statement, values) = cls._get_composed_filter(environment=environment, model=version)
        query = "SELECT DISTINCT agent FROM " + Resource.table_name() + " WHERE " + filter_statement
        result = []
        async with cls.get_connection(connection) as con:
            async with con.transaction():
                async for record in con.cursor(query, *values):
                    result.append(record["agent"])
        return result

    @classmethod
    async def get_versions(
        cls, environment: uuid.UUID, start: int = 0, limit: int = DBLIMIT, connection: Optional[Connection] = None
    ) -> list["ConfigurationModel"]:
        """
        Get all versions for an environment ordered descending
        """
        versions = await cls.get_list(
            order_by_column="version", order="DESC", limit=limit, offset=start, environment=environment, connection=connection
        )
        return versions

    async def delete_cascade(self, connection: Optional[asyncpg.connection.Connection] = None) -> None:
        """
        This method doesn't rely on the DELETE CASCADE functionality of PostgreSQL because it causes deadlocks.
        As such, we perform the deletes on each table in a separate transaction.
        """
        async with self.get_connection(connection=connection) as con:
            # Delete of compile record triggers cascading delete report table
            await Compile.delete_all(environment=self.environment, version=self.version, connection=con)
            await Code.delete_all(environment=self.environment, version=self.version, connection=con)
            await DryRun.delete_all(environment=self.environment, model=self.version, connection=con)
            await UnknownParameter.delete_all(environment=self.environment, version=self.version, connection=con)
            await self._execute_query(
                "DELETE FROM public.resourceaction_resource WHERE environment=$1 AND resource_version=$2",
                self.environment,
                self.version,
                connection=con,
            )
            await ResourceAction.delete_all(environment=self.environment, version=self.version, connection=con)
            await Resource.delete_all(environment=self.environment, model=self.version, connection=con)
            await self.delete(connection=con)

            # Delete facts when the resources in this version are the only
            await self._execute_query(
                f"""
                DELETE FROM {Parameter.table_name()} p
                WHERE(
                    environment=$1 AND
                    resource_id<>'' AND
                    NOT EXISTS(
                        SELECT 1
                        FROM {Resource.table_name()} r
                        WHERE p.resource_id=r.resource_id
                    )
                )
                """,
                self.environment,
                connection=con,
            )

    def get_undeployable(self) -> list[ResourceIdStr]:
        """
        Returns a list of resource ids (NOT resource version ids) of resources with an undeployable state
        """
        return self.undeployable

    def get_skipped_for_undeployable(self) -> list[ResourceIdStr]:
        """
        Returns a list of resource ids (NOT resource version ids)
        of resources which should get a skipped_for_undeployable state
        """
        return self.skipped_for_undeployable

    @classmethod
    async def get_last_deployed_and_neg_increment(
        cls, environment: uuid.UUID, version: int, *, connection: Optional[Connection] = None
    ) -> tuple[set[ResourceIdStr], dict[ResourceIdStr, datetime.datetime]]:
        outset, negative, last_deployed = await cls.get_increment_and_last_deployed(environment, version, connection=connection)
        return negative, last_deployed

    @classmethod
    async def get_increment(
        cls, environment: uuid.UUID, version: int, *, connection: Optional[Connection] = None
    ) -> tuple[set[ResourceIdStr], set[ResourceIdStr]]:
        outset, negative, last_deployed = await cls.get_increment_and_last_deployed(environment, version, connection=connection)
        return outset, negative

    @classmethod
    async def get_increment_and_last_deployed(
        cls, environment: uuid.UUID, version: int, *, connection: Optional[Connection] = None
    ) -> tuple[set[ResourceIdStr], set[ResourceIdStr], dict[ResourceIdStr, datetime.datetime]]:
        """
        Find resources incremented by this version compared to deployment state transitions per resource

        available -> next version
        not present -> increment
        skipped -> increment
        unavailable -> increment
        error -> increment
        Deployed and same hash -> not increment
        deployed and different hash -> increment

        We return a lot of data to not have to repeat the main query for different datapaths as a triple consisting of:
        - outset: resources that require a deploy (e.g. different hash / responding to an event...)
        - negative: resources that do not require a deploy
        - last_deployed: mapping of rid -> last_deploy
        """
        # Depends on deploying
        projection_a_resource: list[typing.LiteralString] = [
            "resource_id",
            "attribute_hash",
            "status",
        ]
        projection_a_state: list[typing.LiteralString] = [
            "last_success",
            "last_produced_events",
            "last_deployed_attribute_hash",
            "last_non_deploying_status",
            "last_deploy",
        ]
        projection_a_attributes: list[typing.LiteralString] = ["requires", const.RESOURCE_ATTRIBUTE_SEND_EVENTS]
        projection: list[typing.LiteralString] = ["resource_id", "status", "attribute_hash"]

        # get resources for agent
        resources = await Resource.get_resources_for_version_raw_with_persistent_state(
            environment,
            version,
            projection=projection_a_resource,
            projection_persistent=projection_a_state,
            project_attributes=projection_a_attributes,
            connection=connection,
        )

        # to increment
        increment: list[abc.Mapping[str, object]] = []
        not_increment: list[abc.Mapping[str, object]] = []
        # todo in this version
        work: list[abc.Mapping[str, object]] = [r for r in resources if r["status"] not in UNDEPLOYABLE_NAMES]

        # start with outstanding events
        id_to_resource = {r["resource_id"]: r for r in resources}
        id_to_resources_all = id_to_resource
        next: list[abc.Mapping[str, object]] = []
        for resource in work:
            in_increment = False
            status = resource["last_non_deploying_status"]
            if status in [const.ResourceState.failed.name, ResourceState.skipped.name]:
                # Shortcut on easy includes
                increment.append(resource)
                continue
            # Now outstanding events
            last_success = resource["last_success"] or DATETIME_MIN_UTC
            for req in resource["requires"]:
                req_res = id_to_resource[req]
                assert req_res is not None  # todo
                last_produced_events = req_res["last_produced_events"]
                if (
                    last_produced_events is not None
                    and last_produced_events > last_success
                    and req_res[const.RESOURCE_ATTRIBUTE_SEND_EVENTS]
                ):
                    in_increment = True
                    break

            if in_increment:
                increment.append(resource)
            else:
                next.append(resource)
        work = next

        # get versions
        query = f"SELECT version FROM {cls.table_name()} WHERE environment=$1 AND released=true ORDER BY version DESC"
        values = [cls._get_value(environment)]
        version_records = await cls._fetch_query(query, *values, connection=connection)

        versions = [record["version"] for record in version_records]

        for version in versions:
            # todo in next version
            next = []

            vresources = await Resource.get_resources_for_version_raw(environment, version, projection, connection=connection)
            id_to_resource = {r["resource_id"]: r for r in vresources}

            for res in work:
                # not present -> increment
                if res["resource_id"] not in id_to_resource:
                    increment.append(res)
                    continue

                ores = id_to_resource[res["resource_id"]]

                status = ores["status"]
                # available -> next version
                if status == ResourceState.available.name:
                    next.append(res)

                # deploying
                # same hash -> next version
                # different hash -> increment
                elif status == ResourceState.deploying.name:
                    if res["attribute_hash"] == ores["attribute_hash"]:
                        next.append(res)
                    else:
                        increment.append(res)

                # -> increment
                elif status in [
                    ResourceState.failed.name,
                    ResourceState.cancelled.name,
                    ResourceState.skipped_for_undefined.name,
                    ResourceState.undefined.name,
                    ResourceState.skipped.name,
                    ResourceState.unavailable.name,
                ]:
                    increment.append(res)

                elif status == ResourceState.deployed.name:
                    if res["attribute_hash"] == ores["attribute_hash"]:
                        #  Deployed and same hash -> not increment
                        not_increment.append(res)
                    else:
                        # Deployed and different hash -> increment
                        increment.append(res)
                else:
                    LOGGER.warning("Resource in unexpected state: %s, %s", ores["status"], ores["resource_version_id"])
                    increment.append(res)

            work = next
            if not work:
                break
        if work:
            increment.extend(work)

        negative: set[ResourceIdStr] = {res["resource_id"] for res in not_increment}

        # patch up the graph
        # 1-include stuff for send-events.
        # 2-adapt requires/provides to get closured set

        outset: set[ResourceIdStr] = {res["resource_id"] for res in increment}
        original_provides: dict[str, list[ResourceIdStr]] = defaultdict(list)
        send_events: set[ResourceIdStr] = set()

        # build lookup tables
        for res in resources:
            for req in res["requires"]:
                original_provides[req].append(res["resource_id"])
            if res[const.RESOURCE_ATTRIBUTE_SEND_EVENTS]:
                send_events.add(res["resource_id"])

        # recursively include stuff potentially receiving events from nodes in the increment
        increment_work: list[ResourceIdStr] = list(outset)
        done: set[ResourceIdStr] = set()
        while increment_work:
            current: ResourceIdStr = increment_work.pop()
            if current not in send_events:
                # not sending events, so no receivers
                continue

            if current in done:
                continue
            done.add(current)

            provides = original_provides[current]
            increment_work.extend(provides)
            outset.update(provides)
            negative.difference_update(provides)

        last_deployed: dict[ResourceIdStr, datetime.datetime] = {
            rid: r["last_deploy"] for rid, r in id_to_resources_all.items()
        }
        return outset, negative, last_deployed

    async def recalculate_total(self, connection: Optional[asyncpg.connection.Connection] = None) -> None:
        """
        Make the total field of this ConfigurationModel in-line with the number
        of resources that are associated with it.
        """
        query = f"""
            UPDATE {self.table_name()} AS c_outer
            SET total=(
                SELECT COUNT(*)
                FROM {self.table_name()} AS c INNER JOIN {Resource.table_name()} AS r
                     ON c.environment = r.environment AND c.version=r.model
                WHERE c.environment=$1 AND c.version=$2
            )
            WHERE c_outer.environment=$1 AND c_outer.version=$2
            RETURNING total
        """
        new_total = await self._fetchval(query, self.environment, self.version, connection=connection)
        if new_total is None:
            raise KeyError(f"Configurationmodel {self.version} in environment {self.environment} was deleted.")
        self.total = new_total


class Code(BaseDocument):
    """
    A code deployment

    :param environment: The environment this code belongs to
    :param version: The version of configuration model it belongs to
    :param resource: The resource type this code belongs to
    :param sources: The source code of plugins (phasing out)  form:
        {code_hash:(file_name, provider.__module__, source_code, [req])}
    :param requires: Python requires for the source code above
    :param source_refs: file hashes refering to files in the file store
        {code_hash:(file_name, provider.__module__, [req])}
    """

    __primary_key__ = ("environment", "resource", "version")

    environment: uuid.UUID
    resource: str
    version: int
    source_refs: Optional[dict[str, tuple[str, str, list[str]]]] = None

    @classmethod
    async def get_version(cls, environment: uuid.UUID, version: int, resource: str) -> Optional["Code"]:
        codes = await cls.get_list(environment=environment, version=version, resource=resource)
        if len(codes) == 0:
            return None

        return codes[0]

    @classmethod
    async def get_versions(cls, environment: uuid.UUID, version: int) -> list["Code"]:
        codes = await cls.get_list(environment=environment, version=version)
        return codes

    @classmethod
    async def copy_versions(
        cls,
        environment: uuid.UUID,
        old_version: int,
        new_version: int,
        *,
        connection: Optional[asyncpg.connection.Connection] = None,
    ) -> None:
        """
        Copy all code for one model version to another.
        """
        query: str = f"""
            INSERT INTO {cls.table_name()} (environment, resource, version, source_refs)
            SELECT environment, resource, $1, source_refs
            FROM {cls.table_name()}
            WHERE environment=$2 AND version=$3
        """
        await cls._execute_query(
            query, cls._get_value(new_version), cls._get_value(environment), cls._get_value(old_version), connection=connection
        )


class DryRun(BaseDocument):
    """
    A dryrun of a model version

    :param id: The id of this dryrun
    :param environment: The environment this code belongs to
    :param model: The configuration model
    :param date: The date the run was requested
    :param resource_total: The number of resources that do a dryrun for
    :param resource_todo: The number of resources left to do
    :param resources: Changes for each of the resources in the version
    """

    __primary_key__ = ("id",)

    id: uuid.UUID
    environment: uuid.UUID
    model: int
    date: datetime.datetime
    total: int = 0
    todo: int = 0
    resources: dict[str, object] = {}

    @classmethod
    async def update_resource(cls, dryrun_id: uuid.UUID, resource_id: ResourceVersionIdStr, dryrun_data: JsonType) -> None:
        """
        Register a resource update with a specific query that sets the dryrun_data and decrements the todo counter, only
        if the resource has not been saved yet.
        """
        jsonb_key = uuid.uuid5(dryrun_id, resource_id)
        query = (
            "UPDATE "
            + cls.table_name()
            + " SET todo = todo - 1, resources=jsonb_set(resources, $1::text[], $2) "
            + "WHERE id=$3 and NOT resources ? $4"
        )
        values = [
            cls._get_value([jsonb_key]),
            cls._get_value(dryrun_data),
            cls._get_value(dryrun_id),
            cls._get_value(jsonb_key),
        ]
        await cls._execute_query(query, *values)

    @classmethod
    async def create(cls, environment: uuid.UUID, model: int, total: int, todo: int) -> "DryRun":
        obj = cls(
            environment=environment,
            model=model,
            date=datetime.datetime.now().astimezone(),
            resources={},
            total=total,
            todo=todo,
        )
        await obj.insert()
        return obj

    @classmethod
    async def list_dryruns(
        cls,
        order_by_column: Optional[str] = None,
        order: str = "ASC",
        **query: object,
    ) -> list[m.DryRun]:
        records = await cls.get_list_with_columns(
            order_by_column=order_by_column,
            order=order,
            columns=["id", "environment", "model", "date", "total", "todo"],
            limit=None,
            offset=None,
            no_obj=None,
            connection=None,
            lock=None,
            **query,
        )
        return [
            m.DryRun(
                id=record.id,
                environment=record.environment,
                model=record.model,
                date=record.date,
                total=record.total,
                todo=record.todo,
            )
            for record in records
        ]

    def to_dict(self) -> JsonType:
        dict_result = BaseDocument.to_dict(self)
        resources = {r["id"]: r for r in dict_result["resources"].values()}
        dict_result["resources"] = resources
        return dict_result

    def to_dto(self) -> m.DryRun:
        return m.DryRun(
            id=self.id,
            environment=self.environment,
            model=self.model,
            date=self.date,
            total=self.total,
            todo=self.todo,
        )


class Notification(BaseDocument):
    """
    A notification in an environment

    :param id: The id of this notification
    :param environment: The environment this notification belongs to
    :param created: The date the notification was created at
    :param title: The title of the notification
    :param message: The actual text of the notification
    :param severity: The severity of the notification
    :param uri: A link to an api endpoint of the server, that is relevant to the message,
                and can be used to get further information about the problem.
                For example a compile related problem should have the uri: `/api/v2/compilereport/<compile_id>`
    :param read: Whether the notification was read or not
    :param cleared: Whether the notification was cleared or not
    """

    __primary_key__ = ("id", "environment")

    id: uuid.UUID
    environment: uuid.UUID
    created: datetime.datetime
    title: str
    message: str
    severity: const.NotificationSeverity = const.NotificationSeverity.message
    uri: Optional[str] = None
    read: bool = False
    cleared: bool = False

    @classmethod
    async def clean_up_notifications(cls) -> None:
        default_retention_time = Environment._settings[NOTIFICATION_RETENTION].default
        LOGGER.info("Cleaning up notifications")
        query = f"""
                   WITH non_halted_envs AS (
                       SELECT id, (COALESCE((settings->>'notification_retention')::int, $1)) AS retention_days
                       FROM {Environment.table_name()}
                       WHERE NOT halted
                   )
                   DELETE FROM {cls.table_name()}
                   USING non_halted_envs
                   WHERE environment = non_halted_envs.id
                       AND created < now() AT TIME ZONE 'UTC' - make_interval(days => non_halted_envs.retention_days)
               """
        await cls._execute_query(query, default_retention_time)

    def to_dto(self) -> m.Notification:
        return m.Notification(
            id=self.id,
            title=self.title,
            message=self.message,
            severity=self.severity,
            created=self.created,
            read=self.read,
            cleared=self.cleared,
            uri=self.uri,
            environment=self.environment,
        )


class EnvironmentMetricsGauge(BaseDocument):
    """
    A metric that is of type gauge

    :param environment: the environment to which this metric is related
    :param metric_name: The name of the metric
    :param timestamp: The timestamps at which a new record is created
    :category: The name of the group/category this metric represents (e.g. red if grouped by color).
               __None__ iff metrics of this type are not divided in groups.
    :param count: the counter for the metric for the given timestamp
    """

    environment: uuid.UUID
    metric_name: str
    category: str
    timestamp: datetime.datetime
    count: int

    __primary_key__ = ("environment", "metric_name", "category", "timestamp")


class EnvironmentMetricsTimer(BaseDocument):
    """
    A metric that is type timer

    :param environment: the environment to which this metric is related
    :param metric_name: The name of the metric
    :category: The name of the group/category this metric represents (e.g. red if grouped by color).
               __None__ iff metrics of this type are not divided in groups.
    :param timestamp: The timestamps at which a new record is created
    :param count: the number of occurrences of the monitored event in the interval [previous.timestamp, self.timestamp[
    :param value: the sum of the values of the metric for each occurrence in the interval [previous.timestamp, self.timestamp[
    """

    environment: uuid.UUID
    metric_name: str
    category: str
    timestamp: datetime.datetime
    count: int
    value: float

    __primary_key__ = ("environment", "metric_name", "category", "timestamp")


class User(BaseDocument):
    """A user that can authenticate against inmanta"""

    __primary_key__ = ("id",)

    id: uuid.UUID
    username: str
    password_hash: str
    auth_method: AuthMethod

    @classmethod
    def table_name(cls) -> str:
        """
        Return the name of table. we call it inmanta_user to differentiate it from the pg user table.
        """
        return "inmanta_user"

    def to_dao(self) -> m.User:
        return m.User(username=self.username, auth_method=self.auth_method)


class DiscoveredResource(BaseDocument):
    """
    :param environment: the environment of the resource
    :param discovered_resource_id: The id of the resource
    :param discovery_resource_id: The id of the discovery resource responsible for discovering this resource
    :param values: The values associated with the discovered_resource
    """

    environment: uuid.UUID
    discovered_at: datetime.datetime
    discovered_resource_id: ResourceIdStr
    discovery_resource_id: Optional[ResourceIdStr]
    values: dict[str, object]

    __primary_key__ = ("environment", "discovered_resource_id")

    def to_dto(self) -> m.DiscoveredResource:
        return m.DiscoveredResource(
            discovered_resource_id=self.discovered_resource_id,
            values=self.values,
            discovery_resource_id=self.discovery_resource_id,
        )


class File(BaseDocument):
    content_hash: str
    content: bytes

    @classmethod
    async def has_file_with_hash(cls, content_hash: str) -> bool:
        """
        Return True iff a file exists with the given content_hash.
        """
        query = f"""
            SELECT EXISTS (
                SELECT 1 FROM {cls.table_name()} WHERE content_hash=$1
            )
        """
        result = await cls._fetchval(query, content_hash)
        assert isinstance(result, bool)
        return result

    @classmethod
    async def get_non_existing_files(cls, content_hashes: Iterable[str]) -> set[str]:
        """
        Return a sub-list of content_hashes, with only those hashes that are not present in this database table.
        The returned list will not contain duplicates.
        """
        query = f"""
            SELECT DISTINCT tmp_table.h_content_hash AS content_hash
            FROM (
                SELECT f.content_hash AS f_content_hash, h.content_hash as h_content_hash
                FROM {cls.table_name()} AS f RIGHT OUTER JOIN unnest($1::varchar[]) AS h(content_hash)
                     ON f.content_hash = h.content_hash
            ) as tmp_table
            -- Only keep records for which no matching hash was found in the file table
            WHERE tmp_table.f_content_hash IS NULL
        """
        result = await cls._fetch_query(query, content_hashes)
        return {cast(str, r["content_hash"]) for r in result}


class Scheduler(BaseDocument):
    """
    :param environment: The environment this scheduler belongs to
    :param last_processed_model_version: The latest released model version that was fully processed by the scheduler,
                                         i.e. the in-memory scheduler state was updated correctly and this state was
                                         flushed back to the resource_persistent_state database table, so that it can be
                                         used to recover the scheduler state when the server starts.
    """

    environment: uuid.UUID
    last_processed_model_version: Optional[int]

    __primary_key__ = ("environment",)

    @classmethod
    async def set_last_processed_model_version(
        cls, environment: uuid.UUID, version: int, connection: Optional[asyncpg.connection.Connection] = None
    ) -> None:
        await cls._execute_query(
            f"""
            UPDATE {cls.table_name()}
            SET last_processed_model_version=$1
            WHERE environment=$2
            """,
            version,
            environment,
            connection=connection,
        )


_classes = [
    Project,
    Environment,
    UnknownParameter,
    AgentProcess,
    AgentInstance,
    Agent,
    Resource,
    ResourceAction,
    ResourcePersistentState,
    ConfigurationModel,
    Code,
    Parameter,
    DryRun,
    Compile,
    Report,
    Notification,
    EnvironmentMetricsGauge,
    EnvironmentMetricsTimer,
    User,
    DiscoveredResource,
    File,
    Scheduler,
]


PACKAGE_WITH_UPDATE_FILES = inmanta.db.versions

# Name of core schema in the DB schema verions
# prevent import loop
CORE_SCHEMA_NAME = schema.CORE_SCHEMA_NAME


def set_connection_pool(pool: asyncpg.pool.Pool) -> None:
    LOGGER.debug("Connecting data classes")

    for cls in _classes:
        cls.set_connection_pool(pool)


async def connect_pool(
    host: str,
    port: int,
    database: str,
    username: str,
    password: str,
    create_db_schema: bool = True,
    connection_pool_min_size: int = 10,
    connection_pool_max_size: int = 10,
    connection_timeout: float = 60,
) -> asyncpg.pool.Pool:
    pool = await asyncpg.create_pool(
        host=host,
        port=port,
        database=database,
        user=username,
        password=password,
        min_size=connection_pool_min_size,
        max_size=connection_pool_max_size,
        timeout=connection_timeout,
    )
    try:
        set_connection_pool(pool)
        if create_db_schema:
            async with pool.acquire() as con:
                await schema.DBSchema(CORE_SCHEMA_NAME, PACKAGE_WITH_UPDATE_FILES, con).ensure_db_schema()
            # expire connections after db schema migration to ensure cache consistency
            await pool.expire_connections()
        return pool
    except Exception as e:
        await pool.close()
        await disconnect_pool()
        raise e


async def disconnect_pool() -> None:
    LOGGER.debug("Disconnecting data classes")

    # Enable `return_exceptions` to make sure we wait until all close_connection_pool() calls are finished

    # or until the gather itself is cancelled.

    result = await asyncio.gather(*[cls.close_connection_pool() for cls in _classes], return_exceptions=True)

    exceptions = [r for r in result if r is not None and isinstance(r, Exception)]

    if exceptions:
        raise exceptions[0]

async def start_engine(
    *,
    database_username: str,
    database_password: str,
    database_host: str,
    database_port: int,
    database_name: str,
<<<<<<< HEAD
    echo: bool = False,
    pool: asyncpg.pool.Pool
=======
    pool_size: int = 10,
    max_overflow: int = 0,
    pool_timeout: float = 60.0,
>>>>>>> ff6b76c9
) -> None:
    """
    Start the SQL Alchemy engine for this process
    """

    url_object = URL.create(
        drivername="postgresql+asyncpg",
        username=database_username,
        password=database_password,
        host=database_host,
        port=database_port,
        database=database_name,
    )

    async def bridge_creator():
        return await pool.acquire()

    class NullerPool(NullPool):
        def _do_return_conn(self, record: ConnectionPoolEntry) -> None:
             record.dbapi_connection.run_async(pool.release)

    global ENGINE
    global SESSION_FACTORY

    if ENGINE is not None:
        raise Exception("Engine already running: cannot call start_engine twice.")

    LOGGER.debug("Creating engine...")
    try:
        ENGINE = create_async_engine(
            url=url_object,
<<<<<<< HEAD
            echo=echo,
=======
            pool_size=pool_size,
            max_overflow=max_overflow,
            pool_timeout=pool_timeout,
>>>>>>> ff6b76c9
            pool_pre_ping=True,
            poolclass=NullerPool,
            async_creator=bridge_creator
        )
        SESSION_FACTORY = async_sessionmaker(ENGINE)
    except Exception as e:
        await stop_engine()
        raise e


@asynccontextmanager
async def get_connection_ctx_mgr() -> AsyncIterator[Connection]:
    """
    Retrieve an asyncpg connection from the sqlalchemy engine's
    connection pool. This method is expected to be used as an
    async context manager.
    """
    if ENGINE is None:
        raise Exception("SQL Alchemy engine was not initialized")
    async with ENGINE.connect() as connection:
        connection_fairy = await connection.get_raw_connection()

        # the really-real innermost driver connection is available
        # from the .driver_connection attribute
        raw_asyncio_connection = connection_fairy.driver_connection
        assert isinstance(raw_asyncio_connection, Connection)
        yield raw_asyncio_connection
        # Pool can't handle naked asycpg
        # https://github.com/sqlalchemy/sqlalchemy/discussions/12460
        await raw_asyncio_connection.reset()


async def stop_engine() -> None:
    """
    Stop the sql alchemy engine.
    """
    global ENGINE
    global SESSION_FACTORY
    if ENGINE is not None:
        await ENGINE.dispose(close=True)
    ENGINE = None
    SESSION_FACTORY = None


def get_pool() -> AsyncAdaptedQueuePool:
    pool = get_engine().pool
    assert pool is not None, "SQL Alchemy engine's pool was not initialized"
    assert isinstance(pool, AsyncAdaptedQueuePool)
    return pool


def get_engine() -> AsyncEngine:
    assert ENGINE is not None, "SQL Alchemy engine was not initialized"
    return ENGINE


def get_session_factory() -> async_sessionmaker[AsyncSession]:
    assert SESSION_FACTORY is not None, "SQL Alchemy engine and session factory were not initialized"
    return SESSION_FACTORY


@asynccontextmanager
async def get_session() -> AsyncIterator[AsyncSession]:
    assert SESSION_FACTORY is not None, "SQL Alchemy engine and session factory were not initialized"
    async with SESSION_FACTORY() as session:
        yield session<|MERGE_RESOLUTION|>--- conflicted
+++ resolved
@@ -6712,14 +6712,7 @@
     database_host: str,
     database_port: int,
     database_name: str,
-<<<<<<< HEAD
-    echo: bool = False,
     pool: asyncpg.pool.Pool
-=======
-    pool_size: int = 10,
-    max_overflow: int = 0,
-    pool_timeout: float = 60.0,
->>>>>>> ff6b76c9
 ) -> None:
     """
     Start the SQL Alchemy engine for this process
@@ -6751,13 +6744,6 @@
     try:
         ENGINE = create_async_engine(
             url=url_object,
-<<<<<<< HEAD
-            echo=echo,
-=======
-            pool_size=pool_size,
-            max_overflow=max_overflow,
-            pool_timeout=pool_timeout,
->>>>>>> ff6b76c9
             pool_pre_ping=True,
             poolclass=NullerPool,
             async_creator=bridge_creator
