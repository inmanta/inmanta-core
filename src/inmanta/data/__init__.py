--- conflicted
+++ resolved
@@ -732,11 +732,8 @@
     project: uuid.UUID = Field(field_type=uuid.UUID, required=True)
     repo_url: str = Field(field_type=str, default="")
     repo_branch: str = Field(field_type=str, default="")
-<<<<<<< HEAD
-    settings: Dict[str, EnvSettingType] = Field(field_type=dict, default={})
+    settings: Dict[str, m.EnvSettingType] = Field(field_type=dict, default={})
     next_version: int = Field(field_type=int, default=1)
-=======
-    settings: Dict[str, m.EnvSettingType] = Field(field_type=dict, default={})
 
     def to_dto(self) -> m.Environment:
         return m.Environment(
@@ -747,7 +744,6 @@
             repo_branch=self.repo_branch,
             settings=self.settings,
         )
->>>>>>> 7e908ee2
 
     _settings: Dict[str, Setting] = {
         AUTO_DEPLOY: Setting(
