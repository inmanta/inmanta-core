--- conflicted
+++ resolved
@@ -6154,11 +6154,7 @@
     environment: uuid.UUID
     discovered_at: datetime.datetime
     discovered_resource_id: m.ResourceIdStr
-<<<<<<< HEAD
-    values: dict[str, str]
-=======
     values: dict[str, object]
->>>>>>> 0e5eed68
 
     __primary_key__ = ("environment", "discovered_resource_id")
 
@@ -6166,8 +6162,6 @@
         return m.DiscoveredResource(discovered_resource_id=self.discovered_resource_id, values=self.values)
 
 
-<<<<<<< HEAD
-=======
 class File(BaseDocument):
     content_hash: str
     content: bytes
@@ -6206,7 +6200,6 @@
         return set(cast(str, r["content_hash"]) for r in result)
 
 
->>>>>>> 0e5eed68
 _classes = [
     Project,
     Environment,
@@ -6227,10 +6220,7 @@
     EnvironmentMetricsTimer,
     User,
     DiscoveredResource,
-<<<<<<< HEAD
-=======
     File,
->>>>>>> 0e5eed68
 ]
 
 
