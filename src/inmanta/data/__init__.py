--- conflicted
+++ resolved
@@ -2001,7 +2001,6 @@
     return value
 
 
-<<<<<<< HEAD
 def validate_cron(value: str) -> str:
     if not value:
         return ""
@@ -2010,8 +2009,6 @@
     return value
 
 
-TYPE_MAP = {"int": "integer", "bool": "boolean", "dict": "jsonb", "str": "varchar", "enum": "varchar"}
-=======
 TYPE_MAP = {
     "int": "integer",
     "bool": "boolean",
@@ -2020,7 +2017,6 @@
     "enum": "varchar",
     "positive_float": "double precision",
 }
->>>>>>> e53f57b4
 
 AUTO_DEPLOY = "auto_deploy"
 PUSH_ON_AUTO_DEPLOY = "push_on_auto_deploy"
