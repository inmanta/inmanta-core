"""
Copyright 2017 Inmanta

Licensed under the Apache License, Version 2.0 (the "License");
you may not use this file except in compliance with the License.
You may obtain a copy of the License at

    http://www.apache.org/licenses/LICENSE-2.0

Unless required by applicable law or agreed to in writing, software
distributed under the License is distributed on an "AS IS" BASIS,
WITHOUT WARRANTIES OR CONDITIONS OF ANY KIND, either express or implied.
See the License for the specific language governing permissions and
limitations under the License.

Contact: code@inmanta.com
"""

import asyncio
import copy
import datetime
import enum
import itertools
import json
import logging
import re
import typing
import uuid
import warnings
from abc import ABC, abstractmethod
from collections import abc, defaultdict
from collections.abc import AsyncIterator, Awaitable, Callable, Collection, Iterable, Sequence, Set
from configparser import RawConfigParser
from contextlib import AbstractAsyncContextManager, asynccontextmanager
from itertools import chain
from re import Pattern
from typing import Generic, NewType, Optional, TypeVar, Union, cast, overload
from uuid import UUID

import asyncpg
import dateutil
import pydantic
import pydantic.tools
import typing_inspect
from asyncpg import Connection
from asyncpg.exceptions import SerializationError
from asyncpg.protocol import Record

import inmanta.db.versions
import inmanta.protocol
import inmanta.types
from crontab import CronTab
from inmanta import const, resources, util
from inmanta.const import (
    DATETIME_MIN_UTC,
    NAME_RESOURCE_ACTION_LOGGER,
    UNDEPLOYABLE_NAMES,
    AgentStatus,
    LogLevel,
    ResourceState,
)
from inmanta.data import model as m
from inmanta.data import schema
from inmanta.data.model import AuthMethod, BaseModel, PagingBoundaries, PipConfig, api_boundary_datetime_normalizer
from inmanta.deploy import state
from inmanta.protocol.exceptions import BadRequest, NotFound
from inmanta.server import config
from inmanta.stable_api import stable_api
from inmanta.types import JsonType, PrimitiveTypes, ResourceIdStr, ResourceType, ResourceVersionIdStr
from inmanta.util import parse_timestamp
from sqlalchemy import URL, AdaptedConnection, NullPool
from sqlalchemy.ext.asyncio import AsyncEngine, AsyncSession, async_sessionmaker, create_async_engine
from sqlalchemy.pool import ConnectionPoolEntry

"""
Global reference to the SQL Alchemy engine
Main APIs to interact with it:
- start_engine()
- stop_engine()
"""
ENGINE: AsyncEngine | None = None

"""
Object that creates async sessions.
Used mainly by our GraphQL implementation via these APIs:
- get_session_factory()
- get_session()
"""
SESSION_FACTORY: async_sessionmaker[AsyncSession] | None = None


LOGGER = logging.getLogger(__name__)

DBLIMIT = 100000
APILIMIT = 1000

# TODO: disconnect
# TODO: difference between None and not set

# Used as the 'default' parameter value for the Field class, when no default value has been set
default_unset = object()

PRIMITIVE_SQL_TYPES = Union[str, int, bool, datetime.datetime, UUID]

"""
Locking order rules:
In general, locks should be acquired consistently with delete cascade lock order, which is top down. Additional lock orderings
are as follows. This list should be extended when new locks (explicit or implicit) are introduced. The rules below are written
as `A -> B`, meaning A should be locked before B in any transaction that acquires a lock on both.
- Code -> ConfigurationModel
- Agentprocess -> Agentinstance -> Agent
- ResourcePersistentState -> Scheduler
"""


@enum.unique
class QueryType(str, enum.Enum):
    def _generate_next_value_(name, start: int, count: int, last_values: abc.Sequence[object]) -> str:  # noqa: N805
        """
        Make enum.auto() return the name of the enum member in lower case.
        """
        return name.lower()

    EQUALS = enum.auto()  # The filter value equals the value in the database
    CONTAINS = enum.auto()  # Any of the filter values are equal to the value in the database (exact match)
    IS_NOT_NULL = enum.auto()  # The value is NULL in the database
    CONTAINS_PARTIAL = enum.auto()  # Any of the filter values are equal to the value in the database (partial match)
    RANGE = enum.auto()  # The values in the database are in the range described by the filter values and operators
    NOT_CONTAINS = enum.auto()  # None of the filter values are equal to the value in the database (exact match)
    COMBINED = enum.auto()  # The value describes a combination of other query types


class InvalidQueryType(Exception):
    def __init__(self, message: str) -> None:
        super().__init__(message)
        self.message = message


class TableLockMode(enum.Enum):
    """
    Table level locks as defined in the PostgreSQL docs:

    https://www.postgresql.org/docs/13/explicit-locking.html#LOCKING-TABLES. When acquiring a lock, make sure to use the same
    locking order accross transactions (as described at the top of this module) to prevent deadlocks and to otherwise respect
    the consistency docs: https://www.postgresql.org/docs/13/applevel-consistency.html#NON-SERIALIZABLE-CONSISTENCY.

    Not all lock modes are currently supported to keep the interface minimal (only include what we actually use). This class
    may be extended when a new lock mode is required.
    """

    ROW_EXCLUSIVE = "ROW EXCLUSIVE"
    SHARE_UPDATE_EXCLUSIVE = "SHARE UPDATE EXCLUSIVE"
    SHARE = "SHARE"
    SHARE_ROW_EXCLUSIVE = "SHARE ROW EXCLUSIVE"


class RowLockMode(enum.Enum):
    """
    Row level locks as defined in the PostgreSQL docs: https://www.postgresql.org/docs/13/explicit-locking.html#LOCKING-ROWS.
    When acquiring a lock, make sure to use the same locking order accross transactions (as described at the top of this
    module) to prevent deadlocks and to otherwise respect the consistency docs:
    https://www.postgresql.org/docs/13/applevel-consistency.html#NON-SERIALIZABLE-CONSISTENCY.
    """

    FOR_UPDATE = "FOR UPDATE"
    FOR_NO_KEY_UPDATE = "FOR NO KEY UPDATE"
    FOR_SHARE = "FOR SHARE"
    FOR_KEY_SHARE = "FOR KEY SHARE"


class RangeOperator(enum.Enum):
    LT = "<"
    LE = "<="
    GT = ">"
    GE = ">="

    @property
    def pg_value(self) -> str:
        return self.value

    @classmethod
    def parse(cls, text: str) -> "RangeOperator":
        try:
            return cls[text.upper()]
        except KeyError:
            raise ValueError(f"Failed to parse {text} as a RangeOperator")


RangeConstraint = Sequence[tuple[RangeOperator, int]]
DateRangeConstraint = Sequence[tuple[RangeOperator, datetime.datetime]]
QueryFilter = tuple[QueryType, object]


class PagingCounts:
    def __init__(self, total: int, before: int, after: int) -> None:
        self.total = total
        self.before = before
        self.after = after


class InvalidQueryParameter(Exception):
    def __init__(self, message: str) -> None:
        super().__init__(message)
        self.message = message


class InvalidFieldNameException(Exception):
    def __init__(self, message: str, *args: object) -> None:
        super().__init__(message, *args)
        self.message = message


ColumnNameStr = NewType("ColumnNameStr", str)
"""
    A valid database column name
"""

OrderStr = NewType("OrderStr", str)
"""
    A valid database ordering
"""


class ArgumentCollector:
    """
    Small helper to make placeholders for query arguments

    args = ArgumentCollector()
    query = f"SELECT * FROM table WHERE a = {args(a_value)} AND b = {args(b_value)}"
    con.fetch(query, *args.get_values())
    """

    def __init__(self, offset: int = 0, de_duplicate: bool = False) -> None:
        """

        :param offset: the smallest number already in use, the next one given out will be offset+1
        :param de_duplicate: if the value is the same, return the same number
        """
        self.args: list[object] = []
        self.offset = offset
        self.de_duplicate = de_duplicate

    def __call__(self, entry: object) -> str:
        if self.de_duplicate and entry in self.args:
            return "$" + str(self.args.index(entry) + 1 + self.offset)
        self.args.append(entry)
        return "$" + str(len(self.args) + self.offset)

    def get_values(self) -> list[object]:
        return self.args


class PagingOrder(str, enum.Enum):
    ASC = "ASC"
    DESC = "DESC"

    def invert(self) -> "PagingOrder":
        if self == PagingOrder.ASC:
            return PagingOrder.DESC
        return PagingOrder.ASC

    def db_form(self, *, nullable: bool = True) -> OrderStr:
        # The current filtering and sorting framework has the built-in assumption that nulls are considered the lowest values,
        # hence we must deviate from postgres' default order. As a result, we may lose the opportunity to use indexes, which
        # use the same order.
        # The framework can not easily be refactored because
        #   1. Not all column types have a sane MAX value to coalesce to
        #   2. The alternative approach to use a window function `row_number() OVER (ORDER BY ...)`, selecting on the ids of
        #       the first and last elements in the page, is more accurate, and does hit the indexes, but it also builds the
        #       row number for each row, which ends up costing even more.
        if nullable:
            if self == PagingOrder.ASC:
                return OrderStr("ASC NULLS FIRST")
            return OrderStr("DESC NULLS LAST")
        # Luckily, for NOT NULL columns we will never encounter the COALESCE issue, so we can safely use the default order.
        else:
            return OrderStr(self.value)


class InvalidSort(Exception):
    def __init__(self, message: str, *args: object) -> None:
        super().__init__(message, *args)
        self.message = message


class ColumnType:
    """
    Class encapsulating all handling of specific column types

    This implementation supports the PRIMITIVE_SQL_TYPES types, for more specific behavior, make a subclass.
    """

    def __init__(self, base_type: type[PRIMITIVE_SQL_TYPES], nullable: bool, table_prefix: Optional[str] = None) -> None:
        self.base_type = base_type
        self.nullable = nullable
        self.table_prefix = table_prefix
        self.table_prefix_dot = "" if table_prefix is None else f"{table_prefix}."

    def as_basic_filter_elements(self, name: str, value: object) -> Sequence[tuple[str, "ColumnType", object]]:
        """
        Break down this filter into more elementary filters

        :param name: column name, intended to be passed through get_accessor
        :param value: the value of this column
        :return: a list of (name, type, value) items
        """
        return [(name, self, self.get_value(value))]

    def as_basic_order_elements(self, name: str, order: PagingOrder) -> Sequence[tuple[str, "ColumnType", PagingOrder]]:
        """
        Break down this filter into more elementary filters

        :param name: column name, intended to be passed through get_accessor
        :return: a list of (name, type, order) items
        """
        return [(name, self, order)]

    def get_value(self, value: object) -> Optional[PRIMITIVE_SQL_TYPES]:
        """
        Prepare the actual value for use as an argument in a prepared statement for this type
        """
        if value is None:
            if not self.nullable:
                raise ValueError("None is not a valid value")
            else:
                return None
        if isinstance(value, self.base_type):
            # It is as expected
            return value
        if self.base_type == bool:
            ta = pydantic.TypeAdapter(bool)
            return ta.validate_python(value)
        if self.base_type == datetime.datetime and isinstance(value, str):
            return api_boundary_datetime_normalizer(dateutil.parser.isoparse(value))
        if issubclass(self.base_type, (str, int)) and isinstance(value, (str, int, bool)):
            # We can cast between those types
            return self.base_type(value)
        raise ValueError(f"{value} is not a valid value")

    def get_accessor(self, column_name: str, table_prefix: Optional[str] = None) -> str:
        """
        return the sql statement to get this column, as used in filter and other statements
        """
        table_prefix_value = self.table_prefix_dot if table_prefix is None else table_prefix + "."
        return table_prefix_value + column_name

    def coalesce_to_min(self, value_reference: str) -> str:
        """If the order by column is nullable, coalesce the parameter value to the minimum value of the specific type
        This is required for the comparisons used for paging, because comparing a value to
        NULL always yields NULL.
        """
        if self.nullable:
            if self.base_type == datetime.datetime:
                return f"COALESCE({value_reference}, to_timestamp(0))"
            elif self.base_type == bool:
                return f"COALESCE({value_reference}, FALSE)"
            elif self.base_type == int:
                # we only support positive ints up till now
                return f"COALESCE({value_reference}, -1)"
            elif self.base_type == str:
                return f"COALESCE({value_reference}, '')"
            elif self.base_type == UUID:
                return f"COALESCE({value_reference}, '00000000-0000-0000-0000-000000000000'::uuid)"
            else:
                assert False, "Unexpected argument type received, this should not happen"

        return value_reference

    def with_prefix(self, table_prefix: Optional[str]) -> "ColumnType":
        return ColumnType(self.base_type, self.nullable, table_prefix)


def TablePrefixWrapper(table_name: Optional[str], child: ColumnType) -> ColumnType:
    """
    This method is named like a class, because it replaces a former class.

    The functionality is not part ColumnType itself.
    """
    if table_name is None:
        return child
    return child.with_prefix(table_prefix=table_name)


class ForcedStringColumn(ColumnType):
    """A string that is explicitly cast to a specific string type"""

    def __init__(self, forced_type: str) -> None:
        super().__init__(base_type=str, nullable=False)
        self.forced_type = forced_type

    def get_accessor(self, column_name: str, table_prefix: Optional[str] = None) -> str:
        """
        return the sql statement to get this column, as used in filter and other statements
        """
        return super().get_accessor(column_name, table_prefix) + "::" + self.forced_type


StringColumn = ColumnType(base_type=str, nullable=False)
OptionalStringColumn = ColumnType(base_type=str, nullable=True)

DateTimeColumn = ColumnType(base_type=datetime.datetime, nullable=False)
OptionalDateTimeColumn = ColumnType(base_type=datetime.datetime, nullable=True)

PositiveIntColumn = ColumnType(base_type=int, nullable=False)
# Negatives ints require updating coalesce_to_min

TextColumn = ForcedStringColumn("text")

UUIDColumn = ColumnType(base_type=uuid.UUID, nullable=False)
BoolColumn = ColumnType(base_type=bool, nullable=False)


class DatabaseOrderV2(ABC):
    """
    Helper API for handling database order and filtering

    This class defines the consumer interface,

    It is made into a separate type, to make it very explicit what is exposed externally, to limit feature creep
    """

    @abstractmethod
    def as_filter(
        self,
        offset: int,
        column_value: Optional[PRIMITIVE_SQL_TYPES] = None,
        id_value: Optional[PRIMITIVE_SQL_TYPES] = None,
        start: bool = True,
    ) -> tuple[list[str], list[object]]:
        """
        Produce a filter for this order, to select all record before or after the given id

        :param offset: the next free number to use for query parameters
        :param column_value: the boundary value for the user specified order
        :param id_value: the boundary value for the built in order order
        :param start: is this the start filter? if so, retain all values`  > (column_value, id_value)`

        :return: The filter (as a string) and all associated query parameter values

        None values can have a double meaning here:
        - no value provided
        - the value is provided and None

        The distinction can be made as follows:
        1. at least one of the columns must be not nullable (otherwise the sorting is not unique)
        2. when both value are None, we are not paging and return '[],[]'
        3. when one of the values is effective, we produce a filter

        More specifically:
        1. when we have a single order, and `column_value` is not None, this singe value is used for filtering
        2. when we have a double order and the 'id_value' is not None and `self.get_order_by_column_type().nullable`,
            we consider the null an effective value and filter on both `column_value` and `id_value`
        3. when we have a double order and the 'id_value' is not None and `not self.get_order_by_column_type().nullable`,
            we consider the null not a value and filter only on `id_value`

        """

    @abstractmethod
    def get_order_by_statement(self, invert: bool = False, table: Optional[str] = None) -> str:
        """Get this order as an order_by statement"""

    @abstractmethod
    def get_order(self) -> PagingOrder:
        """Return the order of this paging request"""

    @abstractmethod
    def get_paging_boundaries(self, first: abc.Mapping[str, object], last: abc.Mapping[str, object]) -> PagingBoundaries:
        """Return the page boundaries, given the first and last record of the page"""


T_SELF = TypeVar("T_SELF", bound="SingleDatabaseOrder")


class SingleDatabaseOrder(DatabaseOrderV2, ABC):
    """
    Abstract Base class for ordering when using
    - a user specified order, that is always unique
    """

    def __init__(
        self,
        order_by_column: ColumnNameStr,
        order: PagingOrder,
    ) -> None:
        """The order_by_column and order parameters should be validated"""
        self.order_by_column = order_by_column
        self.order = order

    # Configuration methods
    @classmethod
    def get_valid_sort_columns(cls) -> dict[ColumnNameStr, ColumnType]:
        """Return all valid columns for lookup and their type"""
        raise NotImplementedError()

    #  Factory
    @classmethod
    def parse_from_string(
        cls: type[T_SELF],
        sort: str,
    ) -> T_SELF:
        valid_sort_pattern: Pattern[str] = re.compile(
            f"^({'|'.join(cls.get_valid_sort_columns().keys())})\\.(asc|desc)$", re.IGNORECASE
        )
        match = valid_sort_pattern.match(sort)
        if match and len(match.groups()) == 2:
            order_by_column = match.groups()[0].lower()
            # Verify there is no escaping from the regex by exact match
            assert order_by_column in cls.get_valid_sort_columns()
            order = match.groups()[1].upper()
            return cls(order_by_column=ColumnNameStr(order_by_column), order=PagingOrder[order])
        raise InvalidSort(f"Sort parameter invalid: {sort}")

    # Internal helpers
    def get_order(self, invert: bool = False) -> PagingOrder:
        """The order string representing the direction the results should be sorted by"""
        return self.order.invert() if invert else self.order

    def get_order_by_column_type(self) -> ColumnType:
        """The type of the order by column"""
        return self.get_valid_sort_columns()[self.order_by_column]

    def get_order_by_column_api_name(self) -> str:
        """The name of the column that the results should be ordered by"""
        return self.order_by_column

    # External API
    def as_filter(
        self,
        offset: int,
        column_value: Optional[PRIMITIVE_SQL_TYPES] = None,
        id_value: Optional[PRIMITIVE_SQL_TYPES] = None,
        start: bool = True,
    ) -> tuple[list[str], list[object]]:
        """
        Produce a filter for this order, to select all record before or after the given id

        :param offset: the next free number to use for query parameters
        :param column_value: the value for the user specified order
        :param id_value: the value for the built in order order, if this class has one. Otherwise this value is ignored.
        :param start: is this the start filter? if so, retain all values`  > (column_value, id_value)`

        :return: The filter (as a string) and all associated query parameter values
        """
        relation = ">" if start else "<"

        if column_value is None:
            return [], []

        coll_type = self.get_order_by_column_type()
        col_name = self.order_by_column
        value = coll_type.get_value(column_value)

        ac = ArgumentCollector(offset=offset - 1)
        filter = f"{coll_type.get_accessor(col_name)} {relation} {ac(value)}"
        return [filter], ac.args

    def get_order_elements(self, invert: bool) -> Sequence[tuple[ColumnNameStr, ColumnType, PagingOrder]]:
        """
        return a list of column/column type/order triples, to format an ORDER BY or FILTER statement
        """
        order = self.get_order(invert)
        return [
            (self.order_by_column, self.get_order_by_column_type(), order),
        ]

    def get_order_by_statement(self, invert: bool = False, table: Optional[str] = None) -> str:
        """Return the actual order by statement, as derived from get_order_elements"""
        order_by_part = ", ".join(
            (
                f"{type.get_accessor(col, table)} {order.db_form(nullable=type.nullable)}"
                for col, type, order in self.get_order_elements(invert)
            )
        )
        return f" ORDER BY {order_by_part}"

    def get_paging_boundaries(self, first: abc.Mapping[str, object], last: abc.Mapping[str, object]) -> PagingBoundaries:
        """Return the page boundaries, given the first and last record returned"""
        if self.get_order() == PagingOrder.ASC:
            first, last = last, first

        order_column_name = self.order_by_column
        order_type: ColumnType = self.get_order_by_column_type()

        def assert_not_null(in_value: Optional[PRIMITIVE_SQL_TYPES]) -> PRIMITIVE_SQL_TYPES:
            # Make mypy happy
            assert in_value is not None
            return in_value

        return PagingBoundaries(
            start=assert_not_null(order_type.get_value(first[order_column_name])),
            first_id=None,
            end=assert_not_null(order_type.get_value(last[order_column_name])),
            last_id=None,
        )

    def __str__(self) -> str:
        # used to serialize the order back to a  paging url
        return f"{self.order_by_column}.{self.order.value.lower()}"


class AbstractDatabaseOrderV2(SingleDatabaseOrder, ABC):
    """
    Abstract Base class for ordering when using
    - a user specified order
    - an additional built in order to make the ordering unique (the id_collumn)
    """

    @property
    @abstractmethod
    def id_column(self) -> tuple[ColumnNameStr, ColumnType]:
        """Name and type of the id column of this database order"""

    # External API
    def as_filter(
        self,
        offset: int,
        column_value: Optional[PRIMITIVE_SQL_TYPES] = None,
        id_value: Optional[PRIMITIVE_SQL_TYPES] = None,
        start: bool = True,
    ) -> tuple[list[str], list[object]]:
        """
        Produce a filter for this order, to select all record before or after the given id

        :param offset: the next free number to use for query parameters
        :param column_value: the value for the user specified order
        :param id_value: the value for the built in order order
        :param start: is this the start filter? if so, retain all values`> (column_value, id_value)`,
            otherwise `< (column_value, id_value)`.

        :return: The filter (as a string) and all associated query parameter values
        """

        # All the filter elements:
        # 1. name of the actual collumn in the DB
        # 2. type of the collumn
        # 3. sanitized value of the collumn

        filter_elements: list[tuple[str, ColumnType, object]] = []

        order_by_collumns_type = self.get_order_by_column_type()
        paging_on_nullable = order_by_collumns_type.nullable and id_value is not None

        if column_value is not None or paging_on_nullable:
            # Have column value or paging on nullable
            filter_elements.extend(order_by_collumns_type.as_basic_filter_elements(self.order_by_column, column_value))

        if id_value is not None:
            # Have ID
            id_name, id_type = self.id_column
            if id_name != self.order_by_column:
                filter_elements.extend(id_type.as_basic_filter_elements(id_name, id_value))

        relation = ">" if start else "<"

        if len(filter_elements) == 0:
            return [], []

        ac = ArgumentCollector(offset=offset - 1)
        if len(filter_elements) == 1:
            col_name, coll_type, value = filter_elements[0]
            filter = f"{coll_type.get_accessor(col_name)} {relation} {ac(value)}"
            return [filter], ac.args
        else:
            # composed filter:
            # 1. comparison of two tuples (c_a, c_b) < (c_a, c_b)
            # 2. nulls must be removed to get proper comparison
            names_tuple = ", ".join(
                [coll_type.coalesce_to_min(coll_type.get_accessor(col_name)) for col_name, coll_type, value in filter_elements]
            )
            values_references_tuple = ", ".join(
                [coll_type.coalesce_to_min(ac(value)) for col_name, coll_type, value in filter_elements]
            )
            filter = f"({names_tuple}) {relation} ({values_references_tuple})"
            return [filter], ac.args

    def get_order_elements(self, invert: bool) -> list[tuple[ColumnNameStr, ColumnType, PagingOrder]]:
        """
        return a list of column/column type/order triples, to format an ORDER BY or FILTER statement
        """
        order = self.get_order(invert)
        id_name, id_type = self.id_column

        return list(
            self.get_order_by_column_type().as_basic_order_elements(self.order_by_column, order)
        ) + id_type.as_basic_order_elements(id_name, order)

    def get_paging_boundaries(self, first: abc.Mapping[str, object], last: abc.Mapping[str, object]) -> PagingBoundaries:
        """Return the page boundaries, given the first and last record returned"""
        if self.get_order() == PagingOrder.ASC:
            first, last = last, first

        order_column_name = self.order_by_column
        order_type: ColumnType = self.get_order_by_column_type()

        id_column, id_type = self.id_column

        return PagingBoundaries(
            start=order_type.get_value(first[order_column_name]),
            first_id=id_type.get_value(first[id_column]),
            end=order_type.get_value(last[order_column_name]),
            last_id=id_type.get_value(last[id_column]),
        )


class VersionedResourceOrder(AbstractDatabaseOrderV2):
    """Represents the ordering by which resources should be sorted"""

    @classmethod
    def get_valid_sort_columns(cls) -> dict[ColumnNameStr, ColumnType]:
        return {
            ColumnNameStr("resource_type"): StringColumn,
            ColumnNameStr("agent"): StringColumn,
            ColumnNameStr("resource_id_value"): StringColumn,
        }

    @property
    def id_column(self) -> tuple[ColumnNameStr, ColumnType]:
        """Name of the id column of this database order"""
        return ColumnNameStr("resource_id"), StringColumn


class ResourceStatusOrder(VersionedResourceOrder):
    """
    Resources with a status field
    """

    @classmethod
    def get_valid_sort_columns(cls) -> dict[ColumnNameStr, ColumnType]:
        return {
            **super().get_valid_sort_columns(),
            ColumnNameStr("resource_id"): StringColumn,
            ColumnNameStr("status"): TextColumn,
        }


class ResourceHistoryOrder(AbstractDatabaseOrderV2):
    """Represents the ordering by which resource history should be sorted"""

    @classmethod
    def get_valid_sort_columns(cls) -> dict[ColumnNameStr, ColumnType]:
        """Describes the names and types of the columns that are valid for this DatabaseOrder"""
        return {ColumnNameStr("date"): DateTimeColumn}

    @property
    def id_column(self) -> tuple[ColumnNameStr, ColumnType]:
        """Name and type of the id column of this database order"""
        return (ColumnNameStr("attribute_hash"), StringColumn)


class ResourceLogOrder(SingleDatabaseOrder):
    """Represents the ordering by which resource logs should be sorted"""

    @classmethod
    def get_valid_sort_columns(cls) -> dict[ColumnNameStr, ColumnType]:
        return {
            ColumnNameStr("timestamp"): DateTimeColumn,
        }


class CompileReportOrder(AbstractDatabaseOrderV2):
    """Represents the ordering by which compile reports should be sorted"""

    @classmethod
    def get_valid_sort_columns(cls) -> dict[ColumnNameStr, ColumnType]:
        """Describes the names and types of the columns that are valid for this DatabaseOrder"""
        return {ColumnNameStr("requested"): DateTimeColumn}

    @property
    def id_column(self) -> tuple[ColumnNameStr, ColumnType]:
        """Name and type of the id column of this database order"""
        return (ColumnNameStr("id"), UUIDColumn)


class AgentOrder(AbstractDatabaseOrderV2):
    """Represents the ordering by which agents should be sorted"""

    @classmethod
    def get_valid_sort_columns(cls) -> dict[ColumnNameStr, ColumnType]:
        """Describes the names and types of the columns that are valid for this DatabaseOrder"""
        return {
            ColumnNameStr("name"): TablePrefixWrapper("a", StringColumn),
            ColumnNameStr("process_name"): OptionalStringColumn,
            ColumnNameStr("paused"): BoolColumn,
            ColumnNameStr("last_failover"): OptionalDateTimeColumn,
            ColumnNameStr("status"): StringColumn,
        }

    @property
    def id_column(self) -> tuple[ColumnNameStr, ColumnType]:
        """Name and type of the id column of this database order"""
        return (ColumnNameStr("name"), TablePrefixWrapper("a", StringColumn))


class DesiredStateVersionOrder(SingleDatabaseOrder):
    """Represents the ordering by which desired state versions should be sorted"""

    @classmethod
    def get_valid_sort_columns(cls) -> dict[ColumnNameStr, ColumnType]:
        return {
            ColumnNameStr("version"): PositiveIntColumn,
        }


class ParameterOrder(AbstractDatabaseOrderV2):
    """Represents the ordering by which parameters should be sorted"""

    @classmethod
    def get_valid_sort_columns(cls) -> dict[ColumnNameStr, ColumnType]:
        return {
            ColumnNameStr("name"): StringColumn,
            ColumnNameStr("source"): StringColumn,
            ColumnNameStr("updated"): OptionalDateTimeColumn,
        }

    @property
    def id_column(self) -> tuple[ColumnNameStr, ColumnType]:
        """Name and type of the id column of this database order"""
        return (ColumnNameStr("id"), UUIDColumn)


class FactOrder(AbstractDatabaseOrderV2):
    """Represents the ordering by which facts should be sorted"""

    @classmethod
    def get_valid_sort_columns(cls) -> dict[ColumnNameStr, ColumnType]:
        return {
            ColumnNameStr("name"): StringColumn,
            ColumnNameStr("resource_id"): StringColumn,
        }

    @property
    def id_column(self) -> tuple[ColumnNameStr, ColumnType]:
        """Name and type of the id column of this database order"""
        return (ColumnNameStr("id"), UUIDColumn)


class NotificationOrder(AbstractDatabaseOrderV2):
    """Represents the ordering by which notifications should be sorted"""

    @classmethod
    def get_valid_sort_columns(cls) -> dict[ColumnNameStr, ColumnType]:
        """Describes the names and types of the columns that are valid for this DatabaseOrder"""
        return {
            ColumnNameStr("created"): DateTimeColumn,
        }

    @property
    def id_column(self) -> tuple[ColumnNameStr, ColumnType]:
        """Name and type of the id column of this database order"""
        return (ColumnNameStr("id"), UUIDColumn)


class DiscoveredResourceOrder(SingleDatabaseOrder):
    """Represents the ordering by which discovered resources should be sorted"""

    @classmethod
    def get_valid_sort_columns(cls) -> dict[ColumnNameStr, ColumnType]:
        """Describes the names and types of the columns that are valid for this DatabaseOrder"""
        return {
            ColumnNameStr("discovered_resource_id"): StringColumn,
        }


class BaseQueryBuilder(ABC):
    """Provides a way to build up a sql query from its parts.
    Each method returns a new query builder instance, with the additional parameters processed"""

    def __init__(
        self,
        select_clause: Optional[str] = None,
        from_clause: Optional[str] = None,
        filter_statements: Optional[list[str]] = None,
        values: Optional[list[object]] = None,
    ) -> None:
        """
        The parameters are the parts of an sql query,
        which can also be added to the builder with the appropriate methods

        :param select_clause: The select clause of the query
        :param from_clause: From clause of the query
        :param filter_statements: A list of filters for the query
        :param values: The values to be used for the filter statements
        """
        self.select_clause = select_clause
        self._from_clause = from_clause
        self.filter_statements = filter_statements or []
        self.values = values or []

    def _join_filter_statements(self, filter_statements: list[str]) -> str:
        """Join multiple filter statements"""
        if filter_statements:
            return "WHERE " + " AND ".join(filter_statements)
        return ""

    @abstractmethod
    def from_clause(self, from_clause: str) -> "BaseQueryBuilder":
        """Set the from clause of the query"""
        raise NotImplementedError()

    @property
    def offset(self) -> int:
        """The current offset of the values to be used for filter statements"""
        return len(self.values) + 1

    @abstractmethod
    def filter(self, filter_statements: list[str], values: list[object]) -> "BaseQueryBuilder":
        """Add filters to the query"""
        raise NotImplementedError()

    @abstractmethod
    def build(self) -> tuple[str, list[object]]:
        """Builds up the full query string, and the parametrized value list, ready to be executed"""
        raise NotImplementedError()


class SimpleQueryBuilder(BaseQueryBuilder):
    """A query builder suitable for most queries"""

    def __init__(
        self,
        select_clause: Optional[str] = None,
        from_clause: Optional[str] = None,
        filter_statements: Optional[list[str]] = None,
        values: Optional[list[object]] = None,
        db_order: Optional[DatabaseOrderV2] = None,
        limit: Optional[int] = None,
        backward_paging: bool = False,
        prelude: Optional[str] = None,
    ) -> None:
        """
        :param select_clause: The select clause of the query
        :param from_clause: The from clause of the query
        :param filter_statements: A list of filters for the query
        :param values: The values to be used for the filter statements
        :param db_order: The DatabaseOrder describing how the results should be ordered
        :param limit: Limit the results to this amount
        :param backward_paging: Whether the ordering of the results should be inverted,
                                used when going backward through the pages
        :param prelude: part of the query preceding all else, for use with 'with' binding
        """
        super().__init__(select_clause, from_clause, filter_statements, values)
        self.db_order = db_order
        self.limit = limit
        self.backward_paging = backward_paging
        self.prelude = prelude

    def select(self, select_clause: str) -> "SimpleQueryBuilder":
        """Set the select clause of the query"""
        return SimpleQueryBuilder(
            select_clause,
            self._from_clause,
            self.filter_statements,
            self.values,
            self.db_order,
            self.limit,
            self.backward_paging,
            self.prelude,
        )

    def from_clause(self, from_clause: str) -> "SimpleQueryBuilder":
        """Set the from clause of the query"""
        return SimpleQueryBuilder(
            self.select_clause,
            from_clause,
            self.filter_statements,
            self.values,
            self.db_order,
            self.limit,
            self.backward_paging,
            self.prelude,
        )

    def order_and_limit(
        self, db_order: DatabaseOrderV2, limit: Optional[int] = None, backward_paging: bool = False
    ) -> "SimpleQueryBuilder":
        """Set the order and limit of the query"""
        return SimpleQueryBuilder(
            self.select_clause,
            self._from_clause,
            self.filter_statements,
            self.values,
            db_order,
            limit,
            backward_paging,
            self.prelude,
        )

    def filter(self, filter_statements: list[str], values: list[object]) -> "SimpleQueryBuilder":
        return SimpleQueryBuilder(
            self.select_clause,
            self._from_clause,
            self.filter_statements + filter_statements,
            self.values + values,
            self.db_order,
            self.limit,
            self.backward_paging,
            self.prelude,
        )

    def build(self) -> tuple[str, list[object]]:
        if not self.select_clause or not self._from_clause:
            raise InvalidQueryParameter("A valid query must have a SELECT and a FROM clause")
        full_query = f"""{self.select_clause}
                         {self._from_clause}
                         {self._join_filter_statements(self.filter_statements)}
                         """
        if self.prelude:
            full_query = self.prelude + full_query
        if self.db_order:
            full_query += self.db_order.get_order_by_statement(self.backward_paging)
        if self.limit is not None:
            if self.limit > DBLIMIT:
                raise InvalidQueryParameter(f"Limit cannot be bigger than {DBLIMIT}, got {self.limit}")
            elif self.limit > 0:
                full_query += " LIMIT " + str(self.limit)
        if self.db_order and self.backward_paging:
            order_by = self.db_order.get_order_by_statement(table="matching_records")
            full_query = f"""SELECT * FROM ({full_query}) AS matching_records {order_by}"""

        return full_query, self.values


def json_encode(value: object) -> str:
    # see json_encode in tornado.escape
    return json.dumps(value, default=util.internal_json_encoder)


T = TypeVar("T")


class Field(Generic[T]):
    def __init__(
        self,
        field_type: type[T],
        required: bool = False,
        is_many: bool = False,
        part_of_primary_key: bool = False,
        ignore: bool = False,
        default: object = default_unset,
        **kwargs: object,
    ) -> None:
        """A field in a document/record in the database. This class holds the metadata one how the data layer should handle
        the field.

        :param field_type: The python type of the field. This type should work with isinstance
        :param required: Is this value required. This means that it is not optional and it cannot be None
        :param is_many: Set to true when this is a list type
        :param part_of_primary_key: Set to true when the field is part of the primary key.
        :param ignore: Should this field be ignored when saving it to the database. This can be used to add a field to a
                       a class that should not be saved in the database.
        :param default: The default value for this field.
        """

        self._field_type = field_type
        self._required = required
        self._ignore = ignore
        self._part_of_primary_key = part_of_primary_key
        self._is_many = is_many

        self._default_value: object
        if default != default_unset:
            self._default = True
            self._default_value = default
        else:
            self._default = False
            self._default_value = None

    def get_field_type(self) -> type[T]:
        return self._field_type

    field_type = property(get_field_type)

    def is_required(self) -> bool:
        return self._required

    required = property(is_required)

    def get_default(self) -> bool:
        return self._default

    default = property(get_default)

    def get_default_value(self) -> T:
        return copy.copy(self._default_value)

    default_value = property(get_default_value)

    @property
    def ignore(self) -> bool:
        return self._ignore

    def is_part_of_primary_key(self) -> bool:
        return self._part_of_primary_key

    part_of_primary_key = property(is_part_of_primary_key)

    @property
    def is_many(self) -> bool:
        return self._is_many

    def _validate_single(self, name: str, value: object) -> None:
        """Validate a single value against the types in this field."""
        if not isinstance(value, self.field_type):
            raise TypeError(
                "Field %s should have the correct type (%s instead of %s)"
                % (name, self.field_type.__name__, type(value).__name__)
            )

    def validate(self, name: str, value: T) -> None:
        """Validate the value against the constraint in this field. Treat value as list when is_many is true"""
        if value is None and self.required:
            raise TypeError("%s field is required" % name)

        if value is None:
            return None

        if self.is_many:
            if not isinstance(value, list):
                TypeError(f"Field {name} should be a list, but got {type(value).__name__}")
            else:
                [self._validate_single(name, v) for v in value]
        else:
            self._validate_single(name, value)

    def from_db(self, name: str, value: object) -> object:
        """Load values from database. Treat value as a list when is_many is true. Converts database
        representation to appropriately typed object."""
        if value is None and self.required:
            raise TypeError("%s field is required" % name)

        if value is None:
            return None

        if self.is_many:
            if not isinstance(value, list):
                TypeError(f"Field {name} should be a list, but got {type(value).__name__}")
            else:
                return [self._from_db_single(name, v) for v in value]
        return self._from_db_single(name, value)

    def _from_db_single(self, name: str, value: object) -> object:
        """Load a single database value. Converts database representation to appropriately typed object."""
        if isinstance(value, self.field_type):
            return value

        # asyncpg does not convert a jsonb field to a dict
        if isinstance(value, str) and self.field_type is dict:
            return json.loads(value)
        # asyncpg does not convert an enum field to an enum type
        if isinstance(value, str) and issubclass(self.field_type, enum.Enum):
            return self.field_type[value]
        # decode typed json
        if isinstance(value, str) and issubclass(self.field_type, pydantic.BaseModel):
            jsv = json.loads(value)
            return self.field_type(**jsv)
        if isinstance(value, dict) and issubclass(self.field_type, pydantic.BaseModel):
            return self.field_type(**value)
        if self.field_type == pydantic.AnyHttpUrl:
            return pydantic.TypeAdapter(pydantic.AnyHttpUrl).validate_python(value)

        raise TypeError(
            f"Field {name} should have the correct type ({self.field_type.__name__} instead of {type(value).__name__})"
        )


class DataDocument:
    """
    A baseclass for objects that represent data in inmanta. The main purpose of this baseclass is to group dict creation
    logic. These documents are not stored in the database
    (use BaseDocument for this purpose). It provides a to_dict method that the inmanta rpc can serialize. You can store
    DataDocument children in BaseDocument fields, they will be serialized to dict. However, on retrieval this is not
    performed.
    """

    def __init__(self, **kwargs: object) -> None:
        self._data = kwargs

    def to_dict(self) -> JsonType:
        """
        Return a dict representation of this object.
        """
        return self._data


class InvalidAttribute(Exception):
    def __init__(self, message: str) -> None:
        super().__init__(message)
        self.message = message


class DocumentMeta(type):
    def __new__(cls, class_name: str, bases: tuple[type, ...], dct: dict[str, object]) -> type:
        dct["_fields_metadata"] = {}
        new_type: type[BaseDocument] = type.__new__(cls, class_name, bases, dct)
        if class_name != "BaseDocument":
            new_type.load_fields()
        return new_type


TBaseDocument = TypeVar("TBaseDocument", bound="BaseDocument")  # Part of the stable API
TransactionResult = TypeVar("TransactionResult")


@stable_api
class BaseDocument(metaclass=DocumentMeta):
    """
    A base document in the database. Subclasses of this document determine collections names. This type is mainly used to
    bundle query methods and generate validate and query methods for optimized DB access. This is not a full ODM.

    Fields are
    modelled using type annotations similar to protocol and pydantic. The following is supported:

    - Attributes are defined at class level with type annotations
    - Attributes do not need a default value. When no default is provided, they are marked as required.
    - When a value does not have to be set: either a default value or making it optional can be used. When a field is optional
      without a default value, none will be set as default value so that the field is available.
    - Fields that should be ignored, can be added to __ignore_fields__ This attribute is a tuple of strings
    - Fields that are part of the primary key should be added to the __primary_key__ attributes. This attribute is a tuple of
      strings.
    """

    _connection_pool: Optional[asyncpg.pool.Pool] = None
    _fields_metadata: dict[str, Field]
    __primary_key__: tuple[str, ...]
    __ignore_fields__: tuple[str, ...]

    def __init__(self, from_postgres: bool = False, **kwargs: object) -> None:
        """
        :param kwargs: The values to create the document. When id is defined in the fields but not provided, a new UUID is
                       generated.
        """
        self.__process_kwargs(from_postgres, kwargs)

    @classmethod
    def get_connection(
        cls, connection: Optional[asyncpg.connection.Connection] = None
    ) -> AbstractAsyncContextManager[asyncpg.connection.Connection]:
        """
        Returns a context manager to acquire a connection. If an existing connection is passed, returns a dummy context manager
        wrapped around that connection instance. This allows for transparent usage, regardless of whether a connection has
        already been acquired.
        """
        if connection is not None:
            return util.nullcontext(connection)

        # Make mypy happy

        assert cls._connection_pool is not None

        return cls._connection_pool.acquire()

    @classmethod
    def table_name(cls) -> str:
        """
        Return the name of the collection
        """
        return cls.__name__.lower()

    @classmethod
    def get_field_metadata(cls) -> dict[str, Field]:
        return cls._fields_metadata.copy()

    @staticmethod
    def _annotation_to_field(
        attribute: str,
        annotation: type[object],
        has_value: bool = True,
        value: Optional[object] = None,
        part_of_primary_key: bool = False,
        ignore_field: bool = False,
    ) -> Field:
        """Convert an annotated definition to a Field instance. The conversion rules are the following:
        - The value assigned to the field is the default value
        - When the default value is None the type has to be Optional
        - When the field is not optional, None is not a valid value
        - When the field has no default value, it is not required
        """
        field_type: type[object] = annotation
        required: bool = not has_value
        default: object = default_unset
        is_many: bool = False

        # Only union with None (optional) is support
        if typing_inspect.is_union_type(annotation) and not typing_inspect.is_optional_type(annotation):
            raise InvalidAttribute(f"A union that is not an optional in field {attribute} is not supported.")

        if typing_inspect.is_optional_type(annotation):
            # The value optional. When no default is set, it will be None.
            required = False
            default = None

            # Filter out the None from the union
            type_args = typing_inspect.get_args(annotation, evaluate=True)
            if len(type_args) != 2:
                raise InvalidAttribute(f"Only optionals with one type are supported, field {attribute} has more.")
            field_type = [typ for typ in type_args if typ][0]

        if has_value:
            # A default value is available, so not required. When optional type, override the default None
            required = False
            default = value

        if typing_inspect.is_generic_type(field_type):
            orig = typing_inspect.get_origin(field_type)
            # First two are for python3.6, the last two for 3.7 and up
            if orig in [list, typing.Sequence, list, abc.Sequence]:
                is_many = True
                type_args = typing_inspect.get_args(field_type)
                if len(type_args) == 0 or isinstance(type_args[0], typing.TypeVar):
                    # In python3.8 type_args is not empty when you write List but it will contain an instance of TypeVar
                    raise InvalidAttribute(f"Generic type of field {attribute} requires a type argument.")
                field_type = type_args[0]

                # List of Dict for example still cannot be validated. If the type is still a generic. Set the type to List of
                # object.
                if typing_inspect.is_generic_type(field_type):
                    field_type = object

            elif orig in [typing.Mapping, dict, abc.Mapping, dict]:
                field_type = dict

        if typing_inspect.is_new_type(field_type):
            # Python 3.10 and later NewType is a real type and an isinstance will work. On older version NewType is a function.
            # If this is the case we need to get the real supertype
            if callable(field_type):
                field_type = field_type.__supertype__

        return Field(
            field_type=field_type,
            required=required,
            default=default,
            is_many=is_many,
            part_of_primary_key=part_of_primary_key,
            ignore=ignore_field,
        )

    @classmethod
    def load_fields(cls) -> None:
        """Load the field metadata from the class definition. This method supports two different mechanisms:
        1. Using the field class as the value of the attribute.
        2. Using type annotations on the attributes
        """
        primary_key: tuple[str, ...] = tuple()
        ignore: tuple[str, ...] = tuple()
        if "__primary_key__" in cls.__dict__:
            primary_key = cls.__primary_key__

        if "__ignore_fields__" in cls.__dict__:
            ignore = cls.__ignore_fields__

        for attribute, value in cls.__dict__.items():
            if attribute.startswith("_"):
                continue
            elif isinstance(value, Field):
                warnings.warn(f"Field {attribute} should be defined using annotations instead of Field.")
                cls._fields_metadata[attribute] = value
            elif cls.__annotations__ and attribute in cls.__annotations__:
                annotation = cls.__annotations__[attribute]
                cls._fields_metadata[attribute] = cls._annotation_to_field(
                    attribute,
                    annotation,
                    has_value=True,
                    value=value,
                    part_of_primary_key=attribute in primary_key,
                    ignore_field=attribute in ignore,
                )

        # attributes that do not have a default value will only be present in __annotations__ and not in __dict__
        for attribute, annotation in cls.__annotations__.items():
            if not attribute.startswith("_") and attribute not in cls._fields_metadata:
                cls._fields_metadata[attribute] = cls._annotation_to_field(
                    attribute,
                    annotation,
                    has_value=False,
                    part_of_primary_key=attribute in primary_key,
                    ignore_field=attribute in ignore,
                )

    @classmethod
    def get_field_names(cls) -> typing.KeysView[str]:
        """Returns all field names in the document"""
        return cls.get_field_metadata().keys()

    def __process_kwargs(self, from_postgres: bool, kwargs: dict[str, object]) -> None:
        """This helper method process the kwargs provided to the constructor and populates the fields of the object."""
        fields = self.get_field_metadata()

        if "id" in fields and "id" not in kwargs:
            kwargs["id"] = uuid.uuid4()

        for name, value in kwargs.items():
            if name not in fields:
                raise AttributeError(f"{name} field is not defined for this document {type(self).__name__.lower()}")

            field = fields[name]
            if not from_postgres:
                field.validate(name, value)
            elif not field.ignore:
                value = field.from_db(name, value)
            else:
                value = None

            setattr(self, name, value)

            del fields[name]

        required_fields = []
        for name, field in fields.items():
            # when a default value is used, make sure it is copied
            if field.default:
                setattr(self, name, copy.deepcopy(field.default_value))

            # update the list of required fields
            elif fields[name].required:
                required_fields.append(name)

        if len(required_fields) > 0:
            raise AttributeError("The fields %s are required and no value was provided." % ", ".join(required_fields))

    @classmethod
    def get_valid_field_names(cls) -> list[str]:
        return list(cls.get_field_names())

    @classmethod
    def _get_names_of_primary_key_fields(cls) -> list[str]:
        return [name for name, value in cls.get_field_metadata().items() if value.is_part_of_primary_key()]

    def _get_filter_on_primary_key_fields(self, offset: int = 1) -> tuple[str, list[object]]:
        names_primary_key_fields = self._get_names_of_primary_key_fields()
        query = {field_name: self.__getattribute__(field_name) for field_name in names_primary_key_fields}
        return self._get_composed_filter(offset=offset, **query)

    @classmethod
    def _new_id(cls) -> uuid.UUID:
        """
        Generate a new ID. Override to use something else than uuid4
        """
        return uuid.uuid4()

    @classmethod
    def set_connection_pool(cls, pool: asyncpg.pool.Pool) -> None:
        if cls._connection_pool:
            raise Exception(f"Connection already set on {cls} ({cls._connection_pool})!")
        cls._connection_pool = pool

    @classmethod
    def remove_connection_pool(cls) -> None:
        if not cls._connection_pool:
            return
        cls._connection_pool = None

    def __setattr__(self, name: str, value: object) -> None:
        if name[0] == "_":
            return object.__setattr__(self, name, value)

        fields = self.get_field_metadata()
        if name in fields:
            field = fields[name]
            # validate
            field.validate(name, value)
            object.__setattr__(self, name, value)
            return

        raise AttributeError(name)

    @classmethod
    def _convert_field_names_to_db_column_names(cls, field_dict: dict[str, object]) -> dict[str, object]:
        return field_dict

    def get_value(self, name: str, default_value: Optional[object] = None) -> object:
        """Check if a value is set for a field. Fields that are declared but that do not have a value are only present
        in annotations but not as attribute (in __dict__)"""
        if hasattr(self, name):
            return getattr(self, name)
        return default_value

    def _get_column_names_and_values(self) -> tuple[list[str], list[object]]:
        column_names: list[str] = []
        values: list[object] = []
        for name, metadata in self.get_field_metadata().items():
            if metadata.ignore:
                continue

            value = self.get_value(name)

            if metadata.required and value is None:
                raise TypeError(f"{self.__name__} should have field '{name}'")

            metadata.validate(name, value)
            column_names.append(name)
            values.append(self._get_value(value))

        return column_names, values

    async def insert(self, connection: Optional[asyncpg.connection.Connection] = None) -> None:
        """
        Insert a new document based on the instance passed. Validation is done based on the defined fields.
        """
        (column_names, values) = self._get_column_names_and_values()
        column_names_as_sql_string = ",".join(column_names)
        values_as_parameterized_sql_string = ",".join(["$" + str(i) for i in range(1, len(values) + 1)])
        query = (
            f"INSERT INTO {self.table_name()} "
            f"({column_names_as_sql_string}) "
            f"VALUES ({values_as_parameterized_sql_string})"
        )
        await self._execute_query(query, *values, connection=connection)

    async def insert_with_overwrite(self, connection: Optional[asyncpg.connection.Connection] = None) -> None:
        """
        Insert a new document based on the instance passed. If the document already exists, overwrite it.
        """
        return await self.insert_many_with_overwrite([self], connection=connection)

    @classmethod
    async def _fetchval(cls, query: str, *values: object, connection: Optional[asyncpg.connection.Connection] = None) -> object:
        async with cls.get_connection(connection) as con:
            return await con.fetchval(query, *values)

    @classmethod
    async def _fetch_int(cls, query: str, *values: object, connection: Optional[asyncpg.connection.Connection] = None) -> int:
        """Fetch a single integer value"""
        value = await cls._fetchval(query, *values, connection=connection)
        assert isinstance(value, int)
        return value

    @classmethod
    async def _fetchrow(
        cls, query: str, *values: object, connection: Optional[asyncpg.connection.Connection] = None
    ) -> Optional[Record]:
        async with cls.get_connection(connection) as con:
            return await con.fetchrow(query, *values)

    @classmethod
    async def _fetch_query(
        cls, query: str, *values: object, connection: Optional[asyncpg.connection.Connection] = None
    ) -> Sequence[Record]:
        async with cls.get_connection(connection) as con:
            return await con.fetch(query, *values)

    @classmethod
    async def _execute_query(
        cls, query: str, *values: object, connection: Optional[asyncpg.connection.Connection] = None
    ) -> str:
        async with cls.get_connection(connection) as con:
            return await con.execute(query, *values)

    @classmethod
    async def lock_table(cls, mode: TableLockMode, connection: asyncpg.connection.Connection) -> None:
        """
        Acquire a table-level lock on a single environment. Callers should adhere to a consistent locking order accross
        transactions as described at the top of this module.
        Passing a connection object is mandatory. The connection is expected to be in a transaction.
        """
        await cls._execute_query(f"LOCK TABLE {cls.table_name()} IN {mode.value} MODE", connection=connection)

    async def _xact_lock(
        self, lock_key: int, instance_key: uuid.UUID, *, shared: bool = False, connection: asyncpg.Connection
    ) -> None:
        """
        Acquires a transaction-level advisory lock for concurrency control

        :param lock_key: the key identifying this lock (32 bit signed int)
        :param instance_key: the key identifying the instance to lock.
        We only use the lower 32 bits, so it can collide.

        :param shared: If true, doesn't conflict with other shared locks, only with non-shared ones.
        :param connection: The connection hosting the transaction for which to acquire a lock.
        """
        lock: str = "pg_advisory_xact_lock_shared" if shared else "pg_advisory_xact_lock"
        await connection.execute(
            # Advisory lock keys are only 32 bit (or a single 64 bit key), while a full uuid is 128 bit.
            # Since locking slightly too strictly at extremely low odds is acceptable, we only use a 32 bit subvalue
            # of the uuid. For uuid4, time_low is (despite the name) randomly generated. Since it is an unsigned
            # integer while Postgres expects a signed one, we shift it by 2**31.
            f"SELECT {lock}($1, $2)",
            lock_key,
            instance_key.time_low - 2**31,
        )

    @classmethod
    async def insert_many(
        cls, documents: Sequence["BaseDocument"], *, connection: Optional[asyncpg.connection.Connection] = None
    ) -> None:
        """
        Insert multiple objects at once
        """
        if not documents:
            return

        columns = cls.get_field_names()
        records: list[tuple[object, ...]] = []
        for doc in documents:
            current_record = []
            for col in columns:
                current_record.append(cls._get_value(doc.__getattribute__(col)))
            records.append(tuple(current_record))

        async with cls.get_connection(connection) as con:
            await con.copy_records_to_table(table_name=cls.table_name(), columns=columns, records=records, schema_name="public")

    @classmethod
    async def insert_many_with_overwrite(
        cls, documents: Sequence["BaseDocument"], *, connection: Optional[asyncpg.connection.Connection] = None
    ) -> None:
        """
        Insert new documents. If the document already exists, overwrite it.
        """
        if not documents:
            return
        column_names = cls.get_field_names()
        primary_key_fields = cls._get_names_of_primary_key_fields()
        primary_key_string = ",".join(primary_key_fields)
        update_set = set(column_names) - set(cls._get_names_of_primary_key_fields())
        update_set_string = ",\n".join([f"{item} = EXCLUDED.{item}" for item in update_set])

        values: list[list[object]] = [document._get_column_names_and_values()[1] for document in documents]

        column_names_as_sql_string = ", ".join(column_names)

        number_of_columns = len(values[0])
        placeholders = ", ".join(
            [
                "(" + ", ".join([f"${doc * number_of_columns + col}" for col in range(1, number_of_columns + 1)]) + ")"
                for doc in range(len(values))
            ]
        )

        query = f"""INSERT INTO {cls.table_name()}
                    ({column_names_as_sql_string})
                    VALUES {placeholders}
                    ON CONFLICT ({primary_key_string})
                    DO UPDATE SET
                    {update_set_string};"""

        flattened_values = [item for sublist in values for item in sublist]
        await cls._execute_query(query, *flattened_values)

    def add_default_values_when_undefined(self, **kwargs: object) -> dict[str, object]:
        result = dict(kwargs)
        for name, field in self._fields.items():
            if name not in kwargs:
                default_value = field.default_value
                result[name] = default_value
        return result

    async def update(self, connection: Optional[asyncpg.connection.Connection] = None, **kwargs: object) -> None:
        """
        Update this document in the database. It will update the fields in this object and send a full update to database.
        Use update_fields to only update specific fields.
        """
        kwargs = self._convert_field_names_to_db_column_names(kwargs)
        for name, value in kwargs.items():
            setattr(self, name, value)
        (column_names, values) = self._get_column_names_and_values()
        values_as_parameterized_sql_string = ",".join([column_names[i - 1] + "=$" + str(i) for i in range(1, len(values) + 1)])
        (filter_statement, values_for_filter) = self._get_filter_on_primary_key_fields(offset=len(column_names) + 1)
        values = values + values_for_filter
        query = "UPDATE " + self.table_name() + " SET " + values_as_parameterized_sql_string + " WHERE " + filter_statement
        await self._execute_query(query, *values, connection=connection)

    def _get_set_statement(self, **kwargs: object) -> tuple[str, list[object]]:
        counter = 1
        parts_of_set_statement = []
        values = []
        for name, value in kwargs.items():
            setattr(self, name, value)
            parts_of_set_statement.append(name + "=$" + str(counter))
            values.append(self._get_value(value))
            counter += 1
        set_statement = ",".join(parts_of_set_statement)
        return (set_statement, values)

    async def update_fields(self, connection: Optional[asyncpg.connection.Connection] = None, **kwargs: object) -> None:
        """
        Update the given fields of this document in the database. It will update the fields in this object and do a specific
        $set in the database on this document.
        """
        if len(kwargs) == 0:
            return
        kwargs = self._convert_field_names_to_db_column_names(kwargs)
        for name, value in kwargs.items():
            setattr(self, name, value)
        (set_statement, values_set_statement) = self._get_set_statement(**kwargs)
        (filter_statement, values_for_filter) = self._get_filter_on_primary_key_fields(offset=len(kwargs) + 1)
        values = values_set_statement + values_for_filter
        query = "UPDATE " + self.table_name() + " SET " + set_statement + " WHERE " + filter_statement
        await self._execute_query(query, *values, connection=connection)

    @classmethod
    async def get_by_id(
        cls: type[TBaseDocument], doc_id: uuid.UUID, connection: Optional[asyncpg.connection.Connection] = None
    ) -> Optional[TBaseDocument]:
        """
        Get a specific document based on its ID

        :return: An instance of this class with its fields filled from the database.
        """
        result = await cls.get_list(id=doc_id, connection=connection)
        if len(result) > 0:
            return result[0]
        return None

    @classmethod
    async def get_one(
        cls: type[TBaseDocument],
        connection: Optional[asyncpg.connection.Connection] = None,
        lock: Optional[RowLockMode] = None,
        **query: object,
    ) -> Optional[TBaseDocument]:
        results = await cls.get_list(
            connection=connection,
            order_by_column=None,
            order=None,
            limit=1,
            offset=None,
            no_obj=None,
            lock=lock,
            **query,
        )
        if results:
            return results[0]
        return None

    @classmethod
    def _validate_order(cls, order_by_column: str, order: str) -> tuple[ColumnNameStr, OrderStr]:
        """Validate the correct values for order and if the order column is an existing column name
        :param order_by_column: The name of the column to order by
        :param order: The sorting order.
        :return:
        """
        for o in order.split(" "):
            possible = ["ASC", "DESC", "NULLS", "FIRST", "LAST"]
            if o not in possible:
                raise RuntimeError(f"The following order can not be applied: {order}, {o} should be one of {possible}")

        if order_by_column not in cls.get_field_names():
            raise RuntimeError(f"{order_by_column} is not a valid field name.")

        return ColumnNameStr(order_by_column), OrderStr(order)

    @classmethod
    def _validate_order_strict(cls, order_by_column: str, order: str) -> tuple[ColumnNameStr, PagingOrder]:
        """Validate the correct values for order ('ASC' or 'DESC')  and if the order column is an existing column name
        :param order_by_column: The name of the column to order by
        :param order: The sorting order.
        :return:
        """
        for o in order.split(" "):
            possible = ["ASC", "DESC"]
            if o not in possible:
                raise RuntimeError(f"The following order can not be applied: {order}, {o} should be one of {possible}")

        if order_by_column not in cls.get_valid_field_names():
            raise RuntimeError(f"{order_by_column} is not a valid field name.")

        return ColumnNameStr(order_by_column), PagingOrder[order]

    @classmethod
    async def get_list(
        cls: type[TBaseDocument],
        *,
        # All defaults None rather actual values to allow explicitly requesting defaults to improve type safety with **query
        order_by_column: Optional[str] = None,
        order: Optional[str] = None,
        limit: Optional[int] = None,
        offset: Optional[int] = None,
        no_obj: Optional[bool] = None,
        lock: Optional[RowLockMode] = None,
        connection: Optional[asyncpg.connection.Connection] = None,
        **query: object,
    ) -> list[TBaseDocument]:
        """
        Get a list of documents matching the filter args
        """
        return await cls.get_list_with_columns(
            order_by_column=order_by_column,
            order=order,
            limit=limit,
            offset=offset,
            no_obj=no_obj,
            lock=lock,
            connection=connection,
            columns=None,
            **query,
        )

    @classmethod
    async def get_list_with_columns(
        cls: type[TBaseDocument],
        *,
        order_by_column: Optional[str] = None,
        order: Optional[str] = None,
        limit: Optional[int] = None,
        offset: Optional[int] = None,
        no_obj: Optional[bool] = None,
        lock: Optional[RowLockMode] = None,
        connection: Optional[asyncpg.connection.Connection] = None,
        columns: Optional[list[str]] = None,
        **query: object,
    ) -> list[TBaseDocument]:
        """
        Get a list of documents matching the filter args
        """
        if order is None:
            order = "ASC"
        if order_by_column:
            cls._validate_order(order_by_column, order)

        if no_obj is None:
            no_obj = False

        query = cls._convert_field_names_to_db_column_names(query)
        (filter_statement, values) = cls._get_composed_filter(**query)
        selected_columns = " * "
        if columns:
            selected_columns = ",".join([cls.validate_field_name(column) for column in columns])
        sql_query = f"SELECT {selected_columns} FROM " + cls.table_name()
        if filter_statement:
            sql_query += " WHERE " + filter_statement
        if order_by_column is not None:
            sql_query += f" ORDER BY {order_by_column} {order}"
        if limit is not None and limit > 0:
            sql_query += " LIMIT $" + str(len(values) + 1)
            values.append(int(limit))
        if offset is not None and offset > 0:
            sql_query += " OFFSET $" + str(len(values) + 1)
            values.append(int(offset))
        if lock is not None:
            sql_query += f" {lock.value}"
        result = await cls.select_query(sql_query, values, no_obj=no_obj, connection=connection)
        return result

    @classmethod
    async def get_list_paged(
        cls: type[TBaseDocument],
        *,
        page_by_column: str,
        order_by_column: Optional[str] = None,
        order: Optional[str] = None,
        limit: Optional[int] = None,
        start: Optional[object] = None,
        end: Optional[object] = None,
        no_obj: Optional[bool] = None,
        lock: Optional[RowLockMode] = None,
        connection: Optional[asyncpg.connection.Connection] = None,
        **query: object,
    ) -> list[TBaseDocument]:
        """
        Get a list of documents matching the filter args, with paging support

        :param page_by_column: The name of the column in the database on which the paging should be applied
        :param order_by_column: The name of the column in the database the sorting should be based on
        :param order: The order to apply to the sorting
        :param limit: If specified, the maximum number of entries to return
        :param start: A value conforming the sorting column type, all returned rows will have greater value in the sorted column
        :param end: A value conforming the sorting column type, all returned rows will have lower value in the sorted column
        :param no_obj: Whether not to cast the query result into a matching object
        :param connection: An optional connection
        :param **query: Any additional filter to apply
        """
        if order is None:
            order = "ASC"
        if order_by_column:
            cls._validate_order(order_by_column, order)

        if no_obj is None:
            no_obj = False

        query = cls._convert_field_names_to_db_column_names(query)
        (filter_statement, values) = cls._get_composed_filter(**query)
        filter_statements = filter_statement.split(" AND ") if filter_statement != "" else []
        if start is not None:
            filter_statements.append(f"{page_by_column} > $" + str(len(values) + 1))
            values.append(cls._get_value(start))
        if end is not None:
            filter_statements.append(f"{page_by_column} < $" + str(len(values) + 1))
            values.append(cls._get_value(end))
        sql_query = "SELECT * FROM " + cls.table_name()
        if len(filter_statements) > 0:
            sql_query += " WHERE " + " AND ".join(filter_statements)
        if order_by_column is not None:
            sql_query += f" ORDER BY {order_by_column} {order}"
        if limit is not None and limit > 0:
            sql_query += " LIMIT $" + str(len(values) + 1)
            values.append(int(limit))
        if lock is not None:
            sql_query += f" {lock.value}"

        result = await cls.select_query(sql_query, values, no_obj=no_obj, connection=connection)
        return result

    @classmethod
    async def delete_all(cls, connection: Optional[asyncpg.connection.Connection] = None, **query: object) -> int:
        """
        Delete all documents that match the given query
        """
        query = cls._convert_field_names_to_db_column_names(query)
        (filter_statement, values) = cls._get_composed_filter(**query)
        query = "DELETE FROM " + cls.table_name()
        if filter_statement:
            query += " WHERE " + filter_statement
        result = await cls._execute_query(query, *values, connection=connection)
        record_count = int(result.split(" ")[1])
        return record_count

    @classmethod
    def _get_composed_filter(
        cls, offset: int = 1, col_name_prefix: Optional[str] = None, **query: object
    ) -> tuple[str, list[object]]:
        filter_statements = []
        values = []
        index_count = max(1, offset)
        for key, value in query.items():
            cls.validate_field_name(key)
            name = cls._add_column_name_prefix_if_needed(key, col_name_prefix)
            (filter_statement, value) = cls._get_filter(name, value, index_count)
            filter_statements.append(filter_statement)
            values.extend(value)
            index_count += len(value)
        filter_as_string = " AND ".join(filter_statements)
        return (filter_as_string, values)

    @classmethod
    def _get_filter(cls, name: str, value: object, index: int) -> tuple[str, list[object]]:
        if value is None:
            return (name + " IS NULL", [])
        filter_statement = name + "=$" + str(index)
        value = cls._get_value(value)
        return (filter_statement, [value])

    @classmethod
    def _get_value(cls, value: object) -> object:
        if isinstance(value, dict):
            return json_encode(value)

        if isinstance(value, (DataDocument, BaseModel)):
            return json_encode(value)

        if isinstance(value, list):
            return [cls._get_value(x) for x in value]

        if isinstance(value, enum.Enum):
            return value.name

        if isinstance(value, uuid.UUID):
            return str(value)

        return value

    @classmethod
    def get_composed_filter_with_query_types(
        cls, offset: int = 1, col_name_prefix: Optional[str] = None, **query: QueryFilter
    ) -> tuple[list[str], list[object]]:
        filter_statements = []
        values: list[object] = []
        index_count = max(1, offset)
        for key, value_with_query_type in query.items():
            query_type, value = value_with_query_type
            filter_statement: str
            filter_values: list[object]
            name = cls._add_column_name_prefix_if_needed(key, col_name_prefix)
            filter_statement, filter_values = cls.get_filter_for_query_type(query_type, name, value, index_count)
            filter_statements.append(filter_statement)
            values.extend(filter_values)
            index_count += len(filter_values)

        return (filter_statements, values)

    @classmethod
    def get_filter_for_query_type(
        cls, query_type: QueryType, key: str, value: object, index_count: int
    ) -> tuple[str, list[object]]:
        match query_type:
            case QueryType.EQUALS:
                (filter_statement, filter_values) = cls._get_filter(key, value, index_count)
            case QueryType.IS_NOT_NULL:
                (filter_statement, filter_values) = cls.get_is_not_null_filter(key)
            case QueryType.CONTAINS:
                (filter_statement, filter_values) = cls.get_contains_filter(key, value, index_count)
            case QueryType.CONTAINS_PARTIAL:
                (filter_statement, filter_values) = cls.get_contains_partial_filter(key, value, index_count)
            case QueryType.RANGE:
                (filter_statement, filter_values) = cls.get_range_filter(key, value, index_count)
            case QueryType.NOT_CONTAINS:
                (filter_statement, filter_values) = cls.get_not_contains_filter(key, value, index_count)
            case QueryType.COMBINED:
                (filter_statement, filter_values) = cls.get_filter_for_combined_query_type(
                    key, cast(dict[QueryType, object], value), index_count
                )
            case _ as _never:
                typing.assert_never(_never)
        return (filter_statement, filter_values)

    @classmethod
    def validate_field_name(cls, name: str) -> ColumnNameStr:
        """Check if the name is a valid database column name for the current type"""
        if name not in cls.get_valid_field_names():
            raise InvalidFieldNameException(f"{name} is not valid for a query on {cls.table_name()}")
        return ColumnNameStr(name)

    @classmethod
    def _add_column_name_prefix_if_needed(cls, filter_statement: str, col_name_prefix: Optional[str] = None) -> str:
        if col_name_prefix is not None:
            filter_statement = f"{col_name_prefix}.{filter_statement}"
        return filter_statement

    @classmethod
    def get_is_not_null_filter(cls, name: str) -> tuple[str, list[object]]:
        """
        Returns a tuple of a PostgresQL statement and any query arguments to filter on values that are not null.
        """
        filter_statement = f"{name} IS NOT NULL"
        return (filter_statement, [])

    @classmethod
    def get_contains_filter(cls, name: str, value: object, index: int) -> tuple[str, list[object]]:
        """
        Returns a tuple of a PostgresQL statement and any query arguments to filter on values that are contained in a given
        collection.
        """
        filter_statement = f"{name} = ANY (${str(index)})"
        value = cls._get_value(value)
        return (filter_statement, [value])

    @classmethod
    def get_filter_for_combined_query_type(
        cls, name: str, combined_value: dict[QueryType, object], index: int
    ) -> tuple[str, list[object]]:
        """
        Returns a tuple of a PostgresQL statement and any query arguments to filter a single column
        based on the defined query types
        """
        filters = []
        for query_type, value in combined_value.items():
            filter_statement, filter_values = cls.get_filter_for_query_type(query_type, name, value, index)
            filters.append((filter_statement, filter_values))
            index += len(filter_values)
        (filter_statement, values) = cls._combine_filter_statements(filters)

        return (filter_statement, values)

    @classmethod
    def get_not_contains_filter(cls, name: str, value: object, index: int) -> tuple[str, list[object]]:
        """
        Returns a tuple of a PostgresQL statement and any query arguments to filter on values that are not contained in a given
        collection.
        """
        filter_statement = f"NOT ({name} = ANY (${str(index)}))"
        value = cls._get_value(value)
        return (filter_statement, [value])

    @classmethod
    def get_contains_partial_filter(cls, name: str, value: object, index: int) -> tuple[str, list[object]]:
        """
        Returns a tuple of a PostgresQL statement and any query arguments to filter on values that are contained in a given
        collection.
        """

        filter_statement = f"{name} ILIKE ANY (${str(index)})"
        value = cls._get_value(value)
        value = [f"%{v}%" for v in value]
        return (filter_statement, [value])

    @classmethod
    def get_range_filter(
        cls, name: str, value: Union[DateRangeConstraint, RangeConstraint], index: int
    ) -> tuple[str, list[object]]:
        """
        Returns a tuple of a PostgresQL statement and any query arguments to filter on values that match a given range
        constraint.
        """
        filter_statement: str
        values: list[object]
        (filter_statement, values) = cls._combine_filter_statements(
            (
                f"{name} {operator.pg_value} ${str(index + i)}",
                [cls._get_value(bound)],
            )
            for i, (operator, bound) in enumerate(value)
        )
        return (filter_statement, [cls._get_value(v) for v in values])

    @staticmethod
    def _combine_filter_statements(statements_and_values: Iterable[tuple[str, list[object]]]) -> tuple[str, list[object]]:
        filter_statements: tuple[str]
        values: tuple[list[object]]
        filter_statements, values = zip(*statements_and_values)  # type: ignore
        return (
            " AND ".join(s for s in filter_statements if s != ""),
            list(chain.from_iterable(values)),
        )

    @classmethod
    def _add_start_filter(
        cls,
        offset: int,
        order_by_column: ColumnNameStr,
        id_column: ColumnNameStr,
        start: Optional[object] = None,
        first_id: Optional[Union[uuid.UUID, str]] = None,
    ) -> tuple[list[str], list[object]]:
        filter_statements = []
        values: list[object] = []
        if start is not None and first_id:
            filter_statements.append(f"({order_by_column}, {id_column}) > (${str(offset + 1)}, ${str(offset + 2)})")
            values.append(cls._get_value(start))
            values.append(cls._get_value(first_id))
        elif start is not None:
            filter_statements.append(f"{order_by_column} > ${str(offset + 1)}")
            values.append(cls._get_value(start))
        return filter_statements, values

    @classmethod
    def _add_end_filter(
        cls,
        offset: int,
        order_by_column: ColumnNameStr,
        id_column: ColumnNameStr,
        end: Optional[object] = None,
        last_id: Optional[Union[uuid.UUID, str]] = None,
    ) -> tuple[list[str], list[object]]:
        filter_statements = []
        values: list[object] = []
        if end is not None and last_id:
            filter_statements.append(f"({order_by_column}, {id_column}) < (${str(offset + 1)}, ${str(offset + 2)})")
            values.append(cls._get_value(end))
            values.append(cls._get_value(last_id))
        elif end is not None:
            filter_statements.append(f"{order_by_column} < ${str(offset + 1)}")
            values.append(cls._get_value(end))
        return filter_statements, values

    @classmethod
    def _join_filter_statements(cls, filter_statements: list[str]) -> str:
        if filter_statements:
            return "WHERE " + " AND ".join(filter_statements)
        return ""

    async def delete(self, connection: Optional[asyncpg.connection.Connection] = None) -> None:
        """
        Delete this document
        """
        (filter_as_string, values) = self._get_filter_on_primary_key_fields()
        query = "DELETE FROM " + self.table_name() + " WHERE " + filter_as_string
        await self._execute_query(query, *values, connection=connection)

    async def delete_cascade(self, connection: Optional[asyncpg.connection.Connection] = None) -> None:
        await self.delete(connection=connection)

    @classmethod
    @overload
    async def select_query(
        cls: type[TBaseDocument], query: str, values: list[object], connection: Optional[asyncpg.connection.Connection] = None
    ) -> Sequence[TBaseDocument]:
        """Return a sequence of objects of cls type."""
        ...

    @classmethod
    @overload
    async def select_query(
        cls: type[TBaseDocument],
        query: str,
        values: list[object],
        no_obj: bool,
        connection: Optional[asyncpg.connection.Connection] = None,
    ) -> Sequence[Record]:
        """Return a sequence of records instances"""
        ...

    @classmethod
    async def select_query(
        cls: type[TBaseDocument],
        query: str,
        values: list[object],
        no_obj: bool = False,
        connection: Optional[asyncpg.connection.Connection] = None,
    ) -> Sequence[Union[Record, TBaseDocument]]:
        async with cls.get_connection(connection) as con:
            async with con.transaction():
                result: list[Union[Record, TBaseDocument]] = []
                async for record in con.cursor(query, *values):
                    if no_obj:
                        result.append(record)
                    else:
                        result.append(cls(from_postgres=True, **record))
                return result

    def to_dict(self) -> JsonType:
        """
        Return a dict representing the document
        """
        result = {}
        for name, metadata in self.get_field_metadata().items():
            value = self.get_value(name)

            if metadata.required and value is None:
                raise TypeError(f"{self.__name__} should have field '{name}'")

            if value is not None:
                metadata.validate(name, value)
                result[name] = value

            elif metadata.default:
                result[name] = metadata.default_value

        return result

    @classmethod
    async def execute_in_retryable_transaction(
        cls,
        fnc: Callable[[Connection], Awaitable[TransactionResult]],
        tx_isolation_level: Optional[str] = None,
    ) -> TransactionResult:
        """
        Execute the queries in fnc using the transaction isolation level `tx_isolation_level` and return the
        result returned by fnc. This method performs retries when the transaction is aborted due to a
        serialization error.
        """
        async with cls.get_connection() as postgresql_client:
            attempt = 1
            while True:
                try:
                    async with postgresql_client.transaction(isolation=tx_isolation_level):
                        return await fnc(postgresql_client)
                except SerializationError:
                    if attempt > 3:
                        raise Exception("Failed to execute transaction after 3 attempts.")
                    else:
                        # Exponential backoff
                        await asyncio.sleep(pow(10, attempt) / 1000)
                        attempt += 1


class Project(BaseDocument):
    """
    An inmanta configuration project

    :param name: The name of the configuration project.
    """

    __primary_key__ = ("id",)

    id: uuid.UUID
    name: str

    def to_dto(self) -> m.Project:
        return m.Project(id=self.id, name=self.name, environments=[])

    async def delete_cascade(self, connection: Optional[asyncpg.connection.Connection] = None) -> None:
        """
        This method doesn't rely on the DELETE CASCADE functionality of PostgreSQL because it causes deadlocks.
        As such, we perform the deletes on each table in a separate transaction.
        """
        async with self.get_connection(connection=connection) as con:
            envs_in_project: abc.Sequence[Environment] = await Environment.get_list(project=self.id, connection=con)
            for env in envs_in_project:
                await env.delete_cascade(connection=con)
            await self.delete(connection=con)


def convert_boolean(value: Union[bool, str]) -> bool:
    if isinstance(value, bool):
        return value

    if value.lower() not in RawConfigParser.BOOLEAN_STATES:
        raise ValueError("Not a boolean: %s" % value)
    return RawConfigParser.BOOLEAN_STATES[value.lower()]


def convert_int(value: Union[float, int, str]) -> Union[int, float]:
    if isinstance(value, (int, float)):
        return value

    f_value = float(value)
    i_value = int(value)

    if i_value == f_value:
        return i_value
    return f_value


def convert_positive_float(value: Union[float, int, str]) -> float:
    if isinstance(value, float):
        float_value = value
    else:
        float_value = float(value)
    if float_value < 0:
        raise ValueError(f"This value should be positive, got: {value}")
    return float_value


def translate_to_postgres_type(type: str) -> str:
    if type not in TYPE_MAP:
        raise Exception("Type '" + type + "' is not a valid type for a settings entry")
    return TYPE_MAP[type]


def convert_agent_trigger_method(value: object) -> str:
    if isinstance(value, const.AgentTriggerMethod):
        return value
    value = str(value)
    valid_values = [x.name for x in const.AgentTriggerMethod]
    if value not in valid_values:
        raise ValueError("{} is not a valid agent trigger method. Valid value: {}".format(value, ",".join(valid_values)))
    return value


def validate_cron_or_int(value: Union[int, str]) -> str:
    try:
        return str(int(value))
    except ValueError:
        try:
            assert isinstance(value, str)  # Make mypy happy
            return validate_cron(value, allow_empty=False)
        except ValueError as e:
            raise ValueError(f"'{value}' is not a valid cron expression or int: {e}")


def validate_cron(value: str, allow_empty: bool = True) -> str:
    if not value:
        if allow_empty:
            return ""
        raise ValueError("The given cron expression is an empty string")
    try:
        CronTab(value)
    except ValueError as e:
        raise ValueError(f"'{value}' is not a valid cron expression: {e}")
    return value


TYPE_MAP = {
    "int": "integer",
    "bool": "boolean",
    "dict": "jsonb",
    "str": "varchar",
    "enum": "varchar",
    "positive_float": "double precision",
}

AUTO_DEPLOY = "auto_deploy"
AUTOSTART_AGENT_DEPLOY_INTERVAL = "autostart_agent_deploy_interval"
AUTOSTART_AGENT_REPAIR_INTERVAL = "autostart_agent_repair_interval"
RESET_DEPLOY_PROGRESS_ON_START = "reset_deploy_progress_on_start"
AUTOSTART_ON_START = "autostart_on_start"
AGENT_AUTH = "agent_auth"
SERVER_COMPILE = "server_compile"
AUTO_FULL_COMPILE = "auto_full_compile"
RESOURCE_ACTION_LOGS_RETENTION = "resource_action_logs_retention"
PROTECTED_ENVIRONMENT = "protected_environment"
NOTIFICATION_RETENTION = "notification_retention"
AVAILABLE_VERSIONS_TO_KEEP = "available_versions_to_keep"
RECOMPILE_BACKOFF = "recompile_backoff"
ENVIRONMENT_METRICS_RETENTION = "environment_metrics_retention"


class Setting:
    """
    A class to define a new environment setting.
    """

    def __init__(
        self,
        name: str,
        typ: str,
        default: Optional[m.EnvSettingType] = None,
        doc: Optional[str] = None,
        validator: Optional[Callable[[m.EnvSettingType], m.EnvSettingType]] = None,
        recompile: bool = False,
        update_model: bool = False,
        agent_restart: bool = False,
        allowed_values: Optional[list[m.EnvSettingType]] = None,
    ) -> None:
        """
        :param name: The name of the setting.
        :param type: The type of the value. This type is mainly used for documentation purpose.
        :param default: An optional default value for this setting. When a default is set and the
                        is requested from the database, it will return the default value and also store
                        the default value in the database.
        :param doc: The documentation/help string for this setting
        :param validator: A validation and casting function for input settings. Should raise ValueError if validation fails.
        :param recompile: Trigger a recompile of the model when a setting is updated?
        :param update_model: Update the configuration model (git pull on project and repos)
        :param agent_restart: Restart autostarted agents when this settings is updated.
        :param allowed_values: list of possible values (if type is enum)
        """
        self.name: str = name
        self.typ: str = typ
        self._default = default
        self.doc = doc
        self.validator = validator
        self.recompile = recompile
        self.update = update_model
        self.agent_restart = agent_restart
        self.allowed_values = allowed_values

    @property
    def default(self) -> Optional[m.EnvSettingType]:
        if self._default and isinstance(self._default, dict):
            # Dicts are mutable objects. Return a copy.
            return dict(self._default)
        else:
            return self._default

    def to_dict(self) -> JsonType:
        return {
            "type": self.typ,
            "default": self.default,
            "doc": self.doc,
            "recompile": self.recompile,
            "update": self.update,
            "agent_restart": self.agent_restart,
            "allowed_values": self.allowed_values,
        }

    def to_dto(self) -> m.EnvironmentSetting:
        return m.EnvironmentSetting(
            name=self.name,
            type=self.typ,
            default=self.default,
            doc=self.doc,
            recompile=self.recompile,
            update_model=self.update,
            agent_restart=self.agent_restart,
            allowed_values=self.allowed_values,
        )


@stable_api
class Environment(BaseDocument):
    """
    A deployment environment of a project

    :param id: A unique, machine generated id
    :param name: The name of the deployment environment.
    :param project: The project this environment belongs to.
    :param repo_url: The repository url that contains the configuration model code for this environment.
    :param repo_branch: The repository branch that contains the configuration model code for this environment.
    :param settings:

        Key/value settings for this environment. This dictionary does not necessarily contain a key
        for every environment setting known by the server. This is done for backwards compatibility reasons.
        When a setting was renamed, we need to determine whether the old or the new setting has to be taken into
        account. The logic to decide that is the following:

        * When the name of the new setting is present in this settings dictionary or when the name of the old
          setting is not present in the settings dictionary, use the new setting.

        * Otherwise, use the setting with the old name.

    :param last_version: The last version number that was reserved for this environment
    :param description: The description of the environment
    :param icon: An icon for the environment
    """

    __primary_key__ = ("id",)

    id: uuid.UUID
    name: str
    project: uuid.UUID
    repo_url: str = ""
    repo_branch: str = ""
    settings: dict[str, m.EnvSettingType] = {}
    last_version: int = 0
    halted: bool = False
    description: str = ""
    icon: str = ""
    is_marked_for_deletion: bool = False

    def to_dto(self) -> m.Environment:
        return m.Environment(
            id=self.id,
            name=self.name,
            project_id=self.project,
            repo_url=self.repo_url,
            repo_branch=self.repo_branch,
            settings=self.settings,
            halted=self.halted,
            is_marked_for_deletion=self.is_marked_for_deletion,
            description=self.description,
            icon=self.icon,
        )

    _settings: dict[str, Setting] = {
        AUTO_DEPLOY: Setting(
            name=AUTO_DEPLOY,
            typ="bool",
            default=True,
            doc="When this boolean is set to true, the orchestrator will automatically release a new version "
            "that was compiled by the orchestrator itself.",
            validator=convert_boolean,
        ),
        AUTOSTART_AGENT_DEPLOY_INTERVAL: Setting(
            name=AUTOSTART_AGENT_DEPLOY_INTERVAL,
            typ="str",
            default="600",
            doc="The deployment interval of the autostarted agents. Can be specified as a number of seconds"
            " or as a cron-like expression. Set this to 0 to disable the automatic scheduling of deploy runs."
            " When specified as an integer, it must be smaller than the repair interval",
            validator=validate_cron_or_int,
            agent_restart=False,
        ),
        AUTOSTART_AGENT_REPAIR_INTERVAL: Setting(
            name=AUTOSTART_AGENT_REPAIR_INTERVAL,
            typ="str",
            default="86400",
            doc=(
                "The repair interval of the autostarted agents. Can be specified as a number of seconds"
                " or as a cron-like expression. Set this to 0 to disable the automatic scheduling of repair runs."
                " When specified as an integer, it must be larger than the deploy interval"
            ),
            validator=validate_cron_or_int,
            agent_restart=False,
        ),
        RESET_DEPLOY_PROGRESS_ON_START: Setting(
            name=RESET_DEPLOY_PROGRESS_ON_START,
            typ="bool",
            default=False,
            doc=(
                "By default the orchestrator picks up the deployment process where it was when it restarted (or halted)."
                " When this option is enabled, the orchestrator restarts the deployment based on the last known deployment"
                " state. It is recommended to leave this disabled because in most cases it is faster (because we can skip some"
                " redundant work) and it has more accurate state and progress reporting (because we retain more state to reason"
                " on). Enable this in case there are issues with restoring the deployment state at restart."
            ),
            agent_restart=True,
        ),
        AUTOSTART_ON_START: Setting(
            name=AUTOSTART_ON_START,
            default=True,
            typ="bool",
            validator=convert_boolean,
            doc="Automatically start agents when the server starts instead of only just in time.",
        ),
        SERVER_COMPILE: Setting(
            name=SERVER_COMPILE,
            default=True,
            typ="bool",
            validator=convert_boolean,
            doc="Allow the server to compile the configuration model.",
        ),
        AUTO_FULL_COMPILE: Setting(
            name=AUTO_FULL_COMPILE,
            default="",
            typ="str",
            validator=validate_cron,
            doc=(
                "Periodically run a full compile following a cron-like time-to-run specification interpreted in UTC with format"
                " `[sec] min hour dom month dow [year]` (If only 6 values are provided, they are interpreted as"
                " `min hour dom month dow year`). A compile will be requested at the scheduled time. The actual"
                " compilation may have to wait in the compile queue for some time, depending on the size of the queue and the"
                " RECOMPILE_BACKOFF environment setting. This setting has no effect when server_compile is disabled."
            ),
        ),
        RESOURCE_ACTION_LOGS_RETENTION: Setting(
            name=RESOURCE_ACTION_LOGS_RETENTION,
            default=7,
            typ="int",
            validator=convert_int,
            doc="The number of days to retain resource-action logs",
        ),
        AVAILABLE_VERSIONS_TO_KEEP: Setting(
            name=AVAILABLE_VERSIONS_TO_KEEP,
            default=100,
            typ="int",
            validator=convert_int,
            doc="The number of versions to keep stored in the database, excluding the latest released version.",
        ),
        PROTECTED_ENVIRONMENT: Setting(
            name=PROTECTED_ENVIRONMENT,
            default=False,
            typ="bool",
            validator=convert_boolean,
            doc="When set to true, this environment cannot be cleared or deleted.",
        ),
        NOTIFICATION_RETENTION: Setting(
            name=NOTIFICATION_RETENTION,
            default=365,
            typ="int",
            validator=convert_int,
            doc="The number of days to retain notifications for",
        ),
        RECOMPILE_BACKOFF: Setting(
            name=RECOMPILE_BACKOFF,
            default=0.1,
            typ="positive_float",
            validator=convert_positive_float,
            doc="""The number of seconds to wait before the server may attempt to do a new recompile.
                    Recompiles are triggered after facts updates for example.""",
        ),
        ENVIRONMENT_METRICS_RETENTION: Setting(
            name=ENVIRONMENT_METRICS_RETENTION,
            typ="int",
            default=336,
            doc="The number of hours that environment metrics have to be retained before they are cleaned up. "
            "Default=336 hours (2 weeks). Set to 0 to disable automatic cleanups.",
            validator=convert_int,
        ),
    }

    @classmethod
    def get_setting_definition(cls, setting_name: str) -> Setting:
        """
        Return the definition of the setting with the given name.
        """
        if setting_name not in cls._settings:
            raise KeyError()
        return cls._settings[setting_name]

    async def get(self, key: str, connection: Optional[asyncpg.connection.Connection] = None) -> m.EnvSettingType:
        """
        Get a setting in this environment.

        :param key: The name/key of the setting. It should be defined in _settings otherwise a keyerror will be raised.
        """
        if key not in self._settings:
            raise KeyError()

        if key in self.settings:
            return self.settings[key]

        default_value = self._settings[key].default
        if default_value is None:
            raise KeyError()

        await self.set(key, default_value, connection=connection, allow_override=False)
        return self.settings[key]

    async def set(
        self,
        key: str,
        value: m.EnvSettingType,
        connection: Optional[asyncpg.connection.Connection] = None,
        allow_override: bool = True,
    ) -> None:
        """
        Set a new setting in this environment.

        :param key: The name/key of the setting. It should be defined in _settings otherwise a keyerror will be raised.
        :param value: The value of the settings. The value should be of type as defined in _settings
        :param allow_override: If set to False, don't set the given environment setting when it already exists in the setting
                               dictionary in the database.
        """
        if key not in self._settings:
            raise KeyError()
        # TODO: convert this to a string
        if callable(self._settings[key].validator):
            value = self._settings[key].validator(value)

        type = translate_to_postgres_type(self._settings[key].typ)
        (filter_statement, values) = self._get_composed_filter(name=self.name, project=self.project, offset=5)
        query = f"""
                UPDATE {self.table_name()}
                SET settings=(
                        CASE WHEN $1 IS FALSE AND settings ? $2::text
                        THEN settings
                        ELSE jsonb_set(settings, $3::text[], to_jsonb($4::{type}), TRUE)
                        END
                    )
                WHERE {filter_statement}
                RETURNING settings
        """
        values = [allow_override, self._get_value(key), self._get_value([key]), self._get_value(value)] + values
        new_value = await self._fetchval(query, *values, connection=connection)
        new_value_parsed = cast(
            dict[str, m.EnvSettingType], self.get_field_metadata()["settings"].from_db(name="settings", value=new_value)
        )
        self.settings[key] = new_value_parsed[key]

    async def unset(self, key: str) -> None:
        """
        Unset a setting in this environment. If a default value is provided, this value will replace the current value.

        :param key: The name/key of the setting. It should be defined in _settings otherwise a keyerror will be raised.
        """
        if key not in self._settings:
            raise KeyError()

        if self._settings[key].default is None:
            (filter_statement, values) = self._get_composed_filter(name=self.name, project=self.project, offset=2)
            query = "UPDATE " + self.table_name() + " SET settings=settings - $1" + " WHERE " + filter_statement
            values = [self._get_value(key)] + values
            await self._execute_query(query, *values)
            del self.settings[key]
        else:
            await self.set(key, self._settings[key].default)

    async def mark_for_deletion(self, connection: Optional[asyncpg.connection.Connection] = None) -> None:
        """Mark an environment as being in the process of deletion."""
        await self.update_fields(is_marked_for_deletion=True, connection=connection)

    async def delete_cascade(self, connection: Optional[asyncpg.connection.Connection] = None) -> None:
        """
        Completely remove this environment from the db
        """
        async with self.get_connection(connection=connection) as con:
            await self.clear(connection=con)
            await self.delete(connection=con)

    async def clear(self, connection: Optional[asyncpg.connection.Connection] = None) -> None:
        """
        Delete everything related to this environment from the db, except the entry in the Environment table.

        This method doesn't rely on the DELETE CASCADE functionality of PostgreSQL because it causes deadlocks.
        This is especially true for the tables resourceaction_resource, resource and resourceaction, because they
        have a high read/write load. As such, we perform the deletes on each table in a separate transaction.
        """
        async with self.get_connection(connection=connection) as con:
            await Agent.delete_all(environment=self.id, connection=con)
            await AgentInstance.delete_all(tid=self.id, connection=con)
            await AgentProcess.delete_all(environment=self.id, connection=con)
            await Compile.delete_all(environment=self.id, connection=con)  # Triggers cascading delete on report table
            await Parameter.delete_all(environment=self.id, connection=con)
            await Notification.delete_all(environment=self.id, connection=con)
            await Code.delete_all(environment=self.id, connection=con)
            await DiscoveredResource.delete_all(environment=self.id, connection=con)
            await EnvironmentMetricsGauge.delete_all(environment=self.id, connection=con)
            await EnvironmentMetricsTimer.delete_all(environment=self.id, connection=con)
            await DryRun.delete_all(environment=self.id, connection=con)
            await UnknownParameter.delete_all(environment=self.id, connection=con)
            await self._execute_query(
                "DELETE FROM public.resourceaction_resource WHERE environment=$1", self.id, connection=con
            )
            await ResourceAction.delete_all(environment=self.id, connection=con)
            await Resource.delete_all(environment=self.id, connection=con)
            await ConfigurationModel.delete_all(environment=self.id, connection=con)
            await ResourcePersistentState.delete_all(environment=self.id, connection=con)
            await Scheduler.delete_all(environment=self.id, connection=con)

    async def get_next_version(self, connection: Optional[asyncpg.connection.Connection] = None) -> int:
        """
        Reserves the next available version and returns it. Increments the last_version counter.
        """
        record = await self._fetchrow(
            f"""
UPDATE {self.table_name()}
SET last_version = last_version + 1
WHERE id = $1
RETURNING last_version;
""",
            self.id,
            connection=connection,
        )
        version = cast(int, record[0])
        self.last_version = version
        return version

    @classmethod
    def register_setting(cls, setting: Setting) -> None:
        """
        Adds a new environment setting that was defined by an extension.

        :param setting: the setting that should be added to the existing settings
        """
        if setting.name in cls._settings:
            raise KeyError()
        cls._settings[setting.name] = setting

    @classmethod
    async def get_list(
        cls: type[TBaseDocument],
        *,
        order_by_column: Optional[str] = None,
        order: Optional[str] = None,
        limit: Optional[int] = None,
        offset: Optional[int] = None,
        no_obj: Optional[bool] = None,
        lock: Optional[RowLockMode] = None,
        connection: Optional[asyncpg.connection.Connection] = None,
        details: bool = True,
        **query: object,
    ) -> list[TBaseDocument]:
        """
        Get a list of documents matching the filter args.

        """
        if details:
            return await super().get_list(
                order_by_column=order_by_column,
                order=order,
                limit=limit,
                offset=offset,
                no_obj=no_obj,
                lock=lock,
                connection=connection,
                **query,
            )
        return await cls.get_list_without_details(
            order_by_column=order_by_column,
            order=order,
            limit=limit,
            offset=offset,
            no_obj=no_obj,
            lock=lock,
            connection=connection,
            **query,
        )

    @classmethod
    async def get_list_without_details(
        cls: type[TBaseDocument],
        *,
        order_by_column: Optional[str] = None,
        order: Optional[str] = None,
        limit: Optional[int] = None,
        offset: Optional[int] = None,
        no_obj: Optional[bool] = None,
        lock: Optional[RowLockMode] = None,
        connection: Optional[asyncpg.connection.Connection] = None,
        **query: object,
    ) -> list[TBaseDocument]:
        """
        Get a list of environments matching the filter args.
        Don't return the description and icon columns.
        """
        columns = [column_name for column_name in cls.get_valid_field_names() if column_name not in {"description", "icon"}]
        return await super().get_list_with_columns(
            order_by_column=order_by_column,
            order=order,
            limit=limit,
            offset=offset,
            no_obj=no_obj,
            lock=lock,
            connection=connection,
            columns=columns,
            **query,
        )

    @classmethod
    async def get_by_id(
        cls: type[TBaseDocument],
        doc_id: uuid.UUID,
        connection: Optional[asyncpg.connection.Connection] = None,
        details: bool = True,
    ) -> Optional[TBaseDocument]:
        """
        Get a specific environment based on its ID

        :return: An instance of this class with its fields filled from the database.
        """
        result = await cls.get_list(id=doc_id, connection=connection, details=details)
        if len(result) > 0:
            return result[0]
        return None

    async def acquire_release_version_lock(self, *, shared: bool = False, connection: asyncpg.Connection) -> None:
        """
        Acquires a transaction-level advisory lock for concurrency control between release_version and
        calls that need the latest version.

        This lock should also be held when updating any resource state in any other way than the normal agent deploy path
        Up to now, this means
        - setting resource state after increment calculation on release
        - propagation of resource state from a stale deploy to the latest version
        - setting resource state after increment calculation on agent pull

        :param env: The environment to acquire the lock for.
        :param shared: If true, doesn't conflict with other shared locks, only with non-shared ones.
        :param connection: The connection hosting the transaction for which to acquire a lock.
        """
        await self._xact_lock(const.PG_ADVISORY_KEY_RELEASE_VERSION, self.id, shared=shared, connection=connection)

    async def put_version_lock(self, *, shared: bool = False, connection: asyncpg.Connection) -> None:
        """
        Acquires a transaction-level advisory lock for concurrency control between put_version and put_partial.

        :param env: The environment to acquire the lock for.
        :param shared: If true, doesn't conflict with other shared locks, only with non-shared ones.
        :param connection: The connection hosting the transaction for which to acquire a lock.
        """
        await self._xact_lock(const.PG_ADVISORY_KEY_PUT_VERSION, self.id, shared=shared, connection=connection)


class Parameter(BaseDocument):
    """
    A parameter that can be used in the configuration model

    :param name: The name of the parameter
    :param value: The value of the parameter
    :param environment: The environment this parameter belongs to
    :param source: The source of the parameter
    :param resource_id: An optional resource id
    :param updated: When was the parameter updated last
    :param expires: Boolean denoting whether this parameter expires.

    :todo Add history
    """

    __primary_key__ = ("id", "name", "environment")

    id: uuid.UUID
    name: str
    value: str = ""
    environment: uuid.UUID
    source: str
    resource_id: ResourceIdStr = ""
    updated: Optional[datetime.datetime] = None
    metadata: Optional[JsonType] = None
    expires: bool

    @classmethod
    async def get_updated_before_active_env(
        cls,
        updated_before: datetime.datetime,
        connection: Optional[asyncpg.connection.Connection] = None,
    ) -> list["Parameter"]:
        """
        Retrieve the list of parameters that were updated before a specified datetime for environments that are not halted
        """
        query = f"""
        SELECT p.*
        FROM {cls.table_name()} AS p INNER JOIN {Environment.table_name()} AS e ON p.environment=e.id
        WHERE NOT e.halted
            AND p.updated < $1
            AND p.expires
            AND (
                -- If it's a fact, it needs to belong to the latest released version.
                p.resource_id IS NULL
                OR p.resource_id = ''
                OR EXISTS(
                    SELECT 1
                    FROM {Resource.table_name()} AS r
                    WHERE r.environment=p.environment
                        AND r.model=(
                            SELECT max(c.version)
                            FROM {ConfigurationModel.table_name()} AS c
                            WHERE c.environment=p.environment AND c.released
                        )
                        AND r.resource_id=p.resource_id
                )
            );
        """
        values = [cls._get_value(updated_before)]
        return await cls.select_query(query, values, connection=connection)

    @classmethod
    async def list_parameters(cls, env_id: uuid.UUID, **metadata_constraints: str) -> list["Parameter"]:
        query = "SELECT * FROM " + cls.table_name() + " WHERE environment=$1"
        values = [cls._get_value(env_id)]
        for key, value in metadata_constraints.items():
            query_param_index = len(values) + 1
            query += " AND metadata @> $" + str(query_param_index) + "::jsonb"
            dict_value = {key: value}
            values.append(cls._get_value(dict_value))
        query += " ORDER BY name"
        result = await cls.select_query(query, values)
        return result

    def as_fact(self) -> m.Fact:
        assert self.source == "fact"
        return m.Fact(
            id=self.id,
            name=self.name,
            value=self.value,
            environment=self.environment,
            resource_id=self.resource_id,
            source=self.source,
            updated=self.updated,
            metadata=self.metadata,
            expires=self.expires,
        )

    def as_param(self) -> m.Parameter:
        return m.Parameter(
            id=self.id,
            name=self.name,
            value=self.value,
            environment=self.environment,
            source=self.source,
            updated=self.updated,
            metadata=self.metadata,
        )


class UnknownParameter(BaseDocument):
    """
    A parameter that the compiler indicated that was unknown. This parameter causes the configuration model to be
    incomplete for a specific environment.

    :param name:
    :param resource_id:
    :param source:
    :param environment:
    :param version: The version id of the configuration model on which this parameter was reported
    """

    __primary_key__ = ("id",)

    id: uuid.UUID
    name: str
    environment: uuid.UUID
    source: str
    resource_id: ResourceIdStr = ""
    version: int
    metadata: Optional[dict[str, object]]
    resolved: bool = False

    def copy(self, new_version: int) -> "UnknownParameter":
        """
        Create a new UnknownParameter using this object as a template. The returned object will
        have the id field unset and the version field set the new_version.
        """
        return UnknownParameter(
            name=self.name,
            environment=self.environment,
            source=self.source,
            resource_id=self.resource_id,
            version=new_version,
            metadata=self.metadata,
            resolved=self.resolved,
        )

    @classmethod
    async def get_unknowns_in_latest_released_model_versions(
        cls, connection: asyncpg.Connection
    ) -> Sequence["UnknownParameter"]:
        """
        Returns all the unknowns in the latest released model version of each non-halted environment.
        """
        query = f"""
        SELECT u.*
        FROM {cls.table_name()} AS u INNER JOIN {Environment.table_name()} AS e ON u.environment=e.id
        WHERE NOT e.halted
            AND u.version=(
                SELECT max(c.version)
                FROM {ConfigurationModel.table_name()} AS c
                WHERE c.environment=e.id AND c.released
            )
            AND NOT u.resolved;
        """
        return await cls.select_query(query, values=[], connection=connection)

    @classmethod
    async def get_unknowns_to_copy_in_partial_compile(
        cls,
        environment: uuid.UUID,
        source_version: int,
        updated_resource_sets: abc.Set[str],
        deleted_resource_sets: abc.Set[str],
        rids_in_partial_compile: abc.Set[ResourceIdStr],
        *,
        connection: Optional[asyncpg.connection.Connection] = None,
    ) -> list["UnknownParameter"]:
        """
        Returns a subset of the unknowns in source_version of environment. It returns the unknowns that:
            * Are not associated with a resource
            * Are associated with a resource that:
               - don't belong to the resource set updated_resource_sets and deleted_resource_sets
               - and, don't have a resource_id in rids_in_partial_compile (An unknown might belong to a shared resource that
                 is not exported by the partial compile)
        """
        query = f"""
            SELECT u.*
            FROM {cls.table_name()} AS u LEFT JOIN {Resource.table_name()} AS r
                ON u.environment=r.environment AND u.version=r.model AND u.resource_id=r.resource_id
            WHERE
                u.environment=$1
                AND u.version=$2
                AND u.resolved IS FALSE
                AND (r.resource_id IS NULL OR NOT r.resource_id=ANY($4))
                AND (r.resource_set IS NULL OR NOT r.resource_set=ANY($3))
        """
        async with cls.get_connection(connection) as con:
            result = await con.fetch(
                query,
                environment,
                source_version,
                list(updated_resource_sets | deleted_resource_sets),
                list(rids_in_partial_compile),
            )
            return [cls(from_postgres=True, **uk) for uk in result]


class AgentProcess(BaseDocument):
    """
    A process in the infrastructure that has (had) a session as an agent.

    :param hostname: The hostname of the device.
    :param environment: To what environment is this process bound
    :param last_seen: When did the server receive data from the node for the last time.
    """

    __primary_key__ = ("sid",)

    sid: uuid.UUID
    hostname: str
    environment: uuid.UUID
    first_seen: Optional[datetime.datetime] = None
    last_seen: Optional[datetime.datetime] = None
    expired: Optional[datetime.datetime] = None

    @classmethod
    async def get_live(cls, environment: Optional[uuid.UUID] = None) -> list["AgentProcess"]:
        if environment is not None:
            result = await cls.get_list(
                limit=DBLIMIT, environment=environment, expired=None, order_by_column="last_seen", order="ASC NULLS LAST"
            )
        else:
            result = await cls.get_list(limit=DBLIMIT, expired=None, order_by_column="last_seen", order="ASC NULLS LAST")
        return result

    @classmethod
    async def get_by_sid(
        cls, sid: uuid.UUID, connection: Optional[asyncpg.connection.Connection] = None
    ) -> Optional["AgentProcess"]:
        objects = await cls.get_list(limit=DBLIMIT, connection=connection, expired=None, sid=sid)
        if len(objects) == 0:
            return None
        elif len(objects) > 1:
            LOGGER.exception("Multiple objects with the same unique id found!")
            return objects[0]
        else:
            return objects[0]

    @classmethod
    async def seen(
        cls,
        env: uuid.UUID,
        nodename: str,
        sid: uuid.UUID,
        now: datetime.datetime,
        connection: Optional[asyncpg.connection.Connection] = None,
    ) -> None:
        """
        Update the last_seen parameter of the process and mark as not expired.
        """
        proc = await cls.get_one(connection=connection, sid=sid)
        if proc is None:
            proc = cls(hostname=nodename, environment=env, first_seen=now, last_seen=now, sid=sid)
            await proc.insert(connection=connection)
        else:
            await proc.update_fields(connection=connection, last_seen=now, expired=None)

    @classmethod
    async def update_last_seen(
        cls, sid: uuid.UUID, last_seen: datetime.datetime, connection: Optional[asyncpg.connection.Connection] = None
    ) -> None:
        aps = await cls.get_by_sid(sid=sid, connection=connection)
        if aps:
            await aps.update_fields(connection=connection, last_seen=last_seen)

    @classmethod
    async def expire_process(
        cls, sid: uuid.UUID, now: datetime.datetime, connection: Optional[asyncpg.connection.Connection] = None
    ) -> None:
        aps = await cls.get_by_sid(sid=sid, connection=connection)
        if aps is not None:
            await aps.update_fields(connection=connection, expired=now)

    @classmethod
    async def expire_all(cls, now: datetime.datetime, connection: Optional[asyncpg.connection.Connection] = None) -> None:
        query = f"""
                UPDATE {cls.table_name()}
                SET expired=$1
                WHERE expired IS NULL
        """
        await cls._execute_query(query, cls._get_value(now), connection=connection)

    @classmethod
    async def cleanup(cls, nr_expired_records_to_keep: int) -> None:
        query = f"""
            WITH halted_env AS (
                SELECT id FROM environment WHERE halted = true
            )
            DELETE FROM {cls.table_name()} AS a1
            WHERE a1.expired IS NOT NULL AND
                  a1.environment NOT IN (SELECT id FROM halted_env) AND
                  (
                    -- Take nr_expired_records_to_keep into account
                    SELECT count(*)
                    FROM {cls.table_name()} a2
                    WHERE a1.environment=a2.environment AND
                          a1.hostname=a2.hostname AND
                          a2.expired IS NOT NULL AND
                          a2.expired > a1.expired
                  ) >= $1
                  AND
                  -- Agent process only has expired agent instances
                  NOT EXISTS(
                    SELECT 1
                    FROM {cls.table_name()} AS agentprocess
                    INNER JOIN {AgentInstance.table_name()} AS agentinstance
                    ON agentinstance.process = agentprocess.sid
                    WHERE agentprocess.sid = a1.sid AND agentinstance.expired IS NULL
                  );
        """
        await cls._execute_query(query, cls._get_value(nr_expired_records_to_keep))

    def to_dict(self) -> JsonType:
        result = super().to_dict()
        # Ensure backward compatibility API
        result["id"] = result["sid"]
        return result

    def to_dto(self) -> m.AgentProcess:
        return m.AgentProcess(
            sid=self.sid,
            hostname=self.hostname,
            environment=self.environment,
            first_seen=self.first_seen,
            last_seen=self.last_seen,
            expired=self.expired,
        )


TAgentInstance = TypeVar("TAgentInstance", bound="AgentInstance")


class AgentInstance(BaseDocument):
    """
    A physical server/node in the infrastructure that reports to the management server.

    :param hostname: The hostname of the device.
    :param last_seen: When did the server receive data from the node for the last time.
    """

    __primary_key__ = ("id",)

    # TODO: add env to speed up cleanup
    id: uuid.UUID
    process: uuid.UUID
    name: str
    expired: Optional[datetime.datetime] = None
    tid: uuid.UUID

    @classmethod
    async def active_for(
        cls: type[TAgentInstance],
        tid: uuid.UUID,
        endpoint: str,
        process: Optional[uuid.UUID] = None,
        connection: Optional[asyncpg.connection.Connection] = None,
    ) -> list[TAgentInstance]:
        if process is not None:
            objects = await cls.get_list(expired=None, tid=tid, name=endpoint, connection=connection)
        else:
            objects = await cls.get_list(expired=None, tid=tid, name=endpoint, connection=connection)
        return objects

    @classmethod
    async def active(cls: type[TAgentInstance]) -> list[TAgentInstance]:
        objects = await cls.get_list(expired=None)
        return objects

    @classmethod
    async def log_instance_creation(
        cls: type[TAgentInstance],
        tid: uuid.UUID,
        process: uuid.UUID,
        endpoints: set[str],
        connection: Optional[asyncpg.connection.Connection] = None,
    ) -> None:
        """
        Create new agent instances for a given session.
        """
        if not endpoints:
            return
        async with cls.get_connection(connection) as con:
            await con.executemany(
                f"""
                INSERT INTO
                {cls.table_name()}
                (id, tid, process, name, expired)
                VALUES ($1, $2, $3, $4, null)
                ON CONFLICT ON CONSTRAINT {cls.table_name()}_unique DO UPDATE
                SET expired = null
                ;
                """,
                [tuple(map(cls._get_value, (cls._new_id(), tid, process, name))) for name in endpoints],
            )

    @classmethod
    async def log_instance_expiry(
        cls: type[TAgentInstance],
        sid: uuid.UUID,
        endpoints: set[str],
        now: datetime.datetime,
        connection: Optional[asyncpg.connection.Connection] = None,
    ) -> None:
        """
        Expire specific instances for a given session id.
        """
        if not endpoints:
            return
        instances: list[TAgentInstance] = await cls.get_list(connection=connection, process=sid)
        for ai in instances:
            if ai.name in endpoints:
                await ai.update_fields(connection=connection, expired=now)

    @classmethod
    async def expire_all(cls, now: datetime.datetime, connection: Optional[asyncpg.connection.Connection] = None) -> None:
        query = f"""
                UPDATE {cls.table_name()}
                SET expired=$1
                WHERE expired IS NULL
        """
        await cls._execute_query(query, cls._get_value(now), connection=connection)


class Agent(BaseDocument):
    """
    An inmanta agent

    :param environment: The environment this resource is defined in
    :param name: The name of this agent
    :param last_failover: Moment at which the primary was last changed
    :param paused: is this agent paused (if so, skip it)
    :param primary: what is the current active instance (if none, state is down)
    :param unpause_on_resume: whether this agent should be unpaused when resuming from environment-wide halt. Used to
        persist paused state when halting.
    """

    __primary_key__ = ("environment", "name")

    environment: uuid.UUID
    name: str
    last_failover: Optional[datetime.datetime] = None
    paused: bool = False
    id_primary: Optional[uuid.UUID] = None
    unpause_on_resume: Optional[bool] = None

    @property
    def primary(self) -> Optional[uuid.UUID]:
        return self.id_primary

    @classmethod
    def get_valid_field_names(cls) -> list[str]:
        # Allow the computed fields
        return super().get_valid_field_names() + ["process_name", "status"]

    @classmethod
    async def get_statuses(
        cls, env_id: uuid.UUID, agent_names: Set[str], *, connection: Optional[asyncpg.connection.Connection] = None
    ) -> dict[str, Optional[AgentStatus]]:
        result: dict[str, Optional[AgentStatus]] = {}
        for agent_name in agent_names:
            agent = await cls.get_one(environment=env_id, name=agent_name, connection=connection)
            if agent:
                result[agent_name] = agent.get_status()
            else:
                result[agent_name] = None
        return result

    def get_status(self) -> AgentStatus:
        if self.paused:
            return AgentStatus.paused
        if self.primary is not None:
            return AgentStatus.up
        return AgentStatus.down

    def to_dict(self) -> JsonType:
        base = BaseDocument.to_dict(self)
        if self.last_failover is None:
            base["last_failover"] = ""

        if self.primary is None:
            base["primary"] = ""
        else:
            base["primary"] = base["id_primary"]
            del base["id_primary"]

        base["state"] = self.get_status().value

        return base

    @classmethod
    def _convert_field_names_to_db_column_names(cls, field_dict: dict[str, object]) -> dict[str, object]:
        if "primary" in field_dict:
            field_dict["id_primary"] = field_dict["primary"]
            del field_dict["primary"]
        return field_dict

    @classmethod
    async def get(
        cls,
        env: uuid.UUID,
        endpoint: str,
        connection: Optional[asyncpg.connection.Connection] = None,
        lock: Optional[RowLockMode] = None,
    ) -> "Agent":
        obj = await cls.get_one(environment=env, name=endpoint, connection=connection, lock=lock)
        return obj

    @classmethod
    async def insert_if_not_exist(
        cls, environment: uuid.UUID, endpoint: str, connection: Optional[asyncpg.connection.Connection] = None
    ) -> None:
        query = """
            INSERT INTO agent
            (last_failover,paused,id_primary,unpause_on_resume,environment,name)
            VALUES (now(),FALSE,NULL,NULL,$1,$2)
            ON CONFLICT DO NOTHING
        """
        values = [cls._get_value(environment), cls._get_value(endpoint)]
        await cls._execute_query(query, *values, connection=connection)

    @classmethod
    async def persist_on_halt(cls, env: uuid.UUID, connection: Optional[asyncpg.connection.Connection] = None) -> None:
        """
        Persists paused state when halting all agents.
        """
        await cls._execute_query(
            f"UPDATE {cls.table_name()} SET unpause_on_resume=NOT paused WHERE environment=$1 AND unpause_on_resume IS NULL",
            cls._get_value(env),
            connection=connection,
        )

    @classmethod
    async def persist_on_resume(cls, env: uuid.UUID, connection: Optional[asyncpg.connection.Connection] = None) -> list[str]:
        """
        Restores default halted state. Returns a list of agents that should be unpaused.
        """

        async with cls.get_connection(connection) as con:
            async with con.transaction():
                unpause_on_resume = await cls._fetch_query(
                    # lock FOR UPDATE to avoid deadlocks: next query in this transaction updates the row
                    f"SELECT name FROM {cls.table_name()} WHERE environment=$1 AND unpause_on_resume FOR NO KEY UPDATE",
                    cls._get_value(env),
                    connection=con,
                )
                await cls._execute_query(
                    f"UPDATE {cls.table_name()} SET unpause_on_resume=NULL WHERE environment=$1",
                    cls._get_value(env),
                    connection=con,
                )
                return sorted([r["name"] for r in unpause_on_resume])

    @classmethod
    async def pause(
        cls, env: uuid.UUID, endpoint: Optional[str], paused: bool, connection: Optional[asyncpg.connection.Connection] = None
    ) -> list[str]:
        """
        Pause a specific agent or all agents in an environment when endpoint is set to None.

        :return A list of agent names that have been paused/unpaused by this method.
        """
        if endpoint is None:
            query = f"UPDATE {cls.table_name()} SET paused=$1 WHERE environment=$2 AND name!=$3 RETURNING name"
            values = [cls._get_value(paused), cls._get_value(env), const.AGENT_SCHEDULER_ID]
        else:
            query = f"UPDATE {cls.table_name()} SET paused=$1 WHERE environment=$2 AND name=$3 RETURNING name"
            values = [cls._get_value(paused), cls._get_value(env), cls._get_value(endpoint)]
        result = await cls._fetch_query(query, *values, connection=connection)
        return sorted([r["name"] for r in result])

    @classmethod
    async def set_unpause_on_resume(
        cls,
        env: uuid.UUID,
        endpoint: Optional[str],
        should_be_unpaused_on_resume: bool,
        connection: Optional[asyncpg.connection.Connection] = None,
    ) -> None:
        """
        Set the unpause_on_resume field of a specific agent or all agents in an environment when endpoint is set to None.
        """
        if endpoint is None:
            query = f"UPDATE {cls.table_name()} SET unpause_on_resume=$1 WHERE environment=$2"
            values = [cls._get_value(should_be_unpaused_on_resume), cls._get_value(env)]
        else:
            query = f"UPDATE {cls.table_name()} SET unpause_on_resume=$1 WHERE environment=$2 AND name=$3"
            values = [cls._get_value(should_be_unpaused_on_resume), cls._get_value(env), cls._get_value(endpoint)]
        await cls._execute_query(query, *values, connection=connection)

    @classmethod
    async def update_primary(
        cls,
        env: uuid.UUID,
        endpoints_with_new_primary: Sequence[tuple[str, Optional[uuid.UUID]]],
        now: datetime.datetime,
        connection: Optional[asyncpg.connection.Connection] = None,
    ) -> None:
        """
        Update the primary agent instance for agents present in the database.

        :param env: The environment of the agent
        :param endpoints_with_new_primary: Contains a tuple (agent-name, sid) for each agent that has got a new
                                           primary agent instance. The sid in the tuple is the session id of the new
                                           primary. If the session id is None, the Agent doesn't have a primary anymore.
        :param now: Timestamp of this failover
        """
        for endpoint, sid in endpoints_with_new_primary:
            # Lock mode is required because we will update in this transaction
            # Deadlocks with cleanup otherwise
            agent = await cls.get(env, endpoint, connection=connection, lock=RowLockMode.FOR_NO_KEY_UPDATE)
            if agent is None:
                continue

            if sid is None:
                await agent.update_fields(last_failover=now, primary=None, connection=connection)
            else:
                instances = await AgentInstance.active_for(tid=env, endpoint=agent.name, process=sid, connection=connection)
                if instances:
                    await agent.update_fields(last_failover=now, id_primary=instances[0].id, connection=connection)
                else:
                    await agent.update_fields(last_failover=now, id_primary=None, connection=connection)

    @classmethod
    async def mark_all_as_non_primary(cls, connection: Optional[asyncpg.connection.Connection] = None) -> None:
        query = f"""
                UPDATE {cls.table_name()}
                SET id_primary=NULL
                WHERE id_primary IS NOT NULL
        """
        await cls._execute_query(query, connection=connection)

    @classmethod
    async def clean_up(cls, connection: Optional[asyncpg.connection.Connection] = None) -> None:
        query = """
DELETE FROM public.agent AS a
WHERE -- have no primary ID set (that are down)
      id_primary IS NULL
      -- not used by any version
      AND NOT EXISTS (
          SELECT 1
          FROM public.resource AS re
          WHERE a.environment=re.environment
          AND a.name=re.agent
      )
      AND a.environment IN (
          SELECT id
          FROM public.environment
          WHERE NOT halted
      )
      -- Never delete the scheduler record.
      AND a.name != $1;
"""
        await cls._execute_query(query, const.AGENT_SCHEDULER_ID, connection=connection)


@stable_api
class Report(BaseDocument):
    """
    A report of a substep of compilation

    :param started: when the substep started
    :param completed: when it ended
    :param command: the command that was executed
    :param name: The name of this step
    :param errstream: what was reported on system err
    :param outstream: what was reported on system out
    """

    __primary_key__ = ("id",)

    id: uuid.UUID
    started: datetime.datetime
    completed: Optional[datetime.datetime]
    command: str
    name: str
    errstream: str = ""
    outstream: str = ""
    returncode: Optional[int]
    compile: uuid.UUID

    async def update_streams(self, out: str = "", err: str = "") -> None:
        if not out and not err:
            return
        await self._execute_query(
            f"UPDATE {self.table_name()} SET outstream = outstream || $1, errstream = errstream || $2 WHERE id = $3",
            self._get_value(out),
            self._get_value(err),
            self._get_value(self.id),
        )


@stable_api
class Compile(BaseDocument):
    """
    A run of the compiler

    :param environment: The environment this resource is defined in
    :param requested: Time the compile was requested
    :param started: Time the compile started
    :param completed: Time to compile was completed
    :param do_export: should this compile perform an export
    :param force_update: should this compile definitely update
    :param metadata: exporter metadata to be passed to the compiler
    :param requested_environment_variables: environment variables requested to be passed to the compiler
    :param mergeable_environment_variables: environment variables to be passed to the compiler.
            These env vars can be compacted over multiple compiles.
            If multiple values are compacted, they will be joined using spaces.
    :param used_environment_variables: environment variables passed to the compiler, None before the compile is started
    :param success: was the compile successful
    :param handled: were all registered handlers executed?
    :param version: version exported by this compile
    :param remote_id: id as given by the requestor, used by the requestor to distinguish between different requests
    :param compile_data: json data as exported by compiling with the --export-compile-data parameter
    :param substitute_compile_id: id of this compile's substitute compile, i.e. the compile request that is similar
        to this one that actually got compiled.
    :param partial: True if the compile only contains the entities/resources for the resource sets that should be updated
    :param removed_resource_sets: indicates the resource sets that should be removed from the model
    :param exporter_plugin: Specific exporter plugin to use
    :param notify_failed_compile: if true use the notification service to notify that a compile has failed.
        By default, notifications are enabled only for exporting compiles.
    :param failed_compile_message: Optional message to use when a notification for a failed compile is created
    :param soft_delete: Prevents deletion of resources in removed_resource_sets if they are being exported.
    :param links: An object that contains relevant links to this compile.
        It is a dictionary where the key is something that identifies one or more links
        and the value is a list of urls. i.e. {"instances": ["link-1',"link-2"], "compiles": ["link-3"]}
    """

    __primary_key__ = ("id",)

    id: uuid.UUID
    remote_id: Optional[uuid.UUID] = None
    environment: uuid.UUID
    requested: Optional[datetime.datetime] = None
    started: Optional[datetime.datetime] = None
    completed: Optional[datetime.datetime] = None

    do_export: bool = False
    force_update: bool = False
    metadata: JsonType = {}
    requested_environment_variables: dict[str, str] = {}
    mergeable_environment_variables: dict[str, str] = {}
    used_environment_variables: Optional[dict[str, str]] = None

    success: Optional[bool]
    handled: bool = False
    version: Optional[int] = None

    # Compile queue might be collapsed if it contains similar compile requests.
    # In that case, substitute_compile_id will reference the actually compiled request.
    substitute_compile_id: Optional[uuid.UUID] = None

    compile_data: Optional[JsonType] = None

    partial: bool = False
    removed_resource_sets: list[str] = []

    exporter_plugin: Optional[str] = None

    notify_failed_compile: Optional[bool] = None
    failed_compile_message: Optional[str] = None

    soft_delete: bool = False
    links: dict[str, list[str]] = {}

    @classmethod
    async def get_substitute_by_id(cls, compile_id: uuid.UUID, connection: Optional[Connection] = None) -> Optional["Compile"]:
        """
        Get a compile's substitute compile if it exists, otherwise get the compile by id.

        :param compile_id: The id of the compile for which to get the substitute compile.
        :return: The compile object for compile c2 that is the substitute of compile c1 with the given id. If c1 does not have
            a substitute, returns c1 itself.
        """
        async with Compile.get_connection(connection=connection) as con:
            result: Optional[Compile] = await cls.get_by_id(compile_id, connection=con)
            if result is None:
                return None
            if result.substitute_compile_id is None:
                return result
            return await cls.get_substitute_by_id(result.substitute_compile_id, connection=con)

    @classmethod
    # TODO: Use join
    async def get_report(
        cls, compile_id: uuid.UUID, order_by: Optional[str] = None, order: Optional[str] = None
    ) -> Optional[dict]:
        """
        Get the compile and the associated reports from the database
        """
        result: Optional[Compile] = await cls.get_substitute_by_id(compile_id)
        if result is None:
            return None

        dict_model = result.to_dict()
        reports = await Report.get_list(compile=result.id, order_by_column=order_by, order=order)
        dict_model["reports"] = [r.to_dict() for r in reports]

        return dict_model

    @classmethod
    async def get_last_run(cls, environment_id: uuid.UUID) -> Optional["Compile"]:
        """Get the last run for the given environment"""
        results = await cls.select_query(
            f"SELECT * FROM {cls.table_name()} where environment=$1 AND completed IS NOT NULL ORDER BY completed DESC LIMIT 1",
            [cls._get_value(environment_id)],
        )
        if not results:
            return None
        return results[0]

    @classmethod
    async def get_next_run(
        cls, environment_id: uuid.UUID, *, connection: Optional[asyncpg.Connection] = None
    ) -> Optional["Compile"]:
        """Get the next compile in the queue for the given environment"""
        async with cls.get_connection(connection) as con:
            results = await cls.select_query(
                f"SELECT * FROM {cls.table_name()} WHERE environment=$1 AND completed IS NULL ORDER BY requested ASC LIMIT 1",
                [cls._get_value(environment_id)],
                connection=con,
            )
            if not results:
                return None
            return results[0]

    @classmethod
    async def get_next_run_all(cls, *, connection: Optional[asyncpg.Connection] = None) -> "Sequence[Compile]":
        """Get the next compile in the queue for each environment"""
        async with cls.get_connection(connection) as con:
            results = await cls.select_query(
                f"SELECT DISTINCT ON (environment) * FROM {cls.table_name()} WHERE completed IS NULL ORDER BY environment, "
                f"requested ASC",
                [],
                connection=con,
            )
            return results

    @classmethod
    async def get_unhandled_compiles(cls) -> "Sequence[Compile]":
        """Get all compiles that have completed but for which listeners have not been notified yet."""
        results = await cls.select_query(
            f"SELECT * FROM {cls.table_name()} WHERE NOT handled and completed IS NOT NULL ORDER BY requested ASC", []
        )
        return results

    @classmethod
    async def get_next_compiles_for_environment(cls, environment_id: uuid.UUID) -> "Sequence[Compile]":
        """Get the queue of compiles that are scheduled in FIFO order."""
        results = await cls.select_query(
            f"SELECT * FROM {cls.table_name()} WHERE environment=$1 AND NOT handled and completed IS NULL "
            "ORDER BY requested ASC",
            [cls._get_value(environment_id)],
        )
        return results

    @classmethod
    async def get_total_length_of_all_compile_queues(cls, exclude_started_compiles: bool = True) -> int:
        """
        Return the total length of all the compile queues on the Inmanta server.

        :param exclude_started_compiles: True iff don't count compiles that started running, but are not finished yet.
        """
        query = f"SELECT count(*) FROM {cls.table_name()} WHERE completed IS NULL"
        if exclude_started_compiles:
            query += " AND started IS NULL"
        return await cls._fetch_int(query)

    @classmethod
    async def get_by_remote_id(
        cls, environment_id: uuid.UUID, remote_id: uuid.UUID, *, connection: Optional[asyncpg.Connection] = None
    ) -> "Sequence[Compile]":
        results = await cls.select_query(
            f"SELECT * FROM {cls.table_name()} WHERE environment=$1 AND remote_id=$2",
            [cls._get_value(environment_id), cls._get_value(remote_id)],
            connection=connection,
        )
        return results

    @classmethod
    async def delete_older_than(
        cls, oldest_retained_date: datetime.datetime, connection: Optional[asyncpg.Connection] = None
    ) -> None:
        query = f"""
        WITH non_halted_envs AS (
          SELECT id FROM public.environment WHERE NOT halted
        )
        DELETE FROM {cls.table_name()}
        WHERE environment IN (
          SELECT id FROM non_halted_envs
        ) AND completed <= $1::timestamp with time zone;
        """
        await cls._execute_query(query, oldest_retained_date, connection=connection)

    @classmethod
    async def get_compile_details(cls, environment: uuid.UUID, id: uuid.UUID) -> Optional[m.CompileDetails]:
        """Find all of the details of a compile, with reports from a substituted compile, if there was one"""

        # Recursively join the requested compile with the substituted compiles (if there was one), and the corresponding reports
        query = f"""
            WITH RECURSIVE compiledetails AS (
            SELECT
                c.id,
                c.remote_id,
                c.environment,
                c.requested,
                c.started,
                c.completed,
                c.success,
                c.version,
                c.do_export,
                c.force_update,
                c.metadata,
                c.requested_environment_variables ,
                c.mergeable_environment_variables,
                c.used_environment_variables,
                c.compile_data,
                c.substitute_compile_id,
                c.partial,
                c.removed_resource_sets,
                c.exporter_plugin,
                c.notify_failed_compile,
                c.failed_compile_message,
                c.links,
                r.id as report_id,
                r.started report_started,
                r.completed report_completed,
                r.command,
                r.name,
                r.errstream,
                r.outstream,
                r.returncode
            FROM
                {cls.table_name()} c LEFT JOIN public.report r on c.id = r.compile
            WHERE
                c.environment = $1 AND c.id = $2
            UNION
                SELECT
                    comp.id,
                    comp.remote_id,
                    comp.environment,
                    comp.requested,
                    comp.started,
                    comp.completed,
                    comp.success,
                    comp.version,
                    comp.do_export,
                    comp.force_update,
                    comp.metadata,
                    comp.requested_environment_variables,
                    comp.mergeable_environment_variables,
                    comp.used_environment_variables,
                    comp.compile_data,
                    comp.substitute_compile_id,
                    comp.partial,
                    comp.removed_resource_sets,
                    comp.exporter_plugin,
                    comp.notify_failed_compile,
                    comp.failed_compile_message,
                    comp.links,
                    rep.id as report_id,
                    rep.started as report_started,
                    rep.completed as report_completed,
                    rep.command,
                    rep.name,
                    rep.errstream,
                    rep.outstream,
                    rep.returncode
                FROM
                    /* Lookup the compile with the id that matches the subsitute_compile_id of the current one */
                    {cls.table_name()} comp
                    INNER JOIN compiledetails cd ON cd.substitute_compile_id = comp.id
                    LEFT JOIN public.report rep on comp.id = rep.compile
        ) SELECT * FROM compiledetails ORDER BY report_started ASC;
        """
        values = [cls._get_value(environment), cls._get_value(id)]
        result = await cls.select_query(query, values, no_obj=True)
        result = cast(list[Record], result)
        # The result is a list of Compiles joined with Reports
        # This includes the Compile with the requested id,
        # as well as Compile(s) that have been used as a substitute for the requested Compile (if there are any)
        if not result:
            return None

        # The details, such as the requested timestamp, etc. should be returned from
        # the compile that matches the originally requested id
        records = list(filter(lambda r: r["id"] == id, result))
        if not records:
            return None
        requested_compile = records[0]

        # Concatenate the links of the requested compile and all substitute compiles
        links: dict[str, set[str]] = defaultdict(set)
        reports = []
        for compile in result:
            # Reports should be included from the substituted compile (as well)
            if compile.get("report_id"):
                reports.append(
                    m.CompileRunReport(
                        id=compile["report_id"],
                        started=compile["report_started"],
                        completed=compile["report_completed"],
                        command=compile["command"],
                        name=compile["name"],
                        errstream=compile["errstream"],
                        outstream=compile["outstream"],
                        returncode=compile["returncode"],
                    )
                )
            for name, url in (json.loads(compile["links"]) if requested_compile["links"] else {}).items():
                links[name].add(*url)

        return m.CompileDetails(
            id=requested_compile["id"],
            remote_id=requested_compile["remote_id"],
            environment=requested_compile["environment"],
            requested=requested_compile["requested"],
            started=requested_compile["started"],
            completed=requested_compile["completed"],
            success=requested_compile["success"],
            version=requested_compile["version"],
            do_export=requested_compile["do_export"],
            force_update=requested_compile["force_update"],
            metadata=json.loads(requested_compile["metadata"]) if requested_compile["metadata"] else {},
            environment_variables=(
                json.loads(requested_compile["used_environment_variables"])
                if requested_compile["used_environment_variables"] is not None
                else {}
            ),
            requested_environment_variables=(json.loads(requested_compile["requested_environment_variables"])),
            mergeable_environment_variables=(json.loads(requested_compile["mergeable_environment_variables"])),
            partial=requested_compile["partial"],
            removed_resource_sets=requested_compile["removed_resource_sets"],
            exporter_plugin=requested_compile["exporter_plugin"],
            notify_failed_compile=requested_compile["notify_failed_compile"],
            failed_compile_message=requested_compile["failed_compile_message"],
            compile_data=json.loads(requested_compile["compile_data"]) if requested_compile["compile_data"] else None,
            reports=reports,
            links={key: sorted(list(links)) for key, links in links.items()},
        )

    def to_dto(self) -> m.CompileRun:
        return m.CompileRun(
            id=self.id,
            remote_id=self.remote_id,
            environment=self.environment,
            requested=self.requested,
            started=self.started,
            do_export=self.do_export,
            force_update=self.force_update,
            metadata=self.metadata,
            environment_variables=self.used_environment_variables,
            requested_environment_variables=self.requested_environment_variables,
            mergeable_environment_variables=self.mergeable_environment_variables,
            compile_data=None if self.compile_data is None else m.CompileData(**self.compile_data),
            partial=self.partial,
            removed_resource_sets=self.removed_resource_sets,
            exporter_plugin=self.exporter_plugin,
            notify_failed_compile=self.notify_failed_compile,
            failed_compile_message=self.failed_compile_message,
            links=self.links,
        )

    def to_dict(self) -> JsonType:
        """produce dict directly, for untyped endpoints"""
        # mangle the output for backward compatibility
        # we have to do it because we have no DTO here
        environment_variables = self.used_environment_variables
        if environment_variables is None:
            environment_variables = {}
            environment_variables.update(self.requested_environment_variables)
            environment_variables.update(self.mergeable_environment_variables)

        out = super().to_dict()
        out["environment_variables"] = environment_variables
        return out


class LogLine(DataDocument):
    """
    LogLine data document.

    An instance of this class only has one attribute: _data.
    This unique attribute is a dict, with the following keys:
        - msg: the message to write to logs (value type: str)
        - args: the args that can be passed to the logger (value type: list)
        - level: the log level of the message (value type: str, example: "CRITICAL")
        - kwargs: the key-word args that where used to generated the log (value type: list)
        - timestamp: the time at which the LogLine was created (value type: datetime.datetime)
    """

    @property
    def msg(self) -> str:
        return self._data["msg"]

    @property
    def args(self) -> list:
        return self._data["args"]

    @property
    def log_level(self) -> LogLevel:
        level: str = self._data["level"]
        return LogLevel[level]

    @property
    def timestamp(self) -> datetime.datetime:
        return cast(datetime.datetime, self._data["timestamp"])

    def write_to_logger(self, logger: logging.Logger) -> None:
        logger.log(self.log_level.to_int, self.msg, *self.args)

    def write_to_logger_for_resource(
        self, agent: str, resource_version_string: ResourceVersionIdStr, exc_info: bool = False
    ) -> None:
        logging.getLogger(NAME_RESOURCE_ACTION_LOGGER).getChild(agent).log(
            self.log_level.to_int, "resource %s: %s", resource_version_string, self._data["msg"], exc_info=exc_info
        )

    @classmethod
    def log(
        cls,
        level: Union[int, const.LogLevel],
        msg: str,
        timestamp: Optional[datetime.datetime] = None,
        **kwargs: object,
    ) -> "LogLine":
        if timestamp is None:
            timestamp = datetime.datetime.now().astimezone()

        log_line = msg % kwargs
        return cls(level=LogLevel(level).name, msg=log_line, args=[], kwargs=kwargs, timestamp=timestamp)

    def __getstate__(self) -> str:
        if "timestamp" not in self._data:
            self._data["timestamp"] = datetime.datetime.now().astimezone()
        # make pickle use json to keep leaking stuff
        # Will make the objects into json-like things
        # This method exists only to keep IPC light compatible with the json based RPC
        return json_encode(self._data)

    def __setstate__(self, state: str) -> None:
        # This method exists only to keep IPC light compatible with the json based RPC
        self._data = json.loads(state)
        self._data["timestamp"] = parse_timestamp(cast(str, self._data["timestamp"]))


@stable_api
class ResourceAction(BaseDocument):
    """
    Log related to actions performed on a specific resource version by Inmanta.

    :param environment: The environment this action belongs to.
    :param version: The version of the configuration model this action belongs to.
    :param resource_version_ids: The resource version ids of the resources this action relates to.
    :param action_id: This id distinguishes the actions from each other. Action ids have to be unique per environment.
    :param action: The action performed on the resource
    :param started: When did the action start
    :param finished: When did the action finish
    :param messages: The log messages associated with this action
    :param status: The status of the resource when this action was finished
    :param changes: A dict with key the resource id and value a dict of fields -> value. Value is a dict that can
                   contain old and current keys and the associated values. An empty dict indicates that the field
                   was changed but not data was provided by the agent.
    :param change: The change result of an action
    """

    __primary_key__ = ("action_id",)

    environment: uuid.UUID
    version: int
    resource_version_ids: list[ResourceVersionIdStr]

    action_id: uuid.UUID
    action: const.ResourceAction

    started: datetime.datetime
    finished: Optional[datetime.datetime] = None

    messages: Optional[list[dict[str, object]]] = None
    status: Optional[const.ResourceState] = None
    changes: Optional[dict[ResourceVersionIdStr, dict[str, object]]] = None
    change: Optional[const.Change] = None

    def __init__(self, from_postgres: bool = False, **kwargs: object) -> None:
        super().__init__(from_postgres, **kwargs)
        self._updates = {}

        # rewrite some data
        if self.changes == {}:
            self.changes = None

        # load message json correctly
        if from_postgres and self.messages:
            new_messages = []
            for message in self.messages:
                message = json.loads(message)
                if "timestamp" in message:
                    ta = pydantic.TypeAdapter(datetime.datetime)
                    # use pydantic instead of datetime.strptime because strptime has trouble parsing isoformat timezone offset
                    timestamp = ta.validate_python(message["timestamp"])
                    if timestamp.tzinfo is None:
                        raise Exception("Found naive timestamp in the database, this should not be possible")
                    message["timestamp"] = timestamp
                new_messages.append(message)
            self.messages = new_messages

    @classmethod
    async def get_by_id(cls, doc_id: uuid.UUID, connection: Optional[asyncpg.connection.Connection] = None) -> "ResourceAction":
        return await cls.get_one(action_id=doc_id, connection=connection)

    @classmethod
    async def get_log(
        cls,
        environment: uuid.UUID,
        resource_version_id: ResourceVersionIdStr,
        action: Optional[str] = None,
        limit: int = 0,
        connection: Optional[Connection] = None,
    ) -> list["ResourceAction"]:
        query = """
        SELECT ra.* FROM public.resourceaction as ra
                    INNER JOIN public.resourceaction_resource as jt
                        ON ra.action_id = jt.resource_action_id
                    WHERE jt.environment=$1 AND jt.resource_id = $2 AND  jt.resource_version = $3
        """
        id = resources.Id.parse_id(resource_version_id)
        values = [cls._get_value(environment), id.resource_str(), id.version]
        if action is not None:
            query += " AND action=$4"
            values.append(cls._get_value(action))
        query += " ORDER BY started DESC"
        if limit is not None and limit > 0:
            query += " LIMIT $%d" % (len(values) + 1)
            values.append(cls._get_value(limit))
        async with cls.get_connection(connection) as con:
            async with con.transaction():
                return [cls(**dict(record), from_postgres=True) async for record in con.cursor(query, *values)]

    @classmethod
    async def get_logs_for_version(
        cls,
        environment: uuid.UUID,
        version: int,
        action: Optional[str] = None,
        limit: int = 0,
        connection: Optional[Connection] = None,
    ) -> list["ResourceAction"]:
        query = f"""SELECT *
                        FROM {cls.table_name()}
                        WHERE environment=$1 AND version=$2
                     """
        values = [cls._get_value(environment), cls._get_value(version)]
        if action is not None:
            query += " AND action=$3"
            values.append(cls._get_value(action))
        query += " ORDER BY started DESC"
        if limit is not None and limit > 0:
            query += " LIMIT $%d" % (len(values) + 1)
            values.append(cls._get_value(limit))
        async with cls.get_connection(connection=connection) as con:
            async with con.transaction():
                return [cls(**dict(record), from_postgres=True) async for record in con.cursor(query, *values)]

    @classmethod
    def get_valid_field_names(cls) -> list[str]:
        return super().get_valid_field_names() + ["timestamp", "level", "msg"]

    @classmethod
    async def get(cls, action_id: uuid.UUID, connection: Optional[asyncpg.connection.Connection] = None) -> "ResourceAction":
        return await cls.get_one(action_id=action_id, connection=connection)

    async def insert(self, connection: Optional[asyncpg.connection.Connection] = None) -> None:
        async with self.get_connection(connection) as con:
            async with con.transaction():
                await super().insert(con)

                # Also do the join table in the same transaction
                assert self.resource_version_ids

                parsed_rv = [resources.Id.parse_resource_version_id(id) for id in self.resource_version_ids]
                # No additional checking of field validity is done here, because the insert above validates all fields
                await con.execute(
                    "INSERT INTO public.resourceaction_resource "
                    "(resource_id, resource_version, environment, resource_action_id) "
                    "SELECT unnest($1::text[]), unnest($2::int[]), $3, $4",
                    [id.resource_str() for id in parsed_rv],
                    [id.get_version() for id in parsed_rv],
                    self.environment,
                    self.action_id,
                )

    def set_field(self, name: str, value: object) -> None:
        self._updates[name] = value

    def add_logs(self, messages: Optional[str]) -> None:
        if not messages:
            return
        if "messages" not in self._updates:
            self._updates["messages"] = []
        self._updates["messages"] += messages

    def add_changes(self, changes: dict[ResourceVersionIdStr, dict[str, object]]) -> None:
        for resource, values in changes.items():
            for field, change in values.items():
                if "changes" not in self._updates:
                    self._updates["changes"] = {}
                if resource not in self._updates["changes"]:
                    self._updates["changes"][resource] = {}
                self._updates["changes"][resource][field] = change

    async def set_and_save(
        self,
        messages: list[dict[str, object]],
        changes: dict[ResourceVersionIdStr, dict[str, object]],
        status: Optional[const.ResourceState],
        change: Optional[const.Change],
        finished: Optional[datetime.datetime],
        connection: Optional[asyncpg.connection.Connection] = None,
    ) -> None:
        if len(messages) > 0:
            self.add_logs(messages)

        if len(changes) > 0:
            self.add_changes(changes)

        if status is not None:
            self.set_field("status", status)

        if change is not None:
            self.set_field("change", change)

        if finished is not None:
            self.set_field("finished", finished)

        await self.save(connection=connection)

    async def save(self, connection: Optional[asyncpg.connection.Connection] = None) -> None:
        """
        Save the changes
        """
        if len(self._updates) == 0:
            return
        assert (
            "resource_version_ids" not in self._updates
        ), "Updating the associated resource_version_ids of a ResourceAction is not currently supported"
        await self.update_fields(connection=connection, **self._updates)
        self._updates = {}

    @classmethod
    async def purge_logs(cls) -> None:
        default_retention_time = Environment._settings[RESOURCE_ACTION_LOGS_RETENTION].default

        query = f"""
            WITH non_halted_envs AS (
                SELECT id, (COALESCE((settings->>'resource_action_logs_retention')::int, $1)) AS retention_days
                FROM {Environment.table_name()}
                WHERE NOT halted
            )
            DELETE FROM {cls.table_name()}
            USING non_halted_envs
            WHERE environment = non_halted_envs.id
                AND started < now() AT TIME ZONE 'UTC' - make_interval(days => non_halted_envs.retention_days)
        """
        await cls._execute_query(query, default_retention_time)

    @classmethod
    async def query_resource_actions(
        cls,
        environment: uuid.UUID,
        resource_type: Optional[str] = None,
        agent: Optional[str] = None,
        attribute: Optional[str] = None,
        attribute_value: Optional[str] = None,
        resource_id_value: Optional[str] = None,
        log_severity: Optional[str] = None,
        limit: int = 0,
        action_id: Optional[uuid.UUID] = None,
        first_timestamp: Optional[datetime.datetime] = None,
        last_timestamp: Optional[datetime.datetime] = None,
        action: Optional[const.ResourceAction] = None,
        resource_id: Optional[ResourceIdStr] = None,
        exclude_changes: Optional[list[const.Change]] = None,
    ) -> list["ResourceAction"]:
        query = """SELECT DISTINCT ra.*
                    FROM public.resource as r
                    INNER JOIN public.resourceaction_resource as jt
                        ON r.environment = jt.environment
                        AND r.resource_id = jt.resource_id
                        AND r.model = jt.resource_version
                    INNER JOIN public.resourceaction as ra
                        ON ra.action_id = jt.resource_action_id
                        WHERE r.environment=$1 AND ra.environment=$1"""
        values: list[object] = [cls._get_value(environment)]

        parameter_index = 2
        if resource_type:
            query += f" AND resource_type=${parameter_index}"
            values.append(cls._get_value(resource_type))
            parameter_index += 1
        if agent:
            query += f" AND agent=${parameter_index}"
            values.append(cls._get_value(agent))
            parameter_index += 1
        if attribute and attribute_value:
            # The query uses a like query to match resource id with a resource_version_id. This means we need to escape the %
            # and _ characters in the query
            escaped_value = attribute_value.replace("#", "##").replace("%", "#%").replace("_", "#_") + "%"
            query += f" AND attributes->>${parameter_index} LIKE ${parameter_index + 1} ESCAPE '#' "
            values.append(cls._get_value(attribute))
            values.append(cls._get_value(escaped_value))
            parameter_index += 2
        if resource_id_value:
            query += f" AND r.resource_id_value = ${parameter_index}::varchar"
            values.append(cls._get_value(resource_id_value))
            parameter_index += 1
        if resource_id:
            query += f" AND r.resource_id = ${parameter_index}::varchar"
            values.append(cls._get_value(resource_id))
            parameter_index += 1
        if log_severity:
            # <@ Is contained by
            query += f" AND ${parameter_index} <@ ANY(messages)"
            values.append(cls._get_value({"level": log_severity.upper()}))
            parameter_index += 1
        if action is not None:
            query += f" AND ra.action=${parameter_index}"
            values.append(cls._get_value(action))
            parameter_index += 1
        if first_timestamp and action_id:
            query += f" AND (started, action_id) > (${parameter_index}, ${parameter_index + 1})"
            values.append(cls._get_value(first_timestamp))
            values.append(cls._get_value(action_id))
            parameter_index += 2
        elif first_timestamp:
            query += f" AND started > ${parameter_index}"
            values.append(cls._get_value(first_timestamp))
            parameter_index += 1
        if last_timestamp and action_id:
            query += f" AND (started, action_id) < (${parameter_index}, ${parameter_index + 1})"
            values.append(cls._get_value(last_timestamp))
            values.append(cls._get_value(action_id))
            parameter_index += 2
        elif last_timestamp:
            query += f" AND started < ${parameter_index}"
            values.append(cls._get_value(last_timestamp))
            parameter_index += 1

        if exclude_changes:
            # Create a string with placeholders for each item in exclude_changes
            exclude_placeholders = ", ".join([f"${parameter_index + i}" for i in range(len(exclude_changes))])
            query += f" AND ra.change NOT IN ({exclude_placeholders})"
            values.extend([cls._get_value(change) for change in exclude_changes])
            parameter_index += len(exclude_changes)

        if first_timestamp:
            query += " ORDER BY started, action_id"
        else:
            query += " ORDER BY started DESC, action_id DESC"
        if limit is not None and limit > 0:
            query += " LIMIT $%d" % parameter_index
            values.append(cls._get_value(limit))
            parameter_index += 1
        if first_timestamp:
            query = f"""SELECT * FROM ({query}) AS matching_actions
                        ORDER BY matching_actions.started DESC, matching_actions.action_id DESC"""

        async with cls.get_connection() as con:
            async with con.transaction():
                return [cls(**record, from_postgres=True) async for record in con.cursor(query, *values)]

    @classmethod
    async def get_resource_events(
        cls, env: Environment, resource_id: "resources.Id", exclude_change: Optional[const.Change] = None
    ) -> dict[ResourceIdStr, list["ResourceAction"]]:
        """
        Get all events that should be processed by this specific resource, for the current deployment

        This method searches across versions!

        This means:
        1. assure a deployment is ongoing
        2. get the time range between the start of this deployment and the last successful deploy
        3. get all resources required by this resource
        4. get all resource actions of type deploy emitted by the resource of step 3 in the time interval of step 2

        :param env: environment to consider
        :param resource_id: resource to consider, should be in deploying state
        :param exclude_change: in step 4, exclude all resource actions with this specific type of change
        """

        # This is bang on the critical path for the agent
        # Squeeze out as much performance from postgresql as we can

        resource_version_id_str = resource_id.resource_version_str()
        resource_id_str = resource_id.resource_str()

        # These two variables are actually of type datetime.datetime
        # but mypy doesn't know as they come from the DB
        # mypy also doesn't care, because they go back into the DB
        last_deploy_start: Optional[object]

        async with cls.get_connection() as connection:
            # Step 1: Get the resource
            # also check we are currently deploying

            resource: Optional[Resource] = await Resource.get_one(
                environment=env.id, resource_id=resource_id_str, model=resource_id.version, connection=connection
            )

            if resource is None:
                raise NotFound(f"Resource with id {resource_version_id_str} was not found in environment {env.id}")

            resource_state: Optional[ResourcePersistentState] = await ResourcePersistentState.get_one(
                environment=env.id, resource_id=resource_id_str, connection=connection
            )
            assert resource_state is not None  # resource state must exist if resource exists

            if resource.status != const.ResourceState.deploying:
                raise BadRequest(
                    "Fetching resource events only makes sense when the resource is currently deploying. Current deploy state"
                    f" for resource {resource_version_id_str} is {resource.status}."
                )

            # Step 2:
            # find the interval between the current deploy (now) and the previous successful deploy
            last_deploy_start = resource_state.last_success

            # Step 3: get the relevant resource actions
            # Do it in one query for all dependencies

            # Construct the query
            arg = ArgumentCollector(offset=2)

            # First make the filter
            filter = ""
            if last_deploy_start:
                filter += f" AND ra.started > {arg(last_deploy_start)}"
            if exclude_change:
                filter += f" AND ra.change <> {arg(exclude_change.value)}"

            # then the query around it
            get_all_query = f"""
    SELECT jt.resource_id, ra.*
        FROM public.resourceaction_resource as jt
        INNER JOIN public.resourceaction as ra
            ON ra.action_id = jt.resource_action_id
        WHERE jt.environment=$1 AND ra.environment=$1 AND jt.resource_id=ANY($2::varchar[]) AND ra.action='deploy' {filter}
        ORDER BY ra.started DESC;
            """

            # Convert resource version ids into resource ids
            ids = [resources.Id.parse_id(req).resource_str() for req in resource.attributes["requires"]]
            # Get the result
            result2 = await connection.fetch(get_all_query, env.id, ids, *arg.get_values())
            # Collect results per resource_id
            collector: dict[ResourceIdStr, list["ResourceAction"]] = {
                rid: [] for rid in ids
            }  # eagerly initialize, we expect one entry per dependency, even when empty
            for record in result2:
                fields = dict(record)
                del fields["resource_id"]
                collector[cast(ResourceIdStr, record[0])].append(ResourceAction(from_postgres=True, **fields))

        return collector

    def to_dto(self) -> m.ResourceAction:
        return m.ResourceAction(
            environment=self.environment,
            version=self.version,
            resource_version_ids=self.resource_version_ids,
            action_id=self.action_id,
            action=self.action,
            started=self.started,
            finished=self.finished,
            messages=self.messages,
            status=self.status,
            changes=self.changes,
            change=self.change,
        )


class ResourcePersistentState(BaseDocument):
    """
    To avoid write contention, the `Compliance` is split up in different fields that are written from different code
    paths. See get_compliance_status() for the associated logic.
    """

    @classmethod
    def table_name(cls) -> str:
        return "resource_persistent_state"

    __primary_key__ = ("environment", "resource_id")

    environment: uuid.UUID

    # ID related
    resource_id: ResourceIdStr
    resource_type: str
    agent: str
    resource_id_value: str

    # Field based on content from the resource actions
    last_deploy: Optional[datetime.datetime] = None
    # When a resource is updated in a new model version, it might take some time until this update reaches the scheduler.
    # This is the attribute hash that the scheduler considers the last released attribute hash for the given resource.
    current_intent_attribute_hash: Optional[str] = None
    # Last deployment completed of any kind, including marking-deployed-for-know-good-state for increments
    # i.e. the end time of the last deploy
    last_deployed_attribute_hash: Optional[str] = None
    # Hash used in last_deploy
    last_deployed_version: Optional[int] = None
    # Model version of last_deploy
    last_success: Optional[datetime.datetime] = None
    # last actual deployment completed without failure. i.e start time of the last deploy where status == ResourceState.deployed
    last_produced_events: Optional[datetime.datetime] = None
    # Last produced an event. i.e. the end time of the last deploy where we had an effective change
    # (change is not None and change != Change.nochange)

    # Written at version release time
    is_undefined: bool
    # Written when a new version is processed by the scheduler
    is_orphan: bool
    # Set to true when a version starts its deployment, set to false when it finishes
    is_deploying: bool
    # Written at deploy time (except for NEW -> no race condition possible with deploy path)
    last_deploy_result: state.DeployResult
    # Written both when processing a new version and at deploy time. As such, this should be updated
    # under the scheduler lock to prevent race conditions with the deploy time updates.
    blocked: state.Blocked

    # Written at deploy time (Exception for initial record creation  -> no race condition possible with deploy path)
    last_non_deploying_status: const.NonDeployingResourceState = const.NonDeployingResourceState.available

    @classmethod
    async def mark_orphans_not_in_version(
        cls,
        environment: UUID,
        version: int,
        connection: Optional[Connection] = None,
    ) -> None:
        """
        Marks all persisted resources that do not exist in the given version as orphans.
        """
        query = f"""
            UPDATE {cls.table_name()} AS rps
            SET is_orphan=TRUE
            WHERE
                rps.environment=$1
                AND NOT rps.is_orphan
                AND NOT EXISTS(
                    SELECT 1
                    FROM {Resource.table_name()} AS r
                    WHERE
                        r.environment=rps.environment
                        AND r.resource_id=rps.resource_id
                        AND r.model=$2
                )
        """
        await cls._execute_query(query, environment, version, connection=connection)

    @classmethod
    async def update_resource_intent(
        cls,
        environment: uuid.UUID,
        intent: dict[ResourceIdStr, tuple[state.ResourceState, state.ResourceIntent]],
        update_blocked_state: bool,
        connection: Optional[Connection] = None,
    ) -> None:
        """
        Update the intent of the given resources in the resource_persistent_state table. This method is called
        when the intent of a resource, as processed by the scheduler, changes. This method must not be called
        for orphaned resources. The update_orphan_state() method should be used for that.

        :param update_blocked_state: True iff this method should update the blocked column in the database.
        """
        values = [
            (
                environment,
                resource_id,
                resource_details.attribute_hash,
                resource_state.compliance is state.Compliance.UNDEFINED,
                False,
                *([resource_state.blocked.db_value().name] if update_blocked_state else []),
            )
            for resource_id, (resource_state, resource_details) in intent.items()
        ]
        async with cls.get_connection(connection=connection) as con:
            await con.executemany(
                f"""
                    UPDATE {cls.table_name()}
                    SET
                        current_intent_attribute_hash=$3,
                        is_undefined=$4,
                        is_orphan=$5
                        {", blocked=$6" if update_blocked_state else ""}
                    WHERE environment=$1 AND resource_id=$2
                """,
                values,
            )

    @classmethod
    async def trim(cls, environment: UUID, connection: Optional[Connection] = None) -> None:
        """Remove all records that have no corresponding resource anymore"""
        await cls._execute_query(
            f"""
            DELETE FROM {cls.table_name()} rps
            WHERE NOT EXISTS(
                SELECT r.resource_id
                FROM {Resource.table_name()} r
                WHERE r.resource_id = rps.resource_id and r.environment=$1
            ) and rps.environment=$1
            """,
            environment,
            connection=connection,
        )

    @classmethod
    async def populate_for_version(
        cls, environment: uuid.UUID, model_version: int, connection: Optional[Connection] = None
    ) -> None:
        """
        Make sure that the resource_persistent_state table has a record for each resource present in the
        given model version. This method assumes that the given model_version is the latest released version.
        """
        await cls._execute_query(
            f"""
            INSERT INTO {cls.table_name()} (
                environment,
                resource_id,
                resource_type,
                agent,
                resource_id_value,
                current_intent_attribute_hash,
                is_undefined,
                is_orphan,
                is_deploying,
                last_deploy_result,
                blocked
            )
            SELECT
                r.environment,
                r.resource_id,
                r.resource_type,
                r.agent,
                r.resource_id_value,
                r.attribute_hash,
                r.status = 'undefined'::public.resourcestate,
                FALSE,
                FALSE,
                'NEW',
                CASE
                    WHEN
                        r.status = 'undefined'::public.resourcestate
                        OR r.status = 'skipped_for_undefined'::public.resourcestate
                    THEN 'BLOCKED'
                    ELSE 'NOT_BLOCKED'
                END
            FROM {Resource.table_name()} AS r
            WHERE r.environment=$1 AND r.model=$2 AND NOT EXISTS(
                SELECT *
                FROM {cls.table_name()} AS rps
                WHERE rps.environment=r.environment AND rps.resource_id=r.resource_id
            )
            """,
            environment,
            model_version,
            connection=connection,
        )

    def get_compliance_status(self) -> Optional[state.Compliance]:
        """
        Return the Compliance associated with this resource_persistent_state. Returns None for orphaned resources.
        """
        if self.is_orphan:
            return None
        elif self.is_undefined:
            return state.Compliance.UNDEFINED
        elif (
            self.last_deployed_attribute_hash is None or self.current_intent_attribute_hash != self.last_deployed_attribute_hash
        ):
            return state.Compliance.HAS_UPDATE
        elif self.last_deploy_result is state.DeployResult.DEPLOYED:
            return state.Compliance.COMPLIANT
        else:
            return state.Compliance.NON_COMPLIANT


@stable_api
class Resource(BaseDocument):
    """
    A specific version of a resource. This entity contains the desired state of a resource.

    :param environment: The environment this resource version is defined in
    :param model: The version of the configuration model this resource state is associated with
    :param resource_id: The id of the resource (without the version)
    :param resource_type: The type of the resource
    :param resource_id_value: The attribute value from the resource id
    :param agent: The name of the agent responsible for deploying this resource
    :param attributes: The desired state for this version of the resource as a dict of attributes
    :param attribute_hash: hash of the attributes, excluding requires, provides and version,
                           used to determine if a resource describes the same state across versions
    :param status: The state of this resource, used e.g. in scheduling
    :param is_undefined: If the desired state for resource is undefined
    :param resource_set: The resource set this resource belongs to. Used when doing partial compiles.
    """

    __primary_key__ = ("environment", "model", "resource_id")

    environment: uuid.UUID
    model: int

    # ID related
    resource_id: ResourceIdStr
    resource_type: ResourceType
    resource_id_value: str

    agent: str

    # State related
    attributes: dict[str, object] = {}
    attribute_hash: Optional[str]
    status: const.ResourceState = const.ResourceState.available
    is_undefined: bool = False

    resource_set: Optional[str] = None

    # internal field to handle cross agent dependencies
    # if this resource is updated, it must notify all RV's in this list
    # the list contains full rv id's
    provides: list[ResourceIdStr] = []

    # Methods for backward compatibility
    @property
    def resource_version_id(self) -> ResourceVersionIdStr:
        # This field was removed from the DB, this method keeps code compatibility
        return resources.Id.set_version_in_id(self.resource_id, self.model)

    @classmethod
    def __mangle_dict(cls, record: dict) -> None:
        """
        Transform the dict of attributes as it exists here/in the database to the backward compatible form
        Operates in-place
        """
        version = record["model"]
        parsed_id = resources.Id.parse_id(record["resource_id"])
        parsed_id.set_version(version)
        record["resource_version_id"] = parsed_id.resource_version_str()
        record["id"] = record["resource_version_id"]
        record["resource_type"] = parsed_id.entity_type
        if "requires" in record["attributes"]:
            record["attributes"]["requires"] = [
                resources.Id.set_version_in_id(id, version) for id in record["attributes"]["requires"]
            ]
        # Due to a bug, the version field has always been present in the attributes dictionary.
        # This bug has been fixed in the database. For backwards compatibility reason we here make sure that the
        # version field is present in the attributes dictionary served out via the API.
        record["attributes"]["version"] = version
        record["provides"] = [resources.Id.set_version_in_id(id, version) for id in record["provides"]]
        del record["status"]

    @classmethod
    async def get_last_non_deploying_state_for_dependencies(
        cls, environment: uuid.UUID, resource_version_id: "resources.Id", connection: Optional[Connection] = None
    ) -> dict[ResourceVersionIdStr, ResourceState]:
        """
        Return the last state of each dependency of the given resource that was not 'deploying'.
        """
        if not resource_version_id.is_resource_version_id_obj():
            raise Exception("Argument resource_version_id is not a resource_version_id")
        version = resource_version_id.version
        query = """
            SELECT r1.resource_id, r1.last_non_deploying_status
            FROM resource_persistent_state AS r1
            WHERE r1.environment=$1
                  AND (
                      SELECT (r2.attributes->'requires')::jsonb
                      FROM resource AS r2
                      WHERE r2.environment=$1 AND r2.model=$2 AND r2.resource_id=$3
                  ) ? r1.resource_id
        """
        values = [
            cls._get_value(environment),
            cls._get_value(version),
            resource_version_id.resource_str(),
        ]
        result = await cls._fetch_query(query, *values, connection=connection)
        return {r["resource_id"] + ",v=" + str(version): const.ResourceState(r["last_non_deploying_status"]) for r in result}

    def make_hash(self) -> None:
        self.attribute_hash = util.make_attribute_hash(self.resource_id, self.attributes)

    @classmethod
    async def get_resources(
        cls,
        environment: uuid.UUID,
        resource_version_ids: list[ResourceVersionIdStr],
        lock: Optional[RowLockMode] = None,
        connection: Optional[asyncpg.connection.Connection] = None,
    ) -> list["Resource"]:
        """
        Get all resources listed in resource_version_ids
        """
        if not resource_version_ids:
            return []
        query_lock: str = lock.value if lock is not None else ""

        def convert_or_ignore(rvid: ResourceVersionIdStr) -> resources.Id | None:
            """Method to retain backward compatibility, ignore bad ID's"""
            try:
                return resources.Id.parse_resource_version_id(rvid)
            except ValueError:
                return None

        parsed_rv = (convert_or_ignore(id) for id in resource_version_ids)
        effective_parsed_rv = [id for id in parsed_rv if id is not None]

        if not effective_parsed_rv:
            return []

        query = (
            f"SELECT r.* FROM {cls.table_name()} r"
            f" INNER JOIN unnest($2::resource_id_version_pair[]) requested(resource_id, model)"
            f" ON r.resource_id = requested.resource_id AND r.model = requested.model"
            f" WHERE environment=$1"
            f" {query_lock}"
        )
        out = await cls.select_query(
            query,
            [cls._get_value(environment), [(id.resource_str(), id.get_version()) for id in effective_parsed_rv]],
            connection=connection,
        )
        return out

    @classmethod
    async def get_latest_resource_states(
        cls, env: uuid.UUID, connection: Optional[asyncpg.connection.Connection] = None
    ) -> tuple[Optional[int], abc.Mapping[ResourceIdStr, ResourceState]]:
        """
        Fetches the states of all the resources in the given environment, excluding orphans
        """
        query = f"""
            SELECT DISTINCT ON (r.resource_id)
                r.model,
                r.resource_id,
                {const.SQL_RESOURCE_STATUS_SELECTOR} AS status
            FROM {Resource.table_name()} AS r
                INNER JOIN resource_persistent_state AS rps ON rps.environment=r.environment AND r.resource_id=rps.resource_id
            WHERE r.environment=$1 AND NOT rps.is_orphan
            ORDER BY r.resource_id, r.model DESC
        """
        results = await cls.select_query(query, [env], no_obj=True, connection=connection)
        if not results:
            return None, {}
        return (int(results[0]["model"]), {r["resource_id"]: const.ResourceState[r["status"]] for r in results})

    @stable_api
    @classmethod
    async def get_current_resource_state(cls, env: uuid.UUID, rid: ResourceIdStr) -> Optional[const.ResourceState]:
        """
        Return the current state of the given resource
        or None if the resource is not present in the latest version (marked as an orphan).
        """
        query = f"""
            SELECT
            {const.SQL_RESOURCE_STATUS_SELECTOR} AS status
            FROM resource_persistent_state AS rps
            WHERE rps.environment=$1 AND rps.resource_id=$2 AND NOT rps.is_orphan
            """
        results = await cls.select_query(query, [env, rid], no_obj=True)
        if not results:
            return None
        assert len(results) == 1
        return const.ResourceState(results[0]["status"])

    @classmethod
    async def set_deployed_multi(
        cls,
        environment: uuid.UUID,
        resource_ids: Sequence[ResourceIdStr],
        version: int,
        connection: Optional[asyncpg.connection.Connection] = None,
    ) -> None:
        query = "UPDATE resource SET status='deployed' WHERE environment=$1 AND model=$2 AND resource_id =ANY($3) "
        async with cls.get_connection(connection) as connection:
            await connection.execute(query, environment, version, resource_ids)

    @classmethod
    async def reset_resource_state(
        cls,
        environment: uuid.UUID,
        *,
        connection: Optional[asyncpg.connection.Connection] = None,
    ) -> None:
        """
        Update resources on the latest released version of the model stuck in "deploying" state.
        The status will be reset to the latest non deploying status.
        The is_deploying flag will also be set to "False" on the ResourcePersistentState table.

        :param environment: The environment impacted by this
        :param connection: The connection to use
        """

        # FIXME: When we remove the status from the Resource table, this can go.
        update_resource_query = f"""
            UPDATE {Resource.table_name()} r
            SET status=rps.last_non_deploying_status::TEXT::resourcestate
            FROM {ResourcePersistentState.table_name()} rps
            WHERE r.resource_id=rps.resource_id
                AND r.environment=rps.environment
                AND r.status='deploying'
                AND r.environment=$1
                AND r.model=(
                    SELECT version
                    FROM {ConfigurationModel.table_name()}
                    WHERE environment=$1
                        AND released=true
                    ORDER BY version DESC
                    LIMIT 1
                )
        """
        update_rps_query = f"""
            UPDATE {ResourcePersistentState.table_name()} rps
            SET is_deploying=FALSE
            WHERE environment=$1
        """
        values = [cls._get_value(environment)]
        async with cls.get_connection(connection) as connection:
            await connection.execute(update_rps_query, *values)
            await connection.execute(update_resource_query, *values)

    @classmethod
    async def get_resources_in_latest_version(
        cls,
        environment: uuid.UUID,
        resource_type: Optional[ResourceType] = None,
        attributes: dict[PrimitiveTypes, PrimitiveTypes] = {},
        *,
        connection: Optional[asyncpg.connection.Connection] = None,
    ) -> list["Resource"]:
        """
        Returns the resources in the latest version of the configuration model of the given environment, that satisfy the
        given constraints.

        :param environment: The resources should belong to this environment.
        :param resource_type: The environment should have this resource_type.
        :param attributes: The resource should contain these key-value pairs in its attributes list.
        """
        values = [cls._get_value(environment)]
        query = f"""
            SELECT *
            FROM {Resource.table_name()} AS r1
            WHERE r1.environment=$1 AND r1.model=(SELECT MAX(cm.version)
                                                  FROM {ConfigurationModel.table_name()} AS cm
                                                  WHERE cm.environment=$1)
        """
        if resource_type:
            query += " AND r1.resource_type=$2"
            values.append(cls._get_value(resource_type))

        result = []
        async with cls.get_connection(connection) as con:
            async with con.transaction():
                async for record in con.cursor(query, *values):
                    resource = cls(from_postgres=True, **record)
                    # The constraints on the attributes field are checked in memory.
                    # This prevents injection attacks.
                    if util.is_sub_dict(attributes, resource.attributes):
                        result.append(resource)
        return result

    @classmethod
    async def get_resource_type_count_for_latest_version(cls, environment: uuid.UUID) -> dict[str, int]:
        """
        Returns the count for each resource_type over all resources in the model's latest version
        """
        query_latest_model = f"""
            SELECT max(version)
            FROM {ConfigurationModel.table_name()}
            WHERE environment=$1
        """
        query = f"""
            SELECT resource_type, count(*) as count
            FROM {Resource.table_name()}
            WHERE environment=$1 AND model=({query_latest_model})
            GROUP BY resource_type;
        """
        values = [cls._get_value(environment)]
        result: dict[str, int] = {}
        async with cls.get_connection() as con:
            async with con.transaction():
                async for record in con.cursor(query, *values):
                    assert isinstance(record["count"], int)
                    result[str(record["resource_type"])] = record["count"]
        return result

    @classmethod
    async def get_resources_for_version(
        cls,
        environment: uuid.UUID,
        version: int,
        agent: Optional[str] = None,
        no_obj: bool = False,
        *,
        connection: Optional[asyncpg.connection.Connection] = None,
    ) -> list["Resource"]:
        if agent:
            (filter_statement, values) = cls._get_composed_filter(environment=environment, model=version, agent=agent)
        else:
            (filter_statement, values) = cls._get_composed_filter(environment=environment, model=version)

        query = f"SELECT * FROM {Resource.table_name()} WHERE {filter_statement}"
        resources_list: Union[list[Resource], list[dict[str, object]]] = []
        async with cls.get_connection(connection) as con:
            async with con.transaction():
                async for record in con.cursor(query, *values):
                    if no_obj:
                        record = dict(record)
                        record["attributes"] = json.loads(record["attributes"])
                        cls.__mangle_dict(record)
                        resources_list.append(record)
                    else:
                        resources_list.append(cls(from_postgres=True, **record))
        return resources_list

    @classmethod
    async def get_resources_for_version_raw(
        cls,
        environment: uuid.UUID,
        version: int,
        projection: Optional[Collection[typing.LiteralString]],
        *,
        connection: Optional[Connection] = None,
    ) -> list[dict[str, object]]:
        if not projection:
            projection = "*"
        else:
            projection = ",".join(projection)
        (filter_statement, values) = cls._get_composed_filter(environment=environment, model=version)
        query = "SELECT " + projection + " FROM " + cls.table_name() + " WHERE " + filter_statement
        resource_records = await cls._fetch_query(query, *values, connection=connection)
        resources = [dict(record) for record in resource_records]
        for res in resources:
            if "attributes" in res:
                res["attributes"] = json.loads(res["attributes"])
        return resources

    @classmethod
    async def get_resources_since_version_raw(
        cls,
        environment: uuid.UUID,
        *,
        since: int,
        projection: Optional[Collection[typing.LiteralString]],
        connection: Optional[Connection] = None,
    ) -> list[tuple[int, list[dict[str, object]]]]:
        """
        Returns all released model versions with associated resources since (excluding) the given model version.
        Returns resources as raw dicts with the requested fields
        """
        resource_columns: typing.LiteralString = ", ".join(f"r.{c}" for c in projection) if projection is not None else "r.*"
        query: typing.LiteralString = f"""
            SELECT m.version, {resource_columns}
            FROM {ConfigurationModel.table_name()} as m
            LEFT JOIN {cls.table_name()} as r
                ON m.environment = r.environment AND m.version = r.model
            WHERE m.environment = $1 AND m.version > $2 AND m.released=true
            ORDER BY m.version ASC
        """
        resource_records = await cls._fetch_query(
            query,
            cls._get_value(environment),
            cls._get_value(since),
            connection=connection,
        )
        result: list[tuple[int, list[dict[str, object]]]] = []
        for version, raw_resources in itertools.groupby(resource_records, key=lambda r: r["version"]):
            parsed_resources: list[dict[str, object]] = []
            for raw_resource in raw_resources:
                if raw_resource["resource_id"] is None:
                    # left join produced no resources
                    continue
                resource: dict[str, object] = dict(raw_resource)
                if "attributes" in resource:
                    resource["attributes"] = json.loads(resource["attributes"])
                if projection is not None:
                    assert set(projection) <= resource.keys()
                parsed_resources.append(resource)
            result.append((version, parsed_resources))
        return result

    @classmethod
    async def get_resources_for_version_raw_with_persistent_state(
        cls,
        environment: uuid.UUID,
        version: int,
        *,
        projection: Optional[Collection[typing.LiteralString]],
        projection_persistent: Optional[Collection[typing.LiteralString]] = None,
        project_attributes: Optional[Collection[typing.LiteralString]] = None,
        connection: Optional[Connection] = None,
    ) -> list[dict[str, object]]:
        """This method performs none of the mangling required to produce valid resources!

        project_attributes performs a projection on the json attributes of the resources table. If the attribute does not exist,
        it is left out of the result dict.

        all projections must be disjoint, as they become named fields in the output record
        """

        include_rps = projection_persistent is not None
        if projection and "status" in projection:
            raise Exception(
                "`status` is not a valid option in the `projection` argument, use it in the `projection_persistent` instead"
            )

        def collect_projection(projection: Optional[Collection[str]], prefix: str) -> str:
            if not projection:
                return f"{prefix}.*"
            else:
                # status is a special case
                return ",".join(
                    f"{prefix}.{field}" if field != "status" else f"{const.SQL_RESOURCE_STATUS_SELECTOR} AS status"
                    for field in projection
                )

        if project_attributes:
            json_projection = "," + ",".join(f"r.attributes->'{v}' as {v}" for v in project_attributes)
        else:
            json_projection = ""

        join_on_rps = (
            "JOIN resource_persistent_state rps ON r.environment=rps.environment AND r.resource_id = rps.resource_id"
            if include_rps
            else ""
        )
        query = f"""
        SELECT {collect_projection(projection, 'r')}
        {f', {collect_projection(projection_persistent, 'rps')}' if include_rps else ''}
        {json_projection}
        FROM {cls.table_name()} r
        {join_on_rps}
        WHERE r.environment=$1 AND r.model = $2;
        """
        resource_records = await cls._fetch_query(query, environment, version, connection=connection)
        resources = [dict(record) for record in resource_records]
        for res in resources:
            if "attributes" in res:
                res["attributes"] = json.loads(res["attributes"])
            if project_attributes:
                for k in project_attributes:
                    if res[k]:
                        res[k] = json.loads(res[k])
        return resources

    @classmethod
    async def get_latest_version(cls, environment: uuid.UUID, resource_id: ResourceIdStr) -> Optional["Resource"]:
        resources = await cls.get_list(
            order_by_column="model", order="DESC", limit=1, environment=environment, resource_id=resource_id
        )
        if len(resources) > 0:
            return resources[0]
        return None

    @staticmethod
    def get_details_from_resource_id(resource_id: ResourceIdStr) -> m.ResourceIdDetails:
        parsed_id = resources.Id.parse_id(resource_id)
        return m.ResourceIdDetails(
            resource_type=parsed_id.entity_type,
            agent=parsed_id.agent_name,
            attribute=parsed_id.attribute,
            resource_id_value=parsed_id.attribute_value,
        )

    @classmethod
    async def get(
        cls,
        environment: uuid.UUID,
        resource_version_id: ResourceVersionIdStr,
        connection: Optional[asyncpg.connection.Connection] = None,
    ) -> Optional["Resource"]:
        """
        Get a resource with the given resource version id
        """
        parsed_id = resources.Id.parse_id(resource_version_id)
        value = await cls.get_one(
            environment=environment, resource_id=parsed_id.resource_str(), model=parsed_id.version, connection=connection
        )
        return value

    @classmethod
    def new(cls, environment: uuid.UUID, resource_version_id: ResourceVersionIdStr, **kwargs: object) -> "Resource":
        vid = resources.Id.parse_id(resource_version_id)

        attr = dict(
            environment=environment,
            model=vid.version,
            resource_id=vid.resource_str(),
            resource_type=vid.entity_type,
            agent=vid.agent_name,
            resource_id_value=vid.attribute_value,
        )

        attr.update(kwargs)

        return cls(**attr)

    def copy_for_partial_compile(self, new_version: int) -> "Resource":
        """
        Create a new resource dao instance from this dao instance. Only creates the object without inserting it.
        The new instance will have the given version.
        """
<<<<<<< HEAD
        is_undefined = self.status is ResourceState.undefined
        new_resource_state = ResourceState.undefined if is_undefined else ResourceState.available
=======
>>>>>>> d1aeb621
        return Resource(
            environment=self.environment,
            model=new_version,
            resource_id=self.resource_id,
            resource_type=self.resource_type,
            resource_id_value=self.resource_id_value,
            agent=self.agent,
            attributes=self.attributes.copy(),
            attribute_hash=self.attribute_hash,
            status=ResourceState.undefined if self.is_undefined else ResourceState.available,
            is_undefined=self.is_undefined,
            resource_set=self.resource_set,
            provides=self.provides,
        )

    @classmethod
    async def get_released_resource_details(
        cls, env: uuid.UUID, resource_id: ResourceIdStr
    ) -> Optional[m.ReleasedResourceDetails]:

        query = f"""
        SELECT DISTINCT ON (resource_id) first.resource_id, cm.date as first_generated_time,
        first.model as first_model, latest.model AS latest_model, latest.resource_id as latest_resource_id,
        latest.resource_type, latest.agent, latest.resource_id_value, rps.last_deploy as latest_deploy, latest.attributes,
        {const.SQL_RESOURCE_STATUS_SELECTOR} AS status
        FROM resource first
        INNER JOIN
            /* 'latest' is the latest released version of the resource */
            (SELECT distinct on (resource_id) resource_id, attribute_hash, model, attributes,
                resource_type, agent, resource_id_value
                FROM resource
                JOIN configurationmodel cm ON resource.model = cm.version AND resource.environment = cm.environment
                WHERE resource.environment = $1 AND resource_id = $2 AND cm.released = TRUE
                ORDER BY resource_id, model desc
            ) as latest
        /* The 'first' values correspond to the first time the attribute hash was the same as in
            the 'latest' released version */
        ON first.resource_id = latest.resource_id AND first.attribute_hash = latest.attribute_hash
        INNER JOIN configurationmodel cm ON first.model = cm.version AND first.environment = cm.environment
        INNER JOIN resource_persistent_state rps on rps.resource_id = first.resource_id AND first.environment = rps.environment
        WHERE first.environment = $1 AND first.resource_id = $2 AND cm.released = TRUE
        ORDER BY first.resource_id, first.model asc;
        """
        values = [cls._get_value(env), cls._get_value(resource_id)]
        result = await cls.select_query(query, values, no_obj=True)

        if not result:
            return None
        record = result[0]
        parsed_id = resources.Id.parse_id(record["latest_resource_id"])
        attributes = json.loads(record["attributes"])
        # Due to a bug, the version field has always been present in the attributes dictionary.
        # This bug has been fixed in the database. For backwards compatibility reason we here make sure that the
        # version field is present in the attributes dictionary served out via the API.
        if "version" not in attributes:
            attributes["version"] = record["latest_model"]
        requires = [resources.Id.parse_id(req).resource_str() for req in attributes["requires"]]

        # fetch the status of each of the requires. This is not calculated in the database because the lack of joinable
        # fields requires to calculate the status for each resource record, before it is filtered
        status_query = f"""
        SELECT DISTINCT ON (resource.resource_id) resource.resource_id,
        {const.SQL_RESOURCE_STATUS_SELECTOR} AS status
        FROM resource
        INNER JOIN configurationmodel cm ON resource.model = cm.version AND resource.environment = cm.environment
        INNER JOIN resource_persistent_state rps
              ON rps.resource_id = resource.resource_id AND resource.environment = rps.environment
        WHERE resource.environment = $1 AND cm.released = TRUE AND resource.resource_id = ANY($2)
        ORDER BY resource.resource_id, model DESC;
        """
        status_result = await cls.select_query(status_query, [cls._get_value(env), cls._get_value(requires)], no_obj=True)

        return m.ReleasedResourceDetails(
            resource_id=record["latest_resource_id"],
            resource_type=record["resource_type"],
            agent=record["agent"],
            id_attribute=parsed_id.attribute,
            id_attribute_value=record["resource_id_value"],
            last_deploy=record["latest_deploy"],
            first_generated_time=record["first_generated_time"],
            first_generated_version=record["first_model"],
            attributes=attributes,
            status=record["status"],
            requires_status={record["resource_id"]: record["status"] for record in status_result},
        )

    @classmethod
    async def get_versioned_resource_details(
        cls, environment: uuid.UUID, version: int, resource_id: ResourceIdStr
    ) -> Optional[m.VersionedResourceDetails]:
        resource = await cls.get_one(environment=environment, model=version, resource_id=resource_id)
        if not resource:
            return None
        parsed_id = resources.Id.parse_id(resource.resource_id)
        parsed_id.set_version(resource.model)
        return m.VersionedResourceDetails(
            resource_id=resource.resource_id,
            resource_version_id=parsed_id.resource_version_str(),
            resource_type=resource.resource_type,
            agent=resource.agent,
            id_attribute=parsed_id.attribute,
            id_attribute_value=resource.resource_id_value,
            version=resource.model,
            attributes=resource.attributes,
        )

    @classmethod
    async def get_resource_deploy_summary(cls, environment: uuid.UUID) -> m.ResourceDeploySummary:
        inner_query = f"""
        SELECT rps.resource_id as resource_id,
            {const.SQL_RESOURCE_STATUS_SELECTOR} AS status
        FROM resource_persistent_state as rps
        WHERE rps.environment=$1 AND NOT rps.is_orphan
        """

        query = f"""
            SELECT COUNT(ro.resource_id) as count,
                   ro.status
            FROM ({inner_query}) as ro
            GROUP BY ro.status
        """
        raw_results = await cls._fetch_query(query, cls._get_value(environment))
        results = {}
        for row in raw_results:
            results[row["status"]] = row["count"]
        return m.ResourceDeploySummary.create_from_db_result(results)

    @classmethod
    async def copy_resources_from_unchanged_resource_set(
        cls,
        environment: uuid.UUID,
        source_version: int,
        destination_version: int,
        updated_resource_sets: abc.Set[str],
        deleted_resource_sets: abc.Set[str],
        *,
        connection: Optional[asyncpg.connection.Connection] = None,
    ) -> dict[ResourceIdStr, str]:
        """
        Copy the resources that belong to an unchanged resource set of a partial compile,
        from source_version to destination_version. This method doesn't copy shared resources.
        """
        query = f"""
            INSERT INTO {cls.table_name()}(
                environment,
                model,
                resource_id,
                resource_type,
                resource_id_value,
                agent,
                status,
                attributes,
                attribute_hash,
                resource_set,
                provides
            )(
                SELECT
                    r.environment,
                    $3,
                    r.resource_id,
                    r.resource_type,
                    r.resource_id_value,
                    r.agent,
                    (
                        CASE WHEN r.status='undefined'::resourcestate
                        THEN 'undefined'::resourcestate
                        ELSE 'available'::resourcestate
                        END
                    ) AS status,
                    r.attributes AS attributes,
                    r.attribute_hash,
                    r.resource_set,
                    r.provides
                FROM {cls.table_name()} AS r
                WHERE r.environment=$1 AND r.model=$2 AND r.resource_set IS NOT NULL AND NOT r.resource_set=ANY($4)
            )
            RETURNING resource_id, resource_set
        """
        async with cls.get_connection(connection) as con:
            result = await con.fetch(
                query,
                environment,
                source_version,
                destination_version,
                updated_resource_sets | deleted_resource_sets,
            )
            return {str(record["resource_id"]): str(record["resource_set"]) for record in result}

    @classmethod
    async def get_resources_in_resource_sets(
        cls,
        environment: uuid.UUID,
        version: int,
        resource_sets: abc.Set[str],
        include_shared_resources: bool = False,
        *,
        connection: Optional[asyncpg.connection.Connection] = None,
    ) -> abc.Mapping[ResourceIdStr, "Resource"]:
        """
        Returns the resource in the given environment and version that belong to any of the given resource sets.
        This method also returns the resources in the share resource set iff the include_shared_resources boolean
        is set to True.
        """
        if include_shared_resources:
            resource_set_filter_statement = "(r.resource_set IS NULL OR r.resource_set=ANY($3))"
        else:
            resource_set_filter_statement = "r.resource_set=ANY($3)"
        query = f"""
            SELECT *
            FROM {cls.table_name()} AS r
            WHERE r.environment=$1 AND r.model=$2 AND {resource_set_filter_statement}
        """
        async with cls.get_connection(connection) as con:
            result = await con.fetch(query, environment, version, resource_sets)
            return {record["resource_id"]: cls(from_postgres=True, **record) for record in result}

    async def insert(self, connection: Optional[asyncpg.connection.Connection] = None) -> None:
        self.make_hash()
        await super().insert(connection=connection)

    @classmethod
    async def insert_many(
        cls, documents: Sequence["Resource"], *, connection: Optional[asyncpg.connection.Connection] = None
    ) -> None:
        for doc in documents:
            doc.make_hash()
        await super().insert_many(documents, connection=connection)

    async def update(self, connection: Optional[asyncpg.connection.Connection] = None, **kwargs: object) -> None:
        self.make_hash()
        await super().update(connection=connection, **kwargs)

    async def update_fields(self, connection: Optional[asyncpg.connection.Connection] = None, **kwargs: object) -> None:
        self.make_hash()
        await super().update_fields(connection=connection, **kwargs)

    def get_requires(self) -> abc.Sequence[ResourceIdStr]:
        """
        Returns the content of the requires field in the attributes.
        """
        if "requires" not in self.attributes:
            return []
        return list(self.attributes["requires"])

    def to_dict(self) -> dict[str, object]:
        self.make_hash()
        dct = super().to_dict()
        self.__mangle_dict(dct)
        return dct

    def to_dto(self) -> m.Resource:
        attributes = self.attributes.copy()

        if "requires" in self.attributes:
            version = self.model
            attributes["requires"] = [resources.Id.set_version_in_id(id, version) for id in self.attributes["requires"]]

        # Due to a bug, the version field has always been present in the attributes dictionary.
        # This bug has been fixed in the database. For backwards compatibility reason we here make sure that the
        # version field is present in the attributes dictionary served out via the API.
        attributes["version"] = self.model

        return m.Resource(
            environment=self.environment,
            model=self.model,
            resource_id=self.resource_id,
            resource_type=self.resource_type,
            resource_version_id=resources.Id.set_version_in_id(self.resource_id, self.model),
            agent=self.agent,
            attributes=attributes,
            status=self.status,
            is_undefined=self.is_undefined,
            resource_id_value=self.resource_id_value,
            resource_set=self.resource_set,
        )

    async def update_persistent_state(
        self,
        is_deploying: bool | None = None,
        last_deploy: datetime.datetime | None = None,
        last_deployed_version: int | None = None,
        last_non_deploying_status: Optional[const.NonDeployingResourceState] = None,
        last_success: Optional[datetime.datetime] = None,
        last_produced_events: Optional[datetime.datetime] = None,
        last_deployed_attribute_hash: Optional[str] = None,
        connection: Optional[asyncpg.connection.Connection] = None,
        # TODO[#8541]: accept state.ResourceState and write blocked status as well
        last_deploy_result: Optional[state.DeployResult] = None,
    ) -> None:
        """Update the data in the resource_persistent_state table"""
        args = ArgumentCollector(2)

        invalues = {
            "is_deploying": is_deploying,
            "last_deploy": last_deploy,
            "last_non_deploying_status": last_non_deploying_status,
            "last_success": last_success,
            "last_produced_events": last_produced_events,
            "last_deployed_attribute_hash": last_deployed_attribute_hash,
            "last_deployed_version": last_deployed_version,
        }
        query_parts = [f"{k}={args(v)}" for k, v in invalues.items() if v is not None]
        if last_deploy_result:
            query_parts.append(f"last_deploy_result={args(last_deploy_result.name)}")
        if not query_parts:
            return
        query = f"UPDATE public.resource_persistent_state SET {','.join(query_parts)} WHERE environment=$1 and resource_id=$2"

        result = await self._execute_query(query, self.environment, self.resource_id, *args.args, connection=connection)
        assert result == "UPDATE 1"


@stable_api
class ConfigurationModel(BaseDocument):
    """
    A specific version of the configuration model.

    :param version: The version of the configuration model, represented by a unix timestamp.
    :param environment: The environment this configuration model is defined in
    :param date: The date this configuration model was created
    :param partial_base: If this version was calculated from a partial export, the version the partial was applied on.
    :param released: Is this model released and available for deployment?
    :param deployed: Is this model deployed?
    :param result: The result of the deployment. Success or error.
    :param version_info: Version metadata
    :param total: The total number of resources
    :param is_suitable_for_partial_compiles: This boolean indicates whether the model can later on be updated using a
                                             partial compile. In other words, the value is True iff no cross resource set
                                             dependencies exist between the resources.
    """

    __primary_key__ = ("version", "environment")

    version: int
    environment: uuid.UUID
    date: Optional[datetime.datetime] = None
    partial_base: Optional[int] = None

    pip_config: Optional[PipConfig] = None

    released: bool = False
    version_info: Optional[dict[str, object]] = None
    is_suitable_for_partial_compiles: bool

    total: int = 0

    # cached state for release
    undeployable: list[ResourceIdStr] = []
    skipped_for_undeployable: list[ResourceIdStr] = []

    def __init__(self, **kwargs: object) -> None:
        super().__init__(**kwargs)

    @classmethod
    def get_valid_field_names(cls) -> list[str]:
        return super().get_valid_field_names() + ["model"]

    @classmethod
    async def create_for_partial_compile(
        cls,
        env_id: uuid.UUID,
        version: int,
        total: int,
        version_info: Optional[JsonType],
        undeployable: abc.Sequence[ResourceIdStr],
        skipped_for_undeployable: abc.Sequence[ResourceIdStr],
        partial_base: int,
        pip_config: Optional[PipConfig],
        updated_resource_sets: abc.Set[str],
        deleted_resource_sets: abc.Set[str],
        connection: Optional[Connection] = None,
    ) -> "ConfigurationModel":
        """
        Create and insert a new configurationmodel that is the result of a partial compile. The new ConfigurationModel will
        contain all the undeployables and skipped_for_undeployables present in the partial_base version that are not part of
        the partial compile, i.e. not present in rids_in_partial_compile.
        """
        query = f"""
            WITH base_version_exists AS (
                SELECT EXISTS(
                    SELECT 1
                    FROM {cls.table_name()} AS c1
                    WHERE c1.environment=$1 AND c1.version=$8
                ) AS base_version_found
            ),
            rids_undeployable_base_version AS (
                SELECT t.rid
                FROM (
                    SELECT DISTINCT unnest(c2.undeployable) AS rid
                    FROM {cls.table_name()} AS c2
                    WHERE c2.environment=$1 AND c2.version=$8
                ) AS t(rid)
                WHERE (
                    EXISTS (
                        SELECT 1
                        FROM {Resource.table_name()} AS r
                        WHERE r.environment=$1
                            AND r.model=$8
                            AND r.resource_id=t.rid
                            -- Keep only resources that belong to the shared resource set or a resource set that was not updated
                            AND (r.resource_set IS NULL OR NOT r.resource_set=ANY($9))
                    )
                )
            ),
            rids_skipped_for_undeployable_base_version AS (
                SELECT t.rid
                FROM(
                    SELECT DISTINCT unnest(c3.skipped_for_undeployable) AS rid
                    FROM {cls.table_name()} AS c3
                    WHERE c3.environment=$1 AND c3.version=$8
                ) AS t(rid)
                WHERE (
                    EXISTS (
                        SELECT 1
                        FROM {Resource.table_name()} AS r
                        WHERE r.environment=$1
                            AND r.model=$8
                            AND r.resource_id=t.rid
                            -- Keep resources that belong to the shared resource set or a resource set that was not updated
                            AND (r.resource_set IS NULL OR NOT r.resource_set=ANY($9))
                    )
                )
            )
            INSERT INTO {cls.table_name()}(
                environment,
                version,
                date,
                total,
                version_info,
                undeployable,
                skipped_for_undeployable,
                partial_base,
                is_suitable_for_partial_compiles,
                pip_config
            ) VALUES(
                $1,
                $2,
                $3,
                $4,
                $5,
                (
                    SELECT coalesce(array_agg(rid), '{{}}')
                    FROM (
                        -- Undeployables in previous version of the model that are not part of the partial compile.
                        (
                            SELECT rid FROM rids_undeployable_base_version AS undepl
                        )
                        UNION
                        -- Undeployables part of the partial compile.
                        (
                            SELECT DISTINCT rid FROM unnest($6::varchar[]) AS undeploy_filtered_new(rid)
                        )
                    ) AS all_undeployable
                ),
                (
                    SELECT coalesce(array_agg(rid), '{{}}')
                    FROM (
                        -- skipped_for_undeployables in previous version of the model that are not part of the partial
                        -- compile.
                        (
                            SELECT skipped.rid FROM rids_skipped_for_undeployable_base_version AS skipped
                        )
                        UNION
                        -- Skipped_for_undeployables part of the partial compile.
                        (
                            SELECT DISTINCT rid FROM unnest($7::varchar[]) AS skipped_filtered_new(rid)
                        )
                    ) AS all_skipped
                ),
                $8,
                True,
                $10::jsonb
            )
            RETURNING
                (SELECT base_version_found FROM base_version_exists LIMIT 1) AS base_version_found,
                environment,
                version,
                date,
                total,
                version_info,
                undeployable,
                skipped_for_undeployable,
                partial_base,
                released,
                is_suitable_for_partial_compiles,
                pip_config
        """
        async with cls.get_connection(connection) as con:
            result = await con.fetchrow(
                query,
                env_id,
                version,
                datetime.datetime.now().astimezone(),
                total,
                cls._get_value(version_info),
                undeployable,
                skipped_for_undeployable,
                partial_base,
                updated_resource_sets | deleted_resource_sets,
                cls._get_value(pip_config),
            )
            # Make mypy happy
            assert result is not None
            if not result["base_version_found"]:
                raise Exception(f"Model with version {partial_base} not found in environment {env_id}")
            fields = {name: val for name, val in result.items() if name != "base_version_found"}
            return cls(from_postgres=True, **fields)

    @classmethod
    async def get_list(
        cls,
        *,
        order_by_column: Optional[str] = None,
        order: Optional[str] = None,
        limit: Optional[int] = None,
        offset: Optional[int] = None,
        no_obj: Optional[bool] = None,
        lock: Optional[RowLockMode] = None,
        connection: Optional[asyncpg.connection.Connection] = None,
        **query: object,
    ) -> list["ConfigurationModel"]:
        # sanitize and validate order parameters
        if order is None:
            order = "ASC"
        if order_by_column:
            cls._validate_order(order_by_column, order)

        if no_obj is None:
            no_obj = False

        # ensure limit and offset is an integer
        if limit is not None:
            limit = int(limit)
        if offset is not None:
            offset = int(offset)

        (filterstr, values) = cls._get_composed_filter(col_name_prefix="c", offset=1, **query)
        values = values
        where_statement = f"WHERE {filterstr} " if filterstr else ""
        order_by_statement = f"ORDER BY {order_by_column} {order} " if order_by_column else ""
        limit_statement = f"LIMIT {limit} " if limit is not None and limit > 0 else ""
        offset_statement = f"OFFSET {offset} " if offset is not None and offset > 0 else ""
        lock_statement = f" {lock.value} " if lock is not None else ""
        query_string = f"""SELECT c.*
                    FROM {cls.table_name()} AS c
                    {where_statement}
                    GROUP BY c.environment, c.version
                    {order_by_statement}
                    {limit_statement}
                    {offset_statement}
                    {lock_statement}"""
        query_result = await cls._fetch_query(query_string, *values, connection=connection)
        result = []
        for in_record in query_result:
            record = dict(in_record)
            if no_obj:
                result.append(record)
            else:
                obj = cls(from_postgres=True, **record)
                result.append(obj)
        return result

    @classmethod
    async def version_exists(cls, environment: uuid.UUID, version: int) -> bool:
        query = f"""SELECT 1
                            FROM {ConfigurationModel.table_name()}
                            WHERE environment=$1 AND version=$2"""
        result = await cls._fetchrow(query, cls._get_value(environment), cls._get_value(version))
        if not result:
            return False
        return True

    @classmethod
    async def get_version(
        cls,
        environment: uuid.UUID,
        version: int,
        *,
        connection: Optional[asyncpg.connection.Connection] = None,
        lock: Optional[RowLockMode] = None,
    ) -> Optional["ConfigurationModel"]:
        """
        Get a specific version
        """
        result = await cls.get_one(environment=environment, version=version, connection=connection, lock=lock)
        return result

    @classmethod
    async def get_version_internal(
        cls,
        environment: uuid.UUID,
        version: int,
        *,
        connection: Optional[asyncpg.connection.Connection] = None,
        lock: Optional[RowLockMode] = None,
    ) -> Optional["ConfigurationModel"]:
        """Return a version, but don't populate the status and done fields, which are expensive to construct"""
        query = f"""SELECT *
                          FROM {ConfigurationModel.table_name()}
                          WHERE environment=$1 AND version=$2 {lock.value};
                          """
        result = await cls.select_query(query, [environment, version], connection=connection)
        if not result:
            return None
        return result[0]

    @classmethod
    async def get_latest_version(
        cls,
        environment: uuid.UUID,
        *,
        connection: Optional[Connection] = None,
    ) -> Optional["ConfigurationModel"]:
        """
        Get the latest released (most recent) version for the given environment
        """
        versions = await cls.get_list(
            order_by_column="version", order="DESC", limit=1, environment=environment, released=True, connection=connection
        )
        if len(versions) == 0:
            return None

        return versions[0]

    @classmethod
    async def get_version_nr_latest_version(
        cls,
        environment: uuid.UUID,
        connection: Optional[Connection] = None,
    ) -> Optional[int]:
        """
        Get the version number of the latest released version in the given environment.
        """
        query = f"""SELECT version
                    FROM {ConfigurationModel.table_name()}
                    WHERE environment=$1 AND released=true
                    ORDER BY version DESC
                    LIMIT 1
                    """
        result = await cls._fetchrow(query, cls._get_value(environment), connection=connection)
        if not result:
            return None
        return int(result["version"])

    @classmethod
    async def get_agents(
        cls, environment: uuid.UUID, version: int, *, connection: Optional[asyncpg.connection.Connection] = None
    ) -> list[str]:
        """
        Returns a list of all agents that have resources defined in this configuration model
        """
        (filter_statement, values) = cls._get_composed_filter(environment=environment, model=version)
        query = "SELECT DISTINCT agent FROM " + Resource.table_name() + " WHERE " + filter_statement
        result = []
        async with cls.get_connection(connection) as con:
            async with con.transaction():
                async for record in con.cursor(query, *values):
                    result.append(record["agent"])
        return result

    @classmethod
    async def get_versions(
        cls, environment: uuid.UUID, start: int = 0, limit: int = DBLIMIT, connection: Optional[Connection] = None
    ) -> list["ConfigurationModel"]:
        """
        Get all versions for an environment ordered descending
        """
        versions = await cls.get_list(
            order_by_column="version", order="DESC", limit=limit, offset=start, environment=environment, connection=connection
        )
        return versions

    async def delete_cascade(self, connection: Optional[asyncpg.connection.Connection] = None) -> None:
        """
        This method doesn't rely on the DELETE CASCADE functionality of PostgreSQL because it causes deadlocks.
        As such, we perform the deletes on each table in a separate transaction.
        """
        async with self.get_connection(connection=connection) as con:
            # Delete of compile record triggers cascading delete report table
            await Compile.delete_all(environment=self.environment, version=self.version, connection=con)
            await Code.delete_all(environment=self.environment, version=self.version, connection=con)
            await DryRun.delete_all(environment=self.environment, model=self.version, connection=con)
            await UnknownParameter.delete_all(environment=self.environment, version=self.version, connection=con)
            await self._execute_query(
                "DELETE FROM public.resourceaction_resource WHERE environment=$1 AND resource_version=$2",
                self.environment,
                self.version,
                connection=con,
            )
            await ResourceAction.delete_all(environment=self.environment, version=self.version, connection=con)
            await Resource.delete_all(environment=self.environment, model=self.version, connection=con)
            await self.delete(connection=con)

            # Delete facts when the resources in this version are the only
            await self._execute_query(
                f"""
                DELETE FROM {Parameter.table_name()} p
                WHERE(
                    environment=$1 AND
                    resource_id<>'' AND
                    NOT EXISTS(
                        SELECT 1
                        FROM {Resource.table_name()} r
                        WHERE p.resource_id=r.resource_id
                    )
                )
                """,
                self.environment,
                connection=con,
            )

    def get_undeployable(self) -> list[ResourceIdStr]:
        """
        Returns a list of resource ids (NOT resource version ids) of resources with an undeployable state
        """
        return self.undeployable

    def get_skipped_for_undeployable(self) -> list[ResourceIdStr]:
        """
        Returns a list of resource ids (NOT resource version ids)
        of resources which should get a skipped_for_undeployable state
        """
        return self.skipped_for_undeployable

    @classmethod
    async def get_last_deployed_and_neg_increment(
        cls, environment: uuid.UUID, version: int, *, connection: Optional[Connection] = None
    ) -> tuple[set[ResourceIdStr], dict[ResourceIdStr, datetime.datetime]]:
        outset, negative, last_deployed = await cls.get_increment_and_last_deployed(environment, version, connection=connection)
        return negative, last_deployed

    @classmethod
    async def get_increment(
        cls, environment: uuid.UUID, version: int, *, connection: Optional[Connection] = None
    ) -> tuple[set[ResourceIdStr], set[ResourceIdStr]]:
        outset, negative, last_deployed = await cls.get_increment_and_last_deployed(environment, version, connection=connection)
        return outset, negative

    @classmethod
    async def get_increment_and_last_deployed(
        cls, environment: uuid.UUID, version: int, *, connection: Optional[Connection] = None
    ) -> tuple[set[ResourceIdStr], set[ResourceIdStr], dict[ResourceIdStr, datetime.datetime]]:
        """
        Find resources incremented by this version compared to deployment state transitions per resource

        available -> next version
        not present -> increment
        skipped -> increment
        unavailable -> increment
        error -> increment
        Deployed and same hash -> not increment
        deployed and different hash -> increment

        We return a lot of data to not have to repeat the main query for different datapaths as a triple consisting of:
        - outset: resources that require a deploy (e.g. different hash / responding to an event...)
        - negative: resources that do not require a deploy
        - last_deployed: mapping of rid -> last_deploy
        """
        # Depends on deploying
        projection_a_resource: list[typing.LiteralString] = [
            "resource_id",
            "attribute_hash",
        ]
        projection_a_state: list[typing.LiteralString] = [
            "last_success",
            "last_produced_events",
            "last_deployed_attribute_hash",
            "last_non_deploying_status",
            "last_deploy",
            "status",
        ]
        projection_a_attributes: list[typing.LiteralString] = ["requires", const.RESOURCE_ATTRIBUTE_SEND_EVENTS]

        # get resources for agent
        resources = await Resource.get_resources_for_version_raw_with_persistent_state(
            environment,
            version,
            projection=projection_a_resource,
            projection_persistent=projection_a_state,
            project_attributes=projection_a_attributes,
            connection=connection,
        )

        # to increment
        increment: list[abc.Mapping[str, object]] = []
        not_increment: list[abc.Mapping[str, object]] = []
        # todo in this version
        work: list[abc.Mapping[str, object]] = [r for r in resources if r["status"] not in UNDEPLOYABLE_NAMES]

        # start with outstanding events
        id_to_resource = {r["resource_id"]: r for r in resources}
        id_to_resources_all = id_to_resource
        next: list[abc.Mapping[str, object]] = []
        for resource in work:
            in_increment = False
            status = resource["last_non_deploying_status"]
            if status in [const.ResourceState.failed.name, ResourceState.skipped.name]:
                # Shortcut on easy includes
                increment.append(resource)
                continue
            # Now outstanding events
            last_success = resource["last_success"] or DATETIME_MIN_UTC
            for req in resource["requires"]:
                req_res = id_to_resource[req]
                assert req_res is not None  # todo
                last_produced_events = req_res["last_produced_events"]
                if (
                    last_produced_events is not None
                    and last_produced_events > last_success
                    and req_res[const.RESOURCE_ATTRIBUTE_SEND_EVENTS]
                ):
                    in_increment = True
                    break

            if in_increment:
                increment.append(resource)
            else:
                next.append(resource)
        work = next

        # get versions
        query = f"SELECT version FROM {cls.table_name()} WHERE environment=$1 AND released=true ORDER BY version DESC"
        values = [cls._get_value(environment)]
        version_records = await cls._fetch_query(query, *values, connection=connection)

        versions = [record["version"] for record in version_records]

        for version in versions:
            # todo in next version
            next = []

            vresources = await Resource.get_resources_for_version_raw_with_persistent_state(
                environment, version, projection=projection_a_resource, projection_persistent=["status"], connection=connection
            )
            id_to_resource = {r["resource_id"]: r for r in vresources}

            for res in work:
                # not present -> increment
                if res["resource_id"] not in id_to_resource:
                    increment.append(res)
                    continue

                ores = id_to_resource[res["resource_id"]]

                status = ores["status"]
                # available -> next version
                if status == ResourceState.available.name:
                    next.append(res)

                # deploying
                # same hash -> next version
                # different hash -> increment
                elif status == ResourceState.deploying.name:
                    if res["attribute_hash"] == ores["attribute_hash"]:
                        next.append(res)
                    else:
                        increment.append(res)

                # -> increment
                elif status in [
                    ResourceState.failed.name,
                    ResourceState.cancelled.name,
                    ResourceState.skipped_for_undefined.name,
                    ResourceState.undefined.name,
                    ResourceState.skipped.name,
                    ResourceState.unavailable.name,
                ]:
                    increment.append(res)

                elif status == ResourceState.deployed.name:
                    if res["attribute_hash"] == ores["attribute_hash"]:
                        #  Deployed and same hash -> not increment
                        not_increment.append(res)
                    else:
                        # Deployed and different hash -> increment
                        increment.append(res)
                else:
                    LOGGER.warning("Resource in unexpected state: %s, %s", ores["status"], ores["resource_version_id"])
                    increment.append(res)

            work = next
            if not work:
                break
        if work:
            increment.extend(work)

        negative: set[ResourceIdStr] = {res["resource_id"] for res in not_increment}

        # patch up the graph
        # 1-include stuff for send-events.
        # 2-adapt requires/provides to get closured set

        outset: set[ResourceIdStr] = {res["resource_id"] for res in increment}
        original_provides: dict[str, list[ResourceIdStr]] = defaultdict(list)
        send_events: set[ResourceIdStr] = set()

        # build lookup tables
        for res in resources:
            for req in res["requires"]:
                original_provides[req].append(res["resource_id"])
            if res[const.RESOURCE_ATTRIBUTE_SEND_EVENTS]:
                send_events.add(res["resource_id"])

        # recursively include stuff potentially receiving events from nodes in the increment
        increment_work: list[ResourceIdStr] = list(outset)
        done: set[ResourceIdStr] = set()
        while increment_work:
            current: ResourceIdStr = increment_work.pop()
            if current not in send_events:
                # not sending events, so no receivers
                continue

            if current in done:
                continue
            done.add(current)

            provides = original_provides[current]
            increment_work.extend(provides)
            outset.update(provides)
            negative.difference_update(provides)

        last_deployed: dict[ResourceIdStr, datetime.datetime] = {
            rid: r["last_deploy"] for rid, r in id_to_resources_all.items()
        }
        return outset, negative, last_deployed

    async def recalculate_total(self, connection: Optional[asyncpg.connection.Connection] = None) -> None:
        """
        Make the total field of this ConfigurationModel in-line with the number
        of resources that are associated with it.
        """
        query = f"""
            UPDATE {self.table_name()} AS c_outer
            SET total=(
                SELECT COUNT(*)
                FROM {self.table_name()} AS c INNER JOIN {Resource.table_name()} AS r
                     ON c.environment = r.environment AND c.version=r.model
                WHERE c.environment=$1 AND c.version=$2
            )
            WHERE c_outer.environment=$1 AND c_outer.version=$2
            RETURNING total
        """
        new_total = await self._fetchval(query, self.environment, self.version, connection=connection)
        if new_total is None:
            raise KeyError(f"Configurationmodel {self.version} in environment {self.environment} was deleted.")
        self.total = new_total


class Code(BaseDocument):
    """
    A code deployment

    :param environment: The environment this code belongs to
    :param version: The version of configuration model it belongs to
    :param resource: The resource type this code belongs to
    :param sources: The source code of plugins (phasing out)  form:
        {code_hash:(file_name, provider.__module__, source_code, [req])}
    :param requires: Python requires for the source code above
    :param source_refs: file hashes refering to files in the file store
        {code_hash:(file_name, provider.__module__, [req])}
    """

    __primary_key__ = ("environment", "resource", "version")

    environment: uuid.UUID
    resource: str
    version: int
    source_refs: Optional[dict[str, tuple[str, str, list[str]]]] = None

    @classmethod
    async def get_version(cls, environment: uuid.UUID, version: int, resource: str) -> Optional["Code"]:
        codes = await cls.get_list(environment=environment, version=version, resource=resource)
        if len(codes) == 0:
            return None

        return codes[0]

    @classmethod
    async def get_versions(cls, environment: uuid.UUID, version: int) -> list["Code"]:
        codes = await cls.get_list(environment=environment, version=version)
        return codes

    @classmethod
    async def copy_versions(
        cls,
        environment: uuid.UUID,
        old_version: int,
        new_version: int,
        *,
        connection: Optional[asyncpg.connection.Connection] = None,
    ) -> None:
        """
        Copy all code for one model version to another.
        """
        query: str = f"""
            INSERT INTO {cls.table_name()} (environment, resource, version, source_refs)
            SELECT environment, resource, $1, source_refs
            FROM {cls.table_name()}
            WHERE environment=$2 AND version=$3
        """
        await cls._execute_query(
            query, cls._get_value(new_version), cls._get_value(environment), cls._get_value(old_version), connection=connection
        )


class DryRun(BaseDocument):
    """
    A dryrun of a model version

    :param id: The id of this dryrun
    :param environment: The environment this code belongs to
    :param model: The configuration model
    :param date: The date the run was requested
    :param resource_total: The number of resources that do a dryrun for
    :param resource_todo: The number of resources left to do
    :param resources: Changes for each of the resources in the version
    """

    __primary_key__ = ("id",)

    id: uuid.UUID
    environment: uuid.UUID
    model: int
    date: datetime.datetime
    total: int = 0
    todo: int = 0
    resources: dict[str, object] = {}

    @classmethod
    async def update_resource(cls, dryrun_id: uuid.UUID, resource_id: ResourceVersionIdStr, dryrun_data: JsonType) -> None:
        """
        Register a resource update with a specific query that sets the dryrun_data and decrements the todo counter, only
        if the resource has not been saved yet.
        """
        jsonb_key = uuid.uuid5(dryrun_id, resource_id)
        query = (
            "UPDATE "
            + cls.table_name()
            + " SET todo = todo - 1, resources=jsonb_set(resources, $1::text[], $2) "
            + "WHERE id=$3 and NOT resources ? $4"
        )
        values = [
            cls._get_value([jsonb_key]),
            cls._get_value(dryrun_data),
            cls._get_value(dryrun_id),
            cls._get_value(jsonb_key),
        ]
        await cls._execute_query(query, *values)

    @classmethod
    async def create(cls, environment: uuid.UUID, model: int, total: int, todo: int) -> "DryRun":
        obj = cls(
            environment=environment,
            model=model,
            date=datetime.datetime.now().astimezone(),
            resources={},
            total=total,
            todo=todo,
        )
        await obj.insert()
        return obj

    @classmethod
    async def list_dryruns(
        cls,
        order_by_column: Optional[str] = None,
        order: str = "ASC",
        **query: object,
    ) -> list[m.DryRun]:
        records = await cls.get_list_with_columns(
            order_by_column=order_by_column,
            order=order,
            columns=["id", "environment", "model", "date", "total", "todo"],
            limit=None,
            offset=None,
            no_obj=None,
            connection=None,
            lock=None,
            **query,
        )
        return [
            m.DryRun(
                id=record.id,
                environment=record.environment,
                model=record.model,
                date=record.date,
                total=record.total,
                todo=record.todo,
            )
            for record in records
        ]

    def to_dict(self) -> JsonType:
        dict_result = BaseDocument.to_dict(self)
        resources = {r["id"]: r for r in dict_result["resources"].values()}
        dict_result["resources"] = resources
        return dict_result

    def to_dto(self) -> m.DryRun:
        return m.DryRun(
            id=self.id,
            environment=self.environment,
            model=self.model,
            date=self.date,
            total=self.total,
            todo=self.todo,
        )


class Notification(BaseDocument):
    """
    A notification in an environment

    :param id: The id of this notification
    :param environment: The environment this notification belongs to
    :param created: The date the notification was created at
    :param title: The title of the notification
    :param message: The actual text of the notification
    :param severity: The severity of the notification
    :param uri: A link to an api endpoint of the server, that is relevant to the message,
                and can be used to get further information about the problem.
                For example a compile related problem should have the uri: `/api/v2/compilereport/<compile_id>`
    :param read: Whether the notification was read or not
    :param cleared: Whether the notification was cleared or not
    """

    __primary_key__ = ("id", "environment")

    id: uuid.UUID
    environment: uuid.UUID
    created: datetime.datetime
    title: str
    message: str
    severity: const.NotificationSeverity = const.NotificationSeverity.message
    uri: Optional[str] = None
    read: bool = False
    cleared: bool = False

    @classmethod
    async def clean_up_notifications(cls) -> None:
        default_retention_time = Environment._settings[NOTIFICATION_RETENTION].default
        LOGGER.info("Cleaning up notifications")
        query = f"""
                   WITH non_halted_envs AS (
                       SELECT id, (COALESCE((settings->>'notification_retention')::int, $1)) AS retention_days
                       FROM {Environment.table_name()}
                       WHERE NOT halted
                   )
                   DELETE FROM {cls.table_name()}
                   USING non_halted_envs
                   WHERE environment = non_halted_envs.id
                       AND created < now() AT TIME ZONE 'UTC' - make_interval(days => non_halted_envs.retention_days)
               """
        await cls._execute_query(query, default_retention_time)

    def to_dto(self) -> m.Notification:
        return m.Notification(
            id=self.id,
            title=self.title,
            message=self.message,
            severity=self.severity,
            created=self.created,
            read=self.read,
            cleared=self.cleared,
            uri=self.uri,
            environment=self.environment,
        )


class EnvironmentMetricsGauge(BaseDocument):
    """
    A metric that is of type gauge

    :param environment: the environment to which this metric is related
    :param metric_name: The name of the metric
    :param timestamp: The timestamps at which a new record is created
    :category: The name of the group/category this metric represents (e.g. red if grouped by color).
               __None__ iff metrics of this type are not divided in groups.
    :param count: the counter for the metric for the given timestamp
    """

    environment: uuid.UUID
    metric_name: str
    category: str
    timestamp: datetime.datetime
    count: int

    __primary_key__ = ("environment", "metric_name", "category", "timestamp")


class EnvironmentMetricsTimer(BaseDocument):
    """
    A metric that is type timer

    :param environment: the environment to which this metric is related
    :param metric_name: The name of the metric
    :category: The name of the group/category this metric represents (e.g. red if grouped by color).
               __None__ iff metrics of this type are not divided in groups.
    :param timestamp: The timestamps at which a new record is created
    :param count: the number of occurrences of the monitored event in the interval [previous.timestamp, self.timestamp[
    :param value: the sum of the values of the metric for each occurrence in the interval [previous.timestamp, self.timestamp[
    """

    environment: uuid.UUID
    metric_name: str
    category: str
    timestamp: datetime.datetime
    count: int
    value: float

    __primary_key__ = ("environment", "metric_name", "category", "timestamp")


class User(BaseDocument):
    """A user that can authenticate against inmanta"""

    __primary_key__ = ("id",)

    id: uuid.UUID
    username: str
    password_hash: str
    auth_method: AuthMethod

    @classmethod
    def table_name(cls) -> str:
        """
        Return the name of table. we call it inmanta_user to differentiate it from the pg user table.
        """
        return "inmanta_user"

    def to_dao(self) -> m.User:
        return m.User(username=self.username, auth_method=self.auth_method)


class DiscoveredResource(BaseDocument):
    """
    :param environment: the environment of the resource
    :param discovered_resource_id: The id of the resource
    :param discovery_resource_id: The id of the discovery resource responsible for discovering this resource
    :param values: The values associated with the discovered_resource
    """

    environment: uuid.UUID
    discovered_at: datetime.datetime
    discovered_resource_id: ResourceIdStr
    discovery_resource_id: Optional[ResourceIdStr]
    values: dict[str, object]

    __primary_key__ = ("environment", "discovered_resource_id")

    def to_dto(self) -> m.DiscoveredResource:
        return m.DiscoveredResource(
            discovered_resource_id=self.discovered_resource_id,
            values=self.values,
            discovery_resource_id=self.discovery_resource_id,
        )


class File(BaseDocument):
    content_hash: str
    content: bytes

    @classmethod
    async def has_file_with_hash(cls, content_hash: str) -> bool:
        """
        Return True iff a file exists with the given content_hash.
        """
        query = f"""
            SELECT EXISTS (
                SELECT 1 FROM {cls.table_name()} WHERE content_hash=$1
            )
        """
        result = await cls._fetchval(query, content_hash)
        assert isinstance(result, bool)
        return result

    @classmethod
    async def get_non_existing_files(cls, content_hashes: Iterable[str]) -> set[str]:
        """
        Return a sub-list of content_hashes, with only those hashes that are not present in this database table.
        The returned list will not contain duplicates.
        """
        query = f"""
            SELECT DISTINCT tmp_table.h_content_hash AS content_hash
            FROM (
                SELECT f.content_hash AS f_content_hash, h.content_hash as h_content_hash
                FROM {cls.table_name()} AS f RIGHT OUTER JOIN unnest($1::varchar[]) AS h(content_hash)
                     ON f.content_hash = h.content_hash
            ) as tmp_table
            -- Only keep records for which no matching hash was found in the file table
            WHERE tmp_table.f_content_hash IS NULL
        """
        result = await cls._fetch_query(query, content_hashes)
        return {cast(str, r["content_hash"]) for r in result}


class Scheduler(BaseDocument):
    """
    :param environment: The environment this scheduler belongs to
    :param last_processed_model_version: The latest released model version that was fully processed by the scheduler,
                                         i.e. the in-memory scheduler state was updated correctly and this state was
                                         flushed back to the resource_persistent_state database table, so that it can be
                                         used to recover the scheduler state when the server starts.
    """

    environment: uuid.UUID
    last_processed_model_version: Optional[int]

    __primary_key__ = ("environment",)

    @classmethod
    async def set_last_processed_model_version(
        cls, environment: uuid.UUID, version: int, connection: Optional[asyncpg.connection.Connection] = None
    ) -> None:
        await cls._execute_query(
            f"""
            UPDATE {cls.table_name()}
            SET last_processed_model_version=$1
            WHERE environment=$2
            """,
            version,
            environment,
            connection=connection,
        )


_classes = [
    Project,
    Environment,
    UnknownParameter,
    AgentProcess,
    AgentInstance,
    Agent,
    Resource,
    ResourceAction,
    ResourcePersistentState,
    ConfigurationModel,
    Code,
    Parameter,
    DryRun,
    Compile,
    Report,
    Notification,
    EnvironmentMetricsGauge,
    EnvironmentMetricsTimer,
    User,
    DiscoveredResource,
    File,
    Scheduler,
]


PACKAGE_WITH_UPDATE_FILES = inmanta.db.versions

# Name of core schema in the DB schema verions
# prevent import loop
CORE_SCHEMA_NAME = schema.CORE_SCHEMA_NAME


def set_connection_pool(pool: asyncpg.pool.Pool) -> None:
    BaseDocument.set_connection_pool(pool)


def get_connection_pool() -> asyncpg.pool.Pool:
    assert BaseDocument._connection_pool is not None
    return BaseDocument._connection_pool


async def connect_pool(
    host: str,
    port: int,
    database: str,
    username: str,
    password: str,
    create_db_schema: bool = True,
    connection_pool_min_size: int = 10,
    connection_pool_max_size: int = 10,
    connection_timeout: float = 60,
) -> asyncpg.pool.Pool:

    pool = await asyncpg.create_pool(
        host=host,
        port=port,
        database=database,
        user=username,
        password=password,
        min_size=connection_pool_min_size,
        max_size=connection_pool_max_size,
        timeout=connection_timeout,
    )
    try:
        set_connection_pool(pool)
        if create_db_schema:
            async with pool.acquire() as con:
                await schema.DBSchema(CORE_SCHEMA_NAME, PACKAGE_WITH_UPDATE_FILES, con).ensure_db_schema()
            # expire connections after db schema migration to ensure cache consistency
            await pool.expire_connections()
        return pool
    except Exception as e:
        await disconnect_pool()
        raise e


async def disconnect_pool() -> None:
    LOGGER.debug("Disconnecting connection pool")

    if BaseDocument._connection_pool is None:
        return
    try:
        await asyncio.wait_for(BaseDocument._connection_pool.close(), config.db_connection_timeout.get())
    except asyncio.TimeoutError:
        BaseDocument._connection_pool.terminate()
        LOGGER.exception("A timeout occurred while closing the connection pool to the database")
        raise
    finally:
        BaseDocument.remove_connection_pool()


async def start_engine(
    *,
    database_username: str,
    database_password: str,
    database_host: str,
    database_port: int,
    database_name: str,
    create_db_schema: bool = False,
    connection_pool_min_size: int = 10,
    connection_pool_max_size: int = 10,
    connection_timeout: float = 60.0,
) -> asyncpg.pool.Pool:
    """
    Start the SQL Alchemy engine for this process.

    We don't delegate pool creation to SQL alchemy (yet?) because at this stage
    we are still using the low level asyncpg connection object to interact with
    the DB in most of the code base.

    We create our own asyncpg pool and configure the SQL alchemy engine to use it.

    To this end, we pass the following arguments to `create_async_engine`:

        * async_creator: tell SQL alchemy how it can acquire new DB connections
            i.e. using pool.acquire()

        * poolclass: use a subclass of NullPool to disable SQL alchemy pool management.
            The _do_return_conn method will make sure the connection is returned back
            into the pool.
    """

    pool = await connect_pool(
        host=database_host,
        port=database_port,
        database=database_name,
        username=database_username,
        password=database_password,
        create_db_schema=create_db_schema,
        connection_pool_min_size=connection_pool_min_size,
        connection_pool_max_size=connection_pool_max_size,
        connection_timeout=connection_timeout,
    )

    url_object = URL.create(
        drivername="postgresql+asyncpg",
        username=database_username,
        password=database_password,
        host=database_host,
        port=database_port,
        database=database_name,
    )

    async def bridge_creator() -> asyncpg.connection.Connection:
        return await pool.acquire()

    class NullerPool(NullPool):
        def _do_return_conn(self, record: ConnectionPoolEntry) -> None:
            assert record.dbapi_connection is not None
            assert isinstance(record.dbapi_connection, AdaptedConnection)
            record.dbapi_connection.run_async(pool.release)

    global ENGINE
    global SESSION_FACTORY

    if ENGINE is not None:
        raise Exception("Engine already running: cannot call start_engine twice.")

    LOGGER.debug("Creating engine...")
    try:
        ENGINE = create_async_engine(url=url_object, pool_pre_ping=True, poolclass=NullerPool, async_creator=bridge_creator)
        SESSION_FACTORY = async_sessionmaker(ENGINE)
    except Exception as e:
        await stop_engine()
        raise e

    return pool


async def stop_engine() -> None:
    """
    Stop the sql alchemy engine and the associated asyncpg connection pool.
    """

    global ENGINE
    global SESSION_FACTORY
    if ENGINE is not None:
        await ENGINE.dispose(close=True)
    ENGINE = None
    SESSION_FACTORY = None

    await disconnect_pool()


def get_engine() -> AsyncEngine:
    assert ENGINE is not None, "SQL Alchemy engine was not initialized"
    return ENGINE


def get_session_factory() -> async_sessionmaker[AsyncSession]:
    assert SESSION_FACTORY is not None, "SQL Alchemy engine and session factory were not initialized"
    return SESSION_FACTORY


@asynccontextmanager
async def get_session() -> AsyncIterator[AsyncSession]:
    assert SESSION_FACTORY is not None, "SQL Alchemy engine and session factory were not initialized"
    async with SESSION_FACTORY() as session:
        yield session<|MERGE_RESOLUTION|>--- conflicted
+++ resolved
@@ -5184,11 +5184,6 @@
         Create a new resource dao instance from this dao instance. Only creates the object without inserting it.
         The new instance will have the given version.
         """
-<<<<<<< HEAD
-        is_undefined = self.status is ResourceState.undefined
-        new_resource_state = ResourceState.undefined if is_undefined else ResourceState.available
-=======
->>>>>>> d1aeb621
         return Resource(
             environment=self.environment,
             model=new_version,
