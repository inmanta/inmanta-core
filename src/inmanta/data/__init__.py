--- conflicted
+++ resolved
@@ -1183,25 +1183,10 @@
         return result
 
     @classmethod
-<<<<<<< HEAD
-    async def get_by_sid(cls, sid: uuid.UUID) -> Optional["AgentProcess"]:
-        objects = await cls.get_list(limit=DBLIMIT, expired=None, sid=sid)
-=======
-    async def get_live_by_env(cls, env: uuid.UUID) -> List["AgentProcess"]:
-        result = await cls.get_live(env)
-        return result
-
-    @classmethod
-    async def get_by_env(cls, env: uuid.UUID) -> List["AgentProcess"]:
-        nodes = await cls.get_list(environment=env, order_by_column="last_seen", order="ASC NULLS LAST")
-        return nodes
-
-    @classmethod
     async def get_by_sid(
         cls, sid: uuid.UUID, connection: Optional[asyncpg.connection.Connection] = None
     ) -> Optional["AgentProcess"]:
         objects = await cls.get_list(limit=DBLIMIT, connection=connection, expired=None, sid=sid)
->>>>>>> c62f0d46
         if len(objects) == 0:
             return None
         elif len(objects) > 1:
