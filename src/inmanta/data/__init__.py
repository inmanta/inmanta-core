--- conflicted
+++ resolved
@@ -4675,10 +4675,7 @@
     :param attribute_hash: hash of the attributes, excluding requires, provides and version,
                            used to determine if a resource describes the same state across versions
     :param status: The state of this resource, used e.g. in scheduling
-<<<<<<< HEAD
-=======
     :param is_undefined: If the desired state for resource is undefined
->>>>>>> b3f78e3d
     :param resource_set: The resource set this resource belongs to. Used when doing partial compiles.
     """
 
@@ -5187,6 +5184,8 @@
         Create a new resource dao instance from this dao instance. Only creates the object without inserting it.
         The new instance will have the given version.
         """
+        is_undefined = self.status is ResourceState.undefined
+        new_resource_state = ResourceState.undefined if is_undefined else ResourceState.available
         return Resource(
             environment=self.environment,
             model=new_version,
