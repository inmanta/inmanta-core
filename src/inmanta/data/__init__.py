"""
    Copyright 2017 Inmanta

    Licensed under the Apache License, Version 2.0 (the "License");
    you may not use this file except in compliance with the License.
    You may obtain a copy of the License at

        http://www.apache.org/licenses/LICENSE-2.0

    Unless required by applicable law or agreed to in writing, software
    distributed under the License is distributed on an "AS IS" BASIS,
    WITHOUT WARRANTIES OR CONDITIONS OF ANY KIND, either express or implied.
    See the License for the specific language governing permissions and
    limitations under the License.

    Contact: code@inmanta.com
"""
import asyncio
import copy
import datetime
import enum
import hashlib
import json
import logging
import re
import typing
import uuid
import warnings
from abc import ABC, abstractmethod
from collections import abc, defaultdict
from configparser import RawConfigParser
from contextlib import AbstractAsyncContextManager
from itertools import chain
from typing import (
    Any,
    Awaitable,
    Callable,
    Dict,
    Generic,
    Iterable,
    List,
    NewType,
    Optional,
    Pattern,
    Sequence,
    Set,
    Tuple,
    Type,
    TypeVar,
    Union,
    cast,
    overload,
)
from uuid import UUID

import asyncpg
import dateutil
import pydantic
import pydantic.tools
import typing_inspect
from asyncpg import Connection
from asyncpg.exceptions import SerializationError
from asyncpg.protocol import Record

import inmanta.const as const
import inmanta.db.versions
import inmanta.resources as resources
import inmanta.util as util
from crontab import CronTab
from inmanta.const import DONE_STATES, UNDEPLOYABLE_NAMES, AgentStatus, LogLevel, ResourceState
from inmanta.data import model as m
from inmanta.data import schema
from inmanta.data.model import AuthMethod, PagingBoundaries, ResourceIdStr, api_boundary_datetime_normalizer
from inmanta.protocol.common import custom_json_encoder
from inmanta.protocol.exceptions import BadRequest, NotFound
from inmanta.server import config
from inmanta.stable_api import stable_api
from inmanta.types import JsonType, PrimitiveTypes

LOGGER = logging.getLogger(__name__)

DBLIMIT = 100000
APILIMIT = 1000

# TODO: disconnect
# TODO: difference between None and not set

# Used as the 'default' parameter value for the Field class, when no default value has been set
default_unset = object()

PRIMITIVE_SQL_TYPES = Union[str, int, bool, datetime.datetime, UUID]

"""
Locking order rules:
In general, locks should be acquired consistently with delete cascade lock order, which is top down. Additional lock orderings
are as follows. This list should be extended when new locks (explicit or implicit) are introduced. The rules below are written
as `A -> B`, meaning A should be locked before B in any transaction that acquires a lock on both.
- Code -> ConfigurationModel
"""


@enum.unique
class QueryType(str, enum.Enum):
    def _generate_next_value_(name, start: int, count: int, last_values: abc.Sequence[object]) -> str:  # noqa: N805
        """
        Make enum.auto() return the name of the enum member in lower case.
        """
        return name.lower()

    EQUALS = enum.auto()  # The filter value equals the value in the database
    CONTAINS = enum.auto()  # Any of the filter values are equal to the value in the database (exact match)
    IS_NOT_NULL = enum.auto()  # The value is NULL in the database
    CONTAINS_PARTIAL = enum.auto()  # Any of the filter values are equal to the value in the database (partial match)
    RANGE = enum.auto()  # The values in the database are in the range described by the filter values and operators
    NOT_CONTAINS = enum.auto()  # None of the filter values are equal to the value in the database (exact match)
    COMBINED = enum.auto()  # The value describes a combination of other query types


class InvalidQueryType(Exception):
    def __init__(self, message: str) -> None:
        super(InvalidQueryType, self).__init__(message)
        self.message = message


class TableLockMode(enum.Enum):
    """
    Table level locks as defined in the PostgreSQL docs:

    https://www.postgresql.org/docs/13/explicit-locking.html#LOCKING-TABLES. When acquiring a lock, make sure to use the same
    locking order accross transactions (as described at the top of this module) to prevent deadlocks and to otherwise respect
    the consistency docs: https://www.postgresql.org/docs/13/applevel-consistency.html#NON-SERIALIZABLE-CONSISTENCY.

    Not all lock modes are currently supported to keep the interface minimal (only include what we actually use). This class
    may be extended when a new lock mode is required.
    """

    ROW_EXCLUSIVE: str = "ROW EXCLUSIVE"
    SHARE_UPDATE_EXCLUSIVE: str = "SHARE UPDATE EXCLUSIVE"
    SHARE: str = "SHARE"
    SHARE_ROW_EXCLUSIVE: str = "SHARE ROW EXCLUSIVE"


class RowLockMode(enum.Enum):
    """
    Row level locks as defined in the PostgreSQL docs: https://www.postgresql.org/docs/13/explicit-locking.html#LOCKING-ROWS.
    When acquiring a lock, make sure to use the same locking order accross transactions (as described at the top of this
    module) to prevent deadlocks and to otherwise respect the consistency docs:
    https://www.postgresql.org/docs/13/applevel-consistency.html#NON-SERIALIZABLE-CONSISTENCY.
    """

    FOR_UPDATE: str = "FOR UPDATE"
    FOR_NO_KEY_UPDATE: str = "FOR NO KEY UPDATE"
    FOR_SHARE: str = "FOR SHARE"
    FOR_KEY_SHARE: str = "FOR KEY SHARE"


class RangeOperator(enum.Enum):
    LT = "<"
    LE = "<="
    GT = ">"
    GE = ">="

    @property
    def pg_value(self) -> str:
        return self.value

    @classmethod
    def parse(cls, text: str) -> "RangeOperator":
        try:
            return cls[text.upper()]
        except KeyError:
            raise ValueError(f"Failed to parse {text} as a RangeOperator")


RangeConstraint = list[tuple[RangeOperator, int]]
DateRangeConstraint = list[tuple[RangeOperator, datetime.datetime]]
QueryFilter = Tuple[QueryType, object]


class PagingCounts:
    def __init__(self, total: int, before: int, after: int) -> None:
        self.total = total
        self.before = before
        self.after = after


class InvalidQueryParameter(Exception):
    def __init__(self, message: str) -> None:
        super(InvalidQueryParameter, self).__init__(message)
        self.message = message


class InvalidFieldNameException(Exception):
    def __init__(self, message: str, *args: object) -> None:
        super().__init__(message, *args)
        self.message = message


ColumnNameStr = NewType("ColumnNameStr", str)
"""
    A valid database column name
"""

OrderStr = NewType("OrderStr", str)
"""
    A valid database ordering
"""


class ArgumentCollector:
    """
    Small helper to make placeholders for query arguments

    args = ArgumentCollector()
    query = f"SELECT * FROM table WHERE a = {args(a_value)} AND b = {args(b_value)}"
    con.fetch(query, *args.get_values())
    """

    def __init__(self, offset: int = 0, de_duplicate: bool = False) -> None:
        """

        :param offset: the smallest number already in use, the next one given out will be offset+1
        :param de_duplicate: if the value is the same, return the same number
        """
        self.args: list[object] = []
        self.offset = offset
        self.de_duplicate = de_duplicate

    def __call__(self, entry: object) -> str:
        if self.de_duplicate and entry in self.args:
            return "$" + str(self.args.index(entry) + 1 + self.offset)
        self.args.append(entry)
        return "$" + str(len(self.args) + self.offset)

    def get_values(self) -> list[object]:
        return self.args


class PagingOrder(str, enum.Enum):
    ASC = "ASC"
    DESC = "DESC"

    def invert(self) -> "PagingOrder":
        if self == PagingOrder.ASC:
            return PagingOrder.DESC
        return PagingOrder.ASC

    @property
    def db_form(self) -> OrderStr:
        if self == PagingOrder.ASC:
            return OrderStr("ASC NULLS FIRST")
        return OrderStr("DESC NULLS LAST")


class InvalidSort(Exception):
    def __init__(self, message: str, *args: object) -> None:
        super(InvalidSort, self).__init__(message, *args)
        self.message = message


class ColumnType:
    """
    Class encapsulating all handling of specific column types

    This implementation supports the PRIMITIVE_SQL_TYPES types, for more specific behavior, make a subclass.
    """

    def __init__(self, base_type: Type[PRIMITIVE_SQL_TYPES], nullable: bool):
        self.base_type = base_type
        self.nullable = nullable

    def as_basic_filter_elements(self, name: str, value: object) -> Sequence[Tuple[str, "ColumnType", object]]:
        """
        Break down this filter into more elementary filters

        :param name: column name, intended to be passed through get_accessor
        :param value: the value of this column
        :return: a list of (name, type, value) items
        """
        return [(name, self, self.get_value(value))]

    def as_basic_order_elements(self, name: str, order: PagingOrder) -> Sequence[Tuple[str, "ColumnType", PagingOrder]]:
        """
        Break down this filter into more elementary filters

        :param name: column name, intended to be passed through get_accessor
        :return: a list of (name, type, order) items
        """
        return [(name, self, order)]

    def get_value(self, value: object) -> Optional[PRIMITIVE_SQL_TYPES]:
        """
        Prepare the actual value for use as an argument in a prepared statement for this type
        """
        if value is None:
            if not self.nullable:
                raise ValueError("None is not a valid value")
            else:
                return None
        if isinstance(value, self.base_type):
            # It is as expected
            return value
        if self.base_type == bool:
            return pydantic.validators.bool_validator(value)
        if self.base_type == datetime.datetime and isinstance(value, str):
            return api_boundary_datetime_normalizer(dateutil.parser.isoparse(value))
        if issubclass(self.base_type, (str, int)) and isinstance(value, (str, int, bool)):
            # We can cast between those types
            return self.base_type(value)
        raise ValueError(f"{value} is not a valid value")

    def get_accessor(self, column_name: str, table_prefix: Optional[str] = None) -> str:
        """
        return the sql statement to get this column, as used in filter and other statements
        """
        table_prefix_value = "" if table_prefix is None else table_prefix + "."
        return table_prefix_value + column_name

    def coalesce_to_min(self, value_reference: str) -> str:
        """If the order by column is nullable, coalesce the parameter value to the minimum value of the specific type
        This is required for the comparisons used for paging, because comparing a value to
        NULL always yields NULL.
        """
        if self.nullable:
            if self.base_type == datetime.datetime:
                return f"COALESCE({value_reference}, to_timestamp(0))"
            elif self.base_type == bool:
                return f"COALESCE({value_reference}, FALSE)"
            elif self.base_type == int:
                # we only support positive ints up till now
                return f"COALESCE({value_reference}, -1)"
            elif self.base_type == str:
                return f"COALESCE({value_reference}, '')"
            elif self.base_type == UUID:
                return f"COALESCE({value_reference}, '00000000-0000-0000-0000-000000000000'::uuid)"
            else:
                assert False, "Unexpected argument type received, this should not happen"

        return value_reference


class TablePrefixWrapper(ColumnType):
    def __init__(self, table_name: str, child: ColumnType) -> None:
        self.table_name = table_name
        self.child = child

    @property
    def nullable(self) -> bool:
        return self.child.nullable

    def get_value(self, value: object) -> Optional[PRIMITIVE_SQL_TYPES]:
        return self.child.get_value(value)

    def get_accessor(self, column_name: str, table_prefix: Optional[str] = None) -> str:
        if not table_prefix:
            table_prefix = self.table_name
        return self.child.get_accessor(column_name, table_prefix)

    def coalesce_to_min(self, value_reference: str) -> str:
        return self.child.coalesce_to_min(value_reference)


class ForcedStringColumn(ColumnType):
    """A string that is explicitly cast to a specific string type"""

    def __init__(self, forced_type: str) -> None:
        super().__init__(base_type=str, nullable=False)
        self.forced_type = forced_type

    def get_accessor(self, column_name: str, table_prefix: Optional[str] = None) -> str:
        """
        return the sql statement to get this column, as used in filter and other statements
        """
        return super().get_accessor(column_name, table_prefix) + "::" + self.forced_type


class ResourceVersionIdColumnType(ColumnType):
    def __init__(self) -> None:
        self.nullable = False

    def as_basic_filter_elements(self, name: str, value: object) -> Sequence[Tuple[str, "ColumnType", object]]:
        """
        Break down this filter into more elementary filters

        :param name: column name, intended to be passed through get_accessor
        :param value: the value of this column
        :return: a list of (name, type, value) items
        """
        assert isinstance(value, str)
        id = resources.Id.parse_resource_version_id(value)
        return [
            ("resource_id", StringColumn, StringColumn.get_value(id.resource_str())),
            ("model", PositiveIntColumn, PositiveIntColumn.get_value(id.version)),
        ]

    def as_basic_order_elements(self, name: str, order: PagingOrder) -> Sequence[Tuple[str, "ColumnType", PagingOrder]]:
        """
        Break down this filter into more elementary filters

        :param name: column name, intended to be passed through get_accessor
        :return: a list of (name, type, order) items
        """
        return [("resource_id", StringColumn, order), ("model", PositiveIntColumn, order)]

    def get_value(self, value: object) -> Optional[PRIMITIVE_SQL_TYPES]:
        """
        Prepare the actual value for use as an argument in a prepared statement for this type
        """
        raise NotImplementedError()

    def get_accessor(self, column_name: str, table_prefix: Optional[str] = None) -> str:
        """
        return the sql statement to get this column, as used in filter and other statements
        """
        raise NotImplementedError()

    def coalesce_to_min(self, value_reference: str) -> str:
        """If the order by column is nullable, coalesce the parameter value to the minimum value of the specific type
        This is required for the comparisons used for paging, because comparing a value to
        NULL always yields NULL.
        """
        raise NotImplementedError()


StringColumn = ColumnType(base_type=str, nullable=False)
OptionalStringColumn = ColumnType(base_type=str, nullable=True)

DateTimeColumn = ColumnType(base_type=datetime.datetime, nullable=False)
OptionalDateTimeColumn = ColumnType(base_type=datetime.datetime, nullable=True)

PositiveIntColumn = ColumnType(base_type=int, nullable=False)
# Negatives ints require updating coalesce_to_min

TextColumn = ForcedStringColumn("text")

UUIDColumn = ColumnType(base_type=uuid.UUID, nullable=False)
BoolColumn = ColumnType(base_type=bool, nullable=False)
ResourceVersionIdColumn = ResourceVersionIdColumnType()


class DatabaseOrderV2(ABC):
    """
    Helper API for handling database order and filtering

    This class defines the consumer interface,

    It is made into a separate type, to make it very explicit what is exposed externally, to limit feature creep
    """

    @abstractmethod
    def as_filter(
        self,
        offset: int,
        column_value: Optional[PRIMITIVE_SQL_TYPES] = None,
        id_value: Optional[PRIMITIVE_SQL_TYPES] = None,
        start: bool = True,
    ) -> Tuple[List[str], List[object]]:
        """
        Produce a filter for this order, to select all record before or after the given id

        :param offset: the next free number to use for query parameters
        :param column_value: the boundary value for the user specified order
        :param id_value: the boundary value for the built in order order
        :param start: is this the start filter? if so, retain all values`  > (column_value, id_value)`

        :return: The filter (as a string) and all associated query parameter values

        None values can have a double meaning here:
        - no value provided
        - the value is provided and None

        The distinction can be made as follows:
        1. at least one of the columns must be not nullable (otherwise the sorting is not unique)
        2. when both value are None, we are not paging and return '[],[]'
        3. when one of the values is effective, we produce a filter

        More specifically:
        1. when we have a single order, and `column_value` is not None, this singe value is used for filtering
        2. when we have a double order and the 'id_value' is not None and `self.get_order_by_column_type().nullable`,
            we consider the null an effective value and filter on both `column_value` and `id_value`
        3. when we have a double order and the 'id_value' is not None and `not self.get_order_by_column_type().nullable`,
            we consider the null not a value and filter only on `id_value`

        """
        pass

    @abstractmethod
    def get_order_by_statement(self, invert: bool = False, table: Optional[str] = None) -> str:
        """Get this order as an order_by statement"""
        pass

    @abstractmethod
    def get_order(self) -> PagingOrder:
        """Return the order of this paging request"""
        pass

    @abstractmethod
    def get_paging_boundaries(self, first: abc.Mapping[str, object], last: abc.Mapping[str, object]) -> PagingBoundaries:
        """Return the page boundaries, given the first and last record of the page"""
        pass


T_SELF = TypeVar("T_SELF", bound="SingleDatabaseOrder")


class SingleDatabaseOrder(DatabaseOrderV2, ABC):
    """
    Abstract Base class for ordering when using
    - a user specified order, that is always unique
    """

    def __init__(
        self,
        order_by_column: ColumnNameStr,
        order: PagingOrder,
    ) -> None:
        """The order_by_column and order parameters should be validated"""
        self.order_by_column = order_by_column
        self.order = order

    # Configuration methods
    @classmethod
    def get_valid_sort_columns(cls) -> Dict[ColumnNameStr, ColumnType]:
        """Return all valid columns for lookup and their type"""
        raise NotImplementedError()

    #  Factory
    @classmethod
    def parse_from_string(
        cls: Type[T_SELF],
        sort: str,
    ) -> T_SELF:
        valid_sort_pattern: Pattern[str] = re.compile(
            f"^({'|'.join(cls.get_valid_sort_columns().keys())})\\.(asc|desc)$", re.IGNORECASE
        )
        match = valid_sort_pattern.match(sort)
        if match and len(match.groups()) == 2:
            order_by_column = match.groups()[0].lower()
            # Verify there is no escaping from the regex by exact match
            assert order_by_column in cls.get_valid_sort_columns()
            order = match.groups()[1].upper()
            return cls(order_by_column=ColumnNameStr(order_by_column), order=PagingOrder[order])
        raise InvalidSort(f"Sort parameter invalid: {sort}")

    # Internal helpers
    def get_order(self, invert: bool = False) -> PagingOrder:
        """The order string representing the direction the results should be sorted by"""
        return self.order.invert() if invert else self.order

    def get_order_by_column_type(self) -> ColumnType:
        """The type of the order by column"""
        return self.get_valid_sort_columns()[self.order_by_column]

    def get_order_by_column_api_name(self) -> str:
        """The name of the column that the results should be ordered by"""
        return self.order_by_column

    # External API
    def as_filter(
        self,
        offset: int,
        column_value: Optional[PRIMITIVE_SQL_TYPES] = None,
        id_value: Optional[PRIMITIVE_SQL_TYPES] = None,
        start: bool = True,
    ) -> Tuple[List[str], List[object]]:
        """
        Produce a filter for this order, to select all record before or after the given id

        :param offset: the next free number to use for query parameters
        :param column_value: the value for the user specified order
        :param id_value: the value for the built in order order, if this class has one. Otherwise this value is ignored.
        :param start: is this the start filter? if so, retain all values`  > (column_value, id_value)`

        :return: The filter (as a string) and all associated query parameter values
        """
        relation = ">" if start else "<"

        if column_value is None:
            return [], []

        coll_type = self.get_order_by_column_type()
        col_name = self.order_by_column
        value = coll_type.get_value(column_value)

        ac = ArgumentCollector(offset=offset - 1)
        filter = f"{coll_type.get_accessor(col_name)} {relation} {ac(value)}"
        return [filter], ac.args

    def get_order_elements(self, invert: bool) -> Sequence[tuple[ColumnNameStr, ColumnType, PagingOrder]]:
        """
        return a list of column/column type/order triples, to format an ORDER BY or FILTER statement
        """
        order = self.get_order(invert)
        return [
            (self.order_by_column, self.get_order_by_column_type(), order),
        ]

    def get_order_by_statement(self, invert: bool = False, table: Optional[str] = None) -> str:
        """Return the actual order by statement, as derived from get_order_elements"""
        order_by_part = ", ".join(
            (f"{type.get_accessor(col, table)} {order.db_form}" for col, type, order in self.get_order_elements(invert))
        )
        return f" ORDER BY {order_by_part}"

    def get_paging_boundaries(self, first: abc.Mapping[str, object], last: abc.Mapping[str, object]) -> PagingBoundaries:
        """Return the page boundaries, given the first and last record returned"""
        if self.get_order() == PagingOrder.ASC:
            first, last = last, first

        order_column_name = self.order_by_column
        order_type: ColumnType = self.get_order_by_column_type()

        def assert_not_null(in_value: Optional[PRIMITIVE_SQL_TYPES]) -> PRIMITIVE_SQL_TYPES:
            # Make mypy happy
            assert in_value is not None
            return in_value

        return PagingBoundaries(
            start=assert_not_null(order_type.get_value(first[order_column_name])),
            first_id=None,
            end=assert_not_null(order_type.get_value(last[order_column_name])),
            last_id=None,
        )

    def __str__(self) -> str:
        # used to serialize the order back to a  paging url
        return f"{self.order_by_column}.{self.order.value.lower()}"


class AbstractDatabaseOrderV2(SingleDatabaseOrder, ABC):
    """
    Abstract Base class for ordering when using
    - a user specified order
    - an additional built in order to make the ordering unique (the id_collumn)
    """

    @property
    @abstractmethod
    def id_column(self) -> Tuple[ColumnNameStr, ColumnType]:
        """Name and type of the id column of this database order"""
        pass

    # External API
    def as_filter(
        self,
        offset: int,
        column_value: Optional[PRIMITIVE_SQL_TYPES] = None,
        id_value: Optional[PRIMITIVE_SQL_TYPES] = None,
        start: bool = True,
    ) -> Tuple[List[str], List[object]]:
        """
        Produce a filter for this order, to select all record before or after the given id

        :param offset: the next free number to use for query parameters
        :param column_value: the value for the user specified order
        :param id_value: the value for the built in order order
        :param start: is this the start filter? if so, retain all values`> (column_value, id_value)`,
            otherwise `< (column_value, id_value)`.

        :return: The filter (as a string) and all associated query parameter values
        """

        # All the filter elements:
        # 1. name of the actual collumn in the DB
        # 2. type of the collumn
        # 3. sanitized value of the collumn

        filter_elements: list[tuple[str, ColumnType, object]] = []

        order_by_collumns_type = self.get_order_by_column_type()
        paging_on_nullable = order_by_collumns_type.nullable and id_value is not None

        if column_value is not None or paging_on_nullable:
            # Have column value or paging on nullable
            filter_elements.extend(order_by_collumns_type.as_basic_filter_elements(self.order_by_column, column_value))

        if id_value is not None:
            # Have ID
            id_name, id_type = self.id_column
            if id_name != self.order_by_column:
                filter_elements.extend(id_type.as_basic_filter_elements(id_name, id_value))

        relation = ">" if start else "<"

        if len(filter_elements) == 0:
            return [], []

        ac = ArgumentCollector(offset=offset - 1)
        if len(filter_elements) == 1:
            col_name, coll_type, value = filter_elements[0]
            filter = f"{coll_type.get_accessor(col_name)} {relation} {ac(value)}"
            return [filter], ac.args
        else:
            # composed filter:
            # 1. comparison of two tuples (c_a, c_b) < (c_a, c_b)
            # 2. nulls must be removed to get proper comparison
            names_tuple = ", ".join(
                [coll_type.coalesce_to_min(coll_type.get_accessor(col_name)) for col_name, coll_type, value in filter_elements]
            )
            values_references_tuple = ", ".join(
                [coll_type.coalesce_to_min(ac(value)) for col_name, coll_type, value in filter_elements]
            )
            filter = f"({names_tuple}) {relation} ({values_references_tuple})"
            return [filter], ac.args

    def get_order_elements(self, invert: bool) -> list[tuple[ColumnNameStr, ColumnType, PagingOrder]]:
        """
        return a list of column/column type/order triples, to format an ORDER BY or FILTER statement
        """
        order = self.get_order(invert)
        id_name, id_type = self.id_column

        return list(
            self.get_order_by_column_type().as_basic_order_elements(self.order_by_column, order)
        ) + id_type.as_basic_order_elements(id_name, order)

    def get_paging_boundaries(self, first: abc.Mapping[str, object], last: abc.Mapping[str, object]) -> PagingBoundaries:
        """Return the page boundaries, given the first and last record returned"""
        if self.get_order() == PagingOrder.ASC:
            first, last = last, first

        order_column_name = self.order_by_column
        order_type: ColumnType = self.get_order_by_column_type()

        id_column, id_type = self.id_column

        return PagingBoundaries(
            start=order_type.get_value(first[order_column_name]),
            first_id=id_type.get_value(first[id_column]),
            end=order_type.get_value(last[order_column_name]),
            last_id=id_type.get_value(last[id_column]),
        )


class VersionedResourceOrder(AbstractDatabaseOrderV2):
    """Represents the ordering by which resources should be sorted"""

    @classmethod
    def get_valid_sort_columns(cls) -> Dict[ColumnNameStr, ColumnType]:
        return {
            ColumnNameStr("resource_type"): StringColumn,
            ColumnNameStr("agent"): StringColumn,
            ColumnNameStr("resource_id_value"): StringColumn,
        }

    @property
    def id_column(self) -> Tuple[ColumnNameStr, ColumnType]:
        """Name of the id column of this database order"""
        return ColumnNameStr("resource_id"), StringColumn


class ResourceOrder(VersionedResourceOrder):
    """Represents the ordering by which resources should be sorted"""

    @classmethod
    def get_valid_sort_columns(cls) -> Dict[ColumnNameStr, ColumnType]:
        return {
            ColumnNameStr("resource_type"): StringColumn,
            ColumnNameStr("agent"): StringColumn,
            ColumnNameStr("resource_id"): StringColumn,
            ColumnNameStr("resource_id_value"): StringColumn,
            ColumnNameStr("status"): TextColumn,
        }

    @property
    def id_column(self) -> Tuple[ColumnNameStr, ColumnType]:
        """Name of the id column of this database order"""
        return ColumnNameStr("resource_version_id"), ResourceVersionIdColumn

    def get_paging_boundaries(self, first: abc.Mapping[str, object], last: abc.Mapping[str, object]) -> PagingBoundaries:
        if self.get_order() == PagingOrder.ASC:
            first, last = last, first

        order_column_name = self.order_by_column
        order_type: ColumnType = self.get_order_by_column_type()

        def make_id(record: abc.Mapping[str, object]) -> str:
            resource_id = record["resource_id"]
            assert isinstance(resource_id, str)
            model = record["model"]
            return resource_id + ",v=" + str(model)

        return PagingBoundaries(
            start=order_type.get_value(first[order_column_name]),
            first_id=make_id(first),
            end=order_type.get_value(last[order_column_name]),
            last_id=make_id(last),
        )


class ResourceHistoryOrder(AbstractDatabaseOrderV2):
    """Represents the ordering by which resource history should be sorted"""

    @classmethod
    def get_valid_sort_columns(cls) -> Dict[ColumnNameStr, ColumnType]:
        """Describes the names and types of the columns that are valid for this DatabaseOrder"""
        return {ColumnNameStr("date"): DateTimeColumn}

    @property
    def id_column(self) -> Tuple[ColumnNameStr, ColumnType]:
        """Name and type of the id column of this database order"""
        return (ColumnNameStr("attribute_hash"), StringColumn)


class ResourceLogOrder(SingleDatabaseOrder):
    """Represents the ordering by which resource logs should be sorted"""

    @classmethod
    def get_valid_sort_columns(cls) -> Dict[ColumnNameStr, ColumnType]:
        return {
            ColumnNameStr("timestamp"): DateTimeColumn,
        }


class CompileReportOrder(AbstractDatabaseOrderV2):
    """Represents the ordering by which compile reports should be sorted"""

    @classmethod
    def get_valid_sort_columns(cls) -> Dict[ColumnNameStr, ColumnType]:
        """Describes the names and types of the columns that are valid for this DatabaseOrder"""
        return {ColumnNameStr("requested"): DateTimeColumn}

    @property
    def id_column(self) -> Tuple[ColumnNameStr, ColumnType]:
        """Name and type of the id column of this database order"""
        return (ColumnNameStr("id"), UUIDColumn)


class AgentOrder(AbstractDatabaseOrderV2):
    """Represents the ordering by which agents should be sorted"""

    @classmethod
    def get_valid_sort_columns(cls) -> Dict[ColumnNameStr, ColumnType]:
        """Describes the names and types of the columns that are valid for this DatabaseOrder"""
        return {
            ColumnNameStr("name"): TablePrefixWrapper("a", StringColumn),
            ColumnNameStr("process_name"): OptionalStringColumn,
            ColumnNameStr("paused"): BoolColumn,
            ColumnNameStr("last_failover"): OptionalDateTimeColumn,
            ColumnNameStr("status"): StringColumn,
        }

    @property
    def id_column(self) -> Tuple[ColumnNameStr, ColumnType]:
        """Name and type of the id column of this database order"""
        return (ColumnNameStr("name"), TablePrefixWrapper("a", StringColumn))


class DesiredStateVersionOrder(SingleDatabaseOrder):
    """Represents the ordering by which desired state versions should be sorted"""

    @classmethod
    def get_valid_sort_columns(cls) -> Dict[ColumnNameStr, ColumnType]:
        return {
            ColumnNameStr("version"): PositiveIntColumn,
        }


class ParameterOrder(AbstractDatabaseOrderV2):
    """Represents the ordering by which parameters should be sorted"""

    @classmethod
    def get_valid_sort_columns(cls) -> Dict[ColumnNameStr, ColumnType]:
        return {
            ColumnNameStr("name"): StringColumn,
            ColumnNameStr("source"): StringColumn,
            ColumnNameStr("updated"): OptionalDateTimeColumn,
        }

    @property
    def id_column(self) -> Tuple[ColumnNameStr, ColumnType]:
        """Name and type of the id column of this database order"""
        return (ColumnNameStr("id"), UUIDColumn)


class FactOrder(AbstractDatabaseOrderV2):
    """Represents the ordering by which facts should be sorted"""

    @classmethod
    def get_valid_sort_columns(cls) -> Dict[ColumnNameStr, ColumnType]:
        return {
            ColumnNameStr("name"): StringColumn,
            ColumnNameStr("resource_id"): StringColumn,
        }

    @property
    def id_column(self) -> Tuple[ColumnNameStr, ColumnType]:
        """Name and type of the id column of this database order"""
        return (ColumnNameStr("id"), UUIDColumn)


class NotificationOrder(AbstractDatabaseOrderV2):
    """Represents the ordering by which notifications should be sorted"""

    @classmethod
    def get_valid_sort_columns(cls) -> Dict[ColumnNameStr, ColumnType]:
        """Describes the names and types of the columns that are valid for this DatabaseOrder"""
        return {
            ColumnNameStr("created"): DateTimeColumn,
        }

    @property
    def id_column(self) -> Tuple[ColumnNameStr, ColumnType]:
        """Name and type of the id column of this database order"""
        return (ColumnNameStr("id"), UUIDColumn)


class DiscoveredResourceOrder(SingleDatabaseOrder):
    """Represents the ordering by which discovered resources should be sorted"""

    @classmethod
    def get_valid_sort_columns(cls) -> Dict[ColumnNameStr, ColumnType]:
        """Describes the names and types of the columns that are valid for this DatabaseOrder"""
        return {
            ColumnNameStr("discovered_resource_id"): StringColumn,
        }


class BaseQueryBuilder(ABC):
    """Provides a way to build up a sql query from its parts.
    Each method returns a new query builder instance, with the additional parameters processed"""

    def __init__(
        self,
        select_clause: Optional[str] = None,
        from_clause: Optional[str] = None,
        filter_statements: Optional[List[str]] = None,
        values: Optional[List[object]] = None,
    ) -> None:
        """
        The parameters are the parts of an sql query,
        which can also be added to the builder with the appropriate methods

        :param select_clause: The select clause of the query
        :param from_clause: From clause of the query
        :param filter_statements: A list of filters for the query
        :param values: The values to be used for the filter statements
        """
        self.select_clause = select_clause
        self._from_clause = from_clause
        self.filter_statements = filter_statements or []
        self.values = values or []

    def _join_filter_statements(self, filter_statements: List[str]) -> str:
        """Join multiple filter statements"""
        if filter_statements:
            return "WHERE " + " AND ".join(filter_statements)
        return ""

    @abstractmethod
    def from_clause(self, from_clause: str) -> "BaseQueryBuilder":
        """Set the from clause of the query"""
        raise NotImplementedError()

    @property
    def offset(self) -> int:
        """The current offset of the values to be used for filter statements"""
        return len(self.values) + 1

    @abstractmethod
    def filter(self, filter_statements: List[str], values: List[object]) -> "BaseQueryBuilder":
        """Add filters to the query"""
        raise NotImplementedError()

    @abstractmethod
    def build(self) -> Tuple[str, List[object]]:
        """Builds up the full query string, and the parametrized value list, ready to be executed"""
        raise NotImplementedError()


class SimpleQueryBuilder(BaseQueryBuilder):
    """A query builder suitable for most queries"""

    def __init__(
        self,
        select_clause: Optional[str] = None,
        from_clause: Optional[str] = None,
        filter_statements: Optional[List[str]] = None,
        values: Optional[List[object]] = None,
        db_order: Optional[DatabaseOrderV2] = None,
        limit: Optional[int] = None,
        backward_paging: bool = False,
        prelude: Optional[str] = None,
    ) -> None:
        """
        :param select_clause: The select clause of the query
        :param from_clause: The from clause of the query
        :param filter_statements: A list of filters for the query
        :param values: The values to be used for the filter statements
        :param db_order: The DatabaseOrder describing how the results should be ordered
        :param limit: Limit the results to this amount
        :param backward_paging: Whether the ordering of the results should be inverted,
                                used when going backward through the pages
        :param prelude: part of the query preceding all else, for use with 'with' binding
        """
        super().__init__(select_clause, from_clause, filter_statements, values)
        self.db_order = db_order
        self.limit = limit
        self.backward_paging = backward_paging
        self.prelude = prelude

    def select(self, select_clause: str) -> "SimpleQueryBuilder":
        """Set the select clause of the query"""
        return SimpleQueryBuilder(
            select_clause,
            self._from_clause,
            self.filter_statements,
            self.values,
            self.db_order,
            self.limit,
            self.backward_paging,
            self.prelude,
        )

    def from_clause(self, from_clause: str) -> "SimpleQueryBuilder":
        """Set the from clause of the query"""
        return SimpleQueryBuilder(
            self.select_clause,
            from_clause,
            self.filter_statements,
            self.values,
            self.db_order,
            self.limit,
            self.backward_paging,
            self.prelude,
        )

    def order_and_limit(
        self, db_order: DatabaseOrderV2, limit: Optional[int] = None, backward_paging: bool = False
    ) -> "SimpleQueryBuilder":
        """Set the order and limit of the query"""
        return SimpleQueryBuilder(
            self.select_clause,
            self._from_clause,
            self.filter_statements,
            self.values,
            db_order,
            limit,
            backward_paging,
            self.prelude,
        )

    def filter(self, filter_statements: List[str], values: List[object]) -> "SimpleQueryBuilder":
        return SimpleQueryBuilder(
            self.select_clause,
            self._from_clause,
            self.filter_statements + filter_statements,
            self.values + values,
            self.db_order,
            self.limit,
            self.backward_paging,
            self.prelude,
        )

    def build(self) -> Tuple[str, List[object]]:
        if not self.select_clause or not self._from_clause:
            raise InvalidQueryParameter("A valid query must have a SELECT and a FROM clause")
        full_query = f"""{self.select_clause}
                         {self._from_clause}
                         {self._join_filter_statements(self.filter_statements)}
                         """
        if self.prelude:
            full_query = self.prelude + full_query
        if self.db_order:
            full_query += self.db_order.get_order_by_statement(self.backward_paging)
        if self.limit is not None:
            if self.limit > DBLIMIT:
                raise InvalidQueryParameter(f"Limit cannot be bigger than {DBLIMIT}, got {self.limit}")
            elif self.limit > 0:
                full_query += " LIMIT " + str(self.limit)
        if self.db_order and self.backward_paging:
            order_by = self.db_order.get_order_by_statement(table="matching_records")
            full_query = f"""SELECT * FROM ({full_query}) AS matching_records {order_by}"""

        return full_query, self.values


def json_encode(value: object) -> str:
    # see json_encode in tornado.escape
    return json.dumps(value, default=util.internal_json_encoder)


T = TypeVar("T")


class Field(Generic[T]):
    def __init__(
        self,
        field_type: Type[T],
        required: bool = False,
        is_many: bool = False,
        part_of_primary_key: bool = False,
        ignore: bool = False,
        default: object = default_unset,
        **kwargs: object,
    ) -> None:
        """A field in a document/record in the database. This class holds the metadata one how the data layer should handle
        the field.

        :param field_type: The python type of the field. This type should work with isinstance
        :param required: Is this value required. This means that it is not optional and it cannot be None
        :param is_many: Set to true when this is a list type
        :param part_of_primary_key: Set to true when the field is part of the primary key.
        :param ignore: Should this field be ignored when saving it to the database. This can be used to add a field to a
                       a class that should not be saved in the database.
        :param default: The default value for this field.
        """

        self._field_type = field_type
        self._required = required
        self._ignore = ignore
        self._part_of_primary_key = part_of_primary_key
        self._is_many = is_many

        self._default_value: object
        if default != default_unset:
            self._default = True
            self._default_value = default
        else:
            self._default = False
            self._default_value = None

    def get_field_type(self) -> Type[T]:
        return self._field_type

    field_type = property(get_field_type)

    def is_required(self) -> bool:
        return self._required

    required = property(is_required)

    def get_default(self) -> bool:
        return self._default

    default = property(get_default)

    def get_default_value(self) -> T:
        return copy.copy(self._default_value)

    default_value = property(get_default_value)

    @property
    def ignore(self) -> bool:
        return self._ignore

    def is_part_of_primary_key(self) -> bool:
        return self._part_of_primary_key

    part_of_primary_key = property(is_part_of_primary_key)

    @property
    def is_many(self) -> bool:
        return self._is_many

    def _validate_single(self, name: str, value: object) -> None:
        """Validate a single value against the types in this field."""
        if not (value.__class__ is self.field_type or isinstance(value, self.field_type)):
            raise TypeError(
                "Field %s should have the correct type (%s instead of %s)"
                % (name, self.field_type.__name__, type(value).__name__)
            )

    def validate(self, name: str, value: T) -> None:
        """Validate the value against the constraint in this field. Treat value as list when is_many is true"""
        if value is None and self.required:
            raise TypeError("%s field is required" % name)

        if value is None:
            return None

        if self.is_many:
            if not isinstance(value, List):
                TypeError("Field %s should be a list, but got %s" % (name, type(value).__name__))
            else:
                [self._validate_single(name, v) for v in value]
        else:
            self._validate_single(name, value)

    def from_db(self, name: str, value: object) -> object:
        """Load values from database. Treat value as a list when is_many is true. Converts database
        representation to appropriately typed object."""
        if value is None and self.required:
            raise TypeError("%s field is required" % name)

        if value is None:
            return None

        if self.is_many:
            if not isinstance(value, List):
                TypeError("Field %s should be a list, but got %s" % (name, type(value).__name__))
            else:
                return [self._from_db_single(name, v) for v in value]
        return self._from_db_single(name, value)

    def _from_db_single(self, name: str, value: object) -> object:
        """Load a single database value. Converts database representation to appropriately typed object."""
        if value.__class__ is self.field_type or isinstance(value, self.field_type):
            return value

        # asyncpg does not convert a jsonb field to a dict
        if isinstance(value, str) and self.field_type is dict:
            return json.loads(value)
        # asyncpg does not convert an enum field to an enum type
        if isinstance(value, str) and issubclass(self.field_type, enum.Enum):
            return self.field_type[value]
        # decode typed json
        if isinstance(value, str) and issubclass(self.field_type, pydantic.BaseModel):
            jsv = json.loads(value)
            return self.field_type(**jsv)
        if self.field_type == pydantic.AnyHttpUrl:
            return pydantic.tools.parse_obj_as(pydantic.AnyHttpUrl, value)

        raise TypeError(
            "Field %s should have the correct type (%s instead of %s)" % (name, self.field_type.__name__, type(value).__name__)
        )


class DataDocument(object):
    """
    A baseclass for objects that represent data in inmanta. The main purpose of this baseclass is to group dict creation
    logic. These documents are not stored in the database
    (use BaseDocument for this purpose). It provides a to_dict method that the inmanta rpc can serialize. You can store
    DataDocument children in BaseDocument fields, they will be serialized to dict. However, on retrieval this is not
    performed.
    """

    def __init__(self, **kwargs: object) -> None:
        self._data = kwargs

    def to_dict(self) -> JsonType:
        """
        Return a dict representation of this object.
        """
        return self._data


class InvalidAttribute(Exception):
    def __init__(self, message: str) -> None:
        super().__init__(message)
        self.message = message


class DocumentMeta(type):
    def __new__(cls, class_name: str, bases: Tuple[type, ...], dct: Dict[str, object]) -> Type:
        dct["_fields_metadata"] = {}
        new_type: Type[BaseDocument] = type.__new__(cls, class_name, bases, dct)
        if class_name != "BaseDocument":
            new_type.load_fields()
        return new_type


TBaseDocument = TypeVar("TBaseDocument", bound="BaseDocument")  # Part of the stable API
TransactionResult = TypeVar("TransactionResult")


@stable_api
class BaseDocument(object, metaclass=DocumentMeta):
    """
    A base document in the database. Subclasses of this document determine collections names. This type is mainly used to
    bundle query methods and generate validate and query methods for optimized DB access. This is not a full ODM.

    Fields are
    modelled using type annotations similar to protocol and pydantic. The following is supported:

    - Attributes are defined at class level with type annotations
    - Attributes do not need a default value. When no default is provided, they are marked as required.
    - When a value does not have to be set: either a default value or making it optional can be used. When a field is optional
      without a default value, none will be set as default value so that the field is available.
    - Fields that should be ignored, can be added to __ignore_fields__ This attribute is a tuple of strings
    - Fields that are part of the primary key should be added to the __primary_key__ attributes. This attribute is a tuple of
      strings.
    """

    _connection_pool: Optional[asyncpg.pool.Pool] = None
    _fields_metadata: Dict[str, Field]
    __primary_key__: Tuple[str, ...]
    __ignore_fields__: Tuple[str, ...]

    def __init__(self, from_postgres: bool = False, **kwargs: object) -> None:
        """
        :param kwargs: The values to create the document. When id is defined in the fields but not provided, a new UUID is
                       generated.
        """
        self.__process_kwargs(from_postgres, kwargs)

    @classmethod
    def get_connection(
        cls, connection: Optional[asyncpg.connection.Connection] = None
    ) -> AbstractAsyncContextManager[asyncpg.connection.Connection]:
        """
        Returns a context manager to acquire a connection. If an existing connection is passed, returns a dummy context manager
        wrapped around that connection instance. This allows for transparent usage, regardless of whether a connection has
        already been acquired.
        """
        if connection is not None:
            return util.nullcontext(connection)
        # Make pypi happy
        assert cls._connection_pool is not None
        return cls._connection_pool.acquire()

    @classmethod
    def table_name(cls) -> str:
        """
        Return the name of the collection
        """
        return cls.__name__.lower()

    @classmethod
    def get_field_metadata(cls) -> Dict[str, Field]:
        return cls._fields_metadata.copy()

    @staticmethod
    def _annotation_to_field(
        attribute: str,
        annotation: Type[object],
        has_value: bool = True,
        value: Optional[object] = None,
        part_of_primary_key: bool = False,
        ignore_field: bool = False,
    ) -> Field:
        """Convert an annotated definition to a Field instance. The conversion rules are the following:
        - The value assigned to the field is the default value
        - When the default value is None the type has to be Optional
        - When the field is not optional, None is not a valid value
        - When the field has no default value, it is not required
        """
        field_type: Type[object] = annotation
        required: bool = not has_value
        default: object = default_unset
        is_many: bool = False

        # Only union with None (optional) is support
        if typing_inspect.is_union_type(annotation) and not typing_inspect.is_optional_type(annotation):
            raise InvalidAttribute(f"A union that is not an optional in field {attribute} is not supported.")

        if typing_inspect.is_optional_type(annotation):
            # The value optional. When no default is set, it will be None.
            required = False
            default = None

            # Filter out the None from the union
            type_args = typing_inspect.get_args(annotation, evaluate=True)
            if len(type_args) != 2:
                raise InvalidAttribute(f"Only optionals with one type are supported, field {attribute} has more.")
            field_type = [typ for typ in type_args if typ][0]

        if has_value:
            # A default value is available, so not required. When optional type, override the default None
            required = False
            default = value

        if typing_inspect.is_generic_type(field_type):
            orig = typing_inspect.get_origin(field_type)
            # First two are for python3.6, the last two for 3.7 and up
            if orig in [typing.List, typing.Sequence, list, abc.Sequence]:
                is_many = True
                type_args = typing_inspect.get_args(field_type)
                if len(type_args) == 0 or isinstance(type_args[0], typing.TypeVar):
                    # In python3.8 type_args is not empty when you write List but it will contain an instance of TypeVar
                    raise InvalidAttribute(f"Generic type of field {attribute} requires a type argument.")
                field_type = type_args[0]

                # List of Dict for example still cannot be validated. If the type is still a generic. Set the type to List of
                # object.
                if typing_inspect.is_generic_type(field_type):
                    field_type = object

            elif orig in [typing.Mapping, typing.Dict, abc.Mapping, dict]:
                field_type = dict

        if typing_inspect.is_new_type(field_type):
            # Python 3.10 and later NewType is a real type and an isinstance will work. On older version NewType is a function.
            # If this is the case we need to get the real supertype
            if callable(field_type):
                field_type = field_type.__supertype__

        return Field(
            field_type=field_type,
            required=required,
            default=default,
            is_many=is_many,
            part_of_primary_key=part_of_primary_key,
            ignore=ignore_field,
        )

    @classmethod
    def load_fields(cls) -> None:
        """Load the field metadata from the class definition. This method supports two different mechanisms:
        1. Using the field class as the value of the attribute.
        2. Using type annotations on the attributes
        """
        primary_key: Tuple[str, ...] = tuple()
        ignore: Tuple[str, ...] = tuple()
        if "__primary_key__" in cls.__dict__:
            primary_key = cls.__primary_key__

        if "__ignore_fields__" in cls.__dict__:
            ignore = cls.__ignore_fields__

        for attribute, value in cls.__dict__.items():
            if attribute.startswith("_"):
                continue
            elif isinstance(value, Field):
                warnings.warn(f"Field {attribute} should be defined using annotations instead of Field.")
                cls._fields_metadata[attribute] = value
            elif cls.__annotations__ and attribute in cls.__annotations__:
                annotation = cls.__annotations__[attribute]
                cls._fields_metadata[attribute] = cls._annotation_to_field(
                    attribute,
                    annotation,
                    has_value=True,
                    value=value,
                    part_of_primary_key=attribute in primary_key,
                    ignore_field=attribute in ignore,
                )

        # attributes that do not have a default value will only be present in __annotations__ and not in __dict__
        for attribute, annotation in cls.__annotations__.items():
            if not attribute.startswith("_") and attribute not in cls._fields_metadata:
                cls._fields_metadata[attribute] = cls._annotation_to_field(
                    attribute,
                    annotation,
                    has_value=False,
                    part_of_primary_key=attribute in primary_key,
                    ignore_field=attribute in ignore,
                )

    @classmethod
    def get_field_names(cls) -> typing.KeysView[str]:
        """Returns all field names in the document"""
        return cls.get_field_metadata().keys()

    def __process_kwargs(self, from_postgres: bool, kwargs: Dict[str, object]) -> None:
        """This helper method process the kwargs provided to the constructor and populates the fields of the object."""
        fields = self.get_field_metadata()

        if "id" in fields and "id" not in kwargs:
            kwargs["id"] = uuid.uuid4()

        for name, value in kwargs.items():
            if name not in fields:
                raise AttributeError("%s field is not defined for this document %s" % (name, type(self).__name__.lower()))

            field = fields[name]
            if not from_postgres:
                field.validate(name, value)
            elif not field.ignore:
                value = field.from_db(name, value)
            else:
                value = None

            setattr(self, name, value)

            del fields[name]

        required_fields = []
        for name, field in fields.items():
            # when a default value is used, make sure it is copied
            if field.default:
                setattr(self, name, copy.deepcopy(field.default_value))

            # update the list of required fields
            elif fields[name].required:
                required_fields.append(name)

        if len(required_fields) > 0:
            raise AttributeError("The fields %s are required and no value was provided." % ", ".join(required_fields))

    @classmethod
    def get_valid_field_names(cls) -> List[str]:
        return list(cls.get_field_names())

    @classmethod
    def _get_names_of_primary_key_fields(cls) -> List[str]:
        return [name for name, value in cls.get_field_metadata().items() if value.is_part_of_primary_key()]

    def _get_filter_on_primary_key_fields(self, offset: int = 1) -> Tuple[str, List[Any]]:
        names_primary_key_fields = self._get_names_of_primary_key_fields()
        query = {field_name: self.__getattribute__(field_name) for field_name in names_primary_key_fields}
        return self._get_composed_filter(offset=offset, **query)

    @classmethod
    def _new_id(cls) -> uuid.UUID:
        """
        Generate a new ID. Override to use something else than uuid4
        """
        return uuid.uuid4()

    @classmethod
    def set_connection_pool(cls, pool: asyncpg.pool.Pool) -> None:
        if cls._connection_pool:
            raise Exception(f"Connection already set on {cls} ({cls._connection_pool}!")
        cls._connection_pool = pool

    @classmethod
    async def close_connection_pool(cls) -> None:
        if not cls._connection_pool:
            return
        try:
            await asyncio.wait_for(cls._connection_pool.close(), config.db_connection_timeout.get())
        except asyncio.TimeoutError:
            cls._connection_pool.terminate()
            # Don't propagate this exception but just write a log message. This way:
            #   * A timeout here still makes sure that the other server slices get stopped
            #   * The tests don't fail when this timeout occurs
            LOGGER.exception("A timeout occurred while closing the connection pool to the database")
        except asyncio.CancelledError:
            cls._connection_pool.terminate()
            # Propagate cancel
            raise
        except Exception:
            LOGGER.exception("An unexpected exception occurred while closing the connection pool to the database")
            raise
        finally:
            cls._connection_pool = None

    def __setattr__(self, name: str, value: object) -> None:
        if name[0] == "_":
            return object.__setattr__(self, name, value)

        fields = self.get_field_metadata()
        if name in fields:
            field = fields[name]
            # validate
            field.validate(name, value)
            object.__setattr__(self, name, value)
            return

        raise AttributeError(name)

    @classmethod
    def _convert_field_names_to_db_column_names(cls, field_dict: Dict[str, Any]) -> Dict[str, Any]:
        return field_dict

    def get_value(self, name: str, default_value: Optional[object] = None) -> object:
        """Check if a value is set for a field. Fields that are declared but that do not have a value are only present
        in annotations but not as attribute (in __dict__)"""
        if hasattr(self, name):
            return getattr(self, name)
        return default_value

    def _get_column_names_and_values(self) -> Tuple[List[str], List[object]]:
        column_names: List[str] = []
        values: List[object] = []
        for name, metadata in self.get_field_metadata().items():
            if metadata.ignore:
                continue

            value = self.get_value(name)

            if metadata.required and value is None:
                raise TypeError("%s should have field '%s'" % (self.__name__, name))

            metadata.validate(name, value)
            column_names.append(name)
            values.append(self._get_value(value))

        return column_names, values

    async def insert(self, connection: Optional[asyncpg.connection.Connection] = None) -> None:
        """
        Insert a new document based on the instance passed. Validation is done based on the defined fields.
        """
        (column_names, values) = self._get_column_names_and_values()
        column_names_as_sql_string = ",".join(column_names)
        values_as_parameterized_sql_string = ",".join(["$" + str(i) for i in range(1, len(values) + 1)])
        query = (
            f"INSERT INTO {self.table_name()} "
            f"({column_names_as_sql_string}) "
            f"VALUES ({values_as_parameterized_sql_string})"
        )
        await self._execute_query(query, *values, connection=connection)

    async def insert_with_overwrite(self, connection: Optional[asyncpg.connection.Connection] = None) -> None:
        """
        Insert a new document based on the instance passed. If the document already exists, overwrite it.
        """
        return await self.insert_many_with_overwrite([self], connection=connection)

    @classmethod
    async def _fetchval(cls, query: str, *values: object, connection: Optional[asyncpg.connection.Connection] = None) -> object:
        async with cls.get_connection(connection) as con:
            return await con.fetchval(query, *values)

    @classmethod
    async def _fetch_int(cls, query: str, *values: object, connection: Optional[asyncpg.connection.Connection] = None) -> int:
        """Fetch a single integer value"""
        value = await cls._fetchval(query, *values, connection=connection)
        assert isinstance(value, int)
        return value

    @classmethod
    async def _fetchrow(
        cls, query: str, *values: object, connection: Optional[asyncpg.connection.Connection] = None
    ) -> Optional[Record]:
        async with cls.get_connection(connection) as con:
            return await con.fetchrow(query, *values)

    @classmethod
    async def _fetch_query(
        cls, query: str, *values: object, connection: Optional[asyncpg.connection.Connection] = None
    ) -> Sequence[Record]:
        async with cls.get_connection(connection) as con:
            return await con.fetch(query, *values)

    @classmethod
    async def _execute_query(
        cls, query: str, *values: object, connection: Optional[asyncpg.connection.Connection] = None
    ) -> str:
        async with cls.get_connection(connection) as con:
            return await con.execute(query, *values)

    @classmethod
    async def lock_table(cls, mode: TableLockMode, connection: asyncpg.connection.Connection) -> None:
        """
        Acquire a table-level lock on a single environment. Callers should adhere to a consistent locking order accross
        transactions as described at the top of this module.
        Passing a connection object is mandatory. The connection is expected to be in a transaction.
        """
        await cls._execute_query(f"LOCK TABLE {cls.table_name()} IN {mode.value} MODE", connection=connection)

    @classmethod
    async def insert_many(
        cls, documents: Sequence["BaseDocument"], *, connection: Optional[asyncpg.connection.Connection] = None
    ) -> None:
        """
        Insert multiple objects at once
        """
        if not documents:
            return

        columns = cls.get_field_names()
        records: list[tuple[object, ...]] = []
        for doc in documents:
            current_record = []
            for col in columns:
                current_record.append(cls._get_value(doc.__getattribute__(col)))
            records.append(tuple(current_record))

        async with cls.get_connection(connection) as con:
            await con.copy_records_to_table(table_name=cls.table_name(), columns=columns, records=records, schema_name="public")

    @classmethod
    async def insert_many_with_overwrite(
        cls, documents: Sequence["BaseDocument"], *, connection: Optional[asyncpg.connection.Connection] = None
    ) -> None:
        """
        Insert new documents. If the document already exists, overwrite it.
        """
        if not documents:
            return
        column_names = cls.get_field_names()
        primary_key_fields = cls._get_names_of_primary_key_fields()
        primary_key_string = ",".join(primary_key_fields)
        update_set = set(column_names) - set(cls._get_names_of_primary_key_fields())
        update_set_string = ",\n".join([f"{item} = EXCLUDED.{item}" for item in update_set])

        values: List[List[object]] = [document._get_column_names_and_values()[1] for document in documents]

        column_names_as_sql_string = ", ".join(column_names)

        number_of_columns = len(values[0])
        placeholders = ", ".join(
            [
                "(" + ", ".join([f"${doc * number_of_columns + col}" for col in range(1, number_of_columns + 1)]) + ")"
                for doc in range(len(values))
            ]
        )

        query = f"""INSERT INTO {cls.table_name()}
                    ({column_names_as_sql_string})
                    VALUES {placeholders}
                    ON CONFLICT ({primary_key_string})
                    DO UPDATE SET
                    {update_set_string};"""

        flattened_values = [item for sublist in values for item in sublist]
        await cls._execute_query(query, *flattened_values)

    def add_default_values_when_undefined(self, **kwargs: object) -> Dict[str, object]:
        result = dict(kwargs)
        for name, field in self._fields.items():
            if name not in kwargs:
                default_value = field.default_value
                result[name] = default_value
        return result

    async def update(self, connection: Optional[asyncpg.connection.Connection] = None, **kwargs: Any) -> None:
        """
        Update this document in the database. It will update the fields in this object and send a full update to database.
        Use update_fields to only update specific fields.
        """
        kwargs = self._convert_field_names_to_db_column_names(kwargs)
        for name, value in kwargs.items():
            setattr(self, name, value)
        (column_names, values) = self._get_column_names_and_values()
        values_as_parameterized_sql_string = ",".join([column_names[i - 1] + "=$" + str(i) for i in range(1, len(values) + 1)])
        (filter_statement, values_for_filter) = self._get_filter_on_primary_key_fields(offset=len(column_names) + 1)
        values = values + values_for_filter
        query = "UPDATE " + self.table_name() + " SET " + values_as_parameterized_sql_string + " WHERE " + filter_statement
        await self._execute_query(query, *values, connection=connection)

    def _get_set_statement(self, **kwargs: object) -> Tuple[str, List[object]]:
        counter = 1
        parts_of_set_statement = []
        values = []
        for name, value in kwargs.items():
            setattr(self, name, value)
            parts_of_set_statement.append(name + "=$" + str(counter))
            values.append(self._get_value(value))
            counter += 1
        set_statement = ",".join(parts_of_set_statement)
        return (set_statement, values)

    async def update_fields(self, connection: Optional[asyncpg.connection.Connection] = None, **kwargs: object) -> None:
        """
        Update the given fields of this document in the database. It will update the fields in this object and do a specific
        $set in the database on this document.
        """
        if len(kwargs) == 0:
            return
        kwargs = self._convert_field_names_to_db_column_names(kwargs)
        for name, value in kwargs.items():
            setattr(self, name, value)
        (set_statement, values_set_statement) = self._get_set_statement(**kwargs)
        (filter_statement, values_for_filter) = self._get_filter_on_primary_key_fields(offset=len(kwargs) + 1)
        values = values_set_statement + values_for_filter
        query = "UPDATE " + self.table_name() + " SET " + set_statement + " WHERE " + filter_statement
        await self._execute_query(query, *values, connection=connection)

    @classmethod
    async def get_by_id(
        cls: Type[TBaseDocument], doc_id: uuid.UUID, connection: Optional[asyncpg.connection.Connection] = None
    ) -> Optional[TBaseDocument]:
        """
        Get a specific document based on its ID

        :return: An instance of this class with its fields filled from the database.
        """
        result = await cls.get_list(id=doc_id, connection=connection)
        if len(result) > 0:
            return result[0]
        return None

    @classmethod
    async def get_one(
        cls: Type[TBaseDocument],
        connection: Optional[asyncpg.connection.Connection] = None,
        lock: Optional[RowLockMode] = None,
        **query: object,
    ) -> Optional[TBaseDocument]:
        results = await cls.get_list(
            connection=connection,
            order_by_column=None,
            order=None,
            limit=1,
            offset=None,
            no_obj=None,
            lock=lock,
            **query,
        )
        if results:
            return results[0]
        return None

    @classmethod
    def _validate_order(cls, order_by_column: str, order: str) -> Tuple[ColumnNameStr, OrderStr]:
        """Validate the correct values for order and if the order column is an existing column name
        :param order_by_column: The name of the column to order by
        :param order: The sorting order.
        :return:
        """
        for o in order.split(" "):
            possible = ["ASC", "DESC", "NULLS", "FIRST", "LAST"]
            if o not in possible:
                raise RuntimeError(f"The following order can not be applied: {order}, {o} should be one of {possible}")

        if order_by_column not in cls.get_field_names():
            raise RuntimeError(f"{order_by_column} is not a valid field name.")

        return ColumnNameStr(order_by_column), OrderStr(order)

    @classmethod
    def _validate_order_strict(cls, order_by_column: str, order: str) -> Tuple[ColumnNameStr, PagingOrder]:
        """Validate the correct values for order ('ASC' or 'DESC')  and if the order column is an existing column name
        :param order_by_column: The name of the column to order by
        :param order: The sorting order.
        :return:
        """
        for o in order.split(" "):
            possible = ["ASC", "DESC"]
            if o not in possible:
                raise RuntimeError(f"The following order can not be applied: {order}, {o} should be one of {possible}")

        if order_by_column not in cls.get_valid_field_names():
            raise RuntimeError(f"{order_by_column} is not a valid field name.")

        return ColumnNameStr(order_by_column), PagingOrder[order]

    @classmethod
    async def get_list(
        cls: Type[TBaseDocument],
        *,
        # All defaults None rather actual values to allow explicitly requesting defaults to improve type safety with **query
        order_by_column: Optional[str] = None,
        order: Optional[str] = None,
        limit: Optional[int] = None,
        offset: Optional[int] = None,
        no_obj: Optional[bool] = None,
        lock: Optional[RowLockMode] = None,
        connection: Optional[asyncpg.connection.Connection] = None,
        **query: object,
    ) -> List[TBaseDocument]:
        """
        Get a list of documents matching the filter args
        """
        return await cls.get_list_with_columns(
            order_by_column=order_by_column,
            order=order,
            limit=limit,
            offset=offset,
            no_obj=no_obj,
            lock=lock,
            connection=connection,
            columns=None,
            **query,
        )

    @classmethod
    async def get_list_with_columns(
        cls: Type[TBaseDocument],
        *,
        order_by_column: Optional[str] = None,
        order: Optional[str] = None,
        limit: Optional[int] = None,
        offset: Optional[int] = None,
        no_obj: Optional[bool] = None,
        lock: Optional[RowLockMode] = None,
        connection: Optional[asyncpg.connection.Connection] = None,
        columns: Optional[List[str]] = None,
        **query: object,
    ) -> List[TBaseDocument]:
        """
        Get a list of documents matching the filter args
        """
        if order is None:
            order = "ASC"
        if order_by_column:
            cls._validate_order(order_by_column, order)

        if no_obj is None:
            no_obj = False

        query = cls._convert_field_names_to_db_column_names(query)
        (filter_statement, values) = cls._get_composed_filter(**query)
        selected_columns = " * "
        if columns:
            selected_columns = ",".join([cls.validate_field_name(column) for column in columns])
        sql_query = f"SELECT {selected_columns} FROM " + cls.table_name()
        if filter_statement:
            sql_query += " WHERE " + filter_statement
        if order_by_column is not None:
            sql_query += f" ORDER BY {order_by_column} {order}"
        if limit is not None and limit > 0:
            sql_query += " LIMIT $" + str(len(values) + 1)
            values.append(int(limit))
        if offset is not None and offset > 0:
            sql_query += " OFFSET $" + str(len(values) + 1)
            values.append(int(offset))
        if lock is not None:
            sql_query += f" {lock.value}"
        result = await cls.select_query(sql_query, values, no_obj=no_obj, connection=connection)
        return result

    @classmethod
    async def get_list_paged(
        cls: Type[TBaseDocument],
        *,
        page_by_column: str,
        order_by_column: Optional[str] = None,
        order: Optional[str] = None,
        limit: Optional[int] = None,
        start: Optional[Any] = None,
        end: Optional[Any] = None,
        no_obj: Optional[bool] = None,
        lock: Optional[RowLockMode] = None,
        connection: Optional[asyncpg.connection.Connection] = None,
        **query: object,
    ) -> List[TBaseDocument]:
        """
        Get a list of documents matching the filter args, with paging support

        :param page_by_column: The name of the column in the database on which the paging should be applied
        :param order_by_column: The name of the column in the database the sorting should be based on
        :param order: The order to apply to the sorting
        :param limit: If specified, the maximum number of entries to return
        :param start: A value conforming the sorting column type, all returned rows will have greater value in the sorted column
        :param end: A value conforming the sorting column type, all returned rows will have lower value in the sorted column
        :param no_obj: Whether not to cast the query result into a matching object
        :param connection: An optional connection
        :param **query: Any additional filter to apply
        """
        if order is None:
            order = "ASC"
        if order_by_column:
            cls._validate_order(order_by_column, order)

        if no_obj is None:
            no_obj = False

        query = cls._convert_field_names_to_db_column_names(query)
        (filter_statement, values) = cls._get_composed_filter(**query)
        filter_statements = filter_statement.split(" AND ") if filter_statement != "" else []
        if start is not None:
            filter_statements.append(f"{page_by_column} > $" + str(len(values) + 1))
            values.append(cls._get_value(start))
        if end is not None:
            filter_statements.append(f"{page_by_column} < $" + str(len(values) + 1))
            values.append(cls._get_value(end))
        sql_query = "SELECT * FROM " + cls.table_name()
        if len(filter_statements) > 0:
            sql_query += " WHERE " + " AND ".join(filter_statements)
        if order_by_column is not None:
            sql_query += f" ORDER BY {order_by_column} {order}"
        if limit is not None and limit > 0:
            sql_query += " LIMIT $" + str(len(values) + 1)
            values.append(int(limit))
        if lock is not None:
            sql_query += f" {lock.value}"

        result = await cls.select_query(sql_query, values, no_obj=no_obj, connection=connection)
        return result

    @classmethod
    async def delete_all(cls, connection: Optional[asyncpg.connection.Connection] = None, **query: object) -> int:
        """
        Delete all documents that match the given query
        """
        query = cls._convert_field_names_to_db_column_names(query)
        (filter_statement, values) = cls._get_composed_filter(**query)
        query = "DELETE FROM " + cls.table_name()
        if filter_statement:
            query += " WHERE " + filter_statement
        result = await cls._execute_query(query, *values, connection=connection)
        record_count = int(result.split(" ")[1])
        return record_count

    @classmethod
    def _get_composed_filter(
        cls, offset: int = 1, col_name_prefix: Optional[str] = None, **query: object
    ) -> Tuple[str, List[object]]:
        filter_statements = []
        values = []
        index_count = max(1, offset)
        for key, value in query.items():
            cls.validate_field_name(key)
            name = cls._add_column_name_prefix_if_needed(key, col_name_prefix)
            (filter_statement, value) = cls._get_filter(name, value, index_count)
            filter_statements.append(filter_statement)
            values.extend(value)
            index_count += len(value)
        filter_as_string = " AND ".join(filter_statements)
        return (filter_as_string, values)

    @classmethod
    def _get_filter(cls, name: str, value: Any, index: int) -> Tuple[str, List[object]]:
        if value is None:
            return (name + " IS NULL", [])
        filter_statement = name + "=$" + str(index)
        value = cls._get_value(value)
        return (filter_statement, [value])

    @classmethod
    def _get_value(cls, value: object) -> object:
        if isinstance(value, dict):
            return json_encode(value)

        if isinstance(value, DataDocument) or issubclass(value.__class__, DataDocument):
            return json_encode(value)

        if isinstance(value, list):
            return [cls._get_value(x) for x in value]

        if isinstance(value, enum.Enum):
            return value.name

        if isinstance(value, uuid.UUID):
            return str(value)

        return value

    @classmethod
    def get_composed_filter_with_query_types(
        cls, offset: int = 1, col_name_prefix: Optional[str] = None, **query: QueryFilter
    ) -> Tuple[List[str], List[object]]:
        filter_statements = []
        values: List[object] = []
        index_count = max(1, offset)
        for key, value_with_query_type in query.items():
            query_type, value = value_with_query_type
            filter_statement: str
            filter_values: List[object]
            name = cls._add_column_name_prefix_if_needed(key, col_name_prefix)
            filter_statement, filter_values = cls.get_filter_for_query_type(query_type, name, value, index_count)
            filter_statements.append(filter_statement)
            values.extend(filter_values)
            index_count += len(filter_values)

        return (filter_statements, values)

    @classmethod
    def get_filter_for_query_type(
        cls, query_type: QueryType, key: str, value: object, index_count: int
    ) -> Tuple[str, List[object]]:
        if query_type == QueryType.EQUALS:
            (filter_statement, filter_values) = cls._get_filter(key, value, index_count)
        elif query_type == QueryType.IS_NOT_NULL:
            (filter_statement, filter_values) = cls.get_is_not_null_filter(key)
        elif query_type == QueryType.CONTAINS:
            (filter_statement, filter_values) = cls.get_contains_filter(key, value, index_count)
        elif query_type == QueryType.CONTAINS_PARTIAL:
            (filter_statement, filter_values) = cls.get_contains_partial_filter(key, value, index_count)
        elif query_type == QueryType.RANGE:
            (filter_statement, filter_values) = cls.get_range_filter(key, value, index_count)
        elif query_type == QueryType.NOT_CONTAINS:
            (filter_statement, filter_values) = cls.get_not_contains_filter(key, value, index_count)
        elif query_type == QueryType.COMBINED:
            (filter_statement, filter_values) = cls.get_filter_for_combined_query_type(
                key, cast(Dict[QueryType, object], value), index_count
            )
        else:
            raise InvalidQueryType(f"Query type should be one of {[query for query in QueryType]}")
        return (filter_statement, filter_values)

    @classmethod
    def validate_field_name(cls, name: str) -> ColumnNameStr:
        """Check if the name is a valid database column name for the current type"""
        if name not in cls.get_valid_field_names():
            raise InvalidFieldNameException(f"{name} is not valid for a query on {cls.table_name()}")
        return ColumnNameStr(name)

    @classmethod
    def _add_column_name_prefix_if_needed(cls, filter_statement: str, col_name_prefix: Optional[str] = None) -> str:
        if col_name_prefix is not None:
            filter_statement = f"{col_name_prefix}.{filter_statement}"
        return filter_statement

    @classmethod
    def get_is_not_null_filter(cls, name: str) -> Tuple[str, List[object]]:
        """
        Returns a tuple of a PostgresQL statement and any query arguments to filter on values that are not null.
        """
        filter_statement = f"{name} IS NOT NULL"
        return (filter_statement, [])

    @classmethod
    def get_contains_filter(cls, name: str, value: object, index: int) -> Tuple[str, List[object]]:
        """
        Returns a tuple of a PostgresQL statement and any query arguments to filter on values that are contained in a given
        collection.
        """
        filter_statement = f"{name} = ANY (${str(index)})"
        value = cls._get_value(value)
        return (filter_statement, [value])

    @classmethod
    def get_filter_for_combined_query_type(
        cls, name: str, combined_value: Dict[QueryType, object], index: int
    ) -> Tuple[str, List[object]]:
        """
        Returns a tuple of a PostgresQL statement and any query arguments to filter a single column
        based on the defined query types
        """
        filters = []
        for query_type, value in combined_value.items():
            filter_statement, filter_values = cls.get_filter_for_query_type(query_type, name, value, index)
            filters.append((filter_statement, filter_values))
            index += len(filter_values)
        (filter_statement, values) = cls._combine_filter_statements(filters)

        return (filter_statement, values)

    @classmethod
    def get_not_contains_filter(cls, name: str, value: object, index: int) -> Tuple[str, List[object]]:
        """
        Returns a tuple of a PostgresQL statement and any query arguments to filter on values that are not contained in a given
        collection.
        """
        filter_statement = f"NOT ({name} = ANY (${str(index)}))"
        value = cls._get_value(value)
        return (filter_statement, [value])

    @classmethod
    def get_contains_partial_filter(cls, name: str, value: object, index: int) -> Tuple[str, List[object]]:
        """
        Returns a tuple of a PostgresQL statement and any query arguments to filter on values that are contained in a given
        collection.
        """

        filter_statement = f"{name} ILIKE ANY (${str(index)})"
        value = cls._get_value(value)
        value = [f"%{v}%" for v in value]
        return (filter_statement, [value])

    @classmethod
    def get_range_filter(
        cls, name: str, value: Union[DateRangeConstraint, RangeConstraint], index: int
    ) -> Tuple[str, List[object]]:
        """
        Returns a tuple of a PostgresQL statement and any query arguments to filter on values that match a given range
        constraint.
        """
        filter_statement: str
        values: List[object]
        (filter_statement, values) = cls._combine_filter_statements(
            (
                f"{name} {operator.pg_value} ${str(index + i)}",
                [cls._get_value(bound)],
            )
            for i, (operator, bound) in enumerate(value)
        )
        return (filter_statement, [cls._get_value(v) for v in values])

    @staticmethod
    def _combine_filter_statements(statements_and_values: Iterable[Tuple[str, List[object]]]) -> Tuple[str, List[object]]:
        filter_statements: Tuple[str]
        values: Tuple[List[object]]
        filter_statements, values = zip(*statements_and_values)  # type: ignore
        return (
            " AND ".join(s for s in filter_statements if s != ""),
            list(chain.from_iterable(values)),
        )

    @classmethod
    def _add_start_filter(
        cls,
        offset: int,
        order_by_column: ColumnNameStr,
        id_column: ColumnNameStr,
        start: Optional[Any] = None,
        first_id: Optional[Union[uuid.UUID, str]] = None,
    ) -> Tuple[List[str], List[object]]:
        filter_statements = []
        values: List[object] = []
        if start is not None and first_id:
            filter_statements.append(f"({order_by_column}, {id_column}) > (${str(offset + 1)}, ${str(offset + 2)})")
            values.append(cls._get_value(start))
            values.append(cls._get_value(first_id))
        elif start is not None:
            filter_statements.append(f"{order_by_column} > ${str(offset + 1)}")
            values.append(cls._get_value(start))
        return filter_statements, values

    @classmethod
    def _add_end_filter(
        cls,
        offset: int,
        order_by_column: ColumnNameStr,
        id_column: ColumnNameStr,
        end: Optional[Any] = None,
        last_id: Optional[Union[uuid.UUID, str]] = None,
    ) -> Tuple[List[str], List[object]]:
        filter_statements = []
        values: List[object] = []
        if end is not None and last_id:
            filter_statements.append(f"({order_by_column}, {id_column}) < (${str(offset + 1)}, ${str(offset + 2)})")
            values.append(cls._get_value(end))
            values.append(cls._get_value(last_id))
        elif end is not None:
            filter_statements.append(f"{order_by_column} < ${str(offset + 1)}")
            values.append(cls._get_value(end))
        return filter_statements, values

    @classmethod
    def _join_filter_statements(cls, filter_statements: List[str]) -> str:
        if filter_statements:
            return "WHERE " + " AND ".join(filter_statements)
        return ""

    async def delete(self, connection: Optional[asyncpg.connection.Connection] = None) -> None:
        """
        Delete this document
        """
        (filter_as_string, values) = self._get_filter_on_primary_key_fields()
        query = "DELETE FROM " + self.table_name() + " WHERE " + filter_as_string
        await self._execute_query(query, *values, connection=connection)

    async def delete_cascade(self) -> None:
        await self.delete()

    @classmethod
    @overload
    async def select_query(
        cls: Type[TBaseDocument], query: str, values: List[object], connection: Optional[asyncpg.connection.Connection] = None
    ) -> Sequence[TBaseDocument]:
        """Return a sequence of objects of cls type."""
        ...

    @classmethod
    @overload
    async def select_query(
        cls: Type[TBaseDocument],
        query: str,
        values: List[object],
        no_obj: bool,
        connection: Optional[asyncpg.connection.Connection] = None,
    ) -> Sequence[Record]:
        """Return a sequence of records instances"""
        ...

    @classmethod
    async def select_query(
        cls: Type[TBaseDocument],
        query: str,
        values: List[object],
        no_obj: bool = False,
        connection: Optional[asyncpg.connection.Connection] = None,
    ) -> Sequence[Union[Record, TBaseDocument]]:
        async with cls.get_connection(connection) as con:
            async with con.transaction():
                result: List[Union[Record, TBaseDocument]] = []
                async for record in con.cursor(query, *values):
                    if no_obj:
                        result.append(record)
                    else:
                        result.append(cls(from_postgres=True, **record))
                return result

    def to_dict(self) -> JsonType:
        """
        Return a dict representing the document
        """
        result = {}
        for name, metadata in self.get_field_metadata().items():
            value = self.get_value(name)

            if metadata.required and value is None:
                raise TypeError("%s should have field '%s'" % (self.__name__, name))

            if value is not None:
                metadata.validate(name, value)
                result[name] = value

            elif metadata.default:
                result[name] = metadata.default_value

        return result

    @classmethod
    async def execute_in_retryable_transaction(
        cls,
        fnc: Callable[[Connection], Awaitable[TransactionResult]],
        tx_isolation_level: Optional[str] = None,
    ) -> TransactionResult:
        """
        Execute the queries in fnc using the transaction isolation level `tx_isolation_level` and return the
        result returned by fnc. This method performs retries when the transaction is aborted due to a
        serialization error.
        """
        async with cls.get_connection() as postgresql_client:
            attempt = 1
            while True:
                try:
                    async with postgresql_client.transaction(isolation=tx_isolation_level):
                        return await fnc(postgresql_client)
                except SerializationError:
                    if attempt > 3:
                        raise Exception("Failed to execute transaction after 3 attempts.")
                    else:
                        # Exponential backoff
                        await asyncio.sleep(pow(10, attempt) / 1000)
                        attempt += 1


class Project(BaseDocument):
    """
    An inmanta configuration project

    :param name: The name of the configuration project.
    """

    __primary_key__ = ("id",)

    id: uuid.UUID
    name: str

    def to_dto(self) -> m.Project:
        return m.Project(id=self.id, name=self.name, environments=[])


def convert_boolean(value: Union[bool, str]) -> bool:
    if isinstance(value, bool):
        return value

    if value.lower() not in RawConfigParser.BOOLEAN_STATES:
        raise ValueError("Not a boolean: %s" % value)
    return RawConfigParser.BOOLEAN_STATES[value.lower()]


def convert_int(value: Union[float, int, str]) -> Union[int, float]:
    if isinstance(value, (int, float)):
        return value

    f_value = float(value)
    i_value = int(value)

    if i_value == f_value:
        return i_value
    return f_value


def convert_positive_float(value: Union[float, int, str]) -> float:
    if isinstance(value, float):
        float_value = value
    else:
        float_value = float(value)
    if float_value < 0:
        raise ValueError(f"This value should be positive, got: {value}")
    return float_value


def convert_agent_map(value: Dict[str, str]) -> Dict[str, str]:
    if not isinstance(value, dict):
        raise ValueError("Agent map should be a dict")

    for key, v in value.items():
        if not isinstance(key, str):
            raise ValueError("The key of an agent map should be string")

        if not isinstance(v, str):
            raise ValueError("The value of an agent map should be string")

    if "internal" not in value:
        raise ValueError("The internal agent must be present in the autostart_agent_map")

    return value


def translate_to_postgres_type(type: str) -> str:
    if type not in TYPE_MAP:
        raise Exception("Type '" + type + "' is not a valid type for a settings entry")
    return TYPE_MAP[type]


def convert_agent_trigger_method(value: object) -> str:
    if isinstance(value, const.AgentTriggerMethod):
        return value
    value = str(value)
    valid_values = [x.name for x in const.AgentTriggerMethod]
    if value not in valid_values:
        raise ValueError("%s is not a valid agent trigger method. Valid value: %s" % (value, ",".join(valid_values)))
    return value


def validate_cron(value: str) -> str:
    if not value:
        return ""
    try:
        CronTab(value)
    except ValueError as e:
        raise ValueError("'%s' is not a valid cron expression: %s" % (value, e))
    return value


TYPE_MAP = {
    "int": "integer",
    "bool": "boolean",
    "dict": "jsonb",
    "str": "varchar",
    "enum": "varchar",
    "positive_float": "double precision",
}

AUTO_DEPLOY = "auto_deploy"
PUSH_ON_AUTO_DEPLOY = "push_on_auto_deploy"
AGENT_TRIGGER_METHOD_ON_AUTO_DEPLOY = "agent_trigger_method_on_auto_deploy"
ENVIRONMENT_AGENT_TRIGGER_METHOD = "environment_agent_trigger_method"
AUTOSTART_SPLAY = "autostart_splay"
AUTOSTART_AGENT_DEPLOY_INTERVAL = "autostart_agent_deploy_interval"
AUTOSTART_AGENT_DEPLOY_SPLAY_TIME = "autostart_agent_deploy_splay_time"
AUTOSTART_AGENT_REPAIR_INTERVAL = "autostart_agent_repair_interval"
AUTOSTART_AGENT_REPAIR_SPLAY_TIME = "autostart_agent_repair_splay_time"
AUTOSTART_ON_START = "autostart_on_start"
AUTOSTART_AGENT_MAP = "autostart_agent_map"
AUTOSTART_AGENT_INTERVAL = "autostart_agent_interval"
AGENT_AUTH = "agent_auth"
SERVER_COMPILE = "server_compile"
AUTO_FULL_COMPILE = "auto_full_compile"
RESOURCE_ACTION_LOGS_RETENTION = "resource_action_logs_retention"
PROTECTED_ENVIRONMENT = "protected_environment"
NOTIFICATION_RETENTION = "notification_retention"
AVAILABLE_VERSIONS_TO_KEEP = "available_versions_to_keep"
RECOMPILE_BACKOFF = "recompile_backoff"
ENVIRONMENT_METRICS_RETENTION = "environment_metrics_retention"


class Setting(object):
    """
    A class to define a new environment setting.
    """

    def __init__(
        self,
        name: str,
        typ: str,
        default: Optional[m.EnvSettingType] = None,
        doc: Optional[str] = None,
        validator: Optional[Callable[[m.EnvSettingType], m.EnvSettingType]] = None,
        recompile: bool = False,
        update_model: bool = False,
        agent_restart: bool = False,
        allowed_values: Optional[List[m.EnvSettingType]] = None,
    ) -> None:
        """
        :param name: The name of the setting.
        :param type: The type of the value. This type is mainly used for documentation purpose.
        :param default: An optional default value for this setting. When a default is set and the
                        is requested from the database, it will return the default value and also store
                        the default value in the database.
        :param doc: The documentation/help string for this setting
        :param validator: A validation and casting function for input settings. Should raise ValueError if validation fails.
        :param recompile: Trigger a recompile of the model when a setting is updated?
        :param update_model: Update the configuration model (git pull on project and repos)
        :param agent_restart: Restart autostarted agents when this settings is updated.
        :param allowed_values: list of possible values (if type is enum)
        """
        self.name: str = name
        self.typ: str = typ
        self._default = default
        self.doc = doc
        self.validator = validator
        self.recompile = recompile
        self.update = update_model
        self.agent_restart = agent_restart
        self.allowed_values = allowed_values

    @property
    def default(self) -> Optional[m.EnvSettingType]:
        if self._default and isinstance(self._default, dict):
            # Dicts are mutable objects. Return a copy.
            return dict(self._default)
        else:
            return self._default

    def to_dict(self) -> JsonType:
        return {
            "type": self.typ,
            "default": self.default,
            "doc": self.doc,
            "recompile": self.recompile,
            "update": self.update,
            "agent_restart": self.agent_restart,
            "allowed_values": self.allowed_values,
        }

    def to_dto(self) -> m.EnvironmentSetting:
        return m.EnvironmentSetting(
            name=self.name,
            type=self.typ,
            default=self.default,
            doc=self.doc,
            recompile=self.recompile,
            update_model=self.update,
            agent_restart=self.agent_restart,
            allowed_values=self.allowed_values,
        )


@stable_api
class Environment(BaseDocument):
    """
    A deployment environment of a project

    :param id: A unique, machine generated id
    :param name: The name of the deployment environment.
    :param project: The project this environment belongs to.
    :param repo_url: The repository url that contains the configuration model code for this environment.
    :param repo_branch: The repository branch that contains the configuration model code for this environment.
    :param settings:

        Key/value settings for this environment. This dictionary does not necessarily contain a key
        for every environment setting known by the server. This is done for backwards compatibility reasons.
        When a setting was renamed, we need to determine whether the old or the new setting has to be taken into
        account. The logic to decide that is the following:

        * When the name of the new setting is present in this settings dictionary or when the name of the old
          setting is not present in the settings dictionary, use the new setting.

        * Otherwise, use the setting with the old name.

    :param last_version: The last version number that was reserved for this environment
    :param description: The description of the environment
    :param icon: An icon for the environment
    """

    __primary_key__ = ("id",)

    id: uuid.UUID
    name: str
    project: uuid.UUID
    repo_url: str = ""
    repo_branch: str = ""
    settings: Dict[str, m.EnvSettingType] = {}
    last_version: int = 0
    halted: bool = False
    description: str = ""
    icon: str = ""

    def to_dto(self) -> m.Environment:
        return m.Environment(
            id=self.id,
            name=self.name,
            project_id=self.project,
            repo_url=self.repo_url,
            repo_branch=self.repo_branch,
            settings=self.settings,
            halted=self.halted,
            description=self.description,
            icon=self.icon,
        )

    _settings: Dict[str, Setting] = {
        AUTO_DEPLOY: Setting(
            name=AUTO_DEPLOY,
            typ="bool",
            default=True,
            doc="When this boolean is set to true, the orchestrator will automatically release a new version "
            "that was compiled by the orchestrator itself.",
            validator=convert_boolean,
        ),
        PUSH_ON_AUTO_DEPLOY: Setting(
            name=PUSH_ON_AUTO_DEPLOY,
            typ="bool",
            default=True,
            doc="Push a new version when it has been autodeployed.",
            validator=convert_boolean,
        ),
        AGENT_TRIGGER_METHOD_ON_AUTO_DEPLOY: Setting(
            name=AGENT_TRIGGER_METHOD_ON_AUTO_DEPLOY,
            typ="enum",
            default=const.AgentTriggerMethod.push_incremental_deploy.name,
            validator=convert_agent_trigger_method,
            doc="The agent trigger method to use when " + PUSH_ON_AUTO_DEPLOY + " is enabled",
            allowed_values=[opt.name for opt in const.AgentTriggerMethod],
        ),
        ENVIRONMENT_AGENT_TRIGGER_METHOD: Setting(
            name=ENVIRONMENT_AGENT_TRIGGER_METHOD,
            typ="enum",
            default=const.AgentTriggerMethod.push_incremental_deploy.name,
            validator=convert_agent_trigger_method,
            doc="The agent trigger method to use when no specific method is specified in the API call. "
            "This determines the behavior of the 'Promote' button. "
            f"For auto deploy, {AGENT_TRIGGER_METHOD_ON_AUTO_DEPLOY} is used.",
            allowed_values=[opt.name for opt in const.AgentTriggerMethod],
        ),
        AUTOSTART_SPLAY: Setting(
            name=AUTOSTART_SPLAY,
            typ="int",
            default=10,
            doc="[DEPRECATED] Splay time for autostarted agents.",
            validator=convert_int,
        ),
        AUTOSTART_AGENT_DEPLOY_INTERVAL: Setting(
            name=AUTOSTART_AGENT_DEPLOY_INTERVAL,
            typ="int",
            default=600,
            doc="The deployment interval of the autostarted agents."
            " See also: :inmanta.config:option:`config.agent-deploy-interval`",
            validator=convert_int,
            agent_restart=True,
        ),
        AUTOSTART_AGENT_DEPLOY_SPLAY_TIME: Setting(
            name=AUTOSTART_AGENT_DEPLOY_SPLAY_TIME,
            typ="int",
            default=10,
            doc="The splay time on the deployment interval of the autostarted agents."
            " See also: :inmanta.config:option:`config.agent-deploy-splay-time`",
            validator=convert_int,
            agent_restart=True,
        ),
        AUTOSTART_AGENT_REPAIR_INTERVAL: Setting(
            name=AUTOSTART_AGENT_REPAIR_INTERVAL,
            typ="int",
            default=86400,
            doc="The repair interval of the autostarted agents."
            " See also: :inmanta.config:option:`config.agent-repair-interval`",
            validator=convert_int,
            agent_restart=True,
        ),
        AUTOSTART_AGENT_REPAIR_SPLAY_TIME: Setting(
            name=AUTOSTART_AGENT_REPAIR_SPLAY_TIME,
            typ="int",
            default=600,
            doc="The splay time on the repair interval of the autostarted agents."
            " See also: :inmanta.config:option:`config.agent-repair-splay-time`",
            validator=convert_int,
            agent_restart=True,
        ),
        AUTOSTART_ON_START: Setting(
            name=AUTOSTART_ON_START,
            default=True,
            typ="bool",
            validator=convert_boolean,
            doc="Automatically start agents when the server starts instead of only just in time.",
        ),
        AUTOSTART_AGENT_MAP: Setting(
            name=AUTOSTART_AGENT_MAP,
            default={"internal": "local:"},
            typ="dict",
            validator=convert_agent_map,
            doc="A dict with key the name of agents that should be automatically started. The value "
            "is either an empty string or an agent map string. See also: :inmanta.config:option:`config.agent-map`",
            agent_restart=True,
        ),
        AUTOSTART_AGENT_INTERVAL: Setting(
            name=AUTOSTART_AGENT_INTERVAL,
            default=600,
            typ="int",
            validator=convert_int,
            doc="[DEPRECATED] Agent interval for autostarted agents in seconds",
            agent_restart=True,
        ),
        SERVER_COMPILE: Setting(
            name=SERVER_COMPILE,
            default=True,
            typ="bool",
            validator=convert_boolean,
            doc="Allow the server to compile the configuration model.",
        ),
        AUTO_FULL_COMPILE: Setting(
            name=AUTO_FULL_COMPILE,
            default="",
            typ="str",
            validator=validate_cron,
            doc=(
                "Periodically run a full compile following a cron-like time-to-run specification, interpreted in UTC"
                " (e.g. `min hour dom month dow`). A compile will be requested at the scheduled time. The actual"
                " compilation may have to wait in the compile queue for some time, depending on the size of the queue and the"
                " RECOMPILE_BACKOFF environment setting. This setting has no effect when server_compile is disabled."
            ),
        ),
        RESOURCE_ACTION_LOGS_RETENTION: Setting(
            name=RESOURCE_ACTION_LOGS_RETENTION,
            default=7,
            typ="int",
            validator=convert_int,
            doc="The number of days to retain resource-action logs",
        ),
        AVAILABLE_VERSIONS_TO_KEEP: Setting(
            name=AVAILABLE_VERSIONS_TO_KEEP,
            default=100,
            typ="int",
            validator=convert_int,
            doc="The number of versions to keep stored in the database",
        ),
        PROTECTED_ENVIRONMENT: Setting(
            name=PROTECTED_ENVIRONMENT,
            default=False,
            typ="bool",
            validator=convert_boolean,
            doc="When set to true, this environment cannot be cleared or deleted.",
        ),
        NOTIFICATION_RETENTION: Setting(
            name=NOTIFICATION_RETENTION,
            default=365,
            typ="int",
            validator=convert_int,
            doc="The number of days to retain notifications for",
        ),
        RECOMPILE_BACKOFF: Setting(
            name=RECOMPILE_BACKOFF,
            default=0.1,
            typ="positive_float",
            validator=convert_positive_float,
            doc="""The number of seconds to wait before the server may attempt to do a new recompile.
                    Recompiles are triggered after facts updates for example.""",
        ),
        ENVIRONMENT_METRICS_RETENTION: Setting(
            name=ENVIRONMENT_METRICS_RETENTION,
            typ="int",
            default=8760,
            doc="The number of hours that environment metrics have to be retained before they are cleaned up. "
            "Default=8760 hours (1 year). Set to 0 to disable automatic cleanups.",
            validator=convert_int,
        ),
    }

    _renamed_settings_map = {
        AUTOSTART_AGENT_DEPLOY_INTERVAL: AUTOSTART_AGENT_INTERVAL,
        AUTOSTART_AGENT_DEPLOY_SPLAY_TIME: AUTOSTART_SPLAY,
    }  # name new_option -> name deprecated_option

    @classmethod
    def get_setting_definition(cls, setting_name: str) -> Setting:
        """
        Return the definition of the setting with the given name.
        """
        if setting_name not in cls._settings:
            raise KeyError()
        return cls._settings[setting_name]

    async def get(self, key: str, connection: Optional[asyncpg.connection.Connection] = None) -> m.EnvSettingType:
        """
        Get a setting in this environment.

        :param key: The name/key of the setting. It should be defined in _settings otherwise a keyerror will be raised.
        """
        if key not in self._settings:
            raise KeyError()

        if key in self._renamed_settings_map:
            name_deprecated_setting = self._renamed_settings_map[key]
            if name_deprecated_setting in self.settings and key not in self.settings:
                warnings.warn(
                    "Config option %s is deprecated. Use %s instead." % (name_deprecated_setting, key),
                    category=DeprecationWarning,
                )
                return self.settings[name_deprecated_setting]

        if key in self.settings:
            return self.settings[key]

        default_value = self._settings[key].default
        if default_value is None:
            raise KeyError()

        await self.set(key, default_value, connection=connection, allow_override=False)
        return self.settings[key]

    async def set(
        self,
        key: str,
        value: m.EnvSettingType,
        connection: Optional[asyncpg.connection.Connection] = None,
        allow_override: bool = True,
    ) -> None:
        """
        Set a new setting in this environment.

        :param key: The name/key of the setting. It should be defined in _settings otherwise a keyerror will be raised.
        :param value: The value of the settings. The value should be of type as defined in _settings
        :param allow_override: If set to False, don't set the given environment setting when it already exists in the setting
                               dictionary in the database.
        """
        if key not in self._settings:
            raise KeyError()
        # TODO: convert this to a string
        if callable(self._settings[key].validator):
            value = self._settings[key].validator(value)

        type = translate_to_postgres_type(self._settings[key].typ)
        (filter_statement, values) = self._get_composed_filter(name=self.name, project=self.project, offset=5)
        query = f"""
                UPDATE {self.table_name()}
                SET settings=(
                        CASE WHEN $1 IS FALSE AND settings ? $2::text
                        THEN settings
                        ELSE jsonb_set(settings, $3::text[], to_jsonb($4::{type}), TRUE)
                        END
                    )
                WHERE {filter_statement}
                RETURNING settings
        """
        values = [allow_override, self._get_value(key), self._get_value([key]), self._get_value(value)] + values

        new_value = await self._fetchval(query, *values, connection=connection)
        new_value_parsed = cast(
            Dict[str, m.EnvSettingType], self.get_field_metadata()["settings"].from_db(name="settings", value=new_value)
        )
        self.settings[key] = new_value_parsed[key]

    async def unset(self, key: str) -> None:
        """
        Unset a setting in this environment. If a default value is provided, this value will replace the current value.

        :param key: The name/key of the setting. It should be defined in _settings otherwise a keyerror will be raised.
        """
        if key not in self._settings:
            raise KeyError()

        if self._settings[key].default is None:
            (filter_statement, values) = self._get_composed_filter(name=self.name, project=self.project, offset=2)
            query = "UPDATE " + self.table_name() + " SET settings=settings - $1" + " WHERE " + filter_statement
            values = [self._get_value(key)] + values
            await self._execute_query(query, *values)
            del self.settings[key]
        else:
            await self.set(key, self._settings[key].default)

    async def delete_cascade(self, only_content: bool = False) -> None:
        if only_content:
            await Agent.delete_all(environment=self.id)

            procs = await AgentProcess.get_list(environment=self.id)
            for proc in procs:
                await proc.delete_cascade()

            compile_list = await Compile.get_list(environment=self.id)
            for cl in compile_list:
                await cl.delete_cascade()

            for model in await ConfigurationModel.get_list(environment=self.id):
                await model.delete_cascade()

            await Parameter.delete_all(environment=self.id)
            await Resource.delete_all(environment=self.id)
            await ResourceAction.delete_all(environment=self.id)
            await Notification.delete_all(environment=self.id)
        else:
            # Cascade is done by PostgreSQL
            await self.delete()

    async def get_next_version(self, connection: Optional[asyncpg.connection.Connection] = None) -> int:
        """
        Reserves the next available version and returns it. Increments the last_version counter.
        """
        record = await self._fetchrow(
            f"""
UPDATE {self.table_name()}
SET last_version = last_version + 1
WHERE id = $1
RETURNING last_version;
""",
            self.id,
            connection=connection,
        )
        version = cast(int, record[0])
        self.last_version = version
        return version

    @classmethod
    def register_setting(cls, setting: Setting) -> None:
        """
        Adds a new environment setting that was defined by an extension.

        :param setting: the setting that should be added to the existing settings
        """
        if setting.name in cls._settings:
            raise KeyError()
        cls._settings[setting.name] = setting

    @classmethod
    async def get_list(
        cls: Type[TBaseDocument],
        *,
        order_by_column: Optional[str] = None,
        order: Optional[str] = None,
        limit: Optional[int] = None,
        offset: Optional[int] = None,
        no_obj: Optional[bool] = None,
        lock: Optional[RowLockMode] = None,
        connection: Optional[asyncpg.connection.Connection] = None,
        details: bool = True,
        **query: object,
    ) -> List[TBaseDocument]:
        """
        Get a list of documents matching the filter args.

        """
        if details:
            return await super().get_list(
                order_by_column=order_by_column,
                order=order,
                limit=limit,
                offset=offset,
                no_obj=no_obj,
                lock=lock,
                connection=connection,
                **query,
            )
        return await cls.get_list_without_details(
            order_by_column=order_by_column,
            order=order,
            limit=limit,
            offset=offset,
            no_obj=no_obj,
            lock=lock,
            connection=connection,
            **query,
        )

    @classmethod
    async def get_list_without_details(
        cls: Type[TBaseDocument],
        *,
        order_by_column: Optional[str] = None,
        order: Optional[str] = None,
        limit: Optional[int] = None,
        offset: Optional[int] = None,
        no_obj: Optional[bool] = None,
        lock: Optional[RowLockMode] = None,
        connection: Optional[asyncpg.connection.Connection] = None,
        **query: object,
    ) -> List[TBaseDocument]:
        """
        Get a list of environments matching the filter args.
        Don't return the description and icon columns.
        """
        columns = [column_name for column_name in cls.get_valid_field_names() if column_name not in {"description", "icon"}]
        return await super().get_list_with_columns(
            order_by_column=order_by_column,
            order=order,
            limit=limit,
            offset=offset,
            no_obj=no_obj,
            lock=lock,
            connection=connection,
            columns=columns,
            **query,
        )

    @classmethod
    async def get_by_id(
        cls: Type[TBaseDocument],
        doc_id: uuid.UUID,
        connection: Optional[asyncpg.connection.Connection] = None,
        details: bool = True,
    ) -> Optional[TBaseDocument]:
        """
        Get a specific environment based on its ID

        :return: An instance of this class with its fields filled from the database.
        """
        result = await cls.get_list(id=doc_id, connection=connection, details=details)
        if len(result) > 0:
            return result[0]
        return None


class Parameter(BaseDocument):
    """
    A parameter that can be used in the configuration model

    :param name: The name of the parameter
    :param value: The value of the parameter
    :param environment: The environment this parameter belongs to
    :param source: The source of the parameter
    :param resource_id: An optional resource id
    :param updated: When was the parameter updated last

    :todo Add history
    """

    __primary_key__ = ("id", "name", "environment")

    id: uuid.UUID
    name: str
    value: str = ""
    environment: uuid.UUID
    source: str
    resource_id: m.ResourceIdStr = ""
    updated: Optional[datetime.datetime] = None
    metadata: Optional[JsonType] = None

    @classmethod
    async def get_updated_before_active_env(cls, updated_before: datetime.datetime) -> List["Parameter"]:
        """
        Retrieve the list of parameters that were updated before a specified datetime for environments that are not halted
        """
        query = f"""
         WITH non_halted_envs AS (
          SELECT id FROM public.environment WHERE NOT halted
        )
        SELECT * FROM {cls.table_name()}
        WHERE environment IN (
          SELECT id FROM non_halted_envs
        ) and updated < $1;
        """
        values = [cls._get_value(updated_before)]
        result = await cls.select_query(query, values)
        return result

    @classmethod
    async def list_parameters(cls, env_id: uuid.UUID, **metadata_constraints: str) -> List["Parameter"]:
        query = "SELECT * FROM " + cls.table_name() + " WHERE environment=$1"
        values = [cls._get_value(env_id)]
        for key, value in metadata_constraints.items():
            query_param_index = len(values) + 1
            query += " AND metadata @> $" + str(query_param_index) + "::jsonb"
            dict_value = {key: value}
            values.append(cls._get_value(dict_value))
        query += " ORDER BY name"
        result = await cls.select_query(query, values)
        return result

    def as_fact(self) -> m.Fact:
        assert self.source == "fact"
        return m.Fact(
            id=self.id,
            name=self.name,
            value=self.value,
            environment=self.environment,
            resource_id=self.resource_id,
            source=self.source,
            updated=self.updated,
            metadata=self.metadata,
        )


class UnknownParameter(BaseDocument):
    """
    A parameter that the compiler indicated that was unknown. This parameter causes the configuration model to be
    incomplete for a specific environment.

    :param name:
    :param resource_id:
    :param source:
    :param environment:
    :param version: The version id of the configuration model on which this parameter was reported
    """

    __primary_key__ = ("id",)

    id: uuid.UUID
    name: str
    environment: uuid.UUID
    source: str
    resource_id: m.ResourceIdStr = ""
    version: int
    metadata: Optional[Dict[str, Any]]
    resolved: bool = False

    def copy(self, new_version: int) -> "UnknownParameter":
        """
        Create a new UnknownParameter using this object as a template. The returned object will
        have the id field unset and the version field set the new_version.
        """
        return UnknownParameter(
            name=self.name,
            environment=self.environment,
            source=self.source,
            resource_id=self.resource_id,
            version=new_version,
            metadata=self.metadata,
            resolved=self.resolved,
        )

    @classmethod
    async def get_unknowns_to_copy_in_partial_compile(
        cls,
        environment: uuid.UUID,
        source_version: int,
        updated_resource_sets: abc.Set[str],
        deleted_resource_sets: abc.Set[str],
        rids_in_partial_compile: abc.Set[ResourceIdStr],
        *,
        connection: Optional[asyncpg.connection.Connection] = None,
    ) -> List["UnknownParameter"]:
        """
        Returns a subset of the unknowns in source_version of environment. It returns the unknowns that:
            * Are not associated with a resource
            * Are associated with a resource that:
               - don't belong to the resource set updated_resource_sets and deleted_resource_sets
               - and, don't have a resource_id in rids_in_partial_compile (An unknown might belong to a shared resource that
                 is not exported by the partial compile)
        """
        query = f"""
            SELECT u.*
            FROM {cls.table_name()} AS u LEFT JOIN {Resource.table_name()} AS r
                ON u.environment=r.environment AND u.version=r.model AND u.resource_id=r.resource_id
            WHERE
                u.environment=$1
                AND u.version=$2
                AND u.resolved IS FALSE
                AND (r.resource_id IS NULL OR NOT r.resource_id=ANY($4))
                AND (r.resource_set IS NULL OR NOT r.resource_set=ANY($3))
        """
        async with cls.get_connection(connection) as con:
            result = await con.fetch(
                query,
                environment,
                source_version,
                list(updated_resource_sets | deleted_resource_sets),
                list(rids_in_partial_compile),
            )
            return [cls(from_postgres=True, **uk) for uk in result]


class AgentProcess(BaseDocument):
    """
    A process in the infrastructure that has (had) a session as an agent.

    :param hostname: The hostname of the device.
    :param environment: To what environment is this process bound
    :param last_seen: When did the server receive data from the node for the last time.
    """

    __primary_key__ = ("sid",)

    sid: uuid.UUID
    hostname: str
    environment: uuid.UUID
    first_seen: Optional[datetime.datetime] = None
    last_seen: Optional[datetime.datetime] = None
    expired: Optional[datetime.datetime] = None

    @classmethod
    async def get_live(cls, environment: Optional[uuid.UUID] = None) -> List["AgentProcess"]:
        if environment is not None:
            result = await cls.get_list(
                limit=DBLIMIT, environment=environment, expired=None, order_by_column="last_seen", order="ASC NULLS LAST"
            )
        else:
            result = await cls.get_list(limit=DBLIMIT, expired=None, order_by_column="last_seen", order="ASC NULLS LAST")
        return result

    @classmethod
    async def get_by_sid(
        cls, sid: uuid.UUID, connection: Optional[asyncpg.connection.Connection] = None
    ) -> Optional["AgentProcess"]:
        objects = await cls.get_list(limit=DBLIMIT, connection=connection, expired=None, sid=sid)
        if len(objects) == 0:
            return None
        elif len(objects) > 1:
            LOGGER.exception("Multiple objects with the same unique id found!")
            return objects[0]
        else:
            return objects[0]

    @classmethod
    async def seen(
        cls,
        env: uuid.UUID,
        nodename: str,
        sid: uuid.UUID,
        now: datetime.datetime,
        connection: Optional[asyncpg.connection.Connection] = None,
    ) -> None:
        """
        Update the last_seen parameter of the process and mark as not expired.
        """
        proc = await cls.get_one(connection=connection, sid=sid)
        if proc is None:
            proc = cls(hostname=nodename, environment=env, first_seen=now, last_seen=now, sid=sid)
            await proc.insert(connection=connection)
        else:
            await proc.update_fields(connection=connection, last_seen=now, expired=None)

    @classmethod
    async def update_last_seen(
        cls, sid: uuid.UUID, last_seen: datetime.datetime, connection: Optional[asyncpg.connection.Connection] = None
    ) -> None:
        aps = await cls.get_by_sid(sid=sid, connection=connection)
        if aps:
            await aps.update_fields(connection=connection, last_seen=last_seen)

    @classmethod
    async def expire_process(
        cls, sid: uuid.UUID, now: datetime.datetime, connection: Optional[asyncpg.connection.Connection] = None
    ) -> None:
        aps = await cls.get_by_sid(sid=sid, connection=connection)
        if aps is not None:
            await aps.update_fields(connection=connection, expired=now)

    @classmethod
    async def expire_all(cls, now: datetime.datetime, connection: Optional[asyncpg.connection.Connection] = None) -> None:
        query = f"""
                UPDATE {cls.table_name()}
                SET expired=$1
                WHERE expired IS NULL
        """
        await cls._execute_query(query, cls._get_value(now), connection=connection)

    @classmethod
    async def cleanup(cls, nr_expired_records_to_keep: int) -> None:
        query = f"""
            WITH halted_env AS (
                SELECT id FROM environment WHERE halted = true
            )
            DELETE FROM {cls.table_name()} AS a1
            WHERE a1.expired IS NOT NULL AND
                  a1.environment NOT IN (SELECT id FROM halted_env) AND
                  (
                    -- Take nr_expired_records_to_keep into account
                    SELECT count(*)
                    FROM {cls.table_name()} a2
                    WHERE a1.environment=a2.environment AND
                          a1.hostname=a2.hostname AND
                          a2.expired IS NOT NULL AND
                          a2.expired > a1.expired
                  ) >= $1
                  AND
                  -- Agent process only has expired agent instances
                  NOT EXISTS(
                    SELECT 1
                    FROM {cls.table_name()} AS agentprocess
                    INNER JOIN {AgentInstance.table_name()} AS agentinstance
                    ON agentinstance.process = agentprocess.sid
                    WHERE agentprocess.sid = a1.sid AND agentinstance.expired IS NULL
                  );
        """
        await cls._execute_query(query, cls._get_value(nr_expired_records_to_keep))

    def to_dict(self) -> JsonType:
        result = super(AgentProcess, self).to_dict()
        # Ensure backward compatibility API
        result["id"] = result["sid"]
        return result

    def to_dto(self) -> m.AgentProcess:
        return m.AgentProcess(
            sid=self.sid,
            hostname=self.hostname,
            environment=self.environment,
            first_seen=self.first_seen,
            last_seen=self.last_seen,
            expired=self.expired,
        )


TAgentInstance = TypeVar("TAgentInstance", bound="AgentInstance")


class AgentInstance(BaseDocument):
    """
    A physical server/node in the infrastructure that reports to the management server.

    :param hostname: The hostname of the device.
    :param last_seen: When did the server receive data from the node for the last time.
    """

    __primary_key__ = ("id",)

    # TODO: add env to speed up cleanup
    id: uuid.UUID
    process: uuid.UUID
    name: str
    expired: Optional[datetime.datetime] = None
    tid: uuid.UUID

    @classmethod
    async def active_for(
        cls: Type[TAgentInstance],
        tid: uuid.UUID,
        endpoint: str,
        process: Optional[uuid.UUID] = None,
        connection: Optional[asyncpg.connection.Connection] = None,
    ) -> List[TAgentInstance]:
        if process is not None:
            objects = await cls.get_list(expired=None, tid=tid, name=endpoint, process=process, connection=connection)
        else:
            objects = await cls.get_list(expired=None, tid=tid, name=endpoint, connection=connection)
        return objects

    @classmethod
    async def active(cls: Type[TAgentInstance]) -> List[TAgentInstance]:
        objects = await cls.get_list(expired=None)
        return objects

    @classmethod
    async def log_instance_creation(
        cls: Type[TAgentInstance],
        tid: uuid.UUID,
        process: uuid.UUID,
        endpoints: Set[str],
        connection: Optional[asyncpg.connection.Connection] = None,
    ) -> None:
        """
        Create new agent instances for a given session.
        """
        if not endpoints:
            return
        async with cls.get_connection(connection) as con:
            await con.executemany(
                f"""
                INSERT INTO
                {cls.table_name()}
                (id, tid, process, name, expired)
                VALUES ($1, $2, $3, $4, null)
                ON CONFLICT ON CONSTRAINT {cls.table_name()}_unique DO UPDATE
                SET expired = null
                ;
                """,
                [tuple(map(cls._get_value, (cls._new_id(), tid, process, name))) for name in endpoints],
            )

    @classmethod
    async def log_instance_expiry(
        cls: Type[TAgentInstance],
        sid: uuid.UUID,
        endpoints: Set[str],
        now: datetime.datetime,
        connection: Optional[asyncpg.connection.Connection] = None,
    ) -> None:
        """
        Expire specific instances for a given session id.
        """
        if not endpoints:
            return
        instances: List[TAgentInstance] = await cls.get_list(connection=connection, process=sid)
        for ai in instances:
            if ai.name in endpoints:
                await ai.update_fields(connection=connection, expired=now)

    @classmethod
    async def expire_all(cls, now: datetime.datetime, connection: Optional[asyncpg.connection.Connection] = None) -> None:
        query = f"""
                UPDATE {cls.table_name()}
                SET expired=$1
                WHERE expired IS NULL
        """
        await cls._execute_query(query, cls._get_value(now), connection=connection)


class Agent(BaseDocument):
    """
    An inmanta agent

    :param environment: The environment this resource is defined in
    :param name: The name of this agent
    :param last_failover: Moment at which the primary was last changed
    :param paused: is this agent paused (if so, skip it)
    :param primary: what is the current active instance (if none, state is down)
    :param unpause_on_resume: whether this agent should be unpaused when resuming from environment-wide halt. Used to
        persist paused state when halting.
    """

    __primary_key__ = ("environment", "name")

    environment: uuid.UUID
    name: str
    last_failover: Optional[datetime.datetime] = None
    paused: bool = False
    id_primary: Optional[uuid.UUID] = None
    unpause_on_resume: Optional[bool] = None

    @property
    def primary(self) -> Optional[uuid.UUID]:
        return self.id_primary

    @classmethod
    def get_valid_field_names(cls) -> List[str]:
        # Allow the computed fields
        return super().get_valid_field_names() + ["process_name", "status"]

    @classmethod
    async def get_statuses(cls, env_id: uuid.UUID, agent_names: Set[str]) -> Dict[str, Optional[AgentStatus]]:
        result: Dict[str, Optional[AgentStatus]] = {}
        for agent_name in agent_names:
            agent = await cls.get_one(environment=env_id, name=agent_name)
            if agent:
                result[agent_name] = agent.get_status()
            else:
                result[agent_name] = None
        return result

    def get_status(self) -> AgentStatus:
        if self.paused:
            return AgentStatus.paused
        if self.primary is not None:
            return AgentStatus.up
        return AgentStatus.down

    def to_dict(self) -> JsonType:
        base = BaseDocument.to_dict(self)
        if self.last_failover is None:
            base["last_failover"] = ""

        if self.primary is None:
            base["primary"] = ""
        else:
            base["primary"] = base["id_primary"]
            del base["id_primary"]

        base["state"] = self.get_status().value

        return base

    @classmethod
    def _convert_field_names_to_db_column_names(cls, field_dict: Dict[str, str]) -> Dict[str, str]:
        if "primary" in field_dict:
            field_dict["id_primary"] = field_dict["primary"]
            del field_dict["primary"]
        return field_dict

    @classmethod
    async def get(
        cls,
        env: uuid.UUID,
        endpoint: str,
        connection: Optional[asyncpg.connection.Connection] = None,
        lock: Optional[RowLockMode] = None,
    ) -> "Agent":
        obj = await cls.get_one(environment=env, name=endpoint, connection=connection, lock=lock)
        return obj

    @classmethod
    async def persist_on_halt(cls, env: uuid.UUID, connection: Optional[asyncpg.connection.Connection] = None) -> None:
        """
        Persists paused state when halting all agents.
        """
        await cls._execute_query(
            f"UPDATE {cls.table_name()} SET unpause_on_resume=NOT paused WHERE environment=$1 AND unpause_on_resume IS NULL",
            cls._get_value(env),
            connection=connection,
        )

    @classmethod
    async def persist_on_resume(cls, env: uuid.UUID, connection: Optional[asyncpg.connection.Connection] = None) -> List[str]:
        """
        Restores default halted state. Returns a list of agents that should be unpaused.
        """

        async with cls.get_connection(connection) as con:
            async with con.transaction():
                unpause_on_resume = await cls._fetch_query(
                    # lock FOR UPDATE to avoid deadlocks: next query in this transaction updates the row
                    f"SELECT name FROM {cls.table_name()} WHERE environment=$1 AND unpause_on_resume FOR UPDATE",
                    cls._get_value(env),
                    connection=con,
                )
                await cls._execute_query(
                    f"UPDATE {cls.table_name()} SET unpause_on_resume=NULL WHERE environment=$1",
                    cls._get_value(env),
                    connection=con,
                )
                return sorted([r["name"] for r in unpause_on_resume])

    @classmethod
    async def pause(
        cls, env: uuid.UUID, endpoint: Optional[str], paused: bool, connection: Optional[asyncpg.connection.Connection] = None
    ) -> List[str]:
        """
        Pause a specific agent or all agents in an environment when endpoint is set to None.

        :return A list of agent names that have been paused/unpaused by this method.
        """
        if endpoint is None:
            query = f"UPDATE {cls.table_name()} SET paused=$1 WHERE environment=$2 RETURNING name"
            values = [cls._get_value(paused), cls._get_value(env)]
        else:
            query = f"UPDATE {cls.table_name()} SET paused=$1 WHERE environment=$2 AND name=$3 RETURNING name"
            values = [cls._get_value(paused), cls._get_value(env), cls._get_value(endpoint)]
        result = await cls._fetch_query(query, *values, connection=connection)
        return sorted([r["name"] for r in result])

    @classmethod
    async def set_unpause_on_resume(
        cls,
        env: uuid.UUID,
        endpoint: Optional[str],
        should_be_unpaused_on_resume: bool,
        connection: Optional[asyncpg.connection.Connection] = None,
    ) -> None:
        """
        Set the unpause_on_resume field of a specific agent or all agents in an environment when endpoint is set to None.
        """
        if endpoint is None:
            query = f"UPDATE {cls.table_name()} SET unpause_on_resume=$1 WHERE environment=$2"
            values = [cls._get_value(should_be_unpaused_on_resume), cls._get_value(env)]
        else:
            query = f"UPDATE {cls.table_name()} SET unpause_on_resume=$1 WHERE environment=$2 AND name=$3"
            values = [cls._get_value(should_be_unpaused_on_resume), cls._get_value(env), cls._get_value(endpoint)]
        await cls._execute_query(query, *values, connection=connection)

    @classmethod
    async def update_primary(
        cls,
        env: uuid.UUID,
        endpoints_with_new_primary: Sequence[Tuple[str, Optional[uuid.UUID]]],
        now: datetime.datetime,
        connection: Optional[asyncpg.connection.Connection] = None,
    ) -> None:
        """
        Update the primary agent instance for agents present in the database.

        :param env: The environment of the agent
        :param endpoints_with_new_primary: Contains a tuple (agent-name, sid) for each agent that has got a new
                                           primary agent instance. The sid in the tuple is the session id of the new
                                           primary. If the session id is None, the Agent doesn't have a primary anymore.
        :param now: Timestamp of this failover
        """
        for endpoint, sid in endpoints_with_new_primary:
            # Lock mode is required because we will update in this transaction
            # Deadlocks with cleanup otherwise
            agent = await cls.get(env, endpoint, connection=connection, lock=RowLockMode.FOR_UPDATE)
            if agent is None:
                continue

            if sid is None:
                await agent.update_fields(last_failover=now, primary=None, connection=connection)
            else:
                instances = await AgentInstance.active_for(tid=env, endpoint=agent.name, process=sid, connection=connection)
                if instances:
                    await agent.update_fields(last_failover=now, id_primary=instances[0].id, connection=connection)
                else:
                    await agent.update_fields(last_failover=now, id_primary=None, connection=connection)

    @classmethod
    async def mark_all_as_non_primary(cls, connection: Optional[asyncpg.connection.Connection] = None) -> None:
        query = f"""
                UPDATE {cls.table_name()}
                SET id_primary=NULL
                WHERE id_primary IS NOT NULL
        """
        await cls._execute_query(query, connection=connection)

    @classmethod
    async def clean_up(cls, connection: Optional[asyncpg.connection.Connection] = None) -> None:
        query = """
DELETE FROM public.agent AS a
WHERE (environment, name) NOT IN (
    SELECT DISTINCT environment_id as environment, agent as name
    FROM (
        -- agent is in the agent map
        SELECT e.id as environment_id, map.key as agent
        FROM public.environment e
        CROSS JOIN LATERAL jsonb_each(e.settings->'autostart_agent_map') AS map(key, value)
    ) in_agent_map
)
-- have no primary ID set (that are down)
AND id_primary IS NULL
-- not used by any version
AND NOT EXISTS (
    SELECT 1
    FROM public.resource AS re
    WHERE a.environment=re.environment
    AND a.name=re.agent
)
AND a.environment IN (
    SELECT id
    FROM public.environment
    WHERE NOT halted
);
"""
        await cls._execute_query(query, connection=connection)


@stable_api
class Report(BaseDocument):
    """
    A report of a substep of compilation

    :param started: when the substep started
    :param completed: when it ended
    :param command: the command that was executed
    :param name: The name of this step
    :param errstream: what was reported on system err
    :param outstream: what was reported on system out
    """

    __primary_key__ = ("id",)

    id: uuid.UUID
    started: datetime.datetime
    completed: Optional[datetime.datetime]
    command: str
    name: str
    errstream: str = ""
    outstream: str = ""
    returncode: Optional[int]
    compile: uuid.UUID

    async def update_streams(self, out: str = "", err: str = "") -> None:
        if not out and not err:
            return
        await self._execute_query(
            f"UPDATE {self.table_name()} SET outstream = outstream || $1, errstream = errstream || $2 WHERE id = $3",
            self._get_value(out),
            self._get_value(err),
            self._get_value(self.id),
        )


@stable_api
class Compile(BaseDocument):
    """
    A run of the compiler

    :param environment: The environment this resource is defined in
    :param requested: Time the compile was requested
    :param started: Time the compile started
    :param completed: Time to compile was completed
    :param do_export: should this compiler perform an export
    :param force_update: should this compile definitely update
    :param metadata: exporter metadata to be passed to the compiler
    :param environment_variables: environment variables to be passed to the compiler
    :param success: was the compile successful
    :param handled: were all registered handlers executed?
    :param version: version exported by this compile
    :param remote_id: id as given by the requestor, used by the requestor to distinguish between different requests
    :param compile_data: json data as exported by compiling with the --export-compile-data parameter
    :param substitute_compile_id: id of this compile's substitute compile, i.e. the compile request that is similar
        to this one that actually got compiled.
    :param partial: True if the compile only contains the entities/resources for the resource sets that should be updated
    :param removed_resource_sets: indicates the resource sets that should be removed from the model
    :param exporter_plugin: Specific exporter plugin to use
    :param notify_failed_compile: if true use the notification service to notify that a compile has failed.
        By default, notifications are enabled only for exporting compiles.
    :param failed_compile_message: Optional message to use when a notification for a failed compile is created
    """

    __primary_key__ = ("id",)

    id: uuid.UUID
    remote_id: Optional[uuid.UUID] = None
    environment: uuid.UUID
    requested: Optional[datetime.datetime] = None
    started: Optional[datetime.datetime] = None
    completed: Optional[datetime.datetime] = None

    do_export: bool = False
    force_update: bool = False
    metadata: JsonType = {}
    environment_variables: Optional[JsonType] = {}

    success: Optional[bool]
    handled: bool = False
    version: Optional[int] = None

    # Compile queue might be collapsed if it contains similar compile requests.
    # In that case, substitute_compile_id will reference the actually compiled request.
    substitute_compile_id: Optional[uuid.UUID] = None

    compile_data: Optional[JsonType] = None

    partial: bool = False
    removed_resource_sets: list[str] = []

    exporter_plugin: Optional[str] = None

    notify_failed_compile: Optional[bool] = None
    failed_compile_message: Optional[str] = None

    @classmethod
    async def get_substitute_by_id(cls, compile_id: uuid.UUID) -> Optional["Compile"]:
        """
        Get a compile's substitute compile if it exists, otherwise get the compile by id.

        :param compile_id: The id of the compile for which to get the substitute compile.
        :return: The compile object for compile c2 that is the substitute of compile c1 with the given id. If c1 does not have
            a substitute, returns c1 itself.
        """
        result: Optional[Compile] = await cls.get_by_id(compile_id)
        if result is None:
            return None
        if result.substitute_compile_id is None:
            return result
        return await cls.get_substitute_by_id(result.substitute_compile_id)

    @classmethod
    # TODO: Use join
    async def get_report(cls, compile_id: uuid.UUID) -> Optional[Dict]:
        """
        Get the compile and the associated reports from the database
        """
        result: Optional[Compile] = await cls.get_substitute_by_id(compile_id)
        if result is None:
            return None

        dict_model = result.to_dict()
        reports = await Report.get_list(compile=result.id)
        dict_model["reports"] = [r.to_dict() for r in reports]

        return dict_model

    @classmethod
    async def get_last_run(cls, environment_id: uuid.UUID) -> Optional["Compile"]:
        """Get the last run for the given environment"""
        results = await cls.select_query(
            f"SELECT * FROM {cls.table_name()} where environment=$1 AND completed IS NOT NULL ORDER BY completed DESC LIMIT 1",
            [cls._get_value(environment_id)],
        )
        if not results:
            return None
        return results[0]

    @classmethod
    async def get_next_run(cls, environment_id: uuid.UUID) -> Optional["Compile"]:
        """Get the next compile in the queue for the given environment"""
        results = await cls.select_query(
            f"SELECT * FROM {cls.table_name()} WHERE environment=$1 AND completed IS NULL ORDER BY requested ASC LIMIT 1",
            [cls._get_value(environment_id)],
        )
        if not results:
            return None
        return results[0]

    @classmethod
    async def get_next_run_all(cls) -> "Sequence[Compile]":
        """Get the next compile in the queue for each environment"""
        results = await cls.select_query(
            f"SELECT DISTINCT ON (environment) * FROM {cls.table_name()} WHERE completed IS NULL ORDER BY environment, "
            f"requested ASC",
            [],
        )
        return results

    @classmethod
    async def get_unhandled_compiles(cls) -> "Sequence[Compile]":
        """Get all compiles that have completed but for which listeners have not been notified yet."""
        results = await cls.select_query(
            f"SELECT * FROM {cls.table_name()} WHERE NOT handled and completed IS NOT NULL ORDER BY requested ASC", []
        )
        return results

    @classmethod
    async def get_next_compiles_for_environment(cls, environment_id: uuid.UUID) -> "Sequence[Compile]":
        """Get the queue of compiles that are scheduled in FIFO order."""
        results = await cls.select_query(
            f"SELECT * FROM {cls.table_name()} WHERE environment=$1 AND NOT handled and completed IS NULL "
            "ORDER BY requested ASC",
            [cls._get_value(environment_id)],
        )
        return results

    @classmethod
    async def get_total_length_of_all_compile_queues(cls, exclude_started_compiles: bool = True) -> int:
        """
        Return the total length of all the compile queues on the Inmanta server.

        :param exclude_started_compiles: True iff don't count compiles that started running, but are not finished yet.
        """
        query = f"SELECT count(*) FROM {cls.table_name()} WHERE completed IS NULL"
        if exclude_started_compiles:
            query += " AND started IS NULL"
        return await cls._fetch_int(query)

    @classmethod
    async def get_by_remote_id(cls, environment_id: uuid.UUID, remote_id: uuid.UUID) -> "Sequence[Compile]":
        results = await cls.select_query(
            f"SELECT * FROM {cls.table_name()} WHERE environment=$1 AND remote_id=$2",
            [cls._get_value(environment_id), cls._get_value(remote_id)],
        )
        return results

    @classmethod
    async def delete_older_than(
        cls, oldest_retained_date: datetime.datetime, connection: Optional[asyncpg.Connection] = None
    ) -> None:
        query = f"""
        WITH non_halted_envs AS (
          SELECT id FROM public.environment WHERE NOT halted
        )
        DELETE FROM {cls.table_name()}
        WHERE environment IN (
          SELECT id FROM non_halted_envs
        ) AND completed <= $1::timestamp with time zone;
        """
        await cls._execute_query(query, oldest_retained_date, connection=connection)

    @classmethod
    async def get_compile_details(cls, environment: uuid.UUID, id: uuid.UUID) -> Optional[m.CompileDetails]:
        """Find all of the details of a compile, with reports from a substituted compile, if there was one"""

        # Recursively join the requested compile with the substituted compiles (if there was one), and the corresponding reports
        query = f"""
            WITH RECURSIVE compiledetails AS (
            SELECT
                c.id,
                c.remote_id,
                c.environment,
                c.requested,
                c.started,
                c.completed,
                c.success,
                c.version,
                c.do_export,
                c.force_update,
                c.metadata,
                c.environment_variables,
                c.compile_data,
                c.substitute_compile_id,
                c.partial,
                c.removed_resource_sets,
                c.exporter_plugin,
                c.notify_failed_compile,
                c.failed_compile_message,
                r.id as report_id,
                r.started report_started,
                r.completed report_completed,
                r.command,
                r.name,
                r.errstream,
                r.outstream,
                r.returncode
            FROM
                {cls.table_name()} c LEFT JOIN public.report r on c.id = r.compile
            WHERE
                c.environment = $1 AND c.id = $2
            UNION
                SELECT
                    comp.id,
                    comp.remote_id,
                    comp.environment,
                    comp.requested,
                    comp.started,
                    comp.completed,
                    comp.success,
                    comp.version,
                    comp.do_export,
                    comp.force_update,
                    comp.metadata,
                    comp.environment_variables,
                    comp.compile_data,
                    comp.substitute_compile_id,
                    comp.partial,
                    comp.removed_resource_sets,
                    comp.exporter_plugin,
                    comp.notify_failed_compile,
                    comp.failed_compile_message,
                    rep.id as report_id,
                    rep.started as report_started,
                    rep.completed as report_completed,
                    rep.command,
                    rep.name,
                    rep.errstream,
                    rep.outstream,
                    rep.returncode
                FROM
                    /* Lookup the compile with the id that matches the subsitute_compile_id of the current one */
                    {cls.table_name()} comp
                    INNER JOIN compiledetails cd ON cd.substitute_compile_id = comp.id
                    LEFT JOIN public.report rep on comp.id = rep.compile
        ) SELECT * FROM compiledetails ORDER BY report_started ASC;
        """
        values = [cls._get_value(environment), cls._get_value(id)]
        result = await cls.select_query(query, values, no_obj=True)
        result = cast(List[Record], result)
        # The result is a list of Compiles joined with Reports
        # This includes the Compile with the requested id,
        # as well as Compile(s) that have been used as a substitute for the requested Compile (if there are any)
        if not result:
            return None

        # The details, such as the requested timestamp, etc. should be returned from
        # the compile that matches the originally requested id
        records = list(filter(lambda r: r["id"] == id, result))
        if not records:
            return None
        requested_compile = records[0]

        # Reports should be included from the substituted compile (as well)
        reports = [
            m.CompileRunReport(
                id=report["report_id"],
                started=report["report_started"],
                completed=report["report_completed"],
                command=report["command"],
                name=report["name"],
                errstream=report["errstream"],
                outstream=report["outstream"],
                returncode=report["returncode"],
            )
            for report in result
            if report.get("report_id")
        ]

        return m.CompileDetails(
            id=requested_compile["id"],
            remote_id=requested_compile["remote_id"],
            environment=requested_compile["environment"],
            requested=requested_compile["requested"],
            started=requested_compile["started"],
            completed=requested_compile["completed"],
            success=requested_compile["success"],
            version=requested_compile["version"],
            do_export=requested_compile["do_export"],
            force_update=requested_compile["force_update"],
            metadata=json.loads(requested_compile["metadata"]) if requested_compile["metadata"] else {},
            environment_variables=json.loads(requested_compile["environment_variables"])
            if requested_compile["environment_variables"]
            else {},
            partial=requested_compile["partial"],
            removed_resource_sets=requested_compile["removed_resource_sets"],
            exporter_plugin=requested_compile["exporter_plugin"],
            notify_failed_compile=requested_compile["notify_failed_compile"],
            failed_compile_message=requested_compile["failed_compile_message"],
            compile_data=json.loads(requested_compile["compile_data"]) if requested_compile["compile_data"] else None,
            reports=reports,
        )

    def to_dto(self) -> m.CompileRun:
        return m.CompileRun(
            id=self.id,
            remote_id=self.remote_id,
            environment=self.environment,
            requested=self.requested,
            started=self.started,
            do_export=self.do_export,
            force_update=self.force_update,
            metadata=self.metadata,
            environment_variables=self.environment_variables,
            compile_data=None if self.compile_data is None else m.CompileData(**self.compile_data),
            partial=self.partial,
            removed_resource_sets=self.removed_resource_sets,
            exporter_plugin=self.exporter_plugin,
            notify_failed_compile=self.notify_failed_compile,
            failed_compile_message=self.failed_compile_message,
        )


class LogLine(DataDocument):
    """
    LogLine data document.

    An instance of this class only has one attribute: _data.
    This unique attribute is a dict, with the following keys:
        - msg: the message to write to logs (value type: str)
        - args: the args that can be passed to the logger (value type: list)
        - level: the log level of the message (value type: str, example: "CRITICAL")
        - kwargs: the key-word args that where used to generated the log (value type: list)
        - timestamp: the time at which the LogLine was created (value type: datetime.datetime)
    """

    @property
    def msg(self) -> str:
        return self._data["msg"]

    @property
    def args(self) -> List:
        return self._data["args"]

    @property
    def log_level(self) -> LogLevel:
        level: str = self._data["level"]
        return LogLevel[level]

    def write_to_logger(self, logger: logging.Logger) -> None:
        logger.log(self.log_level.to_int, self.msg, *self.args)

    @classmethod
    def log(
        cls,
        level: Union[int, const.LogLevel],
        msg: str,
        timestamp: Optional[datetime.datetime] = None,
        **kwargs: object,
    ) -> "LogLine":
        if timestamp is None:
            timestamp = datetime.datetime.now().astimezone()

        log_line = msg % kwargs
        return cls(level=LogLevel(level).name, msg=log_line, args=[], kwargs=kwargs, timestamp=timestamp)


@stable_api
class ResourceAction(BaseDocument):
    """
    Log related to actions performed on a specific resource version by Inmanta.

    :param environment: The environment this action belongs to.
    :param version: The version of the configuration model this action belongs to.
    :param resource_version_ids: The resource version ids of the resources this action relates to.
    :param action_id: This id distinguishes the actions from each other. Action ids have to be unique per environment.
    :param action: The action performed on the resource
    :param started: When did the action start
    :param finished: When did the action finish
    :param messages: The log messages associated with this action
    :param status: The status of the resource when this action was finished
    :param changes: A dict with key the resource id and value a dict of fields -> value. Value is a dict that can
                   contain old and current keys and the associated values. An empty dict indicates that the field
                   was changed but not data was provided by the agent.
    :param change: The change result of an action
    """

    __primary_key__ = ("action_id",)

    environment: uuid.UUID
    version: int
    resource_version_ids: List[m.ResourceVersionIdStr]

    action_id: uuid.UUID
    action: const.ResourceAction

    started: datetime.datetime
    finished: Optional[datetime.datetime] = None

    messages: Optional[List[Dict[str, Any]]] = None
    status: Optional[const.ResourceState] = None
    changes: Optional[Dict[m.ResourceIdStr, Dict[str, object]]] = None
    change: Optional[const.Change] = None

    def __init__(self, from_postgres: bool = False, **kwargs: object) -> None:
        super().__init__(from_postgres, **kwargs)
        self._updates = {}

        # rewrite some data
        if self.changes == {}:
            self.changes = None

        # load message json correctly
        if from_postgres and self.messages:
            new_messages = []
            for message in self.messages:
                message = json.loads(message)
                if "timestamp" in message:
                    # use pydantic instead of datetime.strptime because strptime has trouble parsing isoformat timezone offset
                    message["timestamp"] = pydantic.parse_obj_as(datetime.datetime, message["timestamp"])
                    if message["timestamp"].tzinfo is None:
                        raise Exception("Found naive timestamp in the database, this should not be possible")
                new_messages.append(message)
            self.messages = new_messages

    @classmethod
    async def get_by_id(cls, doc_id: uuid.UUID, connection: Optional[asyncpg.connection.Connection] = None) -> "ResourceAction":
        return await cls.get_one(action_id=doc_id, connection=connection)

    @classmethod
    async def get_log(
        cls, environment: uuid.UUID, resource_version_id: m.ResourceVersionIdStr, action: Optional[str] = None, limit: int = 0
    ) -> List["ResourceAction"]:
        query = """
        SELECT ra.* FROM public.resourceaction as ra
                    INNER JOIN public.resourceaction_resource as jt
                        ON ra.action_id = jt.resource_action_id
                    WHERE jt.environment=$1 AND jt.resource_id = $2 AND  jt.resource_version = $3
        """
        id = resources.Id.parse_id(resource_version_id)
        values = [cls._get_value(environment), id.resource_str(), id.version]
        if action is not None:
            query += " AND action=$4"
            values.append(cls._get_value(action))
        query += " ORDER BY started DESC"
        if limit is not None and limit > 0:
            query += " LIMIT $%d" % (len(values) + 1)
            values.append(cls._get_value(limit))
        async with cls.get_connection() as con:
            async with con.transaction():
                return [cls(**dict(record), from_postgres=True) async for record in con.cursor(query, *values)]

    @classmethod
    async def get_logs_for_version(
        cls, environment: uuid.UUID, version: int, action: Optional[str] = None, limit: int = 0
    ) -> List["ResourceAction"]:
        query = f"""SELECT *
                        FROM {cls.table_name()}
                        WHERE environment=$1 AND version=$2
                     """
        values = [cls._get_value(environment), cls._get_value(version)]
        if action is not None:
            query += " AND action=$3"
            values.append(cls._get_value(action))
        query += " ORDER BY started DESC"
        if limit is not None and limit > 0:
            query += " LIMIT $%d" % (len(values) + 1)
            values.append(cls._get_value(limit))
        async with cls.get_connection() as con:
            async with con.transaction():
                return [cls(**dict(record), from_postgres=True) async for record in con.cursor(query, *values)]

    @classmethod
    def get_valid_field_names(cls) -> List[str]:
        return super().get_valid_field_names() + ["timestamp", "level", "msg"]

    @classmethod
    async def get(cls, action_id: uuid.UUID, connection: Optional[asyncpg.connection.Connection] = None) -> "ResourceAction":
        return await cls.get_one(action_id=action_id, connection=connection)

    async def insert(self, connection: Optional[asyncpg.connection.Connection] = None) -> None:
        async with self.get_connection(connection) as con:
            async with con.transaction():
                await super(ResourceAction, self).insert(con)

                # Also do the join table in the same transaction
                assert self.resource_version_ids

                parsed_rv = [resources.Id.parse_resource_version_id(id) for id in self.resource_version_ids]
                # No additional checking of field validity is done here, because the insert above validates all fields
                await con.execute(
                    "INSERT INTO public.resourceaction_resource "
                    "(resource_id, resource_version, environment, resource_action_id) "
                    "SELECT unnest($1::text[]), unnest($2::int[]), $3, $4",
                    [id.resource_str() for id in parsed_rv],
                    [id.get_version() for id in parsed_rv],
                    self.environment,
                    self.action_id,
                )

    def set_field(self, name: str, value: object) -> None:
        self._updates[name] = value

    def add_logs(self, messages: Optional[str]) -> None:
        if not messages:
            return
        if "messages" not in self._updates:
            self._updates["messages"] = []
        self._updates["messages"] += messages

    def add_changes(self, changes: Dict[m.ResourceIdStr, Dict[str, object]]) -> None:
        for resource, values in changes.items():
            for field, change in values.items():
                if "changes" not in self._updates:
                    self._updates["changes"] = {}
                if resource not in self._updates["changes"]:
                    self._updates["changes"][resource] = {}
                self._updates["changes"][resource][field] = change

    async def set_and_save(
        self,
        messages: List[Dict[str, Any]],
        changes: Dict[str, Any],
        status: Optional[const.ResourceState],
        change: Optional[const.Change],
        finished: Optional[datetime.datetime],
        connection: Optional[asyncpg.connection.Connection] = None,
    ) -> None:
        if len(messages) > 0:
            self.add_logs(messages)

        if len(changes) > 0:
            self.add_changes(changes)

        if status is not None:
            self.set_field("status", status)

        if change is not None:
            self.set_field("change", change)

        if finished is not None:
            self.set_field("finished", finished)

        await self.save(connection=connection)

    async def save(self, connection: Optional[asyncpg.connection.Connection] = None) -> None:
        """
        Save the changes
        """
        if len(self._updates) == 0:
            return
        assert (
            "resource_version_ids" not in self._updates
        ), "Updating the associated resource_version_ids of a ResourceAction is not currently supported"
        await self.update_fields(connection=connection, **self._updates)
        self._updates = {}

    @classmethod
    async def purge_logs(cls) -> None:
        default_retention_time = Environment._settings[RESOURCE_ACTION_LOGS_RETENTION].default

        query = f"""
            WITH non_halted_envs AS (
                SELECT id, (COALESCE((settings->>'resource_action_logs_retention')::int, $1)) AS retention_days
                FROM {Environment.table_name()}
                WHERE NOT halted
            )
            DELETE FROM {cls.table_name()}
            USING non_halted_envs
            WHERE environment = non_halted_envs.id
                AND started < now() AT TIME ZONE 'UTC' - make_interval(days => non_halted_envs.retention_days)
        """
        await cls._execute_query(query, default_retention_time)

    @classmethod
    async def query_resource_actions(
        cls,
        environment: uuid.UUID,
        resource_type: Optional[str] = None,
        agent: Optional[str] = None,
        attribute: Optional[str] = None,
        attribute_value: Optional[str] = None,
        resource_id_value: Optional[str] = None,
        log_severity: Optional[str] = None,
        limit: int = 0,
        action_id: Optional[uuid.UUID] = None,
        first_timestamp: Optional[datetime.datetime] = None,
        last_timestamp: Optional[datetime.datetime] = None,
        action: Optional[const.ResourceAction] = None,
        resource_id: Optional[ResourceIdStr] = None,
    ) -> List["ResourceAction"]:
        query = """SELECT DISTINCT ra.*
                    FROM public.resource as r
                    INNER JOIN public.resourceaction_resource as jt
                        ON r.environment = jt.environment
                        AND r.resource_id = jt.resource_id
                        AND r.model = jt.resource_version
                    INNER JOIN public.resourceaction as ra
                        ON ra.action_id = jt.resource_action_id
                        WHERE r.environment=$1 AND ra.environment=$1"""
        values: list[object] = [cls._get_value(environment)]

        parameter_index = 2
        if resource_type:
            query += f" AND resource_type=${parameter_index}"
            values.append(cls._get_value(resource_type))
            parameter_index += 1
        if agent:
            query += f" AND agent=${parameter_index}"
            values.append(cls._get_value(agent))
            parameter_index += 1
        if attribute and attribute_value:
            # The query uses a like query to match resource id with a resource_version_id. This means we need to escape the %
            # and _ characters in the query
            escaped_value = attribute_value.replace("#", "##").replace("%", "#%").replace("_", "#_") + "%"
            query += f" AND attributes->>${parameter_index} LIKE ${parameter_index + 1} ESCAPE '#' "
            values.append(cls._get_value(attribute))
            values.append(cls._get_value(escaped_value))
            parameter_index += 2
        if resource_id_value:
            query += f" AND r.resource_id_value = ${parameter_index}::varchar"
            values.append(cls._get_value(resource_id_value))
            parameter_index += 1
        if resource_id:
            query += f" AND r.resource_id = ${parameter_index}::varchar"
            values.append(cls._get_value(resource_id))
            parameter_index += 1
        if log_severity:
            # <@ Is contained by
            query += f" AND ${parameter_index} <@ ANY(messages)"
            values.append(cls._get_value({"level": log_severity.upper()}))
            parameter_index += 1
        if action is not None:
            query += f" AND ra.action=${parameter_index}"
            values.append(cls._get_value(action))
            parameter_index += 1
        if first_timestamp and action_id:
            query += f" AND (started, action_id) > (${parameter_index}, ${parameter_index + 1})"
            values.append(cls._get_value(first_timestamp))
            values.append(cls._get_value(action_id))
            parameter_index += 2
        elif first_timestamp:
            query += f" AND started > ${parameter_index}"
            values.append(cls._get_value(first_timestamp))
            parameter_index += 1
        if last_timestamp and action_id:
            query += f" AND (started, action_id) < (${parameter_index}, ${parameter_index + 1})"
            values.append(cls._get_value(last_timestamp))
            values.append(cls._get_value(action_id))
            parameter_index += 2
        elif last_timestamp:
            query += f" AND started < ${parameter_index}"
            values.append(cls._get_value(last_timestamp))
            parameter_index += 1
        if first_timestamp:
            query += " ORDER BY started, action_id"
        else:
            query += " ORDER BY started DESC, action_id DESC"
        if limit is not None and limit > 0:
            query += " LIMIT $%d" % parameter_index
            values.append(cls._get_value(limit))
            parameter_index += 1
        if first_timestamp:
            query = f"""SELECT * FROM ({query}) AS matching_actions
                        ORDER BY matching_actions.started DESC, matching_actions.action_id DESC"""

        async with cls.get_connection() as con:
            async with con.transaction():
                return [cls(**record, from_postgres=True) async for record in con.cursor(query, *values)]

    @classmethod
    async def get_resource_events(
        cls, env: Environment, resource_id: "resources.Id", exclude_change: Optional[const.Change] = None
    ) -> Dict[ResourceIdStr, List["ResourceAction"]]:
        """
        Get all events that should be processed by this specific resource, for the current deployment

        This method searches across versions!

        This means:
        1. assure a deployment is ongoing
        2. get the time range between the start of this deployment and the last successful deploy
        3. get all resources required by this resource
        4. get all resource actions of type deploy emitted by the resource of step 3 in the time interval of step 2

        :param env: environment to consider
        :param resource_id: resource to consider, should be in deploying state
        :param exclude_change: in step 4, exclude all resource actions with this specific type of change
        """

        # This is bang on the critical path for the agent
        # Squeeze out as much performance from postgresql as we can

        resource_version_id_str = resource_id.resource_version_str()
        resource_id_str = resource_id.resource_str()

        # These two variables are actually of type datetime.datetime
        # but mypy doesn't know as they come from the DB
        # mypy also doesn't care, because they go back into the DB
        last_deploy_start: Optional[object]

        async with cls.get_connection() as connection:
            # Step 1: Get the resource
            # also check we are currently deploying
            resource: Optional[Resource] = await Resource.get_one(
                environment=env.id, resource_id=resource_id_str, model=resource_id.version, connection=connection
            )
            if resource is None:
                raise NotFound(f"Resource with id {resource_version_id_str} was not found in environment {env.id}")

            if resource.status != const.ResourceState.deploying:
                raise BadRequest(
                    "Fetching resource events only makes sense when the resource is currently deploying. Current deploy state"
                    f" for resource {resource_version_id_str} is {resource.status}."
                )

            # Step 2:
            # find the interval between the current deploy (now) and the previous successful deploy
            last_deploy_start = resource.last_success

            # Step 3: get the relevant resource actions
            # Do it in one query for all dependencies

            # Construct the query
            arg = ArgumentCollector(offset=2)

            # First make the filter
            filter = ""
            if last_deploy_start:
                filter += f" AND ra.started > {arg(last_deploy_start)}"
            if exclude_change:
                filter += f" AND ra.change <> {arg(exclude_change.value)}"

            # then the query around it
            get_all_query = f"""
    SELECT jt.resource_id, ra.*
        FROM public.resourceaction_resource as jt
        INNER JOIN public.resourceaction as ra
            ON ra.action_id = jt.resource_action_id
        WHERE jt.environment=$1 AND ra.environment=$1 AND jt.resource_id=ANY($2::varchar[]) AND ra.action='deploy' {filter}
        ORDER BY ra.started DESC;
            """

            # Convert resource version ids into resource ids
            ids = [resources.Id.parse_id(req).resource_str() for req in resource.attributes["requires"]]
            # Get the result
            result2 = await connection.fetch(get_all_query, env.id, ids, *arg.get_values())
            # Collect results per resource_id
            collector: Dict[ResourceIdStr, List["ResourceAction"]] = {
                rid: [] for rid in ids
            }  # eagerly initialize, we expect one entry per dependency, even when empty
            for record in result2:
                fields = dict(record)
                del fields["resource_id"]
                collector[cast(ResourceIdStr, record[0])].append(ResourceAction(from_postgres=True, **fields))

        return collector

    def to_dto(self) -> m.ResourceAction:
        return m.ResourceAction(
            environment=self.environment,
            version=self.version,
            resource_version_ids=self.resource_version_ids,
            action_id=self.action_id,
            action=self.action,
            started=self.started,
            finished=self.finished,
            messages=self.messages,
            status=self.status,
            changes=self.changes,
            change=self.change,
        )


@stable_api
class Resource(BaseDocument):
    """
    A specific version of a resource. This entity contains the desired state of a resource.

    :param environment: The environment this resource version is defined in
    :param rid: The id of the resource and its version
    :param resource: The resource for which this defines the state
    :param model: The configuration model (versioned) this resource state is associated with
    :param attributes: The state of this version of the resource
    :param attribute_hash: hash of the attributes, excluding requires, provides and version,
                           used to determine if a resource describes the same state across versions
    :param resource_id_value: The attribute value from the resource id
    :param last_non_deploying_status: The last status of this resource that is not the 'deploying' status.
    :param last_success: The last time this resource (with this ID) was deployed successfully, across versions and hashes
    """

    __primary_key__ = ("environment", "model", "resource_id")

    environment: uuid.UUID
    model: int

    # ID related
    resource_id: m.ResourceIdStr
    resource_type: m.ResourceType
    resource_id_value: str

    agent: str

    # Field based on content from the resource actions
    last_deploy: Optional[datetime.datetime] = None
    last_success: Optional[datetime.datetime] = None

    # State related
    attributes: Dict[str, Any] = {}
    attribute_hash: Optional[str]
    status: const.ResourceState = const.ResourceState.available
    last_non_deploying_status: const.NonDeployingResourceState = const.NonDeployingResourceState.available
    resource_set: Optional[str] = None

    # internal field to handle cross agent dependencies
    # if this resource is updated, it must notify all RV's in this list
    # the list contains full rv id's
    provides: List[m.ResourceIdStr] = []

    # Methods for backward compatibility
    @property
    def resource_version_id(self):
        # This field was removed from the DB, this method keeps code compatibility
        return resources.Id.set_version_in_id(self.resource_id, self.model)

    @classmethod
    def __mangle_dict(cls, record: dict) -> None:
        """
        Transform the dict of attributes as it exists here/in the database to the backward compatible form
        Operates in-place
        """
        version = record["model"]
        parsed_id = resources.Id.parse_id(record["resource_id"])
        parsed_id.set_version(version)
        record["resource_version_id"] = parsed_id.resource_version_str()
        record["id"] = record["resource_version_id"]
        record["resource_type"] = parsed_id.entity_type
        if "requires" in record["attributes"]:
            record["attributes"]["requires"] = [
                resources.Id.set_version_in_id(id, version) for id in record["attributes"]["requires"]
            ]
        # Due to a bug, the version field has always been present in the attributes dictionary.
        # This bug has been fixed in the database. For backwards compatibility reason we here make sure that the
        # version field is present in the attributes dictionary served out via the API.
        record["attributes"]["version"] = version
        record["provides"] = [resources.Id.set_version_in_id(id, version) for id in record["provides"]]

    @classmethod
    async def get_last_non_deploying_state_for_dependencies(
        cls, environment: uuid.UUID, resource_version_id: "resources.Id", connection: Optional[Connection] = None
    ) -> Dict[m.ResourceVersionIdStr, ResourceState]:
        """
        Return the last state of each dependency of the given resource that was not 'deploying'.
        """
        if not resource_version_id.is_resource_version_id_obj():
            raise Exception("Argument resource_version_id is not a resource_version_id")
        query = """
            SELECT r1.resource_id, r1.model, r1.last_non_deploying_status
            FROM resource AS r1
            WHERE r1.environment=$1
                  AND r1.model=$2
                  AND (
                      SELECT (r2.attributes->'requires')::jsonb
                      FROM resource AS r2
                      WHERE r2.environment=$1 AND r2.model=$2 AND r2.resource_id=$3
                  ) ? r1.resource_id
        """
        values = [
            cls._get_value(environment),
            cls._get_value(resource_version_id.version),
            resource_version_id.resource_str(),
        ]
        result = await cls._fetch_query(query, *values, connection=connection)
        return {r["resource_id"] + ",v=" + str(r["model"]): const.ResourceState(r["last_non_deploying_status"]) for r in result}

    def make_hash(self) -> None:
        character = json.dumps(
            {k: v for k, v in self.attributes.items() if k not in ["requires", "provides", "version"]},
            default=custom_json_encoder,
            sort_keys=True,  # sort the keys for stable hashes when using dicts, see #5306
        )
        m = hashlib.md5()
        m.update(self.resource_id.encode("utf-8"))
        m.update(character.encode("utf-8"))
        self.attribute_hash = m.hexdigest()

    @classmethod
    async def get_resources(
        cls,
        environment: uuid.UUID,
        resource_version_ids: List[m.ResourceVersionIdStr],
        lock: Optional[RowLockMode] = None,
        connection: Optional[asyncpg.connection.Connection] = None,
    ) -> List["Resource"]:
        """
        Get all resources listed in resource_version_ids
        """
        if not resource_version_ids:
            return []
        query_lock: str = lock.value if lock is not None else ""

        def convert_or_ignore(rvid):
            """Method to retain backward compatibility, ignore bad ID's"""
            try:
                return resources.Id.parse_resource_version_id(rvid)
            except ValueError:
                return None

        parsed_rv = (convert_or_ignore(id) for id in resource_version_ids)
        effective_parsed_rv = [id for id in parsed_rv if id is not None]

        if not effective_parsed_rv:
            return []

        query = (
            f"SELECT r.* FROM {cls.table_name()} r"
            f" INNER JOIN unnest($2::resource_id_version_pair[]) requested(resource_id, model)"
            f" ON r.resource_id = requested.resource_id AND r.model = requested.model"
            f" WHERE environment=$1"
            f" {query_lock}"
        )
        out = await cls.select_query(
            query,
            [cls._get_value(environment), [(id.resource_str(), id.get_version()) for id in effective_parsed_rv]],
            connection=connection,
        )
        return out

    @classmethod
    async def get_undeployable(cls, environment: uuid.UUID, version: int) -> List["Resource"]:
        """
        Returns a list of resources with an undeployable state
        """
        (filter_statement, values) = cls._get_composed_filter(environment=environment, model=version)
        undeployable_states = ", ".join(["$" + str(i + 3) for i in range(len(const.UNDEPLOYABLE_STATES))])
        values = values + [cls._get_value(s) for s in const.UNDEPLOYABLE_STATES]
        query = (
            "SELECT * FROM " + cls.table_name() + " WHERE " + filter_statement + " AND status IN (" + undeployable_states + ")"
        )
        resources = await cls.select_query(query, values)
        return resources

    @classmethod
    async def get_resources_in_latest_version(
        cls,
        environment: uuid.UUID,
        resource_type: Optional[m.ResourceType] = None,
        attributes: Dict[PrimitiveTypes, PrimitiveTypes] = {},
        *,
        connection: Optional[asyncpg.connection.Connection] = None,
    ) -> List["Resource"]:
        """
        Returns the resources in the latest version of the configuration model of the given environment, that satisfy the
        given constraints.

        :param environment: The resources should belong to this environment.
        :param resource_type: The environment should have this resource_type.
        :param attributes: The resource should contain these key-value pairs in its attributes list.
        """
        values = [cls._get_value(environment)]
        query = f"""
            SELECT *
            FROM {Resource.table_name()} AS r1
            WHERE r1.environment=$1 AND r1.model=(SELECT MAX(cm.version)
                                                  FROM {ConfigurationModel.table_name()} AS cm
                                                  WHERE cm.environment=$1)
        """
        if resource_type:
            query += " AND r1.resource_type=$2"
            values.append(cls._get_value(resource_type))

        result = []
        async with cls.get_connection(connection) as con:
            async with con.transaction():
                async for record in con.cursor(query, *values):
                    resource = cls(from_postgres=True, **record)
                    # The constraints on the attributes field are checked in memory.
                    # This prevents injection attacks.
                    if util.is_sub_dict(attributes, resource.attributes):
                        result.append(resource)
        return result

    @classmethod
    async def get_resource_type_count_for_latest_version(cls, environment: uuid.UUID) -> dict[str, int]:
        """
        Returns the count for each resource_type over all resources in the model's latest version
        """
        query_latest_model = f"""
            SELECT max(version)
            FROM {ConfigurationModel.table_name()}
            WHERE environment=$1
        """
        query = f"""
            SELECT resource_type, count(*) as count
            FROM {Resource.table_name()}
            WHERE environment=$1 AND model=({query_latest_model})
            GROUP BY resource_type;
        """
        values = [cls._get_value(environment)]
        result: dict[str, int] = {}
        async with cls.get_connection() as con:
            async with con.transaction():
                async for record in con.cursor(query, *values):
                    assert isinstance(record["count"], int)
                    result[str(record["resource_type"])] = record["count"]
        return result

    @classmethod
    async def get_resources_report(cls, environment: uuid.UUID) -> List[JsonType]:
        """
        This method generates a report of all resources in the given environment,
        with their latest version and when they are last deployed.
        """
        query_resource_ids = f"""
                SELECT DISTINCT resource_id
                FROM {Resource.table_name()}
                WHERE environment=$1
        """
        query_latest_version = f"""
                SELECT resource_id, model AS latest_version, agent AS latest_agent
                FROM {Resource.table_name()}
                WHERE environment=$1 AND
                      resource_id=r1.resource_id
                ORDER BY model DESC
                LIMIT 1
        """
        query_latest_deployed_version = f"""
                SELECT resource_id, model AS deployed_version, last_deploy AS last_deploy
                FROM {Resource.table_name()}
                WHERE environment=$1 AND
                      resource_id=r1.resource_id AND
                      status != $2
                ORDER BY model DESC
                LIMIT 1
        """
        query = f"""
                SELECT r1.resource_id, r2.latest_version, r2.latest_agent, r3.deployed_version, r3.last_deploy
                FROM ({query_resource_ids}) AS r1 INNER JOIN LATERAL ({query_latest_version}) AS r2
                      ON (r1.resource_id = r2.resource_id)
                      LEFT OUTER JOIN LATERAL ({query_latest_deployed_version}) AS r3
                      ON (r1.resource_id = r3.resource_id)
        """
        values = [cls._get_value(environment), cls._get_value(const.ResourceState.available)]
        result = []
        async with cls.get_connection() as con:
            async with con.transaction():
                async for record in con.cursor(query, *values):
                    resource_id = record["resource_id"]
                    parsed_id = resources.Id.parse_id(resource_id)
                    result.append(
                        {
                            "resource_id": resource_id,
                            "resource_type": parsed_id.entity_type,
                            "agent": record["latest_agent"],
                            "latest_version": record["latest_version"],
                            "deployed_version": record["deployed_version"] if "deployed_version" in record else None,
                            "last_deploy": record["last_deploy"] if "last_deploy" in record else None,
                        }
                    )
        return result

    @classmethod
    async def get_resources_for_version(
        cls,
        environment: uuid.UUID,
        version: int,
        agent: Optional[str] = None,
        no_obj: bool = False,
        *,
        connection: Optional[asyncpg.connection.Connection] = None,
    ) -> List["Resource"]:
        if agent:
            (filter_statement, values) = cls._get_composed_filter(environment=environment, model=version, agent=agent)
        else:
            (filter_statement, values) = cls._get_composed_filter(environment=environment, model=version)

        query = f"SELECT * FROM {Resource.table_name()} WHERE {filter_statement}"
        resources_list: Union[List[Resource], List[Dict[str, object]]] = []
        async with cls.get_connection(connection) as con:
            async with con.transaction():
                async for record in con.cursor(query, *values):
                    if no_obj:
                        record = dict(record)
                        record["attributes"] = json.loads(record["attributes"])
                        cls.__mangle_dict(record)
                        resources_list.append(record)
                    else:
                        resources_list.append(cls(from_postgres=True, **record))
        return resources_list

    @classmethod
    async def get_resources_for_version_raw(
        cls, environment: uuid.UUID, version: int, projection: Optional[List[str]], *, connection: Optional[Connection] = None
    ) -> List[Dict[str, Any]]:
        if not projection:
            projection = "*"
        else:
            projection = ",".join(projection)
        (filter_statement, values) = cls._get_composed_filter(environment=environment, model=version)
        query = "SELECT " + projection + " FROM " + cls.table_name() + " WHERE " + filter_statement
        resource_records = await cls._fetch_query(query, *values, connection=connection)
        resources = [dict(record) for record in resource_records]
        for res in resources:
            if "attributes" in res:
                res["attributes"] = json.loads(res["attributes"])
        return resources

    @classmethod
    async def get_latest_version(cls, environment: uuid.UUID, resource_id: m.ResourceIdStr) -> Optional["Resource"]:
        resources = await cls.get_list(
            order_by_column="model", order="DESC", limit=1, environment=environment, resource_id=resource_id
        )
        if len(resources) > 0:
            return resources[0]
        return None

    @staticmethod
    def get_details_from_resource_id(resource_id: m.ResourceIdStr) -> m.ResourceIdDetails:
        parsed_id = resources.Id.parse_id(resource_id)
        return m.ResourceIdDetails(
            resource_type=parsed_id.entity_type,
            agent=parsed_id.agent_name,
            attribute=parsed_id.attribute,
            resource_id_value=parsed_id.attribute_value,
        )

    @classmethod
    async def get(
        cls,
        environment: uuid.UUID,
        resource_version_id: m.ResourceVersionIdStr,
        connection: Optional[asyncpg.connection.Connection] = None,
    ) -> Optional["Resource"]:
        """
        Get a resource with the given resource version id
        """
        parsed_id = resources.Id.parse_id(resource_version_id)
        value = await cls.get_one(
            environment=environment, resource_id=parsed_id.resource_str(), model=parsed_id.version, connection=connection
        )
        return value

    @classmethod
    def new(cls, environment: uuid.UUID, resource_version_id: m.ResourceVersionIdStr, **kwargs: Any) -> "Resource":
        vid = resources.Id.parse_id(resource_version_id)

        attr = dict(
            environment=environment,
            model=vid.version,
            resource_id=vid.resource_str(),
            resource_type=vid.entity_type,
            agent=vid.agent_name,
            resource_id_value=vid.attribute_value,
        )

        attr.update(kwargs)

        return cls(**attr)

    def copy_for_partial_compile(self, new_version: int) -> "Resource":
        """
        Create a new resource dao instance from this dao instance. Only creates the object without inserting it.
        The new instance will have the given version.
        """
        new_resource_state = ResourceState.undefined if self.status is ResourceState.undefined else ResourceState.available
        return Resource(
            environment=self.environment,
            model=new_version,
            resource_id=self.resource_id,
            resource_type=self.resource_type,
            resource_id_value=self.resource_id_value,
            agent=self.agent,
            last_deploy=None,
            attributes=self.attributes.copy(),
            attribute_hash=self.attribute_hash,
            status=new_resource_state,
            last_non_deploying_status=const.NonDeployingResourceState[new_resource_state.name],
            resource_set=self.resource_set,
            provides=self.provides,
        )

    @classmethod
    async def get_resource_details(cls, env: uuid.UUID, resource_id: m.ResourceIdStr) -> Optional[m.ReleasedResourceDetails]:
        status_subquery = """
        (CASE WHEN
            (SELECT resource.model < MAX(configurationmodel.version)
            FROM configurationmodel
            WHERE configurationmodel.released=TRUE
            AND environment = $1)
        THEN 'orphaned'
        ELSE resource.status::text END
        ) as status
        """

        query = f"""
        SELECT DISTINCT ON (resource_id) first.resource_id, cm.date as first_generated_time,
        first.model as first_model, latest.model AS latest_model, latest.resource_id as latest_resource_id,
        latest.resource_type, latest.agent, latest.resource_id_value, latest.last_deploy as latest_deploy, latest.attributes,
        latest.status
        FROM resource first
        INNER JOIN
            /* 'latest' is the latest released version of the resource */
            (SELECT distinct on (resource_id) resource_id, attribute_hash, model, last_deploy, attributes,
                resource_type, agent, resource_id_value, {status_subquery}
                FROM resource
                JOIN configurationmodel cm ON resource.model = cm.version AND resource.environment = cm.environment
                WHERE resource.environment = $1 AND resource_id = $2 AND cm.released = TRUE
                ORDER BY resource_id, model desc
            ) as latest
        /* The 'first' values correspond to the first time the attribute hash was the same as in
            the 'latest' released version */
        ON first.resource_id = latest.resource_id AND first.attribute_hash = latest.attribute_hash
        INNER JOIN configurationmodel cm ON first.model = cm.version AND first.environment = cm.environment
        WHERE first.environment = $1 AND first.resource_id = $2 AND cm.released = TRUE
        ORDER BY first.resource_id, first.model asc;
        """
        values = [cls._get_value(env), cls._get_value(resource_id)]
        result = await cls.select_query(query, values, no_obj=True)

        if not result:
            return None
        record = result[0]
        parsed_id = resources.Id.parse_id(record["latest_resource_id"])
        attributes = json.loads(record["attributes"])
        # Due to a bug, the version field has always been present in the attributes dictionary.
        # This bug has been fixed in the database. For backwards compatibility reason we here make sure that the
        # version field is present in the attributes dictionary served out via the API.
        if "version" not in attributes:
            attributes["version"] = record["latest_model"]
        requires = [resources.Id.parse_id(req).resource_str() for req in attributes["requires"]]

        # fetch the status of each of the requires. This is not calculated in the database because the lack of joinable
        # fields requires to calculate the status for each resource record, before it is filtered
        status_query = f"""
        SELECT DISTINCT ON (resource_id) resource_id, {status_subquery}
        FROM resource
        INNER JOIN configurationmodel cm ON resource.model = cm.version AND resource.environment = cm.environment
        WHERE resource.environment = $1 AND cm.released = TRUE AND resource_id = ANY($2)
        ORDER BY resource_id, model DESC;
        """
        status_result = await cls.select_query(status_query, [cls._get_value(env), cls._get_value(requires)], no_obj=True)

        return m.ReleasedResourceDetails(
            resource_id=record["latest_resource_id"],
            resource_type=record["resource_type"],
            agent=record["agent"],
            id_attribute=parsed_id.attribute,
            id_attribute_value=record["resource_id_value"],
            last_deploy=record["latest_deploy"],
            first_generated_time=record["first_generated_time"],
            first_generated_version=record["first_model"],
            attributes=attributes,
            status=record["status"],
            requires_status={record["resource_id"]: record["status"] for record in status_result},
        )

    @classmethod
    async def get_versioned_resource_details(
        cls, environment: uuid.UUID, version: int, resource_id: m.ResourceIdStr
    ) -> Optional[m.VersionedResourceDetails]:
        resource = await cls.get_one(environment=environment, model=version, resource_id=resource_id)
        if not resource:
            return None
        parsed_id = resources.Id.parse_id(resource.resource_id)
        parsed_id.set_version(resource.model)
        return m.VersionedResourceDetails(
            resource_id=resource.resource_id,
            resource_version_id=parsed_id.resource_version_str(),
            resource_type=resource.resource_type,
            agent=resource.agent,
            id_attribute=parsed_id.attribute,
            id_attribute_value=resource.resource_id_value,
            version=resource.model,
            attributes=resource.attributes,
        )

    @classmethod
    async def get_resource_deploy_summary(cls, environment: uuid.UUID) -> m.ResourceDeploySummary:
        query = f"""
            SELECT COUNT(r.resource_id) as count, status
            FROM {cls.table_name()} as r
                WHERE r.environment=$1 AND r.model=(SELECT MAX(cm.version)
                                                  FROM public.configurationmodel AS cm
                                                  WHERE cm.environment=$1 AND cm.released=TRUE)
            GROUP BY r.status
        """
        raw_results = await cls._fetch_query(query, cls._get_value(environment))
        results = {}
        for row in raw_results:
            results[row["status"]] = row["count"]
        return m.ResourceDeploySummary.create_from_db_result(results)

    @classmethod
    async def copy_resources_from_unchanged_resource_set(
        cls,
        environment: uuid.UUID,
        source_version: int,
        destination_version: int,
        updated_resource_sets: abc.Set[str],
        deleted_resource_sets: abc.Set[str],
        *,
        connection: Optional[asyncpg.connection.Connection] = None,
    ) -> dict[m.ResourceIdStr, str]:
        """
        Copy the resources that belong to an unchanged resource set of a partial compile,
        from source_version to destination_version. This method doesn't copy shared resources.
        """
        query = f"""
            INSERT INTO {cls.table_name()}(
                environment,
                model,
                resource_id,
                resource_type,
                resource_id_value,
                agent,
                status,
                attributes,
                attribute_hash,
                resource_set,
                provides
            )(
                SELECT
                    r.environment,
                    $3,
                    r.resource_id,
                    r.resource_type,
                    r.resource_id_value,
                    r.agent,
                    (
                        CASE WHEN r.status='undefined'::resourcestate
                        THEN 'undefined'::resourcestate
                        ELSE 'available'::resourcestate
                        END
                    ) AS status,
                    r.attributes AS attributes,
                    r.attribute_hash,
                    r.resource_set,
                    r.provides
                FROM {cls.table_name()} AS r
                WHERE r.environment=$1 AND r.model=$2 AND r.resource_set IS NOT NULL AND NOT r.resource_set=ANY($4)
            )
            RETURNING resource_id, resource_set
        """
        async with cls.get_connection(connection) as con:
            result = await con.fetch(
                query,
                environment,
                source_version,
                destination_version,
                updated_resource_sets | deleted_resource_sets,
            )
            return {str(record["resource_id"]): str(record["resource_set"]) for record in result}

    @classmethod
    async def get_resources_in_resource_sets(
        cls,
        environment: uuid.UUID,
        version: int,
        resource_sets: abc.Set[str],
        include_shared_resources: bool = False,
        *,
        connection: Optional[asyncpg.connection.Connection] = None,
    ) -> abc.Mapping[ResourceIdStr, "Resource"]:
        """
        Returns the resource in the given environment and version that belong to any of the given resource sets.
        This method also returns the resources in the share resource set iff the include_shared_resources boolean
        is set to True.
        """
        if include_shared_resources:
            resource_set_filter_statement = "(r.resource_set IS NULL OR r.resource_set=ANY($3))"
        else:
            resource_set_filter_statement = "r.resource_set=ANY($3)"
        query = f"""
            SELECT *
            FROM {cls.table_name()} AS r
            WHERE r.environment=$1 AND r.model=$2 AND {resource_set_filter_statement}
        """
        async with cls.get_connection(connection) as con:
            result = await con.fetch(query, environment, version, resource_sets)
            return {record["resource_id"]: cls(from_postgres=True, **record) for record in result}

    @classmethod
    async def copy_last_success(
        cls,
        environment: uuid.UUID,
        version: int,
        *,
        connection: Optional[Connection] = None,
    ) -> None:
        last_released = await ConfigurationModel.get_latest_version(environment, connection=connection)
        if not last_released:
            return
        previous_version = last_released.version
        query = f"""
        UPDATE {cls.table_name()} as new_resource
        SET
            last_success = (
                SELECT last_success from {cls.table_name()} as old_resource
                WHERE old_resource.model=$3
                AND old_resource.environment=$2
                AND old_resource.resource_id=new_resource.resource_id
            )
        WHERE new_resource.model=$1
        AND new_resource.environment=$2
        AND new_resource.last_success is null"""
        await cls._execute_query(query, version, environment, previous_version, connection=connection)

    async def insert(self, connection: Optional[asyncpg.connection.Connection] = None) -> None:
        self.make_hash()
        await super(Resource, self).insert(connection=connection)

    @classmethod
    async def insert_many(
        cls, documents: Sequence["Resource"], *, connection: Optional[asyncpg.connection.Connection] = None
    ) -> None:
        for doc in documents:
            doc.make_hash()
        await super(Resource, cls).insert_many(documents, connection=connection)

    async def update(self, connection: Optional[asyncpg.connection.Connection] = None, **kwargs: Any) -> None:
        self.make_hash()
        await super(Resource, self).update(connection=connection, **kwargs)

    async def update_fields(self, connection: Optional[asyncpg.connection.Connection] = None, **kwargs: Any) -> None:
        self.make_hash()
        await super(Resource, self).update_fields(connection=connection, **kwargs)

    def get_requires(self) -> abc.Sequence[ResourceIdStr]:
        """
        Returns the content of the requires field in the attributes.
        """
        if "requires" not in self.attributes:
            return []
        return list(self.attributes["requires"])

    def to_dict(self) -> Dict[str, Any]:
        self.make_hash()
        dct = super(Resource, self).to_dict()
        self.__mangle_dict(dct)
        return dct

    def to_dto(self) -> m.Resource:
        attributes = self.attributes.copy()

        if "requires" in self.attributes:
            version = self.model
            attributes["requires"] = [resources.Id.set_version_in_id(id, version) for id in self.attributes["requires"]]

        # Due to a bug, the version field has always been present in the attributes dictionary.
        # This bug has been fixed in the database. For backwards compatibility reason we here make sure that the
        # version field is present in the attributes dictionary served out via the API.
        attributes["version"] = self.model

        return m.Resource(
            environment=self.environment,
            model=self.model,
            resource_id=self.resource_id,
            resource_type=self.resource_type,
            resource_version_id=resources.Id.set_version_in_id(self.resource_id, self.model),
            agent=self.agent,
            last_deploy=self.last_deploy,
            attributes=attributes,
            status=self.status,
            resource_id_value=self.resource_id_value,
            resource_set=self.resource_set,
        )


@stable_api
class ConfigurationModel(BaseDocument):
    """
    A specific version of the configuration model.

    :param version: The version of the configuration model, represented by a unix timestamp.
    :param environment: The environment this configuration model is defined in
    :param date: The date this configuration model was created
    :param partial_base: If this version was calculated from a partial export, the version the partial was applied on.
    :param released: Is this model released and available for deployment?
    :param deployed: Is this model deployed?
    :param result: The result of the deployment. Success or error.
    :param version_info: Version metadata
    :param total: The total number of resources
    :param is_suitable_for_partial_compiles: This boolean indicates whether the model can later on be updated using a
                                             partial compile. In other words, the value is True iff no cross resource set
                                             dependencies exist between the resources.
    """

    __primary_key__ = ("version", "environment")

    version: int
    environment: uuid.UUID
    date: Optional[datetime.datetime] = None
    partial_base: Optional[int] = None

    released: bool = False
    deployed: bool = False
    result: const.VersionState = const.VersionState.pending
    version_info: Optional[Dict[str, Any]] = None
    is_suitable_for_partial_compiles: bool

    total: int = 0

    # cached state for release
    undeployable: List[m.ResourceIdStr] = []
    skipped_for_undeployable: List[m.ResourceIdStr] = []

    def __init__(self, **kwargs: object) -> None:
        super(ConfigurationModel, self).__init__(**kwargs)
        self._status = {}
        self._done = 0

    @classmethod
    def get_valid_field_names(cls) -> List[str]:
        return super().get_valid_field_names() + ["status", "model"]

    @property
    def done(self) -> int:
        # Keep resources which are deployed in done, even when a repair operation
        # changes its state to deploying again.
        if self.deployed:
            return self.total
        return self._done

    @classmethod
    async def create_for_partial_compile(
        cls,
        env_id: uuid.UUID,
        version: int,
        total: int,
        version_info: Optional[JsonType],
        undeployable: abc.Sequence[ResourceIdStr],
        skipped_for_undeployable: abc.Sequence[ResourceIdStr],
        partial_base: int,
        rids_in_partial_compile: abc.Set[ResourceIdStr],
        connection: Optional[Connection] = None,
    ) -> "ConfigurationModel":
        """
        Create and insert a new configurationmodel that is the result of a partial compile. The new ConfigururationModel will
        contain all the undeployables and skipped_for_undeployables present in the partial_base version that are not part of
        the partial compile, i.e. not present in rids_in_partial_compile.
        """
        query = f"""
            WITH base_version_exists AS (
                SELECT EXISTS(
                    SELECT 1
                    FROM {cls.table_name()} AS c1
                    WHERE c1.environment=$1 AND c1.version=$8
                ) AS base_version_found
            ),
            rids_undeployable_base_version AS (
                SELECT DISTINCT unnest(c2.undeployable) AS rid
                FROM {cls.table_name()} AS c2
                WHERE c2.environment=$1 AND c2.version=$8
            ),
            rids_skipped_for_undeployable_base_version AS (
                SELECT DISTINCT unnest(c3.skipped_for_undeployable) AS rid
                FROM {cls.table_name()} AS c3
                WHERE c3.environment=$1 AND c3.version=$8
            )
            INSERT INTO {cls.table_name()}(
                environment,
                version,
                date,
                total,
                version_info,
                undeployable,
                skipped_for_undeployable,
                partial_base,
                is_suitable_for_partial_compiles
            ) VALUES(
                $1,
                $2,
                $3,
                $4,
                $5,
                (
                    SELECT array_agg(rid)
                    FROM (
                        -- Undeployables in previous version of the model that are not part of the partial compile.
                        (
                            SELECT rid
                            FROM rids_undeployable_base_version AS undepl
                            WHERE NOT undepl.rid=ANY($9)
                        )
                        UNION
                        -- Undeployables part of the partial compile.
                        (
                            SELECT DISTINCT rid FROM unnest($6::varchar[]) AS undeploy_filtered_new(rid)
                        )
                    ) AS all_undeployable
                ),
                (
                    SELECT array_agg(rid)
                    FROM (
                        -- skipped_for_undeployables in previous version of the model that are not part of the partial
                        -- compile.
                        (
                            SELECT skipped.rid
                            FROM rids_skipped_for_undeployable_base_version AS skipped
                            WHERE NOT skipped.rid=ANY($9)
                        )
                        UNION
                        -- Skipped_for_undeployables part of the partial compile.
                        (
                            SELECT DISTINCT rid FROM unnest($7::varchar[]) AS skipped_filtered_new(rid)
                        )
                    ) AS all_skipped
                ),
                $8,
                True
            )
            RETURNING
                (SELECT base_version_found FROM base_version_exists LIMIT 1) AS base_version_found,
                environment,
                version,
                date,
                total,
                version_info,
                undeployable,
                skipped_for_undeployable,
                partial_base,
                released,
                deployed,
                result,
                is_suitable_for_partial_compiles
        """
        async with cls.get_connection(connection) as con:
            result = await con.fetchrow(
                query,
                env_id,
                version,
                datetime.datetime.now().astimezone(),
                total,
                cls._get_value(version_info),
                undeployable,
                skipped_for_undeployable,
                partial_base,
                list(rids_in_partial_compile),
            )
            # Make mypy happy
            assert result is not None
            if not result["base_version_found"]:
                raise Exception(f"Model with version {partial_base} not found in environment {env_id}")
            fields = {name: val for name, val in result.items() if name != "base_version_found"}
            return cls(from_postgres=True, **fields)

    @classmethod
    async def _get_status_field(cls, environment: uuid.UUID, values: str) -> Dict[str, str]:
        """
        This field is required to ensure backward compatibility on the API.
        """
        result = {}
        values = json.loads(values)
        for value_entry in values:
            entry_uuid = str(uuid.uuid5(environment, value_entry["id"]))
            result[entry_uuid] = value_entry
        return result

    @classmethod
    async def get_list(
        cls,
        *,
        order_by_column: Optional[str] = None,
        order: Optional[str] = None,
        limit: Optional[int] = None,
        offset: Optional[int] = None,
        no_obj: Optional[bool] = None,
        lock: Optional[RowLockMode] = None,
        connection: Optional[asyncpg.connection.Connection] = None,
        **query: Any,
    ) -> List["ConfigurationModel"]:
        # sanitize and validate order parameters
        if order is None:
            order = "ASC"
        if order_by_column:
            cls._validate_order(order_by_column, order)

        if no_obj is None:
            no_obj = False

        # ensure limit and offset is an integer
        if limit is not None:
            limit = int(limit)
        if offset is not None:
            offset = int(offset)

        transient_states = ",".join(["$" + str(i) for i in range(1, len(const.TRANSIENT_STATES) + 1)])
        transient_states_values = [cls._get_value(s) for s in const.TRANSIENT_STATES]
        (filterstr, values) = cls._get_composed_filter(col_name_prefix="c", offset=len(transient_states_values) + 1, **query)
        values = transient_states_values + values
        where_statement = f"WHERE {filterstr} " if filterstr else ""
        order_by_statement = f"ORDER BY {order_by_column} {order} " if order_by_column else ""
        limit_statement = f"LIMIT {limit} " if limit is not None and limit > 0 else ""
        offset_statement = f"OFFSET {offset} " if offset is not None and offset > 0 else ""
        lock_statement = f" {lock.value} " if lock is not None else ""
        query_string = f"""SELECT c.*,
                           SUM(CASE WHEN r.status NOT IN({transient_states}) THEN 1 ELSE 0 END) AS done,
                           to_json(array(SELECT jsonb_build_object('status', r2.status, 'id', r2.resource_id)
                                         FROM {Resource.table_name()} AS r2
                                         WHERE c.environment=r2.environment AND c.version=r2.model
                                        )
                           ) AS status
                    FROM {cls.table_name()} AS c LEFT OUTER JOIN {Resource.table_name()} AS r
                    ON c.environment = r.environment AND c.version = r.model
                    {where_statement}
                    GROUP BY c.environment, c.version
                    {order_by_statement}
                    {limit_statement}
                    {offset_statement}
                    {lock_statement}"""
        query_result = await cls._fetch_query(query_string, *values, connection=connection)
        result = []
        for record in query_result:
            record = dict(record)
            if no_obj:
                record["status"] = await cls._get_status_field(record["environment"], record["status"])
                result.append(record)
            else:
                done = record.pop("done")
                status = await cls._get_status_field(record["environment"], record.pop("status"))
                obj = cls(from_postgres=True, **record)
                obj._done = done
                obj._status = status
                result.append(obj)
        return result

    def to_dict(self) -> JsonType:
        dct = BaseDocument.to_dict(self)
        dct["status"] = dict(self._status)
        dct["done"] = self.done
        return dct

    @classmethod
    async def version_exists(cls, environment: uuid.UUID, version: int) -> bool:
        query = f"""SELECT 1
                            FROM {ConfigurationModel.table_name()}
                            WHERE environment=$1 AND version=$2"""
        result = await cls._fetchrow(query, cls._get_value(environment), cls._get_value(version))
        if not result:
            return False
        return True

    @classmethod
    async def get_version(
        cls,
        environment: uuid.UUID,
        version: int,
        *,
        connection: Optional[asyncpg.connection.Connection] = None,
        lock: Optional[RowLockMode] = None,
    ) -> Optional["ConfigurationModel"]:
        """
        Get a specific version
        """
        result = await cls.get_one(environment=environment, version=version, connection=connection, lock=lock)
        return result

    @classmethod
    async def get_version_internal(
        cls,
        environment: uuid.UUID,
        version: int,
        *,
        connection: Optional[asyncpg.connection.Connection] = None,
        lock: Optional[RowLockMode] = None,
    ) -> Optional["ConfigurationModel"]:
        """Return a version, but don't populate the status and done fields, which are expensive to construct"""
        query = f"""SELECT *
                          FROM {ConfigurationModel.table_name()}
                          WHERE environment=$1 AND version=$2 {lock.value};
                          """
        result = await cls.select_query(query, [environment, version], connection=connection)
        if not result:
            return None
        return result[0]

    @classmethod
    async def get_latest_version(
        cls,
        environment: uuid.UUID,
        *,
        connection: Optional[Connection] = None,
    ) -> Optional["ConfigurationModel"]:
        """
        Get the latest released (most recent) version for the given environment
        """
        versions = await cls.get_list(
            order_by_column="version", order="DESC", limit=1, environment=environment, released=True, connection=connection
        )
        if len(versions) == 0:
            return None

        return versions[0]

    @classmethod
    async def get_version_nr_latest_version(
<<<<<<< HEAD
        cls, environment: uuid.UUID, *, connection: Optional[asyncpg.connection.Connection] = None
=======
        cls,
        environment: uuid.UUID,
        connection: Optional[Connection] = None,
>>>>>>> 1cdd20bb
    ) -> Optional[int]:
        """
        Get the version number of the latest released version in the given environment.
        """
        query = f"""SELECT version
                    FROM {ConfigurationModel.table_name()}
                    WHERE environment=$1 AND released=true
                    ORDER BY version DESC
                    LIMIT 1
                    """
        result = await cls._fetchrow(query, cls._get_value(environment), connection=connection)
        if not result:
            return None
        return int(result["version"])

    @classmethod
    async def get_agents(
        cls, environment: uuid.UUID, version: int, *, connection: Optional[asyncpg.connection.Connection] = None
    ) -> List[str]:
        """
        Returns a list of all agents that have resources defined in this configuration model
        """
        (filter_statement, values) = cls._get_composed_filter(environment=environment, model=version)
        query = "SELECT DISTINCT agent FROM " + Resource.table_name() + " WHERE " + filter_statement
        result = []
        async with cls.get_connection(connection) as con:
            async with con.transaction():
                async for record in con.cursor(query, *values):
                    result.append(record["agent"])
        return result

    @classmethod
    async def get_versions(cls, environment: uuid.UUID, start: int = 0, limit: int = DBLIMIT) -> List["ConfigurationModel"]:
        """
        Get all versions for an environment ordered descending
        """
        versions = await cls.get_list(
            order_by_column="version", order="DESC", limit=limit, offset=start, environment=environment
        )
        return versions

    async def delete_cascade(self) -> None:
        async with self.get_connection() as con:
            async with con.transaction():
                # Delete all code associated with this version
                await Code.delete_all(connection=con, environment=self.environment, version=self.version)

                # Delete ConfigurationModel and cascade delete on connected tables
                await self.delete(connection=con)

            # Delete facts when the resources in this version are the only
            await con.execute(
                f"""
                DELETE FROM {Parameter.table_name()} p
                WHERE(
                    environment=$1 AND
                    resource_id<>'' AND
                    NOT EXISTS(
                        SELECT 1
                        FROM {Resource.table_name()} r
                        WHERE p.resource_id=r.resource_id
                    )
                )
                """,
                self.environment,
            )

    def get_undeployable(self) -> List[m.ResourceIdStr]:
        """
        Returns a list of resource ids (NOT resource version ids) of resources with an undeployable state
        """
        return self.undeployable

    def get_skipped_for_undeployable(self) -> List[m.ResourceIdStr]:
        """
        Returns a list of resource ids (NOT resource version ids)
        of resources which should get a skipped_for_undeployable state
        """
        return self.skipped_for_undeployable

    async def mark_done(self, *, connection: Optional[asyncpg.connection.Connection] = None) -> None:
        """mark this deploy as done"""
        subquery = f"""(EXISTS(
                    SELECT 1
                    FROM {Resource.table_name()}
                    WHERE environment=$1 AND model=$2 AND status != $3
                ))::boolean
            """
        query = f"""UPDATE {self.table_name()}
                SET
                deployed=True, result=(CASE WHEN {subquery} THEN $4::versionstate ELSE $5::versionstate END)
                WHERE environment=$1 AND version=$2 RETURNING result
            """
        values = [
            self._get_value(self.environment),
            self._get_value(self.version),
            self._get_value(const.ResourceState.deployed),
            self._get_value(const.VersionState.failed),
            self._get_value(const.VersionState.success),
        ]
        result = await self._fetchval(query, *values, connection=connection)
        self.result = const.VersionState[result]
        self.deployed = True

    @classmethod
    async def mark_done_if_done(
        cls, environment: uuid.UUID, version: int, connection: Optional[asyncpg.connection.Connection] = None
    ) -> None:
        async with cls.get_connection(connection) as con:
            """
            Performs the query to mark done if done. Expects to be called outside of any transaction that writes resource state
            in order to prevent race conditions.
            """
            async with con.transaction():
                query = f"""UPDATE {ConfigurationModel.table_name()}
                                SET deployed=True,
                                    result=(CASE WHEN (
                                                 EXISTS(SELECT 1
                                                        FROM {Resource.table_name()}
                                                        WHERE environment=$1 AND model=$2 AND status != $3)
                                                 )::boolean
                                            THEN $4::versionstate
                                            ELSE $5::versionstate END
                                    )
                                WHERE environment=$1 AND version=$2 AND
                                      total=(SELECT COUNT(*)
                                             FROM {Resource.table_name()}
                                             WHERE environment=$1 AND model=$2 AND status = any($6::resourcestate[])
                            )"""
                values = [
                    cls._get_value(environment),
                    cls._get_value(version),
                    cls._get_value(ResourceState.deployed),
                    cls._get_value(const.VersionState.failed),
                    cls._get_value(const.VersionState.success),
                    cls._get_value(DONE_STATES),
                ]
                await cls._execute_query(query, *values, connection=con)

    @classmethod
    async def get_increment(
        cls, environment: uuid.UUID, version: int, *, connection: Optional[Connection] = None
    ) -> tuple[set[m.ResourceIdStr], set[m.ResourceIdStr]]:
        """
        Find resources incremented by this version compared to deployment state transitions per resource

        available -> next version
        not present -> increment
        skipped -> increment
        unavailable -> increment
        error -> increment
        Deployed and same hash -> not increment
        deployed and different hash -> increment
        """
        projection_a = ["resource_id", "status", "attribute_hash", "attributes"]
        projection = ["resource_id", "status", "attribute_hash"]

        # get resources for agent
        resources = await Resource.get_resources_for_version_raw(environment, version, projection_a, connection=connection)

        # to increment
        increment: list[abc.Mapping[str, Any]] = []
        not_increment: list[abc.Mapping[str, Any]] = []
        # todo in this version
        work: list[abc.Mapping[str, object]] = [r for r in resources if r["status"] not in UNDEPLOYABLE_NAMES]

        # get versions
        query = f"SELECT version FROM {cls.table_name()} WHERE environment=$1 AND released=true ORDER BY version DESC"
        values = [cls._get_value(environment)]
        version_records = await cls._fetch_query(query, *values, connection=connection)

        versions = [record["version"] for record in version_records]

        for version in versions:
            # todo in next version
            next: list[abc.Mapping[str, object]] = []

            vresources = await Resource.get_resources_for_version_raw(environment, version, projection, connection=connection)
            id_to_resource = {r["resource_id"]: r for r in vresources}

            for res in work:
                # not present -> increment
                if res["resource_id"] not in id_to_resource:
                    increment.append(res)
                    continue

                ores = id_to_resource[res["resource_id"]]

                status = ores["status"]
                # available -> next version
                if status == ResourceState.available.name:
                    next.append(res)

                # deploying
                # same hash -> next version
                # different hash -> increment
                elif status == ResourceState.deploying.name:
                    if res["attribute_hash"] == ores["attribute_hash"]:
                        next.append(res)
                    else:
                        increment.append(res)

                # -> increment
                elif status in [
                    ResourceState.failed.name,
                    ResourceState.cancelled.name,
                    ResourceState.skipped_for_undefined.name,
                    ResourceState.undefined.name,
                    ResourceState.skipped.name,
                    ResourceState.unavailable.name,
                ]:
                    increment.append(res)

                elif status == ResourceState.deployed.name:
                    if res["attribute_hash"] == ores["attribute_hash"]:
                        #  Deployed and same hash -> not increment
                        not_increment.append(res)
                    else:
                        # Deployed and different hash -> increment
                        increment.append(res)
                else:
                    LOGGER.warning("Resource in unexpected state: %s, %s", ores["status"], ores["resource_version_id"])
                    increment.append(res)

            work = next
            if not work:
                break
        if work:
            increment.extend(work)

        negative: set[ResourceIdStr] = {res["resource_id"] for res in not_increment}

        # patch up the graph
        # 1-include stuff for send-events.
        # 2-adapt requires/provides to get closured set

        outset: set[ResourceIdStr] = {res["resource_id"] for res in increment}
        original_provides: dict[str, List[ResourceIdStr]] = defaultdict(lambda: [])
        send_events: list[ResourceIdStr] = []

        # build lookup tables
        for res in resources:
            for req in res["attributes"]["requires"]:
                original_provides[req].append(res["resource_id"])
            if "send_event" in res["attributes"] and res["attributes"]["send_event"]:
                send_events.append(res["resource_id"])

        # recursively include stuff potentially receiving events from nodes in the increment
        increment_work: list[ResourceIdStr] = list(outset)
        done: set[ResourceIdStr] = set()
        while increment_work:
            current: ResourceIdStr = increment_work.pop()
            if current not in send_events:
                # not sending events, so no receivers
                continue

            if current in done:
                continue
            done.add(current)

            provides = original_provides[current]
            increment_work.extend(provides)
            outset.update(provides)
            negative.difference_update(provides)

        return outset, negative

    @classmethod
    def active_version_subquery(cls, environment: uuid.UUID) -> Tuple[str, List[object]]:
        query_builder = SimpleQueryBuilder(
            select_clause="""
            SELECT max(version)
            """,
            from_clause=f" FROM {cls.table_name()} ",
            filter_statements=[" environment = $1 AND released = TRUE"],
            values=[cls._get_value(environment)],
        )
        return query_builder.build()

    @classmethod
    def desired_state_versions_subquery(cls, environment: uuid.UUID) -> Tuple[str, List[object]]:
        active_version, values = cls.active_version_subquery(environment)
        # Coalesce to 0 in case there is no active version
        active_version = f"(SELECT COALESCE(({active_version}), 0))"
        query_builder = SimpleQueryBuilder(
            select_clause=f"""SELECT cm.version, cm.date, cm.total,
                                     version_info -> 'export_metadata' ->> 'message' as message,
                                     version_info -> 'export_metadata' ->> 'type' as type,
                                        (CASE WHEN cm.version = {active_version} THEN 'active'
                                            WHEN cm.version > {active_version} THEN 'candidate'
                                            WHEN cm.version < {active_version} AND cm.released=TRUE THEN 'retired'
                                            ELSE 'skipped_candidate'
                                        END) as status""",
            from_clause=f" FROM {cls.table_name()} as cm",
            filter_statements=[" environment = $1 "],
            values=values,
        )
        return query_builder.build()

    async def recalculate_total(self, connection: Optional[asyncpg.connection.Connection] = None) -> None:
        """
        Make the total field of this ConfigurationModel in-line with the number
        of resources that are associated with it.
        """
        query = f"""
            UPDATE {self.table_name()} AS c_outer
            SET total=(
                SELECT COUNT(*)
                FROM {self.table_name()} AS c INNER JOIN {Resource.table_name()} AS r
                     ON c.environment = r.environment AND c.version=r.model
                WHERE c.environment=$1 AND c.version=$2
            )
            WHERE c_outer.environment=$1 AND c_outer.version=$2
            RETURNING total
        """
        new_total = await self._fetchval(query, self.environment, self.version, connection=connection)
        if new_total is None:
            raise KeyError(f"Configurationmodel {self.version} in environment {self.environment} was deleted.")
        self.total = new_total


class Code(BaseDocument):
    """
    A code deployment

    :param environment: The environment this code belongs to
    :param version: The version of configuration model it belongs to
    :param resource: The resource type this code belongs to
    :param sources: The source code of plugins (phasing out)  form:
        {code_hash:(file_name, provider.__module__, source_code, [req])}
    :param requires: Python requires for the source code above
    :param source_refs: file hashes refering to files in the file store
        {code_hash:(file_name, provider.__module__, [req])}
    """

    __primary_key__ = ("environment", "resource", "version")

    environment: uuid.UUID
    resource: str
    version: int
    source_refs: Optional[Dict[str, Tuple[str, str, List[str]]]] = None

    @classmethod
    async def get_version(cls, environment: uuid.UUID, version: int, resource: str) -> Optional["Code"]:
        codes = await cls.get_list(environment=environment, version=version, resource=resource)
        if len(codes) == 0:
            return None

        return codes[0]

    @classmethod
    async def get_versions(cls, environment: uuid.UUID, version: int) -> List["Code"]:
        codes = await cls.get_list(environment=environment, version=version)
        return codes

    @classmethod
    async def copy_versions(
        cls,
        environment: uuid.UUID,
        old_version: int,
        new_version: int,
        *,
        connection: Optional[asyncpg.connection.Connection] = None,
    ) -> None:
        """
        Copy all code for one model version to another.
        """
        query: str = f"""
            INSERT INTO {cls.table_name()} (environment, resource, version, source_refs)
            SELECT environment, resource, $1, source_refs
            FROM {cls.table_name()}
            WHERE environment=$2 AND version=$3
        """
        await cls._execute_query(
            query, cls._get_value(new_version), cls._get_value(environment), cls._get_value(old_version), connection=connection
        )


class DryRun(BaseDocument):
    """
    A dryrun of a model version

    :param id: The id of this dryrun
    :param environment: The environment this code belongs to
    :param model: The configuration model
    :param date: The date the run was requested
    :param resource_total: The number of resources that do a dryrun for
    :param resource_todo: The number of resources left to do
    :param resources: Changes for each of the resources in the version
    """

    __primary_key__ = ("id",)

    id: uuid.UUID
    environment: uuid.UUID
    model: int
    date: datetime.datetime
    total: int = 0
    todo: int = 0
    resources: Dict[str, Any] = {}

    @classmethod
    async def update_resource(cls, dryrun_id: uuid.UUID, resource_id: m.ResourceVersionIdStr, dryrun_data: JsonType) -> None:
        """
        Register a resource update with a specific query that sets the dryrun_data and decrements the todo counter, only
        if the resource has not been saved yet.
        """
        jsonb_key = uuid.uuid5(dryrun_id, resource_id)
        query = (
            "UPDATE "
            + cls.table_name()
            + " SET todo = todo - 1, resources=jsonb_set(resources, $1::text[], $2) "
            + "WHERE id=$3 and NOT resources ? $4"
        )
        values = [
            cls._get_value([jsonb_key]),
            cls._get_value(dryrun_data),
            cls._get_value(dryrun_id),
            cls._get_value(jsonb_key),
        ]
        await cls._execute_query(query, *values)

    @classmethod
    async def create(cls, environment: uuid.UUID, model: int, total: int, todo: int) -> "DryRun":
        obj = cls(
            environment=environment,
            model=model,
            date=datetime.datetime.now().astimezone(),
            resources={},
            total=total,
            todo=todo,
        )
        await obj.insert()
        return obj

    @classmethod
    async def list_dryruns(
        cls,
        order_by_column: Optional[str] = None,
        order: str = "ASC",
        **query: object,
    ) -> List[m.DryRun]:
        records = await cls.get_list_with_columns(
            order_by_column=order_by_column,
            order=order,
            columns=["id", "environment", "model", "date", "total", "todo"],
            limit=None,
            offset=None,
            no_obj=None,
            connection=None,
            lock=None,
            **query,
        )
        return [
            m.DryRun(
                id=record.id,
                environment=record.environment,
                model=record.model,
                date=record.date,
                total=record.total,
                todo=record.todo,
            )
            for record in records
        ]

    def to_dict(self) -> JsonType:
        dict_result = BaseDocument.to_dict(self)
        resources = {r["id"]: r for r in dict_result["resources"].values()}
        dict_result["resources"] = resources
        return dict_result

    def to_dto(self) -> m.DryRun:
        return m.DryRun(
            id=self.id,
            environment=self.environment,
            model=self.model,
            date=self.date,
            total=self.total,
            todo=self.todo,
        )


class Notification(BaseDocument):
    """
    A notification in an environment

    :param id: The id of this notification
    :param environment: The environment this notification belongs to
    :param created: The date the notification was created at
    :param title: The title of the notification
    :param message: The actual text of the notification
    :param severity: The severity of the notification
    :param uri: A link to an api endpoint of the server, that is relevant to the message,
                and can be used to get further information about the problem.
                For example a compile related problem should have the uri: `/api/v2/compilereport/<compile_id>`
    :param read: Whether the notification was read or not
    :param cleared: Whether the notification was cleared or not
    """

    __primary_key__ = ("id", "environment")

    id: uuid.UUID
    environment: uuid.UUID
    created: datetime.datetime
    title: str
    message: str
    severity: const.NotificationSeverity = const.NotificationSeverity.message
    uri: str
    read: bool = False
    cleared: bool = False

    @classmethod
    async def clean_up_notifications(cls) -> None:
        default_retention_time = Environment._settings[NOTIFICATION_RETENTION].default
        LOGGER.info("Cleaning up notifications")
        query = f"""
                   WITH non_halted_envs AS (
                       SELECT id, (COALESCE((settings->>'notification_retention')::int, $1)) AS retention_days
                       FROM {Environment.table_name()}
                       WHERE NOT halted
                   )
                   DELETE FROM {cls.table_name()}
                   USING non_halted_envs
                   WHERE environment = non_halted_envs.id
                       AND created < now() AT TIME ZONE 'UTC' - make_interval(days => non_halted_envs.retention_days)
               """
        await cls._execute_query(query, default_retention_time)

    def to_dto(self) -> m.Notification:
        return m.Notification(
            id=self.id,
            title=self.title,
            message=self.message,
            severity=self.severity,
            created=self.created,
            read=self.read,
            cleared=self.cleared,
            uri=self.uri,
            environment=self.environment,
        )


class EnvironmentMetricsGauge(BaseDocument):
    """
    A metric that is of type gauge

    :param environment: the environment to which this metric is related
    :param metric_name: The name of the metric
    :param timestamp: The timestamps at which a new record is created
    :category: The name of the group/category this metric represents (e.g. red if grouped by color).
               __None__ iff metrics of this type are not divided in groups.
    :param count: the counter for the metric for the given timestamp
    """

    environment: uuid.UUID
    metric_name: str
    category: str
    timestamp: datetime.datetime
    count: int

    __primary_key__ = ("environment", "metric_name", "category", "timestamp")


class EnvironmentMetricsTimer(BaseDocument):
    """
    A metric that is type timer

    :param environment: the environment to which this metric is related
    :param metric_name: The name of the metric
    :category: The name of the group/category this metric represents (e.g. red if grouped by color).
               __None__ iff metrics of this type are not divided in groups.
    :param timestamp: The timestamps at which a new record is created
    :param count: the number of occurrences of the monitored event in the interval [previous.timestamp, self.timestamp[
    :param value: the sum of the values of the metric for each occurrence in the interval [previous.timestamp, self.timestamp[
    """

    environment: uuid.UUID
    metric_name: str
    category: str
    timestamp: datetime.datetime
    count: int
    value: float

    __primary_key__ = ("environment", "metric_name", "category", "timestamp")


class User(BaseDocument):
    """A user that can authenticate against inmanta"""

    __primary_key__ = ("id",)

    id: uuid.UUID
    username: str
    password_hash: str
    auth_method: AuthMethod

    @classmethod
    def table_name(cls) -> str:
        """
        Return the name of table. we call it inmanta_user to differentiate it from the pg user table.
        """
        return "inmanta_user"

    def to_dao(self) -> m.User:
        return m.User(username=self.username, auth_method=self.auth_method)


class DiscoveredResource(BaseDocument):
    """
    :param environment: the environment of the resource
    :param discovered_resource_id: The id of the resource
    :param values: The values associated with the discovered_resource
    """

    environment: uuid.UUID
    discovered_at: datetime.datetime
    discovered_resource_id: m.ResourceIdStr
    values: dict[str, str]

    __primary_key__ = ("environment", "discovered_resource_id")

    def to_dto(self) -> m.DiscoveredResource:
        return m.DiscoveredResource(discovered_resource_id=self.discovered_resource_id, values=self.values)


_classes = [
    Project,
    Environment,
    UnknownParameter,
    AgentProcess,
    AgentInstance,
    Agent,
    Resource,
    ResourceAction,
    ConfigurationModel,
    Code,
    Parameter,
    DryRun,
    Compile,
    Report,
    Notification,
    EnvironmentMetricsGauge,
    EnvironmentMetricsTimer,
    User,
    DiscoveredResource,
]


def set_connection_pool(pool: asyncpg.pool.Pool) -> None:
    LOGGER.debug("Connecting data classes")
    for cls in _classes:
        cls.set_connection_pool(pool)


async def disconnect() -> None:
    LOGGER.debug("Disconnecting data classes")
    # Enable `return_exceptions` to make sure we wait until all close_connection_pool() calls are finished
    # or until the gather itself is cancelled.
    result = await asyncio.gather(*[cls.close_connection_pool() for cls in _classes], return_exceptions=True)
    exceptions = [r for r in result if r is not None and isinstance(r, Exception)]
    if exceptions:
        raise exceptions[0]


PACKAGE_WITH_UPDATE_FILES = inmanta.db.versions

# Name of core schema in the DB schema verions
# prevent import loop
CORE_SCHEMA_NAME = schema.CORE_SCHEMA_NAME


async def connect(
    host: str,
    port: int,
    database: str,
    username: str,
    password: str,
    create_db_schema: bool = True,
    connection_pool_min_size: int = 10,
    connection_pool_max_size: int = 10,
    connection_timeout: float = 60,
) -> asyncpg.pool.Pool:
    pool = await asyncpg.create_pool(
        host=host,
        port=port,
        database=database,
        user=username,
        password=password,
        min_size=connection_pool_min_size,
        max_size=connection_pool_max_size,
        timeout=connection_timeout,
    )
    try:
        set_connection_pool(pool)
        if create_db_schema:
            async with pool.acquire() as con:
                await schema.DBSchema(CORE_SCHEMA_NAME, PACKAGE_WITH_UPDATE_FILES, con).ensure_db_schema()
            # expire connections after db schema migration to ensure cache consistency
            await pool.expire_connections()
        return pool
    except Exception as e:
        await pool.close()
        await disconnect()
        raise e<|MERGE_RESOLUTION|>--- conflicted
+++ resolved
@@ -5364,13 +5364,9 @@
 
     @classmethod
     async def get_version_nr_latest_version(
-<<<<<<< HEAD
-        cls, environment: uuid.UUID, *, connection: Optional[asyncpg.connection.Connection] = None
-=======
         cls,
         environment: uuid.UUID,
         connection: Optional[Connection] = None,
->>>>>>> 1cdd20bb
     ) -> Optional[int]:
         """
         Get the version number of the latest released version in the given environment.
