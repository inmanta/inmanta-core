--- conflicted
+++ resolved
@@ -479,16 +479,6 @@
         """The type of the order by column"""
         return self.get_valid_sort_columns()[self.order_by_column]
 
-<<<<<<< HEAD
-    def get_order_by_column_db_name(self, table_prefix: Optional[str] = None) -> ColumnNameStr:
-        """The validated column name string as it should be used in the database queries"""
-        table_prefix_value = "" if table_prefix is None else table_prefix + "."
-        return ColumnNameStr(table_prefix_value + self.order_by_column)
-
-    def get_order(self, invert: bool = False) -> PagingOrder:
-        """The order string representing the direction the results should be sorted by"""
-        return self.order.invert() if invert else self.order
-=======
     def get_order_by_column_api_name(self) -> str:
         """The name of the column that the results should be ordered by"""
         return self.order_by_column
@@ -503,7 +493,6 @@
     ) -> Tuple[List[str], List[object]]:
         """
         Produce a filter for this order, to select all record before or after the given id
->>>>>>> c918795f
 
         :param offset: the next free number to use for query parameters
         :param column_value: the value for the user specified order
@@ -660,76 +649,8 @@
         if self.get_order() == PagingOrder.ASC:
             first, last = last, first
 
-<<<<<<< HEAD
-    def get_order_elements(self, invert: bool, table_prefix: Optional[str] = None) -> List[Tuple[ColumnNameStr, PagingOrder]]:
-        """
-        return a list of column/order pairs, to format an ORDER VBY statement
-
-        :param table_prefix: the name of the table to find the collumns in
-
-        the purpose of this method is to get rid of id_column and its inherent limitation to one collumn
-        """
-        table_prefix_value = "" if table_prefix is None else table_prefix + "."
-        order = self.get_order(invert)
-        return [
-            (self.get_order_by_column_db_name(table_prefix), order),
-            (ColumnNameStr(table_prefix_value + self.id_column), order),
-        ]
-
-    def get_order_by_statement(self, invert: bool = False, table: Optional[str] = None) -> str:
-        """Return the actual order by statement, as derived from get_order_elements"""
-        order_by_part = ", ".join(
-            (f"{col} {order.db_form}" for col, order in self.get_order_elements(invert, table_prefix=table))
-        )
-        return f" ORDER BY {order_by_part}"
-
-
-class ColumnType:
-    def __init__(self, base_type: Type, nullable: bool):
-        self.base_type = base_type
-        self.nullable = nullable
-
-    def get_value(self, value: object) -> object:
-        """
-        Prepare the actual value for use as an argument a prepared statemet for this type
-        """
-        if value is None:
-            if not self.nullable:
-                raise ValueError()  # todo
-            else:
-                return None
-        return self.base_type(value)
-
-    def get_accessor(self, collumn_name: str):
-        """
-        return the sql statement to get this collumn, as used in filter and other statements
-        """
-        return collumn_name
-
-    def coalesce_to_min(self, value_reference: str) -> str:
-        """If the order by column is nullable, coalesce the parameter value to the minimum value of the specific type
-        This is required for the comparisons used for paging, for example, because comparing a value to
-        NULL always yields NULL.
-        """
-        if self.nullable:
-            if self.base_type == datetime.datetime:
-                return f"COALESCE({value_reference}, to_timestamp(0))"
-            elif self.base_type == bool:
-                return f"COALESCE({value_reference}, FALSE)"
-            elif self.base_type == int:
-                return f"COALESCE({value_reference}, 0)"
-            else:
-                return f"COALESCE({value_reference}, '')"
-        return value_reference
-
-
-StringColumn = ColumnType(base_type=str, nullable=False)
-IntColumn = ColumnType(base_type=int, nullable=False)
-
-=======
         order_column_name = self.order_by_column
         order_type: ColumnType = self.get_order_by_column_type()
->>>>>>> c918795f
 
         id_column, id_type = self.id_column
 
@@ -743,13 +664,6 @@
 
 class VersionedResourceOrder(AbstractDatabaseOrderV2):
     """Represents the ordering by which resources should be sorted"""
-
-    def get_valid_sort_columns_new(self) -> Dict[str, ColumnType]:
-        return {
-            "resource_type": StringColumn,
-            "agent": StringColumn,
-            "resource_id_value": StringColumn,
-        }
 
     @classmethod
     def get_valid_sort_columns(cls) -> Dict[ColumnNameStr, ColumnType]:
@@ -762,45 +676,13 @@
     @property
     def id_column(self) -> Tuple[ColumnNameStr, ColumnType]:
         """Name of the id column of this database order"""
-<<<<<<< HEAD
-        return ColumnNameStr("resource_id")
-
-    def get_id_from_dto(self, dto: object) -> object:
-        """Name of the id field of the dto"""
-        return dto.resource_id
-=======
         return ColumnNameStr("resource_id"), StringColumn
->>>>>>> c918795f
 
 
 class ResourceOrder(VersionedResourceOrder):
     """Represents the ordering by which resources should be sorted"""
 
     @classmethod
-<<<<<<< HEAD
-    def get_valid_sort_columns(cls) -> Dict[str, Union[Type[datetime.datetime], Type[int], Type[str]]]:
-        """Describes the names and types of the columns that are valid for this DatabaseOrder"""
-        return {"resource_type": str, "agent": str, "resource_id": str, "resource_id_value": str, "status": str}
-
-    def get_valid_sort_columns_new(self) -> Dict[str, ColumnType]:
-        return {
-            "resource_type": StringColumn,
-            "agent": StringColumn,
-            "resource_id": StringColumn,
-            "resource_id_value": StringColumn,
-            "status": StringColumn,
-        }
-
-    def get_order_by_column_db_name(self, table_prefix: Optional[str] = None) -> ColumnNameStr:
-        return ColumnNameStr(
-            f"{super().get_order_by_column_db_name(table_prefix)}{'::text' if self._should_be_treated_as_string() else ''}"
-        )
-
-    def _should_be_treated_as_string(self) -> bool:
-        assert False
-        """Ensure that records are sorted alphabetically by status instead of the enum order"""
-        return self.order_by_column == "status"
-=======
     def get_valid_sort_columns(cls) -> Dict[ColumnNameStr, ColumnType]:
         return {
             ColumnNameStr("resource_type"): StringColumn,
@@ -814,74 +696,6 @@
     def id_column(self) -> Tuple[ColumnNameStr, ColumnType]:
         """Name of the id column of this database order"""
         return ColumnNameStr("resource_version_id"), StringColumn
->>>>>>> c918795f
-
-    def id_column(self) -> ColumnNameStr:
-        """Name of the id column of this database order"""
-        assert False, "broken"
-
-    def get_id_from_dto(self, dto: object) -> object:
-        """Name of the id field of the dto"""
-        return dto.resource_version_id
-
-    def get_order_elements(self, invert: bool) -> List[Tuple[ColumnNameStr, PagingOrder]]:
-        """
-        return a list of column/order pairs, to format an ORDER VBY statement
-
-        the purpose of this method is to get rid of id_column and its inherent limitation to one collumn
-        """
-        # Moved legacy code
-        order = self.get_order(invert)
-        return [(self.order_by_column, order), (ColumnNameStr("resource_id"), order), (ColumnNameStr("model"), order)]
-
-    def as_filter(
-        self,
-        offset: int,
-        column_value: Optional[object] = None,
-        id_value: Optional[Union[uuid.UUID, str]] = None,
-        start: Optional[bool] = True,
-    ) -> Tuple[List[str], List[object]]:
-        """Get the column and id values as filters"""
-
-        # All the filter elements:
-        # 1. name of the actual collumn in the DB
-        # 2. type of the collumn
-        # 3. sanitized value of the collumn
-        filter_elements: List[Tuple[str, ColumnType, object]] = []
-
-        if column_value is not None:
-            # Have column value
-            order_by_collumns_type = self.get_valid_sort_columns_new()[self.order_by_column]
-            filter_elements.append(
-                (self.order_by_column, order_by_collumns_type, order_by_collumns_type.get_value(column_value))
-            )
-
-        if id_value is not None:
-            # Have ID
-            parsed_id = Id.parse_resource_version_id(id_value)  # TODO handle exception
-            filter_elements.append(("resource_id", StringColumn, parsed_id.resource_str()))
-            filter_elements.append(("model", IntColumn, parsed_id.version))
-
-        relation = ">" if start else "<"
-
-        if len(filter_elements) == 0:
-            return [], []
-
-        ac = ArgumentCollector(offset=offset - 1)
-        if len(filter_elements) == 1:
-            col_name, coll_type, value = filter_elements[0]
-            filter = f"{col_name} {relation} ${ac(coll_type.get_value(value))}"
-            return [filter], ac.args
-        else:
-            # composed filter:
-            # 1. comparison of two tuples (c_a, c_b) < (c_a, c_b)
-            # 2. nulls must be removed to get proper comparison
-            names_tuple = ", ".join([col_name for col_name, coll_type, value in filter_elements])
-            values_references_tuple = ", ".join(
-                [coll_type.coalesce_to_min(ac(value)) for col_name, coll_type, value in filter_elements]
-            )
-            filter = f"({names_tuple}) {relation} ({values_references_tuple})"
-            return [filter], ac.args
 
 
 class ResourceHistoryOrder(AbstractDatabaseOrderV2):
@@ -897,6 +711,15 @@
         """Name and type of the id column of this database order"""
         return (ColumnNameStr("attribute_hash"), StringColumn)
 
+    def get_order_elements(self, invert: bool) -> List[Tuple[ColumnNameStr, PagingOrder]]:
+        """
+        return a list of column/order pairs, to format an ORDER VBY statement
+
+        the purpose of this method is to get rid of id_column and its inherent limitation to one collumn
+        """
+        # Moved legacy code
+        order = self.get_order(invert)
+        return [(self.order_by_column, order), (ColumnNameStr("resource_id"), order), (ColumnNameStr("model"), order)]
 
 class ResourceLogOrder(SingleDatabaseOrder):
     """Represents the ordering by which resource logs should be sorted"""
@@ -937,19 +760,9 @@
         }
 
     @property
-<<<<<<< HEAD
-    def id_column(self) -> ColumnNameStr:
-        """Name of the id column of this database order"""
-        return ColumnNameStr("name")
-
-    def get_order_by_column_db_name(self, table_prefix: Optional[str] = None) -> ColumnNameStr:
-        # This ordering is valid on nullable columns, which should be coalesced to the minimum value of the specific type
-        return self.coalesce_to_min(super().get_order_by_column_db_name(table_prefix))
-=======
     def id_column(self) -> Tuple[ColumnNameStr, ColumnType]:
         """Name and type of the id column of this database order"""
         return (ColumnNameStr("name"), TablePrefixWrapper("a", StringColumn))
->>>>>>> c918795f
 
 
 class DesiredStateVersionOrder(SingleDatabaseOrder):
@@ -973,20 +786,10 @@
             ColumnNameStr("updated"): OptionalDateTimeColumn,
         }
 
-<<<<<<< HEAD
-    @classmethod
-    def validator_dataclass(cls) -> Type["BaseDocument"]:
-        return Parameter
-
-    def get_order_by_column_db_name(self, table_prefix: Optional[str] = None) -> ColumnNameStr:
-        # This ordering is valid on nullable columns, which should be coalesced to the minimum value of the specific type
-        return self.coalesce_to_min(super().get_order_by_column_db_name(table_prefix))
-=======
     @property
     def id_column(self) -> Tuple[ColumnNameStr, ColumnType]:
         """Name and type of the id column of this database order"""
         return (ColumnNameStr("id"), UUIDColumn)
->>>>>>> c918795f
 
 
 class FactOrder(AbstractDatabaseOrderV2):
@@ -1084,11 +887,7 @@
         values: Optional[List[object]] = None,
         db_order: Optional[DatabaseOrderV2] = None,
         limit: Optional[int] = None,
-<<<<<<< HEAD
-        backward_paging: Optional[bool] = False,
-=======
         backward_paging: bool = False,
->>>>>>> c918795f
         prelude: Optional[str] = None,
     ) -> None:
         """
@@ -4485,19 +4284,10 @@
             async with con.transaction():
                 async for record in con.cursor(query, *values):
                     if no_obj:
-<<<<<<< HEAD
                         record = dict(record)
                         record["attributes"] = json.loads(record["attributes"])
                         cls.__mangle_dict(record)
                         resources_list.append(record)
-=======
-                        drecord = dict(record)
-                        drecord["attributes"] = json.loads(drecord["attributes"])
-                        parsed_id = resources.Id.parse_id(drecord["resource_version_id"])
-                        drecord["id"] = drecord["resource_version_id"]
-                        drecord["resource_type"] = parsed_id.entity_type
-                        resources_list.append(drecord)
->>>>>>> c918795f
                     else:
                         resources_list.append(cls(from_postgres=True, **record))
         return resources_list
@@ -4528,139 +4318,6 @@
             return resources[0]
         return None
 
-<<<<<<< HEAD
-    @classmethod
-    def _get_released_resources_base_query(cls, select_clause: str, environment: uuid.UUID, offset: int) -> Tuple[str, object]:
-        """A partial query describing the conditions for selecting the latest released resources,
-        according to the model version number."""
-        environment_db_value = cls._get_value(environment)
-        # Emulate a loose index scan with a recursive common table expression (CTE),
-        # Based on https://stackoverflow.com/a/25536748 and https://wiki.postgresql.org/wiki/Loose_indexscan
-        # A loose index scan is "an operation that finds the distinct values of the leading columns of a
-        # btree index efficiently; rather than scanning all equal values of a key,
-        # as soon as a new value is found, restart the search by looking for a larger value"
-        # In this case we don't scan all equal values of a resource_id
-        # we just look for the first one that satisfies the conditions (in descending order according to the version number)
-        # and move on to the next resource_id
-        return (
-            f"""
-            /* the recursive CTE is the second one, but it has to be specified after 'WITH' if any of them are recursive */
-            /* The cm_version CTE finds the maximum released version number in the environment  */
-            WITH RECURSIVE cm_version AS (
-                  SELECT
-                    MAX(public.configurationmodel.version) as max_version
-                    FROM public.configurationmodel
-                WHERE public.configurationmodel.released=TRUE
-                AND environment=${offset}
-                ),
-            /* emulate a loose (or skip) index scan */
-            cte AS (
-               (
-               /* specify the necessary columns */
-               SELECT r.resource_id, r.attributes, r.resource_type,
-                    r.agent, r.resource_id_value, r.model, r.environment, (CASE WHEN
-                            (SELECT r.model < cm_version.max_version
-                            FROM cm_version)
-                        THEN 'orphaned' -- use the CTE to check the status
-                    ELSE r.status::text END) as status
-               FROM   resource r
-               JOIN configurationmodel cm ON r.model = cm.version AND r.environment = cm.environment
-               WHERE  r.environment = ${offset} AND cm.released = TRUE
-               ORDER  BY resource_id, model DESC
-               LIMIT  1
-               )
-               UNION ALL
-               SELECT r.*
-               FROM   cte c
-               CROSS JOIN LATERAL
-               /* specify the same columns in the recursive part */
-                (SELECT r.resource_id, r.attributes, r.resource_type,
-                    r.agent, r.resource_id_value, r.model, r.environment, (CASE WHEN
-                            (SELECT r.model < cm_version.max_version
-                            FROM cm_version)
-                        THEN 'orphaned'
-                    ELSE r.status::text END) as status
-               FROM   resource r JOIN configurationmodel cm on r.model = cm.version AND r.environment = cm.environment
-               /* One result from the recursive call is the latest released version of one specific resource.
-                  We always start looking for this based on the previous resource_id. */
-               WHERE  r.resource_id > c.resource_id AND r.environment = ${offset} AND cm.released = TRUE
-               ORDER  BY r.resource_id, r.model DESC
-               LIMIT  1) r
-               )
-            {select_clause}
-            FROM   cte
-            """,
-            environment_db_value,
-        )
-
-    @classmethod
-    async def get_released_resources(
-        cls,
-        database_order: DatabaseOrder,
-        limit: int,
-        environment: uuid.UUID,
-        first_id: Optional[str] = None,
-        last_id: Optional[str] = None,
-        start: Optional[Any] = None,
-        end: Optional[Any] = None,
-        connection: Optional[asyncpg.connection.Connection] = None,
-        **query: Tuple[QueryType, object],
-    ) -> List[m.LatestReleasedResource]:
-        """
-        Get all resources that are in a released version, sorted, paged and filtered
-        """
-
-        # Inlined _get_list_query_pagination_parameters
-        cls._validate_paging_parameters(start, end, first_id, last_id)
-        (filter_statements, values) = cls.get_composed_filter_with_query_types(offset=1, col_name_prefix=None, **query)
-
-        # TODO this is a mess
-        start_filter_statements, start_values = database_order.as_start_filter(len(values), start, first_id)
-        filter_statements.extend(start_filter_statements)
-        values.extend(start_values)
-
-        end_filter_statements, end_values = database_order.as_end_filter(len(values), end, last_id)
-        filter_statements.extend(end_filter_statements)
-        values.extend(end_values)
-
-        order = database_order.get_order()
-
-        db_query, base_query_values = cls._get_released_resources_base_query(
-            select_clause="SELECT * ", environment=environment, offset=len(values) + 1
-        )
-        values.append(base_query_values)
-        if len(filter_statements) > 0:
-            db_query += cls._join_filter_statements(filter_statements)
-        backward_paging = (order == PagingOrder.ASC and end is not None) or (order == PagingOrder.DESC and start is not None)
-        db_query += database_order.get_order_by_statement(backward_paging)
-        if limit is not None:
-            if limit > DBLIMIT:
-                raise InvalidQueryParameter(f"Limit cannot be bigger than {DBLIMIT}, got {limit}")
-            elif limit > 0:
-                db_query += " LIMIT " + str(limit)
-
-        if backward_paging:
-            db_query = f"""SELECT * FROM ({db_query}) AS matching_records""" + database_order.get_order_by_statement(
-                table="matching_records"
-            )
-
-        resource_records = await cls.select_query(db_query, values, no_obj=True, connection=connection)
-        resource_records = cast(Iterable[Record], resource_records)
-
-        dtos = [
-            m.LatestReleasedResource(
-                resource_id=resource["resource_id"],
-                resource_version_id=resource["resource_id"] + ",v=" + str(resource["model"]),
-                id_details=cls.get_details_from_resource_id(resource["resource_id"]),
-                status=resource["status"],
-                requires=json.loads(resource["attributes"]).get("requires", []),
-            )
-            for resource in resource_records
-        ]
-        return dtos
-
-=======
->>>>>>> c918795f
     @staticmethod
     def get_details_from_resource_id(resource_id: m.ResourceIdStr) -> m.ResourceIdDetails:
         parsed_id = resources.Id.parse_id(resource_id)
@@ -4905,62 +4562,6 @@
             results[row["status"]] = row["count"]
         return m.ResourceDeploySummary.create_from_db_result(results)
 
-<<<<<<< HEAD
-    @classmethod
-    def versioned_resources_subquery(cls, environment: uuid.UUID, version: int) -> SimpleQueryBuilder:
-        return SimpleQueryBuilder(
-            select_clause="""SELECT resource_id, attributes, resource_id, resource_type,
-                                    agent, resource_id_value, environment""",
-            from_clause=f" FROM {cls.table_name()}",
-            filter_statements=[" environment = $1 ", " model = $2"],
-            values=[cls._get_value(environment), cls._get_value(version)],
-        )
-
-    @classmethod
-    async def get_versioned_resources(
-        cls,
-        version: int,
-        database_order: DatabaseOrder,
-        limit: int,
-        environment: uuid.UUID,
-        first_id: Optional[str] = None,
-        last_id: Optional[str] = None,
-        start: Optional[str] = None,
-        end: Optional[str] = None,
-        connection: Optional[asyncpg.connection.Connection] = None,
-        **query: Tuple[QueryType, object],
-    ) -> List[m.VersionedResource]:
-        query_builder = Resource.versioned_resources_subquery(environment, version)
-
-        filtered_query = query_builder.filter(
-            *cls.get_composed_filter_with_query_types(offset=query_builder.offset, col_name_prefix=None, **query)
-        )
-        paged_query = filtered_query.filter(*database_order.as_start_filter(filtered_query.offset, start, first_id)).filter(
-            *database_order.as_end_filter(filtered_query.offset, end, last_id)
-        )
-        order = database_order.get_order()
-        backward_paging: bool = (order == PagingOrder.ASC and end is not None) or (
-            order == PagingOrder.DESC and start is not None
-        )
-        ordered_query = paged_query.order_and_limit(database_order, limit, backward_paging)
-        sql_query, values = ordered_query.build()
-
-        versioned_resource_records = await cls.select_query(sql_query, values, no_obj=True, connection=connection)
-        versioned_resource_records = cast(Iterable[Record], versioned_resource_records)
-
-        dtos = [
-            m.VersionedResource(
-                resource_id=versioned_resource["resource_id"],
-                resource_version_id=versioned_resource["resource_id"] + f",v={version}",
-                id_details=cls.get_details_from_resource_id(versioned_resource["resource_id"]),
-                requires=json.loads(versioned_resource["attributes"]).get("requires", []),
-            )
-            for versioned_resource in versioned_resource_records
-        ]
-        return dtos
-
-=======
->>>>>>> c918795f
     async def insert(self, connection: Optional[asyncpg.connection.Connection] = None) -> None:
         self.make_hash()
         await super(Resource, self).insert(connection=connection)
