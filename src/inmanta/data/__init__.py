--- conflicted
+++ resolved
@@ -2430,15 +2430,9 @@
     @classmethod
     async def register_setting(cls, setting: Setting) -> None:
         """
-<<<<<<< HEAD
         Adds a new setting to the environments from outside inmanta-core.
-        As example, inmanta-lsm can use this methode to add settings that are only
+        As example, inmanta-lsm can use this method to add settings that are only
         relevant for inmanta-lsm but that are needed in the environments.
-=======
-        Adds a new setting to this environment from outside inmanta-core.
-        As example, inmanta-lsm can use this method to add settings that are only
-        relevant for inmanta-lsm but that are needed in the environment.
->>>>>>> 563bde9b
 
         :param setting: the setting that should be added to the existing settings
         """
