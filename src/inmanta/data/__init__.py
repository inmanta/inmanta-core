"""
    Copyright 2017 Inmanta

    Licensed under the Apache License, Version 2.0 (the "License");
    you may not use this file except in compliance with the License.
    You may obtain a copy of the License at

        http://www.apache.org/licenses/LICENSE-2.0

    Unless required by applicable law or agreed to in writing, software
    distributed under the License is distributed on an "AS IS" BASIS,
    WITHOUT WARRANTIES OR CONDITIONS OF ANY KIND, either express or implied.
    See the License for the specific language governing permissions and
    limitations under the License.

    Contact: code@inmanta.com
"""
import asyncio
import copy
import datetime
import enum
import hashlib
import json
import logging
import re
import typing
import uuid
import warnings
from abc import ABC, abstractmethod
from collections import abc, defaultdict
from configparser import RawConfigParser
from contextlib import AbstractAsyncContextManager
from itertools import chain
from typing import (
    Any,
    Awaitable,
    Callable,
    Dict,
    Generic,
    Iterable,
    List,
    NewType,
    Optional,
    Pattern,
    Sequence,
    Set,
    Tuple,
    Type,
    TypeVar,
    Union,
    cast,
    overload,
)
from uuid import UUID

import asyncpg
import dateutil
import pydantic
import pydantic.tools
import typing_inspect
from asyncpg import Connection
from asyncpg.exceptions import SerializationError
from asyncpg.protocol import Record

import inmanta.const as const
import inmanta.db.versions
import inmanta.resources as resources
import inmanta.util as util
from crontab import CronTab
from inmanta.const import DATETIME_MIN_UTC, DONE_STATES, UNDEPLOYABLE_NAMES, AgentStatus, LogLevel, ResourceState
from inmanta.data import model as m
from inmanta.data import schema
from inmanta.data.model import AuthMethod, PagingBoundaries, ResourceIdStr, api_boundary_datetime_normalizer
from inmanta.protocol.common import custom_json_encoder
from inmanta.protocol.exceptions import BadRequest, NotFound
from inmanta.server import config
from inmanta.stable_api import stable_api
from inmanta.types import JsonType, PrimitiveTypes

LOGGER = logging.getLogger(__name__)

DBLIMIT = 100000
APILIMIT = 1000

# TODO: disconnect
# TODO: difference between None and not set

# Used as the 'default' parameter value for the Field class, when no default value has been set
default_unset = object()

PRIMITIVE_SQL_TYPES = Union[str, int, bool, datetime.datetime, UUID]

"""
Locking order rules:
In general, locks should be acquired consistently with delete cascade lock order, which is top down. Additional lock orderings
are as follows. This list should be extended when new locks (explicit or implicit) are introduced. The rules below are written
as `A -> B`, meaning A should be locked before B in any transaction that acquires a lock on both.
- Code -> ConfigurationModel
"""


@enum.unique
class QueryType(str, enum.Enum):
    def _generate_next_value_(name, start: int, count: int, last_values: abc.Sequence[object]) -> str:  # noqa: N805
        """
        Make enum.auto() return the name of the enum member in lower case.
        """
        return name.lower()

    EQUALS = enum.auto()  # The filter value equals the value in the database
    CONTAINS = enum.auto()  # Any of the filter values are equal to the value in the database (exact match)
    IS_NOT_NULL = enum.auto()  # The value is NULL in the database
    CONTAINS_PARTIAL = enum.auto()  # Any of the filter values are equal to the value in the database (partial match)
    RANGE = enum.auto()  # The values in the database are in the range described by the filter values and operators
    NOT_CONTAINS = enum.auto()  # None of the filter values are equal to the value in the database (exact match)
    COMBINED = enum.auto()  # The value describes a combination of other query types


class InvalidQueryType(Exception):
    def __init__(self, message: str) -> None:
        super(InvalidQueryType, self).__init__(message)
        self.message = message


class TableLockMode(enum.Enum):
    """
    Table level locks as defined in the PostgreSQL docs:

    https://www.postgresql.org/docs/13/explicit-locking.html#LOCKING-TABLES. When acquiring a lock, make sure to use the same
    locking order accross transactions (as described at the top of this module) to prevent deadlocks and to otherwise respect
    the consistency docs: https://www.postgresql.org/docs/13/applevel-consistency.html#NON-SERIALIZABLE-CONSISTENCY.

    Not all lock modes are currently supported to keep the interface minimal (only include what we actually use). This class
    may be extended when a new lock mode is required.
    """

    ROW_EXCLUSIVE: str = "ROW EXCLUSIVE"
    SHARE_UPDATE_EXCLUSIVE: str = "SHARE UPDATE EXCLUSIVE"
    SHARE: str = "SHARE"
    SHARE_ROW_EXCLUSIVE: str = "SHARE ROW EXCLUSIVE"


class RowLockMode(enum.Enum):
    """
    Row level locks as defined in the PostgreSQL docs: https://www.postgresql.org/docs/13/explicit-locking.html#LOCKING-ROWS.
    When acquiring a lock, make sure to use the same locking order accross transactions (as described at the top of this
    module) to prevent deadlocks and to otherwise respect the consistency docs:
    https://www.postgresql.org/docs/13/applevel-consistency.html#NON-SERIALIZABLE-CONSISTENCY.
    """

    FOR_UPDATE: str = "FOR UPDATE"
    FOR_NO_KEY_UPDATE: str = "FOR NO KEY UPDATE"
    FOR_SHARE: str = "FOR SHARE"
    FOR_KEY_SHARE: str = "FOR KEY SHARE"


class RangeOperator(enum.Enum):
    LT = "<"
    LE = "<="
    GT = ">"
    GE = ">="

    @property
    def pg_value(self) -> str:
        return self.value

    @classmethod
    def parse(cls, text: str) -> "RangeOperator":
        try:
            return cls[text.upper()]
        except KeyError:
            raise ValueError(f"Failed to parse {text} as a RangeOperator")


RangeConstraint = list[tuple[RangeOperator, int]]
DateRangeConstraint = list[tuple[RangeOperator, datetime.datetime]]
QueryFilter = Tuple[QueryType, object]


class PagingCounts:
    def __init__(self, total: int, before: int, after: int) -> None:
        self.total = total
        self.before = before
        self.after = after


class InvalidQueryParameter(Exception):
    def __init__(self, message: str) -> None:
        super(InvalidQueryParameter, self).__init__(message)
        self.message = message


class InvalidFieldNameException(Exception):
    def __init__(self, message: str, *args: object) -> None:
        super().__init__(message, *args)
        self.message = message


ColumnNameStr = NewType("ColumnNameStr", str)
"""
    A valid database column name
"""

OrderStr = NewType("OrderStr", str)
"""
    A valid database ordering
"""


class ArgumentCollector:
    """
    Small helper to make placeholders for query arguments

    args = ArgumentCollector()
    query = f"SELECT * FROM table WHERE a = {args(a_value)} AND b = {args(b_value)}"
    con.fetch(query, *args.get_values())
    """

    def __init__(self, offset: int = 0, de_duplicate: bool = False) -> None:
        """

        :param offset: the smallest number already in use, the next one given out will be offset+1
        :param de_duplicate: if the value is the same, return the same number
        """
        self.args: list[object] = []
        self.offset = offset
        self.de_duplicate = de_duplicate

    def __call__(self, entry: object) -> str:
        if self.de_duplicate and entry in self.args:
            return "$" + str(self.args.index(entry) + 1 + self.offset)
        self.args.append(entry)
        return "$" + str(len(self.args) + self.offset)

    def get_values(self) -> list[object]:
        return self.args


class PagingOrder(str, enum.Enum):
    ASC = "ASC"
    DESC = "DESC"

    def invert(self) -> "PagingOrder":
        if self == PagingOrder.ASC:
            return PagingOrder.DESC
        return PagingOrder.ASC

    @property
    def db_form(self) -> OrderStr:
        if self == PagingOrder.ASC:
            return OrderStr("ASC NULLS FIRST")
        return OrderStr("DESC NULLS LAST")


class InvalidSort(Exception):
    def __init__(self, message: str, *args: object) -> None:
        super(InvalidSort, self).__init__(message, *args)
        self.message = message


class ColumnType:
    """
    Class encapsulating all handling of specific column types

    This implementation supports the PRIMITIVE_SQL_TYPES types, for more specific behavior, make a subclass.
    """

    def __init__(self, base_type: Type[PRIMITIVE_SQL_TYPES], nullable: bool):
        self.base_type = base_type
        self.nullable = nullable

    def as_basic_filter_elements(self, name: str, value: object) -> Sequence[Tuple[str, "ColumnType", object]]:
        """
        Break down this filter into more elementary filters

        :param name: column name, intended to be passed through get_accessor
        :param value: the value of this column
        :return: a list of (name, type, value) items
        """
        return [(name, self, self.get_value(value))]

    def as_basic_order_elements(self, name: str, order: PagingOrder) -> Sequence[Tuple[str, "ColumnType", PagingOrder]]:
        """
        Break down this filter into more elementary filters

        :param name: column name, intended to be passed through get_accessor
        :return: a list of (name, type, order) items
        """
        return [(name, self, order)]

    def get_value(self, value: object) -> Optional[PRIMITIVE_SQL_TYPES]:
        """
        Prepare the actual value for use as an argument in a prepared statement for this type
        """
        if value is None:
            if not self.nullable:
                raise ValueError("None is not a valid value")
            else:
                return None
        if isinstance(value, self.base_type):
            # It is as expected
            return value
        if self.base_type == bool:
            return pydantic.validators.bool_validator(value)
        if self.base_type == datetime.datetime and isinstance(value, str):
            return api_boundary_datetime_normalizer(dateutil.parser.isoparse(value))
        if issubclass(self.base_type, (str, int)) and isinstance(value, (str, int, bool)):
            # We can cast between those types
            return self.base_type(value)
        raise ValueError(f"{value} is not a valid value")

    def get_accessor(self, column_name: str, table_prefix: Optional[str] = None) -> str:
        """
        return the sql statement to get this column, as used in filter and other statements
        """
        table_prefix_value = "" if table_prefix is None else table_prefix + "."
        return table_prefix_value + column_name

    def coalesce_to_min(self, value_reference: str) -> str:
        """If the order by column is nullable, coalesce the parameter value to the minimum value of the specific type
        This is required for the comparisons used for paging, because comparing a value to
        NULL always yields NULL.
        """
        if self.nullable:
            if self.base_type == datetime.datetime:
                return f"COALESCE({value_reference}, to_timestamp(0))"
            elif self.base_type == bool:
                return f"COALESCE({value_reference}, FALSE)"
            elif self.base_type == int:
                # we only support positive ints up till now
                return f"COALESCE({value_reference}, -1)"
            elif self.base_type == str:
                return f"COALESCE({value_reference}, '')"
            elif self.base_type == UUID:
                return f"COALESCE({value_reference}, '00000000-0000-0000-0000-000000000000'::uuid)"
            else:
                assert False, "Unexpected argument type received, this should not happen"

        return value_reference


class TablePrefixWrapper(ColumnType):
    def __init__(self, table_name: str, child: ColumnType) -> None:
        self.table_name = table_name
        self.child = child

    @property
    def nullable(self) -> bool:
        return self.child.nullable

    def get_value(self, value: object) -> Optional[PRIMITIVE_SQL_TYPES]:
        return self.child.get_value(value)

    def get_accessor(self, column_name: str, table_prefix: Optional[str] = None) -> str:
        if not table_prefix:
            table_prefix = self.table_name
        return self.child.get_accessor(column_name, table_prefix)

    def coalesce_to_min(self, value_reference: str) -> str:
        return self.child.coalesce_to_min(value_reference)


class ForcedStringColumn(ColumnType):
    """A string that is explicitly cast to a specific string type"""

    def __init__(self, forced_type: str) -> None:
        super().__init__(base_type=str, nullable=False)
        self.forced_type = forced_type

    def get_accessor(self, column_name: str, table_prefix: Optional[str] = None) -> str:
        """
        return the sql statement to get this column, as used in filter and other statements
        """
        return super().get_accessor(column_name, table_prefix) + "::" + self.forced_type


class ResourceVersionIdColumnType(ColumnType):
    def __init__(self) -> None:
        self.nullable = False

    def as_basic_filter_elements(self, name: str, value: object) -> Sequence[Tuple[str, "ColumnType", object]]:
        """
        Break down this filter into more elementary filters

        :param name: column name, intended to be passed through get_accessor
        :param value: the value of this column
        :return: a list of (name, type, value) items
        """
        assert isinstance(value, str)
        id = resources.Id.parse_resource_version_id(value)
        return [
            ("resource_id", StringColumn, StringColumn.get_value(id.resource_str())),
            ("model", PositiveIntColumn, PositiveIntColumn.get_value(id.version)),
        ]

    def as_basic_order_elements(self, name: str, order: PagingOrder) -> Sequence[Tuple[str, "ColumnType", PagingOrder]]:
        """
        Break down this filter into more elementary filters

        :param name: column name, intended to be passed through get_accessor
        :return: a list of (name, type, order) items
        """
        return [("resource_id", StringColumn, order), ("model", PositiveIntColumn, order)]

    def get_value(self, value: object) -> Optional[PRIMITIVE_SQL_TYPES]:
        """
        Prepare the actual value for use as an argument in a prepared statement for this type
        """
        raise NotImplementedError()

    def get_accessor(self, column_name: str, table_prefix: Optional[str] = None) -> str:
        """
        return the sql statement to get this column, as used in filter and other statements
        """
        raise NotImplementedError()

    def coalesce_to_min(self, value_reference: str) -> str:
        """If the order by column is nullable, coalesce the parameter value to the minimum value of the specific type
        This is required for the comparisons used for paging, because comparing a value to
        NULL always yields NULL.
        """
        raise NotImplementedError()


StringColumn = ColumnType(base_type=str, nullable=False)
OptionalStringColumn = ColumnType(base_type=str, nullable=True)

DateTimeColumn = ColumnType(base_type=datetime.datetime, nullable=False)
OptionalDateTimeColumn = ColumnType(base_type=datetime.datetime, nullable=True)

PositiveIntColumn = ColumnType(base_type=int, nullable=False)
# Negatives ints require updating coalesce_to_min

TextColumn = ForcedStringColumn("text")

UUIDColumn = ColumnType(base_type=uuid.UUID, nullable=False)
BoolColumn = ColumnType(base_type=bool, nullable=False)
ResourceVersionIdColumn = ResourceVersionIdColumnType()


class DatabaseOrderV2(ABC):
    """
    Helper API for handling database order and filtering

    This class defines the consumer interface,

    It is made into a separate type, to make it very explicit what is exposed externally, to limit feature creep
    """

    @abstractmethod
    def as_filter(
        self,
        offset: int,
        column_value: Optional[PRIMITIVE_SQL_TYPES] = None,
        id_value: Optional[PRIMITIVE_SQL_TYPES] = None,
        start: bool = True,
    ) -> Tuple[List[str], List[object]]:
        """
        Produce a filter for this order, to select all record before or after the given id

        :param offset: the next free number to use for query parameters
        :param column_value: the boundary value for the user specified order
        :param id_value: the boundary value for the built in order order
        :param start: is this the start filter? if so, retain all values`  > (column_value, id_value)`

        :return: The filter (as a string) and all associated query parameter values

        None values can have a double meaning here:
        - no value provided
        - the value is provided and None

        The distinction can be made as follows:
        1. at least one of the columns must be not nullable (otherwise the sorting is not unique)
        2. when both value are None, we are not paging and return '[],[]'
        3. when one of the values is effective, we produce a filter

        More specifically:
        1. when we have a single order, and `column_value` is not None, this singe value is used for filtering
        2. when we have a double order and the 'id_value' is not None and `self.get_order_by_column_type().nullable`,
            we consider the null an effective value and filter on both `column_value` and `id_value`
        3. when we have a double order and the 'id_value' is not None and `not self.get_order_by_column_type().nullable`,
            we consider the null not a value and filter only on `id_value`

        """
        pass

    @abstractmethod
    def get_order_by_statement(self, invert: bool = False, table: Optional[str] = None) -> str:
        """Get this order as an order_by statement"""
        pass

    @abstractmethod
    def get_order(self) -> PagingOrder:
        """Return the order of this paging request"""
        pass

    @abstractmethod
    def get_paging_boundaries(self, first: abc.Mapping[str, object], last: abc.Mapping[str, object]) -> PagingBoundaries:
        """Return the page boundaries, given the first and last record of the page"""
        pass


T_SELF = TypeVar("T_SELF", bound="SingleDatabaseOrder")


class SingleDatabaseOrder(DatabaseOrderV2, ABC):
    """
    Abstract Base class for ordering when using
    - a user specified order, that is always unique
    """

    def __init__(
        self,
        order_by_column: ColumnNameStr,
        order: PagingOrder,
    ) -> None:
        """The order_by_column and order parameters should be validated"""
        self.order_by_column = order_by_column
        self.order = order

    # Configuration methods
    @classmethod
    def get_valid_sort_columns(cls) -> Dict[ColumnNameStr, ColumnType]:
        """Return all valid columns for lookup and their type"""
        raise NotImplementedError()

    #  Factory
    @classmethod
    def parse_from_string(
        cls: Type[T_SELF],
        sort: str,
    ) -> T_SELF:
        valid_sort_pattern: Pattern[str] = re.compile(
            f"^({'|'.join(cls.get_valid_sort_columns().keys())})\\.(asc|desc)$", re.IGNORECASE
        )
        match = valid_sort_pattern.match(sort)
        if match and len(match.groups()) == 2:
            order_by_column = match.groups()[0].lower()
            # Verify there is no escaping from the regex by exact match
            assert order_by_column in cls.get_valid_sort_columns()
            order = match.groups()[1].upper()
            return cls(order_by_column=ColumnNameStr(order_by_column), order=PagingOrder[order])
        raise InvalidSort(f"Sort parameter invalid: {sort}")

    # Internal helpers
    def get_order(self, invert: bool = False) -> PagingOrder:
        """The order string representing the direction the results should be sorted by"""
        return self.order.invert() if invert else self.order

    def get_order_by_column_type(self) -> ColumnType:
        """The type of the order by column"""
        return self.get_valid_sort_columns()[self.order_by_column]

    def get_order_by_column_api_name(self) -> str:
        """The name of the column that the results should be ordered by"""
        return self.order_by_column

    # External API
    def as_filter(
        self,
        offset: int,
        column_value: Optional[PRIMITIVE_SQL_TYPES] = None,
        id_value: Optional[PRIMITIVE_SQL_TYPES] = None,
        start: bool = True,
    ) -> Tuple[List[str], List[object]]:
        """
        Produce a filter for this order, to select all record before or after the given id

        :param offset: the next free number to use for query parameters
        :param column_value: the value for the user specified order
        :param id_value: the value for the built in order order, if this class has one. Otherwise this value is ignored.
        :param start: is this the start filter? if so, retain all values`  > (column_value, id_value)`

        :return: The filter (as a string) and all associated query parameter values
        """
        relation = ">" if start else "<"

        if column_value is None:
            return [], []

        coll_type = self.get_order_by_column_type()
        col_name = self.order_by_column
        value = coll_type.get_value(column_value)

        ac = ArgumentCollector(offset=offset - 1)
        filter = f"{coll_type.get_accessor(col_name)} {relation} {ac(value)}"
        return [filter], ac.args

    def get_order_elements(self, invert: bool) -> Sequence[tuple[ColumnNameStr, ColumnType, PagingOrder]]:
        """
        return a list of column/column type/order triples, to format an ORDER BY or FILTER statement
        """
        order = self.get_order(invert)
        return [
            (self.order_by_column, self.get_order_by_column_type(), order),
        ]

    def get_order_by_statement(self, invert: bool = False, table: Optional[str] = None) -> str:
        """Return the actual order by statement, as derived from get_order_elements"""
        order_by_part = ", ".join(
            (f"{type.get_accessor(col, table)} {order.db_form}" for col, type, order in self.get_order_elements(invert))
        )
        return f" ORDER BY {order_by_part}"

    def get_paging_boundaries(self, first: abc.Mapping[str, object], last: abc.Mapping[str, object]) -> PagingBoundaries:
        """Return the page boundaries, given the first and last record returned"""
        if self.get_order() == PagingOrder.ASC:
            first, last = last, first

        order_column_name = self.order_by_column
        order_type: ColumnType = self.get_order_by_column_type()

        def assert_not_null(in_value: Optional[PRIMITIVE_SQL_TYPES]) -> PRIMITIVE_SQL_TYPES:
            # Make mypy happy
            assert in_value is not None
            return in_value

        return PagingBoundaries(
            start=assert_not_null(order_type.get_value(first[order_column_name])),
            first_id=None,
            end=assert_not_null(order_type.get_value(last[order_column_name])),
            last_id=None,
        )

    def __str__(self) -> str:
        # used to serialize the order back to a  paging url
        return f"{self.order_by_column}.{self.order.value.lower()}"


class AbstractDatabaseOrderV2(SingleDatabaseOrder, ABC):
    """
    Abstract Base class for ordering when using
    - a user specified order
    - an additional built in order to make the ordering unique (the id_collumn)
    """

    @property
    @abstractmethod
    def id_column(self) -> Tuple[ColumnNameStr, ColumnType]:
        """Name and type of the id column of this database order"""
        pass

    # External API
    def as_filter(
        self,
        offset: int,
        column_value: Optional[PRIMITIVE_SQL_TYPES] = None,
        id_value: Optional[PRIMITIVE_SQL_TYPES] = None,
        start: bool = True,
    ) -> Tuple[List[str], List[object]]:
        """
        Produce a filter for this order, to select all record before or after the given id

        :param offset: the next free number to use for query parameters
        :param column_value: the value for the user specified order
        :param id_value: the value for the built in order order
        :param start: is this the start filter? if so, retain all values`> (column_value, id_value)`,
            otherwise `< (column_value, id_value)`.

        :return: The filter (as a string) and all associated query parameter values
        """

        # All the filter elements:
        # 1. name of the actual collumn in the DB
        # 2. type of the collumn
        # 3. sanitized value of the collumn

        filter_elements: list[tuple[str, ColumnType, object]] = []

        order_by_collumns_type = self.get_order_by_column_type()
        paging_on_nullable = order_by_collumns_type.nullable and id_value is not None

        if column_value is not None or paging_on_nullable:
            # Have column value or paging on nullable
            filter_elements.extend(order_by_collumns_type.as_basic_filter_elements(self.order_by_column, column_value))

        if id_value is not None:
            # Have ID
            id_name, id_type = self.id_column
            if id_name != self.order_by_column:
                filter_elements.extend(id_type.as_basic_filter_elements(id_name, id_value))

        relation = ">" if start else "<"

        if len(filter_elements) == 0:
            return [], []

        ac = ArgumentCollector(offset=offset - 1)
        if len(filter_elements) == 1:
            col_name, coll_type, value = filter_elements[0]
            filter = f"{coll_type.get_accessor(col_name)} {relation} {ac(value)}"
            return [filter], ac.args
        else:
            # composed filter:
            # 1. comparison of two tuples (c_a, c_b) < (c_a, c_b)
            # 2. nulls must be removed to get proper comparison
            names_tuple = ", ".join(
                [coll_type.coalesce_to_min(coll_type.get_accessor(col_name)) for col_name, coll_type, value in filter_elements]
            )
            values_references_tuple = ", ".join(
                [coll_type.coalesce_to_min(ac(value)) for col_name, coll_type, value in filter_elements]
            )
            filter = f"({names_tuple}) {relation} ({values_references_tuple})"
            return [filter], ac.args

    def get_order_elements(self, invert: bool) -> list[tuple[ColumnNameStr, ColumnType, PagingOrder]]:
        """
        return a list of column/column type/order triples, to format an ORDER BY or FILTER statement
        """
        order = self.get_order(invert)
        id_name, id_type = self.id_column

        return list(
            self.get_order_by_column_type().as_basic_order_elements(self.order_by_column, order)
        ) + id_type.as_basic_order_elements(id_name, order)

    def get_paging_boundaries(self, first: abc.Mapping[str, object], last: abc.Mapping[str, object]) -> PagingBoundaries:
        """Return the page boundaries, given the first and last record returned"""
        if self.get_order() == PagingOrder.ASC:
            first, last = last, first

        order_column_name = self.order_by_column
        order_type: ColumnType = self.get_order_by_column_type()

        id_column, id_type = self.id_column

        return PagingBoundaries(
            start=order_type.get_value(first[order_column_name]),
            first_id=id_type.get_value(first[id_column]),
            end=order_type.get_value(last[order_column_name]),
            last_id=id_type.get_value(last[id_column]),
        )


class VersionedResourceOrder(AbstractDatabaseOrderV2):
    """Represents the ordering by which resources should be sorted"""

    @classmethod
    def get_valid_sort_columns(cls) -> Dict[ColumnNameStr, ColumnType]:
        return {
            ColumnNameStr("resource_type"): StringColumn,
            ColumnNameStr("agent"): StringColumn,
            ColumnNameStr("resource_id_value"): StringColumn,
        }

    @property
    def id_column(self) -> Tuple[ColumnNameStr, ColumnType]:
        """Name of the id column of this database order"""
        return ColumnNameStr("resource_id"), StringColumn


class ResourceOrder(VersionedResourceOrder):
    """Represents the ordering by which resources should be sorted"""

    @classmethod
    def get_valid_sort_columns(cls) -> Dict[ColumnNameStr, ColumnType]:
        return {
            ColumnNameStr("resource_type"): StringColumn,
            ColumnNameStr("agent"): StringColumn,
            ColumnNameStr("resource_id"): StringColumn,
            ColumnNameStr("resource_id_value"): StringColumn,
            ColumnNameStr("status"): TextColumn,
        }

    @property
    def id_column(self) -> Tuple[ColumnNameStr, ColumnType]:
        """Name of the id column of this database order"""
        return ColumnNameStr("resource_version_id"), ResourceVersionIdColumn

    def get_paging_boundaries(self, first: abc.Mapping[str, object], last: abc.Mapping[str, object]) -> PagingBoundaries:
        if self.get_order() == PagingOrder.ASC:
            first, last = last, first

        order_column_name = self.order_by_column
        order_type: ColumnType = self.get_order_by_column_type()

        def make_id(record: abc.Mapping[str, object]) -> str:
            resource_id = record["resource_id"]
            assert isinstance(resource_id, str)
            model = record["model"]
            return resource_id + ",v=" + str(model)

        return PagingBoundaries(
            start=order_type.get_value(first[order_column_name]),
            first_id=make_id(first),
            end=order_type.get_value(last[order_column_name]),
            last_id=make_id(last),
        )


class ResourceHistoryOrder(AbstractDatabaseOrderV2):
    """Represents the ordering by which resource history should be sorted"""

    @classmethod
    def get_valid_sort_columns(cls) -> Dict[ColumnNameStr, ColumnType]:
        """Describes the names and types of the columns that are valid for this DatabaseOrder"""
        return {ColumnNameStr("date"): DateTimeColumn}

    @property
    def id_column(self) -> Tuple[ColumnNameStr, ColumnType]:
        """Name and type of the id column of this database order"""
        return (ColumnNameStr("attribute_hash"), StringColumn)


class ResourceLogOrder(SingleDatabaseOrder):
    """Represents the ordering by which resource logs should be sorted"""

    @classmethod
    def get_valid_sort_columns(cls) -> Dict[ColumnNameStr, ColumnType]:
        return {
            ColumnNameStr("timestamp"): DateTimeColumn,
        }


class CompileReportOrder(AbstractDatabaseOrderV2):
    """Represents the ordering by which compile reports should be sorted"""

    @classmethod
    def get_valid_sort_columns(cls) -> Dict[ColumnNameStr, ColumnType]:
        """Describes the names and types of the columns that are valid for this DatabaseOrder"""
        return {ColumnNameStr("requested"): DateTimeColumn}

    @property
    def id_column(self) -> Tuple[ColumnNameStr, ColumnType]:
        """Name and type of the id column of this database order"""
        return (ColumnNameStr("id"), UUIDColumn)


class AgentOrder(AbstractDatabaseOrderV2):
    """Represents the ordering by which agents should be sorted"""

    @classmethod
    def get_valid_sort_columns(cls) -> Dict[ColumnNameStr, ColumnType]:
        """Describes the names and types of the columns that are valid for this DatabaseOrder"""
        return {
            ColumnNameStr("name"): TablePrefixWrapper("a", StringColumn),
            ColumnNameStr("process_name"): OptionalStringColumn,
            ColumnNameStr("paused"): BoolColumn,
            ColumnNameStr("last_failover"): OptionalDateTimeColumn,
            ColumnNameStr("status"): StringColumn,
        }

    @property
    def id_column(self) -> Tuple[ColumnNameStr, ColumnType]:
        """Name and type of the id column of this database order"""
        return (ColumnNameStr("name"), TablePrefixWrapper("a", StringColumn))


class DesiredStateVersionOrder(SingleDatabaseOrder):
    """Represents the ordering by which desired state versions should be sorted"""

    @classmethod
    def get_valid_sort_columns(cls) -> Dict[ColumnNameStr, ColumnType]:
        return {
            ColumnNameStr("version"): PositiveIntColumn,
        }


class ParameterOrder(AbstractDatabaseOrderV2):
    """Represents the ordering by which parameters should be sorted"""

    @classmethod
    def get_valid_sort_columns(cls) -> Dict[ColumnNameStr, ColumnType]:
        return {
            ColumnNameStr("name"): StringColumn,
            ColumnNameStr("source"): StringColumn,
            ColumnNameStr("updated"): OptionalDateTimeColumn,
        }

    @property
    def id_column(self) -> Tuple[ColumnNameStr, ColumnType]:
        """Name and type of the id column of this database order"""
        return (ColumnNameStr("id"), UUIDColumn)


class FactOrder(AbstractDatabaseOrderV2):
    """Represents the ordering by which facts should be sorted"""

    @classmethod
    def get_valid_sort_columns(cls) -> Dict[ColumnNameStr, ColumnType]:
        return {
            ColumnNameStr("name"): StringColumn,
            ColumnNameStr("resource_id"): StringColumn,
        }

    @property
    def id_column(self) -> Tuple[ColumnNameStr, ColumnType]:
        """Name and type of the id column of this database order"""
        return (ColumnNameStr("id"), UUIDColumn)


class NotificationOrder(AbstractDatabaseOrderV2):
    """Represents the ordering by which notifications should be sorted"""

    @classmethod
    def get_valid_sort_columns(cls) -> Dict[ColumnNameStr, ColumnType]:
        """Describes the names and types of the columns that are valid for this DatabaseOrder"""
        return {
            ColumnNameStr("created"): DateTimeColumn,
        }

    @property
    def id_column(self) -> Tuple[ColumnNameStr, ColumnType]:
        """Name and type of the id column of this database order"""
        return (ColumnNameStr("id"), UUIDColumn)


class DiscoveredResourceOrder(SingleDatabaseOrder):
    """Represents the ordering by which discovered resources should be sorted"""

    @classmethod
    def get_valid_sort_columns(cls) -> Dict[ColumnNameStr, ColumnType]:
        """Describes the names and types of the columns that are valid for this DatabaseOrder"""
        return {
            ColumnNameStr("discovered_resource_id"): StringColumn,
        }


class BaseQueryBuilder(ABC):
    """Provides a way to build up a sql query from its parts.
    Each method returns a new query builder instance, with the additional parameters processed"""

    def __init__(
        self,
        select_clause: Optional[str] = None,
        from_clause: Optional[str] = None,
        filter_statements: Optional[List[str]] = None,
        values: Optional[List[object]] = None,
    ) -> None:
        """
        The parameters are the parts of an sql query,
        which can also be added to the builder with the appropriate methods

        :param select_clause: The select clause of the query
        :param from_clause: From clause of the query
        :param filter_statements: A list of filters for the query
        :param values: The values to be used for the filter statements
        """
        self.select_clause = select_clause
        self._from_clause = from_clause
        self.filter_statements = filter_statements or []
        self.values = values or []

    def _join_filter_statements(self, filter_statements: List[str]) -> str:
        """Join multiple filter statements"""
        if filter_statements:
            return "WHERE " + " AND ".join(filter_statements)
        return ""

    @abstractmethod
    def from_clause(self, from_clause: str) -> "BaseQueryBuilder":
        """Set the from clause of the query"""
        raise NotImplementedError()

    @property
    def offset(self) -> int:
        """The current offset of the values to be used for filter statements"""
        return len(self.values) + 1

    @abstractmethod
    def filter(self, filter_statements: List[str], values: List[object]) -> "BaseQueryBuilder":
        """Add filters to the query"""
        raise NotImplementedError()

    @abstractmethod
    def build(self) -> Tuple[str, List[object]]:
        """Builds up the full query string, and the parametrized value list, ready to be executed"""
        raise NotImplementedError()


class SimpleQueryBuilder(BaseQueryBuilder):
    """A query builder suitable for most queries"""

    def __init__(
        self,
        select_clause: Optional[str] = None,
        from_clause: Optional[str] = None,
        filter_statements: Optional[List[str]] = None,
        values: Optional[List[object]] = None,
        db_order: Optional[DatabaseOrderV2] = None,
        limit: Optional[int] = None,
        backward_paging: bool = False,
        prelude: Optional[str] = None,
    ) -> None:
        """
        :param select_clause: The select clause of the query
        :param from_clause: The from clause of the query
        :param filter_statements: A list of filters for the query
        :param values: The values to be used for the filter statements
        :param db_order: The DatabaseOrder describing how the results should be ordered
        :param limit: Limit the results to this amount
        :param backward_paging: Whether the ordering of the results should be inverted,
                                used when going backward through the pages
        :param prelude: part of the query preceding all else, for use with 'with' binding
        """
        super().__init__(select_clause, from_clause, filter_statements, values)
        self.db_order = db_order
        self.limit = limit
        self.backward_paging = backward_paging
        self.prelude = prelude

    def select(self, select_clause: str) -> "SimpleQueryBuilder":
        """Set the select clause of the query"""
        return SimpleQueryBuilder(
            select_clause,
            self._from_clause,
            self.filter_statements,
            self.values,
            self.db_order,
            self.limit,
            self.backward_paging,
            self.prelude,
        )

    def from_clause(self, from_clause: str) -> "SimpleQueryBuilder":
        """Set the from clause of the query"""
        return SimpleQueryBuilder(
            self.select_clause,
            from_clause,
            self.filter_statements,
            self.values,
            self.db_order,
            self.limit,
            self.backward_paging,
            self.prelude,
        )

    def order_and_limit(
        self, db_order: DatabaseOrderV2, limit: Optional[int] = None, backward_paging: bool = False
    ) -> "SimpleQueryBuilder":
        """Set the order and limit of the query"""
        return SimpleQueryBuilder(
            self.select_clause,
            self._from_clause,
            self.filter_statements,
            self.values,
            db_order,
            limit,
            backward_paging,
            self.prelude,
        )

    def filter(self, filter_statements: List[str], values: List[object]) -> "SimpleQueryBuilder":
        return SimpleQueryBuilder(
            self.select_clause,
            self._from_clause,
            self.filter_statements + filter_statements,
            self.values + values,
            self.db_order,
            self.limit,
            self.backward_paging,
            self.prelude,
        )

    def build(self) -> Tuple[str, List[object]]:
        if not self.select_clause or not self._from_clause:
            raise InvalidQueryParameter("A valid query must have a SELECT and a FROM clause")
        full_query = f"""{self.select_clause}
                         {self._from_clause}
                         {self._join_filter_statements(self.filter_statements)}
                         """
        if self.prelude:
            full_query = self.prelude + full_query
        if self.db_order:
            full_query += self.db_order.get_order_by_statement(self.backward_paging)
        if self.limit is not None:
            if self.limit > DBLIMIT:
                raise InvalidQueryParameter(f"Limit cannot be bigger than {DBLIMIT}, got {self.limit}")
            elif self.limit > 0:
                full_query += " LIMIT " + str(self.limit)
        if self.db_order and self.backward_paging:
            order_by = self.db_order.get_order_by_statement(table="matching_records")
            full_query = f"""SELECT * FROM ({full_query}) AS matching_records {order_by}"""

        return full_query, self.values


def json_encode(value: object) -> str:
    # see json_encode in tornado.escape
    return json.dumps(value, default=util.internal_json_encoder)


T = TypeVar("T")


class Field(Generic[T]):
    def __init__(
        self,
        field_type: Type[T],
        required: bool = False,
        is_many: bool = False,
        part_of_primary_key: bool = False,
        ignore: bool = False,
        default: object = default_unset,
        **kwargs: object,
    ) -> None:
        """A field in a document/record in the database. This class holds the metadata one how the data layer should handle
        the field.

        :param field_type: The python type of the field. This type should work with isinstance
        :param required: Is this value required. This means that it is not optional and it cannot be None
        :param is_many: Set to true when this is a list type
        :param part_of_primary_key: Set to true when the field is part of the primary key.
        :param ignore: Should this field be ignored when saving it to the database. This can be used to add a field to a
                       a class that should not be saved in the database.
        :param default: The default value for this field.
        """

        self._field_type = field_type
        self._required = required
        self._ignore = ignore
        self._part_of_primary_key = part_of_primary_key
        self._is_many = is_many

        self._default_value: object
        if default != default_unset:
            self._default = True
            self._default_value = default
        else:
            self._default = False
            self._default_value = None

    def get_field_type(self) -> Type[T]:
        return self._field_type

    field_type = property(get_field_type)

    def is_required(self) -> bool:
        return self._required

    required = property(is_required)

    def get_default(self) -> bool:
        return self._default

    default = property(get_default)

    def get_default_value(self) -> T:
        return copy.copy(self._default_value)

    default_value = property(get_default_value)

    @property
    def ignore(self) -> bool:
        return self._ignore

    def is_part_of_primary_key(self) -> bool:
        return self._part_of_primary_key

    part_of_primary_key = property(is_part_of_primary_key)

    @property
    def is_many(self) -> bool:
        return self._is_many

    def _validate_single(self, name: str, value: object) -> None:
        """Validate a single value against the types in this field."""
        if not (value.__class__ is self.field_type or isinstance(value, self.field_type)):
            raise TypeError(
                "Field %s should have the correct type (%s instead of %s)"
                % (name, self.field_type.__name__, type(value).__name__)
            )

    def validate(self, name: str, value: T) -> None:
        """Validate the value against the constraint in this field. Treat value as list when is_many is true"""
        if value is None and self.required:
            raise TypeError("%s field is required" % name)

        if value is None:
            return None

        if self.is_many:
            if not isinstance(value, List):
                TypeError("Field %s should be a list, but got %s" % (name, type(value).__name__))
            else:
                [self._validate_single(name, v) for v in value]
        else:
            self._validate_single(name, value)

    def from_db(self, name: str, value: object) -> object:
        """Load values from database. Treat value as a list when is_many is true. Converts database
        representation to appropriately typed object."""
        if value is None and self.required:
            raise TypeError("%s field is required" % name)

        if value is None:
            return None

        if self.is_many:
            if not isinstance(value, List):
                TypeError("Field %s should be a list, but got %s" % (name, type(value).__name__))
            else:
                return [self._from_db_single(name, v) for v in value]
        return self._from_db_single(name, value)

    def _from_db_single(self, name: str, value: object) -> object:
        """Load a single database value. Converts database representation to appropriately typed object."""
        if value.__class__ is self.field_type or isinstance(value, self.field_type):
            return value

        # asyncpg does not convert a jsonb field to a dict
        if isinstance(value, str) and self.field_type is dict:
            return json.loads(value)
        # asyncpg does not convert an enum field to an enum type
        if isinstance(value, str) and issubclass(self.field_type, enum.Enum):
            return self.field_type[value]
        # decode typed json
        if isinstance(value, str) and issubclass(self.field_type, pydantic.BaseModel):
            jsv = json.loads(value)
            return self.field_type(**jsv)
        if self.field_type == pydantic.AnyHttpUrl:
            return pydantic.tools.parse_obj_as(pydantic.AnyHttpUrl, value)

        raise TypeError(
            "Field %s should have the correct type (%s instead of %s)" % (name, self.field_type.__name__, type(value).__name__)
        )


class DataDocument(object):
    """
    A baseclass for objects that represent data in inmanta. The main purpose of this baseclass is to group dict creation
    logic. These documents are not stored in the database
    (use BaseDocument for this purpose). It provides a to_dict method that the inmanta rpc can serialize. You can store
    DataDocument children in BaseDocument fields, they will be serialized to dict. However, on retrieval this is not
    performed.
    """

    def __init__(self, **kwargs: object) -> None:
        self._data = kwargs

    def to_dict(self) -> JsonType:
        """
        Return a dict representation of this object.
        """
        return self._data


class InvalidAttribute(Exception):
    def __init__(self, message: str) -> None:
        super().__init__(message)
        self.message = message


class DocumentMeta(type):
    def __new__(cls, class_name: str, bases: Tuple[type, ...], dct: Dict[str, object]) -> Type:
        dct["_fields_metadata"] = {}
        new_type: Type[BaseDocument] = type.__new__(cls, class_name, bases, dct)
        if class_name != "BaseDocument":
            new_type.load_fields()
        return new_type


TBaseDocument = TypeVar("TBaseDocument", bound="BaseDocument")  # Part of the stable API
TransactionResult = TypeVar("TransactionResult")


@stable_api
class BaseDocument(object, metaclass=DocumentMeta):
    """
    A base document in the database. Subclasses of this document determine collections names. This type is mainly used to
    bundle query methods and generate validate and query methods for optimized DB access. This is not a full ODM.

    Fields are
    modelled using type annotations similar to protocol and pydantic. The following is supported:

    - Attributes are defined at class level with type annotations
    - Attributes do not need a default value. When no default is provided, they are marked as required.
    - When a value does not have to be set: either a default value or making it optional can be used. When a field is optional
      without a default value, none will be set as default value so that the field is available.
    - Fields that should be ignored, can be added to __ignore_fields__ This attribute is a tuple of strings
    - Fields that are part of the primary key should be added to the __primary_key__ attributes. This attribute is a tuple of
      strings.
    """

    _connection_pool: Optional[asyncpg.pool.Pool] = None
    _fields_metadata: Dict[str, Field]
    __primary_key__: Tuple[str, ...]
    __ignore_fields__: Tuple[str, ...]

    def __init__(self, from_postgres: bool = False, **kwargs: object) -> None:
        """
        :param kwargs: The values to create the document. When id is defined in the fields but not provided, a new UUID is
                       generated.
        """
        self.__process_kwargs(from_postgres, kwargs)

    @classmethod
    def get_connection(
        cls, connection: Optional[asyncpg.connection.Connection] = None
    ) -> AbstractAsyncContextManager[asyncpg.connection.Connection]:
        """
        Returns a context manager to acquire a connection. If an existing connection is passed, returns a dummy context manager
        wrapped around that connection instance. This allows for transparent usage, regardless of whether a connection has
        already been acquired.
        """
        if connection is not None:
            return util.nullcontext(connection)
        # Make pypi happy
        assert cls._connection_pool is not None
        return cls._connection_pool.acquire()

    @classmethod
    def table_name(cls) -> str:
        """
        Return the name of the collection
        """
        return cls.__name__.lower()

    @classmethod
    def get_field_metadata(cls) -> Dict[str, Field]:
        return cls._fields_metadata.copy()

    @staticmethod
    def _annotation_to_field(
        attribute: str,
        annotation: Type[object],
        has_value: bool = True,
        value: Optional[object] = None,
        part_of_primary_key: bool = False,
        ignore_field: bool = False,
    ) -> Field:
        """Convert an annotated definition to a Field instance. The conversion rules are the following:
        - The value assigned to the field is the default value
        - When the default value is None the type has to be Optional
        - When the field is not optional, None is not a valid value
        - When the field has no default value, it is not required
        """
        field_type: Type[object] = annotation
        required: bool = not has_value
        default: object = default_unset
        is_many: bool = False

        # Only union with None (optional) is support
        if typing_inspect.is_union_type(annotation) and not typing_inspect.is_optional_type(annotation):
            raise InvalidAttribute(f"A union that is not an optional in field {attribute} is not supported.")

        if typing_inspect.is_optional_type(annotation):
            # The value optional. When no default is set, it will be None.
            required = False
            default = None

            # Filter out the None from the union
            type_args = typing_inspect.get_args(annotation, evaluate=True)
            if len(type_args) != 2:
                raise InvalidAttribute(f"Only optionals with one type are supported, field {attribute} has more.")
            field_type = [typ for typ in type_args if typ][0]

        if has_value:
            # A default value is available, so not required. When optional type, override the default None
            required = False
            default = value

        if typing_inspect.is_generic_type(field_type):
            orig = typing_inspect.get_origin(field_type)
            # First two are for python3.6, the last two for 3.7 and up
            if orig in [typing.List, typing.Sequence, list, abc.Sequence]:
                is_many = True
                type_args = typing_inspect.get_args(field_type)
                if len(type_args) == 0 or isinstance(type_args[0], typing.TypeVar):
                    # In python3.8 type_args is not empty when you write List but it will contain an instance of TypeVar
                    raise InvalidAttribute(f"Generic type of field {attribute} requires a type argument.")
                field_type = type_args[0]

                # List of Dict for example still cannot be validated. If the type is still a generic. Set the type to List of
                # object.
                if typing_inspect.is_generic_type(field_type):
                    field_type = object

            elif orig in [typing.Mapping, typing.Dict, abc.Mapping, dict]:
                field_type = dict

        if typing_inspect.is_new_type(field_type):
            # Python 3.10 and later NewType is a real type and an isinstance will work. On older version NewType is a function.
            # If this is the case we need to get the real supertype
            if callable(field_type):
                field_type = field_type.__supertype__

        return Field(
            field_type=field_type,
            required=required,
            default=default,
            is_many=is_many,
            part_of_primary_key=part_of_primary_key,
            ignore=ignore_field,
        )

    @classmethod
    def load_fields(cls) -> None:
        """Load the field metadata from the class definition. This method supports two different mechanisms:
        1. Using the field class as the value of the attribute.
        2. Using type annotations on the attributes
        """
        primary_key: Tuple[str, ...] = tuple()
        ignore: Tuple[str, ...] = tuple()
        if "__primary_key__" in cls.__dict__:
            primary_key = cls.__primary_key__

        if "__ignore_fields__" in cls.__dict__:
            ignore = cls.__ignore_fields__

        for attribute, value in cls.__dict__.items():
            if attribute.startswith("_"):
                continue
            elif isinstance(value, Field):
                warnings.warn(f"Field {attribute} should be defined using annotations instead of Field.")
                cls._fields_metadata[attribute] = value
            elif cls.__annotations__ and attribute in cls.__annotations__:
                annotation = cls.__annotations__[attribute]
                cls._fields_metadata[attribute] = cls._annotation_to_field(
                    attribute,
                    annotation,
                    has_value=True,
                    value=value,
                    part_of_primary_key=attribute in primary_key,
                    ignore_field=attribute in ignore,
                )

        # attributes that do not have a default value will only be present in __annotations__ and not in __dict__
        for attribute, annotation in cls.__annotations__.items():
            if not attribute.startswith("_") and attribute not in cls._fields_metadata:
                cls._fields_metadata[attribute] = cls._annotation_to_field(
                    attribute,
                    annotation,
                    has_value=False,
                    part_of_primary_key=attribute in primary_key,
                    ignore_field=attribute in ignore,
                )

    @classmethod
    def get_field_names(cls) -> typing.KeysView[str]:
        """Returns all field names in the document"""
        return cls.get_field_metadata().keys()

    def __process_kwargs(self, from_postgres: bool, kwargs: Dict[str, object]) -> None:
        """This helper method process the kwargs provided to the constructor and populates the fields of the object."""
        fields = self.get_field_metadata()

        if "id" in fields and "id" not in kwargs:
            kwargs["id"] = uuid.uuid4()

        for name, value in kwargs.items():
            if name not in fields:
                raise AttributeError("%s field is not defined for this document %s" % (name, type(self).__name__.lower()))

            field = fields[name]
            if not from_postgres:
                field.validate(name, value)
            elif not field.ignore:
                value = field.from_db(name, value)
            else:
                value = None

            setattr(self, name, value)

            del fields[name]

        required_fields = []
        for name, field in fields.items():
            # when a default value is used, make sure it is copied
            if field.default:
                setattr(self, name, copy.deepcopy(field.default_value))

            # update the list of required fields
            elif fields[name].required:
                required_fields.append(name)

        if len(required_fields) > 0:
            raise AttributeError("The fields %s are required and no value was provided." % ", ".join(required_fields))

    @classmethod
    def get_valid_field_names(cls) -> List[str]:
        return list(cls.get_field_names())

    @classmethod
    def _get_names_of_primary_key_fields(cls) -> List[str]:
        return [name for name, value in cls.get_field_metadata().items() if value.is_part_of_primary_key()]

    def _get_filter_on_primary_key_fields(self, offset: int = 1) -> Tuple[str, List[Any]]:
        names_primary_key_fields = self._get_names_of_primary_key_fields()
        query = {field_name: self.__getattribute__(field_name) for field_name in names_primary_key_fields}
        return self._get_composed_filter(offset=offset, **query)

    @classmethod
    def _new_id(cls) -> uuid.UUID:
        """
        Generate a new ID. Override to use something else than uuid4
        """
        return uuid.uuid4()

    @classmethod
    def set_connection_pool(cls, pool: asyncpg.pool.Pool) -> None:
        if cls._connection_pool:
            raise Exception(f"Connection already set on {cls} ({cls._connection_pool}!")
        cls._connection_pool = pool

    @classmethod
    async def close_connection_pool(cls) -> None:
        if not cls._connection_pool:
            return
        try:
            await asyncio.wait_for(cls._connection_pool.close(), config.db_connection_timeout.get())
        except asyncio.TimeoutError:
            cls._connection_pool.terminate()
            # Don't propagate this exception but just write a log message. This way:
            #   * A timeout here still makes sure that the other server slices get stopped
            #   * The tests don't fail when this timeout occurs
            LOGGER.exception("A timeout occurred while closing the connection pool to the database")
        except asyncio.CancelledError:
            cls._connection_pool.terminate()
            # Propagate cancel
            raise
        except Exception:
            LOGGER.exception("An unexpected exception occurred while closing the connection pool to the database")
            raise
        finally:
            cls._connection_pool = None

    def __setattr__(self, name: str, value: object) -> None:
        if name[0] == "_":
            return object.__setattr__(self, name, value)

        fields = self.get_field_metadata()
        if name in fields:
            field = fields[name]
            # validate
            field.validate(name, value)
            object.__setattr__(self, name, value)
            return

        raise AttributeError(name)

    @classmethod
    def _convert_field_names_to_db_column_names(cls, field_dict: Dict[str, Any]) -> Dict[str, Any]:
        return field_dict

    def get_value(self, name: str, default_value: Optional[object] = None) -> object:
        """Check if a value is set for a field. Fields that are declared but that do not have a value are only present
        in annotations but not as attribute (in __dict__)"""
        if hasattr(self, name):
            return getattr(self, name)
        return default_value

    def _get_column_names_and_values(self) -> Tuple[List[str], List[object]]:
        column_names: List[str] = []
        values: List[object] = []
        for name, metadata in self.get_field_metadata().items():
            if metadata.ignore:
                continue

            value = self.get_value(name)

            if metadata.required and value is None:
                raise TypeError("%s should have field '%s'" % (self.__name__, name))

            metadata.validate(name, value)
            column_names.append(name)
            values.append(self._get_value(value))

        return column_names, values

    async def insert(self, connection: Optional[asyncpg.connection.Connection] = None) -> None:
        """
        Insert a new document based on the instance passed. Validation is done based on the defined fields.
        """
        (column_names, values) = self._get_column_names_and_values()
        column_names_as_sql_string = ",".join(column_names)
        values_as_parameterized_sql_string = ",".join(["$" + str(i) for i in range(1, len(values) + 1)])
        query = (
            f"INSERT INTO {self.table_name()} "
            f"({column_names_as_sql_string}) "
            f"VALUES ({values_as_parameterized_sql_string})"
        )
        await self._execute_query(query, *values, connection=connection)

    async def insert_with_overwrite(self, connection: Optional[asyncpg.connection.Connection] = None) -> None:
        """
        Insert a new document based on the instance passed. If the document already exists, overwrite it.
        """
        return await self.insert_many_with_overwrite([self], connection=connection)

    @classmethod
    async def _fetchval(cls, query: str, *values: object, connection: Optional[asyncpg.connection.Connection] = None) -> object:
        async with cls.get_connection(connection) as con:
            return await con.fetchval(query, *values)

    @classmethod
    async def _fetch_int(cls, query: str, *values: object, connection: Optional[asyncpg.connection.Connection] = None) -> int:
        """Fetch a single integer value"""
        value = await cls._fetchval(query, *values, connection=connection)
        assert isinstance(value, int)
        return value

    @classmethod
    async def _fetchrow(
        cls, query: str, *values: object, connection: Optional[asyncpg.connection.Connection] = None
    ) -> Optional[Record]:
        async with cls.get_connection(connection) as con:
            return await con.fetchrow(query, *values)

    @classmethod
    async def _fetch_query(
        cls, query: str, *values: object, connection: Optional[asyncpg.connection.Connection] = None
    ) -> Sequence[Record]:
        async with cls.get_connection(connection) as con:
            return await con.fetch(query, *values)

    @classmethod
    async def _execute_query(
        cls, query: str, *values: object, connection: Optional[asyncpg.connection.Connection] = None
    ) -> str:
        async with cls.get_connection(connection) as con:
            return await con.execute(query, *values)

    @classmethod
    async def lock_table(cls, mode: TableLockMode, connection: asyncpg.connection.Connection) -> None:
        """
        Acquire a table-level lock on a single environment. Callers should adhere to a consistent locking order accross
        transactions as described at the top of this module.
        Passing a connection object is mandatory. The connection is expected to be in a transaction.
        """
        await cls._execute_query(f"LOCK TABLE {cls.table_name()} IN {mode.value} MODE", connection=connection)

    async def _xact_lock(
        self, lock_key: int, instance_key: uuid.UUID, *, shared: bool = False, connection: asyncpg.Connection
    ) -> None:
        """
        Acquires a transaction-level advisory lock for concurrency control

        :param lock_key: the key identifying this lock (32 bit signed int)
        :param instance_key: the key identifying the instance to lock.
        We only use the lower 32 bits, so it can collide.

        :param shared: If true, doesn't conflict with other shared locks, only with non-shared ones.
        :param connection: The connection hosting the transaction for which to acquire a lock.
        """
        lock: str = "pg_advisory_xact_lock_shared" if shared else "pg_advisory_xact_lock"
        await connection.execute(
            # Advisory lock keys are only 32 bit (or a single 64 bit key), while a full uuid is 128 bit.
            # Since locking slightly too strictly at extremely low odds is acceptable, we only use a 32 bit subvalue
            # of the uuid. For uuid4, time_low is (despite the name) randomly generated. Since it is an unsigned
            # integer while Postgres expects a signed one, we shift it by 2**31.
            f"SELECT {lock}($1, $2)",
            lock_key,
            instance_key.time_low - 2**31,
        )

    @classmethod
    async def insert_many(
        cls, documents: Sequence["BaseDocument"], *, connection: Optional[asyncpg.connection.Connection] = None
    ) -> None:
        """
        Insert multiple objects at once
        """
        if not documents:
            return

        columns = cls.get_field_names()
        records: list[tuple[object, ...]] = []
        for doc in documents:
            current_record = []
            for col in columns:
                current_record.append(cls._get_value(doc.__getattribute__(col)))
            records.append(tuple(current_record))

        async with cls.get_connection(connection) as con:
            await con.copy_records_to_table(table_name=cls.table_name(), columns=columns, records=records, schema_name="public")

    @classmethod
    async def insert_many_with_overwrite(
        cls, documents: Sequence["BaseDocument"], *, connection: Optional[asyncpg.connection.Connection] = None
    ) -> None:
        """
        Insert new documents. If the document already exists, overwrite it.
        """
        if not documents:
            return
        column_names = cls.get_field_names()
        primary_key_fields = cls._get_names_of_primary_key_fields()
        primary_key_string = ",".join(primary_key_fields)
        update_set = set(column_names) - set(cls._get_names_of_primary_key_fields())
        update_set_string = ",\n".join([f"{item} = EXCLUDED.{item}" for item in update_set])

        values: List[List[object]] = [document._get_column_names_and_values()[1] for document in documents]

        column_names_as_sql_string = ", ".join(column_names)

        number_of_columns = len(values[0])
        placeholders = ", ".join(
            [
                "(" + ", ".join([f"${doc * number_of_columns + col}" for col in range(1, number_of_columns + 1)]) + ")"
                for doc in range(len(values))
            ]
        )

        query = f"""INSERT INTO {cls.table_name()}
                    ({column_names_as_sql_string})
                    VALUES {placeholders}
                    ON CONFLICT ({primary_key_string})
                    DO UPDATE SET
                    {update_set_string};"""

        flattened_values = [item for sublist in values for item in sublist]
        await cls._execute_query(query, *flattened_values)

    def add_default_values_when_undefined(self, **kwargs: object) -> Dict[str, object]:
        result = dict(kwargs)
        for name, field in self._fields.items():
            if name not in kwargs:
                default_value = field.default_value
                result[name] = default_value
        return result

    async def update(self, connection: Optional[asyncpg.connection.Connection] = None, **kwargs: Any) -> None:
        """
        Update this document in the database. It will update the fields in this object and send a full update to database.
        Use update_fields to only update specific fields.
        """
        kwargs = self._convert_field_names_to_db_column_names(kwargs)
        for name, value in kwargs.items():
            setattr(self, name, value)
        (column_names, values) = self._get_column_names_and_values()
        values_as_parameterized_sql_string = ",".join([column_names[i - 1] + "=$" + str(i) for i in range(1, len(values) + 1)])
        (filter_statement, values_for_filter) = self._get_filter_on_primary_key_fields(offset=len(column_names) + 1)
        values = values + values_for_filter
        query = "UPDATE " + self.table_name() + " SET " + values_as_parameterized_sql_string + " WHERE " + filter_statement
        await self._execute_query(query, *values, connection=connection)

    def _get_set_statement(self, **kwargs: object) -> Tuple[str, List[object]]:
        counter = 1
        parts_of_set_statement = []
        values = []
        for name, value in kwargs.items():
            setattr(self, name, value)
            parts_of_set_statement.append(name + "=$" + str(counter))
            values.append(self._get_value(value))
            counter += 1
        set_statement = ",".join(parts_of_set_statement)
        return (set_statement, values)

    async def update_fields(self, connection: Optional[asyncpg.connection.Connection] = None, **kwargs: object) -> None:
        """
        Update the given fields of this document in the database. It will update the fields in this object and do a specific
        $set in the database on this document.
        """
        if len(kwargs) == 0:
            return
        kwargs = self._convert_field_names_to_db_column_names(kwargs)
        for name, value in kwargs.items():
            setattr(self, name, value)
        (set_statement, values_set_statement) = self._get_set_statement(**kwargs)
        (filter_statement, values_for_filter) = self._get_filter_on_primary_key_fields(offset=len(kwargs) + 1)
        values = values_set_statement + values_for_filter
        query = "UPDATE " + self.table_name() + " SET " + set_statement + " WHERE " + filter_statement
        await self._execute_query(query, *values, connection=connection)

    @classmethod
    async def get_by_id(
        cls: Type[TBaseDocument], doc_id: uuid.UUID, connection: Optional[asyncpg.connection.Connection] = None
    ) -> Optional[TBaseDocument]:
        """
        Get a specific document based on its ID

        :return: An instance of this class with its fields filled from the database.
        """
        result = await cls.get_list(id=doc_id, connection=connection)
        if len(result) > 0:
            return result[0]
        return None

    @classmethod
    async def get_one(
        cls: Type[TBaseDocument],
        connection: Optional[asyncpg.connection.Connection] = None,
        lock: Optional[RowLockMode] = None,
        **query: object,
    ) -> Optional[TBaseDocument]:
        results = await cls.get_list(
            connection=connection,
            order_by_column=None,
            order=None,
            limit=1,
            offset=None,
            no_obj=None,
            lock=lock,
            **query,
        )
        if results:
            return results[0]
        return None

    @classmethod
    def _validate_order(cls, order_by_column: str, order: str) -> Tuple[ColumnNameStr, OrderStr]:
        """Validate the correct values for order and if the order column is an existing column name
        :param order_by_column: The name of the column to order by
        :param order: The sorting order.
        :return:
        """
        for o in order.split(" "):
            possible = ["ASC", "DESC", "NULLS", "FIRST", "LAST"]
            if o not in possible:
                raise RuntimeError(f"The following order can not be applied: {order}, {o} should be one of {possible}")

        if order_by_column not in cls.get_field_names():
            raise RuntimeError(f"{order_by_column} is not a valid field name.")

        return ColumnNameStr(order_by_column), OrderStr(order)

    @classmethod
    def _validate_order_strict(cls, order_by_column: str, order: str) -> Tuple[ColumnNameStr, PagingOrder]:
        """Validate the correct values for order ('ASC' or 'DESC')  and if the order column is an existing column name
        :param order_by_column: The name of the column to order by
        :param order: The sorting order.
        :return:
        """
        for o in order.split(" "):
            possible = ["ASC", "DESC"]
            if o not in possible:
                raise RuntimeError(f"The following order can not be applied: {order}, {o} should be one of {possible}")

        if order_by_column not in cls.get_valid_field_names():
            raise RuntimeError(f"{order_by_column} is not a valid field name.")

        return ColumnNameStr(order_by_column), PagingOrder[order]

    @classmethod
    async def get_list(
        cls: Type[TBaseDocument],
        *,
        # All defaults None rather actual values to allow explicitly requesting defaults to improve type safety with **query
        order_by_column: Optional[str] = None,
        order: Optional[str] = None,
        limit: Optional[int] = None,
        offset: Optional[int] = None,
        no_obj: Optional[bool] = None,
        lock: Optional[RowLockMode] = None,
        connection: Optional[asyncpg.connection.Connection] = None,
        **query: object,
    ) -> List[TBaseDocument]:
        """
        Get a list of documents matching the filter args
        """
        return await cls.get_list_with_columns(
            order_by_column=order_by_column,
            order=order,
            limit=limit,
            offset=offset,
            no_obj=no_obj,
            lock=lock,
            connection=connection,
            columns=None,
            **query,
        )

    @classmethod
    async def get_list_with_columns(
        cls: Type[TBaseDocument],
        *,
        order_by_column: Optional[str] = None,
        order: Optional[str] = None,
        limit: Optional[int] = None,
        offset: Optional[int] = None,
        no_obj: Optional[bool] = None,
        lock: Optional[RowLockMode] = None,
        connection: Optional[asyncpg.connection.Connection] = None,
        columns: Optional[List[str]] = None,
        **query: object,
    ) -> List[TBaseDocument]:
        """
        Get a list of documents matching the filter args
        """
        if order is None:
            order = "ASC"
        if order_by_column:
            cls._validate_order(order_by_column, order)

        if no_obj is None:
            no_obj = False

        query = cls._convert_field_names_to_db_column_names(query)
        (filter_statement, values) = cls._get_composed_filter(**query)
        selected_columns = " * "
        if columns:
            selected_columns = ",".join([cls.validate_field_name(column) for column in columns])
        sql_query = f"SELECT {selected_columns} FROM " + cls.table_name()
        if filter_statement:
            sql_query += " WHERE " + filter_statement
        if order_by_column is not None:
            sql_query += f" ORDER BY {order_by_column} {order}"
        if limit is not None and limit > 0:
            sql_query += " LIMIT $" + str(len(values) + 1)
            values.append(int(limit))
        if offset is not None and offset > 0:
            sql_query += " OFFSET $" + str(len(values) + 1)
            values.append(int(offset))
        if lock is not None:
            sql_query += f" {lock.value}"
        result = await cls.select_query(sql_query, values, no_obj=no_obj, connection=connection)
        return result

    @classmethod
    async def get_list_paged(
        cls: Type[TBaseDocument],
        *,
        page_by_column: str,
        order_by_column: Optional[str] = None,
        order: Optional[str] = None,
        limit: Optional[int] = None,
        start: Optional[Any] = None,
        end: Optional[Any] = None,
        no_obj: Optional[bool] = None,
        lock: Optional[RowLockMode] = None,
        connection: Optional[asyncpg.connection.Connection] = None,
        **query: object,
    ) -> List[TBaseDocument]:
        """
        Get a list of documents matching the filter args, with paging support

        :param page_by_column: The name of the column in the database on which the paging should be applied
        :param order_by_column: The name of the column in the database the sorting should be based on
        :param order: The order to apply to the sorting
        :param limit: If specified, the maximum number of entries to return
        :param start: A value conforming the sorting column type, all returned rows will have greater value in the sorted column
        :param end: A value conforming the sorting column type, all returned rows will have lower value in the sorted column
        :param no_obj: Whether not to cast the query result into a matching object
        :param connection: An optional connection
        :param **query: Any additional filter to apply
        """
        if order is None:
            order = "ASC"
        if order_by_column:
            cls._validate_order(order_by_column, order)

        if no_obj is None:
            no_obj = False

        query = cls._convert_field_names_to_db_column_names(query)
        (filter_statement, values) = cls._get_composed_filter(**query)
        filter_statements = filter_statement.split(" AND ") if filter_statement != "" else []
        if start is not None:
            filter_statements.append(f"{page_by_column} > $" + str(len(values) + 1))
            values.append(cls._get_value(start))
        if end is not None:
            filter_statements.append(f"{page_by_column} < $" + str(len(values) + 1))
            values.append(cls._get_value(end))
        sql_query = "SELECT * FROM " + cls.table_name()
        if len(filter_statements) > 0:
            sql_query += " WHERE " + " AND ".join(filter_statements)
        if order_by_column is not None:
            sql_query += f" ORDER BY {order_by_column} {order}"
        if limit is not None and limit > 0:
            sql_query += " LIMIT $" + str(len(values) + 1)
            values.append(int(limit))
        if lock is not None:
            sql_query += f" {lock.value}"

        result = await cls.select_query(sql_query, values, no_obj=no_obj, connection=connection)
        return result

    @classmethod
    async def delete_all(cls, connection: Optional[asyncpg.connection.Connection] = None, **query: object) -> int:
        """
        Delete all documents that match the given query
        """
        query = cls._convert_field_names_to_db_column_names(query)
        (filter_statement, values) = cls._get_composed_filter(**query)
        query = "DELETE FROM " + cls.table_name()
        if filter_statement:
            query += " WHERE " + filter_statement
        result = await cls._execute_query(query, *values, connection=connection)
        record_count = int(result.split(" ")[1])
        return record_count

    @classmethod
    def _get_composed_filter(
        cls, offset: int = 1, col_name_prefix: Optional[str] = None, **query: object
    ) -> Tuple[str, List[object]]:
        filter_statements = []
        values = []
        index_count = max(1, offset)
        for key, value in query.items():
            cls.validate_field_name(key)
            name = cls._add_column_name_prefix_if_needed(key, col_name_prefix)
            (filter_statement, value) = cls._get_filter(name, value, index_count)
            filter_statements.append(filter_statement)
            values.extend(value)
            index_count += len(value)
        filter_as_string = " AND ".join(filter_statements)
        return (filter_as_string, values)

    @classmethod
    def _get_filter(cls, name: str, value: Any, index: int) -> Tuple[str, List[object]]:
        if value is None:
            return (name + " IS NULL", [])
        filter_statement = name + "=$" + str(index)
        value = cls._get_value(value)
        return (filter_statement, [value])

    @classmethod
    def _get_value(cls, value: object) -> object:
        if isinstance(value, dict):
            return json_encode(value)

        if isinstance(value, DataDocument) or issubclass(value.__class__, DataDocument):
            return json_encode(value)

        if isinstance(value, list):
            return [cls._get_value(x) for x in value]

        if isinstance(value, enum.Enum):
            return value.name

        if isinstance(value, uuid.UUID):
            return str(value)

        return value

    @classmethod
    def get_composed_filter_with_query_types(
        cls, offset: int = 1, col_name_prefix: Optional[str] = None, **query: QueryFilter
    ) -> Tuple[List[str], List[object]]:
        filter_statements = []
        values: List[object] = []
        index_count = max(1, offset)
        for key, value_with_query_type in query.items():
            query_type, value = value_with_query_type
            filter_statement: str
            filter_values: List[object]
            name = cls._add_column_name_prefix_if_needed(key, col_name_prefix)
            filter_statement, filter_values = cls.get_filter_for_query_type(query_type, name, value, index_count)
            filter_statements.append(filter_statement)
            values.extend(filter_values)
            index_count += len(filter_values)

        return (filter_statements, values)

    @classmethod
    def get_filter_for_query_type(
        cls, query_type: QueryType, key: str, value: object, index_count: int
    ) -> Tuple[str, List[object]]:
        if query_type == QueryType.EQUALS:
            (filter_statement, filter_values) = cls._get_filter(key, value, index_count)
        elif query_type == QueryType.IS_NOT_NULL:
            (filter_statement, filter_values) = cls.get_is_not_null_filter(key)
        elif query_type == QueryType.CONTAINS:
            (filter_statement, filter_values) = cls.get_contains_filter(key, value, index_count)
        elif query_type == QueryType.CONTAINS_PARTIAL:
            (filter_statement, filter_values) = cls.get_contains_partial_filter(key, value, index_count)
        elif query_type == QueryType.RANGE:
            (filter_statement, filter_values) = cls.get_range_filter(key, value, index_count)
        elif query_type == QueryType.NOT_CONTAINS:
            (filter_statement, filter_values) = cls.get_not_contains_filter(key, value, index_count)
        elif query_type == QueryType.COMBINED:
            (filter_statement, filter_values) = cls.get_filter_for_combined_query_type(
                key, cast(Dict[QueryType, object], value), index_count
            )
        else:
            raise InvalidQueryType(f"Query type should be one of {[query for query in QueryType]}")
        return (filter_statement, filter_values)

    @classmethod
    def validate_field_name(cls, name: str) -> ColumnNameStr:
        """Check if the name is a valid database column name for the current type"""
        if name not in cls.get_valid_field_names():
            raise InvalidFieldNameException(f"{name} is not valid for a query on {cls.table_name()}")
        return ColumnNameStr(name)

    @classmethod
    def _add_column_name_prefix_if_needed(cls, filter_statement: str, col_name_prefix: Optional[str] = None) -> str:
        if col_name_prefix is not None:
            filter_statement = f"{col_name_prefix}.{filter_statement}"
        return filter_statement

    @classmethod
    def get_is_not_null_filter(cls, name: str) -> Tuple[str, List[object]]:
        """
        Returns a tuple of a PostgresQL statement and any query arguments to filter on values that are not null.
        """
        filter_statement = f"{name} IS NOT NULL"
        return (filter_statement, [])

    @classmethod
    def get_contains_filter(cls, name: str, value: object, index: int) -> Tuple[str, List[object]]:
        """
        Returns a tuple of a PostgresQL statement and any query arguments to filter on values that are contained in a given
        collection.
        """
        filter_statement = f"{name} = ANY (${str(index)})"
        value = cls._get_value(value)
        return (filter_statement, [value])

    @classmethod
    def get_filter_for_combined_query_type(
        cls, name: str, combined_value: Dict[QueryType, object], index: int
    ) -> Tuple[str, List[object]]:
        """
        Returns a tuple of a PostgresQL statement and any query arguments to filter a single column
        based on the defined query types
        """
        filters = []
        for query_type, value in combined_value.items():
            filter_statement, filter_values = cls.get_filter_for_query_type(query_type, name, value, index)
            filters.append((filter_statement, filter_values))
            index += len(filter_values)
        (filter_statement, values) = cls._combine_filter_statements(filters)

        return (filter_statement, values)

    @classmethod
    def get_not_contains_filter(cls, name: str, value: object, index: int) -> Tuple[str, List[object]]:
        """
        Returns a tuple of a PostgresQL statement and any query arguments to filter on values that are not contained in a given
        collection.
        """
        filter_statement = f"NOT ({name} = ANY (${str(index)}))"
        value = cls._get_value(value)
        return (filter_statement, [value])

    @classmethod
    def get_contains_partial_filter(cls, name: str, value: object, index: int) -> Tuple[str, List[object]]:
        """
        Returns a tuple of a PostgresQL statement and any query arguments to filter on values that are contained in a given
        collection.
        """

        filter_statement = f"{name} ILIKE ANY (${str(index)})"
        value = cls._get_value(value)
        value = [f"%{v}%" for v in value]
        return (filter_statement, [value])

    @classmethod
    def get_range_filter(
        cls, name: str, value: Union[DateRangeConstraint, RangeConstraint], index: int
    ) -> Tuple[str, List[object]]:
        """
        Returns a tuple of a PostgresQL statement and any query arguments to filter on values that match a given range
        constraint.
        """
        filter_statement: str
        values: List[object]
        (filter_statement, values) = cls._combine_filter_statements(
            (
                f"{name} {operator.pg_value} ${str(index + i)}",
                [cls._get_value(bound)],
            )
            for i, (operator, bound) in enumerate(value)
        )
        return (filter_statement, [cls._get_value(v) for v in values])

    @staticmethod
    def _combine_filter_statements(statements_and_values: Iterable[Tuple[str, List[object]]]) -> Tuple[str, List[object]]:
        filter_statements: Tuple[str]
        values: Tuple[List[object]]
        filter_statements, values = zip(*statements_and_values)  # type: ignore
        return (
            " AND ".join(s for s in filter_statements if s != ""),
            list(chain.from_iterable(values)),
        )

    @classmethod
    def _add_start_filter(
        cls,
        offset: int,
        order_by_column: ColumnNameStr,
        id_column: ColumnNameStr,
        start: Optional[Any] = None,
        first_id: Optional[Union[uuid.UUID, str]] = None,
    ) -> Tuple[List[str], List[object]]:
        filter_statements = []
        values: List[object] = []
        if start is not None and first_id:
            filter_statements.append(f"({order_by_column}, {id_column}) > (${str(offset + 1)}, ${str(offset + 2)})")
            values.append(cls._get_value(start))
            values.append(cls._get_value(first_id))
        elif start is not None:
            filter_statements.append(f"{order_by_column} > ${str(offset + 1)}")
            values.append(cls._get_value(start))
        return filter_statements, values

    @classmethod
    def _add_end_filter(
        cls,
        offset: int,
        order_by_column: ColumnNameStr,
        id_column: ColumnNameStr,
        end: Optional[Any] = None,
        last_id: Optional[Union[uuid.UUID, str]] = None,
    ) -> Tuple[List[str], List[object]]:
        filter_statements = []
        values: List[object] = []
        if end is not None and last_id:
            filter_statements.append(f"({order_by_column}, {id_column}) < (${str(offset + 1)}, ${str(offset + 2)})")
            values.append(cls._get_value(end))
            values.append(cls._get_value(last_id))
        elif end is not None:
            filter_statements.append(f"{order_by_column} < ${str(offset + 1)}")
            values.append(cls._get_value(end))
        return filter_statements, values

    @classmethod
    def _join_filter_statements(cls, filter_statements: List[str]) -> str:
        if filter_statements:
            return "WHERE " + " AND ".join(filter_statements)
        return ""

    async def delete(self, connection: Optional[asyncpg.connection.Connection] = None) -> None:
        """
        Delete this document
        """
        (filter_as_string, values) = self._get_filter_on_primary_key_fields()
        query = "DELETE FROM " + self.table_name() + " WHERE " + filter_as_string
        await self._execute_query(query, *values, connection=connection)

    async def delete_cascade(self, connection: Optional[asyncpg.connection.Connection] = None) -> None:
        await self.delete(connection=connection)

    @classmethod
    @overload
    async def select_query(
        cls: Type[TBaseDocument], query: str, values: List[object], connection: Optional[asyncpg.connection.Connection] = None
    ) -> Sequence[TBaseDocument]:
        """Return a sequence of objects of cls type."""
        ...

    @classmethod
    @overload
    async def select_query(
        cls: Type[TBaseDocument],
        query: str,
        values: List[object],
        no_obj: bool,
        connection: Optional[asyncpg.connection.Connection] = None,
    ) -> Sequence[Record]:
        """Return a sequence of records instances"""
        ...

    @classmethod
    async def select_query(
        cls: Type[TBaseDocument],
        query: str,
        values: List[object],
        no_obj: bool = False,
        connection: Optional[asyncpg.connection.Connection] = None,
    ) -> Sequence[Union[Record, TBaseDocument]]:
        async with cls.get_connection(connection) as con:
            async with con.transaction():
                result: List[Union[Record, TBaseDocument]] = []
                async for record in con.cursor(query, *values):
                    if no_obj:
                        result.append(record)
                    else:
                        result.append(cls(from_postgres=True, **record))
                return result

    def to_dict(self) -> JsonType:
        """
        Return a dict representing the document
        """
        result = {}
        for name, metadata in self.get_field_metadata().items():
            value = self.get_value(name)

            if metadata.required and value is None:
                raise TypeError("%s should have field '%s'" % (self.__name__, name))

            if value is not None:
                metadata.validate(name, value)
                result[name] = value

            elif metadata.default:
                result[name] = metadata.default_value

        return result

    @classmethod
    async def execute_in_retryable_transaction(
        cls,
        fnc: Callable[[Connection], Awaitable[TransactionResult]],
        tx_isolation_level: Optional[str] = None,
    ) -> TransactionResult:
        """
        Execute the queries in fnc using the transaction isolation level `tx_isolation_level` and return the
        result returned by fnc. This method performs retries when the transaction is aborted due to a
        serialization error.
        """
        async with cls.get_connection() as postgresql_client:
            attempt = 1
            while True:
                try:
                    async with postgresql_client.transaction(isolation=tx_isolation_level):
                        return await fnc(postgresql_client)
                except SerializationError:
                    if attempt > 3:
                        raise Exception("Failed to execute transaction after 3 attempts.")
                    else:
                        # Exponential backoff
                        await asyncio.sleep(pow(10, attempt) / 1000)
                        attempt += 1


class Project(BaseDocument):
    """
    An inmanta configuration project

    :param name: The name of the configuration project.
    """

    __primary_key__ = ("id",)

    id: uuid.UUID
    name: str

    def to_dto(self) -> m.Project:
        return m.Project(id=self.id, name=self.name, environments=[])

    async def delete_cascade(self, connection: Optional[asyncpg.connection.Connection] = None) -> None:
        """
        This method doesn't rely on the DELETE CASCADE functionality of PostgreSQL because it causes deadlocks.
        As such, we perform the deletes on each table in a separate transaction.
        """
        async with self.get_connection(connection=connection) as con:
            envs_in_project: abc.Sequence[Environment] = await Environment.get_list(project=self.id, connection=con)
            for env in envs_in_project:
                await env.delete_cascade(connection=con)
            await self.delete(connection=con)


def convert_boolean(value: Union[bool, str]) -> bool:
    if isinstance(value, bool):
        return value

    if value.lower() not in RawConfigParser.BOOLEAN_STATES:
        raise ValueError("Not a boolean: %s" % value)
    return RawConfigParser.BOOLEAN_STATES[value.lower()]


def convert_int(value: Union[float, int, str]) -> Union[int, float]:
    if isinstance(value, (int, float)):
        return value

    f_value = float(value)
    i_value = int(value)

    if i_value == f_value:
        return i_value
    return f_value


def convert_positive_float(value: Union[float, int, str]) -> float:
    if isinstance(value, float):
        float_value = value
    else:
        float_value = float(value)
    if float_value < 0:
        raise ValueError(f"This value should be positive, got: {value}")
    return float_value


def convert_agent_map(value: Dict[str, str]) -> Dict[str, str]:
    if not isinstance(value, dict):
        raise ValueError("Agent map should be a dict")

    for key, v in value.items():
        if not isinstance(key, str):
            raise ValueError("The key of an agent map should be string")

        if not isinstance(v, str):
            raise ValueError("The value of an agent map should be string")

    if "internal" not in value:
        raise ValueError("The internal agent must be present in the autostart_agent_map")

    return value


def translate_to_postgres_type(type: str) -> str:
    if type not in TYPE_MAP:
        raise Exception("Type '" + type + "' is not a valid type for a settings entry")
    return TYPE_MAP[type]


def convert_agent_trigger_method(value: object) -> str:
    if isinstance(value, const.AgentTriggerMethod):
        return value
    value = str(value)
    valid_values = [x.name for x in const.AgentTriggerMethod]
    if value not in valid_values:
        raise ValueError("%s is not a valid agent trigger method. Valid value: %s" % (value, ",".join(valid_values)))
    return value


def validate_cron_or_int(value: Union[int, str]) -> str:
    try:
        return str(int(value))
    except ValueError:
        try:
            assert isinstance(value, str)  # Make mypy happy
            return validate_cron(value, allow_empty=False)
        except ValueError as e:
            raise ValueError("'%s' is not a valid cron expression or int: %s" % (value, e))


def validate_cron(value: str, allow_empty: bool = True) -> str:
    if not value:
        if allow_empty:
            return ""
        raise ValueError("The given cron expression is an empty string")
    try:
        CronTab(value)
    except ValueError as e:
        raise ValueError("'%s' is not a valid cron expression: %s" % (value, e))
    return value


TYPE_MAP = {
    "int": "integer",
    "bool": "boolean",
    "dict": "jsonb",
    "str": "varchar",
    "enum": "varchar",
    "positive_float": "double precision",
}

AUTO_DEPLOY = "auto_deploy"
PUSH_ON_AUTO_DEPLOY = "push_on_auto_deploy"
AGENT_TRIGGER_METHOD_ON_AUTO_DEPLOY = "agent_trigger_method_on_auto_deploy"
ENVIRONMENT_AGENT_TRIGGER_METHOD = "environment_agent_trigger_method"
AUTOSTART_AGENT_DEPLOY_INTERVAL = "autostart_agent_deploy_interval"
AUTOSTART_AGENT_DEPLOY_SPLAY_TIME = "autostart_agent_deploy_splay_time"
AUTOSTART_AGENT_REPAIR_INTERVAL = "autostart_agent_repair_interval"
AUTOSTART_AGENT_REPAIR_SPLAY_TIME = "autostart_agent_repair_splay_time"
AUTOSTART_ON_START = "autostart_on_start"
AUTOSTART_AGENT_MAP = "autostart_agent_map"
AGENT_AUTH = "agent_auth"
SERVER_COMPILE = "server_compile"
AUTO_FULL_COMPILE = "auto_full_compile"
RESOURCE_ACTION_LOGS_RETENTION = "resource_action_logs_retention"
PROTECTED_ENVIRONMENT = "protected_environment"
NOTIFICATION_RETENTION = "notification_retention"
AVAILABLE_VERSIONS_TO_KEEP = "available_versions_to_keep"
RECOMPILE_BACKOFF = "recompile_backoff"
ENVIRONMENT_METRICS_RETENTION = "environment_metrics_retention"


class Setting(object):
    """
    A class to define a new environment setting.
    """

    def __init__(
        self,
        name: str,
        typ: str,
        default: Optional[m.EnvSettingType] = None,
        doc: Optional[str] = None,
        validator: Optional[Callable[[m.EnvSettingType], m.EnvSettingType]] = None,
        recompile: bool = False,
        update_model: bool = False,
        agent_restart: bool = False,
        allowed_values: Optional[List[m.EnvSettingType]] = None,
    ) -> None:
        """
        :param name: The name of the setting.
        :param type: The type of the value. This type is mainly used for documentation purpose.
        :param default: An optional default value for this setting. When a default is set and the
                        is requested from the database, it will return the default value and also store
                        the default value in the database.
        :param doc: The documentation/help string for this setting
        :param validator: A validation and casting function for input settings. Should raise ValueError if validation fails.
        :param recompile: Trigger a recompile of the model when a setting is updated?
        :param update_model: Update the configuration model (git pull on project and repos)
        :param agent_restart: Restart autostarted agents when this settings is updated.
        :param allowed_values: list of possible values (if type is enum)
        """
        self.name: str = name
        self.typ: str = typ
        self._default = default
        self.doc = doc
        self.validator = validator
        self.recompile = recompile
        self.update = update_model
        self.agent_restart = agent_restart
        self.allowed_values = allowed_values

    @property
    def default(self) -> Optional[m.EnvSettingType]:
        if self._default and isinstance(self._default, dict):
            # Dicts are mutable objects. Return a copy.
            return dict(self._default)
        else:
            return self._default

    def to_dict(self) -> JsonType:
        return {
            "type": self.typ,
            "default": self.default,
            "doc": self.doc,
            "recompile": self.recompile,
            "update": self.update,
            "agent_restart": self.agent_restart,
            "allowed_values": self.allowed_values,
        }

    def to_dto(self) -> m.EnvironmentSetting:
        return m.EnvironmentSetting(
            name=self.name,
            type=self.typ,
            default=self.default,
            doc=self.doc,
            recompile=self.recompile,
            update_model=self.update,
            agent_restart=self.agent_restart,
            allowed_values=self.allowed_values,
        )


@stable_api
class Environment(BaseDocument):
    """
    A deployment environment of a project

    :param id: A unique, machine generated id
    :param name: The name of the deployment environment.
    :param project: The project this environment belongs to.
    :param repo_url: The repository url that contains the configuration model code for this environment.
    :param repo_branch: The repository branch that contains the configuration model code for this environment.
    :param settings:

        Key/value settings for this environment. This dictionary does not necessarily contain a key
        for every environment setting known by the server. This is done for backwards compatibility reasons.
        When a setting was renamed, we need to determine whether the old or the new setting has to be taken into
        account. The logic to decide that is the following:

        * When the name of the new setting is present in this settings dictionary or when the name of the old
          setting is not present in the settings dictionary, use the new setting.

        * Otherwise, use the setting with the old name.

    :param last_version: The last version number that was reserved for this environment
    :param description: The description of the environment
    :param icon: An icon for the environment
    """

    __primary_key__ = ("id",)

    id: uuid.UUID
    name: str
    project: uuid.UUID
    repo_url: str = ""
    repo_branch: str = ""
    settings: Dict[str, m.EnvSettingType] = {}
    last_version: int = 0
    halted: bool = False
    description: str = ""
    icon: str = ""

    def to_dto(self) -> m.Environment:
        return m.Environment(
            id=self.id,
            name=self.name,
            project_id=self.project,
            repo_url=self.repo_url,
            repo_branch=self.repo_branch,
            settings=self.settings,
            halted=self.halted,
            description=self.description,
            icon=self.icon,
        )

    _settings: Dict[str, Setting] = {
        AUTO_DEPLOY: Setting(
            name=AUTO_DEPLOY,
            typ="bool",
            default=True,
            doc="When this boolean is set to true, the orchestrator will automatically release a new version "
            "that was compiled by the orchestrator itself.",
            validator=convert_boolean,
        ),
        PUSH_ON_AUTO_DEPLOY: Setting(
            name=PUSH_ON_AUTO_DEPLOY,
            typ="bool",
            default=True,
            doc="Push a new version when it has been autodeployed.",
            validator=convert_boolean,
        ),
        AGENT_TRIGGER_METHOD_ON_AUTO_DEPLOY: Setting(
            name=AGENT_TRIGGER_METHOD_ON_AUTO_DEPLOY,
            typ="enum",
            default=const.AgentTriggerMethod.push_incremental_deploy.name,
            validator=convert_agent_trigger_method,
            doc="The agent trigger method to use when " + PUSH_ON_AUTO_DEPLOY + " is enabled",
            allowed_values=[opt.name for opt in const.AgentTriggerMethod],
        ),
        ENVIRONMENT_AGENT_TRIGGER_METHOD: Setting(
            name=ENVIRONMENT_AGENT_TRIGGER_METHOD,
            typ="enum",
            default=const.AgentTriggerMethod.push_incremental_deploy.name,
            validator=convert_agent_trigger_method,
            doc="The agent trigger method to use when no specific method is specified in the API call. "
            "This determines the behavior of the 'Promote' button. "
            f"For auto deploy, {AGENT_TRIGGER_METHOD_ON_AUTO_DEPLOY} is used.",
            allowed_values=[opt.name for opt in const.AgentTriggerMethod],
        ),
        AUTOSTART_AGENT_DEPLOY_INTERVAL: Setting(
            name=AUTOSTART_AGENT_DEPLOY_INTERVAL,
            typ="str",
            default="600",
            doc="The deployment interval of the autostarted agents. Can be specified as a number of seconds"
            " or as a cron-like expression."
            " See also: :inmanta.config:option:`config.agent-deploy-interval`",
            validator=validate_cron_or_int,
            agent_restart=True,
        ),
        AUTOSTART_AGENT_DEPLOY_SPLAY_TIME: Setting(
            name=AUTOSTART_AGENT_DEPLOY_SPLAY_TIME,
            typ="int",
            default=10,
            doc="The splay time on the deployment interval of the autostarted agents."
            " See also: :inmanta.config:option:`config.agent-deploy-splay-time`",
            validator=convert_int,
            agent_restart=True,
        ),
        AUTOSTART_AGENT_REPAIR_INTERVAL: Setting(
            name=AUTOSTART_AGENT_REPAIR_INTERVAL,
            typ="str",
            default="86400",
            doc=(
                "The repair interval of the autostarted agents. Can be specified as a number of seconds"
                " or as a cron-like expression."
                " See also: :inmanta.config:option:`config.agent-repair-interval`"
            ),
            validator=validate_cron_or_int,
            agent_restart=True,
        ),
        AUTOSTART_AGENT_REPAIR_SPLAY_TIME: Setting(
            name=AUTOSTART_AGENT_REPAIR_SPLAY_TIME,
            typ="int",
            default=600,
            doc="The splay time on the repair interval of the autostarted agents."
            " See also: :inmanta.config:option:`config.agent-repair-splay-time`",
            validator=convert_int,
            agent_restart=True,
        ),
        AUTOSTART_ON_START: Setting(
            name=AUTOSTART_ON_START,
            default=True,
            typ="bool",
            validator=convert_boolean,
            doc="Automatically start agents when the server starts instead of only just in time.",
        ),
        AUTOSTART_AGENT_MAP: Setting(
            name=AUTOSTART_AGENT_MAP,
            default={"internal": "local:"},
            typ="dict",
            validator=convert_agent_map,
            doc="A dict with key the name of agents that should be automatically started. The value "
            "is either an empty string or an agent map string. See also: :inmanta.config:option:`config.agent-map`",
            agent_restart=True,
        ),
        SERVER_COMPILE: Setting(
            name=SERVER_COMPILE,
            default=True,
            typ="bool",
            validator=convert_boolean,
            doc="Allow the server to compile the configuration model.",
        ),
        AUTO_FULL_COMPILE: Setting(
            name=AUTO_FULL_COMPILE,
            default="",
            typ="str",
            validator=validate_cron,
            doc=(
                "Periodically run a full compile following a cron-like time-to-run specification interpreted in UTC with format"
                " `[sec] min hour dom month dow [year]` (If only 6 values are provided, they are interpreted as"
                " `min hour dom month dow year`). A compile will be requested at the scheduled time. The actual"
                " compilation may have to wait in the compile queue for some time, depending on the size of the queue and the"
                " RECOMPILE_BACKOFF environment setting. This setting has no effect when server_compile is disabled."
            ),
        ),
        RESOURCE_ACTION_LOGS_RETENTION: Setting(
            name=RESOURCE_ACTION_LOGS_RETENTION,
            default=7,
            typ="int",
            validator=convert_int,
            doc="The number of days to retain resource-action logs",
        ),
        AVAILABLE_VERSIONS_TO_KEEP: Setting(
            name=AVAILABLE_VERSIONS_TO_KEEP,
            default=100,
            typ="int",
            validator=convert_int,
            doc="The number of versions to keep stored in the database",
        ),
        PROTECTED_ENVIRONMENT: Setting(
            name=PROTECTED_ENVIRONMENT,
            default=False,
            typ="bool",
            validator=convert_boolean,
            doc="When set to true, this environment cannot be cleared or deleted.",
        ),
        NOTIFICATION_RETENTION: Setting(
            name=NOTIFICATION_RETENTION,
            default=365,
            typ="int",
            validator=convert_int,
            doc="The number of days to retain notifications for",
        ),
        RECOMPILE_BACKOFF: Setting(
            name=RECOMPILE_BACKOFF,
            default=0.1,
            typ="positive_float",
            validator=convert_positive_float,
            doc="""The number of seconds to wait before the server may attempt to do a new recompile.
                    Recompiles are triggered after facts updates for example.""",
        ),
        ENVIRONMENT_METRICS_RETENTION: Setting(
            name=ENVIRONMENT_METRICS_RETENTION,
            typ="int",
            default=8760,
            doc="The number of hours that environment metrics have to be retained before they are cleaned up. "
            "Default=8760 hours (1 year). Set to 0 to disable automatic cleanups.",
            validator=convert_int,
        ),
    }

    @classmethod
    def get_setting_definition(cls, setting_name: str) -> Setting:
        """
        Return the definition of the setting with the given name.
        """
        if setting_name not in cls._settings:
            raise KeyError()
        return cls._settings[setting_name]

    async def get(self, key: str, connection: Optional[asyncpg.connection.Connection] = None) -> m.EnvSettingType:
        """
        Get a setting in this environment.

        :param key: The name/key of the setting. It should be defined in _settings otherwise a keyerror will be raised.
        """
        if key not in self._settings:
            raise KeyError()

        if key in self.settings:
            return self.settings[key]

        default_value = self._settings[key].default
        if default_value is None:
            raise KeyError()

        await self.set(key, default_value, connection=connection, allow_override=False)
        return self.settings[key]

    async def set(
        self,
        key: str,
        value: m.EnvSettingType,
        connection: Optional[asyncpg.connection.Connection] = None,
        allow_override: bool = True,
    ) -> None:
        """
        Set a new setting in this environment.

        :param key: The name/key of the setting. It should be defined in _settings otherwise a keyerror will be raised.
        :param value: The value of the settings. The value should be of type as defined in _settings
        :param allow_override: If set to False, don't set the given environment setting when it already exists in the setting
                               dictionary in the database.
        """
        if key not in self._settings:
            raise KeyError()
        # TODO: convert this to a string
        if callable(self._settings[key].validator):
            value = self._settings[key].validator(value)

        type = translate_to_postgres_type(self._settings[key].typ)
        (filter_statement, values) = self._get_composed_filter(name=self.name, project=self.project, offset=5)
        query = f"""
                UPDATE {self.table_name()}
                SET settings=(
                        CASE WHEN $1 IS FALSE AND settings ? $2::text
                        THEN settings
                        ELSE jsonb_set(settings, $3::text[], to_jsonb($4::{type}), TRUE)
                        END
                    )
                WHERE {filter_statement}
                RETURNING settings
        """
        values = [allow_override, self._get_value(key), self._get_value([key]), self._get_value(value)] + values
        new_value = await self._fetchval(query, *values, connection=connection)
        new_value_parsed = cast(
            Dict[str, m.EnvSettingType], self.get_field_metadata()["settings"].from_db(name="settings", value=new_value)
        )
        self.settings[key] = new_value_parsed[key]

    async def unset(self, key: str) -> None:
        """
        Unset a setting in this environment. If a default value is provided, this value will replace the current value.

        :param key: The name/key of the setting. It should be defined in _settings otherwise a keyerror will be raised.
        """
        if key not in self._settings:
            raise KeyError()

        if self._settings[key].default is None:
            (filter_statement, values) = self._get_composed_filter(name=self.name, project=self.project, offset=2)
            query = "UPDATE " + self.table_name() + " SET settings=settings - $1" + " WHERE " + filter_statement
            values = [self._get_value(key)] + values
            await self._execute_query(query, *values)
            del self.settings[key]
        else:
            await self.set(key, self._settings[key].default)

    async def delete_cascade(self, connection: Optional[asyncpg.connection.Connection] = None) -> None:
        """
        Completely remove this environment from the db
<<<<<<< HEAD
        """
        async with self.get_connection(connection=connection) as con:
            await self.clear(connection=con)
            await self.delete(connection=con)

    async def clear(self, connection: Optional[asyncpg.connection.Connection] = None) -> None:
        """
=======
        """
        async with self.get_connection(connection=connection) as con:
            await self.clear(connection=con)
            await self.delete(connection=con)

    async def clear(self, connection: Optional[asyncpg.connection.Connection] = None) -> None:
        """
>>>>>>> d97ffe65
        Delete everything related to this environment from the db, except the entry in the Environment table.

        This method doesn't rely on the DELETE CASCADE functionality of PostgreSQL because it causes deadlocks.
        This is especially true for the tables resourceaction_resource, resource and resourceaction, because they
        have a high read/write load. As such, we perform the deletes on each table in a separate transaction.
        """
        async with self.get_connection(connection=connection) as con:
            await Agent.delete_all(environment=self.id, connection=con)
            await AgentProcess.delete_all(environment=self.id, connection=con)  # Triggers cascading delete on agentinstance
            await Compile.delete_all(environment=self.id, connection=con)  # Triggers cascading delete on report table
            await Parameter.delete_all(environment=self.id, connection=con)
            await Notification.delete_all(environment=self.id, connection=con)
            await Code.delete_all(environment=self.id, connection=con)
            await DiscoveredResource.delete_all(environment=self.id, connection=con)
            await EnvironmentMetricsGauge.delete_all(environment=self.id, connection=con)
            await EnvironmentMetricsTimer.delete_all(environment=self.id, connection=con)
            await DryRun.delete_all(environment=self.id, connection=con)
            await UnknownParameter.delete_all(environment=self.id, connection=con)
            await self._execute_query(
                "DELETE FROM public.resourceaction_resource WHERE environment=$1", self.id, connection=con
            )
            await ResourceAction.delete_all(environment=self.id, connection=con)
            await Resource.delete_all(environment=self.id, connection=con)
            await ConfigurationModel.delete_all(environment=self.id, connection=con)

    async def get_next_version(self, connection: Optional[asyncpg.connection.Connection] = None) -> int:
        """
        Reserves the next available version and returns it. Increments the last_version counter.
        """
        record = await self._fetchrow(
            f"""
UPDATE {self.table_name()}
SET last_version = last_version + 1
WHERE id = $1
RETURNING last_version;
""",
            self.id,
            connection=connection,
        )
        version = cast(int, record[0])
        self.last_version = version
        return version

    @classmethod
    def register_setting(cls, setting: Setting) -> None:
        """
        Adds a new environment setting that was defined by an extension.

        :param setting: the setting that should be added to the existing settings
        """
        if setting.name in cls._settings:
            raise KeyError()
        cls._settings[setting.name] = setting

    @classmethod
    async def get_list(
        cls: Type[TBaseDocument],
        *,
        order_by_column: Optional[str] = None,
        order: Optional[str] = None,
        limit: Optional[int] = None,
        offset: Optional[int] = None,
        no_obj: Optional[bool] = None,
        lock: Optional[RowLockMode] = None,
        connection: Optional[asyncpg.connection.Connection] = None,
        details: bool = True,
        **query: object,
    ) -> List[TBaseDocument]:
        """
        Get a list of documents matching the filter args.

        """
        if details:
            return await super().get_list(
                order_by_column=order_by_column,
                order=order,
                limit=limit,
                offset=offset,
                no_obj=no_obj,
                lock=lock,
                connection=connection,
                **query,
            )
        return await cls.get_list_without_details(
            order_by_column=order_by_column,
            order=order,
            limit=limit,
            offset=offset,
            no_obj=no_obj,
            lock=lock,
            connection=connection,
            **query,
        )

    @classmethod
    async def get_list_without_details(
        cls: Type[TBaseDocument],
        *,
        order_by_column: Optional[str] = None,
        order: Optional[str] = None,
        limit: Optional[int] = None,
        offset: Optional[int] = None,
        no_obj: Optional[bool] = None,
        lock: Optional[RowLockMode] = None,
        connection: Optional[asyncpg.connection.Connection] = None,
        **query: object,
    ) -> List[TBaseDocument]:
        """
        Get a list of environments matching the filter args.
        Don't return the description and icon columns.
        """
        columns = [column_name for column_name in cls.get_valid_field_names() if column_name not in {"description", "icon"}]
        return await super().get_list_with_columns(
            order_by_column=order_by_column,
            order=order,
            limit=limit,
            offset=offset,
            no_obj=no_obj,
            lock=lock,
            connection=connection,
            columns=columns,
            **query,
        )

    @classmethod
    async def get_by_id(
        cls: Type[TBaseDocument],
        doc_id: uuid.UUID,
        connection: Optional[asyncpg.connection.Connection] = None,
        details: bool = True,
    ) -> Optional[TBaseDocument]:
        """
        Get a specific environment based on its ID

        :return: An instance of this class with its fields filled from the database.
        """
        result = await cls.get_list(id=doc_id, connection=connection, details=details)
        if len(result) > 0:
            return result[0]
        return None

    async def acquire_release_version_lock(self, *, shared: bool = False, connection: asyncpg.Connection) -> None:
        """
        Acquires a transaction-level advisory lock for concurrency control between release_version and
        calls that need the latest version.

        :param env: The environment to acquire the lock for.
        :param shared: If true, doesn't conflict with other shared locks, only with non-shared ones.
        :param connection: The connection hosting the transaction for which to acquire a lock.
        """
        await self._xact_lock(const.PG_ADVISORY_KEY_RELEASE_VERSION, self.id, shared=shared, connection=connection)

    async def put_version_lock(self, *, shared: bool = False, connection: asyncpg.Connection) -> None:
        """
        Acquires a transaction-level advisory lock for concurrency control between put_version and put_partial.

        :param env: The environment to acquire the lock for.
        :param shared: If true, doesn't conflict with other shared locks, only with non-shared ones.
        :param connection: The connection hosting the transaction for which to acquire a lock.
        """
        await self._xact_lock(const.PG_ADVISORY_KEY_PUT_VERSION, self.id, shared=shared, connection=connection)


class Parameter(BaseDocument):
    """
    A parameter that can be used in the configuration model

    :param name: The name of the parameter
    :param value: The value of the parameter
    :param environment: The environment this parameter belongs to
    :param source: The source of the parameter
    :param resource_id: An optional resource id
    :param updated: When was the parameter updated last

    :todo Add history
    """

    __primary_key__ = ("id", "name", "environment")

    id: uuid.UUID
    name: str
    value: str = ""
    environment: uuid.UUID
    source: str
    resource_id: m.ResourceIdStr = ""
    updated: Optional[datetime.datetime] = None
    metadata: Optional[JsonType] = None

    @classmethod
    async def get_updated_before_active_env(cls, updated_before: datetime.datetime) -> List["Parameter"]:
        """
        Retrieve the list of parameters that were updated before a specified datetime for environments that are not halted
        """
        query = f"""
         WITH non_halted_envs AS (
          SELECT id FROM public.environment WHERE NOT halted
        )
        SELECT * FROM {cls.table_name()}
        WHERE environment IN (
          SELECT id FROM non_halted_envs
        ) and updated < $1;
        """
        values = [cls._get_value(updated_before)]
        result = await cls.select_query(query, values)
        return result

    @classmethod
    async def list_parameters(cls, env_id: uuid.UUID, **metadata_constraints: str) -> List["Parameter"]:
        query = "SELECT * FROM " + cls.table_name() + " WHERE environment=$1"
        values = [cls._get_value(env_id)]
        for key, value in metadata_constraints.items():
            query_param_index = len(values) + 1
            query += " AND metadata @> $" + str(query_param_index) + "::jsonb"
            dict_value = {key: value}
            values.append(cls._get_value(dict_value))
        query += " ORDER BY name"
        result = await cls.select_query(query, values)
        return result

    def as_fact(self) -> m.Fact:
        assert self.source == "fact"
        return m.Fact(
            id=self.id,
            name=self.name,
            value=self.value,
            environment=self.environment,
            resource_id=self.resource_id,
            source=self.source,
            updated=self.updated,
            metadata=self.metadata,
        )


class UnknownParameter(BaseDocument):
    """
    A parameter that the compiler indicated that was unknown. This parameter causes the configuration model to be
    incomplete for a specific environment.

    :param name:
    :param resource_id:
    :param source:
    :param environment:
    :param version: The version id of the configuration model on which this parameter was reported
    """

    __primary_key__ = ("id",)

    id: uuid.UUID
    name: str
    environment: uuid.UUID
    source: str
    resource_id: m.ResourceIdStr = ""
    version: int
    metadata: Optional[Dict[str, Any]]
    resolved: bool = False

    def copy(self, new_version: int) -> "UnknownParameter":
        """
        Create a new UnknownParameter using this object as a template. The returned object will
        have the id field unset and the version field set the new_version.
        """
        return UnknownParameter(
            name=self.name,
            environment=self.environment,
            source=self.source,
            resource_id=self.resource_id,
            version=new_version,
            metadata=self.metadata,
            resolved=self.resolved,
        )

    @classmethod
    async def get_unknowns_to_copy_in_partial_compile(
        cls,
        environment: uuid.UUID,
        source_version: int,
        updated_resource_sets: abc.Set[str],
        deleted_resource_sets: abc.Set[str],
        rids_in_partial_compile: abc.Set[ResourceIdStr],
        *,
        connection: Optional[asyncpg.connection.Connection] = None,
    ) -> List["UnknownParameter"]:
        """
        Returns a subset of the unknowns in source_version of environment. It returns the unknowns that:
            * Are not associated with a resource
            * Are associated with a resource that:
               - don't belong to the resource set updated_resource_sets and deleted_resource_sets
               - and, don't have a resource_id in rids_in_partial_compile (An unknown might belong to a shared resource that
                 is not exported by the partial compile)
        """
        query = f"""
            SELECT u.*
            FROM {cls.table_name()} AS u LEFT JOIN {Resource.table_name()} AS r
                ON u.environment=r.environment AND u.version=r.model AND u.resource_id=r.resource_id
            WHERE
                u.environment=$1
                AND u.version=$2
                AND u.resolved IS FALSE
                AND (r.resource_id IS NULL OR NOT r.resource_id=ANY($4))
                AND (r.resource_set IS NULL OR NOT r.resource_set=ANY($3))
        """
        async with cls.get_connection(connection) as con:
            result = await con.fetch(
                query,
                environment,
                source_version,
                list(updated_resource_sets | deleted_resource_sets),
                list(rids_in_partial_compile),
            )
            return [cls(from_postgres=True, **uk) for uk in result]


class AgentProcess(BaseDocument):
    """
    A process in the infrastructure that has (had) a session as an agent.

    :param hostname: The hostname of the device.
    :param environment: To what environment is this process bound
    :param last_seen: When did the server receive data from the node for the last time.
    """

    __primary_key__ = ("sid",)

    sid: uuid.UUID
    hostname: str
    environment: uuid.UUID
    first_seen: Optional[datetime.datetime] = None
    last_seen: Optional[datetime.datetime] = None
    expired: Optional[datetime.datetime] = None

    @classmethod
    async def get_live(cls, environment: Optional[uuid.UUID] = None) -> List["AgentProcess"]:
        if environment is not None:
            result = await cls.get_list(
                limit=DBLIMIT, environment=environment, expired=None, order_by_column="last_seen", order="ASC NULLS LAST"
            )
        else:
            result = await cls.get_list(limit=DBLIMIT, expired=None, order_by_column="last_seen", order="ASC NULLS LAST")
        return result

    @classmethod
    async def get_by_sid(
        cls, sid: uuid.UUID, connection: Optional[asyncpg.connection.Connection] = None
    ) -> Optional["AgentProcess"]:
        objects = await cls.get_list(limit=DBLIMIT, connection=connection, expired=None, sid=sid)
        if len(objects) == 0:
            return None
        elif len(objects) > 1:
            LOGGER.exception("Multiple objects with the same unique id found!")
            return objects[0]
        else:
            return objects[0]

    @classmethod
    async def seen(
        cls,
        env: uuid.UUID,
        nodename: str,
        sid: uuid.UUID,
        now: datetime.datetime,
        connection: Optional[asyncpg.connection.Connection] = None,
    ) -> None:
        """
        Update the last_seen parameter of the process and mark as not expired.
        """
        proc = await cls.get_one(connection=connection, sid=sid)
        if proc is None:
            proc = cls(hostname=nodename, environment=env, first_seen=now, last_seen=now, sid=sid)
            await proc.insert(connection=connection)
        else:
            await proc.update_fields(connection=connection, last_seen=now, expired=None)

    @classmethod
    async def update_last_seen(
        cls, sid: uuid.UUID, last_seen: datetime.datetime, connection: Optional[asyncpg.connection.Connection] = None
    ) -> None:
        aps = await cls.get_by_sid(sid=sid, connection=connection)
        if aps:
            await aps.update_fields(connection=connection, last_seen=last_seen)

    @classmethod
    async def expire_process(
        cls, sid: uuid.UUID, now: datetime.datetime, connection: Optional[asyncpg.connection.Connection] = None
    ) -> None:
        aps = await cls.get_by_sid(sid=sid, connection=connection)
        if aps is not None:
            await aps.update_fields(connection=connection, expired=now)

    @classmethod
    async def expire_all(cls, now: datetime.datetime, connection: Optional[asyncpg.connection.Connection] = None) -> None:
        query = f"""
                UPDATE {cls.table_name()}
                SET expired=$1
                WHERE expired IS NULL
        """
        await cls._execute_query(query, cls._get_value(now), connection=connection)

    @classmethod
    async def cleanup(cls, nr_expired_records_to_keep: int) -> None:
        query = f"""
            WITH halted_env AS (
                SELECT id FROM environment WHERE halted = true
            )
            DELETE FROM {cls.table_name()} AS a1
            WHERE a1.expired IS NOT NULL AND
                  a1.environment NOT IN (SELECT id FROM halted_env) AND
                  (
                    -- Take nr_expired_records_to_keep into account
                    SELECT count(*)
                    FROM {cls.table_name()} a2
                    WHERE a1.environment=a2.environment AND
                          a1.hostname=a2.hostname AND
                          a2.expired IS NOT NULL AND
                          a2.expired > a1.expired
                  ) >= $1
                  AND
                  -- Agent process only has expired agent instances
                  NOT EXISTS(
                    SELECT 1
                    FROM {cls.table_name()} AS agentprocess
                    INNER JOIN {AgentInstance.table_name()} AS agentinstance
                    ON agentinstance.process = agentprocess.sid
                    WHERE agentprocess.sid = a1.sid AND agentinstance.expired IS NULL
                  );
        """
        await cls._execute_query(query, cls._get_value(nr_expired_records_to_keep))

    def to_dict(self) -> JsonType:
        result = super(AgentProcess, self).to_dict()
        # Ensure backward compatibility API
        result["id"] = result["sid"]
        return result

    def to_dto(self) -> m.AgentProcess:
        return m.AgentProcess(
            sid=self.sid,
            hostname=self.hostname,
            environment=self.environment,
            first_seen=self.first_seen,
            last_seen=self.last_seen,
            expired=self.expired,
        )


TAgentInstance = TypeVar("TAgentInstance", bound="AgentInstance")


class AgentInstance(BaseDocument):
    """
    A physical server/node in the infrastructure that reports to the management server.

    :param hostname: The hostname of the device.
    :param last_seen: When did the server receive data from the node for the last time.
    """

    __primary_key__ = ("id",)

    # TODO: add env to speed up cleanup
    id: uuid.UUID
    process: uuid.UUID
    name: str
    expired: Optional[datetime.datetime] = None
    tid: uuid.UUID

    @classmethod
    async def active_for(
        cls: Type[TAgentInstance],
        tid: uuid.UUID,
        endpoint: str,
        process: Optional[uuid.UUID] = None,
        connection: Optional[asyncpg.connection.Connection] = None,
    ) -> List[TAgentInstance]:
        if process is not None:
            objects = await cls.get_list(expired=None, tid=tid, name=endpoint, process=process, connection=connection)
        else:
            objects = await cls.get_list(expired=None, tid=tid, name=endpoint, connection=connection)
        return objects

    @classmethod
    async def active(cls: Type[TAgentInstance]) -> List[TAgentInstance]:
        objects = await cls.get_list(expired=None)
        return objects

    @classmethod
    async def log_instance_creation(
        cls: Type[TAgentInstance],
        tid: uuid.UUID,
        process: uuid.UUID,
        endpoints: Set[str],
        connection: Optional[asyncpg.connection.Connection] = None,
    ) -> None:
        """
        Create new agent instances for a given session.
        """
        if not endpoints:
            return
        async with cls.get_connection(connection) as con:
            await con.executemany(
                f"""
                INSERT INTO
                {cls.table_name()}
                (id, tid, process, name, expired)
                VALUES ($1, $2, $3, $4, null)
                ON CONFLICT ON CONSTRAINT {cls.table_name()}_unique DO UPDATE
                SET expired = null
                ;
                """,
                [tuple(map(cls._get_value, (cls._new_id(), tid, process, name))) for name in endpoints],
            )

    @classmethod
    async def log_instance_expiry(
        cls: Type[TAgentInstance],
        sid: uuid.UUID,
        endpoints: Set[str],
        now: datetime.datetime,
        connection: Optional[asyncpg.connection.Connection] = None,
    ) -> None:
        """
        Expire specific instances for a given session id.
        """
        if not endpoints:
            return
        instances: List[TAgentInstance] = await cls.get_list(connection=connection, process=sid)
        for ai in instances:
            if ai.name in endpoints:
                await ai.update_fields(connection=connection, expired=now)

    @classmethod
    async def expire_all(cls, now: datetime.datetime, connection: Optional[asyncpg.connection.Connection] = None) -> None:
        query = f"""
                UPDATE {cls.table_name()}
                SET expired=$1
                WHERE expired IS NULL
        """
        await cls._execute_query(query, cls._get_value(now), connection=connection)


class Agent(BaseDocument):
    """
    An inmanta agent

    :param environment: The environment this resource is defined in
    :param name: The name of this agent
    :param last_failover: Moment at which the primary was last changed
    :param paused: is this agent paused (if so, skip it)
    :param primary: what is the current active instance (if none, state is down)
    :param unpause_on_resume: whether this agent should be unpaused when resuming from environment-wide halt. Used to
        persist paused state when halting.
    """

    __primary_key__ = ("environment", "name")

    environment: uuid.UUID
    name: str
    last_failover: Optional[datetime.datetime] = None
    paused: bool = False
    id_primary: Optional[uuid.UUID] = None
    unpause_on_resume: Optional[bool] = None

    @property
    def primary(self) -> Optional[uuid.UUID]:
        return self.id_primary

    @classmethod
    def get_valid_field_names(cls) -> List[str]:
        # Allow the computed fields
        return super().get_valid_field_names() + ["process_name", "status"]

    @classmethod
    async def get_statuses(cls, env_id: uuid.UUID, agent_names: Set[str]) -> Dict[str, Optional[AgentStatus]]:
        result: Dict[str, Optional[AgentStatus]] = {}
        for agent_name in agent_names:
            agent = await cls.get_one(environment=env_id, name=agent_name)
            if agent:
                result[agent_name] = agent.get_status()
            else:
                result[agent_name] = None
        return result

    def get_status(self) -> AgentStatus:
        if self.paused:
            return AgentStatus.paused
        if self.primary is not None:
            return AgentStatus.up
        return AgentStatus.down

    def to_dict(self) -> JsonType:
        base = BaseDocument.to_dict(self)
        if self.last_failover is None:
            base["last_failover"] = ""

        if self.primary is None:
            base["primary"] = ""
        else:
            base["primary"] = base["id_primary"]
            del base["id_primary"]

        base["state"] = self.get_status().value

        return base

    @classmethod
    def _convert_field_names_to_db_column_names(cls, field_dict: Dict[str, str]) -> Dict[str, str]:
        if "primary" in field_dict:
            field_dict["id_primary"] = field_dict["primary"]
            del field_dict["primary"]
        return field_dict

    @classmethod
    async def get(
        cls,
        env: uuid.UUID,
        endpoint: str,
        connection: Optional[asyncpg.connection.Connection] = None,
        lock: Optional[RowLockMode] = None,
    ) -> "Agent":
        obj = await cls.get_one(environment=env, name=endpoint, connection=connection, lock=lock)
        return obj

    @classmethod
    async def persist_on_halt(cls, env: uuid.UUID, connection: Optional[asyncpg.connection.Connection] = None) -> None:
        """
        Persists paused state when halting all agents.
        """
        await cls._execute_query(
            f"UPDATE {cls.table_name()} SET unpause_on_resume=NOT paused WHERE environment=$1 AND unpause_on_resume IS NULL",
            cls._get_value(env),
            connection=connection,
        )

    @classmethod
    async def persist_on_resume(cls, env: uuid.UUID, connection: Optional[asyncpg.connection.Connection] = None) -> List[str]:
        """
        Restores default halted state. Returns a list of agents that should be unpaused.
        """

        async with cls.get_connection(connection) as con:
            async with con.transaction():
                unpause_on_resume = await cls._fetch_query(
                    # lock FOR UPDATE to avoid deadlocks: next query in this transaction updates the row
                    f"SELECT name FROM {cls.table_name()} WHERE environment=$1 AND unpause_on_resume FOR NO KEY UPDATE",
                    cls._get_value(env),
                    connection=con,
                )
                await cls._execute_query(
                    f"UPDATE {cls.table_name()} SET unpause_on_resume=NULL WHERE environment=$1",
                    cls._get_value(env),
                    connection=con,
                )
                return sorted([r["name"] for r in unpause_on_resume])

    @classmethod
    async def pause(
        cls, env: uuid.UUID, endpoint: Optional[str], paused: bool, connection: Optional[asyncpg.connection.Connection] = None
    ) -> List[str]:
        """
        Pause a specific agent or all agents in an environment when endpoint is set to None.

        :return A list of agent names that have been paused/unpaused by this method.
        """
        if endpoint is None:
            query = f"UPDATE {cls.table_name()} SET paused=$1 WHERE environment=$2 RETURNING name"
            values = [cls._get_value(paused), cls._get_value(env)]
        else:
            query = f"UPDATE {cls.table_name()} SET paused=$1 WHERE environment=$2 AND name=$3 RETURNING name"
            values = [cls._get_value(paused), cls._get_value(env), cls._get_value(endpoint)]
        result = await cls._fetch_query(query, *values, connection=connection)
        return sorted([r["name"] for r in result])

    @classmethod
    async def set_unpause_on_resume(
        cls,
        env: uuid.UUID,
        endpoint: Optional[str],
        should_be_unpaused_on_resume: bool,
        connection: Optional[asyncpg.connection.Connection] = None,
    ) -> None:
        """
        Set the unpause_on_resume field of a specific agent or all agents in an environment when endpoint is set to None.
        """
        if endpoint is None:
            query = f"UPDATE {cls.table_name()} SET unpause_on_resume=$1 WHERE environment=$2"
            values = [cls._get_value(should_be_unpaused_on_resume), cls._get_value(env)]
        else:
            query = f"UPDATE {cls.table_name()} SET unpause_on_resume=$1 WHERE environment=$2 AND name=$3"
            values = [cls._get_value(should_be_unpaused_on_resume), cls._get_value(env), cls._get_value(endpoint)]
        await cls._execute_query(query, *values, connection=connection)

    @classmethod
    async def update_primary(
        cls,
        env: uuid.UUID,
        endpoints_with_new_primary: Sequence[Tuple[str, Optional[uuid.UUID]]],
        now: datetime.datetime,
        connection: Optional[asyncpg.connection.Connection] = None,
    ) -> None:
        """
        Update the primary agent instance for agents present in the database.

        :param env: The environment of the agent
        :param endpoints_with_new_primary: Contains a tuple (agent-name, sid) for each agent that has got a new
                                           primary agent instance. The sid in the tuple is the session id of the new
                                           primary. If the session id is None, the Agent doesn't have a primary anymore.
        :param now: Timestamp of this failover
        """
        for endpoint, sid in endpoints_with_new_primary:
            # Lock mode is required because we will update in this transaction
            # Deadlocks with cleanup otherwise
            agent = await cls.get(env, endpoint, connection=connection, lock=RowLockMode.FOR_NO_KEY_UPDATE)
            if agent is None:
                continue

            if sid is None:
                await agent.update_fields(last_failover=now, primary=None, connection=connection)
            else:
                instances = await AgentInstance.active_for(tid=env, endpoint=agent.name, process=sid, connection=connection)
                if instances:
                    await agent.update_fields(last_failover=now, id_primary=instances[0].id, connection=connection)
                else:
                    await agent.update_fields(last_failover=now, id_primary=None, connection=connection)

    @classmethod
    async def mark_all_as_non_primary(cls, connection: Optional[asyncpg.connection.Connection] = None) -> None:
        query = f"""
                UPDATE {cls.table_name()}
                SET id_primary=NULL
                WHERE id_primary IS NOT NULL
        """
        await cls._execute_query(query, connection=connection)

    @classmethod
    async def clean_up(cls, connection: Optional[asyncpg.connection.Connection] = None) -> None:
        query = """
DELETE FROM public.agent AS a
WHERE (environment, name) NOT IN (
    SELECT DISTINCT environment_id as environment, agent as name
    FROM (
        -- agent is in the agent map
        SELECT e.id as environment_id, map.key as agent
        FROM public.environment e
        CROSS JOIN LATERAL jsonb_each(e.settings->'autostart_agent_map') AS map(key, value)
    ) in_agent_map
)
-- have no primary ID set (that are down)
AND id_primary IS NULL
-- not used by any version
AND NOT EXISTS (
    SELECT 1
    FROM public.resource AS re
    WHERE a.environment=re.environment
    AND a.name=re.agent
)
AND a.environment IN (
    SELECT id
    FROM public.environment
    WHERE NOT halted
);
"""
        await cls._execute_query(query, connection=connection)


@stable_api
class Report(BaseDocument):
    """
    A report of a substep of compilation

    :param started: when the substep started
    :param completed: when it ended
    :param command: the command that was executed
    :param name: The name of this step
    :param errstream: what was reported on system err
    :param outstream: what was reported on system out
    """

    __primary_key__ = ("id",)

    id: uuid.UUID
    started: datetime.datetime
    completed: Optional[datetime.datetime]
    command: str
    name: str
    errstream: str = ""
    outstream: str = ""
    returncode: Optional[int]
    compile: uuid.UUID

    async def update_streams(self, out: str = "", err: str = "") -> None:
        if not out and not err:
            return
        await self._execute_query(
            f"UPDATE {self.table_name()} SET outstream = outstream || $1, errstream = errstream || $2 WHERE id = $3",
            self._get_value(out),
            self._get_value(err),
            self._get_value(self.id),
        )


@stable_api
class Compile(BaseDocument):
    """
    A run of the compiler

    :param environment: The environment this resource is defined in
    :param requested: Time the compile was requested
    :param started: Time the compile started
    :param completed: Time to compile was completed
    :param do_export: should this compiler perform an export
    :param force_update: should this compile definitely update
    :param metadata: exporter metadata to be passed to the compiler
    :param environment_variables: environment variables to be passed to the compiler
    :param success: was the compile successful
    :param handled: were all registered handlers executed?
    :param version: version exported by this compile
    :param remote_id: id as given by the requestor, used by the requestor to distinguish between different requests
    :param compile_data: json data as exported by compiling with the --export-compile-data parameter
    :param substitute_compile_id: id of this compile's substitute compile, i.e. the compile request that is similar
        to this one that actually got compiled.
    :param partial: True if the compile only contains the entities/resources for the resource sets that should be updated
    :param removed_resource_sets: indicates the resource sets that should be removed from the model
    :param exporter_plugin: Specific exporter plugin to use
    :param notify_failed_compile: if true use the notification service to notify that a compile has failed.
        By default, notifications are enabled only for exporting compiles.
    :param failed_compile_message: Optional message to use when a notification for a failed compile is created
    """

    __primary_key__ = ("id",)

    id: uuid.UUID
    remote_id: Optional[uuid.UUID] = None
    environment: uuid.UUID
    requested: Optional[datetime.datetime] = None
    started: Optional[datetime.datetime] = None
    completed: Optional[datetime.datetime] = None

    do_export: bool = False
    force_update: bool = False
    metadata: JsonType = {}
    environment_variables: Optional[JsonType] = {}

    success: Optional[bool]
    handled: bool = False
    version: Optional[int] = None

    # Compile queue might be collapsed if it contains similar compile requests.
    # In that case, substitute_compile_id will reference the actually compiled request.
    substitute_compile_id: Optional[uuid.UUID] = None

    compile_data: Optional[JsonType] = None

    partial: bool = False
    removed_resource_sets: list[str] = []

    exporter_plugin: Optional[str] = None

    notify_failed_compile: Optional[bool] = None
    failed_compile_message: Optional[str] = None

    @classmethod
    async def get_substitute_by_id(cls, compile_id: uuid.UUID) -> Optional["Compile"]:
        """
        Get a compile's substitute compile if it exists, otherwise get the compile by id.

        :param compile_id: The id of the compile for which to get the substitute compile.
        :return: The compile object for compile c2 that is the substitute of compile c1 with the given id. If c1 does not have
            a substitute, returns c1 itself.
        """
        result: Optional[Compile] = await cls.get_by_id(compile_id)
        if result is None:
            return None
        if result.substitute_compile_id is None:
            return result
        return await cls.get_substitute_by_id(result.substitute_compile_id)

    @classmethod
    # TODO: Use join
    async def get_report(cls, compile_id: uuid.UUID) -> Optional[Dict]:
        """
        Get the compile and the associated reports from the database
        """
        result: Optional[Compile] = await cls.get_substitute_by_id(compile_id)
        if result is None:
            return None

        dict_model = result.to_dict()
        reports = await Report.get_list(compile=result.id)
        dict_model["reports"] = [r.to_dict() for r in reports]

        return dict_model

    @classmethod
    async def get_last_run(cls, environment_id: uuid.UUID) -> Optional["Compile"]:
        """Get the last run for the given environment"""
        results = await cls.select_query(
            f"SELECT * FROM {cls.table_name()} where environment=$1 AND completed IS NOT NULL ORDER BY completed DESC LIMIT 1",
            [cls._get_value(environment_id)],
        )
        if not results:
            return None
        return results[0]

    @classmethod
    async def get_next_run(cls, environment_id: uuid.UUID) -> Optional["Compile"]:
        """Get the next compile in the queue for the given environment"""
        results = await cls.select_query(
            f"SELECT * FROM {cls.table_name()} WHERE environment=$1 AND completed IS NULL ORDER BY requested ASC LIMIT 1",
            [cls._get_value(environment_id)],
        )
        if not results:
            return None
        return results[0]

    @classmethod
    async def get_next_run_all(cls) -> "Sequence[Compile]":
        """Get the next compile in the queue for each environment"""
        results = await cls.select_query(
            f"SELECT DISTINCT ON (environment) * FROM {cls.table_name()} WHERE completed IS NULL ORDER BY environment, "
            f"requested ASC",
            [],
        )
        return results

    @classmethod
    async def get_unhandled_compiles(cls) -> "Sequence[Compile]":
        """Get all compiles that have completed but for which listeners have not been notified yet."""
        results = await cls.select_query(
            f"SELECT * FROM {cls.table_name()} WHERE NOT handled and completed IS NOT NULL ORDER BY requested ASC", []
        )
        return results

    @classmethod
    async def get_next_compiles_for_environment(cls, environment_id: uuid.UUID) -> "Sequence[Compile]":
        """Get the queue of compiles that are scheduled in FIFO order."""
        results = await cls.select_query(
            f"SELECT * FROM {cls.table_name()} WHERE environment=$1 AND NOT handled and completed IS NULL "
            "ORDER BY requested ASC",
            [cls._get_value(environment_id)],
        )
        return results

    @classmethod
    async def get_total_length_of_all_compile_queues(cls, exclude_started_compiles: bool = True) -> int:
        """
        Return the total length of all the compile queues on the Inmanta server.

        :param exclude_started_compiles: True iff don't count compiles that started running, but are not finished yet.
        """
        query = f"SELECT count(*) FROM {cls.table_name()} WHERE completed IS NULL"
        if exclude_started_compiles:
            query += " AND started IS NULL"
        return await cls._fetch_int(query)

    @classmethod
    async def get_by_remote_id(cls, environment_id: uuid.UUID, remote_id: uuid.UUID) -> "Sequence[Compile]":
        results = await cls.select_query(
            f"SELECT * FROM {cls.table_name()} WHERE environment=$1 AND remote_id=$2",
            [cls._get_value(environment_id), cls._get_value(remote_id)],
        )
        return results

    @classmethod
    async def delete_older_than(
        cls, oldest_retained_date: datetime.datetime, connection: Optional[asyncpg.Connection] = None
    ) -> None:
        query = f"""
        WITH non_halted_envs AS (
          SELECT id FROM public.environment WHERE NOT halted
        )
        DELETE FROM {cls.table_name()}
        WHERE environment IN (
          SELECT id FROM non_halted_envs
        ) AND completed <= $1::timestamp with time zone;
        """
        await cls._execute_query(query, oldest_retained_date, connection=connection)

    @classmethod
    async def get_compile_details(cls, environment: uuid.UUID, id: uuid.UUID) -> Optional[m.CompileDetails]:
        """Find all of the details of a compile, with reports from a substituted compile, if there was one"""

        # Recursively join the requested compile with the substituted compiles (if there was one), and the corresponding reports
        query = f"""
            WITH RECURSIVE compiledetails AS (
            SELECT
                c.id,
                c.remote_id,
                c.environment,
                c.requested,
                c.started,
                c.completed,
                c.success,
                c.version,
                c.do_export,
                c.force_update,
                c.metadata,
                c.environment_variables,
                c.compile_data,
                c.substitute_compile_id,
                c.partial,
                c.removed_resource_sets,
                c.exporter_plugin,
                c.notify_failed_compile,
                c.failed_compile_message,
                r.id as report_id,
                r.started report_started,
                r.completed report_completed,
                r.command,
                r.name,
                r.errstream,
                r.outstream,
                r.returncode
            FROM
                {cls.table_name()} c LEFT JOIN public.report r on c.id = r.compile
            WHERE
                c.environment = $1 AND c.id = $2
            UNION
                SELECT
                    comp.id,
                    comp.remote_id,
                    comp.environment,
                    comp.requested,
                    comp.started,
                    comp.completed,
                    comp.success,
                    comp.version,
                    comp.do_export,
                    comp.force_update,
                    comp.metadata,
                    comp.environment_variables,
                    comp.compile_data,
                    comp.substitute_compile_id,
                    comp.partial,
                    comp.removed_resource_sets,
                    comp.exporter_plugin,
                    comp.notify_failed_compile,
                    comp.failed_compile_message,
                    rep.id as report_id,
                    rep.started as report_started,
                    rep.completed as report_completed,
                    rep.command,
                    rep.name,
                    rep.errstream,
                    rep.outstream,
                    rep.returncode
                FROM
                    /* Lookup the compile with the id that matches the subsitute_compile_id of the current one */
                    {cls.table_name()} comp
                    INNER JOIN compiledetails cd ON cd.substitute_compile_id = comp.id
                    LEFT JOIN public.report rep on comp.id = rep.compile
        ) SELECT * FROM compiledetails ORDER BY report_started ASC;
        """
        values = [cls._get_value(environment), cls._get_value(id)]
        result = await cls.select_query(query, values, no_obj=True)
        result = cast(List[Record], result)
        # The result is a list of Compiles joined with Reports
        # This includes the Compile with the requested id,
        # as well as Compile(s) that have been used as a substitute for the requested Compile (if there are any)
        if not result:
            return None

        # The details, such as the requested timestamp, etc. should be returned from
        # the compile that matches the originally requested id
        records = list(filter(lambda r: r["id"] == id, result))
        if not records:
            return None
        requested_compile = records[0]

        # Reports should be included from the substituted compile (as well)
        reports = [
            m.CompileRunReport(
                id=report["report_id"],
                started=report["report_started"],
                completed=report["report_completed"],
                command=report["command"],
                name=report["name"],
                errstream=report["errstream"],
                outstream=report["outstream"],
                returncode=report["returncode"],
            )
            for report in result
            if report.get("report_id")
        ]

        return m.CompileDetails(
            id=requested_compile["id"],
            remote_id=requested_compile["remote_id"],
            environment=requested_compile["environment"],
            requested=requested_compile["requested"],
            started=requested_compile["started"],
            completed=requested_compile["completed"],
            success=requested_compile["success"],
            version=requested_compile["version"],
            do_export=requested_compile["do_export"],
            force_update=requested_compile["force_update"],
            metadata=json.loads(requested_compile["metadata"]) if requested_compile["metadata"] else {},
            environment_variables=json.loads(requested_compile["environment_variables"])
            if requested_compile["environment_variables"]
            else {},
            partial=requested_compile["partial"],
            removed_resource_sets=requested_compile["removed_resource_sets"],
            exporter_plugin=requested_compile["exporter_plugin"],
            notify_failed_compile=requested_compile["notify_failed_compile"],
            failed_compile_message=requested_compile["failed_compile_message"],
            compile_data=json.loads(requested_compile["compile_data"]) if requested_compile["compile_data"] else None,
            reports=reports,
        )

    def to_dto(self) -> m.CompileRun:
        return m.CompileRun(
            id=self.id,
            remote_id=self.remote_id,
            environment=self.environment,
            requested=self.requested,
            started=self.started,
            do_export=self.do_export,
            force_update=self.force_update,
            metadata=self.metadata,
            environment_variables=self.environment_variables,
            compile_data=None if self.compile_data is None else m.CompileData(**self.compile_data),
            partial=self.partial,
            removed_resource_sets=self.removed_resource_sets,
            exporter_plugin=self.exporter_plugin,
            notify_failed_compile=self.notify_failed_compile,
            failed_compile_message=self.failed_compile_message,
        )


class LogLine(DataDocument):
    """
    LogLine data document.

    An instance of this class only has one attribute: _data.
    This unique attribute is a dict, with the following keys:
        - msg: the message to write to logs (value type: str)
        - args: the args that can be passed to the logger (value type: list)
        - level: the log level of the message (value type: str, example: "CRITICAL")
        - kwargs: the key-word args that where used to generated the log (value type: list)
        - timestamp: the time at which the LogLine was created (value type: datetime.datetime)
    """

    @property
    def msg(self) -> str:
        return self._data["msg"]

    @property
    def args(self) -> List:
        return self._data["args"]

    @property
    def log_level(self) -> LogLevel:
        level: str = self._data["level"]
        return LogLevel[level]

    def write_to_logger(self, logger: logging.Logger) -> None:
        logger.log(self.log_level.to_int, self.msg, *self.args)

    @classmethod
    def log(
        cls,
        level: Union[int, const.LogLevel],
        msg: str,
        timestamp: Optional[datetime.datetime] = None,
        **kwargs: object,
    ) -> "LogLine":
        if timestamp is None:
            timestamp = datetime.datetime.now().astimezone()

        log_line = msg % kwargs
        return cls(level=LogLevel(level).name, msg=log_line, args=[], kwargs=kwargs, timestamp=timestamp)


@stable_api
class ResourceAction(BaseDocument):
    """
    Log related to actions performed on a specific resource version by Inmanta.

    :param environment: The environment this action belongs to.
    :param version: The version of the configuration model this action belongs to.
    :param resource_version_ids: The resource version ids of the resources this action relates to.
    :param action_id: This id distinguishes the actions from each other. Action ids have to be unique per environment.
    :param action: The action performed on the resource
    :param started: When did the action start
    :param finished: When did the action finish
    :param messages: The log messages associated with this action
    :param status: The status of the resource when this action was finished
    :param changes: A dict with key the resource id and value a dict of fields -> value. Value is a dict that can
                   contain old and current keys and the associated values. An empty dict indicates that the field
                   was changed but not data was provided by the agent.
    :param change: The change result of an action
    """

    __primary_key__ = ("action_id",)

    environment: uuid.UUID
    version: int
    resource_version_ids: List[m.ResourceVersionIdStr]

    action_id: uuid.UUID
    action: const.ResourceAction

    started: datetime.datetime
    finished: Optional[datetime.datetime] = None

    messages: Optional[List[Dict[str, Any]]] = None
    status: Optional[const.ResourceState] = None
    changes: Optional[Dict[m.ResourceIdStr, Dict[str, object]]] = None
    change: Optional[const.Change] = None

    def __init__(self, from_postgres: bool = False, **kwargs: object) -> None:
        super().__init__(from_postgres, **kwargs)
        self._updates = {}

        # rewrite some data
        if self.changes == {}:
            self.changes = None

        # load message json correctly
        if from_postgres and self.messages:
            new_messages = []
            for message in self.messages:
                message = json.loads(message)
                if "timestamp" in message:
                    # use pydantic instead of datetime.strptime because strptime has trouble parsing isoformat timezone offset
                    message["timestamp"] = pydantic.parse_obj_as(datetime.datetime, message["timestamp"])
                    if message["timestamp"].tzinfo is None:
                        raise Exception("Found naive timestamp in the database, this should not be possible")
                new_messages.append(message)
            self.messages = new_messages

    @classmethod
    async def get_by_id(cls, doc_id: uuid.UUID, connection: Optional[asyncpg.connection.Connection] = None) -> "ResourceAction":
        return await cls.get_one(action_id=doc_id, connection=connection)

    @classmethod
    async def get_log(
        cls, environment: uuid.UUID, resource_version_id: m.ResourceVersionIdStr, action: Optional[str] = None, limit: int = 0
    ) -> List["ResourceAction"]:
        query = """
        SELECT ra.* FROM public.resourceaction as ra
                    INNER JOIN public.resourceaction_resource as jt
                        ON ra.action_id = jt.resource_action_id
                    WHERE jt.environment=$1 AND jt.resource_id = $2 AND  jt.resource_version = $3
        """
        id = resources.Id.parse_id(resource_version_id)
        values = [cls._get_value(environment), id.resource_str(), id.version]
        if action is not None:
            query += " AND action=$4"
            values.append(cls._get_value(action))
        query += " ORDER BY started DESC"
        if limit is not None and limit > 0:
            query += " LIMIT $%d" % (len(values) + 1)
            values.append(cls._get_value(limit))
        async with cls.get_connection() as con:
            async with con.transaction():
                return [cls(**dict(record), from_postgres=True) async for record in con.cursor(query, *values)]

    @classmethod
    async def get_logs_for_version(
        cls, environment: uuid.UUID, version: int, action: Optional[str] = None, limit: int = 0
    ) -> List["ResourceAction"]:
        query = f"""SELECT *
                        FROM {cls.table_name()}
                        WHERE environment=$1 AND version=$2
                     """
        values = [cls._get_value(environment), cls._get_value(version)]
        if action is not None:
            query += " AND action=$3"
            values.append(cls._get_value(action))
        query += " ORDER BY started DESC"
        if limit is not None and limit > 0:
            query += " LIMIT $%d" % (len(values) + 1)
            values.append(cls._get_value(limit))
        async with cls.get_connection() as con:
            async with con.transaction():
                return [cls(**dict(record), from_postgres=True) async for record in con.cursor(query, *values)]

    @classmethod
    def get_valid_field_names(cls) -> List[str]:
        return super().get_valid_field_names() + ["timestamp", "level", "msg"]

    @classmethod
    async def get(cls, action_id: uuid.UUID, connection: Optional[asyncpg.connection.Connection] = None) -> "ResourceAction":
        return await cls.get_one(action_id=action_id, connection=connection)

    async def insert(self, connection: Optional[asyncpg.connection.Connection] = None) -> None:
        async with self.get_connection(connection) as con:
            async with con.transaction():
                await super(ResourceAction, self).insert(con)

                # Also do the join table in the same transaction
                assert self.resource_version_ids

                parsed_rv = [resources.Id.parse_resource_version_id(id) for id in self.resource_version_ids]
                # No additional checking of field validity is done here, because the insert above validates all fields
                await con.execute(
                    "INSERT INTO public.resourceaction_resource "
                    "(resource_id, resource_version, environment, resource_action_id) "
                    "SELECT unnest($1::text[]), unnest($2::int[]), $3, $4",
                    [id.resource_str() for id in parsed_rv],
                    [id.get_version() for id in parsed_rv],
                    self.environment,
                    self.action_id,
                )

    def set_field(self, name: str, value: object) -> None:
        self._updates[name] = value

    def add_logs(self, messages: Optional[str]) -> None:
        if not messages:
            return
        if "messages" not in self._updates:
            self._updates["messages"] = []
        self._updates["messages"] += messages

    def add_changes(self, changes: Dict[m.ResourceIdStr, Dict[str, object]]) -> None:
        for resource, values in changes.items():
            for field, change in values.items():
                if "changes" not in self._updates:
                    self._updates["changes"] = {}
                if resource not in self._updates["changes"]:
                    self._updates["changes"][resource] = {}
                self._updates["changes"][resource][field] = change

    async def set_and_save(
        self,
        messages: List[Dict[str, Any]],
        changes: Dict[str, Any],
        status: Optional[const.ResourceState],
        change: Optional[const.Change],
        finished: Optional[datetime.datetime],
        connection: Optional[asyncpg.connection.Connection] = None,
    ) -> None:
        if len(messages) > 0:
            self.add_logs(messages)

        if len(changes) > 0:
            self.add_changes(changes)

        if status is not None:
            self.set_field("status", status)

        if change is not None:
            self.set_field("change", change)

        if finished is not None:
            self.set_field("finished", finished)

        await self.save(connection=connection)

    async def save(self, connection: Optional[asyncpg.connection.Connection] = None) -> None:
        """
        Save the changes
        """
        if len(self._updates) == 0:
            return
        assert (
            "resource_version_ids" not in self._updates
        ), "Updating the associated resource_version_ids of a ResourceAction is not currently supported"
        await self.update_fields(connection=connection, **self._updates)
        self._updates = {}

    @classmethod
    async def purge_logs(cls) -> None:
        default_retention_time = Environment._settings[RESOURCE_ACTION_LOGS_RETENTION].default

        query = f"""
            WITH non_halted_envs AS (
                SELECT id, (COALESCE((settings->>'resource_action_logs_retention')::int, $1)) AS retention_days
                FROM {Environment.table_name()}
                WHERE NOT halted
            )
            DELETE FROM {cls.table_name()}
            USING non_halted_envs
            WHERE environment = non_halted_envs.id
                AND started < now() AT TIME ZONE 'UTC' - make_interval(days => non_halted_envs.retention_days)
        """
        await cls._execute_query(query, default_retention_time)

    @classmethod
    async def query_resource_actions(
        cls,
        environment: uuid.UUID,
        resource_type: Optional[str] = None,
        agent: Optional[str] = None,
        attribute: Optional[str] = None,
        attribute_value: Optional[str] = None,
        resource_id_value: Optional[str] = None,
        log_severity: Optional[str] = None,
        limit: int = 0,
        action_id: Optional[uuid.UUID] = None,
        first_timestamp: Optional[datetime.datetime] = None,
        last_timestamp: Optional[datetime.datetime] = None,
        action: Optional[const.ResourceAction] = None,
        resource_id: Optional[ResourceIdStr] = None,
    ) -> List["ResourceAction"]:
        query = """SELECT DISTINCT ra.*
                    FROM public.resource as r
                    INNER JOIN public.resourceaction_resource as jt
                        ON r.environment = jt.environment
                        AND r.resource_id = jt.resource_id
                        AND r.model = jt.resource_version
                    INNER JOIN public.resourceaction as ra
                        ON ra.action_id = jt.resource_action_id
                        WHERE r.environment=$1 AND ra.environment=$1"""
        values: list[object] = [cls._get_value(environment)]

        parameter_index = 2
        if resource_type:
            query += f" AND resource_type=${parameter_index}"
            values.append(cls._get_value(resource_type))
            parameter_index += 1
        if agent:
            query += f" AND agent=${parameter_index}"
            values.append(cls._get_value(agent))
            parameter_index += 1
        if attribute and attribute_value:
            # The query uses a like query to match resource id with a resource_version_id. This means we need to escape the %
            # and _ characters in the query
            escaped_value = attribute_value.replace("#", "##").replace("%", "#%").replace("_", "#_") + "%"
            query += f" AND attributes->>${parameter_index} LIKE ${parameter_index + 1} ESCAPE '#' "
            values.append(cls._get_value(attribute))
            values.append(cls._get_value(escaped_value))
            parameter_index += 2
        if resource_id_value:
            query += f" AND r.resource_id_value = ${parameter_index}::varchar"
            values.append(cls._get_value(resource_id_value))
            parameter_index += 1
        if resource_id:
            query += f" AND r.resource_id = ${parameter_index}::varchar"
            values.append(cls._get_value(resource_id))
            parameter_index += 1
        if log_severity:
            # <@ Is contained by
            query += f" AND ${parameter_index} <@ ANY(messages)"
            values.append(cls._get_value({"level": log_severity.upper()}))
            parameter_index += 1
        if action is not None:
            query += f" AND ra.action=${parameter_index}"
            values.append(cls._get_value(action))
            parameter_index += 1
        if first_timestamp and action_id:
            query += f" AND (started, action_id) > (${parameter_index}, ${parameter_index + 1})"
            values.append(cls._get_value(first_timestamp))
            values.append(cls._get_value(action_id))
            parameter_index += 2
        elif first_timestamp:
            query += f" AND started > ${parameter_index}"
            values.append(cls._get_value(first_timestamp))
            parameter_index += 1
        if last_timestamp and action_id:
            query += f" AND (started, action_id) < (${parameter_index}, ${parameter_index + 1})"
            values.append(cls._get_value(last_timestamp))
            values.append(cls._get_value(action_id))
            parameter_index += 2
        elif last_timestamp:
            query += f" AND started < ${parameter_index}"
            values.append(cls._get_value(last_timestamp))
            parameter_index += 1
        if first_timestamp:
            query += " ORDER BY started, action_id"
        else:
            query += " ORDER BY started DESC, action_id DESC"
        if limit is not None and limit > 0:
            query += " LIMIT $%d" % parameter_index
            values.append(cls._get_value(limit))
            parameter_index += 1
        if first_timestamp:
            query = f"""SELECT * FROM ({query}) AS matching_actions
                        ORDER BY matching_actions.started DESC, matching_actions.action_id DESC"""

        async with cls.get_connection() as con:
            async with con.transaction():
                return [cls(**record, from_postgres=True) async for record in con.cursor(query, *values)]

    @classmethod
    async def get_resource_events(
        cls, env: Environment, resource_id: "resources.Id", exclude_change: Optional[const.Change] = None
    ) -> Dict[ResourceIdStr, List["ResourceAction"]]:
        """
        Get all events that should be processed by this specific resource, for the current deployment

        This method searches across versions!

        This means:
        1. assure a deployment is ongoing
        2. get the time range between the start of this deployment and the last successful deploy
        3. get all resources required by this resource
        4. get all resource actions of type deploy emitted by the resource of step 3 in the time interval of step 2

        :param env: environment to consider
        :param resource_id: resource to consider, should be in deploying state
        :param exclude_change: in step 4, exclude all resource actions with this specific type of change
        """

        # This is bang on the critical path for the agent
        # Squeeze out as much performance from postgresql as we can

        resource_version_id_str = resource_id.resource_version_str()
        resource_id_str = resource_id.resource_str()

        # These two variables are actually of type datetime.datetime
        # but mypy doesn't know as they come from the DB
        # mypy also doesn't care, because they go back into the DB
        last_deploy_start: Optional[object]

        async with cls.get_connection() as connection:
            # Step 1: Get the resource
            # also check we are currently deploying
            resource: Optional[Resource] = await Resource.get_one(
                environment=env.id, resource_id=resource_id_str, model=resource_id.version, connection=connection
            )
            if resource is None:
                raise NotFound(f"Resource with id {resource_version_id_str} was not found in environment {env.id}")

            if resource.status != const.ResourceState.deploying:
                raise BadRequest(
                    "Fetching resource events only makes sense when the resource is currently deploying. Current deploy state"
                    f" for resource {resource_version_id_str} is {resource.status}."
                )

            # Step 2:
            # find the interval between the current deploy (now) and the previous successful deploy
            last_deploy_start = resource.last_success

            # Step 3: get the relevant resource actions
            # Do it in one query for all dependencies

            # Construct the query
            arg = ArgumentCollector(offset=2)

            # First make the filter
            filter = ""
            if last_deploy_start:
                filter += f" AND ra.started > {arg(last_deploy_start)}"
            if exclude_change:
                filter += f" AND ra.change <> {arg(exclude_change.value)}"

            # then the query around it
            get_all_query = f"""
    SELECT jt.resource_id, ra.*
        FROM public.resourceaction_resource as jt
        INNER JOIN public.resourceaction as ra
            ON ra.action_id = jt.resource_action_id
        WHERE jt.environment=$1 AND ra.environment=$1 AND jt.resource_id=ANY($2::varchar[]) AND ra.action='deploy' {filter}
        ORDER BY ra.started DESC;
            """

            # Convert resource version ids into resource ids
            ids = [resources.Id.parse_id(req).resource_str() for req in resource.attributes["requires"]]
            # Get the result
            result2 = await connection.fetch(get_all_query, env.id, ids, *arg.get_values())
            # Collect results per resource_id
            collector: Dict[ResourceIdStr, List["ResourceAction"]] = {
                rid: [] for rid in ids
            }  # eagerly initialize, we expect one entry per dependency, even when empty
            for record in result2:
                fields = dict(record)
                del fields["resource_id"]
                collector[cast(ResourceIdStr, record[0])].append(ResourceAction(from_postgres=True, **fields))

        return collector

    def to_dto(self) -> m.ResourceAction:
        return m.ResourceAction(
            environment=self.environment,
            version=self.version,
            resource_version_ids=self.resource_version_ids,
            action_id=self.action_id,
            action=self.action,
            started=self.started,
            finished=self.finished,
            messages=self.messages,
            status=self.status,
            changes=self.changes,
            change=self.change,
        )


@stable_api
class Resource(BaseDocument):
    """
    A specific version of a resource. This entity contains the desired state of a resource.

    :param environment: The environment this resource version is defined in
    :param rid: The id of the resource and its version
    :param resource: The resource for which this defines the state
    :param model: The configuration model (versioned) this resource state is associated with
    :param attributes: The state of this version of the resource
    :param attribute_hash: hash of the attributes, excluding requires, provides and version,
                           used to determine if a resource describes the same state across versions
    :param resource_id_value: The attribute value from the resource id
    :param last_non_deploying_status: The last status of this resource that is not the 'deploying' status.
    :param last_success: The last time this resource (with this ID) was deployed successfully, across versions and hashes
    """

    __primary_key__ = ("environment", "model", "resource_id")

    environment: uuid.UUID
    model: int

    # ID related
    resource_id: m.ResourceIdStr
    resource_type: m.ResourceType
    resource_id_value: str

    agent: str

    # Field based on content from the resource actions
    last_deploy: Optional[datetime.datetime] = None
    last_success: Optional[datetime.datetime] = None
    last_produced_events: Optional[datetime.datetime] = None

    # State related
    attributes: Dict[str, Any] = {}
    attribute_hash: Optional[str]
    status: const.ResourceState = const.ResourceState.available
    last_non_deploying_status: const.NonDeployingResourceState = const.NonDeployingResourceState.available
    resource_set: Optional[str] = None

    # internal field to handle cross agent dependencies
    # if this resource is updated, it must notify all RV's in this list
    # the list contains full rv id's
    provides: List[m.ResourceIdStr] = []

    # Methods for backward compatibility
    @property
    def resource_version_id(self):
        # This field was removed from the DB, this method keeps code compatibility
        return resources.Id.set_version_in_id(self.resource_id, self.model)

    @classmethod
    def __mangle_dict(cls, record: dict) -> None:
        """
        Transform the dict of attributes as it exists here/in the database to the backward compatible form
        Operates in-place
        """
        version = record["model"]
        parsed_id = resources.Id.parse_id(record["resource_id"])
        parsed_id.set_version(version)
        record["resource_version_id"] = parsed_id.resource_version_str()
        record["id"] = record["resource_version_id"]
        record["resource_type"] = parsed_id.entity_type
        if "requires" in record["attributes"]:
            record["attributes"]["requires"] = [
                resources.Id.set_version_in_id(id, version) for id in record["attributes"]["requires"]
            ]
        # Due to a bug, the version field has always been present in the attributes dictionary.
        # This bug has been fixed in the database. For backwards compatibility reason we here make sure that the
        # version field is present in the attributes dictionary served out via the API.
        record["attributes"]["version"] = version
        record["provides"] = [resources.Id.set_version_in_id(id, version) for id in record["provides"]]

    @classmethod
    async def get_last_non_deploying_state_for_dependencies(
        cls, environment: uuid.UUID, resource_version_id: "resources.Id", connection: Optional[Connection] = None
    ) -> Dict[m.ResourceVersionIdStr, ResourceState]:
        """
        Return the last state of each dependency of the given resource that was not 'deploying'.
        """
        if not resource_version_id.is_resource_version_id_obj():
            raise Exception("Argument resource_version_id is not a resource_version_id")
        query = """
            SELECT r1.resource_id, r1.model, r1.last_non_deploying_status
            FROM resource AS r1
            WHERE r1.environment=$1
                  AND r1.model=$2
                  AND (
                      SELECT (r2.attributes->'requires')::jsonb
                      FROM resource AS r2
                      WHERE r2.environment=$1 AND r2.model=$2 AND r2.resource_id=$3
                  ) ? r1.resource_id
        """
        values = [
            cls._get_value(environment),
            cls._get_value(resource_version_id.version),
            resource_version_id.resource_str(),
        ]
        result = await cls._fetch_query(query, *values, connection=connection)
        return {r["resource_id"] + ",v=" + str(r["model"]): const.ResourceState(r["last_non_deploying_status"]) for r in result}

    @classmethod
    async def update_last_produced_events_if_newer(
        cls,
        environment: uuid.UUID,
        resource_id: ResourceIdStr,
        version: int,
        last_produced_events: datetime.datetime,
        *,
        connection: Optional[Connection] = None,
    ) -> None:
        query = f"""
                UPDATE {cls.table_name()} as resource
                SET
                    last_produced_events = GREATEST($4, last_produced_events)
                WHERE resource.model=$2
                AND resource.environment=$1
                AND resource.resource_id=$3  """
        await cls._execute_query(query, environment, version, resource_id, last_produced_events, connection=connection)

    def make_hash(self) -> None:
        character = json.dumps(
            {k: v for k, v in self.attributes.items() if k not in ["requires", "provides", "version"]},
            default=custom_json_encoder,
            sort_keys=True,  # sort the keys for stable hashes when using dicts, see #5306
        )
        m = hashlib.md5()
        m.update(self.resource_id.encode("utf-8"))
        m.update(character.encode("utf-8"))
        self.attribute_hash = m.hexdigest()

    @classmethod
    async def get_resources(
        cls,
        environment: uuid.UUID,
        resource_version_ids: List[m.ResourceVersionIdStr],
        lock: Optional[RowLockMode] = None,
        connection: Optional[asyncpg.connection.Connection] = None,
    ) -> List["Resource"]:
        """
        Get all resources listed in resource_version_ids
        """
        if not resource_version_ids:
            return []
        query_lock: str = lock.value if lock is not None else ""

        def convert_or_ignore(rvid):
            """Method to retain backward compatibility, ignore bad ID's"""
            try:
                return resources.Id.parse_resource_version_id(rvid)
            except ValueError:
                return None

        parsed_rv = (convert_or_ignore(id) for id in resource_version_ids)
        effective_parsed_rv = [id for id in parsed_rv if id is not None]

        if not effective_parsed_rv:
            return []

        query = (
            f"SELECT r.* FROM {cls.table_name()} r"
            f" INNER JOIN unnest($2::resource_id_version_pair[]) requested(resource_id, model)"
            f" ON r.resource_id = requested.resource_id AND r.model = requested.model"
            f" WHERE environment=$1"
            f" {query_lock}"
        )
        out = await cls.select_query(
            query,
            [cls._get_value(environment), [(id.resource_str(), id.get_version()) for id in effective_parsed_rv]],
            connection=connection,
        )
        return out

    @classmethod
    async def get_undeployable(cls, environment: uuid.UUID, version: int) -> List["Resource"]:
        """
        Returns a list of resources with an undeployable state
        """
        (filter_statement, values) = cls._get_composed_filter(environment=environment, model=version)
        undeployable_states = ", ".join(["$" + str(i + 3) for i in range(len(const.UNDEPLOYABLE_STATES))])
        values = values + [cls._get_value(s) for s in const.UNDEPLOYABLE_STATES]
        query = (
            "SELECT * FROM " + cls.table_name() + " WHERE " + filter_statement + " AND status IN (" + undeployable_states + ")"
        )
        resources = await cls.select_query(query, values)
        return resources

    @classmethod
    async def get_resources_in_latest_version(
        cls,
        environment: uuid.UUID,
        resource_type: Optional[m.ResourceType] = None,
        attributes: Dict[PrimitiveTypes, PrimitiveTypes] = {},
        *,
        connection: Optional[asyncpg.connection.Connection] = None,
    ) -> List["Resource"]:
        """
        Returns the resources in the latest version of the configuration model of the given environment, that satisfy the
        given constraints.

        :param environment: The resources should belong to this environment.
        :param resource_type: The environment should have this resource_type.
        :param attributes: The resource should contain these key-value pairs in its attributes list.
        """
        values = [cls._get_value(environment)]
        query = f"""
            SELECT *
            FROM {Resource.table_name()} AS r1
            WHERE r1.environment=$1 AND r1.model=(SELECT MAX(cm.version)
                                                  FROM {ConfigurationModel.table_name()} AS cm
                                                  WHERE cm.environment=$1)
        """
        if resource_type:
            query += " AND r1.resource_type=$2"
            values.append(cls._get_value(resource_type))

        result = []
        async with cls.get_connection(connection) as con:
            async with con.transaction():
                async for record in con.cursor(query, *values):
                    resource = cls(from_postgres=True, **record)
                    # The constraints on the attributes field are checked in memory.
                    # This prevents injection attacks.
                    if util.is_sub_dict(attributes, resource.attributes):
                        result.append(resource)
        return result

    @classmethod
    async def get_resource_type_count_for_latest_version(cls, environment: uuid.UUID) -> dict[str, int]:
        """
        Returns the count for each resource_type over all resources in the model's latest version
        """
        query_latest_model = f"""
            SELECT max(version)
            FROM {ConfigurationModel.table_name()}
            WHERE environment=$1
        """
        query = f"""
            SELECT resource_type, count(*) as count
            FROM {Resource.table_name()}
            WHERE environment=$1 AND model=({query_latest_model})
            GROUP BY resource_type;
        """
        values = [cls._get_value(environment)]
        result: dict[str, int] = {}
        async with cls.get_connection() as con:
            async with con.transaction():
                async for record in con.cursor(query, *values):
                    assert isinstance(record["count"], int)
                    result[str(record["resource_type"])] = record["count"]
        return result

    @classmethod
    async def get_resources_report(cls, environment: uuid.UUID) -> List[JsonType]:
        """
        This method generates a report of all resources in the given environment,
        with their latest version and when they are last deployed.
        """
        query_resource_ids = f"""
                SELECT DISTINCT resource_id
                FROM {Resource.table_name()}
                WHERE environment=$1
        """
        query_latest_version = f"""
                SELECT resource_id, model AS latest_version, agent AS latest_agent
                FROM {Resource.table_name()}
                WHERE environment=$1 AND
                      resource_id=r1.resource_id
                ORDER BY model DESC
                LIMIT 1
        """
        query_latest_deployed_version = f"""
                SELECT resource_id, model AS deployed_version, last_deploy AS last_deploy
                FROM {Resource.table_name()}
                WHERE environment=$1 AND
                      resource_id=r1.resource_id AND
                      status != $2
                ORDER BY model DESC
                LIMIT 1
        """
        query = f"""
                SELECT r1.resource_id, r2.latest_version, r2.latest_agent, r3.deployed_version, r3.last_deploy
                FROM ({query_resource_ids}) AS r1 INNER JOIN LATERAL ({query_latest_version}) AS r2
                      ON (r1.resource_id = r2.resource_id)
                      LEFT OUTER JOIN LATERAL ({query_latest_deployed_version}) AS r3
                      ON (r1.resource_id = r3.resource_id)
        """
        values = [cls._get_value(environment), cls._get_value(const.ResourceState.available)]
        result = []
        async with cls.get_connection() as con:
            async with con.transaction():
                async for record in con.cursor(query, *values):
                    resource_id = record["resource_id"]
                    parsed_id = resources.Id.parse_id(resource_id)
                    result.append(
                        {
                            "resource_id": resource_id,
                            "resource_type": parsed_id.entity_type,
                            "agent": record["latest_agent"],
                            "latest_version": record["latest_version"],
                            "deployed_version": record["deployed_version"] if "deployed_version" in record else None,
                            "last_deploy": record["last_deploy"] if "last_deploy" in record else None,
                        }
                    )
        return result

    @classmethod
    async def get_resources_for_version(
        cls,
        environment: uuid.UUID,
        version: int,
        agent: Optional[str] = None,
        no_obj: bool = False,
        *,
        connection: Optional[asyncpg.connection.Connection] = None,
    ) -> List["Resource"]:
        if agent:
            (filter_statement, values) = cls._get_composed_filter(environment=environment, model=version, agent=agent)
        else:
            (filter_statement, values) = cls._get_composed_filter(environment=environment, model=version)

        query = f"SELECT * FROM {Resource.table_name()} WHERE {filter_statement}"
        resources_list: Union[List[Resource], List[Dict[str, object]]] = []
        async with cls.get_connection(connection) as con:
            async with con.transaction():
                async for record in con.cursor(query, *values):
                    if no_obj:
                        record = dict(record)
                        record["attributes"] = json.loads(record["attributes"])
                        cls.__mangle_dict(record)
                        resources_list.append(record)
                    else:
                        resources_list.append(cls(from_postgres=True, **record))
        return resources_list

    @classmethod
    async def get_resources_for_version_raw(
        cls, environment: uuid.UUID, version: int, projection: Optional[List[str]], *, connection: Optional[Connection] = None
    ) -> List[Dict[str, Any]]:
        if not projection:
            projection = "*"
        else:
            projection = ",".join(projection)
        (filter_statement, values) = cls._get_composed_filter(environment=environment, model=version)
        query = "SELECT " + projection + " FROM " + cls.table_name() + " WHERE " + filter_statement
        resource_records = await cls._fetch_query(query, *values, connection=connection)
        resources = [dict(record) for record in resource_records]
        for res in resources:
            if "attributes" in res:
                res["attributes"] = json.loads(res["attributes"])
        return resources

    @classmethod
    async def get_latest_version(cls, environment: uuid.UUID, resource_id: m.ResourceIdStr) -> Optional["Resource"]:
        resources = await cls.get_list(
            order_by_column="model", order="DESC", limit=1, environment=environment, resource_id=resource_id
        )
        if len(resources) > 0:
            return resources[0]
        return None

    @staticmethod
    def get_details_from_resource_id(resource_id: m.ResourceIdStr) -> m.ResourceIdDetails:
        parsed_id = resources.Id.parse_id(resource_id)
        return m.ResourceIdDetails(
            resource_type=parsed_id.entity_type,
            agent=parsed_id.agent_name,
            attribute=parsed_id.attribute,
            resource_id_value=parsed_id.attribute_value,
        )

    @classmethod
    async def get(
        cls,
        environment: uuid.UUID,
        resource_version_id: m.ResourceVersionIdStr,
        connection: Optional[asyncpg.connection.Connection] = None,
    ) -> Optional["Resource"]:
        """
        Get a resource with the given resource version id
        """
        parsed_id = resources.Id.parse_id(resource_version_id)
        value = await cls.get_one(
            environment=environment, resource_id=parsed_id.resource_str(), model=parsed_id.version, connection=connection
        )
        return value

    @classmethod
    def new(cls, environment: uuid.UUID, resource_version_id: m.ResourceVersionIdStr, **kwargs: Any) -> "Resource":
        vid = resources.Id.parse_id(resource_version_id)

        attr = dict(
            environment=environment,
            model=vid.version,
            resource_id=vid.resource_str(),
            resource_type=vid.entity_type,
            agent=vid.agent_name,
            resource_id_value=vid.attribute_value,
        )

        attr.update(kwargs)

        return cls(**attr)

    def copy_for_partial_compile(self, new_version: int) -> "Resource":
        """
        Create a new resource dao instance from this dao instance. Only creates the object without inserting it.
        The new instance will have the given version.
        """
        new_resource_state = ResourceState.undefined if self.status is ResourceState.undefined else ResourceState.available
        return Resource(
            environment=self.environment,
            model=new_version,
            resource_id=self.resource_id,
            resource_type=self.resource_type,
            resource_id_value=self.resource_id_value,
            agent=self.agent,
            last_deploy=None,
            attributes=self.attributes.copy(),
            attribute_hash=self.attribute_hash,
            status=new_resource_state,
            last_non_deploying_status=const.NonDeployingResourceState[new_resource_state.name],
            resource_set=self.resource_set,
            provides=self.provides,
        )

    @classmethod
    async def get_resource_details(cls, env: uuid.UUID, resource_id: m.ResourceIdStr) -> Optional[m.ReleasedResourceDetails]:
        status_subquery = """
        (CASE WHEN
            (SELECT resource.model < MAX(configurationmodel.version)
            FROM configurationmodel
            WHERE configurationmodel.released=TRUE
            AND environment = $1)
        THEN 'orphaned'
        ELSE resource.status::text END
        ) as status
        """

        query = f"""
        SELECT DISTINCT ON (resource_id) first.resource_id, cm.date as first_generated_time,
        first.model as first_model, latest.model AS latest_model, latest.resource_id as latest_resource_id,
        latest.resource_type, latest.agent, latest.resource_id_value, latest.last_deploy as latest_deploy, latest.attributes,
        latest.status
        FROM resource first
        INNER JOIN
            /* 'latest' is the latest released version of the resource */
            (SELECT distinct on (resource_id) resource_id, attribute_hash, model, last_deploy, attributes,
                resource_type, agent, resource_id_value, {status_subquery}
                FROM resource
                JOIN configurationmodel cm ON resource.model = cm.version AND resource.environment = cm.environment
                WHERE resource.environment = $1 AND resource_id = $2 AND cm.released = TRUE
                ORDER BY resource_id, model desc
            ) as latest
        /* The 'first' values correspond to the first time the attribute hash was the same as in
            the 'latest' released version */
        ON first.resource_id = latest.resource_id AND first.attribute_hash = latest.attribute_hash
        INNER JOIN configurationmodel cm ON first.model = cm.version AND first.environment = cm.environment
        WHERE first.environment = $1 AND first.resource_id = $2 AND cm.released = TRUE
        ORDER BY first.resource_id, first.model asc;
        """
        values = [cls._get_value(env), cls._get_value(resource_id)]
        result = await cls.select_query(query, values, no_obj=True)

        if not result:
            return None
        record = result[0]
        parsed_id = resources.Id.parse_id(record["latest_resource_id"])
        attributes = json.loads(record["attributes"])
        # Due to a bug, the version field has always been present in the attributes dictionary.
        # This bug has been fixed in the database. For backwards compatibility reason we here make sure that the
        # version field is present in the attributes dictionary served out via the API.
        if "version" not in attributes:
            attributes["version"] = record["latest_model"]
        requires = [resources.Id.parse_id(req).resource_str() for req in attributes["requires"]]

        # fetch the status of each of the requires. This is not calculated in the database because the lack of joinable
        # fields requires to calculate the status for each resource record, before it is filtered
        status_query = f"""
        SELECT DISTINCT ON (resource_id) resource_id, {status_subquery}
        FROM resource
        INNER JOIN configurationmodel cm ON resource.model = cm.version AND resource.environment = cm.environment
        WHERE resource.environment = $1 AND cm.released = TRUE AND resource_id = ANY($2)
        ORDER BY resource_id, model DESC;
        """
        status_result = await cls.select_query(status_query, [cls._get_value(env), cls._get_value(requires)], no_obj=True)

        return m.ReleasedResourceDetails(
            resource_id=record["latest_resource_id"],
            resource_type=record["resource_type"],
            agent=record["agent"],
            id_attribute=parsed_id.attribute,
            id_attribute_value=record["resource_id_value"],
            last_deploy=record["latest_deploy"],
            first_generated_time=record["first_generated_time"],
            first_generated_version=record["first_model"],
            attributes=attributes,
            status=record["status"],
            requires_status={record["resource_id"]: record["status"] for record in status_result},
        )

    @classmethod
    async def get_versioned_resource_details(
        cls, environment: uuid.UUID, version: int, resource_id: m.ResourceIdStr
    ) -> Optional[m.VersionedResourceDetails]:
        resource = await cls.get_one(environment=environment, model=version, resource_id=resource_id)
        if not resource:
            return None
        parsed_id = resources.Id.parse_id(resource.resource_id)
        parsed_id.set_version(resource.model)
        return m.VersionedResourceDetails(
            resource_id=resource.resource_id,
            resource_version_id=parsed_id.resource_version_str(),
            resource_type=resource.resource_type,
            agent=resource.agent,
            id_attribute=parsed_id.attribute,
            id_attribute_value=resource.resource_id_value,
            version=resource.model,
            attributes=resource.attributes,
        )

    @classmethod
    async def get_resource_deploy_summary(cls, environment: uuid.UUID) -> m.ResourceDeploySummary:
        query = f"""
            SELECT COUNT(r.resource_id) as count, status
            FROM {cls.table_name()} as r
                WHERE r.environment=$1 AND r.model=(SELECT MAX(cm.version)
                                                  FROM public.configurationmodel AS cm
                                                  WHERE cm.environment=$1 AND cm.released=TRUE)
            GROUP BY r.status
        """
        raw_results = await cls._fetch_query(query, cls._get_value(environment))
        results = {}
        for row in raw_results:
            results[row["status"]] = row["count"]
        return m.ResourceDeploySummary.create_from_db_result(results)

    @classmethod
    async def copy_resources_from_unchanged_resource_set(
        cls,
        environment: uuid.UUID,
        source_version: int,
        destination_version: int,
        updated_resource_sets: abc.Set[str],
        deleted_resource_sets: abc.Set[str],
        *,
        connection: Optional[asyncpg.connection.Connection] = None,
    ) -> dict[m.ResourceIdStr, str]:
        """
        Copy the resources that belong to an unchanged resource set of a partial compile,
        from source_version to destination_version. This method doesn't copy shared resources.
        """
        query = f"""
            INSERT INTO {cls.table_name()}(
                environment,
                model,
                resource_id,
                resource_type,
                resource_id_value,
                agent,
                status,
                attributes,
                attribute_hash,
                resource_set,
                provides
            )(
                SELECT
                    r.environment,
                    $3,
                    r.resource_id,
                    r.resource_type,
                    r.resource_id_value,
                    r.agent,
                    (
                        CASE WHEN r.status='undefined'::resourcestate
                        THEN 'undefined'::resourcestate
                        ELSE 'available'::resourcestate
                        END
                    ) AS status,
                    r.attributes AS attributes,
                    r.attribute_hash,
                    r.resource_set,
                    r.provides
                FROM {cls.table_name()} AS r
                WHERE r.environment=$1 AND r.model=$2 AND r.resource_set IS NOT NULL AND NOT r.resource_set=ANY($4)
            )
            RETURNING resource_id, resource_set
        """
        async with cls.get_connection(connection) as con:
            result = await con.fetch(
                query,
                environment,
                source_version,
                destination_version,
                updated_resource_sets | deleted_resource_sets,
            )
            return {str(record["resource_id"]): str(record["resource_set"]) for record in result}

    @classmethod
    async def get_resources_in_resource_sets(
        cls,
        environment: uuid.UUID,
        version: int,
        resource_sets: abc.Set[str],
        include_shared_resources: bool = False,
        *,
        connection: Optional[asyncpg.connection.Connection] = None,
    ) -> abc.Mapping[ResourceIdStr, "Resource"]:
        """
        Returns the resource in the given environment and version that belong to any of the given resource sets.
        This method also returns the resources in the share resource set iff the include_shared_resources boolean
        is set to True.
        """
        if include_shared_resources:
            resource_set_filter_statement = "(r.resource_set IS NULL OR r.resource_set=ANY($3))"
        else:
            resource_set_filter_statement = "r.resource_set=ANY($3)"
        query = f"""
            SELECT *
            FROM {cls.table_name()} AS r
            WHERE r.environment=$1 AND r.model=$2 AND {resource_set_filter_statement}
        """
        async with cls.get_connection(connection) as con:
            result = await con.fetch(query, environment, version, resource_sets)
            return {record["resource_id"]: cls(from_postgres=True, **record) for record in result}

    @classmethod
    async def copy_last_success(
        cls,
        environment: uuid.UUID,
        from_version: int,
        to_version: int,
        *,
        connection: Optional[Connection] = None,
    ) -> None:
        query = f"""
        UPDATE {cls.table_name()} as new_resource
        SET
            last_success = (
                SELECT last_success from {cls.table_name()} as old_resource
                WHERE old_resource.model=$3
                AND old_resource.environment=$2
                AND old_resource.resource_id=new_resource.resource_id
            )
        WHERE new_resource.model=$1
        AND new_resource.environment=$2
        AND new_resource.last_success is null"""
        await cls._execute_query(query, to_version, environment, from_version, connection=connection)

    @classmethod
    async def copy_last_produced_events(
        cls,
        environment: uuid.UUID,
        from_version: int,
        to_version: int,
        *,
        connection: Optional[Connection] = None,
    ) -> None:
        """
        Copy the value of last_produced events for every resource in the to_version from the from_version
        """
        query = f"""
           UPDATE {cls.table_name()} as new_resource
           SET
               last_produced_events = (
                   SELECT old_resource.last_produced_events
                   FROM {cls.table_name()} as old_resource
                   WHERE old_resource.model=$3
                   AND old_resource.environment=$2
                   AND old_resource.resource_id=new_resource.resource_id
               )
           WHERE new_resource.model=$1
           AND new_resource.environment=$2
           AND new_resource.last_produced_events is null"""
        await cls._execute_query(query, to_version, environment, from_version, connection=connection)

    async def insert(self, connection: Optional[asyncpg.connection.Connection] = None) -> None:
        self.make_hash()
        await super(Resource, self).insert(connection=connection)

    @classmethod
    async def insert_many(
        cls, documents: Sequence["Resource"], *, connection: Optional[asyncpg.connection.Connection] = None
    ) -> None:
        for doc in documents:
            doc.make_hash()
        await super(Resource, cls).insert_many(documents, connection=connection)

    async def update(self, connection: Optional[asyncpg.connection.Connection] = None, **kwargs: Any) -> None:
        self.make_hash()
        await super(Resource, self).update(connection=connection, **kwargs)

    async def update_fields(self, connection: Optional[asyncpg.connection.Connection] = None, **kwargs: Any) -> None:
        self.make_hash()
        await super(Resource, self).update_fields(connection=connection, **kwargs)

    def get_requires(self) -> abc.Sequence[ResourceIdStr]:
        """
        Returns the content of the requires field in the attributes.
        """
        if "requires" not in self.attributes:
            return []
        return list(self.attributes["requires"])

    def to_dict(self) -> Dict[str, Any]:
        self.make_hash()
        dct = super(Resource, self).to_dict()
        self.__mangle_dict(dct)
        return dct

    def to_dto(self) -> m.Resource:
        attributes = self.attributes.copy()

        if "requires" in self.attributes:
            version = self.model
            attributes["requires"] = [resources.Id.set_version_in_id(id, version) for id in self.attributes["requires"]]

        # Due to a bug, the version field has always been present in the attributes dictionary.
        # This bug has been fixed in the database. For backwards compatibility reason we here make sure that the
        # version field is present in the attributes dictionary served out via the API.
        attributes["version"] = self.model

        return m.Resource(
            environment=self.environment,
            model=self.model,
            resource_id=self.resource_id,
            resource_type=self.resource_type,
            resource_version_id=resources.Id.set_version_in_id(self.resource_id, self.model),
            agent=self.agent,
            last_deploy=self.last_deploy,
            attributes=attributes,
            status=self.status,
            resource_id_value=self.resource_id_value,
            resource_set=self.resource_set,
        )


@stable_api
class ConfigurationModel(BaseDocument):
    """
    A specific version of the configuration model.

    :param version: The version of the configuration model, represented by a unix timestamp.
    :param environment: The environment this configuration model is defined in
    :param date: The date this configuration model was created
    :param partial_base: If this version was calculated from a partial export, the version the partial was applied on.
    :param released: Is this model released and available for deployment?
    :param deployed: Is this model deployed?
    :param result: The result of the deployment. Success or error.
    :param version_info: Version metadata
    :param total: The total number of resources
    :param is_suitable_for_partial_compiles: This boolean indicates whether the model can later on be updated using a
                                             partial compile. In other words, the value is True iff no cross resource set
                                             dependencies exist between the resources.
    """

    __primary_key__ = ("version", "environment")

    version: int
    environment: uuid.UUID
    date: Optional[datetime.datetime] = None
    partial_base: Optional[int] = None

    released: bool = False
    deployed: bool = False
    result: const.VersionState = const.VersionState.pending
    version_info: Optional[Dict[str, Any]] = None
    is_suitable_for_partial_compiles: bool

    total: int = 0

    # cached state for release
    undeployable: List[m.ResourceIdStr] = []
    skipped_for_undeployable: List[m.ResourceIdStr] = []

    def __init__(self, **kwargs: object) -> None:
        super(ConfigurationModel, self).__init__(**kwargs)
        self._status = {}
        self._done = 0

    @classmethod
    def get_valid_field_names(cls) -> List[str]:
        return super().get_valid_field_names() + ["status", "model"]

    @property
    def done(self) -> int:
        # Keep resources which are deployed in done, even when a repair operation
        # changes its state to deploying again.
        if self.deployed:
            return self.total
        return self._done

    @classmethod
    async def create_for_partial_compile(
        cls,
        env_id: uuid.UUID,
        version: int,
        total: int,
        version_info: Optional[JsonType],
        undeployable: abc.Sequence[ResourceIdStr],
        skipped_for_undeployable: abc.Sequence[ResourceIdStr],
        partial_base: int,
        rids_in_partial_compile: abc.Set[ResourceIdStr],
        connection: Optional[Connection] = None,
    ) -> "ConfigurationModel":
        """
        Create and insert a new configurationmodel that is the result of a partial compile. The new ConfigururationModel will
        contain all the undeployables and skipped_for_undeployables present in the partial_base version that are not part of
        the partial compile, i.e. not present in rids_in_partial_compile.
        """
        query = f"""
            WITH base_version_exists AS (
                SELECT EXISTS(
                    SELECT 1
                    FROM {cls.table_name()} AS c1
                    WHERE c1.environment=$1 AND c1.version=$8
                ) AS base_version_found
            ),
            rids_undeployable_base_version AS (
                SELECT DISTINCT unnest(c2.undeployable) AS rid
                FROM {cls.table_name()} AS c2
                WHERE c2.environment=$1 AND c2.version=$8
            ),
            rids_skipped_for_undeployable_base_version AS (
                SELECT DISTINCT unnest(c3.skipped_for_undeployable) AS rid
                FROM {cls.table_name()} AS c3
                WHERE c3.environment=$1 AND c3.version=$8
            )
            INSERT INTO {cls.table_name()}(
                environment,
                version,
                date,
                total,
                version_info,
                undeployable,
                skipped_for_undeployable,
                partial_base,
                is_suitable_for_partial_compiles
            ) VALUES(
                $1,
                $2,
                $3,
                $4,
                $5,
                (
                    SELECT array_agg(rid)
                    FROM (
                        -- Undeployables in previous version of the model that are not part of the partial compile.
                        (
                            SELECT rid
                            FROM rids_undeployable_base_version AS undepl
                            WHERE NOT undepl.rid=ANY($9)
                        )
                        UNION
                        -- Undeployables part of the partial compile.
                        (
                            SELECT DISTINCT rid FROM unnest($6::varchar[]) AS undeploy_filtered_new(rid)
                        )
                    ) AS all_undeployable
                ),
                (
                    SELECT array_agg(rid)
                    FROM (
                        -- skipped_for_undeployables in previous version of the model that are not part of the partial
                        -- compile.
                        (
                            SELECT skipped.rid
                            FROM rids_skipped_for_undeployable_base_version AS skipped
                            WHERE NOT skipped.rid=ANY($9)
                        )
                        UNION
                        -- Skipped_for_undeployables part of the partial compile.
                        (
                            SELECT DISTINCT rid FROM unnest($7::varchar[]) AS skipped_filtered_new(rid)
                        )
                    ) AS all_skipped
                ),
                $8,
                True
            )
            RETURNING
                (SELECT base_version_found FROM base_version_exists LIMIT 1) AS base_version_found,
                environment,
                version,
                date,
                total,
                version_info,
                undeployable,
                skipped_for_undeployable,
                partial_base,
                released,
                deployed,
                result,
                is_suitable_for_partial_compiles
        """
        async with cls.get_connection(connection) as con:
            result = await con.fetchrow(
                query,
                env_id,
                version,
                datetime.datetime.now().astimezone(),
                total,
                cls._get_value(version_info),
                undeployable,
                skipped_for_undeployable,
                partial_base,
                list(rids_in_partial_compile),
            )
            # Make mypy happy
            assert result is not None
            if not result["base_version_found"]:
                raise Exception(f"Model with version {partial_base} not found in environment {env_id}")
            fields = {name: val for name, val in result.items() if name != "base_version_found"}
            return cls(from_postgres=True, **fields)

    @classmethod
    async def _get_status_field(cls, environment: uuid.UUID, values: str) -> Dict[str, str]:
        """
        This field is required to ensure backward compatibility on the API.
        """
        result = {}
        values = json.loads(values)
        for value_entry in values:
            entry_uuid = str(uuid.uuid5(environment, value_entry["id"]))
            result[entry_uuid] = value_entry
        return result

    @classmethod
    async def get_list(
        cls,
        *,
        order_by_column: Optional[str] = None,
        order: Optional[str] = None,
        limit: Optional[int] = None,
        offset: Optional[int] = None,
        no_obj: Optional[bool] = None,
        lock: Optional[RowLockMode] = None,
        connection: Optional[asyncpg.connection.Connection] = None,
        **query: Any,
    ) -> List["ConfigurationModel"]:
        # sanitize and validate order parameters
        if order is None:
            order = "ASC"
        if order_by_column:
            cls._validate_order(order_by_column, order)

        if no_obj is None:
            no_obj = False

        # ensure limit and offset is an integer
        if limit is not None:
            limit = int(limit)
        if offset is not None:
            offset = int(offset)

        transient_states = ",".join(["$" + str(i) for i in range(1, len(const.TRANSIENT_STATES) + 1)])
        transient_states_values = [cls._get_value(s) for s in const.TRANSIENT_STATES]
        (filterstr, values) = cls._get_composed_filter(col_name_prefix="c", offset=len(transient_states_values) + 1, **query)
        values = transient_states_values + values
        where_statement = f"WHERE {filterstr} " if filterstr else ""
        order_by_statement = f"ORDER BY {order_by_column} {order} " if order_by_column else ""
        limit_statement = f"LIMIT {limit} " if limit is not None and limit > 0 else ""
        offset_statement = f"OFFSET {offset} " if offset is not None and offset > 0 else ""
        lock_statement = f" {lock.value} " if lock is not None else ""
        query_string = f"""SELECT c.*,
                           SUM(CASE WHEN r.status NOT IN({transient_states}) THEN 1 ELSE 0 END) AS done,
                           to_json(array(SELECT jsonb_build_object('status', r2.status, 'id', r2.resource_id)
                                         FROM {Resource.table_name()} AS r2
                                         WHERE c.environment=r2.environment AND c.version=r2.model
                                        )
                           ) AS status
                    FROM {cls.table_name()} AS c LEFT OUTER JOIN {Resource.table_name()} AS r
                    ON c.environment = r.environment AND c.version = r.model
                    {where_statement}
                    GROUP BY c.environment, c.version
                    {order_by_statement}
                    {limit_statement}
                    {offset_statement}
                    {lock_statement}"""
        query_result = await cls._fetch_query(query_string, *values, connection=connection)
        result = []
        for record in query_result:
            record = dict(record)
            if no_obj:
                record["status"] = await cls._get_status_field(record["environment"], record["status"])
                result.append(record)
            else:
                done = record.pop("done")
                status = await cls._get_status_field(record["environment"], record.pop("status"))
                obj = cls(from_postgres=True, **record)
                obj._done = done
                obj._status = status
                result.append(obj)
        return result

    def to_dict(self) -> JsonType:
        dct = BaseDocument.to_dict(self)
        dct["status"] = dict(self._status)
        dct["done"] = self.done
        return dct

    @classmethod
    async def version_exists(cls, environment: uuid.UUID, version: int) -> bool:
        query = f"""SELECT 1
                            FROM {ConfigurationModel.table_name()}
                            WHERE environment=$1 AND version=$2"""
        result = await cls._fetchrow(query, cls._get_value(environment), cls._get_value(version))
        if not result:
            return False
        return True

    @classmethod
    async def get_version(
        cls,
        environment: uuid.UUID,
        version: int,
        *,
        connection: Optional[asyncpg.connection.Connection] = None,
        lock: Optional[RowLockMode] = None,
    ) -> Optional["ConfigurationModel"]:
        """
        Get a specific version
        """
        result = await cls.get_one(environment=environment, version=version, connection=connection, lock=lock)
        return result

    @classmethod
    async def get_version_internal(
        cls,
        environment: uuid.UUID,
        version: int,
        *,
        connection: Optional[asyncpg.connection.Connection] = None,
        lock: Optional[RowLockMode] = None,
    ) -> Optional["ConfigurationModel"]:
        """Return a version, but don't populate the status and done fields, which are expensive to construct"""
        query = f"""SELECT *
                          FROM {ConfigurationModel.table_name()}
                          WHERE environment=$1 AND version=$2 {lock.value};
                          """
        result = await cls.select_query(query, [environment, version], connection=connection)
        if not result:
            return None
        return result[0]

    @classmethod
    async def get_latest_version(
        cls,
        environment: uuid.UUID,
        *,
        connection: Optional[Connection] = None,
    ) -> Optional["ConfigurationModel"]:
        """
        Get the latest released (most recent) version for the given environment
        """
        versions = await cls.get_list(
            order_by_column="version", order="DESC", limit=1, environment=environment, released=True, connection=connection
        )
        if len(versions) == 0:
            return None

        return versions[0]

    @classmethod
    async def get_version_nr_latest_version(
        cls,
        environment: uuid.UUID,
        connection: Optional[Connection] = None,
    ) -> Optional[int]:
        """
        Get the version number of the latest released version in the given environment.
        """
        query = f"""SELECT version
                    FROM {ConfigurationModel.table_name()}
                    WHERE environment=$1 AND released=true
                    ORDER BY version DESC
                    LIMIT 1
                    """
        result = await cls._fetchrow(query, cls._get_value(environment), connection=connection)
        if not result:
            return None
        return int(result["version"])

    @classmethod
    async def get_agents(
        cls, environment: uuid.UUID, version: int, *, connection: Optional[asyncpg.connection.Connection] = None
    ) -> List[str]:
        """
        Returns a list of all agents that have resources defined in this configuration model
        """
        (filter_statement, values) = cls._get_composed_filter(environment=environment, model=version)
        query = "SELECT DISTINCT agent FROM " + Resource.table_name() + " WHERE " + filter_statement
        result = []
        async with cls.get_connection(connection) as con:
            async with con.transaction():
                async for record in con.cursor(query, *values):
                    result.append(record["agent"])
        return result

    @classmethod
    async def get_versions(cls, environment: uuid.UUID, start: int = 0, limit: int = DBLIMIT) -> List["ConfigurationModel"]:
        """
        Get all versions for an environment ordered descending
        """
        versions = await cls.get_list(
            order_by_column="version", order="DESC", limit=limit, offset=start, environment=environment
        )
        return versions

    async def delete_cascade(self, connection: Optional[asyncpg.connection.Connection] = None) -> None:
        """
        This method doesn't rely on the DELETE CASCADE functionality of PostgreSQL because it causes deadlocks.
        As such, we perform the deletes on each table in a separate transaction.
        """
        async with self.get_connection(connection=connection) as con:
            # Delete of compile record triggers cascading delete report table
            await Compile.delete_all(environment=self.environment, version=self.version, connection=con)
            await Code.delete_all(environment=self.environment, version=self.version, connection=con)
            await DryRun.delete_all(environment=self.environment, model=self.version, connection=con)
            await UnknownParameter.delete_all(environment=self.environment, version=self.version, connection=con)
            await self._execute_query(
                "DELETE FROM public.resourceaction_resource WHERE environment=$1 AND resource_version=$2",
                self.environment,
                self.version,
                connection=con,
            )
            await ResourceAction.delete_all(environment=self.environment, version=self.version, connection=con)
            await Resource.delete_all(environment=self.environment, model=self.version, connection=con)
            await self.delete(connection=con)

            # Delete facts when the resources in this version are the only
            await self._execute_query(
                f"""
                DELETE FROM {Parameter.table_name()} p
                WHERE(
                    environment=$1 AND
                    resource_id<>'' AND
                    NOT EXISTS(
                        SELECT 1
                        FROM {Resource.table_name()} r
                        WHERE p.resource_id=r.resource_id
                    )
                )
                """,
                self.environment,
                connection=con,
            )

    def get_undeployable(self) -> List[m.ResourceIdStr]:
        """
        Returns a list of resource ids (NOT resource version ids) of resources with an undeployable state
        """
        return self.undeployable

    def get_skipped_for_undeployable(self) -> List[m.ResourceIdStr]:
        """
        Returns a list of resource ids (NOT resource version ids)
        of resources which should get a skipped_for_undeployable state
        """
        return self.skipped_for_undeployable

    async def mark_done(self, *, connection: Optional[asyncpg.connection.Connection] = None) -> None:
        """mark this deploy as done"""
        subquery = f"""(EXISTS(
                    SELECT 1
                    FROM {Resource.table_name()}
                    WHERE environment=$1 AND model=$2 AND status != $3
                ))::boolean
            """
        query = f"""UPDATE {self.table_name()}
                SET
                deployed=True, result=(CASE WHEN {subquery} THEN $4::versionstate ELSE $5::versionstate END)
                WHERE environment=$1 AND version=$2 RETURNING result
            """
        values = [
            self._get_value(self.environment),
            self._get_value(self.version),
            self._get_value(const.ResourceState.deployed),
            self._get_value(const.VersionState.failed),
            self._get_value(const.VersionState.success),
        ]
        result = await self._fetchval(query, *values, connection=connection)
        self.result = const.VersionState[result]
        self.deployed = True

    @classmethod
    async def mark_done_if_done(
        cls, environment: uuid.UUID, version: int, connection: Optional[asyncpg.connection.Connection] = None
    ) -> None:
        async with cls.get_connection(connection) as con:
            """
            Performs the query to mark done if done. Expects to be called outside of any transaction that writes resource state
            in order to prevent race conditions.
            """
            async with con.transaction():
                query = f"""UPDATE {ConfigurationModel.table_name()}
                                SET deployed=True,
                                    result=(CASE WHEN (
                                                 EXISTS(SELECT 1
                                                        FROM {Resource.table_name()}
                                                        WHERE environment=$1 AND model=$2 AND status != $3)
                                                 )::boolean
                                            THEN $4::versionstate
                                            ELSE $5::versionstate END
                                    )
                                WHERE environment=$1 AND version=$2 AND
                                      total=(SELECT COUNT(*)
                                             FROM {Resource.table_name()}
                                             WHERE environment=$1 AND model=$2 AND status = any($6::resourcestate[])
                            )"""
                values = [
                    cls._get_value(environment),
                    cls._get_value(version),
                    cls._get_value(ResourceState.deployed),
                    cls._get_value(const.VersionState.failed),
                    cls._get_value(const.VersionState.success),
                    cls._get_value(DONE_STATES),
                ]
                await cls._execute_query(query, *values, connection=con)

    @classmethod
    async def get_increment(
        cls, environment: uuid.UUID, version: int, *, connection: Optional[Connection] = None
    ) -> tuple[set[m.ResourceIdStr], set[m.ResourceIdStr]]:
        """
        Find resources incremented by this version compared to deployment state transitions per resource

        available -> next version
        not present -> increment
        skipped -> increment
        unavailable -> increment
        error -> increment
        Deployed and same hash -> not increment
        deployed and different hash -> increment
        """
        projection_a = ["resource_id", "status", "attribute_hash", "attributes", "last_success", "last_produced_events"]
        projection = ["resource_id", "status", "attribute_hash"]

        # get resources for agent
        resources = await Resource.get_resources_for_version_raw(environment, version, projection_a, connection=connection)

        # to increment
        increment: list[abc.Mapping[str, Any]] = []
        not_increment: list[abc.Mapping[str, Any]] = []
        # todo in this version
        work: list[abc.Mapping[str, object]] = [r for r in resources if r["status"] not in UNDEPLOYABLE_NAMES]

        # start with outstanding events
        id_to_resource = {r["resource_id"]: r for r in resources}
        next: list[abc.Mapping[str, object]] = []
        for resource in work:
            in_increment = False
            last_success = resource["last_success"] or DATETIME_MIN_UTC
            attributes = resource["attributes"]
            assert isinstance(attributes, dict)  # mypy
            for req in attributes["requires"]:
                req_res = id_to_resource[req]
                assert req_res is not None  # todo
                req_res_attributes = req_res["attributes"]
                assert isinstance(req_res_attributes, dict)  # mypy
                last_produced_events = req_res["last_produced_events"]
                if (
                    last_produced_events is not None
                    and last_produced_events > last_success
                    and "send_event" in req_res_attributes
                    and req_res_attributes["send_event"]
                ):
                    in_increment = True
                    break
            if in_increment:
                increment.append(resource)
            else:
                next.append(resource)
        work = next

        # get versions
        query = f"SELECT version FROM {cls.table_name()} WHERE environment=$1 AND released=true ORDER BY version DESC"
        values = [cls._get_value(environment)]
        version_records = await cls._fetch_query(query, *values, connection=connection)

        versions = [record["version"] for record in version_records]

        for version in versions:
            # todo in next version
            next = []

            vresources = await Resource.get_resources_for_version_raw(environment, version, projection, connection=connection)
            id_to_resource = {r["resource_id"]: r for r in vresources}

            for res in work:
                # not present -> increment
                if res["resource_id"] not in id_to_resource:
                    increment.append(res)
                    continue

                ores = id_to_resource[res["resource_id"]]

                status = ores["status"]
                # available -> next version
                if status == ResourceState.available.name:
                    next.append(res)

                # deploying
                # same hash -> next version
                # different hash -> increment
                elif status == ResourceState.deploying.name:
                    if res["attribute_hash"] == ores["attribute_hash"]:
                        next.append(res)
                    else:
                        increment.append(res)

                # -> increment
                elif status in [
                    ResourceState.failed.name,
                    ResourceState.cancelled.name,
                    ResourceState.skipped_for_undefined.name,
                    ResourceState.undefined.name,
                    ResourceState.skipped.name,
                    ResourceState.unavailable.name,
                ]:
                    increment.append(res)

                elif status == ResourceState.deployed.name:
                    if res["attribute_hash"] == ores["attribute_hash"]:
                        #  Deployed and same hash -> not increment
                        not_increment.append(res)
                    else:
                        # Deployed and different hash -> increment
                        increment.append(res)
                else:
                    LOGGER.warning("Resource in unexpected state: %s, %s", ores["status"], ores["resource_version_id"])
                    increment.append(res)

            work = next
            if not work:
                break
        if work:
            increment.extend(work)

        negative: set[ResourceIdStr] = {res["resource_id"] for res in not_increment}

        # patch up the graph
        # 1-include stuff for send-events.
        # 2-adapt requires/provides to get closured set

        outset: set[ResourceIdStr] = {res["resource_id"] for res in increment}
        original_provides: dict[str, List[ResourceIdStr]] = defaultdict(lambda: [])
        send_events: list[ResourceIdStr] = []

        # build lookup tables
        for res in resources:
            for req in res["attributes"]["requires"]:
                original_provides[req].append(res["resource_id"])
            if "send_event" in res["attributes"] and res["attributes"]["send_event"]:
                send_events.append(res["resource_id"])

        # recursively include stuff potentially receiving events from nodes in the increment
        increment_work: list[ResourceIdStr] = list(outset)
        done: set[ResourceIdStr] = set()
        while increment_work:
            current: ResourceIdStr = increment_work.pop()
            if current not in send_events:
                # not sending events, so no receivers
                continue

            if current in done:
                continue
            done.add(current)

            provides = original_provides[current]
            increment_work.extend(provides)
            outset.update(provides)
            negative.difference_update(provides)

        return outset, negative

    @classmethod
    def active_version_subquery(cls, environment: uuid.UUID) -> Tuple[str, List[object]]:
        query_builder = SimpleQueryBuilder(
            select_clause="""
            SELECT max(version)
            """,
            from_clause=f" FROM {cls.table_name()} ",
            filter_statements=[" environment = $1 AND released = TRUE"],
            values=[cls._get_value(environment)],
        )
        return query_builder.build()

    @classmethod
    def desired_state_versions_subquery(cls, environment: uuid.UUID) -> Tuple[str, List[object]]:
        active_version, values = cls.active_version_subquery(environment)
        # Coalesce to 0 in case there is no active version
        active_version = f"(SELECT COALESCE(({active_version}), 0))"
        query_builder = SimpleQueryBuilder(
            select_clause=f"""SELECT cm.version, cm.date, cm.total,
                                     version_info -> 'export_metadata' ->> 'message' as message,
                                     version_info -> 'export_metadata' ->> 'type' as type,
                                        (CASE WHEN cm.version = {active_version} THEN 'active'
                                            WHEN cm.version > {active_version} THEN 'candidate'
                                            WHEN cm.version < {active_version} AND cm.released=TRUE THEN 'retired'
                                            ELSE 'skipped_candidate'
                                        END) as status""",
            from_clause=f" FROM {cls.table_name()} as cm",
            filter_statements=[" environment = $1 "],
            values=values,
        )
        return query_builder.build()

    async def recalculate_total(self, connection: Optional[asyncpg.connection.Connection] = None) -> None:
        """
        Make the total field of this ConfigurationModel in-line with the number
        of resources that are associated with it.
        """
        query = f"""
            UPDATE {self.table_name()} AS c_outer
            SET total=(
                SELECT COUNT(*)
                FROM {self.table_name()} AS c INNER JOIN {Resource.table_name()} AS r
                     ON c.environment = r.environment AND c.version=r.model
                WHERE c.environment=$1 AND c.version=$2
            )
            WHERE c_outer.environment=$1 AND c_outer.version=$2
            RETURNING total
        """
        new_total = await self._fetchval(query, self.environment, self.version, connection=connection)
        if new_total is None:
            raise KeyError(f"Configurationmodel {self.version} in environment {self.environment} was deleted.")
        self.total = new_total


class Code(BaseDocument):
    """
    A code deployment

    :param environment: The environment this code belongs to
    :param version: The version of configuration model it belongs to
    :param resource: The resource type this code belongs to
    :param sources: The source code of plugins (phasing out)  form:
        {code_hash:(file_name, provider.__module__, source_code, [req])}
    :param requires: Python requires for the source code above
    :param source_refs: file hashes refering to files in the file store
        {code_hash:(file_name, provider.__module__, [req])}
    """

    __primary_key__ = ("environment", "resource", "version")

    environment: uuid.UUID
    resource: str
    version: int
    source_refs: Optional[Dict[str, Tuple[str, str, List[str]]]] = None

    @classmethod
    async def get_version(cls, environment: uuid.UUID, version: int, resource: str) -> Optional["Code"]:
        codes = await cls.get_list(environment=environment, version=version, resource=resource)
        if len(codes) == 0:
            return None

        return codes[0]

    @classmethod
    async def get_versions(cls, environment: uuid.UUID, version: int) -> List["Code"]:
        codes = await cls.get_list(environment=environment, version=version)
        return codes

    @classmethod
    async def copy_versions(
        cls,
        environment: uuid.UUID,
        old_version: int,
        new_version: int,
        *,
        connection: Optional[asyncpg.connection.Connection] = None,
    ) -> None:
        """
        Copy all code for one model version to another.
        """
        query: str = f"""
            INSERT INTO {cls.table_name()} (environment, resource, version, source_refs)
            SELECT environment, resource, $1, source_refs
            FROM {cls.table_name()}
            WHERE environment=$2 AND version=$3
        """
        await cls._execute_query(
            query, cls._get_value(new_version), cls._get_value(environment), cls._get_value(old_version), connection=connection
        )


class DryRun(BaseDocument):
    """
    A dryrun of a model version

    :param id: The id of this dryrun
    :param environment: The environment this code belongs to
    :param model: The configuration model
    :param date: The date the run was requested
    :param resource_total: The number of resources that do a dryrun for
    :param resource_todo: The number of resources left to do
    :param resources: Changes for each of the resources in the version
    """

    __primary_key__ = ("id",)

    id: uuid.UUID
    environment: uuid.UUID
    model: int
    date: datetime.datetime
    total: int = 0
    todo: int = 0
    resources: Dict[str, Any] = {}

    @classmethod
    async def update_resource(cls, dryrun_id: uuid.UUID, resource_id: m.ResourceVersionIdStr, dryrun_data: JsonType) -> None:
        """
        Register a resource update with a specific query that sets the dryrun_data and decrements the todo counter, only
        if the resource has not been saved yet.
        """
        jsonb_key = uuid.uuid5(dryrun_id, resource_id)
        query = (
            "UPDATE "
            + cls.table_name()
            + " SET todo = todo - 1, resources=jsonb_set(resources, $1::text[], $2) "
            + "WHERE id=$3 and NOT resources ? $4"
        )
        values = [
            cls._get_value([jsonb_key]),
            cls._get_value(dryrun_data),
            cls._get_value(dryrun_id),
            cls._get_value(jsonb_key),
        ]
        await cls._execute_query(query, *values)

    @classmethod
    async def create(cls, environment: uuid.UUID, model: int, total: int, todo: int) -> "DryRun":
        obj = cls(
            environment=environment,
            model=model,
            date=datetime.datetime.now().astimezone(),
            resources={},
            total=total,
            todo=todo,
        )
        await obj.insert()
        return obj

    @classmethod
    async def list_dryruns(
        cls,
        order_by_column: Optional[str] = None,
        order: str = "ASC",
        **query: object,
    ) -> List[m.DryRun]:
        records = await cls.get_list_with_columns(
            order_by_column=order_by_column,
            order=order,
            columns=["id", "environment", "model", "date", "total", "todo"],
            limit=None,
            offset=None,
            no_obj=None,
            connection=None,
            lock=None,
            **query,
        )
        return [
            m.DryRun(
                id=record.id,
                environment=record.environment,
                model=record.model,
                date=record.date,
                total=record.total,
                todo=record.todo,
            )
            for record in records
        ]

    def to_dict(self) -> JsonType:
        dict_result = BaseDocument.to_dict(self)
        resources = {r["id"]: r for r in dict_result["resources"].values()}
        dict_result["resources"] = resources
        return dict_result

    def to_dto(self) -> m.DryRun:
        return m.DryRun(
            id=self.id,
            environment=self.environment,
            model=self.model,
            date=self.date,
            total=self.total,
            todo=self.todo,
        )


class Notification(BaseDocument):
    """
    A notification in an environment

    :param id: The id of this notification
    :param environment: The environment this notification belongs to
    :param created: The date the notification was created at
    :param title: The title of the notification
    :param message: The actual text of the notification
    :param severity: The severity of the notification
    :param uri: A link to an api endpoint of the server, that is relevant to the message,
                and can be used to get further information about the problem.
                For example a compile related problem should have the uri: `/api/v2/compilereport/<compile_id>`
    :param read: Whether the notification was read or not
    :param cleared: Whether the notification was cleared or not
    """

    __primary_key__ = ("id", "environment")

    id: uuid.UUID
    environment: uuid.UUID
    created: datetime.datetime
    title: str
    message: str
    severity: const.NotificationSeverity = const.NotificationSeverity.message
    uri: str
    read: bool = False
    cleared: bool = False

    @classmethod
    async def clean_up_notifications(cls) -> None:
        default_retention_time = Environment._settings[NOTIFICATION_RETENTION].default
        LOGGER.info("Cleaning up notifications")
        query = f"""
                   WITH non_halted_envs AS (
                       SELECT id, (COALESCE((settings->>'notification_retention')::int, $1)) AS retention_days
                       FROM {Environment.table_name()}
                       WHERE NOT halted
                   )
                   DELETE FROM {cls.table_name()}
                   USING non_halted_envs
                   WHERE environment = non_halted_envs.id
                       AND created < now() AT TIME ZONE 'UTC' - make_interval(days => non_halted_envs.retention_days)
               """
        await cls._execute_query(query, default_retention_time)

    def to_dto(self) -> m.Notification:
        return m.Notification(
            id=self.id,
            title=self.title,
            message=self.message,
            severity=self.severity,
            created=self.created,
            read=self.read,
            cleared=self.cleared,
            uri=self.uri,
            environment=self.environment,
        )


class EnvironmentMetricsGauge(BaseDocument):
    """
    A metric that is of type gauge

    :param environment: the environment to which this metric is related
    :param metric_name: The name of the metric
    :param timestamp: The timestamps at which a new record is created
    :category: The name of the group/category this metric represents (e.g. red if grouped by color).
               __None__ iff metrics of this type are not divided in groups.
    :param count: the counter for the metric for the given timestamp
    """

    environment: uuid.UUID
    metric_name: str
    category: str
    timestamp: datetime.datetime
    count: int

    __primary_key__ = ("environment", "metric_name", "category", "timestamp")


class EnvironmentMetricsTimer(BaseDocument):
    """
    A metric that is type timer

    :param environment: the environment to which this metric is related
    :param metric_name: The name of the metric
    :category: The name of the group/category this metric represents (e.g. red if grouped by color).
               __None__ iff metrics of this type are not divided in groups.
    :param timestamp: The timestamps at which a new record is created
    :param count: the number of occurrences of the monitored event in the interval [previous.timestamp, self.timestamp[
    :param value: the sum of the values of the metric for each occurrence in the interval [previous.timestamp, self.timestamp[
    """

    environment: uuid.UUID
    metric_name: str
    category: str
    timestamp: datetime.datetime
    count: int
    value: float

    __primary_key__ = ("environment", "metric_name", "category", "timestamp")


class User(BaseDocument):
    """A user that can authenticate against inmanta"""

    __primary_key__ = ("id",)

    id: uuid.UUID
    username: str
    password_hash: str
    auth_method: AuthMethod

    @classmethod
    def table_name(cls) -> str:
        """
        Return the name of table. we call it inmanta_user to differentiate it from the pg user table.
        """
        return "inmanta_user"

    def to_dao(self) -> m.User:
        return m.User(username=self.username, auth_method=self.auth_method)


class DiscoveredResource(BaseDocument):
    """
    :param environment: the environment of the resource
    :param discovered_resource_id: The id of the resource
    :param values: The values associated with the discovered_resource
    """

    environment: uuid.UUID
    discovered_at: datetime.datetime
    discovered_resource_id: m.ResourceIdStr
    values: dict[str, object]

    __primary_key__ = ("environment", "discovered_resource_id")

    def to_dto(self) -> m.DiscoveredResource:
        return m.DiscoveredResource(discovered_resource_id=self.discovered_resource_id, values=self.values)


class File(BaseDocument):
    content_hash: str
    content: bytes

    @classmethod
    async def has_file_with_hash(cls, content_hash: str) -> bool:
        """
        Return True iff a file exists with the given content_hash.
        """
        query = f"""
            SELECT EXISTS (
                SELECT 1 FROM {cls.table_name()} WHERE content_hash=$1
            )
        """
        result = await cls._fetchval(query, content_hash)
        assert isinstance(result, bool)
        return result

    @classmethod
    async def get_non_existing_files(cls, content_hashes: Iterable[str]) -> set[str]:
        """
        Return a sub-list of content_hashes, with only those hashes that are not present in this database table.
        The returned list will not contain duplicates.
        """
        query = f"""
            SELECT DISTINCT tmp_table.h_content_hash AS content_hash
            FROM (
                SELECT f.content_hash AS f_content_hash, h.content_hash as h_content_hash
                FROM {cls.table_name()} AS f RIGHT OUTER JOIN unnest($1::varchar[]) AS h(content_hash)
                     ON f.content_hash = h.content_hash
            ) as tmp_table
            -- Only keep records for which no matching hash was found in the file table
            WHERE tmp_table.f_content_hash IS NULL
        """
        result = await cls._fetch_query(query, content_hashes)
        return set(cast(str, r["content_hash"]) for r in result)


_classes = [
    Project,
    Environment,
    UnknownParameter,
    AgentProcess,
    AgentInstance,
    Agent,
    Resource,
    ResourceAction,
    ConfigurationModel,
    Code,
    Parameter,
    DryRun,
    Compile,
    Report,
    Notification,
    EnvironmentMetricsGauge,
    EnvironmentMetricsTimer,
    User,
    DiscoveredResource,
    File,
]


def set_connection_pool(pool: asyncpg.pool.Pool) -> None:
    LOGGER.debug("Connecting data classes")
    for cls in _classes:
        cls.set_connection_pool(pool)


async def disconnect() -> None:
    LOGGER.debug("Disconnecting data classes")
    # Enable `return_exceptions` to make sure we wait until all close_connection_pool() calls are finished
    # or until the gather itself is cancelled.
    result = await asyncio.gather(*[cls.close_connection_pool() for cls in _classes], return_exceptions=True)
    exceptions = [r for r in result if r is not None and isinstance(r, Exception)]
    if exceptions:
        raise exceptions[0]


PACKAGE_WITH_UPDATE_FILES = inmanta.db.versions

# Name of core schema in the DB schema verions
# prevent import loop
CORE_SCHEMA_NAME = schema.CORE_SCHEMA_NAME


async def connect(
    host: str,
    port: int,
    database: str,
    username: str,
    password: str,
    create_db_schema: bool = True,
    connection_pool_min_size: int = 10,
    connection_pool_max_size: int = 10,
    connection_timeout: float = 60,
) -> asyncpg.pool.Pool:
    pool = await asyncpg.create_pool(
        host=host,
        port=port,
        database=database,
        user=username,
        password=password,
        min_size=connection_pool_min_size,
        max_size=connection_pool_max_size,
        timeout=connection_timeout,
    )
    try:
        set_connection_pool(pool)
        if create_db_schema:
            async with pool.acquire() as con:
                await schema.DBSchema(CORE_SCHEMA_NAME, PACKAGE_WITH_UPDATE_FILES, con).ensure_db_schema()
            # expire connections after db schema migration to ensure cache consistency
            await pool.expire_connections()
        return pool
    except Exception as e:
        await pool.close()
        await disconnect()
        raise e<|MERGE_RESOLUTION|>--- conflicted
+++ resolved
@@ -2812,7 +2812,6 @@
     async def delete_cascade(self, connection: Optional[asyncpg.connection.Connection] = None) -> None:
         """
         Completely remove this environment from the db
-<<<<<<< HEAD
         """
         async with self.get_connection(connection=connection) as con:
             await self.clear(connection=con)
@@ -2820,15 +2819,6 @@
 
     async def clear(self, connection: Optional[asyncpg.connection.Connection] = None) -> None:
         """
-=======
-        """
-        async with self.get_connection(connection=connection) as con:
-            await self.clear(connection=con)
-            await self.delete(connection=con)
-
-    async def clear(self, connection: Optional[asyncpg.connection.Connection] = None) -> None:
-        """
->>>>>>> d97ffe65
         Delete everything related to this environment from the db, except the entry in the Environment table.
 
         This method doesn't rely on the DELETE CASCADE functionality of PostgreSQL because it causes deadlocks.
