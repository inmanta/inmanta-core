"""
    Copyright 2017 Inmanta

    Licensed under the Apache License, Version 2.0 (the "License");
    you may not use this file except in compliance with the License.
    You may obtain a copy of the License at

        http://www.apache.org/licenses/LICENSE-2.0

    Unless required by applicable law or agreed to in writing, software
    distributed under the License is distributed on an "AS IS" BASIS,
    WITHOUT WARRANTIES OR CONDITIONS OF ANY KIND, either express or implied.
    See the License for the specific language governing permissions and
    limitations under the License.

    Contact: code@inmanta.com
"""
import asyncio
import copy
import datetime
import enum
import hashlib
import json
import logging
import re
import typing
import uuid
import warnings
from abc import ABC, abstractmethod
from collections import abc, defaultdict
from configparser import RawConfigParser
from contextlib import AbstractAsyncContextManager
from itertools import chain
from typing import (
    Any,
    Callable,
    Dict,
    Generic,
    Iterable,
    List,
    NewType,
    Optional,
    Pattern,
    Sequence,
    Set,
    Tuple,
    Type,
    TypeVar,
    Union,
    cast,
    overload,
)

import asyncpg
import dateutil
import pydantic
import pydantic.tools
import typing_inspect
from asyncpg import Connection
from asyncpg.protocol import Record

import inmanta.db.versions
from crontab import CronTab
from inmanta import const, resources, util
from inmanta.const import DONE_STATES, UNDEPLOYABLE_NAMES, AgentStatus, LogLevel, ResourceState
from inmanta.data import model as m
from inmanta.data import schema
from inmanta.data.model import ResourceIdStr
from inmanta.protocol.exceptions import BadRequest, NotFound
from inmanta.server import config
from inmanta.stable_api import stable_api
from inmanta.types import JsonType, PrimitiveTypes

LOGGER = logging.getLogger(__name__)

DBLIMIT = 100000
APILIMIT = 1000


# TODO: disconnect
# TODO: difference between None and not set

# Used as the 'default' parameter value for the Field class, when no default value has been set
default_unset = object()


@enum.unique
class QueryType(str, enum.Enum):
    def _generate_next_value_(name: str, start: int, count: int, last_values: List[object]) -> object:  # noqa: N805
        """
        Make enum.auto() return the name of the enum member in lower case.
        """
        return name.lower()

    EQUALS = enum.auto()  # The filter value equals the value in the database
    CONTAINS = enum.auto()  # Any of the filter values are equal to the value in the database (exact match)
    IS_NOT_NULL = enum.auto()  # The value is NULL in the database
    CONTAINS_PARTIAL = enum.auto()  # Any of the filter values are equal to the value in the database (partial match)
    RANGE = enum.auto()  # The values in the database are in the range described by the filter values and operators
    NOT_CONTAINS = enum.auto()  # None of the filter values are equal to the value in the database (exact match)
    COMBINED = enum.auto()  # The value describes a combination of other query types


class InvalidQueryType(Exception):
    def __init__(self, message: str) -> None:
        super(InvalidQueryType, self).__init__(message)
        self.message = message


class TableLockMode(enum.Enum):
    """
    Table level locks as defined in the PostgreSQL docs:
    https://www.postgresql.org/docs/13/explicit-locking.html#LOCKING-TABLES. When acquiring a lock, make sure to use the same
    locking order accross transactions to prevent deadlocks and to otherwise respect the consistency docs:
    https://www.postgresql.org/docs/13/applevel-consistency.html#NON-SERIALIZABLE-CONSISTENCY. See relevant data classes'
    docstrings for appropriate lock orderings.

    Not all lock modes are currently supported to keep the interface minimal (only include what we actually use). This class
    may be extended when a new lock mode is required.
    """

    ROW_EXCLUSIVE: str = "ROW EXCLUSIVE"
    SHARE_UPDATE_EXCLUSIVE: str = "SHARE UPDATE EXCLUSIVE"
    SHARE: str = "SHARE"
    SHARE_ROW_EXCLUSIVE: str = "SHARE ROW EXCLUSIVE"


class RowLockMode(enum.Enum):
    """
    Row level locks as defined in the PostgreSQL docs: https://www.postgresql.org/docs/13/explicit-locking.html#LOCKING-ROWS.
    When acquiring a lock, make sure to use the same locking order accross transactions to prevent deadlocks and to otherwise
    respect the consistency docs: https://www.postgresql.org/docs/13/applevel-consistency.html#NON-SERIALIZABLE-CONSISTENCY.
    See relevant data classes' docstrings for appropriate lock orderings.
    """

    FOR_UPDATE: str = "FOR UPDATE"
    FOR_NO_KEY_UPDATE: str = "FOR NO KEY UPDATE"
    FOR_SHARE: str = "FOR SHARE"
    FOR_KEY_SHARE: str = "FOR KEY SHARE"


class RangeOperator(enum.Enum):
    LT = "<"
    LE = "<="
    GT = ">"
    GE = ">="

    @property
    def pg_value(self) -> str:
        return self.value

    @classmethod
    def parse(cls, text: str) -> "RangeOperator":
        try:
            return cls[text.upper()]
        except KeyError:
            raise ValueError(f"Failed to parse {text} as a RangeOperator")


RangeConstraint = List[Tuple[RangeOperator, int]]
DateRangeConstraint = List[Tuple[RangeOperator, datetime.datetime]]
QueryFilter = Tuple[QueryType, object]


class PagingCounts:
    def __init__(self, total: int, before: int, after: int) -> None:
        self.total = total
        self.before = before
        self.after = after


class InvalidQueryParameter(Exception):
    def __init__(self, message: str) -> None:
        super(InvalidQueryParameter, self).__init__(message)
        self.message = message


class InvalidFieldNameException(Exception):
    def __init__(self, message: str, *args: object) -> None:
        super().__init__(message, *args)
        self.message = message


ColumnNameStr = NewType("ColumnNameStr", str)
"""
    A valid database column name
"""

OrderStr = NewType("OrderStr", str)
"""
    A valid database ordering
"""


class ArgumentCollector:
    """
    Small helper to make placeholders for query arguments

    args = ArgumentCollector()
    query = f"SELECT * FROM table WHERE a = {args(a_value)} AND b = {args(b_value)}"
    con.fetch(query, *args.get_values())
    """

    def __init__(self, offset: int = 0, de_duplicate: bool = False) -> None:
        """

        :param offset: the smallest number already in use, the next one given out will be offset+1
        :param de_duplicate: if the value is the same, return the same number
        """
        self.args: list[object] = []
        self.offset = offset
        self.de_duplicate = de_duplicate

    def __call__(self, entry: object) -> str:
        if self.de_duplicate and entry in self.args:
            return "$" + str(self.args.index(entry) + 1 + self.offset)
        self.args.append(entry)
        return "$" + str(len(self.args) + self.offset)

    def get_values(self) -> list[object]:
        return self.args


class PagingOrder(str, enum.Enum):
    ASC = "ASC"
    DESC = "DESC"

    def invert(self) -> "PagingOrder":
        if self == PagingOrder.ASC:
            return PagingOrder.DESC
        return PagingOrder.ASC

    @property
    def db_form(self) -> OrderStr:
        if self == PagingOrder.ASC:
            return OrderStr("ASC NULLS FIRST")
        return OrderStr("DESC NULLS LAST")


class InvalidSort(Exception):
    def __init__(self, message: str, *args: object) -> None:
        super(InvalidSort, self).__init__(message, *args)
        self.message = message


class DatabaseOrder:
    """Represents an ordering for database queries"""

    @classmethod
    def get_valid_sort_columns(cls) -> Dict[str, Union[Type[datetime.datetime], Type[int], Type[str]]]:
        """Describes the names and types of the columns that are valid for this DatabaseOrder"""
        return {}

    @classmethod
    def validator_dataclass(cls) -> Type["BaseDocument"]:
        """The class used for checking whether the ordering is valid for a table"""
        return BaseDocument

    @classmethod
    def parse_from_string(
        cls,
        sort: str,
    ) -> "DatabaseOrder":
        valid_sort_pattern: Pattern[str] = re.compile(
            f"^({'|'.join(cls.get_valid_sort_columns())})\\.(asc|desc)$", re.IGNORECASE
        )
        match = valid_sort_pattern.match(sort)
        if match and len(match.groups()) == 2:
            order_by_column = match.groups()[0].lower()
            validated_order_by_column, validated_order = cls.validator_dataclass()._validate_order_strict(
                order_by_column=order_by_column, order=match.groups()[1].upper()
            )
            return cls(order_by_column=validated_order_by_column, order=validated_order)
        raise InvalidSort(f"Sort parameter invalid: {sort}")

    def __init__(
        self,
        order_by_column: ColumnNameStr,
        order: PagingOrder,
    ) -> None:
        """The order_by_column and order parameters should be validated"""
        self.order_by_column = order_by_column
        self.order = order

    def get_order_by_column_db_name(self) -> ColumnNameStr:
        """The validated column name string as it should be used in the database queries"""
        return self.order_by_column

    def get_order(self) -> PagingOrder:
        """The order string representing the direction the results should be sorted by"""
        return self.order

    def is_nullable_column(self) -> bool:
        """Is the current order by column type nullable (optional) or not"""
        column_type = self.get_order_by_column_type()
        return typing_inspect.is_optional_type(column_type)

    def coalesce_to_min(self, value_reference: str) -> ColumnNameStr:
        """If the order by column is nullable, coalesce the parameter value to the minimum value of the specific type
        This is required for the comparisons used for paging, for example, because comparing a value to
        NULL always yields NULL.
        """
        if self.is_nullable_column():
            column_type = self.get_order_by_column_type()
            if typing_inspect.get_args(column_type)[0] == datetime.datetime:
                return ColumnNameStr(f"COALESCE({value_reference}, to_timestamp(0))")
            elif typing_inspect.get_args(column_type)[0] == bool:
                return ColumnNameStr(f"COALESCE({value_reference}, FALSE)")
            else:
                return ColumnNameStr(f"COALESCE({value_reference}, '')")
        return ColumnNameStr(value_reference)

    def __str__(self) -> str:
        return f"{self.order_by_column}.{self.order}"

    def get_order_by_column_type(self) -> Union[Type[datetime.datetime], Type[int], Type[str]]:
        """The type of the order by column"""
        return self.get_valid_sort_columns()[self.order_by_column]

    def get_order_by_column_api_name(self) -> str:
        """The name of the column that the results should be ordered by"""
        return self.order_by_column

    def get_min_time(self) -> Optional[datetime.datetime]:
        if self.get_order_by_column_type() == datetime.datetime:
            return datetime.datetime.min.replace(tzinfo=datetime.timezone.utc)
        else:
            return None

    def get_max_time(self) -> Optional[datetime.datetime]:
        if self.get_order_by_column_type() == datetime.datetime:
            return datetime.datetime.max.replace(tzinfo=datetime.timezone.utc)
        else:
            return None

    def ensure_boundary_type(
        self, order_by_column_value: Union[datetime.datetime, int, bool, str]
    ) -> Union[datetime.datetime, int, bool, str]:
        """Converts a value to the type of the order by column,
        can be used to make sure a boundary (start or end) is the correct type"""
        column_type = self.get_order_by_column_type()
        if isinstance(order_by_column_value, str):
            if column_type == datetime.datetime:
                return dateutil.parser.isoparse(order_by_column_value)
            elif column_type == int:
                return int(order_by_column_value)
            elif column_type == bool:
                return order_by_column_value.lower() == "true"
        return order_by_column_value

    @property
    def id_column(self) -> ColumnNameStr:
        """Name of the id column of this database order"""
        return ColumnNameStr("id")

    def as_filter(
        self,
        offset: int,
        column_value: Optional[object] = None,
        id_value: Optional[Union[uuid.UUID, str]] = None,
        start: Optional[bool] = True,
    ) -> Tuple[List[str], List[object]]:
        """Get the column and id values as filters"""
        filter_statements = []
        values: List[object] = []
        relation = ">" if start else "<"
        if (column_value is not None or self.is_nullable_column()) and id_value:
            filter_statements.append(
                f"""({self.get_order_by_column_db_name()}, {self.id_column}) {relation}
                    ({self.coalesce_to_min(f"${str(offset)}")}, ${str(offset + 1)})"""
            )
            values.append(BaseDocument._get_value(column_value))
            values.append(BaseDocument._get_value(id_value))
        elif column_value is not None:
            filter_statements.append(f"{self.get_order_by_column_db_name()} {relation} ${str(offset)}")
            values.append(BaseDocument._get_value(column_value))
        return filter_statements, values

    def as_start_filter(
        self,
        offset: int,
        start: Optional[object] = None,
        first_id: Optional[Union[uuid.UUID, str]] = None,
    ) -> Tuple[List[str], List[object]]:
        """Get the start and first_id values as start filters"""
        return self.as_filter(offset, column_value=start, id_value=first_id, start=True)

    def as_end_filter(
        self,
        offset: int,
        end: Optional[object] = None,
        last_id: Optional[Union[uuid.UUID, str]] = None,
    ) -> Tuple[List[str], List[object]]:
        """Get the end and last_id values as end filters"""
        return self.as_filter(offset, column_value=end, id_value=last_id, start=False)


class VersionedResourceOrder(DatabaseOrder):
    """Represents the ordering by which resources should be sorted"""

    @classmethod
    def get_valid_sort_columns(cls) -> Dict[str, Union[Type[datetime.datetime], Type[int], Type[str]]]:
        """Describes the names and types of the columns that are valid for this DatabaseOrder"""
        return {"resource_type": str, "agent": str, "resource_id_value": str}

    @classmethod
    def validator_dataclass(cls) -> Type["BaseDocument"]:
        return Resource

    @property
    def id_column(self) -> ColumnNameStr:
        """Name of the id column of this database order"""
        return ColumnNameStr("resource_version_id")


class ResourceOrder(VersionedResourceOrder):
    """Represents the ordering by which resources should be sorted"""

    @classmethod
    def get_valid_sort_columns(cls) -> Dict[str, Union[Type[datetime.datetime], Type[int], Type[str]]]:
        """Describes the names and types of the columns that are valid for this DatabaseOrder"""
        return {**super().get_valid_sort_columns(), "status": str}

    def get_order_by_column_db_name(self) -> ColumnNameStr:
        return ColumnNameStr(
            f"{super().get_order_by_column_db_name()}{'::text' if self._should_be_treated_as_string() else ''}"
        )

    def _should_be_treated_as_string(self) -> bool:
        """Ensure that records are sorted alphabetically by status instead of the enum order"""
        return self.order_by_column == "status"


class ResourceHistoryOrder(DatabaseOrder):
    """Represents the ordering by which resource history should be sorted"""

    @classmethod
    def get_valid_sort_columns(cls) -> Dict[str, Union[Type[datetime.datetime], Type[int], Type[str]]]:
        """Describes the names and types of the columns that are valid for this DatabaseOrder"""
        return {"date": datetime.datetime}

    @classmethod
    def validator_dataclass(cls) -> Type["BaseDocument"]:
        # Sorting based on the date of the configuration model
        return ConfigurationModel


class ResourceLogOrder(DatabaseOrder):
    """Represents the ordering by which resource logs should be sorted"""

    @classmethod
    def get_valid_sort_columns(cls) -> Dict[str, Union[Type[datetime.datetime], Type[int], Type[str]]]:
        """Describes the names and types of the columns that are valid for this DatabaseOrder"""
        return {"timestamp": datetime.datetime}

    @classmethod
    def validator_dataclass(cls) -> Type["BaseDocument"]:
        return ResourceAction


class CompileReportOrder(DatabaseOrder):
    """Represents the ordering by which compile reports should be sorted"""

    @classmethod
    def get_valid_sort_columns(cls) -> Dict[str, Union[Type[datetime.datetime], Type[int], Type[str]]]:
        """Describes the names and types of the columns that are valid for this DatabaseOrder"""
        return {"requested": datetime.datetime}

    @classmethod
    def validator_dataclass(cls) -> Type["BaseDocument"]:
        return Compile


class AgentOrder(DatabaseOrder):
    """Represents the ordering by which agents should be sorted"""

    @classmethod
    def get_valid_sort_columns(cls) -> Dict[str, Union[Type[datetime.datetime], Type[int], Type[str]]]:
        """Describes the names and types of the columns that are valid for this DatabaseOrder"""
        return {
            "name": str,
            "process_name": Optional[str],
            "paused": bool,
            "last_failover": Optional[datetime.datetime],
            "status": str,
        }

    @classmethod
    def validator_dataclass(cls) -> Type["BaseDocument"]:
        return Agent

    @property
    def id_column(self) -> ColumnNameStr:
        """Name of the id column of this database order"""
        return ColumnNameStr("name")

    def get_order_by_column_db_name(self) -> ColumnNameStr:
        # This ordering is valid on nullable columns, which should be coalesced to the minimum value of the specific type
        return self.coalesce_to_min(self.order_by_column)


class DesiredStateVersionOrder(DatabaseOrder):
    """Represents the ordering by which desired state versions should be sorted"""

    @classmethod
    def get_valid_sort_columns(cls) -> Dict[str, Union[Type[datetime.datetime], Type[int], Type[str]]]:
        """Describes the names and types of the columns that are valid for this DatabaseOrder"""
        return {
            "version": int,
        }

    @classmethod
    def validator_dataclass(cls) -> Type["BaseDocument"]:
        return ConfigurationModel

    @property
    def id_column(self) -> ColumnNameStr:
        """Name of the id column of this database order"""
        return ColumnNameStr("version")


class ParameterOrder(DatabaseOrder):
    """Represents the ordering by which parameters should be sorted"""

    @classmethod
    def get_valid_sort_columns(cls) -> Dict[str, Union[Type[datetime.datetime], Type[int], Type[str]]]:
        """Describes the names and types of the columns that are valid for this DatabaseOrder"""
        return {
            "name": str,
            "source": str,
            "updated": Optional[datetime.datetime],
        }

    @classmethod
    def validator_dataclass(cls) -> Type["BaseDocument"]:
        return Parameter

    def get_order_by_column_db_name(self) -> ColumnNameStr:
        # This ordering is valid on nullable columns, which should be coalesced to the minimum value of the specific type
        return self.coalesce_to_min(self.order_by_column)


class FactOrder(DatabaseOrder):
    """Represents the ordering by which facts should be sorted"""

    @classmethod
    def get_valid_sort_columns(cls) -> Dict[str, Union[Type[datetime.datetime], Type[int], Type[str]]]:
        """Describes the names and types of the columns that are valid for this DatabaseOrder"""
        return {
            "name": str,
            "resource_id": str,
        }

    @classmethod
    def validator_dataclass(cls) -> Type["BaseDocument"]:
        return Parameter


class NotificationOrder(DatabaseOrder):
    """Represents the ordering by which notifications should be sorted"""

    @classmethod
    def get_valid_sort_columns(cls) -> Dict[str, Union[Type[datetime.datetime], Type[int], Type[str]]]:
        """Describes the names and types of the columns that are valid for this DatabaseOrder"""
        return {
            "created": datetime.datetime,
        }

    @classmethod
    def validator_dataclass(cls) -> Type["BaseDocument"]:
        return Notification


class BaseQueryBuilder(ABC):
    """Provides a way to build up a sql query from its parts.
    Each method returns a new query builder instance, with the additional parameters processed"""

    def __init__(
        self,
        select_clause: Optional[str] = None,
        from_clause: Optional[str] = None,
        filter_statements: Optional[List[str]] = None,
        values: Optional[List[object]] = None,
    ) -> None:
        """
        The parameters are the parts of an sql query,
        which can also be added to the builder with the appropriate methods

        :param select_clause: The select clause of the query
        :param from_clause: From clause of the query
        :param filter_statements: A list of filters for the query
        :param values: The values to be used for the filter statements
        """
        self.select_clause = select_clause
        self._from_clause = from_clause
        self.filter_statements = filter_statements or []
        self.values = values or []

    def _join_filter_statements(self, filter_statements: List[str]) -> str:
        """Join multiple filter statements"""
        if filter_statements:
            return "WHERE " + " AND ".join(filter_statements)
        return ""

    @abstractmethod
    def from_clause(self, from_clause: str) -> "BaseQueryBuilder":
        """Set the from clause of the query"""
        raise NotImplementedError()

    @property
    def offset(self) -> int:
        """The current offset of the values to be used for filter statements"""
        return len(self.values) + 1

    @abstractmethod
    def filter(self, filter_statements: List[str], values: List[object]) -> "BaseQueryBuilder":
        """Add filters to the query"""
        raise NotImplementedError()

    @abstractmethod
    def build(self) -> Tuple[str, List[object]]:
        """Builds up the full query string, and the parametrized value list, ready to be executed"""
        raise NotImplementedError()


class SimpleQueryBuilder(BaseQueryBuilder):
    """A query builder suitable for most queries"""

    def __init__(
        self,
        select_clause: Optional[str] = None,
        from_clause: Optional[str] = None,
        filter_statements: Optional[List[str]] = None,
        values: Optional[List[object]] = None,
        db_order: Optional[DatabaseOrder] = None,
        limit: Optional[int] = None,
        backward_paging: Optional[bool] = False,
    ) -> None:
        """
        :param select_clause: The select clause of the query
        :param from_clause: The from clause of the query
        :param filter_statements: A list of filters for the query
        :param values: The values to be used for the filter statements
        :param db_order: The DatabaseOrder describing how the results should be ordered
        :param limit: Limit the results to this amount
        :param backward_paging: Whether the ordering of the results should be inverted,
                                used when going backward through the pages
        """
        super().__init__(select_clause, from_clause, filter_statements, values)
        self.db_order = db_order
        self.limit = limit
        self.backward_paging = backward_paging

    def select(self, select_clause: str) -> "SimpleQueryBuilder":
        """Set the select clause of the query"""
        return SimpleQueryBuilder(
            select_clause,
            self._from_clause,
            self.filter_statements,
            self.values,
            self.db_order,
            self.limit,
            self.backward_paging,
        )

    def from_clause(self, from_clause: str) -> "SimpleQueryBuilder":
        """Set the from clause of the query"""
        return SimpleQueryBuilder(
            self.select_clause,
            from_clause,
            self.filter_statements,
            self.values,
            self.db_order,
            self.limit,
            self.backward_paging,
        )

    def order_and_limit(
        self, db_order: DatabaseOrder, limit: Optional[int] = None, backward_paging: Optional[bool] = False
    ) -> "SimpleQueryBuilder":
        """Set the order and limit of the query"""
        return SimpleQueryBuilder(
            self.select_clause, self._from_clause, self.filter_statements, self.values, db_order, limit, backward_paging
        )

    def filter(self, filter_statements: List[str], values: List[object]) -> "SimpleQueryBuilder":
        return SimpleQueryBuilder(
            self.select_clause,
            self._from_clause,
            self.filter_statements + filter_statements,
            self.values + values,
            self.db_order,
            self.limit,
            self.backward_paging,
        )

    def build(self) -> Tuple[str, List[object]]:
        if not self.select_clause or not self._from_clause:
            raise InvalidQueryParameter("A valid query must have a SELECT and a FROM clause")
        full_query = f"""{self.select_clause}
                         {self._from_clause}
                         {self._join_filter_statements(self.filter_statements)}
                         """
        if self.db_order:
            order = self.db_order.get_order()
            order_by_column = self.db_order.get_order_by_column_db_name()
            if self.backward_paging:
                backward_paging_order = order.invert().db_form
                full_query += (
                    f" ORDER BY {order_by_column} {backward_paging_order}, {self.db_order.id_column} {backward_paging_order}"
                )
            else:
                full_query += f" ORDER BY {order_by_column} {order.db_form}, {self.db_order.id_column}  {order.db_form}"
        if self.limit is not None:
            if self.limit > DBLIMIT:
                raise InvalidQueryParameter(f"Limit cannot be bigger than {DBLIMIT}, got {self.limit}")
            elif self.limit > 0:
                full_query += " LIMIT " + str(self.limit)
        if self.db_order and self.backward_paging:
            full_query = f"""SELECT * FROM ({full_query}) AS matching_records
                            ORDER BY {self.db_order.get_order_by_column_db_name()} {self.db_order.get_order().db_form},
                                     {self.db_order.id_column} {self.db_order.get_order().db_form}"""

        return full_query, self.values


class PageCountQueryBuilder(BaseQueryBuilder):
    """A specific query builder for counting records before and after
    the current page returned by a select query, as well as the total number of records"""

    def __init__(
        self,
        select_clause: Optional[str] = None,
        from_clause: Optional[str] = None,
        filter_statements: Optional[List[str]] = None,
        values: Optional[List[object]] = None,
    ) -> None:
        """
        :param select_clause: The select clause of the query, optional, `page_count()` can be used to provide a query builder
                              with a specific select clause
        :param from_clause: The from clause of the query
        :param filter_statements: A list of filters for the query
        :param values: The values to be used for the filter statements
        """
        super().__init__(select_clause, from_clause, filter_statements, values)

    def page_count(
        self,
        db_order: DatabaseOrder,
        first_id: Optional[Union[uuid.UUID, str]] = None,
        last_id: Optional[Union[uuid.UUID, str]] = None,
        start: Optional[object] = None,
        end: Optional[object] = None,
    ) -> "PageCountQueryBuilder":
        """Determine the filters and select clause for a page count query"""
        order = db_order.get_order()
        values = []
        if "ASC" in order:
            before_filter_statements, before_values = db_order.as_end_filter(self.offset, end, last_id)
            values.extend(before_values)
            after_filter_statements, after_values = db_order.as_start_filter(self.offset + len(before_values), start, first_id)
            values.extend(after_values)
        else:
            before_filter_statements, before_values = db_order.as_start_filter(self.offset, start, first_id)
            values.extend(before_values)
            after_filter_statements, after_values = db_order.as_end_filter(self.offset + len(before_values), end, last_id)
            values.extend(after_values)
        before_filter = self._join_filter_statements(before_filter_statements)
        after_filter = self._join_filter_statements(after_filter_statements)
        id_column_name = db_order.id_column
        select_clause = (
            f"SELECT COUNT({id_column_name}) as count_total, "
            f"COUNT({id_column_name}) filter ({before_filter}) as count_before, "
            f"COUNT({id_column_name}) filter ({after_filter}) as count_after "
        )
        return PageCountQueryBuilder(select_clause, self._from_clause, self.filter_statements, self.values + values)

    def from_clause(self, from_clause: str) -> "PageCountQueryBuilder":
        """Set the from clause of the query"""
        return PageCountQueryBuilder(self.select_clause, from_clause, self.filter_statements, self.values)

    def filter(self, filter_statements: List[str], values: List[object]) -> "PageCountQueryBuilder":
        return PageCountQueryBuilder(
            self.select_clause, self._from_clause, self.filter_statements + filter_statements, self.values + values
        )

    def build(self) -> Tuple[str, List[object]]:
        if not self.select_clause or not self._from_clause:
            raise InvalidQueryParameter("A valid query must have a SELECT and a FROM clause")
        full_query = f"""{self.select_clause}
                         {self._from_clause}
                         {self._join_filter_statements(self.filter_statements)}
                        """
        return full_query, self.values


def json_encode(value: object) -> str:
    # see json_encode in tornado.escape
    return json.dumps(value, default=util.internal_json_encoder)


T = TypeVar("T")


class Field(Generic[T]):
    def __init__(
        self,
        field_type: Type[T],
        required: bool = False,
        is_many: bool = False,
        part_of_primary_key: bool = False,
        ignore: bool = False,
        default: object = default_unset,
        **kwargs: object,
    ) -> None:
        """A field in a document/record in the database. This class holds the metadata one how the data layer should handle
        the field.

        :param field_type: The python type of the field. This type should work with isinstance
        :param required: Is this value required. This means that it is not optional and it cannot be None
        :param is_many: Set to true when this is a list type
        :param part_of_primary_key: Set to true when the field is part of the primary key.
        :param ignore: Should this field be ignored when saving it to the database. This can be used to add a field to a
                       a class that should not be saved in the database.
        :param default: The default value for this field.
        """

        self._field_type = field_type
        self._required = required
        self._ignore = ignore
        self._part_of_primary_key = part_of_primary_key
        self._is_many = is_many

        self._default_value: object
        if default != default_unset:
            self._default = True
            self._default_value = default
        else:
            self._default = False
            self._default_value = None

    def get_field_type(self) -> Type[T]:
        return self._field_type

    field_type = property(get_field_type)

    def is_required(self) -> bool:
        return self._required

    required = property(is_required)

    def get_default(self) -> bool:
        return self._default

    default = property(get_default)

    def get_default_value(self) -> T:
        return copy.copy(self._default_value)

    default_value = property(get_default_value)

    @property
    def ignore(self) -> bool:
        return self._ignore

    def is_part_of_primary_key(self) -> bool:
        return self._part_of_primary_key

    part_of_primary_key = property(is_part_of_primary_key)

    @property
    def is_many(self) -> bool:
        return self._is_many

    def _validate_single(self, name: str, value: object) -> None:
        """Validate a single value against the types in this field."""
        if not (value.__class__ is self.field_type or isinstance(value, self.field_type)):
            raise TypeError(
                "Field %s should have the correct type (%s instead of %s)"
                % (name, self.field_type.__name__, type(value).__name__)
            )

    def validate(self, name: str, value: T) -> None:
        """Validate the value against the constraint in this field. Treat value as list when is_many is true"""
        if value is None and self.required:
            raise TypeError("%s field is required" % name)

        if value is None:
            return None

        if self.is_many:
            if not isinstance(value, List):
                TypeError("Field %s should be a list, but got %s" % (name, type(value).__name__))
            else:
                [self._validate_single(name, v) for v in value]
        else:
            self._validate_single(name, value)

    def from_db(self, name: str, value: object) -> object:
        """Load values from database. Treat value as a list when is_many is true. Converts database
        representation to appropriately typed object."""
        if value is None and self.required:
            raise TypeError("%s field is required" % name)

        if value is None:
            return None

        if self.is_many:
            if not isinstance(value, List):
                TypeError("Field %s should be a list, but got %s" % (name, type(value).__name__))
            else:
                return [self._from_db_single(name, v) for v in value]
        return self._from_db_single(name, value)

    def _from_db_single(self, name: str, value: object) -> object:
        """Load a single database value. Converts database representation to appropriately typed object."""
        if value.__class__ is self.field_type or isinstance(value, self.field_type):
            return value

        # asyncpg does not convert a jsonb field to a dict
        if isinstance(value, str) and self.field_type is dict:
            return json.loads(value)
        # asyncpg does not convert an enum field to an enum type
        if isinstance(value, str) and issubclass(self.field_type, enum.Enum):
            return self.field_type[value]
        # decode typed json
        if isinstance(value, str) and issubclass(self.field_type, pydantic.BaseModel):
            jsv = json.loads(value)
            return self.field_type(**jsv)
        if self.field_type == pydantic.AnyHttpUrl:
            return pydantic.tools.parse_obj_as(pydantic.AnyHttpUrl, value)

        raise TypeError(
            "Field %s should have the correct type (%s instead of %s)" % (name, self.field_type.__name__, type(value).__name__)
        )


class DataDocument(object):
    """
    A baseclass for objects that represent data in inmanta. The main purpose of this baseclass is to group dict creation
    logic. These documents are not stored in the database
    (use BaseDocument for this purpose). It provides a to_dict method that the inmanta rpc can serialize. You can store
    DataDocument children in BaseDocument fields, they will be serialized to dict. However, on retrieval this is not
    performed.
    """

    def __init__(self, **kwargs: object) -> None:
        self._data = kwargs

    def to_dict(self) -> JsonType:
        """
        Return a dict representation of this object.
        """
        return self._data


class InvalidAttribute(Exception):
    def __init__(self, message: str) -> None:
        super().__init__(message)
        self.message = message


class DocumentMeta(type):
    def __new__(cls, class_name: str, bases: Tuple[type, ...], dct: Dict[str, object]) -> Type:
        dct["_fields_metadata"] = {}
        new_type: Type[BaseDocument] = type.__new__(cls, class_name, bases, dct)
        if class_name != "BaseDocument":
            new_type.load_fields()
        return new_type


TBaseDocument = TypeVar("TBaseDocument", bound="BaseDocument")  # Part of the stable API


@stable_api
class BaseDocument(object, metaclass=DocumentMeta):
    """
    A base document in the database. Subclasses of this document determine collections names. This type is mainly used to
    bundle query methods and generate validate and query methods for optimized DB access. This is not a full ODM.

    Fields are
    modelled using type annotations similar to protocol and pydantic. The following is supported:

    - Attributes are defined at class level with type annotations
    - Attributes do not need a default value. When no default is provided, they are marked as required.
    - When a value does not have to be set: either a default value or making it optional can be used. When a field is optional
      without a default value, none will be set as default value so that the field is available.
    - Fields that should be ignored, can be added to __ignore_fields__ This attribute is a tuple of strings
    - Fields that are part of the primary key should be added to the __primary_key__ attributes. This attribute is a tuple of
      strings.
    """

    _connection_pool: Optional[asyncpg.pool.Pool] = None
    _fields_metadata: Dict[str, Field]
    __primary_key__: Tuple[str, ...]
    __ignore_fields__: Tuple[str, ...]

    def __init__(self, from_postgres: bool = False, **kwargs: object) -> None:
        """
        :param kwargs: The values to create the document. When id is defined in the fields but not provided, a new UUID is
                       generated.
        """
        self.__process_kwargs(from_postgres, kwargs)

    @classmethod
    def get_connection(
        cls, connection: Optional[asyncpg.connection.Connection] = None
    ) -> AbstractAsyncContextManager[asyncpg.connection.Connection]:
        """
        Returns a context manager to acquire a connection. If an existing connection is passed, returns a dummy context manager
        wrapped around that connection instance. This allows for transparent usage, regardless of whether a connection has
        already been acquired.
        """
        if connection is not None:
            return util.nullcontext(connection)
        # Make pypi happy
        assert cls._connection_pool is not None
        return cls._connection_pool.acquire()

    @classmethod
    def table_name(cls) -> str:
        """
        Return the name of the collection
        """
        return cls.__name__.lower()

    @classmethod
    def get_field_metadata(cls) -> Dict[str, Field]:
        return cls._fields_metadata.copy()

    @staticmethod
    def _annotation_to_field(
        attribute: str,
        annotation: Type[object],
        has_value: bool = True,
        value: Optional[object] = None,
        part_of_primary_key: bool = False,
        ignore_field: bool = False,
    ) -> Field:
        """Convert an annotated definition to a Field instance. The conversion rules are the following:
        - The value assigned to the field is the default value
        - When the default value is None the type has to be Optional
        - When the field is not optional, None is not a valid value
        - When the field has no default value, it is not required
        """
        field_type: Type[object] = annotation
        required: bool = not has_value
        default: object = default_unset
        is_many: bool = False

        # Only union with None (optional) is support
        if typing_inspect.is_union_type(annotation) and not typing_inspect.is_optional_type(annotation):
            raise InvalidAttribute(f"A union that is not an optional in field {attribute} is not supported.")

        if typing_inspect.is_optional_type(annotation):
            # The value optional. When no default is set, it will be None.
            required = False
            default = None

            # Filter out the None from the union
            type_args = typing_inspect.get_args(annotation, evaluate=True)
            if len(type_args) != 2:
                raise InvalidAttribute(f"Only optionals with one type are supported, field {attribute} has more.")
            field_type = [typ for typ in type_args if typ][0]

        if has_value:
            # A default value is available, so not required. When optional type, override the default None
            required = False
            default = value

        if typing_inspect.is_generic_type(field_type):
            orig = typing_inspect.get_origin(field_type)
            # First two are for python3.6, the last two for 3.7 and up
            if orig in [typing.List, typing.Sequence, list, abc.Sequence]:
                is_many = True
                type_args = typing_inspect.get_args(field_type)
                if len(type_args) == 0 or isinstance(type_args[0], typing.TypeVar):
                    # In python3.8 type_args is not empty when you write List but it will contain an instance of TypeVar
                    raise InvalidAttribute(f"Generic type of field {attribute} requires a type argument.")
                field_type = type_args[0]

                # List of Dict for example still cannot be validated. If the type is still a generic. Set the type to List of
                # object.
                if typing_inspect.is_generic_type(field_type):
                    field_type = object

            elif orig in [typing.Mapping, typing.Dict, abc.Mapping, dict]:
                field_type = dict

        if typing_inspect.is_new_type(field_type):
            # Python 3.10 and later NewType is a real type and an isinstance will work. On older version NewType is a function.
            # If this is the case we need to get the real supertype
            if callable(field_type):
                field_type = field_type.__supertype__

        return Field(
            field_type=field_type,
            required=required,
            default=default,
            is_many=is_many,
            part_of_primary_key=part_of_primary_key,
            ignore=ignore_field,
        )

    @classmethod
    def load_fields(cls) -> None:
        """Load the field metadata from the class definition. This method supports two different mechanisms:
        1. Using the field class as the value of the attribute.
        2. Using type annotations on the attributes
        """
        primary_key: Tuple[str, ...] = tuple()
        ignore: Tuple[str, ...] = tuple()
        if "__primary_key__" in cls.__dict__:
            primary_key = cls.__primary_key__

        if "__ignore_fields__" in cls.__dict__:
            ignore = cls.__ignore_fields__

        for attribute, value in cls.__dict__.items():
            if attribute.startswith("_"):
                continue
            elif isinstance(value, Field):
                warnings.warn(f"Field {attribute} should be defined using annotations instead of Field.")
                cls._fields_metadata[attribute] = value
            elif cls.__annotations__ and attribute in cls.__annotations__:
                annotation = cls.__annotations__[attribute]
                cls._fields_metadata[attribute] = cls._annotation_to_field(
                    attribute,
                    annotation,
                    has_value=True,
                    value=value,
                    part_of_primary_key=attribute in primary_key,
                    ignore_field=attribute in ignore,
                )

        # attributes that do not have a default value will only be present in __annotations__ and not in __dict__
        for attribute, annotation in cls.__annotations__.items():
            if not attribute.startswith("_") and attribute not in cls._fields_metadata:
                cls._fields_metadata[attribute] = cls._annotation_to_field(
                    attribute,
                    annotation,
                    has_value=False,
                    part_of_primary_key=attribute in primary_key,
                    ignore_field=attribute in ignore,
                )

    @classmethod
    def get_field_names(cls) -> typing.KeysView[str]:
        """Returns all field names in the document"""
        return cls.get_field_metadata().keys()

    def __process_kwargs(self, from_postgres: bool, kwargs: Dict[str, object]) -> None:
        """This helper method process the kwargs provided to the constructor and populates the fields of the object."""
        fields = self.get_field_metadata()

        if "id" in fields and "id" not in kwargs:
            kwargs["id"] = uuid.uuid4()

        for name, value in kwargs.items():
            if name not in fields:
                raise AttributeError("%s field is not defined for this document %s" % (name, type(self).__name__.lower()))

            field = fields[name]
            if not from_postgres:
                field.validate(name, value)
            elif not field.ignore:
                value = field.from_db(name, value)
            else:
                value = None

            if value is not None:
                setattr(self, name, value)

            del fields[name]

        required_fields = []
        for name, field in fields.items():
            # when a default value is used, make sure it is copied
            if field.default:
                setattr(self, name, copy.deepcopy(field.default_value))

            # update the list of required fields
            elif fields[name].required:
                required_fields.append(name)

        if len(required_fields) > 0:
            raise AttributeError("The fields %s are required and no value was provided." % ", ".join(required_fields))

    @classmethod
    def get_valid_field_names(cls) -> List[str]:
        return list(cls.get_field_names())

    @classmethod
    def _get_names_of_primary_key_fields(cls) -> List[str]:
        return [name for name, value in cls.get_field_metadata().items() if value.is_part_of_primary_key()]

    def _get_filter_on_primary_key_fields(self, offset: int = 1) -> Tuple[str, List[Any]]:
        names_primary_key_fields = self._get_names_of_primary_key_fields()
        query = {field_name: self.__getattribute__(field_name) for field_name in names_primary_key_fields}
        return self._get_composed_filter(offset=offset, **query)

    @classmethod
    def _new_id(cls) -> uuid.UUID:
        """
        Generate a new ID. Override to use something else than uuid4
        """
        return uuid.uuid4()

    @classmethod
    def set_connection_pool(cls, pool: asyncpg.pool.Pool) -> None:
        if cls._connection_pool:
            raise Exception(f"Connection already set on {cls} ({cls._connection_pool}!")
        cls._connection_pool = pool

    @classmethod
    async def close_connection_pool(cls) -> None:
        if not cls._connection_pool:
            return
        try:
            await asyncio.wait_for(cls._connection_pool.close(), config.db_connection_timeout.get())
        except asyncio.TimeoutError:
            cls._connection_pool.terminate()
            # Don't propagate this exception but just write a log message. This way:
            #   * A timeout here still makes sure that the other server slices get stopped
            #   * The tests don't fail when this timeout occurs
            LOGGER.exception("A timeout occurred while closing the connection pool to the database")
        except asyncio.CancelledError:
            cls._connection_pool.terminate()
            # Propagate cancel
            raise
        except Exception:
            LOGGER.exception("An unexpected exception occurred while closing the connection pool to the database")
            raise
        finally:
            cls._connection_pool = None

    def __setattr__(self, name: str, value: object) -> None:
        if name[0] == "_":
            return object.__setattr__(self, name, value)

        fields = self.get_field_metadata()
        if name in fields:
            field = fields[name]
            # validate
            field.validate(name, value)
            object.__setattr__(self, name, value)
            return

        raise AttributeError(name)

    @classmethod
    def _convert_field_names_to_db_column_names(cls, field_dict: Dict[str, Any]) -> Dict[str, Any]:
        return field_dict

    def get_value(self, name: str, default_value: Optional[object] = None) -> object:
        """Check if a value is set for a field. Fields that are declared but that do not have a value are only present
        in annotations but not as attribute (in __dict__)"""
        if hasattr(self, name):
            return getattr(self, name)
        return default_value

    def _get_column_names_and_values(self) -> Tuple[List[str], List[object]]:
        column_names: List[str] = []
        values: List[object] = []
        for name, metadata in self.get_field_metadata().items():
            if metadata.ignore:
                continue

            value = self.get_value(name)

            if metadata.required and value is None:
                raise TypeError("%s should have field '%s'" % (self.__name__, name))

            metadata.validate(name, value)
            column_names.append(name)
            values.append(self._get_value(value))

        return column_names, values

    async def insert(self, connection: Optional[asyncpg.connection.Connection] = None) -> None:
        """
        Insert a new document based on the instance passed. Validation is done based on the defined fields.
        """
        (column_names, values) = self._get_column_names_and_values()
        column_names_as_sql_string = ",".join(column_names)
        values_as_parameterize_sql_string = ",".join(["$" + str(i) for i in range(1, len(values) + 1)])
        query = f"INSERT INTO {self.table_name()} ({column_names_as_sql_string}) VALUES ({values_as_parameterize_sql_string})"
        await self._execute_query(query, *values, connection=connection)

    @classmethod
    async def _fetchval(cls, query: str, *values: object, connection: Optional[asyncpg.connection.Connection] = None) -> object:
        async with cls.get_connection(connection) as con:
            return await con.fetchval(query, *values)

    @classmethod
    async def _fetch_int(cls, query: str, *values: object, connection: Optional[asyncpg.connection.Connection] = None) -> int:
        """Fetch a single integer value"""
        value = await cls._fetchval(query, *values, connection=connection)
        assert isinstance(value, int)
        return value

    @classmethod
    async def _fetchrow(
        cls, query: str, *values: object, connection: Optional[asyncpg.connection.Connection] = None
    ) -> Optional[Record]:
        async with cls.get_connection(connection) as con:
            return await con.fetchrow(query, *values)

    @classmethod
    async def _fetch_query(
        cls, query: str, *values: object, connection: Optional[asyncpg.connection.Connection] = None
    ) -> Sequence[Record]:
        async with cls.get_connection(connection) as con:
            return await con.fetch(query, *values)

    @classmethod
    async def _execute_query(
        cls, query: str, *values: object, connection: Optional[asyncpg.connection.Connection] = None
    ) -> str:
        async with cls.get_connection(connection) as con:
            return await con.execute(query, *values)

    @classmethod
    async def lock_table(cls, mode: TableLockMode, connection: asyncpg.connection.Connection) -> None:
        """
        Acquire a table-level lock on a single environment. Callers should adhere to a consistent locking order accross
        transactions.
        Passing a connection object is mandatory. The connection is expected to be in a transaction.
        """
        await cls._execute_query(f"LOCK TABLE {cls.table_name()} IN {mode.value} MODE", connection=connection)

    @classmethod
    async def insert_many(
        cls, documents: Sequence["BaseDocument"], *, connection: Optional[asyncpg.connection.Connection] = None
    ) -> None:
        """
        Insert multiple objects at once
        """
        if not documents:
            return

        columns = cls.get_field_names()
        records: list[tuple[object, ...]] = []
        for doc in documents:
            current_record = []
            for col in columns:
                current_record.append(cls._get_value(doc.__getattribute__(col)))
            records.append(tuple(current_record))

        async with cls.get_connection(connection) as con:
            await con.copy_records_to_table(table_name=cls.table_name(), columns=columns, records=records)

    def add_default_values_when_undefined(self, **kwargs: object) -> Dict[str, object]:
        result = dict(kwargs)
        for name, field in self._fields.items():
            if name not in kwargs:
                default_value = field.default_value
                result[name] = default_value
        return result

    async def update(self, connection: Optional[asyncpg.connection.Connection] = None, **kwargs: Any) -> None:
        """
        Update this document in the database. It will update the fields in this object and send a full update to database.
        Use update_fields to only update specific fields.
        """
        kwargs = self._convert_field_names_to_db_column_names(kwargs)
        for name, value in kwargs.items():
            setattr(self, name, value)
        (column_names, values) = self._get_column_names_and_values()
        values_as_parameterize_sql_string = ",".join([column_names[i - 1] + "=$" + str(i) for i in range(1, len(values) + 1)])
        (filter_statement, values_for_filter) = self._get_filter_on_primary_key_fields(offset=len(column_names) + 1)
        values = values + values_for_filter
        query = "UPDATE " + self.table_name() + " SET " + values_as_parameterize_sql_string + " WHERE " + filter_statement
        await self._execute_query(query, *values, connection=connection)

    def _get_set_statement(self, **kwargs: object) -> Tuple[str, List[object]]:
        counter = 1
        parts_of_set_statement = []
        values = []
        for name, value in kwargs.items():
            setattr(self, name, value)
            parts_of_set_statement.append(name + "=$" + str(counter))
            values.append(self._get_value(value))
            counter += 1
        set_statement = ",".join(parts_of_set_statement)
        return (set_statement, values)

    async def update_fields(self, connection: Optional[asyncpg.connection.Connection] = None, **kwargs: object) -> None:
        """
        Update the given fields of this document in the database. It will update the fields in this object and do a specific
        $set in the database on this document.
        """
        if len(kwargs) == 0:
            return
        kwargs = self._convert_field_names_to_db_column_names(kwargs)
        for name, value in kwargs.items():
            setattr(self, name, value)
        (set_statement, values_set_statement) = self._get_set_statement(**kwargs)
        (filter_statement, values_for_filter) = self._get_filter_on_primary_key_fields(offset=len(kwargs) + 1)
        values = values_set_statement + values_for_filter
        query = "UPDATE " + self.table_name() + " SET " + set_statement + " WHERE " + filter_statement
        await self._execute_query(query, *values, connection=connection)

    @classmethod
    async def get_by_id(
        cls: Type[TBaseDocument], doc_id: uuid.UUID, connection: Optional[asyncpg.connection.Connection] = None
    ) -> Optional[TBaseDocument]:
        """
        Get a specific document based on its ID

        :return: An instance of this class with its fields filled from the database.
        """
        result = await cls.get_list(id=doc_id, connection=connection)
        if len(result) > 0:
            return result[0]
        return None

    @classmethod
    async def get_one(
        cls: Type[TBaseDocument],
        connection: Optional[asyncpg.connection.Connection] = None,
        lock: Optional[RowLockMode] = None,
        **query: object,
    ) -> Optional[TBaseDocument]:
        results = await cls.get_list(
            connection=connection,
            order_by_column=None,
            order=None,
            limit=1,
            offset=None,
            no_obj=None,
            lock=lock,
            **query,
        )
        if results:
            return results[0]
        return None

    @classmethod
    def _validate_order(cls, order_by_column: str, order: str) -> Tuple[ColumnNameStr, OrderStr]:
        """Validate the correct values for order and if the order column is an existing column name
        :param order_by_column: The name of the column to order by
        :param order: The sorting order.
        :return:
        """
        for o in order.split(" "):
            possible = ["ASC", "DESC", "NULLS", "FIRST", "LAST"]
            if o not in possible:
                raise RuntimeError(f"The following order can not be applied: {order}, {o} should be one of {possible}")

        if order_by_column not in cls.get_field_names():
            raise RuntimeError(f"{order_by_column} is not a valid field name.")

        return ColumnNameStr(order_by_column), OrderStr(order)

    @classmethod
    def _validate_order_strict(cls, order_by_column: str, order: str) -> Tuple[ColumnNameStr, PagingOrder]:
        """Validate the correct values for order ('ASC' or 'DESC')  and if the order column is an existing column name
        :param order_by_column: The name of the column to order by
        :param order: The sorting order.
        :return:
        """
        for o in order.split(" "):
            possible = ["ASC", "DESC"]
            if o not in possible:
                raise RuntimeError(f"The following order can not be applied: {order}, {o} should be one of {possible}")

        if order_by_column not in cls.get_valid_field_names():
            raise RuntimeError(f"{order_by_column} is not a valid field name.")

        return ColumnNameStr(order_by_column), PagingOrder[order]

    @classmethod
    async def get_list(
        cls: Type[TBaseDocument],
        *,
        # All defaults None rather actual values to allow explicitly requesting defaults to improve type safety with **query
        order_by_column: Optional[str] = None,
        order: Optional[str] = None,
        limit: Optional[int] = None,
        offset: Optional[int] = None,
        no_obj: Optional[bool] = None,
        lock: Optional[RowLockMode] = None,
        connection: Optional[asyncpg.connection.Connection] = None,
        **query: object,
    ) -> List[TBaseDocument]:
        """
        Get a list of documents matching the filter args
        """
        return await cls.get_list_with_columns(
            order_by_column=order_by_column,
            order=order,
            limit=limit,
            offset=offset,
            no_obj=no_obj,
            lock=lock,
            connection=connection,
            columns=None,
            **query,
        )

    @classmethod
    async def get_list_with_columns(
        cls: Type[TBaseDocument],
        *,
        order_by_column: Optional[str] = None,
        order: Optional[str] = None,
        limit: Optional[int] = None,
        offset: Optional[int] = None,
        no_obj: Optional[bool] = None,
        lock: Optional[RowLockMode] = None,
        connection: Optional[asyncpg.connection.Connection] = None,
        columns: Optional[List[str]] = None,
        **query: object,
    ) -> List[TBaseDocument]:
        """
        Get a list of documents matching the filter args
        """
        if order is None:
            order = "ASC"
        if order_by_column:
            cls._validate_order(order_by_column, order)

        if no_obj is None:
            no_obj = False

        query = cls._convert_field_names_to_db_column_names(query)
        (filter_statement, values) = cls._get_composed_filter(**query)
        selected_columns = " * "
        if columns:
            selected_columns = ",".join([cls.validate_field_name(column) for column in columns])
        sql_query = f"SELECT {selected_columns} FROM " + cls.table_name()
        if filter_statement:
            sql_query += " WHERE " + filter_statement
        if order_by_column is not None:
            sql_query += f" ORDER BY {order_by_column} {order}"
        if limit is not None and limit > 0:
            sql_query += " LIMIT $" + str(len(values) + 1)
            values.append(int(limit))
        if offset is not None and offset > 0:
            sql_query += " OFFSET $" + str(len(values) + 1)
            values.append(int(offset))
        if lock is not None:
            sql_query += f" {lock.value}"
        result = await cls.select_query(sql_query, values, no_obj=no_obj, connection=connection)
        return result

    @classmethod
    async def get_list_paged(
        cls: Type[TBaseDocument],
        *,
        page_by_column: str,
        order_by_column: Optional[str] = None,
        order: Optional[str] = None,
        limit: Optional[int] = None,
        start: Optional[Any] = None,
        end: Optional[Any] = None,
        no_obj: Optional[bool] = None,
        lock: Optional[RowLockMode] = None,
        connection: Optional[asyncpg.connection.Connection] = None,
        **query: object,
    ) -> List[TBaseDocument]:
        """
        Get a list of documents matching the filter args, with paging support

        :param page_by_column: The name of the column in the database on which the paging should be applied
        :param order_by_column: The name of the column in the database the sorting should be based on
        :param order: The order to apply to the sorting
        :param limit: If specified, the maximum number of entries to return
        :param start: A value conforming the sorting column type, all returned rows will have greater value in the sorted column
        :param end: A value conforming the sorting column type, all returned rows will have lower value in the sorted column
        :param no_obj: Whether not to cast the query result into a matching object
        :param connection: An optional connection
        :param **query: Any additional filter to apply
        """
        if order is None:
            order = "ASC"
        if order_by_column:
            cls._validate_order(order_by_column, order)

        if no_obj is None:
            no_obj = False

        query = cls._convert_field_names_to_db_column_names(query)
        (filter_statement, values) = cls._get_composed_filter(**query)
        filter_statements = filter_statement.split(" AND ") if filter_statement != "" else []
        if start is not None:
            filter_statements.append(f"{page_by_column} > $" + str(len(values) + 1))
            values.append(cls._get_value(start))
        if end is not None:
            filter_statements.append(f"{page_by_column} < $" + str(len(values) + 1))
            values.append(cls._get_value(end))
        sql_query = "SELECT * FROM " + cls.table_name()
        if len(filter_statements) > 0:
            sql_query += " WHERE " + " AND ".join(filter_statements)
        if order_by_column is not None:
            sql_query += f" ORDER BY {order_by_column} {order}"
        if limit is not None and limit > 0:
            sql_query += " LIMIT $" + str(len(values) + 1)
            values.append(int(limit))
        if lock is not None:
            sql_query += f" {lock.value}"

        result = await cls.select_query(sql_query, values, no_obj=no_obj, connection=connection)
        return result

    @classmethod
    async def delete_all(cls, connection: Optional[asyncpg.connection.Connection] = None, **query: object) -> int:
        """
        Delete all documents that match the given query
        """
        query = cls._convert_field_names_to_db_column_names(query)
        (filter_statement, values) = cls._get_composed_filter(**query)
        query = "DELETE FROM " + cls.table_name()
        if filter_statement:
            query += " WHERE " + filter_statement
        result = await cls._execute_query(query, *values, connection=connection)
        record_count = int(result.split(" ")[1])
        return record_count

    @classmethod
    def _get_composed_filter(
        cls, offset: int = 1, col_name_prefix: Optional[str] = None, **query: object
    ) -> Tuple[str, List[object]]:
        filter_statements = []
        values = []
        index_count = max(1, offset)
        for key, value in query.items():
            cls.validate_field_name(key)
            name = cls._add_column_name_prefix_if_needed(key, col_name_prefix)
            (filter_statement, value) = cls._get_filter(name, value, index_count)
            filter_statements.append(filter_statement)
            values.extend(value)
            index_count += len(value)
        filter_as_string = " AND ".join(filter_statements)
        return (filter_as_string, values)

    @classmethod
    def _get_filter(cls, name: str, value: Any, index: int) -> Tuple[str, List[object]]:
        if value is None:
            return (name + " IS NULL", [])
        filter_statement = name + "=$" + str(index)
        value = cls._get_value(value)
        return (filter_statement, [value])

    @classmethod
    def _get_value(cls, value: object) -> object:
        if isinstance(value, dict):
            return json_encode(value)

        if isinstance(value, DataDocument) or issubclass(value.__class__, DataDocument):
            return json_encode(value)

        if isinstance(value, list):
            return [cls._get_value(x) for x in value]

        if isinstance(value, enum.Enum):
            return value.name

        if isinstance(value, uuid.UUID):
            return str(value)

        return value

    @classmethod
    def get_composed_filter_with_query_types(
        cls, offset: int = 1, col_name_prefix: Optional[str] = None, **query: QueryFilter
    ) -> Tuple[List[str], List[object]]:
        filter_statements = []
        values: List[object] = []
        index_count = max(1, offset)
        for key, value_with_query_type in query.items():
            query_type, value = value_with_query_type
            filter_statement: str
            filter_values: List[object]
            cls.validate_field_name(key)
            name = cls._add_column_name_prefix_if_needed(key, col_name_prefix)
            filter_statement, filter_values = cls.get_filter_for_query_type(query_type, name, value, index_count)
            filter_statements.append(filter_statement)
            values.extend(filter_values)
            index_count += len(filter_values)

        return (filter_statements, values)

    @classmethod
    def get_filter_for_query_type(
        cls, query_type: QueryType, key: str, value: object, index_count: int
    ) -> Tuple[str, List[object]]:
        if query_type == QueryType.EQUALS:
            (filter_statement, filter_values) = cls._get_filter(key, value, index_count)
        elif query_type == QueryType.IS_NOT_NULL:
            (filter_statement, filter_values) = cls.get_is_not_null_filter(key)
        elif query_type == QueryType.CONTAINS:
            (filter_statement, filter_values) = cls.get_contains_filter(key, value, index_count)
        elif query_type == QueryType.CONTAINS_PARTIAL:
            (filter_statement, filter_values) = cls.get_contains_partial_filter(key, value, index_count)
        elif query_type == QueryType.RANGE:
            (filter_statement, filter_values) = cls.get_range_filter(key, value, index_count)
        elif query_type == QueryType.NOT_CONTAINS:
            (filter_statement, filter_values) = cls.get_not_contains_filter(key, value, index_count)
        elif query_type == QueryType.COMBINED:
            (filter_statement, filter_values) = cls.get_filter_for_combined_query_type(
                key, cast(Dict[QueryType, object], value), index_count
            )
        else:
            raise InvalidQueryType(f"Query type should be one of {[query for query in QueryType]}")
        return (filter_statement, filter_values)

    @classmethod
    def validate_field_name(cls, name: str) -> ColumnNameStr:
        """Check if the name is a valid database column name for the current type"""
        if name not in cls.get_valid_field_names():
            raise InvalidFieldNameException(f"{name} is not valid for a query on {cls.table_name()}")
        return ColumnNameStr(name)

    @classmethod
    def _add_column_name_prefix_if_needed(cls, filter_statement: str, col_name_prefix: Optional[str] = None) -> str:
        if col_name_prefix is not None:
            filter_statement = f"{col_name_prefix}.{filter_statement}"
        return filter_statement

    @classmethod
    def get_is_not_null_filter(cls, name: str) -> Tuple[str, List[object]]:
        """
        Returns a tuple of a PostgresQL statement and any query arguments to filter on values that are not null.
        """
        filter_statement = f"{name} IS NOT NULL"
        return (filter_statement, [])

    @classmethod
    def get_contains_filter(cls, name: str, value: object, index: int) -> Tuple[str, List[object]]:
        """
        Returns a tuple of a PostgresQL statement and any query arguments to filter on values that are contained in a given
        collection.
        """
        filter_statement = f"{name} = ANY (${str(index)})"
        value = cls._get_value(value)
        return (filter_statement, [value])

    @classmethod
    def get_filter_for_combined_query_type(
        cls, name: str, combined_value: Dict[QueryType, object], index: int
    ) -> Tuple[str, List[object]]:
        """
        Returns a tuple of a PostgresQL statement and any query arguments to filter a single column
        based on the defined query types
        """
        filters = []
        for query_type, value in combined_value.items():
            filter_statement, filter_values = cls.get_filter_for_query_type(query_type, name, value, index)
            filters.append((filter_statement, filter_values))
            index += len(filter_values)
        (filter_statement, values) = cls._combine_filter_statements(filters)

        return (filter_statement, values)

    @classmethod
    def get_not_contains_filter(cls, name: str, value: object, index: int) -> Tuple[str, List[object]]:
        """
        Returns a tuple of a PostgresQL statement and any query arguments to filter on values that are not contained in a given
        collection.
        """
        filter_statement = f"NOT ({name} = ANY (${str(index)}))"
        value = cls._get_value(value)
        return (filter_statement, [value])

    @classmethod
    def get_contains_partial_filter(cls, name: str, value: object, index: int) -> Tuple[str, List[object]]:
        """
        Returns a tuple of a PostgresQL statement and any query arguments to filter on values that are contained in a given
        collection.
        """

        filter_statement = f"{name} ILIKE ANY (${str(index)})"
        value = cls._get_value(value)
        value = [f"%{v}%" for v in value]
        return (filter_statement, [value])

    @classmethod
    def get_range_filter(
        cls, name: str, value: Union[DateRangeConstraint, RangeConstraint], index: int
    ) -> Tuple[str, List[object]]:
        """
        Returns a tuple of a PostgresQL statement and any query arguments to filter on values that match a given range
        constraint.
        """
        filter_statement: str
        values: List[object]
        (filter_statement, values) = cls._combine_filter_statements(
            (
                f"{name} {operator.pg_value} ${str(index + i)}",
                [cls._get_value(bound)],
            )
            for i, (operator, bound) in enumerate(value)
        )
        return (filter_statement, [cls._get_value(v) for v in values])

    @staticmethod
    def _combine_filter_statements(statements_and_values: Iterable[Tuple[str, List[object]]]) -> Tuple[str, List[object]]:
        statements: Tuple[str]
        values: Tuple[List[object]]
        filter_statements, values = zip(*statements_and_values)  # type: ignore
        return (
            " AND ".join(s for s in filter_statements if s != ""),
            list(chain.from_iterable(values)),
        )

    @classmethod
    def _add_start_filter(
        cls,
        offset: int,
        order_by_column: ColumnNameStr,
        id_column: ColumnNameStr,
        start: Optional[Any] = None,
        first_id: Optional[Union[uuid.UUID, str]] = None,
    ) -> Tuple[List[str], List[object]]:
        filter_statements = []
        values: List[object] = []
        if start is not None and first_id:
            filter_statements.append(f"({order_by_column}, {id_column}) > (${str(offset + 1)}, ${str(offset + 2)})")
            values.append(cls._get_value(start))
            values.append(cls._get_value(first_id))
        elif start is not None:
            filter_statements.append(f"{order_by_column} > ${str(offset + 1)}")
            values.append(cls._get_value(start))
        return filter_statements, values

    @classmethod
    def _add_end_filter(
        cls,
        offset: int,
        order_by_column: ColumnNameStr,
        id_column: ColumnNameStr,
        end: Optional[Any] = None,
        last_id: Optional[Union[uuid.UUID, str]] = None,
    ) -> Tuple[List[str], List[object]]:
        filter_statements = []
        values: List[object] = []
        if end is not None and last_id:
            filter_statements.append(f"({order_by_column}, {id_column}) < (${str(offset + 1)}, ${str(offset + 2)})")
            values.append(cls._get_value(end))
            values.append(cls._get_value(last_id))
        elif end is not None:
            filter_statements.append(f"{order_by_column} < ${str(offset + 1)}")
            values.append(cls._get_value(end))
        return filter_statements, values

    @classmethod
    def _join_filter_statements(cls, filter_statements: List[str]) -> str:
        if filter_statements:
            return "WHERE " + " AND ".join(filter_statements)
        return ""

    @classmethod
    def _get_list_query_pagination_parameters(
        cls,
        database_order: DatabaseOrder,
        id_column: ColumnNameStr,
        first_id: Optional[Union[uuid.UUID, str]] = None,
        last_id: Optional[Union[uuid.UUID, str]] = None,
        start: Optional[Any] = None,
        end: Optional[Any] = None,
        **query: QueryFilter,
    ) -> Tuple[List[str], List[object]]:
        cls._validate_paging_parameters(start, end, first_id, last_id)
        (filter_statements, values) = cls.get_composed_filter_with_query_types(offset=1, col_name_prefix=None, **query)

        start_filter_statements, start_values = cls._add_start_filter(
            len(values),
            database_order.get_order_by_column_db_name(),
            id_column,
            start,
            first_id,
        )
        filter_statements.extend(start_filter_statements)
        values.extend(start_values)
        end_filter_statements, end_values = cls._add_end_filter(
            len(values),
            database_order.get_order_by_column_db_name(),
            id_column,
            end,
            last_id,
        )
        filter_statements.extend(end_filter_statements)
        values.extend(end_values)

        return filter_statements, values

    @classmethod
    def _validate_paging_parameters(
        cls,
        start: Optional[Any],
        end: Optional[Any],
        first_id: Optional[Union[uuid.UUID, str]],
        last_id: Optional[Union[uuid.UUID, str]],
    ) -> None:
        if start and end:
            raise InvalidQueryParameter(
                f"Only one of start and end parameters is allowed at the same time. Received start: {start}, end: {end}"
            )
        if first_id and last_id:
            raise InvalidQueryParameter(
                f"Only one of first_id and last_id parameters is allowed at the same time. "
                f"Received first_id: {first_id}, last_id: {last_id}"
            )
        if (first_id and not start) or (first_id and end):
            raise InvalidQueryParameter(
                f"The first_id parameter should be used in combination with the start parameter. "
                f"Received first_id: {first_id}, start: {start}, end: {end}"
            )
        if (last_id and not end) or (last_id and start):
            raise InvalidQueryParameter(
                f"The last_id parameter should be used in combination with the end parameter. "
                f"Received last_id: {last_id}, start: {start}, end: {end}"
            )

    @classmethod
    def _get_item_count_query_conditions(
        cls,
        database_order: DatabaseOrder,
        id_column_name: ColumnNameStr,
        first_id: Optional[Union[uuid.UUID, str]] = None,
        last_id: Optional[Union[uuid.UUID, str]] = None,
        start: Optional[Any] = None,
        end: Optional[Any] = None,
        **query: Tuple[QueryType, object],
    ) -> Tuple[str, List[object], List[str]]:
        order_by_column = database_order.get_order_by_column_db_name()
        order = database_order.get_order()
        (common_filter_statements, values) = cls.get_composed_filter_with_query_types(offset=1, col_name_prefix=None, **query)

        if "ASC" in order:
            before_filter_statements, before_values = cls._add_end_filter(
                len(values), order_by_column, id_column_name, end, last_id
            )
            values.extend(before_values)
            after_filter_statements, after_values = cls._add_start_filter(
                len(values), order_by_column, id_column_name, start, first_id
            )
            values.extend(after_values)
        else:
            before_filter_statements, before_values = cls._add_start_filter(
                len(values), order_by_column, id_column_name, start, first_id
            )
            values.extend(before_values)
            after_filter_statements, after_values = cls._add_end_filter(
                len(values), order_by_column, id_column_name, end, last_id
            )
            values.extend(after_values)
        before_filter = cls._join_filter_statements(before_filter_statements)
        after_filter = cls._join_filter_statements(after_filter_statements)

        select_clause = (
            f"SELECT COUNT({id_column_name}) as count_total, "
            f"COUNT({id_column_name}) filter ({before_filter}) as count_before, "
            f"COUNT({id_column_name}) filter ({after_filter}) as count_after "
        )

        return select_clause, values, common_filter_statements

    async def delete(self, connection: Optional[asyncpg.connection.Connection] = None) -> None:
        """
        Delete this document
        """
        (filter_as_string, values) = self._get_filter_on_primary_key_fields()
        query = "DELETE FROM " + self.table_name() + " WHERE " + filter_as_string
        await self._execute_query(query, *values, connection=connection)

    async def delete_cascade(self) -> None:
        await self.delete()

    @classmethod
    @overload
    async def select_query(
        cls: Type[TBaseDocument], query: str, values: List[object], connection: Optional[asyncpg.connection.Connection] = None
    ) -> Sequence[TBaseDocument]:
        """Return a sequence of objects of cls type."""
        ...

    @classmethod
    @overload
    async def select_query(
        cls: Type[TBaseDocument],
        query: str,
        values: List[object],
        no_obj: bool,
        connection: Optional[asyncpg.connection.Connection] = None,
    ) -> Sequence[Record]:
        """Return a sequence of records instances"""
        ...

    @classmethod
    async def select_query(
        cls: Type[TBaseDocument],
        query: str,
        values: List[object],
        no_obj: bool = False,
        connection: Optional[asyncpg.connection.Connection] = None,
    ) -> Sequence[Union[Record, TBaseDocument]]:
        async with cls.get_connection(connection) as con:
            async with con.transaction():
                result: List[Union[Record, TBaseDocument]] = []
                async for record in con.cursor(query, *values):
                    if no_obj:
                        result.append(record)
                    else:
                        result.append(cls(from_postgres=True, **record))
                return result

    def to_dict(self) -> JsonType:
        """
        Return a dict representing the document
        """
        result = {}
        for name, metadata in self.get_field_metadata().items():
            value = self.get_value(name)

            if metadata.required and value is None:
                raise TypeError("%s should have field '%s'" % (self.__name__, name))

            if value is not None:
                metadata.validate(name, value)
                result[name] = value

            elif metadata.default:
                result[name] = metadata.default_value

        return result


class Project(BaseDocument):
    """
    An inmanta configuration project

    :param name: The name of the configuration project.
    """

    __primary_key__ = ("id",)

    id: uuid.UUID
    name: str

    def to_dto(self) -> m.Project:
        return m.Project(id=self.id, name=self.name, environments=[])


def convert_boolean(value: Union[bool, str]) -> bool:
    if isinstance(value, bool):
        return value

    if value.lower() not in RawConfigParser.BOOLEAN_STATES:
        raise ValueError("Not a boolean: %s" % value)
    return RawConfigParser.BOOLEAN_STATES[value.lower()]


def convert_int(value: Union[float, int, str]) -> Union[int, float]:
    if isinstance(value, (int, float)):
        return value

    f_value = float(value)
    i_value = int(value)

    if i_value == f_value:
        return i_value
    return f_value


def convert_positive_float(value: Union[float, int, str]) -> float:
    if isinstance(value, float):
        float_value = value
    else:
        float_value = float(value)
    if float_value < 0:
        raise ValueError(f"This value should be positive, got: {value}")
    return float_value


def convert_agent_map(value: Dict[str, str]) -> Dict[str, str]:
    if not isinstance(value, dict):
        raise ValueError("Agent map should be a dict")

    for key, v in value.items():
        if not isinstance(key, str):
            raise ValueError("The key of an agent map should be string")

        if not isinstance(v, str):
            raise ValueError("The value of an agent map should be string")

    if "internal" not in value:
        raise ValueError("The internal agent must be present in the autostart_agent_map")

    return value


def translate_to_postgres_type(type: str) -> str:
    if type not in TYPE_MAP:
        raise Exception("Type '" + type + "' is not a valid type for a settings entry")
    return TYPE_MAP[type]


def convert_agent_trigger_method(value: object) -> str:
    if isinstance(value, const.AgentTriggerMethod):
        return value
    value = str(value)
    valid_values = [x.name for x in const.AgentTriggerMethod]
    if value not in valid_values:
        raise ValueError("%s is not a valid agent trigger method. Valid value: %s" % (value, ",".join(valid_values)))
    return value


def validate_cron(value: str) -> str:
    if not value:
        return ""
    try:
        CronTab(value)
    except ValueError as e:
        raise ValueError("'%s' is not a valid cron expression: %s" % (value, e))
    return value


TYPE_MAP = {
    "int": "integer",
    "bool": "boolean",
    "dict": "jsonb",
    "str": "varchar",
    "enum": "varchar",
    "positive_float": "double precision",
}

AUTO_DEPLOY = "auto_deploy"
PUSH_ON_AUTO_DEPLOY = "push_on_auto_deploy"
AGENT_TRIGGER_METHOD_ON_AUTO_DEPLOY = "agent_trigger_method_on_auto_deploy"
ENVIRONMENT_AGENT_TRIGGER_METHOD = "environment_agent_trigger_method"
AUTOSTART_SPLAY = "autostart_splay"
AUTOSTART_AGENT_DEPLOY_INTERVAL = "autostart_agent_deploy_interval"
AUTOSTART_AGENT_DEPLOY_SPLAY_TIME = "autostart_agent_deploy_splay_time"
AUTOSTART_AGENT_REPAIR_INTERVAL = "autostart_agent_repair_interval"
AUTOSTART_AGENT_REPAIR_SPLAY_TIME = "autostart_agent_repair_splay_time"
AUTOSTART_ON_START = "autostart_on_start"
AUTOSTART_AGENT_MAP = "autostart_agent_map"
AUTOSTART_AGENT_INTERVAL = "autostart_agent_interval"
AGENT_AUTH = "agent_auth"
SERVER_COMPILE = "server_compile"
AUTO_FULL_COMPILE = "auto_full_compile"
RESOURCE_ACTION_LOGS_RETENTION = "resource_action_logs_retention"
PURGE_ON_DELETE = "purge_on_delete"
PROTECTED_ENVIRONMENT = "protected_environment"
NOTIFICATION_RETENTION = "notification_retention"
AVAILABLE_VERSIONS_TO_KEEP = "available_versions_to_keep"
RECOMPILE_BACKOFF = "recompile_backoff"


class Setting(object):
    """
    A class to define a new environment setting.
    """

    def __init__(
        self,
        name: str,
        typ: str,
        default: Optional[m.EnvSettingType] = None,
        doc: Optional[str] = None,
        validator: Optional[Callable[[m.EnvSettingType], m.EnvSettingType]] = None,
        recompile: bool = False,
        update_model: bool = False,
        agent_restart: bool = False,
        allowed_values: Optional[List[m.EnvSettingType]] = None,
    ) -> None:
        """
        :param name: The name of the setting.
        :param type: The type of the value. This type is mainly used for documentation purpose.
        :param default: An optional default value for this setting. When a default is set and the
                        is requested from the database, it will return the default value and also store
                        the default value in the database.
        :param doc: The documentation/help string for this setting
        :param validator: A validation and casting function for input settings. Should raise ValueError if validation fails.
        :param recompile: Trigger a recompile of the model when a setting is updated?
        :param update_model: Update the configuration model (git pull on project and repos)
        :param agent_restart: Restart autostarted agents when this settings is updated.
        :param allowed_values: list of possible values (if type is enum)
        """
        self.name: str = name
        self.typ: str = typ
        self.default = default
        self.doc = doc
        self.validator = validator
        self.recompile = recompile
        self.update = update_model
        self.agent_restart = agent_restart
        self.allowed_values = allowed_values

    def to_dict(self) -> JsonType:
        return {
            "type": self.typ,
            "default": self.default,
            "doc": self.doc,
            "recompile": self.recompile,
            "update": self.update,
            "agent_restart": self.agent_restart,
            "allowed_values": self.allowed_values,
        }

    def to_dto(self) -> m.EnvironmentSetting:
        return m.EnvironmentSetting(
            name=self.name,
            type=self.typ,
            default=self.default,
            doc=self.doc,
            recompile=self.recompile,
            update_model=self.update,
            agent_restart=self.agent_restart,
            allowed_values=self.allowed_values,
        )


@stable_api
class Environment(BaseDocument):
    """
    A deployment environment of a project

    Any transactions that update Environment should adhere to the locking order described in
    :py:class:`inmanta.data.ConfigurationModel`.

    :param id: A unique, machine generated id
    :param name: The name of the deployment environment.
    :param project: The project this environment belongs to.
    :param repo_url: The repository url that contains the configuration model code for this environment
    :param repo_branch: The repository branch that contains the configuration model code for this environment
    :param settings: Key/value settings for this environment
    :param last_version: The last version number that was reserved for this environment
    :param description: The description of the environment
    :param icon: An icon for the environment
    """

    __primary_key__ = ("id",)

    id: uuid.UUID
    name: str
    project: uuid.UUID
    repo_url: str = ""
    repo_branch: str = ""
    settings: Dict[str, m.EnvSettingType] = {}
    last_version: int = 0
    halted: bool = False
    description: str = ""
    icon: str = ""

    def to_dto(self) -> m.Environment:
        return m.Environment(
            id=self.id,
            name=self.name,
            project_id=self.project,
            repo_url=self.repo_url,
            repo_branch=self.repo_branch,
            settings=self.settings,
            halted=self.halted,
            description=self.description,
            icon=self.icon,
        )

    _settings: Dict[str, Setting] = {
        AUTO_DEPLOY: Setting(
            name=AUTO_DEPLOY,
            typ="bool",
            default=True,
            doc="When this boolean is set to true, the orchestrator will automatically release a new version "
            "that was compiled by the orchestrator itself.",
            validator=convert_boolean,
        ),
        PUSH_ON_AUTO_DEPLOY: Setting(
            name=PUSH_ON_AUTO_DEPLOY,
            typ="bool",
            default=True,
            doc="Push a new version when it has been autodeployed.",
            validator=convert_boolean,
        ),
        AGENT_TRIGGER_METHOD_ON_AUTO_DEPLOY: Setting(
            name=AGENT_TRIGGER_METHOD_ON_AUTO_DEPLOY,
            typ="enum",
            default=const.AgentTriggerMethod.push_incremental_deploy.name,
            validator=convert_agent_trigger_method,
            doc="The agent trigger method to use when " + PUSH_ON_AUTO_DEPLOY + " is enabled",
            allowed_values=[opt.name for opt in const.AgentTriggerMethod],
        ),
        ENVIRONMENT_AGENT_TRIGGER_METHOD: Setting(
            name=ENVIRONMENT_AGENT_TRIGGER_METHOD,
            typ="enum",
            default=const.AgentTriggerMethod.push_full_deploy.name,
            validator=convert_agent_trigger_method,
            doc="The agent trigger method to use. "
            f"If {PUSH_ON_AUTO_DEPLOY} is enabled, "
            f"{AGENT_TRIGGER_METHOD_ON_AUTO_DEPLOY} overrides this setting",
            allowed_values=[opt.name for opt in const.AgentTriggerMethod],
        ),
        AUTOSTART_SPLAY: Setting(
            name=AUTOSTART_SPLAY,
            typ="int",
            default=10,
            doc="[DEPRECATED] Splay time for autostarted agents.",
            validator=convert_int,
        ),
        AUTOSTART_AGENT_DEPLOY_INTERVAL: Setting(
            name=AUTOSTART_AGENT_DEPLOY_INTERVAL,
            typ="int",
            default=600,
            doc="The deployment interval of the autostarted agents."
            " See also: :inmanta.config:option:`config.agent-deploy-interval`",
            validator=convert_int,
            agent_restart=True,
        ),
        AUTOSTART_AGENT_DEPLOY_SPLAY_TIME: Setting(
            name=AUTOSTART_AGENT_DEPLOY_SPLAY_TIME,
            typ="int",
            default=10,
            doc="The splay time on the deployment interval of the autostarted agents."
            " See also: :inmanta.config:option:`config.agent-deploy-splay-time`",
            validator=convert_int,
            agent_restart=True,
        ),
        AUTOSTART_AGENT_REPAIR_INTERVAL: Setting(
            name=AUTOSTART_AGENT_REPAIR_INTERVAL,
            typ="int",
            default=86400,
            doc="The repair interval of the autostarted agents."
            " See also: :inmanta.config:option:`config.agent-repair-interval`",
            validator=convert_int,
            agent_restart=True,
        ),
        AUTOSTART_AGENT_REPAIR_SPLAY_TIME: Setting(
            name=AUTOSTART_AGENT_REPAIR_SPLAY_TIME,
            typ="int",
            default=600,
            doc="The splay time on the repair interval of the autostarted agents."
            " See also: :inmanta.config:option:`config.agent-repair-splay-time`",
            validator=convert_int,
            agent_restart=True,
        ),
        AUTOSTART_ON_START: Setting(
            name=AUTOSTART_ON_START,
            default=True,
            typ="bool",
            validator=convert_boolean,
            doc="Automatically start agents when the server starts instead of only just in time.",
        ),
        AUTOSTART_AGENT_MAP: Setting(
            name=AUTOSTART_AGENT_MAP,
            default={"internal": "local:"},
            typ="dict",
            validator=convert_agent_map,
            doc="A dict with key the name of agents that should be automatically started. The value "
            "is either an empty string or an agent map string. See also: :inmanta.config:option:`config.agent-map`",
            agent_restart=True,
        ),
        AUTOSTART_AGENT_INTERVAL: Setting(
            name=AUTOSTART_AGENT_INTERVAL,
            default=600,
            typ="int",
            validator=convert_int,
            doc="[DEPRECATED] Agent interval for autostarted agents in seconds",
            agent_restart=True,
        ),
        SERVER_COMPILE: Setting(
            name=SERVER_COMPILE,
            default=True,
            typ="bool",
            validator=convert_boolean,
            doc="Allow the server to compile the configuration model.",
        ),
        AUTO_FULL_COMPILE: Setting(
            name=AUTO_FULL_COMPILE,
            default="",
            typ="str",
            validator=validate_cron,
            doc=(
                "Periodically run a full compile following a cron-like time-to-run specification, interpreted in UTC"
                " (e.g. `min hour dom month dow`). A compile will be requested at the scheduled time. The actual"
                " compilation may have to wait in the compile queue for some time, depending on the size of the queue and the"
                " RECOMPILE_BACKOFF environment setting. This setting has no effect when server_compile is disabled."
            ),
        ),
        RESOURCE_ACTION_LOGS_RETENTION: Setting(
            name=RESOURCE_ACTION_LOGS_RETENTION,
            default=7,
            typ="int",
            validator=convert_int,
            doc="The number of days to retain resource-action logs",
        ),
        AVAILABLE_VERSIONS_TO_KEEP: Setting(
            name=AVAILABLE_VERSIONS_TO_KEEP,
            default=100,
            typ="int",
            validator=convert_int,
            doc="The number of versions to keep stored in the database",
        ),
        PURGE_ON_DELETE: Setting(
            name=PURGE_ON_DELETE,
            default=False,
            typ="bool",
            validator=convert_boolean,
            doc="Enable purge on delete. When set to true, the server will detect the absence of resources with purge_on_delete"
            " set to true and automatically purges them.",
        ),
        PROTECTED_ENVIRONMENT: Setting(
            name=PROTECTED_ENVIRONMENT,
            default=False,
            typ="bool",
            validator=convert_boolean,
            doc="When set to true, this environment cannot be cleared, deleted or decommissioned.",
        ),
        NOTIFICATION_RETENTION: Setting(
            name=NOTIFICATION_RETENTION,
            default=365,
            typ="int",
            validator=convert_int,
            doc="The number of days to retain notifications for",
        ),
        RECOMPILE_BACKOFF: Setting(
            name=RECOMPILE_BACKOFF,
            default=0.1,
            typ="positive_float",
            validator=convert_positive_float,
            doc="""The number of seconds to wait before the server may attempt to do a new recompile.
                    Recompiles are triggered after facts updates for example.""",
        ),
    }

    _renamed_settings_map = {
        AUTOSTART_AGENT_DEPLOY_INTERVAL: AUTOSTART_AGENT_INTERVAL,
        AUTOSTART_AGENT_DEPLOY_SPLAY_TIME: AUTOSTART_SPLAY,
    }  # name new_option -> name deprecated_option

    async def get(self, key: str, connection: Optional[asyncpg.connection.Connection] = None) -> m.EnvSettingType:
        """
        Get a setting in this environment.

        :param key: The name/key of the setting. It should be defined in _settings otherwise a keyerror will be raised.
        """
        if key not in self._settings:
            raise KeyError()

        if key in self._renamed_settings_map:
            name_deprecated_setting = self._renamed_settings_map[key]
            if name_deprecated_setting in self.settings and key not in self.settings:
                warnings.warn(
                    "Config option %s is deprecated. Use %s instead." % (name_deprecated_setting, key),
                    category=DeprecationWarning,
                )
                return self.settings[name_deprecated_setting]

        if key in self.settings:
            return self.settings[key]

        if self._settings[key].default is None:
            raise KeyError()

        value = self._settings[key].default
        await self.set(key, value, connection=connection)
        return value

    async def set(self, key: str, value: m.EnvSettingType, connection: Optional[asyncpg.connection.Connection] = None) -> None:
        """
        Set a new setting in this environment.

        :param key: The name/key of the setting. It should be defined in _settings otherwise a keyerror will be raised.
        :param value: The value of the settings. The value should be of type as defined in _settings
        """
        if key not in self._settings:
            raise KeyError()
        # TODO: convert this to a string
        if callable(self._settings[key].validator):
            value = self._settings[key].validator(value)

        type = translate_to_postgres_type(self._settings[key].typ)
        (filter_statement, values) = self._get_composed_filter(name=self.name, project=self.project, offset=3)
        query = (
            "UPDATE "
            + self.table_name()
            + " SET settings=jsonb_set(settings, $1::text[], to_jsonb($2::"
            + type
            + "), TRUE)"
            + " WHERE "
            + filter_statement
        )
        values = [self._get_value([key]), self._get_value(value)] + values
        await self._execute_query(query, *values, connection=connection)
        self.settings[key] = value

    async def unset(self, key: str) -> None:
        """
        Unset a setting in this environment. If a default value is provided, this value will replace the current value.

        :param key: The name/key of the setting. It should be defined in _settings otherwise a keyerror will be raised.
        """
        if key not in self._settings:
            raise KeyError()

        if self._settings[key].default is None:
            (filter_statement, values) = self._get_composed_filter(name=self.name, project=self.project, offset=2)
            query = "UPDATE " + self.table_name() + " SET settings=settings - $1" + " WHERE " + filter_statement
            values = [self._get_value(key)] + values
            await self._execute_query(query, *values)
            del self.settings[key]
        else:
            await self.set(key, self._settings[key].default)

    async def delete_cascade(self, only_content: bool = False) -> None:
        if only_content:
            await Agent.delete_all(environment=self.id)

            procs = await AgentProcess.get_list(environment=self.id)
            for proc in procs:
                await proc.delete_cascade()

            compile_list = await Compile.get_list(environment=self.id)
            for cl in compile_list:
                await cl.delete_cascade()

            for model in await ConfigurationModel.get_list(environment=self.id):
                await model.delete_cascade()

            await Parameter.delete_all(environment=self.id)
            await Resource.delete_all(environment=self.id)
            await ResourceAction.delete_all(environment=self.id)
            await Notification.delete_all(environment=self.id)
        else:
            # Cascade is done by PostgreSQL
            await self.delete()

    async def get_next_version(self, connection: Optional[asyncpg.connection.Connection] = None) -> int:
        """
        Reserves the next available version and returns it. Increments the last_version counter.
        """
        record = await self._fetchrow(
            f"""
UPDATE {self.table_name()}
SET last_version = last_version + 1
WHERE id = $1
RETURNING last_version;
""",
            self.id,
            connection=connection,
        )
        version = cast(int, record[0])
        self.last_version = version
        return version

    @classmethod
    async def register_setting(cls, setting: Setting) -> None:
        """
        Adds a new setting to the environments from outside inmanta-core.
        As example, inmanta-lsm can use this method to add settings that are only
        relevant for inmanta-lsm but that are needed in the environments.

        :param setting: the setting that should be added to the existing settings
        """
        if setting.name in cls._settings:
            raise KeyError()
        cls._settings[setting.name] = setting

    @classmethod
    async def get_list(
        cls: Type[TBaseDocument],
        *,
        order_by_column: Optional[str] = None,
        order: Optional[str] = None,
        limit: Optional[int] = None,
        offset: Optional[int] = None,
        no_obj: Optional[bool] = None,
        lock: Optional[RowLockMode] = None,
        connection: Optional[asyncpg.connection.Connection] = None,
        details: bool = True,
        **query: object,
    ) -> List[TBaseDocument]:
        """
        Get a list of documents matching the filter args.

        """
        if details:
            return await super().get_list(
                order_by_column=order_by_column,
                order=order,
                limit=limit,
                offset=offset,
                no_obj=no_obj,
                lock=lock,
                connection=connection,
                **query,
            )
        return await cls.get_list_without_details(
            order_by_column=order_by_column,
            order=order,
            limit=limit,
            offset=offset,
            no_obj=no_obj,
            lock=lock,
            connection=connection,
            **query,
        )

    @classmethod
    async def get_list_without_details(
        cls: Type[TBaseDocument],
        *,
        order_by_column: Optional[str] = None,
        order: Optional[str] = None,
        limit: Optional[int] = None,
        offset: Optional[int] = None,
        no_obj: Optional[bool] = None,
        lock: Optional[RowLockMode] = None,
        connection: Optional[asyncpg.connection.Connection] = None,
        **query: object,
    ) -> List[TBaseDocument]:
        """
        Get a list of environments matching the filter args.
        Don't return the description and icon columns.
        """
        columns = [column_name for column_name in cls.get_valid_field_names() if column_name not in {"description", "icon"}]
        return await super().get_list_with_columns(
            order_by_column=order_by_column,
            order=order,
            limit=limit,
            offset=offset,
            no_obj=no_obj,
            lock=lock,
            connection=connection,
            columns=columns,
            **query,
        )

    @classmethod
    async def get_by_id(
        cls: Type[TBaseDocument],
        doc_id: uuid.UUID,
        connection: Optional[asyncpg.connection.Connection] = None,
        details: bool = True,
    ) -> Optional[TBaseDocument]:
        """
        Get a specific environment based on its ID

        :return: An instance of this class with its fields filled from the database.
        """
        result = await cls.get_list(id=doc_id, connection=connection, details=details)
        if len(result) > 0:
            return result[0]
        return None


class Parameter(BaseDocument):
    """
    A parameter that can be used in the configuration model
    Any transactions that update Parameter should adhere to the locking order described in
    :py:class:`inmanta.data.ConfigurationModel`.

    :param name: The name of the parameter
    :param value: The value of the parameter
    :param environment: The environment this parameter belongs to
    :param source: The source of the parameter
    :param resource_id: An optional resource id
    :param updated: When was the parameter updated last

    :todo Add history
    """

    __primary_key__ = ("id", "name", "environment")

    id: uuid.UUID
    name: str
    value: str = ""
    environment: uuid.UUID
    source: str
    resource_id: m.ResourceIdStr = ""
    updated: Optional[datetime.datetime] = None
    metadata: Optional[JsonType] = None

    @classmethod
    async def get_updated_before(cls, updated_before: datetime.datetime) -> List["Parameter"]:
        query = "SELECT * FROM " + cls.table_name() + " WHERE updated < $1"
        values = [cls._get_value(updated_before)]
        result = await cls.select_query(query, values)
        return result

    @classmethod
    async def list_parameters(cls, env_id: uuid.UUID, **metadata_constraints: str) -> List["Parameter"]:
        query = "SELECT * FROM " + cls.table_name() + " WHERE environment=$1"
        values = [cls._get_value(env_id)]
        for key, value in metadata_constraints.items():
            query_param_index = len(values) + 1
            query += " AND metadata @> $" + str(query_param_index) + "::jsonb"
            dict_value = {key: value}
            values.append(cls._get_value(dict_value))
        result = await cls.select_query(query, values)
        return result

    def as_fact(self) -> m.Fact:
        assert self.source == "fact"
        return m.Fact(
            id=self.id,
            name=self.name,
            value=self.value,
            environment=self.environment,
            resource_id=self.resource_id,
            source=self.source,
            updated=self.updated,
            metadata=self.metadata,
        )

    @classmethod
    def parameter_list_subquery(cls, environment: uuid.UUID) -> Tuple[str, List[object]]:
        query_builder = SimpleQueryBuilder(
            select_clause="""SELECT p.id, p.name, p.value, p.source, p.updated, p.metadata, p.environment""",
            from_clause=f" FROM {cls.table_name()} as p",
            filter_statements=[" environment = $1 ", "p.source != 'fact'"],
            values=[cls._get_value(environment)],
        )
        return query_builder.build()

    @classmethod
    async def count_parameters_for_paging(
        cls,
        environment: uuid.UUID,
        database_order: DatabaseOrder,
        first_id: Optional[Union[uuid.UUID, str]] = None,
        last_id: Optional[Union[uuid.UUID, str]] = None,
        start: Optional[object] = None,
        end: Optional[object] = None,
        **query: Tuple[QueryType, object],
    ) -> PagingCounts:
        subquery, subquery_values = cls.parameter_list_subquery(environment)
        base_query = PageCountQueryBuilder(
            from_clause=f"FROM ({subquery}) as result",
            values=subquery_values,
        )
        paging_query = base_query.page_count(database_order, first_id, last_id, start, end)
        filtered_query = paging_query.filter(
            *cls.get_composed_filter_with_query_types(offset=paging_query.offset, col_name_prefix=None, **query)
        )
        sql_query, values = filtered_query.build()
        result = await cls.select_query(sql_query, values, no_obj=True)
        result = cast(List[Record], result)
        if not result:
            raise InvalidQueryParameter(f"Environment {environment} doesn't exist")
        return PagingCounts(total=result[0]["count_total"], before=result[0]["count_before"], after=result[0]["count_after"])

    @classmethod
    async def get_parameter_list(
        cls,
        database_order: DatabaseOrder,
        limit: int,
        environment: uuid.UUID,
        first_id: Optional[uuid.UUID] = None,
        last_id: Optional[uuid.UUID] = None,
        start: Optional[datetime.datetime] = None,
        end: Optional[datetime.datetime] = None,
        connection: Optional[asyncpg.connection.Connection] = None,
        **query: Tuple[QueryType, object],
    ) -> List[m.Parameter]:
        subquery, subquery_values = cls.parameter_list_subquery(environment)

        query_builder = SimpleQueryBuilder(
            select_clause="""SELECT * """,
            from_clause=f" FROM ({subquery}) as result",
            values=subquery_values,
        )
        filtered_query = query_builder.filter(
            *cls.get_composed_filter_with_query_types(offset=query_builder.offset, col_name_prefix=None, **query)
        )
        paged_query = filtered_query.filter(*database_order.as_start_filter(filtered_query.offset, start, first_id)).filter(
            *database_order.as_end_filter(filtered_query.offset, end, last_id)
        )
        order = database_order.get_order()
        backward_paging: bool = (order == PagingOrder.ASC and (end is not None or last_id)) or (
            order == PagingOrder.DESC and (start is not None or first_id)
        )
        ordered_query = paged_query.order_and_limit(database_order, limit, backward_paging)
        sql_query, values = ordered_query.build()

        parameter_records = await cls.select_query(sql_query, values, no_obj=True, connection=connection)
        parameter_records = cast(Iterable[Record], parameter_records)
        dtos = [
            m.Parameter(
                id=parameter["id"],
                name=parameter["name"],
                value=parameter["value"],
                source=parameter["source"],
                updated=parameter["updated"],
                metadata=json.loads(parameter["metadata"]) if parameter["metadata"] else None,
                environment=parameter["environment"],
            )
            for parameter in parameter_records
        ]
        return dtos

    @classmethod
    def fact_list_subquery(cls, environment: uuid.UUID) -> Tuple[str, List[object]]:
        query_builder = SimpleQueryBuilder(
            select_clause="""SELECT p.id, p.name, p.value, p.source, p.resource_id, p.updated, p.metadata, p.environment""",
            from_clause=f" FROM {cls.table_name()} as p",
            filter_statements=[" environment = $1 ", "p.source = 'fact'"],
            values=[cls._get_value(environment)],
        )
        return query_builder.build()

    @classmethod
    async def count_facts_for_paging(
        cls,
        environment: uuid.UUID,
        database_order: DatabaseOrder,
        first_id: Optional[Union[uuid.UUID, str]] = None,
        last_id: Optional[Union[uuid.UUID, str]] = None,
        start: Optional[object] = None,
        end: Optional[object] = None,
        **query: Tuple[QueryType, object],
    ) -> PagingCounts:
        subquery, subquery_values = cls.fact_list_subquery(environment)
        base_query = PageCountQueryBuilder(
            from_clause=f"FROM ({subquery}) as result",
            values=subquery_values,
        )
        paging_query = base_query.page_count(database_order, first_id, last_id, start, end)
        filtered_query = paging_query.filter(
            *cls.get_composed_filter_with_query_types(offset=paging_query.offset, col_name_prefix=None, **query)
        )
        sql_query, values = filtered_query.build()
        result = await cls.select_query(sql_query, values, no_obj=True)
        result = cast(List[Record], result)
        if not result:
            raise InvalidQueryParameter(f"Environment {environment} doesn't exist")
        return PagingCounts(total=result[0]["count_total"], before=result[0]["count_before"], after=result[0]["count_after"])

    @classmethod
    async def get_fact_list(
        cls,
        database_order: DatabaseOrder,
        limit: int,
        environment: uuid.UUID,
        first_id: Optional[uuid.UUID] = None,
        last_id: Optional[uuid.UUID] = None,
        start: Optional[str] = None,
        end: Optional[str] = None,
        connection: Optional[asyncpg.connection.Connection] = None,
        **query: Tuple[QueryType, object],
    ) -> List[m.Fact]:
        subquery, subquery_values = cls.fact_list_subquery(environment)

        query_builder = SimpleQueryBuilder(
            select_clause="""SELECT * """,
            from_clause=f" FROM ({subquery}) as result",
            values=subquery_values,
        )
        filtered_query = query_builder.filter(
            *cls.get_composed_filter_with_query_types(offset=query_builder.offset, col_name_prefix=None, **query)
        )
        paged_query = filtered_query.filter(*database_order.as_start_filter(filtered_query.offset, start, first_id)).filter(
            *database_order.as_end_filter(filtered_query.offset, end, last_id)
        )
        order = database_order.get_order()
        backward_paging: bool = (order == PagingOrder.ASC and end) or (order == PagingOrder.DESC and start)
        ordered_query = paged_query.order_and_limit(database_order, limit, backward_paging)
        sql_query, values = ordered_query.build()

        fact_records = await cls.select_query(sql_query, values, no_obj=True, connection=connection)
        fact_records = cast(Iterable[Record], fact_records)
        dtos = [
            m.Fact(
                id=fact["id"],
                name=fact["name"],
                value=fact["value"],
                source=fact["source"],
                updated=fact["updated"],
                resource_id=fact["resource_id"],
                metadata=json.loads(fact["metadata"]) if fact["metadata"] else None,
                environment=fact["environment"],
            )
            for fact in fact_records
        ]
        return dtos


class UnknownParameter(BaseDocument):
    """
    A parameter that the compiler indicated that was unknown. This parameter causes the configuration model to be
    incomplete for a specific environment.

    :param name:
    :param resource_id:
    :param source:
    :param environment:
    :param version: The version id of the configuration model on which this parameter was reported
    """

    __primary_key__ = ("id",)

    id: uuid.UUID
    name: str
    environment: uuid.UUID
    source: str
    resource_id: m.ResourceIdStr = ""
    version: int
    metadata: Optional[Dict[str, Any]]
    resolved: bool = False

    def copy(self, new_version: int) -> "UnknownParameter":
        """
        Create a new UnknownParameter using this object as a template. The returned object will
        have the id field unset and the version field set the new_version.
        """
        return UnknownParameter(
            name=self.name,
            environment=self.environment,
            source=self.source,
            resource_id=self.resource_id,
            version=new_version,
            metadata=self.metadata,
            resolved=self.resolved,
        )


class AgentProcess(BaseDocument):
    """
    A process in the infrastructure that has (had) a session as an agent.

    :param hostname: The hostname of the device.
    :param environment: To what environment is this process bound
    :param last_seen: When did the server receive data from the node for the last time.
    """

    __primary_key__ = ("sid",)

    sid: uuid.UUID
    hostname: str
    environment: uuid.UUID
    first_seen: Optional[datetime.datetime] = None
    last_seen: Optional[datetime.datetime] = None
    expired: Optional[datetime.datetime] = None

    @classmethod
    async def get_live(cls, environment: Optional[uuid.UUID] = None) -> List["AgentProcess"]:
        if environment is not None:
            result = await cls.get_list(
                limit=DBLIMIT, environment=environment, expired=None, order_by_column="last_seen", order="ASC NULLS LAST"
            )
        else:
            result = await cls.get_list(limit=DBLIMIT, expired=None, order_by_column="last_seen", order="ASC NULLS LAST")
        return result

    @classmethod
    async def get_by_sid(
        cls, sid: uuid.UUID, connection: Optional[asyncpg.connection.Connection] = None
    ) -> Optional["AgentProcess"]:
        objects = await cls.get_list(limit=DBLIMIT, connection=connection, expired=None, sid=sid)
        if len(objects) == 0:
            return None
        elif len(objects) > 1:
            LOGGER.exception("Multiple objects with the same unique id found!")
            return objects[0]
        else:
            return objects[0]

    @classmethod
    async def seen(
        cls,
        env: uuid.UUID,
        nodename: str,
        sid: uuid.UUID,
        now: datetime.datetime,
        connection: Optional[asyncpg.connection.Connection] = None,
    ) -> None:
        """
        Update the last_seen parameter of the process and mark as not expired.
        """
        proc = await cls.get_one(connection=connection, sid=sid)
        if proc is None:
            proc = cls(hostname=nodename, environment=env, first_seen=now, last_seen=now, sid=sid)
            await proc.insert(connection=connection)
        else:
            await proc.update_fields(connection=connection, last_seen=now, expired=None)

    @classmethod
    async def update_last_seen(
        cls, sid: uuid.UUID, last_seen: datetime.datetime, connection: Optional[asyncpg.connection.Connection] = None
    ) -> None:
        aps = await cls.get_by_sid(sid=sid, connection=connection)
        if aps:
            await aps.update_fields(connection=connection, last_seen=last_seen)

    @classmethod
    async def expire_process(
        cls, sid: uuid.UUID, now: datetime.datetime, connection: Optional[asyncpg.connection.Connection] = None
    ) -> None:
        aps = await cls.get_by_sid(sid=sid, connection=connection)
        if aps is not None:
            await aps.update_fields(connection=connection, expired=now)

    @classmethod
    async def expire_all(cls, now: datetime.datetime, connection: Optional[asyncpg.connection.Connection] = None) -> None:
        query = f"""
                UPDATE {cls.table_name()}
                SET expired=$1
                WHERE expired IS NULL
        """
        await cls._execute_query(query, cls._get_value(now), connection=connection)

    @classmethod
    async def cleanup(cls, nr_expired_records_to_keep: int) -> None:
        query = f"""
            DELETE FROM {cls.table_name()} as a1
            WHERE a1.expired IS NOT NULL AND
                  (
                    -- Take nr_expired_records_to_keep into account
                    SELECT count(*)
                    FROM {cls.table_name()} a2
                    WHERE a1.environment=a2.environment AND
                          a1.hostname=a2.hostname AND
                          a2.expired IS NOT NULL AND
                          a2.expired > a1.expired
                  ) >= $1
                  AND
                  -- Agent process only has expired agent instances
                  NOT EXISTS(
                    SELECT 1
                    FROM {cls.table_name()} as agentprocess INNER JOIN {AgentInstance.table_name()} as agentinstance
                         ON agentinstance.process = agentprocess.sid
                    WHERE agentprocess.sid = a1.sid and agentinstance.expired IS NULL
                  )
        """
        await cls._execute_query(query, cls._get_value(nr_expired_records_to_keep))

    def to_dict(self) -> JsonType:
        result = super(AgentProcess, self).to_dict()
        # Ensure backward compatibility API
        result["id"] = result["sid"]
        return result

    def to_dto(self) -> m.AgentProcess:
        return m.AgentProcess(
            sid=self.sid,
            hostname=self.hostname,
            environment=self.environment,
            first_seen=self.first_seen,
            last_seen=self.last_seen,
            expired=self.expired,
        )


TAgentInstance = TypeVar("TAgentInstance", bound="AgentInstance")


class AgentInstance(BaseDocument):
    """
    A physical server/node in the infrastructure that reports to the management server.

    :param hostname: The hostname of the device.
    :param last_seen: When did the server receive data from the node for the last time.
    """

    __primary_key__ = ("id",)

    # TODO: add env to speed up cleanup
    id: uuid.UUID
    process: uuid.UUID
    name: str
    expired: Optional[datetime.datetime] = None
    tid: uuid.UUID

    @classmethod
    async def active_for(
        cls: Type[TAgentInstance],
        tid: uuid.UUID,
        endpoint: str,
        process: Optional[uuid.UUID] = None,
        connection: Optional[asyncpg.connection.Connection] = None,
    ) -> List[TAgentInstance]:
        if process is not None:
            objects = await cls.get_list(expired=None, tid=tid, name=endpoint, process=process, connection=connection)
        else:
            objects = await cls.get_list(expired=None, tid=tid, name=endpoint, connection=connection)
        return objects

    @classmethod
    async def active(cls: Type[TAgentInstance]) -> List[TAgentInstance]:
        objects = await cls.get_list(expired=None)
        return objects

    @classmethod
    async def log_instance_creation(
        cls: Type[TAgentInstance],
        tid: uuid.UUID,
        process: uuid.UUID,
        endpoints: Set[str],
        connection: Optional[asyncpg.connection.Connection] = None,
    ) -> None:
        """
        Create new agent instances for a given session.
        """
        if not endpoints:
            return

        async with cls.get_connection(connection) as con:
            await con.executemany(
                f"""
                INSERT INTO
                {cls.table_name()}
                (id, tid, process, name, expired)
                VALUES ($1, $2, $3, $4, null)
                ON CONFLICT ON CONSTRAINT {cls.table_name()}_unique DO UPDATE
                SET expired = null
                ;
                """,
                [tuple(map(cls._get_value, (cls._new_id(), tid, process, name))) for name in endpoints],
            )

    @classmethod
    async def log_instance_expiry(
        cls: Type[TAgentInstance],
        sid: uuid.UUID,
        endpoints: Set[str],
        now: datetime.datetime,
        connection: Optional[asyncpg.connection.Connection] = None,
    ) -> None:
        """
        Expire specific instances for a given session id.
        """
        if not endpoints:
            return
        instances: List[TAgentInstance] = await cls.get_list(connection=connection, process=sid)
        for ai in instances:
            if ai.name in endpoints:
                await ai.update_fields(connection=connection, expired=now)

    @classmethod
    async def expire_all(cls, now: datetime.datetime, connection: Optional[asyncpg.connection.Connection] = None) -> None:
        query = f"""
                UPDATE {cls.table_name()}
                SET expired=$1
                WHERE expired IS NULL
        """
        await cls._execute_query(query, cls._get_value(now), connection=connection)


class Agent(BaseDocument):
    """
    An inmanta agent

    :param environment: The environment this resource is defined in
    :param name: The name of this agent
    :param last_failover: Moment at which the primary was last changed
    :param paused: is this agent paused (if so, skip it)
    :param primary: what is the current active instance (if none, state is down)
    :param unpause_on_resume: whether this agent should be unpaused when resuming from environment-wide halt. Used to
        persist paused state when halting.
    """

    __primary_key__ = ("environment", "name")

    environment: uuid.UUID
    name: str
    last_failover: Optional[datetime.datetime] = None
    paused: bool = False
    id_primary: Optional[uuid.UUID] = None
    unpause_on_resume: Optional[bool] = None

    @property
    def primary(self) -> Optional[uuid.UUID]:
        return self.id_primary

    @classmethod
    def get_valid_field_names(cls) -> List[str]:
        # Allow the computed fields
        return super().get_valid_field_names() + ["process_name", "status"]

    @classmethod
    async def get_statuses(cls, env_id: uuid.UUID, agent_names: Set[str]) -> Dict[str, Optional[AgentStatus]]:
        result: Dict[str, Optional[AgentStatus]] = {}
        for agent_name in agent_names:
            agent = await cls.get_one(environment=env_id, name=agent_name)
            if agent:
                result[agent_name] = agent.get_status()
            else:
                result[agent_name] = None
        return result

    def get_status(self) -> AgentStatus:
        if self.paused:
            return AgentStatus.paused
        if self.primary is not None:
            return AgentStatus.up
        return AgentStatus.down

    def to_dict(self) -> JsonType:
        base = BaseDocument.to_dict(self)
        if self.last_failover is None:
            base["last_failover"] = ""

        if self.primary is None:
            base["primary"] = ""
        else:
            base["primary"] = base["id_primary"]
            del base["id_primary"]

        base["state"] = self.get_status().value

        return base

    @classmethod
    def _convert_field_names_to_db_column_names(cls, field_dict: Dict[str, str]) -> Dict[str, str]:
        if "primary" in field_dict:
            field_dict["id_primary"] = field_dict["primary"]
            del field_dict["primary"]
        return field_dict

    @classmethod
    async def get(
        cls,
        env: uuid.UUID,
        endpoint: str,
        connection: Optional[asyncpg.connection.Connection] = None,
        lock: Optional[RowLockMode] = None,
    ) -> "Agent":
        obj = await cls.get_one(environment=env, name=endpoint, connection=connection, lock=lock)
        return obj

    @classmethod
    async def persist_on_halt(cls, env: uuid.UUID, connection: Optional[asyncpg.connection.Connection] = None) -> None:
        """
        Persists paused state when halting all agents.
        """
        await cls._execute_query(
            f"UPDATE {cls.table_name()} SET unpause_on_resume=NOT paused WHERE environment=$1 AND unpause_on_resume IS NULL",
            cls._get_value(env),
            connection=connection,
        )

    @classmethod
    async def persist_on_resume(cls, env: uuid.UUID, connection: Optional[asyncpg.connection.Connection] = None) -> List[str]:
        """
        Restores default halted state. Returns a list of agents that should be unpaused.
        """

        async with cls.get_connection(connection) as con:
            async with con.transaction():
                unpause_on_resume = await cls._fetch_query(
                    # lock FOR UPDATE to avoid deadlocks: next query in this transaction updates the row
                    f"SELECT name FROM {cls.table_name()} WHERE environment=$1 AND unpause_on_resume FOR UPDATE",
                    cls._get_value(env),
                    connection=con,
                )
                await cls._execute_query(
                    f"UPDATE {cls.table_name()} SET unpause_on_resume=NULL WHERE environment=$1",
                    cls._get_value(env),
                    connection=con,
                )
                return sorted([r["name"] for r in unpause_on_resume])

    @classmethod
    async def pause(
        cls, env: uuid.UUID, endpoint: Optional[str], paused: bool, connection: Optional[asyncpg.connection.Connection] = None
    ) -> List[str]:
        """
        Pause a specific agent or all agents in an environment when endpoint is set to None.

        :return A list of agent names that have been paused/unpaused by this method.
        """
        if endpoint is None:
            query = f"UPDATE {cls.table_name()} SET paused=$1 WHERE environment=$2 RETURNING name"
            values = [cls._get_value(paused), cls._get_value(env)]
        else:
            query = f"UPDATE {cls.table_name()} SET paused=$1 WHERE environment=$2 AND name=$3 RETURNING name"
            values = [cls._get_value(paused), cls._get_value(env), cls._get_value(endpoint)]
        result = await cls._fetch_query(query, *values, connection=connection)
        return sorted([r["name"] for r in result])

    @classmethod
    async def set_unpause_on_resume(
        cls,
        env: uuid.UUID,
        endpoint: Optional[str],
        should_be_unpaused_on_resume: bool,
        connection: Optional[asyncpg.connection.Connection] = None,
    ) -> None:
        """
        Set the unpause_on_resume field of a specific agent or all agents in an environment when endpoint is set to None.
        """
        if endpoint is None:
            query = f"UPDATE {cls.table_name()} SET unpause_on_resume=$1 WHERE environment=$2"
            values = [cls._get_value(should_be_unpaused_on_resume), cls._get_value(env)]
        else:
            query = f"UPDATE {cls.table_name()} SET unpause_on_resume=$1 WHERE environment=$2 AND name=$3"
            values = [cls._get_value(should_be_unpaused_on_resume), cls._get_value(env), cls._get_value(endpoint)]
        await cls._execute_query(query, *values, connection=connection)

    @classmethod
    async def update_primary(
        cls,
        env: uuid.UUID,
        endpoints_with_new_primary: Sequence[Tuple[str, Optional[uuid.UUID]]],
        now: datetime.datetime,
        connection: Optional[asyncpg.connection.Connection] = None,
    ) -> None:
        """
        Update the primary agent instance for agents present in the database.

        :param env: The environment of the agent
        :param endpoints_with_new_primary: Contains a tuple (agent-name, sid) for each agent that has got a new
                                           primary agent instance. The sid in the tuple is the session id of the new
                                           primary. If the session id is None, the Agent doesn't have a primary anymore.
        :param now: Timestamp of this failover
        """
        for (endpoint, sid) in endpoints_with_new_primary:
            # Lock mode is required because we will update in this transaction
            # Deadlocks with cleanup otherwise
            agent = await cls.get(env, endpoint, connection=connection, lock=RowLockMode.FOR_UPDATE)
            if agent is None:
                continue

            if sid is None:
                await agent.update_fields(last_failover=now, primary=None, connection=connection)
            else:
                instances = await AgentInstance.active_for(tid=env, endpoint=agent.name, process=sid, connection=connection)
                if instances:
                    await agent.update_fields(last_failover=now, id_primary=instances[0].id, connection=connection)
                else:
                    await agent.update_fields(last_failover=now, id_primary=None, connection=connection)

    @classmethod
    async def mark_all_as_non_primary(cls, connection: Optional[asyncpg.connection.Connection] = None) -> None:
        query = f"""
                UPDATE {cls.table_name()}
                SET id_primary=NULL
                WHERE id_primary IS NOT NULL
        """
        await cls._execute_query(query, connection=connection)

    @classmethod
    def agent_list_subquery(cls, environment: uuid.UUID) -> Tuple[str, List[object]]:
        query_builder = SimpleQueryBuilder(
            select_clause="""SELECT a.name, a.environment, last_failover, paused, unpause_on_resume,
                                    ap.hostname as process_name, ai.process as process_id,
                                    (CASE WHEN paused THEN 'paused'
                                        WHEN id_primary IS NOT NULL THEN 'up'
                                        ELSE 'down'
                                    END) as status""",
            from_clause=f" FROM {cls.table_name()} as a LEFT JOIN public.agentinstance ai ON a.id_primary=ai.id "
            " LEFT JOIN public.agentprocess ap ON ai.process = ap.sid",
            filter_statements=[" a.environment = $1 "],
            values=[cls._get_value(environment)],
        )
        return query_builder.build()

    @classmethod
    async def count_items_for_paging(
        cls,
        environment: uuid.UUID,
        database_order: DatabaseOrder,
        first_id: Optional[Union[uuid.UUID, str]] = None,
        last_id: Optional[Union[uuid.UUID, str]] = None,
        start: Optional[object] = None,
        end: Optional[object] = None,
        **query: Tuple[QueryType, object],
    ) -> PagingCounts:
        subquery, subquery_values = cls.agent_list_subquery(environment)
        base_query = PageCountQueryBuilder(
            from_clause=f"FROM ({subquery}) as result",
            values=subquery_values,
        )
        paging_query = base_query.page_count(database_order, first_id, last_id, start, end)
        filtered_query = paging_query.filter(
            *cls.get_composed_filter_with_query_types(offset=paging_query.offset, col_name_prefix=None, **query)
        )
        sql_query, values = filtered_query.build()
        result = await cls.select_query(sql_query, values, no_obj=True)
        result = cast(List[Record], result)
        if not result:
            raise InvalidQueryParameter(f"Environment {environment} doesn't exist")
        return PagingCounts(total=result[0]["count_total"], before=result[0]["count_before"], after=result[0]["count_after"])

    @classmethod
    async def get_agents(
        cls,
        database_order: DatabaseOrder,
        limit: int,
        environment: uuid.UUID,
        first_id: Optional[str] = None,
        last_id: Optional[str] = None,
        start: Optional[Union[datetime.datetime, bool, str]] = None,
        end: Optional[Union[datetime.datetime, bool, str]] = None,
        connection: Optional[asyncpg.connection.Connection] = None,
        **query: Tuple[QueryType, object],
    ) -> List[m.Agent]:
        subquery, subquery_values = cls.agent_list_subquery(environment)

        query_builder = SimpleQueryBuilder(
            select_clause="""SELECT * """,
            from_clause=f" FROM ({subquery}) as result",
            values=subquery_values,
        )
        filtered_query = query_builder.filter(
            *cls.get_composed_filter_with_query_types(offset=query_builder.offset, col_name_prefix=None, **query)
        )
        paged_query = filtered_query.filter(*database_order.as_start_filter(filtered_query.offset, start, first_id)).filter(
            *database_order.as_end_filter(filtered_query.offset, end, last_id)
        )
        order = database_order.get_order()
        backward_paging: bool = (order == PagingOrder.ASC and (end is not None or last_id)) or (
            order == PagingOrder.DESC and (start is not None or first_id)
        )
        ordered_query = paged_query.order_and_limit(database_order, limit, backward_paging)
        sql_query, values = ordered_query.build()

        agent_records = await cls.select_query(sql_query, values, no_obj=True, connection=connection)
        agent_records = cast(Iterable[Record], agent_records)

        dtos = [
            m.Agent(
                name=agent["name"],
                environment=agent["environment"],
                last_failover=agent["last_failover"],
                paused=agent["paused"],
                unpause_on_resume=agent["unpause_on_resume"],
                process_id=agent["process_id"],
                process_name=agent["process_name"],
                status=agent["status"],
            )
            for agent in agent_records
        ]
        return dtos


@stable_api
class Report(BaseDocument):
    """
    A report of a substep of compilation

    :param started: when the substep started
    :param completed: when it ended
    :param command: the command that was executed
    :param name: The name of this step
    :param errstream: what was reported on system err
    :param outstream: what was reported on system out
    """

    __primary_key__ = ("id",)

    id: uuid.UUID
    started: datetime.datetime
    completed: Optional[datetime.datetime]
    command: str
    name: str
    errstream: str = ""
    outstream: str = ""
    returncode: Optional[int]
    compile: uuid.UUID

    async def update_streams(self, out: str = "", err: str = "") -> None:
        if not out and not err:
            return
        await self._execute_query(
            f"UPDATE {self.table_name()} SET outstream = outstream || $1, errstream = errstream || $2 WHERE id = $3",
            self._get_value(out),
            self._get_value(err),
            self._get_value(self.id),
        )


@stable_api
class Compile(BaseDocument):
    """
    A run of the compiler

    :param environment: The environment this resource is defined in
    :param requested: Time the compile was requested
    :param started: Time the compile started
    :param completed: Time to compile was completed
    :param do_export: should this compiler perform an export
    :param force_update: should this compile definitely update
    :param metadata: exporter metadata to be passed to the compiler
    :param environment_variables: environment variables to be passed to the compiler
    :param succes: was the compile successful
    :param handled: were all registered handlers executed?
    :param version: version exported by this compile
    :param remote_id: id as given by the requestor, used by the requestor to distinguish between different requests
    :param compile_data: json data as exported by compiling with the --export-compile-data parameter
    :param substitute_compile_id: id of this compile's substitute compile, i.e. the compile request that is similar
        to this one that actually got compiled.
    :param partial: True if the compile only contains the entities/resources for the resource sets that should be updated
    :param removed_resource_sets: indicates the resource sets that should be removed from the model
<<<<<<< HEAD
    :param exporter_plugin: Specific exporter plugin to use
=======
    :param notify_failed_compile: if true use the notification service to notify that a compile has failed.
        By default, notifications are enabled only for exporting compiles.
    :param failed_compile_message: Optional message to use when a notification for a failed compile is created
>>>>>>> c83a197b
    """

    __primary_key__ = ("id",)

    id: uuid.UUID
    remote_id: Optional[uuid.UUID] = None
    environment: uuid.UUID
    requested: Optional[datetime.datetime] = None
    started: Optional[datetime.datetime] = None
    completed: Optional[datetime.datetime] = None

    do_export: bool = False
    force_update: bool = False
    metadata: JsonType = {}
    environment_variables: Optional[JsonType] = {}

    success: Optional[bool]
    handled: bool = False
    version: Optional[int] = None

    # Compile queue might be collapsed if it contains similar compile requests.
    # In that case, substitute_compile_id will reference the actually compiled request.
    substitute_compile_id: Optional[uuid.UUID] = None

    compile_data: Optional[JsonType] = None

    partial: bool = False
    removed_resource_sets: list[str] = []

<<<<<<< HEAD
    exporter_plugin: Optional[str] = None
=======
    notify_failed_compile: Optional[bool] = None
    failed_compile_message: Optional[str] = None
>>>>>>> c83a197b

    @classmethod
    async def get_substitute_by_id(cls, compile_id: uuid.UUID) -> Optional["Compile"]:
        """
        Get a compile's substitute compile if it exists, otherwise get the compile by id.

        :param compile_id: The id of the compile for which to get the substitute compile.
        :return: The compile object for compile c2 that is the substitute of compile c1 with the given id. If c1 does not have
            a substitute, returns c1 itself.
        """
        result: Optional[Compile] = await cls.get_by_id(compile_id)
        if result is None:
            return None
        if result.substitute_compile_id is None:
            return result
        return await cls.get_substitute_by_id(result.substitute_compile_id)

    @classmethod
    # TODO: Use join
    async def get_report(cls, compile_id: uuid.UUID) -> Optional[Dict]:
        """
        Get the compile and the associated reports from the database
        """
        result: Optional[Compile] = await cls.get_substitute_by_id(compile_id)
        if result is None:
            return None

        dict_model = result.to_dict()
        reports = await Report.get_list(compile=result.id)
        dict_model["reports"] = [r.to_dict() for r in reports]

        return dict_model

    @classmethod
    async def get_last_run(cls, environment_id: uuid.UUID) -> Optional["Compile"]:
        """Get the last run for the given environment"""
        results = await cls.select_query(
            f"SELECT * FROM {cls.table_name()} where environment=$1 AND completed IS NOT NULL ORDER BY completed DESC LIMIT 1",
            [cls._get_value(environment_id)],
        )
        if not results:
            return None
        return results[0]

    @classmethod
    async def get_next_run(cls, environment_id: uuid.UUID) -> Optional["Compile"]:
        """Get the next compile in the queue for the given environment"""
        results = await cls.select_query(
            f"SELECT * FROM {cls.table_name()} WHERE environment=$1 AND completed IS NULL ORDER BY requested ASC LIMIT 1",
            [cls._get_value(environment_id)],
        )
        if not results:
            return None
        return results[0]

    @classmethod
    async def get_next_run_all(cls) -> "Sequence[Compile]":
        """Get the next compile in the queue for each environment"""
        results = await cls.select_query(
            f"SELECT DISTINCT ON (environment) * FROM {cls.table_name()} WHERE completed IS NULL ORDER BY environment, "
            f"requested ASC",
            [],
        )
        return results

    @classmethod
    async def get_unhandled_compiles(cls) -> "Sequence[Compile]":
        """Get all compiles that have completed but for which listeners have not been notified yet."""
        results = await cls.select_query(
            f"SELECT * FROM {cls.table_name()} WHERE NOT handled and completed IS NOT NULL ORDER BY requested ASC", []
        )
        return results

    @classmethod
    async def get_next_compiles_for_environment(cls, environment_id: uuid.UUID) -> "Sequence[Compile]":
        """Get the queue of compiles that are scheduled in FIFO order."""
        results = await cls.select_query(
            f"SELECT * FROM {cls.table_name()} WHERE environment=$1 AND NOT handled and completed IS NULL "
            "ORDER BY requested ASC",
            [cls._get_value(environment_id)],
        )
        return results

    @classmethod
    async def get_next_compiles_count(cls) -> int:
        """Get the number of compiles in the queue for ALL environments"""
        result = await cls._fetch_int(f"SELECT count(*) FROM {cls.table_name()} WHERE NOT handled and completed IS NOT NULL")
        return result

    @classmethod
    async def get_by_remote_id(cls, environment_id: uuid.UUID, remote_id: uuid.UUID) -> "Sequence[Compile]":
        results = await cls.select_query(
            f"SELECT * FROM {cls.table_name()} WHERE environment=$1 AND remote_id=$2",
            [cls._get_value(environment_id), cls._get_value(remote_id)],
        )
        return results

    @classmethod
    async def delete_older_than(
        cls, oldest_retained_date: datetime.datetime, connection: Optional[asyncpg.Connection] = None
    ) -> None:
        query = "DELETE FROM " + cls.table_name() + " WHERE completed <= $1::timestamp with time zone"
        await cls._execute_query(query, oldest_retained_date, connection=connection)

    @classmethod
    async def count_items_for_paging(
        cls,
        environment: uuid.UUID,
        database_order: DatabaseOrder,
        first_id: Optional[uuid.UUID] = None,
        last_id: Optional[uuid.UUID] = None,
        start: Optional[object] = None,
        end: Optional[object] = None,
        **query: Tuple[QueryType, object],
    ) -> PagingCounts:
        base_query = PageCountQueryBuilder(
            from_clause=f"FROM {cls.table_name()}",
            filter_statements=[" environment = $1 "],
            values=[cls._get_value(environment)],
        )
        paging_query = base_query.page_count(database_order, first_id, last_id, start, end)
        filtered_query = paging_query.filter(
            *cls.get_composed_filter_with_query_types(offset=paging_query.offset, col_name_prefix=None, **query)
        )
        sql_query, values = filtered_query.build()
        result = await cls.select_query(sql_query, values, no_obj=True)
        if not result:
            raise InvalidQueryParameter(f"Environment {environment} doesn't exist")
        return PagingCounts(total=result[0]["count_total"], before=result[0]["count_before"], after=result[0]["count_after"])

    @classmethod
    async def get_compile_reports(
        cls,
        database_order: DatabaseOrder,
        limit: int,
        environment: uuid.UUID,
        first_id: Optional[uuid.UUID] = None,
        last_id: Optional[uuid.UUID] = None,
        start: Optional[datetime.datetime] = None,
        end: Optional[datetime.datetime] = None,
        connection: Optional[asyncpg.connection.Connection] = None,
        **query: Tuple[QueryType, object],
    ) -> List[m.CompileReport]:
        cls._validate_paging_parameters(start, end, first_id, last_id)

        query_builder = SimpleQueryBuilder(
            select_clause="""SELECT id, remote_id, environment, requested,
                    started, completed, do_export, force_update,
                    metadata, environment_variables, success, version """,
            from_clause=f" FROM {cls.table_name()}",
            filter_statements=[" environment = $1 "],
            values=[cls._get_value(environment)],
        )
        filtered_query = query_builder.filter(
            *cls.get_composed_filter_with_query_types(offset=query_builder.offset, col_name_prefix=None, **query)
        )
        paged_query = filtered_query.filter(*database_order.as_start_filter(filtered_query.offset, start, first_id)).filter(
            *database_order.as_end_filter(filtered_query.offset, end, last_id)
        )
        order = database_order.get_order()
        backward_paging: bool = (order == PagingOrder.ASC and end) or (order == PagingOrder.DESC and start)
        ordered_query = paged_query.order_and_limit(database_order, limit, backward_paging)
        sql_query, values = ordered_query.build()

        compile_records = await cls.select_query(sql_query, values, no_obj=True, connection=connection)
        compile_records = cast(Iterable[Record], compile_records)

        dtos = [
            m.CompileReport(
                id=compile["id"],
                remote_id=compile["remote_id"],
                environment=compile["environment"],
                requested=compile["requested"],
                started=compile["started"],
                completed=compile["completed"],
                success=compile["success"],
                version=compile["version"],
                do_export=compile["do_export"],
                force_update=compile["force_update"],
                metadata=json.loads(compile["metadata"]) if compile["metadata"] else {},
                environment_variables=json.loads(compile["environment_variables"]) if compile["environment_variables"] else {},
            )
            for compile in compile_records
        ]
        return dtos

    @classmethod
    async def get_compile_details(cls, environment: uuid.UUID, id: uuid.UUID) -> Optional[m.CompileDetails]:
        """Find all of the details of a compile, with reports from a substituted compile, if there was one"""

        # Recursively join the requested compile with the substituted compiles (if there was one), and the corresponding reports
        query = f"""
            WITH RECURSIVE compiledetails AS (
            SELECT
                c.id,
                c.remote_id,
                c.environment,
                c.requested,
                c.started,
                c.completed,
                c.success,
                c.version,
                c.do_export,
                c.force_update,
                c.metadata,
                c.environment_variables,
                c.compile_data,
                c.substitute_compile_id,
                r.id as report_id,
                r.started report_started,
                r.completed report_completed,
                r.command,
                r.name,
                r.errstream,
                r.outstream,
                r.returncode
            FROM
                {cls.table_name()} c LEFT JOIN public.report r on c.id = r.compile
            WHERE
                c.environment = $1 AND c.id = $2
            UNION
                SELECT
                    comp.id,
                    comp.remote_id,
                    comp.environment,
                    comp.requested,
                    comp.started,
                    comp.completed,
                    comp.success,
                    comp.version,
                    comp.do_export,
                    comp.force_update,
                    comp.metadata,
                    comp.environment_variables,
                    comp.compile_data,
                    comp.substitute_compile_id,
                    rep.id as report_id,
                    rep.started as report_started,
                    rep.completed as report_completed,
                    rep.command,
                    rep.name,
                    rep.errstream,
                    rep.outstream,
                    rep.returncode
                FROM
                    /* Lookup the compile with the id that matches the subsitute_compile_id of the current one */
                    {cls.table_name()} comp
                    INNER JOIN compiledetails cd ON cd.substitute_compile_id = comp.id
                    LEFT JOIN public.report rep on comp.id = rep.compile
        ) SELECT * FROM compiledetails ORDER BY report_started ASC;
        """
        values = [cls._get_value(environment), cls._get_value(id)]
        result = await cls.select_query(query, values, no_obj=True)
        result = cast(List[Record], result)
        # The result is a list of Compiles joined with Reports
        # This includes the Compile with the requested id,
        # as well as Compile(s) that have been used as a substitute for the requested Compile (if there are any)
        if not result:
            return None

        # The details, such as the requested timestamp, etc. should be returned from
        # the compile that matches the originally requested id
        records = list(filter(lambda r: r["id"] == id, result))
        if not records:
            return None
        requested_compile = records[0]

        # Reports should be included from the substituted compile (as well)
        reports = [
            m.CompileRunReport(
                id=report["report_id"],
                started=report["report_started"],
                completed=report["report_completed"],
                command=report["command"],
                name=report["name"],
                errstream=report["errstream"],
                outstream=report["outstream"],
                returncode=report["returncode"],
            )
            for report in result
            if report.get("report_id")
        ]

        return m.CompileDetails(
            id=requested_compile["id"],
            remote_id=requested_compile["remote_id"],
            environment=requested_compile["environment"],
            requested=requested_compile["requested"],
            started=requested_compile["started"],
            completed=requested_compile["completed"],
            success=requested_compile["success"],
            version=requested_compile["version"],
            do_export=requested_compile["do_export"],
            force_update=requested_compile["force_update"],
            metadata=json.loads(requested_compile["metadata"]) if requested_compile["metadata"] else {},
            environment_variables=json.loads(requested_compile["environment_variables"])
            if requested_compile["environment_variables"]
            else {},
            compile_data=json.loads(requested_compile["compile_data"]) if requested_compile["compile_data"] else None,
            reports=reports,
        )

    def to_dto(self) -> m.CompileRun:
        return m.CompileRun(
            id=self.id,
            remote_id=self.remote_id,
            environment=self.environment,
            requested=self.requested,
            started=self.started,
            do_export=self.do_export,
            force_update=self.force_update,
            metadata=self.metadata,
            environment_variables=self.environment_variables,
            compile_data=None if self.compile_data is None else m.CompileData(**self.compile_data),
            partial=self.partial,
            removed_resource_sets=self.removed_resource_sets,
            exporter_plugin=self.exporter_plugin,
        )


class LogLine(DataDocument):
    """
    LogLine data document.

    An instance of this class only has one attribute: _data.
    This unique attribute is a dict, with the following keys:
        - msg: the message to write to logs (value type: str)
        - args: the args that can be passed to the logger (value type: list)
        - level: the log level of the message (value type: str, example: "CRITICAL")
        - kwargs: the key-word args that where used to generated the log (value type: list)
        - timestamp: the time at which the LogLine was created (value type: datetime.datetime)
    """

    @property
    def msg(self) -> str:
        return self._data["msg"]

    @property
    def args(self) -> List:
        return self._data["args"]

    @property
    def log_level(self) -> LogLevel:
        level: str = self._data["level"]
        return LogLevel[level]

    def write_to_logger(self, logger: logging.Logger) -> None:
        logger.log(self.log_level.to_int, self.msg, *self.args)

    @classmethod
    def log(
        cls,
        level: Union[int, const.LogLevel],
        msg: str,
        timestamp: Optional[datetime.datetime] = None,
        **kwargs: object,
    ) -> "LogLine":
        if timestamp is None:
            timestamp = datetime.datetime.now().astimezone()

        log_line = msg % kwargs
        return cls(level=LogLevel(level).name, msg=log_line, args=[], kwargs=kwargs, timestamp=timestamp)


@stable_api
class ResourceAction(BaseDocument):
    """
    Log related to actions performed on a specific resource version by Inmanta.
    Any transactions that update ResourceAction should adhere to the locking order described in
    :py:class:`inmanta.data.ConfigurationModel`

    :param environment: The environment this action belongs to.
    :param version: The version of the configuration model this action belongs to.
    :param resource_version_ids: The resource version ids of the resources this action relates to.
    :param action_id: This id distinguishes the actions from each other. Action ids have to be unique per environment.
    :param action: The action performed on the resource
    :param started: When did the action start
    :param finished: When did the action finish
    :param messages: The log messages associated with this action
    :param status: The status of the resource when this action was finished
    :param changes: A dict with key the resource id and value a dict of fields -> value. Value is a dict that can
                   contain old and current keys and the associated values. An empty dict indicates that the field
                   was changed but not data was provided by the agent.
    :param change: The change result of an action
    """

    __primary_key__ = ("action_id",)

    environment: uuid.UUID
    version: int
    resource_version_ids: List[m.ResourceVersionIdStr]

    action_id: uuid.UUID
    action: const.ResourceAction

    started: datetime.datetime
    finished: Optional[datetime.datetime] = None

    messages: Optional[List[Dict[str, Any]]] = None
    status: Optional[const.ResourceState] = None
    changes: Optional[Dict[m.ResourceIdStr, Dict[str, object]]] = None
    change: Optional[const.Change] = None

    def __init__(self, from_postgres: bool = False, **kwargs: object) -> None:
        super().__init__(from_postgres, **kwargs)
        self._updates = {}

        # rewrite some data
        if self.changes == {}:
            self.changes = None

        # load message json correctly
        if from_postgres and self.messages:
            new_messages = []
            for message in self.messages:
                message = json.loads(message)
                if "timestamp" in message:
                    # use pydantic instead of datetime.strptime because strptime has trouble parsing isoformat timezone offset
                    message["timestamp"] = pydantic.parse_obj_as(datetime.datetime, message["timestamp"])
                    if message["timestamp"].tzinfo is None:
                        raise Exception("Found naive timestamp in the database, this should not be possible")
                new_messages.append(message)
            self.messages = new_messages

    @classmethod
    async def get_by_id(cls, doc_id: uuid.UUID, connection: Optional[asyncpg.connection.Connection] = None) -> "ResourceAction":
        return await cls.get_one(action_id=doc_id, connection=connection)

    @classmethod
    async def get_log(
        cls, environment: uuid.UUID, resource_version_id: m.ResourceVersionIdStr, action: Optional[str] = None, limit: int = 0
    ) -> List["ResourceAction"]:
        query = """
        SELECT ra.* FROM public.resourceaction as ra
                    INNER JOIN public.resourceaction_resource as jt
                        ON ra.action_id = jt.resource_action_id
                    WHERE jt.environment=$1 AND jt.resource_id = $2 AND  jt.resource_version = $3
        """
        id = resources.Id.parse_id(resource_version_id)
        values = [cls._get_value(environment), id.resource_str(), id.version]
        if action is not None:
            query += " AND action=$4"
            values.append(cls._get_value(action))
        query += " ORDER BY started DESC"
        if limit is not None and limit > 0:
            query += " LIMIT $%d" % (len(values) + 1)
            values.append(cls._get_value(limit))
        async with cls.get_connection() as con:
            async with con.transaction():
                return [cls(**dict(record), from_postgres=True) async for record in con.cursor(query, *values)]

    @classmethod
    async def get_logs_for_version(
        cls, environment: uuid.UUID, version: int, action: Optional[str] = None, limit: int = 0
    ) -> List["ResourceAction"]:
        query = f"""SELECT *
                        FROM {cls.table_name()}
                        WHERE environment=$1 AND version=$2
                     """
        values = [cls._get_value(environment), cls._get_value(version)]
        if action is not None:
            query += " AND action=$3"
            values.append(cls._get_value(action))
        query += " ORDER BY started DESC"
        if limit is not None and limit > 0:
            query += " LIMIT $%d" % (len(values) + 1)
            values.append(cls._get_value(limit))
        async with cls.get_connection() as con:
            async with con.transaction():
                return [cls(**dict(record), from_postgres=True) async for record in con.cursor(query, *values)]

    @classmethod
    def get_valid_field_names(cls) -> List[str]:
        return super().get_valid_field_names() + ["timestamp", "level", "msg"]

    @classmethod
    def _get_resource_logs_base_query(
        cls,
        select_clause: str,
        environment: uuid.UUID,
        resource_id: m.ResourceIdStr,
        offset: int,
    ) -> Tuple[str, List[object]]:
        # The query uses a like query to match resource id with a resource_version_id. This means we need to escape the % and _
        # characters in the query
        resource_id = resource_id.replace("#", "##").replace("%", "#%").replace("_", "#_") + "%"

        query = f"""{select_clause}
                    FROM
                    (SELECT action_id, action, (unnested_message ->> 'timestamp')::timestamptz as timestamp,
                    unnested_message ->> 'level' as level,
                    unnested_message ->> 'msg' as msg,
                    unnested_message
                    FROM {cls.table_name()}, unnest(resource_version_ids) rvid, unnest(messages) unnested_message
                    WHERE environment = ${offset} AND rvid LIKE ${offset + 1} ESCAPE '#') unnested
                    """
        values = [cls._get_value(environment), cls._get_value(resource_id)]
        return query, values

    @classmethod
    async def get_logs_paged(
        cls,
        database_order: DatabaseOrder,
        limit: int,
        environment: uuid.UUID,
        resource_id: m.ResourceIdStr,
        start: Optional[Any] = None,
        end: Optional[Any] = None,
        connection: Optional[asyncpg.connection.Connection] = None,
        **query: Tuple[QueryType, object],
    ) -> List["m.ResourceLog"]:
        order_by_column = database_order.get_order_by_column_db_name()
        order = database_order.get_order()
        filter_statements, values = cls._get_list_query_pagination_parameters(
            database_order=database_order,
            id_column=ColumnNameStr("resource_version_id"),
            first_id=None,
            last_id=None,
            start=start,
            end=end,
            **query,
        )
        db_query, base_query_values = cls._get_resource_logs_base_query(
            select_clause="SELECT action_id, action, timestamp, unnested_message ",
            environment=environment,
            resource_id=resource_id,
            offset=len(values) + 1,
        )
        values.extend(base_query_values)
        if len(filter_statements) > 0:
            db_query += cls._join_filter_statements(filter_statements)
        backward_paging = (order == PagingOrder.ASC and end) or (order == PagingOrder.DESC and start)
        if backward_paging:
            backward_paging_order = order.invert().name

            db_query += f" ORDER BY {order_by_column} {backward_paging_order}"
        else:
            db_query += f" ORDER BY {order_by_column} {order}"
        if limit is not None:
            if limit > DBLIMIT:
                raise InvalidQueryParameter(f"Limit cannot be bigger than {DBLIMIT}, got {limit}")
            elif limit > 0:
                db_query += " LIMIT " + str(limit)

        if backward_paging:
            db_query = f"""SELECT * FROM ({db_query}) AS matching_records
                                ORDER BY matching_records.{order_by_column} {order}"""

        records = cast(Iterable[Record], await cls.select_query(db_query, values, no_obj=True, connection=connection))
        logs = []
        for record in records:
            message = json.loads(record["unnested_message"])
            logs.append(
                m.ResourceLog(
                    action_id=record["action_id"],
                    action=record["action"],
                    timestamp=record["timestamp"],
                    level=message.get("level"),
                    msg=message.get("msg"),
                    args=message.get("args", []),
                    kwargs=message.get("kwargs", {}),
                )
            )
        return logs

    @classmethod
    def _get_paging_resource_log_item_count_query(
        cls,
        environment: uuid.UUID,
        resource_id: m.ResourceIdStr,
        database_order: DatabaseOrder,
        id_column_name: ColumnNameStr,
        first_id: Optional[Union[uuid.UUID, str]] = None,
        last_id: Optional[Union[uuid.UUID, str]] = None,
        start: Optional[Any] = None,
        end: Optional[Any] = None,
        **query: Tuple[QueryType, object],
    ) -> Tuple[str, List[object]]:
        select_clause, values, common_filter_statements = cls._get_item_count_query_conditions(
            database_order, id_column_name, first_id, last_id, start, end, **query
        )

        sql_query, base_query_values = cls._get_resource_logs_base_query(
            select_clause=select_clause,
            environment=environment,
            resource_id=resource_id,
            offset=len(values) + 1,
        )
        values.extend(base_query_values)

        if len(common_filter_statements) > 0:
            sql_query += cls._join_filter_statements(common_filter_statements)

        return sql_query, values

    @classmethod
    async def get(cls, action_id: uuid.UUID, connection: Optional[asyncpg.connection.Connection] = None) -> "ResourceAction":
        return await cls.get_one(action_id=action_id, connection=connection)

    async def insert(self, connection: Optional[asyncpg.connection.Connection] = None) -> None:
        async with self.get_connection(connection) as con:
            async with con.transaction():
                await super(ResourceAction, self).insert(con)

                # Also do the join table in the same transaction
                assert self.resource_version_ids

                parsed_rv = [resources.Id.parse_resource_version_id(id) for id in self.resource_version_ids]
                # No additional checking of field validity is done here, because the insert above validates all fields
                await con.execute(
                    "INSERT INTO public.resourceaction_resource "
                    "(resource_id, resource_version, environment, resource_action_id) "
                    "SELECT unnest($1::text[]), unnest($2::int[]), $3, $4",
                    [id.resource_str() for id in parsed_rv],
                    [id.get_version() for id in parsed_rv],
                    self.environment,
                    self.action_id,
                )

    def set_field(self, name: str, value: object) -> None:
        self._updates[name] = value

    def add_logs(self, messages: Optional[str]) -> None:
        if not messages:
            return
        if "messages" not in self._updates:
            self._updates["messages"] = []
        self._updates["messages"] += messages

    def add_changes(self, changes: Dict[m.ResourceIdStr, Dict[str, object]]) -> None:
        for resource, values in changes.items():
            for field, change in values.items():
                if "changes" not in self._updates:
                    self._updates["changes"] = {}
                if resource not in self._updates["changes"]:
                    self._updates["changes"][resource] = {}
                self._updates["changes"][resource][field] = change

    async def set_and_save(
        self,
        messages: List[Dict[str, Any]],
        changes: Dict[str, Any],
        status: Optional[const.ResourceState],
        change: Optional[const.Change],
        finished: Optional[datetime.datetime],
        connection: Optional[asyncpg.connection.Connection] = None,
    ) -> None:
        if len(messages) > 0:
            self.add_logs(messages)

        if len(changes) > 0:
            self.add_changes(changes)

        if status is not None:
            self.set_field("status", status)

        if change is not None:
            self.set_field("change", change)

        if finished is not None:
            self.set_field("finished", finished)

        await self.save(connection=connection)

    async def save(self, connection: Optional[asyncpg.connection.Connection] = None) -> None:
        """
        Save the changes
        """
        if len(self._updates) == 0:
            return
        assert (
            "resource_version_ids" not in self._updates
        ), "Updating the associated resource_version_ids of a ResourceAction is not currently supported"
        await self.update_fields(connection=connection, **self._updates)
        self._updates = {}

    @classmethod
    async def purge_logs(cls) -> None:
        environments = await Environment.get_list()
        for env in environments:
            time_to_retain_logs = await env.get(RESOURCE_ACTION_LOGS_RETENTION)
            keep_logs_until = datetime.datetime.now().astimezone() - datetime.timedelta(days=time_to_retain_logs)
            query = "DELETE FROM " + cls.table_name() + " WHERE started < $1"
            value = cls._get_value(keep_logs_until)
            await cls._execute_query(query, value)

    @classmethod
    async def query_resource_actions(
        cls,
        environment: uuid.UUID,
        resource_type: Optional[str] = None,
        agent: Optional[str] = None,
        attribute: Optional[str] = None,
        attribute_value: Optional[str] = None,
        resource_id_value: Optional[str] = None,
        log_severity: Optional[str] = None,
        limit: int = 0,
        action_id: Optional[uuid.UUID] = None,
        first_timestamp: Optional[datetime.datetime] = None,
        last_timestamp: Optional[datetime.datetime] = None,
        action: Optional[const.ResourceAction] = None,
    ) -> List["ResourceAction"]:
        query = """SELECT DISTINCT ra.*
                    FROM public.resource as r
                    INNER JOIN public.resourceaction_resource as jt
                        ON r.environment = jt.environment
                        AND r.resource_id = jt.resource_id
                        AND r.model = jt.resource_version
                    INNER JOIN public.resourceaction as ra
                        ON ra.action_id = jt.resource_action_id
                        WHERE r.environment=$1 AND ra.environment=$1"""
        values: list[object] = [cls._get_value(environment)]

        parameter_index = 2
        if resource_type:
            query += f" AND resource_type=${parameter_index}"
            values.append(cls._get_value(resource_type))
            parameter_index += 1
        if agent:
            query += f" AND agent=${parameter_index}"
            values.append(cls._get_value(agent))
            parameter_index += 1
        if attribute and attribute_value:
            # The query uses a like query to match resource id with a resource_version_id. This means we need to escape the %
            # and _ characters in the query
            escaped_value = attribute_value.replace("#", "##").replace("%", "#%").replace("_", "#_") + "%"
            query += f" AND attributes->>${parameter_index} LIKE ${parameter_index + 1} ESCAPE '#' "
            values.append(cls._get_value(attribute))
            values.append(cls._get_value(escaped_value))
            parameter_index += 2
        if resource_id_value:
            query += f" AND r.resource_id_value = ${parameter_index}::varchar"
            values.append(cls._get_value(resource_id_value))
            parameter_index += 1
        if log_severity:
            # <@ Is contained by
            query += f" AND ${parameter_index} <@ ANY(messages)"
            values.append(cls._get_value({"level": log_severity.upper()}))
            parameter_index += 1
        if action is not None:
            query += f" AND ra.action=${parameter_index}"
            values.append(cls._get_value(action))
            parameter_index += 1
        if first_timestamp and action_id:
            query += f" AND (started, action_id) > (${parameter_index}, ${parameter_index + 1})"
            values.append(cls._get_value(first_timestamp))
            values.append(cls._get_value(action_id))
            parameter_index += 2
        elif first_timestamp:
            query += f" AND started > ${parameter_index}"
            values.append(cls._get_value(first_timestamp))
            parameter_index += 1
        if last_timestamp and action_id:
            query += f" AND (started, action_id) < (${parameter_index}, ${parameter_index + 1})"
            values.append(cls._get_value(last_timestamp))
            values.append(cls._get_value(action_id))
            parameter_index += 2
        elif last_timestamp:
            query += f" AND started < ${parameter_index}"
            values.append(cls._get_value(last_timestamp))
            parameter_index += 1
        if first_timestamp:
            query += " ORDER BY started, action_id"
        else:
            query += " ORDER BY started DESC, action_id DESC"
        if limit is not None and limit > 0:
            query += " LIMIT $%d" % parameter_index
            values.append(cls._get_value(limit))
            parameter_index += 1
        if first_timestamp:
            query = f"""SELECT * FROM ({query}) AS matching_actions
                        ORDER BY matching_actions.started DESC, matching_actions.action_id DESC"""

        async with cls.get_connection() as con:
            async with con.transaction():
                return [cls(**record, from_postgres=True) async for record in con.cursor(query, *values)]

    @classmethod
    async def get_resource_events(
        cls, env: Environment, resource_id: "resources.Id", exclude_change: Optional[const.Change] = None
    ) -> Dict[ResourceIdStr, List["ResourceAction"]]:
        """
        Get all events that should be processed by this specific resource, for the current deployment

        This method searches across versions!

        This means:
        1. assure a deployment is ongoing
        2. get the time range between the start of this deployment and the last successful deploy
        3. get all resources required by this resource
        4. get all resource actions of type deploy emitted by the resource of step 3 in the time interval of step 2

        :param env: environment to consider
        :param resource_id: resource to consider, should be in deploying state
        :param exclude_change: in step 4, exclude all resource actions with this specific type of change
        """

        # This is bang on the critical path for the agent
        # Squeeze out as much performance from postgresql as we can

        # steps 1 and 2:
        # find the interval between the current deploy and the previous successful deploy
        # also check we are currently deploying
        # do all of this in one query
        resource_id_str = resource_id.resource_version_str()

        # These two variables are actually of type datetime.datetime
        # but mypy doesn't know as they come from the DB
        # mypy also doesn't care, because they go back into the DB
        current_deploy_start: object
        last_deploy_start: Optional[object]

        end_query = """
        with
            base_ra as (
            SELECT ra.*
                FROM public.resourceaction_resource as jt
                    INNER JOIN public.resourceaction as ra
                        ON ra.action_id = jt.resource_action_id
                    WHERE jt.environment=$1 AND ra.environment=$1 AND jt.resource_id=$2::varchar AND ra.action='deploy'
                    ORDER BY ra.started DESC
            )
        SELECT
            (SELECT started from base_ra ORDER BY started DESC LIMIT 1) as begin_started,
            (SELECT status from base_ra ORDER BY started DESC LIMIT 1) as begin_status,
            COALESCE((SELECT started from base_ra where status='deployed' ORDER BY started DESC LIMIT 1), NULL) as started
        """

        async with cls.get_connection() as connection:
            result = await connection.fetchrow(end_query, env.id, resource_id.resource_str())

            if not result or result["begin_status"] is None:
                raise BadRequest(
                    "Fetching resource events only makes sense when the resource is currently deploying. Resource"
                    f" {resource_id_str} has not started deploying yet."
                )
            if result["begin_status"] != const.ResourceState.deploying:
                raise BadRequest(
                    "Fetching resource events only makes sense when the resource is currently deploying. Current deploy state"
                    f" for resource {resource_id_str} is {result['begin_status']}."
                )
            current_deploy_start = result["begin_started"]
            last_deploy_start = result["started"]

            # Step3: Get the resource
            resource: Optional[Resource] = await Resource.get_one(
                environment=env.id, resource_version_id=resource_id_str, connection=connection
            )
            if resource is None:
                raise NotFound(f"Resource with id {resource_id_str} was not found in environment {env.id}")

            # Step 4: get the relevant resource actions
            # Do it in one query for all dependencies

            # Construct the query
            arg = ArgumentCollector(offset=2)

            # First make the filter
            filter = f"AND ra.started<{arg(current_deploy_start)}"
            if last_deploy_start:
                filter += f" AND ra.started > {arg(last_deploy_start)}"
            if exclude_change:
                filter += f"AND ra.change <> {arg(exclude_change.value)}"

            # then the query around it
            get_all_query = f"""
    SELECT jt.resource_id, ra.*
        FROM public.resourceaction_resource as jt
        INNER JOIN public.resourceaction as ra
            ON ra.action_id = jt.resource_action_id
        WHERE jt.environment=$1 AND ra.environment=$1 AND jt.resource_id=ANY($2::varchar[]) AND ra.action='deploy' {filter}
        ORDER BY ra.started DESC;
            """

            # Convert resource version ids into resource ids
            ids = [resources.Id.parse_id(req).resource_str() for req in resource.attributes["requires"]]
            # Get the result
            result2 = await connection.fetch(get_all_query, env.id, ids, *arg.get_values())
            # Collect results per resource_id
            collector: Dict[ResourceIdStr, List["ResourceAction"]] = {
                rid: [] for rid in ids
            }  # eagerly initialize, we expect one entry per dependency, even when empty
            for record in result2:
                fields = dict(record)
                del fields["resource_id"]
                collector[cast(ResourceIdStr, record[0])].append(ResourceAction(from_postgres=True, **fields))

        return collector

    def to_dto(self) -> m.ResourceAction:
        return m.ResourceAction(
            environment=self.environment,
            version=self.version,
            resource_version_ids=self.resource_version_ids,
            action_id=self.action_id,
            action=self.action,
            started=self.started,
            finished=self.finished,
            messages=self.messages,
            status=self.status,
            changes=self.changes,
            change=self.change,
        )


@stable_api
class Resource(BaseDocument):
    """
    A specific version of a resource. This entity contains the desired state of a resource.
    Any transactions that update Resource should adhere to the locking order described in
    :py:class:`inmanta.data.ConfigurationModel`.

    :param environment: The environment this resource version is defined in
    :param rid: The id of the resource and its version
    :param resource: The resource for which this defines the state
    :param model: The configuration model (versioned) this resource state is associated with
    :param attributes: The state of this version of the resource
    :param attribute_hash: hash of the attributes, excluding requires, provides and version,
                           used to determine if a resource describes the same state across versions
    :param resource_id_value: The attribute value from the resource id
    :param last_non_deploying_status: The last status of this resource that is not the 'deploying' status.
    """

    __primary_key__ = ("environment", "resource_version_id")

    environment: uuid.UUID
    model: int

    # ID related
    resource_id: m.ResourceIdStr
    resource_type: m.ResourceType
    resource_version_id: m.ResourceVersionIdStr
    resource_id_value: str

    agent: str

    # Field based on content from the resource actions
    last_deploy: Optional[datetime.datetime] = None

    # State related
    attributes: Dict[str, Any] = {}
    attribute_hash: Optional[str]
    status: const.ResourceState = const.ResourceState.available
    last_non_deploying_status: const.NonDeployingResourceState = const.NonDeployingResourceState.available
    resource_set: Optional[str] = None

    # internal field to handle cross agent dependencies
    # if this resource is updated, it must notify all RV's in this list
    # the list contains full rv id's
    provides: List[m.ResourceVersionIdStr] = []

    @classmethod
    async def get_last_non_deploying_state_for_dependencies(
        cls, environment: uuid.UUID, resource_version_id: "resources.Id", connection: Optional[Connection] = None
    ) -> Dict[m.ResourceVersionIdStr, ResourceState]:
        """
        Return the last state of each dependency of the given resource that was not 'deploying'.
        """
        if not resource_version_id.is_resource_version_id_obj():
            raise Exception("Argument resource_version_id is not a resource_version_id")
        query = """
            SELECT r1.resource_version_id, r1.last_non_deploying_status
            FROM resource AS r1
            WHERE r1.environment=$1
                  AND r1.model=$2
                  AND (
                      SELECT (r2.attributes->'requires')::jsonb
                      FROM resource AS r2
                      WHERE r2.environment=$1 AND r2.model=$2 AND r2.resource_version_id=$3
                  ) ? r1.resource_version_id
        """
        values = [
            cls._get_value(environment),
            cls._get_value(resource_version_id.version),
            resource_version_id.resource_version_str(),
        ]
        result = await cls._fetch_query(query, *values, connection=connection)
        return {r["resource_version_id"]: const.ResourceState(r["last_non_deploying_status"]) for r in result}

    def make_hash(self) -> None:
        character = "|".join(
            sorted([str(k) + "||" + str(v) for k, v in self.attributes.items() if k not in ["requires", "provides", "version"]])
        )
        m = hashlib.md5()
        m.update(self.resource_id.encode())
        m.update(character.encode())
        self.attribute_hash = m.hexdigest()

    @classmethod
    async def get_resources(
        cls,
        environment: uuid.UUID,
        resource_version_ids: List[m.ResourceVersionIdStr],
        connection: Optional[asyncpg.connection.Connection] = None,
    ) -> List["Resource"]:
        """
        Get all resources listed in resource_version_ids
        """
        if not resource_version_ids:
            return []
        query = f"SELECT * FROM {cls.table_name()} WHERE environment=$1 AND resource_version_id = ANY($2)"
        resources = await cls.select_query(
            query, [cls._get_value(environment), cls._get_value(resource_version_ids)], connection=connection
        )
        return resources

    @classmethod
    async def get_undeployable(cls, environment: uuid.UUID, version: int) -> List["Resource"]:
        """
        Returns a list of resources with an undeployable state
        """
        (filter_statement, values) = cls._get_composed_filter(environment=environment, model=version)
        undeployable_states = ", ".join(["$" + str(i + 3) for i in range(len(const.UNDEPLOYABLE_STATES))])
        values = values + [cls._get_value(s) for s in const.UNDEPLOYABLE_STATES]
        query = (
            "SELECT * FROM " + cls.table_name() + " WHERE " + filter_statement + " AND status IN (" + undeployable_states + ")"
        )
        resources = await cls.select_query(query, values)
        return resources

    @classmethod
    async def get_resources_in_latest_version(
        cls,
        environment: uuid.UUID,
        resource_type: Optional[m.ResourceType] = None,
        attributes: Dict[PrimitiveTypes, PrimitiveTypes] = {},
        *,
        connection: Optional[asyncpg.connection.Connection] = None,
    ) -> List["Resource"]:
        """
        Returns the resources in the latest version of the configuration model of the given environment, that satisfy the
        given constraints.

        :param environment: The resources should belong to this environment.
        :param resource_type: The environment should have this resource_type.
        :param attributes: The resource should contain these key-value pairs in its attributes list.
        """
        values = [cls._get_value(environment)]
        query = f"""
            SELECT *
            FROM {Resource.table_name()} AS r1
            WHERE r1.environment=$1 AND r1.model=(SELECT MAX(cm.version)
                                                  FROM {ConfigurationModel.table_name()} AS cm
                                                  WHERE cm.environment=$1)
        """
        if resource_type:
            query += " AND r1.resource_type=$2"
            values.append(cls._get_value(resource_type))

        result = []
        async with cls.get_connection(connection) as con:
            async with con.transaction():
                async for record in con.cursor(query, *values):
                    resource = cls(from_postgres=True, **record)
                    # The constraints on the attributes field are checked in memory.
                    # This prevents injection attacks.
                    if util.is_sub_dict(attributes, resource.attributes):
                        result.append(resource)
        return result

    @classmethod
    async def get_resources_report(cls, environment: uuid.UUID) -> List[JsonType]:
        """
        This method generates a report of all resources in the given environment,
        with their latest version and when they are last deployed.
        """
        query_resource_ids = f"""
                SELECT DISTINCT resource_id
                FROM {Resource.table_name()}
                WHERE environment=$1
        """
        query_latest_version = f"""
                SELECT resource_id, model AS latest_version, agent AS latest_agent
                FROM {Resource.table_name()}
                WHERE environment=$1 AND
                      resource_id=r1.resource_id
                ORDER BY model DESC
                LIMIT 1
        """
        query_latest_deployed_version = f"""
                SELECT resource_id, model AS deployed_version, last_deploy AS last_deploy
                FROM {Resource.table_name()}
                WHERE environment=$1 AND
                      resource_id=r1.resource_id AND
                      status != $2
                ORDER BY model DESC
                LIMIT 1
        """
        query = f"""
                SELECT r1.resource_id, r2.latest_version, r2.latest_agent, r3.deployed_version, r3.last_deploy
                FROM ({query_resource_ids}) AS r1 INNER JOIN LATERAL ({query_latest_version}) AS r2
                      ON (r1.resource_id = r2.resource_id)
                      LEFT OUTER JOIN LATERAL ({query_latest_deployed_version}) AS r3
                      ON (r1.resource_id = r3.resource_id)
        """
        values = [cls._get_value(environment), cls._get_value(const.ResourceState.available)]
        result = []
        async with cls.get_connection() as con:
            async with con.transaction():
                async for record in con.cursor(query, *values):
                    resource_id = record["resource_id"]
                    parsed_id = resources.Id.parse_id(resource_id)
                    result.append(
                        {
                            "resource_id": resource_id,
                            "resource_type": parsed_id.entity_type,
                            "agent": record["latest_agent"],
                            "latest_version": record["latest_version"],
                            "deployed_version": record["deployed_version"] if "deployed_version" in record else None,
                            "last_deploy": record["last_deploy"] if "last_deploy" in record else None,
                        }
                    )
        return result

    @classmethod
    async def get_resources_for_version(
        cls,
        environment: uuid.UUID,
        version: int,
        agent: Optional[str] = None,
        no_obj: bool = False,
        *,
        connection: Optional[asyncpg.connection.Connection] = None,
    ) -> List["Resource"]:
        if agent:
            (filter_statement, values) = cls._get_composed_filter(environment=environment, model=version, agent=agent)
        else:
            (filter_statement, values) = cls._get_composed_filter(environment=environment, model=version)

        query = f"SELECT * FROM {Resource.table_name()} WHERE {filter_statement}"
        resources_list = []
        async with cls.get_connection(connection) as con:
            async with con.transaction():
                async for record in con.cursor(query, *values):
                    if no_obj:
                        record = dict(record)
                        record["attributes"] = json.loads(record["attributes"])
                        record["id"] = record["resource_version_id"]
                        parsed_id = resources.Id.parse_id(record["resource_version_id"])
                        record["resource_type"] = parsed_id.entity_type
                        resources_list.append(record)
                    else:
                        resources_list.append(cls(from_postgres=True, **record))
        return resources_list

    @classmethod
    async def get_resources_for_version_raw(
        cls, environment: uuid.UUID, version: int, projection: Optional[List[str]]
    ) -> List[Dict[str, Any]]:
        if not projection:
            projection = "*"
        else:
            projection = ",".join(projection)
        (filter_statement, values) = cls._get_composed_filter(environment=environment, model=version)
        query = "SELECT " + projection + " FROM " + cls.table_name() + " WHERE " + filter_statement
        resource_records = await cls._fetch_query(query, *values)
        resources = [dict(record) for record in resource_records]
        for res in resources:
            if "attributes" in res:
                res["attributes"] = json.loads(res["attributes"])
        return resources

    @classmethod
    async def get_latest_version(cls, environment: uuid.UUID, resource_id: m.ResourceIdStr) -> Optional["Resource"]:
        resources = await cls.get_list(
            order_by_column="model", order="DESC", limit=1, environment=environment, resource_id=resource_id
        )
        if len(resources) > 0:
            return resources[0]
        return None

    @classmethod
    def _get_released_resources_base_query(cls, select_clause: str, environment: uuid.UUID, offset: int) -> Tuple[str, object]:
        """A partial query describing the conditions for selecting the latest released resources,
        according to the model version number."""
        environment_db_value = cls._get_value(environment)
        # Emulate a loose index scan with a recursive common table expression (CTE),
        # Based on https://stackoverflow.com/a/25536748 and https://wiki.postgresql.org/wiki/Loose_indexscan
        # A loose index scan is "an operation that finds the distinct values of the leading columns of a
        # btree index efficiently; rather than scanning all equal values of a key,
        # as soon as a new value is found, restart the search by looking for a larger value"
        # In this case we don't scan all equal values of a resource_id
        # we just look for the first one that satisfies the conditions (in descending order according to the version number)
        # and move on to the next resource_id
        return (
            f"""
            /* the recursive CTE is the second one, but it has to be specified after 'WITH' if any of them are recursive */
            /* The cm_version CTE finds the maximum released version number in the environment  */
            WITH RECURSIVE cm_version AS (
                  SELECT
                    MAX(public.configurationmodel.version) as max_version
                    FROM public.configurationmodel
                WHERE public.configurationmodel.released=TRUE
                AND environment=${offset}
                ),
            /* emulate a loose (or skip) index scan */
            cte AS (
               (
               /* specify the necessary columns */
               SELECT r.resource_id, r.attributes, r.resource_version_id, r.resource_type,
                    r.agent, r.resource_id_value, r.model, r.environment, (CASE WHEN
                            (SELECT r.model < cm_version.max_version
                            FROM cm_version)
                        THEN 'orphaned' -- use the CTE to check the status
                    ELSE r.status::text END) as status
               FROM   resource r
               JOIN configurationmodel cm ON r.model = cm.version AND r.environment = cm.environment
               WHERE  r.environment = ${offset} AND cm.released = TRUE
               ORDER  BY resource_id, model DESC
               LIMIT  1
               )
               UNION ALL
               SELECT r.*
               FROM   cte c
               CROSS JOIN LATERAL
               /* specify the same columns in the recursive part */
                (SELECT r.resource_id, r.attributes, r.resource_version_id, r.resource_type,
                    r.agent, r.resource_id_value, r.model, r.environment, (CASE WHEN
                            (SELECT r.model < cm_version.max_version
                            FROM cm_version)
                        THEN 'orphaned'
                    ELSE r.status::text END) as status
               FROM   resource r JOIN configurationmodel cm on r.model = cm.version AND r.environment = cm.environment
               /* One result from the recursive call is the latest released version of one specific resource.
                  We always start looking for this based on the previous resource_id. */
               WHERE  r.resource_id > c.resource_id AND r.environment = ${offset} AND cm.released = TRUE
               ORDER  BY r.resource_id, r.model DESC
               LIMIT  1) r
               )
            {select_clause}
            FROM   cte
            """,
            environment_db_value,
        )

    @classmethod
    async def get_released_resources(
        cls,
        database_order: DatabaseOrder,
        limit: int,
        environment: uuid.UUID,
        first_id: Optional[str] = None,
        last_id: Optional[str] = None,
        start: Optional[Any] = None,
        end: Optional[Any] = None,
        connection: Optional[asyncpg.connection.Connection] = None,
        **query: Tuple[QueryType, object],
    ) -> List[m.LatestReleasedResource]:
        """
        Get all resources that are in a released version, sorted, paged and filtered
        """
        order_by_column = database_order.get_order_by_column_db_name()
        order = database_order.get_order()
        filter_statements, values = cls._get_list_query_pagination_parameters(
            database_order=database_order,
            id_column=ColumnNameStr("resource_version_id"),
            first_id=first_id,
            last_id=last_id,
            start=start,
            end=end,
            **query,
        )
        db_query, base_query_values = cls._get_released_resources_base_query(
            select_clause="SELECT * ", environment=environment, offset=len(values) + 1
        )
        values.append(base_query_values)
        if len(filter_statements) > 0:
            db_query += cls._join_filter_statements(filter_statements)
        backward_paging = (order == PagingOrder.ASC and end) or (order == PagingOrder.DESC and start)
        if backward_paging:
            backward_paging_order = order.invert().name

            db_query += f" ORDER BY {order_by_column} {backward_paging_order}, resource_version_id {backward_paging_order}"
        else:
            db_query += f" ORDER BY {order_by_column} {order}, resource_version_id {order}"
        if limit is not None:
            if limit > DBLIMIT:
                raise InvalidQueryParameter(f"Limit cannot be bigger than {DBLIMIT}, got {limit}")
            elif limit > 0:
                db_query += " LIMIT " + str(limit)

        if backward_paging:
            db_query = f"""SELECT * FROM ({db_query}) AS matching_records
                        ORDER BY matching_records.{order_by_column} {order}, matching_records.resource_version_id {order}"""

        resource_records = await cls.select_query(db_query, values, no_obj=True, connection=connection)
        resource_records = cast(Iterable[Record], resource_records)

        dtos = [
            m.LatestReleasedResource(
                resource_id=resource["resource_id"],
                resource_version_id=resource["resource_version_id"],
                id_details=cls.get_details_from_resource_id(resource["resource_id"]),
                status=resource["status"],
                requires=json.loads(resource["attributes"]).get("requires", []),
            )
            for resource in resource_records
        ]
        return dtos

    @staticmethod
    def get_details_from_resource_id(resource_id: m.ResourceIdStr) -> m.ResourceIdDetails:
        parsed_id = resources.Id.parse_id(resource_id)
        return m.ResourceIdDetails(
            resource_type=parsed_id.entity_type,
            agent=parsed_id.agent_name,
            attribute=parsed_id.attribute,
            resource_id_value=parsed_id.attribute_value,
        )

    @classmethod
    def _get_paging_item_count_query(
        cls,
        environment: uuid.UUID,
        database_order: DatabaseOrder,
        id_column_name: ColumnNameStr,
        first_id: Optional[Union[uuid.UUID, str]] = None,
        last_id: Optional[Union[uuid.UUID, str]] = None,
        start: Optional[Any] = None,
        end: Optional[Any] = None,
        **query: Tuple[QueryType, object],
    ) -> Tuple[str, List[object]]:
        select_clause, values, common_filter_statements = cls._get_item_count_query_conditions(
            database_order, id_column_name, first_id, last_id, start, end, **query
        )

        sql_query, base_query_values = cls._get_released_resources_base_query(
            select_clause=select_clause,
            environment=environment,
            offset=len(values) + 1,
        )
        values.append(base_query_values)

        if len(common_filter_statements) > 0:
            sql_query += cls._join_filter_statements(common_filter_statements)

        return sql_query, values

    @classmethod
    async def get(
        cls,
        environment: uuid.UUID,
        resource_version_id: m.ResourceVersionIdStr,
        connection: Optional[asyncpg.connection.Connection] = None,
    ) -> Optional["Resource"]:
        """
        Get a resource with the given resource version id
        """
        value = await cls.get_one(environment=environment, resource_version_id=resource_version_id, connection=connection)
        return value

    @classmethod
    def new(cls, environment: uuid.UUID, resource_version_id: m.ResourceVersionIdStr, **kwargs: Any) -> "Resource":
        vid = resources.Id.parse_id(resource_version_id)

        attr = dict(
            environment=environment,
            model=vid.version,
            resource_id=vid.resource_str(),
            resource_type=vid.entity_type,
            resource_version_id=resource_version_id,
            agent=vid.agent_name,
            resource_id_value=vid.attribute_value,
        )

        attr.update(kwargs)

        return cls(**attr)

    @classmethod
    async def get_deleted_resources(
        cls,
        environment: uuid.UUID,
        current_version: int,
        current_resources: Sequence[m.ResourceIdStr],
        *,
        connection: Optional[asyncpg.connection.Connection] = None,
    ) -> List["Resource"]:
        """
        This method returns all resources that have been deleted from the model and are not yet marked as purged. It returns
        the latest version of the resource from a released model.

        :param environment:
        :param current_version:
        :param current_resources: A Sequence of all resource ids in the current version.
        """
        LOGGER.debug("Starting purge_on_delete queries")

        # get all models that have been released
        query = (
            "SELECT version FROM "
            + ConfigurationModel.table_name()
            + " WHERE environment=$1 AND released=TRUE ORDER BY version DESC LIMIT "
            + str(DBLIMIT)
        )
        versions = set()
        latest_version = None
        async with cls.get_connection(connection) as con:
            async with con.transaction():
                async for record in con.cursor(query, cls._get_value(environment)):
                    version = record["version"]
                    versions.add(version)
                    if latest_version is None:
                        latest_version = version

        LOGGER.debug("  All released versions: %s", versions)
        LOGGER.debug("  Latest released version: %s", latest_version)

        # find all resources in previous versions that have "purge_on_delete" set
        (filter_statement, values) = cls._get_composed_filter(environment=environment, model=latest_version)
        query = (
            "SELECT DISTINCT resource_id FROM "
            + cls.table_name()
            + " WHERE "
            + filter_statement
            + " AND attributes @> $"
            + str(len(values) + 1)
        )
        values.append(cls._get_value({"purge_on_delete": True}))
        resources_records = await cls._fetch_query(query, *values, connection=connection)
        resources = [r["resource_id"] for r in resources_records]

        LOGGER.debug("  Resource with purge_on_delete true: %s", resources)

        # all resources on current model
        LOGGER.debug("  All resource in current version (%s): %s", current_version, current_resources)

        # determined deleted resources

        deleted = set(resources) - set(current_resources)
        LOGGER.debug("  These resources are no longer present in current model: %s", deleted)

        # filter out resources that should not be purged:
        # 1- resources from versions that have not been deployed
        # 2- resources that are already recorded as purged (purged and deployed)
        should_purge = []
        for deleted_resource in deleted:
            # get the full resource history, and determine the purge status of this resource
            (filter_statement, values) = cls._get_composed_filter(environment=environment, resource_id=deleted_resource)
            query = (
                "SELECT *"
                + " FROM "
                + cls.table_name()
                + " WHERE "
                + filter_statement
                + " AND model < $"
                + str(len(values) + 1)
                + " ORDER BY model DESC"
            )
            values.append(cls._get_value(current_version))

            async with cls.get_connection(connection) as con:
                async with con.transaction():
                    async for obj in con.cursor(query, *values):
                        # if a resource is part of a released version and it is deployed (this last condition is actually enough
                        # at the moment), we have found the last status of the resource. If it was not purged in that version,
                        # add it to the should purge list.
                        if obj["model"] in versions and obj["status"] == const.ResourceState.deployed.name:
                            attributes = json.loads(str(obj["attributes"]))
                            if not attributes["purged"]:
                                should_purge.append(cls(from_postgres=True, **obj))
                            break

        return should_purge

    @classmethod
    async def get_resource_details(cls, env: uuid.UUID, resource_id: m.ResourceIdStr) -> Optional[m.ReleasedResourceDetails]:
        status_subquery = """
        (CASE WHEN
            (SELECT resource.model < MAX(configurationmodel.version)
            FROM configurationmodel
            WHERE configurationmodel.released=TRUE
            AND environment = $1)
        THEN 'orphaned'
        ELSE resource.status::text END
        ) as status
        """

        query = f"""
        SELECT DISTINCT ON (resource_id) first.resource_id, cm.date as first_generated_time,
        first.model as first_model, latest.resource_id as latest_resource_id, latest.resource_type,
        latest.agent, latest.resource_id_value, latest.last_deploy as latest_deploy, latest.attributes, latest.status
        FROM resource first
        INNER JOIN
            /* 'latest' is the latest released version of the resource */
            (SELECT distinct on (resource_id) resource_id, attribute_hash, model, last_deploy, attributes,
                resource_type, agent, resource_id_value, {status_subquery}
                FROM resource
                JOIN configurationmodel cm ON resource.model = cm.version AND resource.environment = cm.environment
                WHERE resource.environment = $1 AND resource_id = $2 AND cm.released = TRUE
                ORDER BY resource_id, model desc
            ) as latest
        /* The 'first' values correspond to the first time the attribute hash was the same as in
            the 'latest' released version */
        ON first.resource_id = latest.resource_id AND first.attribute_hash = latest.attribute_hash
        INNER JOIN configurationmodel cm ON first.model = cm.version AND first.environment = cm.environment
        WHERE first.environment = $1 AND first.resource_id = $2 AND cm.released = TRUE
        ORDER BY first.resource_id, first.model asc;
        """
        values = [cls._get_value(env), cls._get_value(resource_id)]
        result = await cls.select_query(query, values, no_obj=True)

        if not result:
            return None
        record = result[0]
        parsed_id = resources.Id.parse_id(record["latest_resource_id"])
        attributes = json.loads(record["attributes"])
        requires = [resources.Id.parse_id(req).resource_str() for req in attributes["requires"]]

        # fetch the status of each of the requires. This is not calculated in the database because the lack of joinable
        # fields requires to calculate the status for each resource record, before it is filtered
        status_query = f"""
        SELECT DISTINCT ON (resource_id) resource_id, {status_subquery}
        FROM resource
        INNER JOIN configurationmodel cm ON resource.model = cm.version AND resource.environment = cm.environment
        WHERE resource.environment = $1 AND cm.released = TRUE AND resource_id = ANY($2)
        ORDER BY resource_id, model DESC;
        """
        status_result = await cls.select_query(status_query, [cls._get_value(env), cls._get_value(requires)], no_obj=True)

        return m.ReleasedResourceDetails(
            resource_id=record["latest_resource_id"],
            resource_type=record["resource_type"],
            agent=record["agent"],
            id_attribute=parsed_id.attribute,
            id_attribute_value=record["resource_id_value"],
            last_deploy=record["latest_deploy"],
            first_generated_time=record["first_generated_time"],
            first_generated_version=record["first_model"],
            attributes=attributes,
            status=record["status"],
            requires_status={record["resource_id"]: record["status"] for record in status_result},
        )

    @classmethod
    async def get_versioned_resource_details(
        cls, environment: uuid.UUID, version: int, resource_id: m.ResourceIdStr
    ) -> Optional[m.VersionedResourceDetails]:
        resource = await cls.get_one(environment=environment, model=version, resource_id=resource_id)
        if not resource:
            return None
        parsed_id = resources.Id.parse_id(resource.resource_id)
        return m.VersionedResourceDetails(
            resource_id=resource.resource_id,
            resource_version_id=resource.resource_version_id,
            resource_type=resource.resource_type,
            agent=resource.agent,
            id_attribute=parsed_id.attribute,
            id_attribute_value=resource.resource_id_value,
            version=resource.model,
            attributes=resource.attributes,
        )

    @classmethod
    def get_history_base_query(
        cls,
        select_clause: str,
        environment: uuid.UUID,
        resource_id: m.ResourceIdStr,
        offset: int,
    ) -> Tuple[str, List[object]]:
        query = f"""
                /* Assign a sequence id to the rows, which is used for grouping consecutive ones with the same hash */
                WITH resourcewithsequenceids AS (
                  SELECT
                    attribute_hash,
                    model,
                    attributes,
                    date,
                    ROW_NUMBER() OVER (ORDER BY date) - ROW_NUMBER() OVER (
                      PARTITION BY attribute_hash
                      ORDER BY date
                    ) AS seqid
                  FROM resource JOIN configurationmodel cm
                    ON resource.model = cm.version AND resource.environment = cm.environment
                  WHERE resource.environment = ${offset} AND resource_id = ${offset + 1} AND cm.released = TRUE
                )
                   {select_clause}
                    FROM
                    (SELECT
                        attribute_hash,
                        min(date) as date,
                        (SELECT distinct on (attribute_hash) attributes
                            FROM resourcewithsequenceids
                            WHERE resourcewithsequenceids.attribute_hash = rs.attribute_hash
                            AND resourcewithsequenceids.seqid = rs.seqid
                            ORDER BY attribute_hash, model
                        ) as attributes
                    FROM resourcewithsequenceids rs
                    GROUP BY attribute_hash,  seqID) as sub
                    """
        values = [cls._get_value(environment), cls._get_value(resource_id)]
        return query, values

    @classmethod
    async def get_resource_history(
        cls,
        env: uuid.UUID,
        resource_id: m.ResourceIdStr,
        database_order: DatabaseOrder,
        first_id: Optional[Union[uuid.UUID, str]] = None,
        last_id: Optional[Union[uuid.UUID, str]] = None,
        start: Optional[datetime.datetime] = None,
        end: Optional[datetime.datetime] = None,
        limit: Optional[int] = None,
    ) -> List[m.ResourceHistory]:
        order_by_column = database_order.get_order_by_column_db_name()
        order = database_order.get_order()

        select_clause = """
        SELECT
        attribute_hash,
        date,
        attributes """

        filter_statements, values = cls._get_list_query_pagination_parameters(
            database_order=database_order,
            id_column=ColumnNameStr("attribute_hash"),
            first_id=first_id,
            last_id=last_id,
            start=start,
            end=end,
        )
        query, base_query_values = cls.get_history_base_query(
            select_clause=select_clause, environment=env, resource_id=resource_id, offset=len(values) + 1
        )
        if len(filter_statements) > 0:
            query += cls._join_filter_statements(filter_statements)
        values.extend(base_query_values)
        backward_paging = (order == PagingOrder.ASC and end) or (order == PagingOrder.DESC and start)
        if backward_paging:
            backward_paging_order = order.invert().name

            query += f" ORDER BY {order_by_column} {backward_paging_order}, attribute_hash {backward_paging_order}"
        else:
            query += f" ORDER BY {order_by_column} {order}, attribute_hash {order}"
        if limit is not None:
            if limit > DBLIMIT:
                raise InvalidQueryParameter(f"Limit cannot be bigger than {DBLIMIT}, got {limit}")
            elif limit > 0:
                query += " LIMIT " + str(limit)
        else:
            query += f" LIMIT {DBLIMIT} "

        if backward_paging:
            query = f"""SELECT * FROM ({query}) AS matching_records
                        ORDER BY matching_records.{order_by_column} {order}, matching_records.attribute_hash {order}"""
        result = await cls.select_query(query, values, no_obj=True)
        result = cast(List[Record], result)

        return [
            m.ResourceHistory(
                resource_id=resource_id,
                attribute_hash=record["attribute_hash"],
                attributes=json.loads(record["attributes"]),
                date=record["date"],
                requires=[
                    resources.Id.parse_resource_version_id(rvid).resource_str()
                    for rvid in json.loads(record["attributes"]).get("requires", [])
                ],
            )
            for record in result
        ]

    @classmethod
    def _get_paging_history_item_count_query(
        cls,
        environment: uuid.UUID,
        resource_id: m.ResourceIdStr,
        database_order: DatabaseOrder,
        id_column_name: ColumnNameStr,
        first_id: Optional[Union[uuid.UUID, str]] = None,
        last_id: Optional[Union[uuid.UUID, str]] = None,
        start: Optional[Any] = None,
        end: Optional[Any] = None,
        **query: Tuple[QueryType, object],
    ) -> Tuple[str, List[object]]:
        select_clause, values, common_filter_statements = cls._get_item_count_query_conditions(
            database_order, id_column_name, first_id, last_id, start, end, **query
        )

        sql_query, base_query_values = cls.get_history_base_query(
            select_clause=select_clause,
            environment=environment,
            resource_id=resource_id,
            offset=len(values) + 1,
        )
        values.extend(base_query_values)

        if len(common_filter_statements) > 0:
            sql_query += cls._join_filter_statements(common_filter_statements)

        return sql_query, values

    @classmethod
    async def get_resource_deploy_summary(cls, environment: uuid.UUID) -> m.ResourceDeploySummary:
        query = f"""
            SELECT COUNT(r.resource_id) as count, status
            FROM {cls.table_name()} as r
                WHERE r.environment=$1 AND r.model=(SELECT MAX(cm.version)
                                                  FROM public.configurationmodel AS cm
                                                  WHERE cm.environment=$1 AND cm.released=TRUE)
            GROUP BY r.status
        """
        raw_results = await cls._fetch_query(query, cls._get_value(environment))
        results = {}
        for row in raw_results:
            results[row["status"]] = row["count"]
        return m.ResourceDeploySummary.create_from_db_result(results)

    @classmethod
    def versioned_resources_subquery(cls, environment: uuid.UUID, version: int) -> Tuple[str, List[object]]:
        query_builder = SimpleQueryBuilder(
            select_clause="""SELECT r.resource_id, r.attributes, r.resource_version_id, r.resource_type,
                                    r.agent, r.resource_id_value, r.environment""",
            from_clause=f" FROM {cls.table_name()} as r",
            filter_statements=[" environment = $1 ", " model = $2"],
            values=[cls._get_value(environment), cls._get_value(version)],
        )
        return query_builder.build()

    @classmethod
    async def count_versioned_resources_for_paging(
        cls,
        environment: uuid.UUID,
        version: int,
        database_order: DatabaseOrder,
        first_id: Optional[Union[uuid.UUID, str]] = None,
        last_id: Optional[Union[uuid.UUID, str]] = None,
        start: Optional[object] = None,
        end: Optional[object] = None,
        **query: Tuple[QueryType, object],
    ) -> PagingCounts:
        subquery, subquery_values = cls.versioned_resources_subquery(environment, version)
        base_query = PageCountQueryBuilder(
            from_clause=f"FROM ({subquery}) as result",
            values=subquery_values,
        )
        paging_query = base_query.page_count(database_order, first_id, last_id, start, end)
        filtered_query = paging_query.filter(
            *cls.get_composed_filter_with_query_types(offset=paging_query.offset, col_name_prefix=None, **query)
        )
        sql_query, values = filtered_query.build()
        result = await cls.select_query(sql_query, values, no_obj=True)
        result = cast(List[Record], result)
        if not result:
            raise InvalidQueryParameter(f"Environment {environment} doesn't exist")
        return PagingCounts(total=result[0]["count_total"], before=result[0]["count_before"], after=result[0]["count_after"])

    @classmethod
    async def get_versioned_resources(
        cls,
        version: int,
        database_order: DatabaseOrder,
        limit: int,
        environment: uuid.UUID,
        first_id: Optional[str] = None,
        last_id: Optional[str] = None,
        start: Optional[str] = None,
        end: Optional[str] = None,
        connection: Optional[asyncpg.connection.Connection] = None,
        **query: Tuple[QueryType, object],
    ) -> List[m.VersionedResource]:
        subquery, subquery_values = cls.versioned_resources_subquery(environment, version)

        query_builder = SimpleQueryBuilder(
            select_clause="""SELECT * """,
            from_clause=f" FROM ({subquery}) as result",
            values=subquery_values,
        )
        filtered_query = query_builder.filter(
            *cls.get_composed_filter_with_query_types(offset=query_builder.offset, col_name_prefix=None, **query)
        )
        paged_query = filtered_query.filter(*database_order.as_start_filter(filtered_query.offset, start, first_id)).filter(
            *database_order.as_end_filter(filtered_query.offset, end, last_id)
        )
        order = database_order.get_order()
        backward_paging: bool = (order == PagingOrder.ASC and end is not None) or (
            order == PagingOrder.DESC and start is not None
        )
        ordered_query = paged_query.order_and_limit(database_order, limit, backward_paging)
        sql_query, values = ordered_query.build()

        versioned_resource_records = await cls.select_query(sql_query, values, no_obj=True, connection=connection)
        versioned_resource_records = cast(Iterable[Record], versioned_resource_records)

        dtos = [
            m.VersionedResource(
                resource_id=versioned_resource["resource_id"],
                resource_version_id=versioned_resource["resource_version_id"],
                id_details=cls.get_details_from_resource_id(versioned_resource["resource_id"]),
                requires=json.loads(versioned_resource["attributes"]).get("requires", []),
            )
            for versioned_resource in versioned_resource_records
        ]
        return dtos

    async def insert(self, connection: Optional[asyncpg.connection.Connection] = None) -> None:
        self.make_hash()
        await super(Resource, self).insert(connection=connection)

    @classmethod
    async def insert_many(
        cls, documents: Sequence["Resource"], *, connection: Optional[asyncpg.connection.Connection] = None
    ) -> None:
        for doc in documents:
            doc.make_hash()
        await super(Resource, cls).insert_many(documents, connection=connection)

    async def update(self, connection: Optional[asyncpg.connection.Connection] = None, **kwargs: Any) -> None:
        self.make_hash()
        await super(Resource, self).update(connection=connection, **kwargs)

    async def update_fields(self, connection: Optional[asyncpg.connection.Connection] = None, **kwargs: Any) -> None:
        self.make_hash()
        await super(Resource, self).update_fields(connection=connection, **kwargs)

    def to_dict(self) -> Dict[str, Any]:
        self.make_hash()
        dct = super(Resource, self).to_dict()
        dct["id"] = dct["resource_version_id"]
        return dct

    def to_dto(self) -> m.Resource:
        return m.Resource(
            environment=self.environment,
            model=self.model,
            resource_id=self.resource_id,
            resource_type=self.resource_type,
            resource_version_id=self.resource_version_id,
            agent=self.agent,
            last_deploy=self.last_deploy,
            attributes=self.attributes,
            status=self.status,
            resource_id_value=self.resource_id_value,
            resource_set=self.resource_set,
        )


@stable_api
class ConfigurationModel(BaseDocument):
    """
    A specific version of the configuration model.
    Any transactions that update ResourceAction, Resource, Environment, Parameter and/or ConfigurationModel
    should acquire their locks in that order.

    :param version: The version of the configuration model, represented by a unix timestamp.
    :param environment: The environment this configuration model is defined in
    :param date: The date this configuration model was created
    :param partial_base: If this version was calculated from a partial export, the version the partial was applied on.
    :param released: Is this model released and available for deployment?
    :param deployed: Is this model deployed?
    :param result: The result of the deployment. Success or error.
    :param version_info: Version metadata
    :param total: The total number of resources
    """

    __primary_key__ = ("version", "environment")

    version: int
    environment: uuid.UUID
    date: Optional[datetime.datetime] = None
    partial_base: Optional[int] = None

    released: bool = False
    deployed: bool = False
    result: const.VersionState = const.VersionState.pending
    version_info: Optional[Dict[str, Any]] = None

    total: int = 0

    # cached state for release
    undeployable: List[m.ResourceIdStr] = []
    skipped_for_undeployable: List[m.ResourceIdStr] = []

    def __init__(self, **kwargs: object) -> None:
        super(ConfigurationModel, self).__init__(**kwargs)
        self._status = {}
        self._done = 0

    @classmethod
    def get_valid_field_names(cls) -> List[str]:
        return super().get_valid_field_names() + ["status", "model"]

    @property
    def done(self) -> int:
        # Keep resources which are deployed in done, even when a repair operation
        # changes its state to deploying again.
        if self.deployed:
            return self.total
        return self._done

    @classmethod
    async def _get_status_field(cls, environment: uuid.UUID, values: str) -> Dict[str, str]:
        """
        This field is required to ensure backward compatibility on the API.
        """
        result = {}
        values = json.loads(values)
        for value_entry in values:
            entry_uuid = str(uuid.uuid5(environment, value_entry["id"]))
            result[entry_uuid] = value_entry
        return result

    @classmethod
    async def get_list(
        cls,
        *,
        order_by_column: Optional[str] = None,
        order: Optional[str] = None,
        limit: Optional[int] = None,
        offset: Optional[int] = None,
        no_obj: Optional[bool] = None,
        lock: Optional[RowLockMode] = None,
        connection: Optional[asyncpg.connection.Connection] = None,
        **query: Any,
    ) -> List["ConfigurationModel"]:
        # sanitize and validate order parameters
        if order is None:
            order = "ASC"
        if order_by_column:
            cls._validate_order(order_by_column, order)

        if no_obj is None:
            no_obj = False

        # ensure limit and offset is an integer
        if limit is not None:
            limit = int(limit)
        if offset is not None:
            offset = int(offset)

        transient_states = ",".join(["$" + str(i) for i in range(1, len(const.TRANSIENT_STATES) + 1)])
        transient_states_values = [cls._get_value(s) for s in const.TRANSIENT_STATES]
        (filterstr, values) = cls._get_composed_filter(col_name_prefix="c", offset=len(transient_states_values) + 1, **query)
        values = transient_states_values + values
        where_statement = f"WHERE {filterstr} " if filterstr else ""
        order_by_statement = f"ORDER BY {order_by_column} {order} " if order_by_column else ""
        limit_statement = f"LIMIT {limit} " if limit is not None and limit > 0 else ""
        offset_statement = f"OFFSET {offset} " if offset is not None and offset > 0 else ""
        lock_statement = f" {lock.value} " if lock is not None else ""
        query_string = f"""SELECT c.*,
                           SUM(CASE WHEN r.status NOT IN({transient_states}) THEN 1 ELSE 0 END) AS done,
                           to_json(array(SELECT jsonb_build_object('status', r2.status, 'id', r2.resource_id)
                                         FROM {Resource.table_name()} AS r2
                                         WHERE c.environment=r2.environment AND c.version=r2.model
                                        )
                           ) AS status
                    FROM {cls.table_name()} AS c LEFT OUTER JOIN {Resource.table_name()} AS r
                    ON c.environment = r.environment AND c.version = r.model
                    {where_statement}
                    GROUP BY c.environment, c.version
                    {order_by_statement}
                    {limit_statement}
                    {offset_statement}
                    {lock_statement}"""
        query_result = await cls._fetch_query(query_string, *values, connection=connection)
        result = []
        for record in query_result:
            record = dict(record)
            if no_obj:
                record["status"] = await cls._get_status_field(record["environment"], record["status"])
                result.append(record)
            else:
                done = record.pop("done")
                status = await cls._get_status_field(record["environment"], record.pop("status"))
                obj = cls(from_postgres=True, **record)
                obj._done = done
                obj._status = status
                result.append(obj)
        return result

    def to_dict(self) -> JsonType:
        dct = BaseDocument.to_dict(self)
        dct["status"] = dict(self._status)
        dct["done"] = self._done
        return dct

    @classmethod
    async def version_exists(cls, environment: uuid.UUID, version: int) -> bool:
        query = f"""SELECT 1
                            FROM {ConfigurationModel.table_name()}
                            WHERE environment=$1 AND version=$2"""
        result = await cls._fetchrow(query, cls._get_value(environment), cls._get_value(version))
        if not result:
            return False
        return True

    @classmethod
    async def get_version(
        cls,
        environment: uuid.UUID,
        version: int,
        *,
        connection: Optional[asyncpg.connection.Connection] = None,
    ) -> Optional["ConfigurationModel"]:
        """
        Get a specific version
        """
        result = await cls.get_one(environment=environment, version=version, connection=connection)
        return result

    @classmethod
    async def get_latest_version(cls, environment: uuid.UUID) -> Optional["ConfigurationModel"]:
        """
        Get the latest released (most recent) version for the given environment
        """
        versions = await cls.get_list(order_by_column="version", order="DESC", limit=1, environment=environment, released=True)
        if len(versions) == 0:
            return None

        return versions[0]

    @classmethod
    async def get_version_nr_latest_version(cls, environment: uuid.UUID) -> Optional[int]:
        """
        Get the version number of the latest released version in the given environment.
        """
        query = f"""SELECT version
                    FROM {ConfigurationModel.table_name()}
                    WHERE environment=$1 AND released=true
                    ORDER BY version DESC
                    LIMIT 1
                    """
        result = await cls._fetchrow(query, cls._get_value(environment))
        if not result:
            return None
        return int(result["version"])

    @classmethod
    async def get_agents(
        cls, environment: uuid.UUID, version: int, *, connection: Optional[asyncpg.connection.Connection] = None
    ) -> List[str]:
        """
        Returns a list of all agents that have resources defined in this configuration model
        """
        (filter_statement, values) = cls._get_composed_filter(environment=environment, model=version)
        query = "SELECT DISTINCT agent FROM " + Resource.table_name() + " WHERE " + filter_statement
        result = []
        async with cls.get_connection(connection) as con:
            async with con.transaction():
                async for record in con.cursor(query, *values):
                    result.append(record["agent"])
        return result

    @classmethod
    async def get_versions(cls, environment: uuid.UUID, start: int = 0, limit: int = DBLIMIT) -> List["ConfigurationModel"]:
        """
        Get all versions for an environment ordered descending
        """
        versions = await cls.get_list(
            order_by_column="version", order="DESC", limit=limit, offset=start, environment=environment
        )
        return versions

    async def delete_cascade(self) -> None:
        async with self.get_connection() as con:
            async with con.transaction():
                # Delete all code associated with this version
                await Code.delete_all(connection=con, environment=self.environment, version=self.version)

                # Acquire explicit lock to avoid deadlock. See ConfigurationModel docstring
                await ResourceAction.lock_table(TableLockMode.SHARE, connection=con)
                await Resource.delete_all(connection=con, environment=self.environment, model=self.version)

                # Delete facts when the resources in this version are the only
                await con.execute(
                    f"""
                    DELETE FROM {Parameter.table_name()} p
                    WHERE(
                        environment=$1 AND
                        resource_id<>'' AND
                        NOT EXISTS(
                            SELECT 1
                            FROM {Resource.table_name()} r
                            WHERE p.resource_id=r.resource_id
                        )
                    )
                    """,
                    self.environment,
                )

                # Delete ConfigurationModel and cascade delete on connected tables
                await self.delete(connection=con)

    async def get_undeployable(self) -> List[m.ResourceIdStr]:
        """
        Returns a list of resource ids (NOT resource version ids) of resources with an undeployable state
        """
        return self.undeployable

    async def get_skipped_for_undeployable(self) -> List[m.ResourceIdStr]:
        """
        Returns a list of resource ids (NOT resource version ids)
        of resources which should get a skipped_for_undeployable state
        """
        return self.skipped_for_undeployable

    async def mark_done(self, *, connection: Optional[asyncpg.connection.Connection] = None) -> None:
        """mark this deploy as done"""
        subquery = f"""(EXISTS(
                    SELECT 1
                    FROM {Resource.table_name()}
                    WHERE environment=$1 AND model=$2 AND status != $3
                ))::boolean
            """
        query = f"""UPDATE {self.table_name()}
                SET
                deployed=True, result=(CASE WHEN {subquery} THEN $4::versionstate ELSE $5::versionstate END)
                WHERE environment=$1 AND version=$2 RETURNING result
            """
        values = [
            self._get_value(self.environment),
            self._get_value(self.version),
            self._get_value(const.ResourceState.deployed),
            self._get_value(const.VersionState.failed),
            self._get_value(const.VersionState.success),
        ]
        result = await self._fetchval(query, *values, connection=connection)
        self.result = const.VersionState[result]
        self.deployed = True

    @classmethod
    async def mark_done_if_done(
        cls, environment: uuid.UUID, version: int, connection: Optional[asyncpg.connection.Connection] = None
    ) -> None:
        async with cls.get_connection(connection) as con:
            """
            Performs the query to mark done if done. Acquires a lock that blocks execution until other transactions holding
            this lock have committed. This makes sure that once a transaction performs this query, it needs to commit before
            another transaction is able to perform it. This way no race condition is possible where the deployed state is
            not set: when a transaction A is in this part of its lifecycle, either all other related (possibly conflicting)
            transactions have committed already, or they will only start this part of their lifecycle when A has committed
            itself.
            """
            async with con.transaction():
                # SHARE UPDATE EXCLUSIVE is self-conflicting
                # and does not conflict with the ROW EXCLUSIVE lock acquired by UPDATE
                await cls.lock_table(TableLockMode.SHARE_UPDATE_EXCLUSIVE, connection=con)
                query = f"""UPDATE {ConfigurationModel.table_name()}
                                SET deployed=True,
                                    result=(CASE WHEN (
                                                 EXISTS(SELECT 1
                                                        FROM {Resource.table_name()}
                                                        WHERE environment=$1 AND model=$2 AND status != $3)
                                                 )::boolean
                                            THEN $4::versionstate
                                            ELSE $5::versionstate END
                                    )
                                WHERE environment=$1 AND version=$2 AND
                                      total=(SELECT COUNT(*)
                                             FROM {Resource.table_name()}
                                             WHERE environment=$1 AND model=$2 AND status = any($6::resourcestate[])
                            )"""
                values = [
                    cls._get_value(environment),
                    cls._get_value(version),
                    cls._get_value(ResourceState.deployed),
                    cls._get_value(const.VersionState.failed),
                    cls._get_value(const.VersionState.success),
                    cls._get_value(DONE_STATES),
                ]
                await cls._execute_query(query, *values, connection=con)

    @classmethod
    async def get_increment(
        cls, environment: uuid.UUID, version: int
    ) -> Tuple[Set[m.ResourceVersionIdStr], Set[m.ResourceVersionIdStr]]:
        """
        Find resources incremented by this version compared to deployment state transitions per resource

        available -> next version
        not present -> increment
        skipped -> increment
        unavailable -> increment
        error -> increment
        Deployed and same hash -> not increment
        deployed and different hash -> increment
        """
        projection_a = ["resource_version_id", "resource_id", "status", "attribute_hash", "attributes"]
        projection = ["resource_version_id", "resource_id", "status", "attribute_hash"]

        # get resources for agent
        resources = await Resource.get_resources_for_version_raw(environment, version, projection_a)

        # to increment
        increment = []
        not_increment = []
        # todo in this version
        work = [r for r in resources if r["status"] not in UNDEPLOYABLE_NAMES]

        # get versions
        query = f"SELECT version FROM {cls.table_name()} WHERE environment=$1 AND released=true ORDER BY version DESC"
        values = [cls._get_value(environment)]
        version_records = await cls._fetch_query(query, *values)

        versions = [record["version"] for record in version_records]

        for version in versions:
            # todo in next version
            next = []

            vresources = await Resource.get_resources_for_version_raw(environment, version, projection)
            id_to_resource = {r["resource_id"]: r for r in vresources}

            for res in work:
                # not present -> increment
                if res["resource_id"] not in id_to_resource:
                    increment.append(res)
                    continue

                ores = id_to_resource[res["resource_id"]]

                status = ores["status"]
                # available -> next version
                if status in [ResourceState.available.name]:
                    next.append(res)

                # -> increment
                elif status in [
                    ResourceState.failed.name,
                    ResourceState.cancelled.name,
                    ResourceState.deploying.name,
                    ResourceState.skipped_for_undefined.name,
                    ResourceState.undefined.name,
                    ResourceState.skipped.name,
                    ResourceState.unavailable.name,
                ]:
                    increment.append(res)

                elif status == ResourceState.deployed.name:
                    if res["attribute_hash"] == ores["attribute_hash"]:
                        #  Deployed and same hash -> not increment
                        not_increment.append(res)
                    else:
                        # Deployed and different hash -> increment
                        increment.append(res)
                else:
                    LOGGER.warning("Resource in unexpected state: %s, %s", ores["status"], ores["resource_version_id"])
                    increment.append(res)

            work = next
            if not work:
                break
        if work:
            increment.extend(work)

        negative = {res["resource_version_id"] for res in not_increment}

        # patch up the graph
        # 1-include stuff for send-events.
        # 2-adapt requires/provides to get closured set

        outset = {res["resource_version_id"] for res in increment}  # type: Set[str]
        original_provides = defaultdict(lambda: [])  # type: Dict[str,List[str]]
        send_events = []  # type: List[str]

        # build lookup tables
        for res in resources:
            for req in res["attributes"]["requires"]:
                original_provides[req].append(res["resource_version_id"])
            if "send_event" in res["attributes"] and res["attributes"]["send_event"]:
                send_events.append(res["resource_version_id"])

        # recursively include stuff potentially receiving events from nodes in the increment
        work = list(outset)
        done = set()
        while work:
            current = work.pop()
            if current not in send_events:
                # not sending events, so no receivers
                continue

            if current in done:
                continue
            done.add(current)

            provides = original_provides[current]
            work.extend(provides)
            outset.update(provides)
            negative.difference_update(provides)

        return outset, negative

    @classmethod
    def active_version_subquery(cls, environment: uuid.UUID) -> Tuple[str, List[object]]:
        query_builder = SimpleQueryBuilder(
            select_clause="""
            SELECT max(version)
            """,
            from_clause=f" FROM {cls.table_name()} ",
            filter_statements=[" environment = $1 AND released = TRUE"],
            values=[cls._get_value(environment)],
        )
        return query_builder.build()

    @classmethod
    def desired_state_versions_subquery(cls, environment: uuid.UUID) -> Tuple[str, List[object]]:
        active_version, values = cls.active_version_subquery(environment)
        # Coalesce to 0 in case there is no active version
        active_version = f"(SELECT COALESCE(({active_version}), 0))"
        query_builder = SimpleQueryBuilder(
            select_clause=f"""SELECT cm.version, cm.date, cm.total,
                                     version_info -> 'export_metadata' ->> 'message' as message,
                                     version_info -> 'export_metadata' ->> 'type' as type,
                                        (CASE WHEN cm.version = {active_version} THEN 'active'
                                            WHEN cm.version > {active_version} THEN 'candidate'
                                            WHEN cm.version < {active_version} AND cm.released=TRUE THEN 'retired'
                                            ELSE 'skipped_candidate'
                                        END) as status""",
            from_clause=f" FROM {cls.table_name()} as cm",
            filter_statements=[" environment = $1 "],
            values=values,
        )
        return query_builder.build()

    @classmethod
    async def count_items_for_paging(
        cls,
        environment: uuid.UUID,
        database_order: DatabaseOrder,
        first_id: Optional[Union[uuid.UUID, str]] = None,
        last_id: Optional[Union[uuid.UUID, str]] = None,
        start: Optional[object] = None,
        end: Optional[object] = None,
        **query: Tuple[QueryType, object],
    ) -> PagingCounts:
        subquery, subquery_values = cls.desired_state_versions_subquery(environment)
        base_query = PageCountQueryBuilder(
            from_clause=f"FROM ({subquery}) as result",
            values=subquery_values,
        )
        paging_query = base_query.page_count(database_order, first_id, last_id, start, end)
        filtered_query = paging_query.filter(
            *cls.get_composed_filter_with_query_types(offset=paging_query.offset, col_name_prefix=None, **query)
        )
        sql_query, values = filtered_query.build()
        result = await cls.select_query(sql_query, values, no_obj=True)
        result = cast(List[Record], result)
        if not result:
            raise InvalidQueryParameter(f"Environment {environment} doesn't exist")
        return PagingCounts(total=result[0]["count_total"], before=result[0]["count_before"], after=result[0]["count_after"])

    @classmethod
    async def get_desired_state_versions(
        cls,
        database_order: DatabaseOrder,
        limit: int,
        environment: uuid.UUID,
        start: Optional[int] = None,
        end: Optional[int] = None,
        connection: Optional[asyncpg.connection.Connection] = None,
        **query: Tuple[QueryType, object],
    ) -> List[m.DesiredStateVersion]:
        subquery, subquery_values = cls.desired_state_versions_subquery(environment)

        query_builder = SimpleQueryBuilder(
            select_clause="""SELECT * """,
            from_clause=f" FROM ({subquery}) as result",
            values=subquery_values,
        )
        filtered_query = query_builder.filter(
            *cls.get_composed_filter_with_query_types(offset=query_builder.offset, col_name_prefix=None, **query)
        )
        paged_query = filtered_query.filter(*database_order.as_start_filter(filtered_query.offset, start)).filter(
            *database_order.as_end_filter(filtered_query.offset, end)
        )
        order = database_order.get_order()
        backward_paging: bool = (order == PagingOrder.ASC and end is not None) or (
            order == PagingOrder.DESC and start is not None
        )
        ordered_query = paged_query.order_and_limit(database_order, limit, backward_paging)
        sql_query, values = ordered_query.build()

        desired_state_version_records = await cls.select_query(sql_query, values, no_obj=True, connection=connection)

        dtos = [
            m.DesiredStateVersion(
                version=desired_state["version"],
                date=desired_state["date"],
                total=desired_state["total"],
                labels=[m.DesiredStateLabel(name=desired_state["type"], message=desired_state["message"])]
                if desired_state["type"] and desired_state["message"]
                else [],
                status=desired_state["status"],
            )
            for desired_state in desired_state_version_records
        ]
        return dtos


class Code(BaseDocument):
    """
    A code deployment

    :param environment: The environment this code belongs to
    :param version: The version of configuration model it belongs to
    :param resource: The resource type this code belongs to
    :param sources: The source code of plugins (phasing out)  form:
        {code_hash:(file_name, provider.__module__, source_code, [req])}
    :param requires: Python requires for the source code above
    :param source_refs: file hashes refering to files in the file store
        {code_hash:(file_name, provider.__module__, [req])}
    """

    __primary_key__ = ("environment", "resource", "version")

    environment: uuid.UUID
    resource: str
    version: int
    source_refs: Optional[Dict[str, Tuple[str, str, List[str]]]] = None

    @classmethod
    async def get_version(cls, environment: uuid.UUID, version: int, resource: str) -> Optional["Code"]:
        codes = await cls.get_list(environment=environment, version=version, resource=resource)
        if len(codes) == 0:
            return None

        return codes[0]

    @classmethod
    async def get_versions(cls, environment: uuid.UUID, version: int) -> List["Code"]:
        codes = await cls.get_list(environment=environment, version=version)
        return codes

    @classmethod
    async def copy_versions(
        cls,
        environment: uuid.UUID,
        old_version: int,
        new_version: int,
        *,
        connection: Optional[asyncpg.connection.Connection] = None,
    ) -> None:
        """
        Copy all code for one model version to another.
        """
        query: str = f"""
            INSERT INTO {cls.table_name()} (environment, resource, version, source_refs)
            SELECT environment, resource, $1, source_refs
            FROM {cls.table_name()}
            WHERE environment=$2 AND version=$3
        """
        await cls._execute_query(
            query, cls._get_value(new_version), cls._get_value(environment), cls._get_value(old_version), connection=connection
        )


class DryRun(BaseDocument):
    """
    A dryrun of a model version

    :param id: The id of this dryrun
    :param environment: The environment this code belongs to
    :param model: The configuration model
    :param date: The date the run was requested
    :param resource_total: The number of resources that do a dryrun for
    :param resource_todo: The number of resources left to do
    :param resources: Changes for each of the resources in the version
    """

    __primary_key__ = ("id",)

    id: uuid.UUID
    environment: uuid.UUID
    model: int
    date: datetime.datetime
    total: int = 0
    todo: int = 0
    resources: Dict[str, Any] = {}

    @classmethod
    async def update_resource(cls, dryrun_id: uuid.UUID, resource_id: m.ResourceVersionIdStr, dryrun_data: JsonType) -> None:
        """
        Register a resource update with a specific query that sets the dryrun_data and decrements the todo counter, only
        if the resource has not been saved yet.
        """
        jsonb_key = uuid.uuid5(dryrun_id, resource_id)
        query = (
            "UPDATE "
            + cls.table_name()
            + " SET todo = todo - 1, resources=jsonb_set(resources, $1::text[], $2) "
            + "WHERE id=$3 and NOT resources ? $4"
        )
        values = [
            cls._get_value([jsonb_key]),
            cls._get_value(dryrun_data),
            cls._get_value(dryrun_id),
            cls._get_value(jsonb_key),
        ]
        await cls._execute_query(query, *values)

    @classmethod
    async def create(cls, environment: uuid.UUID, model: int, total: int, todo: int) -> "DryRun":
        obj = cls(
            environment=environment,
            model=model,
            date=datetime.datetime.now().astimezone(),
            resources={},
            total=total,
            todo=todo,
        )
        await obj.insert()
        return obj

    @classmethod
    async def list_dryruns(
        cls,
        order_by_column: Optional[str] = None,
        order: str = "ASC",
        **query: object,
    ) -> List[m.DryRun]:
        records = await cls.get_list_with_columns(
            order_by_column=order_by_column,
            order=order,
            columns=["id", "environment", "model", "date", "total", "todo"],
            limit=None,
            offset=None,
            no_obj=None,
            connection=None,
            lock=None,
            **query,
        )
        return [
            m.DryRun(
                id=record.id,
                environment=record.environment,
                model=record.model,
                date=record.date,
                total=record.total,
                todo=record.todo,
            )
            for record in records
        ]

    def to_dict(self) -> JsonType:
        dict_result = BaseDocument.to_dict(self)
        resources = {r["id"]: r for r in dict_result["resources"].values()}
        dict_result["resources"] = resources
        return dict_result

    def to_dto(self) -> m.DryRun:
        return m.DryRun(
            id=self.id,
            environment=self.environment,
            model=self.model,
            date=self.date,
            total=self.total,
            todo=self.todo,
        )


class Notification(BaseDocument):
    """
    A notification in an environment

    :param id: The id of this notification
    :param environment: The environment this notification belongs to
    :param created: The date the notification was created at
    :param title: The title of the notification
    :param message: The actual text of the notification
    :param severity: The severity of the notification
    :param uri: A link to an api endpoint of the server, that is relevant to the message,
                and can be used to get further information about the problem.
                For example a compile related problem should have the uri: `/api/v2/compilereport/<compile_id>`
    :param read: Whether the notification was read or not
    :param cleared: Whether the notification was cleared or not
    """

    __primary_key__ = ("id", "environment")

    id: uuid.UUID
    environment: uuid.UUID
    created: datetime.datetime
    title: str
    message: str
    severity: const.NotificationSeverity = const.NotificationSeverity.message
    uri: str
    read: bool = False
    cleared: bool = False

    @classmethod
    def notification_list_subquery(cls, environment: uuid.UUID) -> Tuple[str, List[object]]:
        query_builder = SimpleQueryBuilder(
            select_clause="""SELECT n.*""",
            from_clause=f" FROM {cls.table_name()} as n",
            filter_statements=[" environment = $1 "],
            values=[cls._get_value(environment)],
        )
        return query_builder.build()

    @classmethod
    async def count_notifications_for_paging(
        cls,
        environment: uuid.UUID,
        database_order: DatabaseOrder,
        first_id: Optional[Union[uuid.UUID, str]] = None,
        last_id: Optional[Union[uuid.UUID, str]] = None,
        start: Optional[object] = None,
        end: Optional[object] = None,
        **query: Tuple[QueryType, object],
    ) -> PagingCounts:
        subquery, subquery_values = cls.notification_list_subquery(environment)
        base_query = PageCountQueryBuilder(
            from_clause=f"FROM ({subquery}) as result",
            values=subquery_values,
        )
        paging_query = base_query.page_count(database_order, first_id, last_id, start, end)
        filtered_query = paging_query.filter(
            *cls.get_composed_filter_with_query_types(offset=paging_query.offset, col_name_prefix=None, **query)
        )
        sql_query, values = filtered_query.build()
        result = await cls.select_query(sql_query, values, no_obj=True)
        result = cast(List[Record], result)
        if not result:
            raise InvalidQueryParameter(f"Environment {environment} doesn't exist")
        return PagingCounts(total=result[0]["count_total"], before=result[0]["count_before"], after=result[0]["count_after"])

    @classmethod
    async def list_notifications(
        cls,
        database_order: DatabaseOrder,
        limit: int,
        environment: uuid.UUID,
        first_id: Optional[uuid.UUID] = None,
        last_id: Optional[uuid.UUID] = None,
        start: Optional[datetime.datetime] = None,
        end: Optional[datetime.datetime] = None,
        connection: Optional[asyncpg.connection.Connection] = None,
        **query: Tuple[QueryType, object],
    ) -> List[m.Notification]:
        subquery, subquery_values = cls.notification_list_subquery(environment)

        query_builder = SimpleQueryBuilder(
            select_clause="""SELECT * """,
            from_clause=f" FROM ({subquery}) as result",
            values=subquery_values,
        )
        filtered_query = query_builder.filter(
            *cls.get_composed_filter_with_query_types(offset=query_builder.offset, col_name_prefix=None, **query)
        )
        paged_query = filtered_query.filter(*database_order.as_start_filter(filtered_query.offset, start, first_id)).filter(
            *database_order.as_end_filter(filtered_query.offset, end, last_id)
        )
        order = database_order.get_order()
        backward_paging: bool = (order == PagingOrder.ASC and (end is not None or last_id)) or (
            order == PagingOrder.DESC and (start is not None or first_id)
        )
        ordered_query = paged_query.order_and_limit(database_order, limit, backward_paging)
        sql_query, values = ordered_query.build()

        notification_records = await cls.select_query(sql_query, values, no_obj=True, connection=connection)
        notification_records = cast(Iterable[Record], notification_records)
        dtos = [
            m.Notification(
                id=notification["id"],
                title=notification["title"],
                message=notification["message"],
                severity=notification["severity"],
                created=notification["created"],
                read=notification["read"],
                cleared=notification["cleared"],
                uri=notification["uri"],
                environment=notification["environment"],
            )
            for notification in notification_records
        ]
        return dtos

    @classmethod
    async def clean_up_notifications(cls) -> None:
        environments = await Environment.get_list()
        for env in environments:
            time_to_retain_logs = await env.get(NOTIFICATION_RETENTION)
            keep_notifications_until = datetime.datetime.now().astimezone() - datetime.timedelta(days=time_to_retain_logs)
            LOGGER.info(
                "Cleaning up notifications in environment %s that are older than %s", env.name, keep_notifications_until
            )
            query = f"DELETE FROM {cls.table_name()} WHERE created < $1 AND environment = $2"
            await cls._execute_query(query, cls._get_value(keep_notifications_until), cls._get_value(env.id))

    def to_dto(self) -> m.Notification:
        return m.Notification(
            id=self.id,
            title=self.title,
            message=self.message,
            severity=self.severity,
            created=self.created,
            read=self.read,
            cleared=self.cleared,
            uri=self.uri,
            environment=self.environment,
        )


_classes = [
    Project,
    Environment,
    UnknownParameter,
    AgentProcess,
    AgentInstance,
    Agent,
    Resource,
    ResourceAction,
    ConfigurationModel,
    Code,
    Parameter,
    DryRun,
    Compile,
    Report,
    Notification,
]


def set_connection_pool(pool: asyncpg.pool.Pool) -> None:
    LOGGER.debug("Connecting data classes")
    for cls in _classes:
        cls.set_connection_pool(pool)


async def disconnect() -> None:
    LOGGER.debug("Disconnecting data classes")
    # Enable `return_exceptions` to make sure we wait until all close_connection_pool() calls are finished
    # or until the gather itself is cancelled.
    result = await asyncio.gather(*[cls.close_connection_pool() for cls in _classes], return_exceptions=True)
    exceptions = [r for r in result if r is not None and isinstance(r, Exception)]
    if exceptions:
        raise exceptions[0]


PACKAGE_WITH_UPDATE_FILES = inmanta.db.versions

# Name of core schema in the DB schema verions
# prevent import loop
CORE_SCHEMA_NAME = schema.CORE_SCHEMA_NAME


async def connect(
    host: str,
    port: int,
    database: str,
    username: str,
    password: str,
    create_db_schema: bool = True,
    connection_pool_min_size: int = 10,
    connection_pool_max_size: int = 10,
    connection_timeout: float = 60,
) -> asyncpg.pool.Pool:
    pool = await asyncpg.create_pool(
        host=host,
        port=port,
        database=database,
        user=username,
        password=password,
        min_size=connection_pool_min_size,
        max_size=connection_pool_max_size,
        timeout=connection_timeout,
    )
    try:
        set_connection_pool(pool)
        if create_db_schema:
            async with pool.acquire() as con:
                await schema.DBSchema(CORE_SCHEMA_NAME, PACKAGE_WITH_UPDATE_FILES, con).ensure_db_schema()
            # expire connections after db schema migration to ensure cache consistency
            await pool.expire_connections()
        return pool
    except Exception as e:
        await pool.close()
        await disconnect()
        raise e<|MERGE_RESOLUTION|>--- conflicted
+++ resolved
@@ -3484,13 +3484,10 @@
         to this one that actually got compiled.
     :param partial: True if the compile only contains the entities/resources for the resource sets that should be updated
     :param removed_resource_sets: indicates the resource sets that should be removed from the model
-<<<<<<< HEAD
     :param exporter_plugin: Specific exporter plugin to use
-=======
     :param notify_failed_compile: if true use the notification service to notify that a compile has failed.
         By default, notifications are enabled only for exporting compiles.
     :param failed_compile_message: Optional message to use when a notification for a failed compile is created
->>>>>>> c83a197b
     """
 
     __primary_key__ = ("id",)
@@ -3520,12 +3517,10 @@
     partial: bool = False
     removed_resource_sets: list[str] = []
 
-<<<<<<< HEAD
     exporter_plugin: Optional[str] = None
-=======
+
     notify_failed_compile: Optional[bool] = None
     failed_compile_message: Optional[str] = None
->>>>>>> c83a197b
 
     @classmethod
     async def get_substitute_by_id(cls, compile_id: uuid.UUID) -> Optional["Compile"]:
