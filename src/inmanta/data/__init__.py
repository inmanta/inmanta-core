"""
    Copyright 2017 Inmanta

    Licensed under the Apache License, Version 2.0 (the "License");
    you may not use this file except in compliance with the License.
    You may obtain a copy of the License at

        http://www.apache.org/licenses/LICENSE-2.0

    Unless required by applicable law or agreed to in writing, software
    distributed under the License is distributed on an "AS IS" BASIS,
    WITHOUT WARRANTIES OR CONDITIONS OF ANY KIND, either express or implied.
    See the License for the specific language governing permissions and
    limitations under the License.

    Contact: code@inmanta.com
"""
import asyncio
import copy
import datetime
import enum
import hashlib
import json
import logging
import re
import typing
import uuid
import warnings
from abc import ABC, abstractmethod
from collections import abc, defaultdict
from configparser import RawConfigParser
from contextlib import AbstractAsyncContextManager
from itertools import chain
from typing import (
    Any,
    Awaitable,
    Callable,
    Dict,
    Generic,
    Iterable,
    List,
    NewType,
    Optional,
    Pattern,
    Sequence,
    Set,
    Tuple,
    Type,
    TypeVar,
    Union,
    cast,
    overload,
)
from uuid import UUID

import asyncpg
import dateutil
import pydantic
import pydantic.tools
import typing_inspect
from asyncpg import Connection
from asyncpg.exceptions import SerializationError
from asyncpg.protocol import Record

import inmanta.const as const
import inmanta.db.versions
import inmanta.resources as resources
import inmanta.util as util
from crontab import CronTab
from inmanta.const import DONE_STATES, UNDEPLOYABLE_NAMES, AgentStatus, LogLevel, ResourceState
from inmanta.data import model as m
from inmanta.data import schema
from inmanta.data.model import AuthMethod, PagingBoundaries, ResourceIdStr, api_boundary_datetime_normalizer
from inmanta.protocol.common import custom_json_encoder
from inmanta.protocol.exceptions import BadRequest, NotFound
from inmanta.server import config
from inmanta.stable_api import stable_api
from inmanta.types import JsonType, PrimitiveTypes

LOGGER = logging.getLogger(__name__)

DBLIMIT = 100000
APILIMIT = 1000

# TODO: disconnect
# TODO: difference between None and not set

# Used as the 'default' parameter value for the Field class, when no default value has been set
default_unset = object()

PRIMITIVE_SQL_TYPES = Union[str, int, bool, datetime.datetime, UUID]

"""
Locking order rules:
In general, locks should be acquired consistently with delete cascade lock order, which is top down. Additional lock orderings
are as follows. This list should be extended when new locks (explicit or implicit) are introduced. The rules below are written
as `A -> B`, meaning A should be locked before B in any transaction that acquires a lock on both.
- Code -> ConfigurationModel
"""


@enum.unique
class QueryType(str, enum.Enum):
    def _generate_next_value_(name, start: int, count: int, last_values: abc.Sequence[object]) -> str:  # noqa: N805
        """
        Make enum.auto() return the name of the enum member in lower case.
        """
        return name.lower()

    EQUALS = enum.auto()  # The filter value equals the value in the database
    CONTAINS = enum.auto()  # Any of the filter values are equal to the value in the database (exact match)
    IS_NOT_NULL = enum.auto()  # The value is NULL in the database
    CONTAINS_PARTIAL = enum.auto()  # Any of the filter values are equal to the value in the database (partial match)
    RANGE = enum.auto()  # The values in the database are in the range described by the filter values and operators
    NOT_CONTAINS = enum.auto()  # None of the filter values are equal to the value in the database (exact match)
    COMBINED = enum.auto()  # The value describes a combination of other query types


class InvalidQueryType(Exception):
    def __init__(self, message: str) -> None:
        super(InvalidQueryType, self).__init__(message)
        self.message = message


class TableLockMode(enum.Enum):
    """
    Table level locks as defined in the PostgreSQL docs:
    https://www.postgresql.org/docs/13/explicit-locking.html#LOCKING-TABLES. When acquiring a lock, make sure to use the same
    locking order accross transactions (as described at the top of this module) to prevent deadlocks and to otherwise respect
    the consistency docs: https://www.postgresql.org/docs/13/applevel-consistency.html#NON-SERIALIZABLE-CONSISTENCY.

    Not all lock modes are currently supported to keep the interface minimal (only include what we actually use). This class
    may be extended when a new lock mode is required.
    """

    ROW_EXCLUSIVE: str = "ROW EXCLUSIVE"
    SHARE_UPDATE_EXCLUSIVE: str = "SHARE UPDATE EXCLUSIVE"
    SHARE: str = "SHARE"
    SHARE_ROW_EXCLUSIVE: str = "SHARE ROW EXCLUSIVE"


class RowLockMode(enum.Enum):
    """
    Row level locks as defined in the PostgreSQL docs: https://www.postgresql.org/docs/13/explicit-locking.html#LOCKING-ROWS.
    When acquiring a lock, make sure to use the same locking order accross transactions (as described at the top of this
    module) to prevent deadlocks and to otherwise respect the consistency docs:
    https://www.postgresql.org/docs/13/applevel-consistency.html#NON-SERIALIZABLE-CONSISTENCY.
    """

    FOR_UPDATE: str = "FOR UPDATE"
    FOR_NO_KEY_UPDATE: str = "FOR NO KEY UPDATE"
    FOR_SHARE: str = "FOR SHARE"
    FOR_KEY_SHARE: str = "FOR KEY SHARE"


class RangeOperator(enum.Enum):
    LT = "<"
    LE = "<="
    GT = ">"
    GE = ">="

    @property
    def pg_value(self) -> str:
        return self.value

    @classmethod
    def parse(cls, text: str) -> "RangeOperator":
        try:
            return cls[text.upper()]
        except KeyError:
            raise ValueError(f"Failed to parse {text} as a RangeOperator")


RangeConstraint = list[tuple[RangeOperator, int]]
DateRangeConstraint = list[tuple[RangeOperator, datetime.datetime]]
QueryFilter = Tuple[QueryType, object]


class PagingCounts:
    def __init__(self, total: int, before: int, after: int) -> None:
        self.total = total
        self.before = before
        self.after = after


class InvalidQueryParameter(Exception):
    def __init__(self, message: str) -> None:
        super(InvalidQueryParameter, self).__init__(message)
        self.message = message


class InvalidFieldNameException(Exception):
    def __init__(self, message: str, *args: object) -> None:
        super().__init__(message, *args)
        self.message = message


ColumnNameStr = NewType("ColumnNameStr", str)
"""
    A valid database column name
"""

OrderStr = NewType("OrderStr", str)
"""
    A valid database ordering
"""


class ArgumentCollector:
    """
    Small helper to make placeholders for query arguments

    args = ArgumentCollector()
    query = f"SELECT * FROM table WHERE a = {args(a_value)} AND b = {args(b_value)}"
    con.fetch(query, *args.get_values())
    """

    def __init__(self, offset: int = 0, de_duplicate: bool = False) -> None:
        """

        :param offset: the smallest number already in use, the next one given out will be offset+1
        :param de_duplicate: if the value is the same, return the same number
        """
        self.args: list[object] = []
        self.offset = offset
        self.de_duplicate = de_duplicate

    def __call__(self, entry: object) -> str:
        if self.de_duplicate and entry in self.args:
            return "$" + str(self.args.index(entry) + 1 + self.offset)
        self.args.append(entry)
        return "$" + str(len(self.args) + self.offset)

    def get_values(self) -> list[object]:
        return self.args


class PagingOrder(str, enum.Enum):
    ASC = "ASC"
    DESC = "DESC"

    def invert(self) -> "PagingOrder":
        if self == PagingOrder.ASC:
            return PagingOrder.DESC
        return PagingOrder.ASC

    @property
    def db_form(self) -> OrderStr:
        if self == PagingOrder.ASC:
            return OrderStr("ASC NULLS FIRST")
        return OrderStr("DESC NULLS LAST")


class InvalidSort(Exception):
    def __init__(self, message: str, *args: object) -> None:
        super(InvalidSort, self).__init__(message, *args)
        self.message = message


class ColumnType:
    """
    Class encapsulating all handling of specific column types

    This implementation supports the PRIMITIVE_SQL_TYPES types, for more specific behavior, make a subclass.
    """

    def __init__(self, base_type: Type[PRIMITIVE_SQL_TYPES], nullable: bool):
        self.base_type = base_type
        self.nullable = nullable

    def as_basic_filter_elements(self, name: str, value: object) -> Sequence[Tuple[str, "ColumnType", object]]:
        """
        Break down this filter into more elementary filters

        :param name: column name, intended to be passed through get_accessor
        :param value: the value of this column
        :return: a list of (name, type, value) items
        """
        return [(name, self, self.get_value(value))]

    def as_basic_order_elements(self, name: str, order: PagingOrder) -> Sequence[Tuple[str, "ColumnType", PagingOrder]]:
        """
        Break down this filter into more elementary filters

        :param name: column name, intended to be passed through get_accessor
        :return: a list of (name, type, order) items
        """
        return [(name, self, order)]

    def get_value(self, value: object) -> Optional[PRIMITIVE_SQL_TYPES]:
        """
        Prepare the actual value for use as an argument in a prepared statement for this type
        """
        if value is None:
            if not self.nullable:
                raise ValueError("None is not a valid value")
            else:
                return None
        if isinstance(value, self.base_type):
            # It is as expected
            return value
        if self.base_type == bool:
            return pydantic.validators.bool_validator(value)
        if self.base_type == datetime.datetime and isinstance(value, str):
            return api_boundary_datetime_normalizer(dateutil.parser.isoparse(value))
        if issubclass(self.base_type, (str, int)) and isinstance(value, (str, int, bool)):
            # We can cast between those types
            return self.base_type(value)
        raise ValueError(f"{value} is not a valid value")

    def get_accessor(self, column_name: str, table_prefix: Optional[str] = None) -> str:
        """
        return the sql statement to get this column, as used in filter and other statements
        """
        table_prefix_value = "" if table_prefix is None else table_prefix + "."
        return table_prefix_value + column_name

    def coalesce_to_min(self, value_reference: str) -> str:
        """If the order by column is nullable, coalesce the parameter value to the minimum value of the specific type
        This is required for the comparisons used for paging, because comparing a value to
        NULL always yields NULL.
        """
        if self.nullable:
            if self.base_type == datetime.datetime:
                return f"COALESCE({value_reference}, to_timestamp(0))"
            elif self.base_type == bool:
                return f"COALESCE({value_reference}, FALSE)"
            elif self.base_type == int:
                # we only support positive ints up till now
                return f"COALESCE({value_reference}, -1)"
            elif self.base_type == str:
                return f"COALESCE({value_reference}, '')"
            elif self.base_type == UUID:
                return f"COALESCE({value_reference}, '00000000-0000-0000-0000-000000000000'::uuid)"
            else:
                assert False, "Unexpected argument type received, this should not happen"

        return value_reference


class TablePrefixWrapper(ColumnType):
    def __init__(self, table_name: str, child: ColumnType) -> None:
        self.table_name = table_name
        self.child = child

    @property
    def nullable(self) -> bool:
        return self.child.nullable

    def get_value(self, value: object) -> Optional[PRIMITIVE_SQL_TYPES]:
        return self.child.get_value(value)

    def get_accessor(self, column_name: str, table_prefix: Optional[str] = None) -> str:
        if not table_prefix:
            table_prefix = self.table_name
        return self.child.get_accessor(column_name, table_prefix)

    def coalesce_to_min(self, value_reference: str) -> str:
        return self.child.coalesce_to_min(value_reference)


class ForcedStringColumn(ColumnType):
    """A string that is explicitly cast to a specific string type"""

    def __init__(self, forced_type: str) -> None:
        super().__init__(base_type=str, nullable=False)
        self.forced_type = forced_type

    def get_accessor(self, column_name: str, table_prefix: Optional[str] = None) -> str:
        """
        return the sql statement to get this column, as used in filter and other statements
        """
        return super().get_accessor(column_name, table_prefix) + "::" + self.forced_type


class ResourceVersionIdColumnType(ColumnType):
    def __init__(self) -> None:
        self.nullable = False

    def as_basic_filter_elements(self, name: str, value: object) -> Sequence[Tuple[str, "ColumnType", object]]:
        """
        Break down this filter into more elementary filters

        :param name: column name, intended to be passed through get_accessor
        :param value: the value of this column
        :return: a list of (name, type, value) items
        """
        assert isinstance(value, str)
        id = resources.Id.parse_resource_version_id(value)
        return [
            ("resource_id", StringColumn, StringColumn.get_value(id.resource_str())),
            ("model", PositiveIntColumn, PositiveIntColumn.get_value(id.version)),
        ]

    def as_basic_order_elements(self, name: str, order: PagingOrder) -> Sequence[Tuple[str, "ColumnType", PagingOrder]]:
        """
        Break down this filter into more elementary filters

        :param name: column name, intended to be passed through get_accessor
        :return: a list of (name, type, order) items
        """
        return [("resource_id", StringColumn, order), ("model", PositiveIntColumn, order)]

    def get_value(self, value: object) -> Optional[PRIMITIVE_SQL_TYPES]:
        """
        Prepare the actual value for use as an argument in a prepared statement for this type
        """
        raise NotImplementedError()

    def get_accessor(self, column_name: str, table_prefix: Optional[str] = None) -> str:
        """
        return the sql statement to get this column, as used in filter and other statements
        """
        raise NotImplementedError()

    def coalesce_to_min(self, value_reference: str) -> str:
        """If the order by column is nullable, coalesce the parameter value to the minimum value of the specific type
        This is required for the comparisons used for paging, because comparing a value to
        NULL always yields NULL.
        """
        raise NotImplementedError()


StringColumn = ColumnType(base_type=str, nullable=False)
OptionalStringColumn = ColumnType(base_type=str, nullable=True)

DateTimeColumn = ColumnType(base_type=datetime.datetime, nullable=False)
OptionalDateTimeColumn = ColumnType(base_type=datetime.datetime, nullable=True)

PositiveIntColumn = ColumnType(base_type=int, nullable=False)
# Negatives ints require updating coalesce_to_min

TextColumn = ForcedStringColumn("text")

UUIDColumn = ColumnType(base_type=uuid.UUID, nullable=False)
BoolColumn = ColumnType(base_type=bool, nullable=False)
ResourceVersionIdColumn = ResourceVersionIdColumnType()


class DatabaseOrderV2(ABC):
    """
    Helper API for handling database order and filtering

    This class defines the consumer interface,

    It is made into a separate type, to make it very explicit what is exposed externally, to limit feature creep
    """

    @abstractmethod
    def as_filter(
        self,
        offset: int,
        column_value: Optional[PRIMITIVE_SQL_TYPES] = None,
        id_value: Optional[PRIMITIVE_SQL_TYPES] = None,
        start: bool = True,
    ) -> Tuple[List[str], List[object]]:
        """
        Produce a filter for this order, to select all record before or after the given id

        :param offset: the next free number to use for query parameters
        :param column_value: the boundary value for the user specified order
        :param id_value: the boundary value for the built in order order
        :param start: is this the start filter? if so, retain all values`  > (column_value, id_value)`

        :return: The filter (as a string) and all associated query parameter values

        None values can have a double meaning here:
        - no value provided
        - the value is provided and None

        The distinction can be made as follows:
        1. at least one of the columns must be not nullable (otherwise the sorting is not unique)
        2. when both value are None, we are not paging and return '[],[]'
        3. when one of the values is effective, we produce a filter

        More specifically:
        1. when we have a single order, and `column_value` is not None, this singe value is used for filtering
        2. when we have a double order and the 'id_value' is not None and `self.get_order_by_column_type().nullable`,
            we consider the null an effective value and filter on both `column_value` and `id_value`
        3. when we have a double order and the 'id_value' is not None and `not self.get_order_by_column_type().nullable`,
            we consider the null not a value and filter only on `id_value`

        """
        pass

    @abstractmethod
    def get_order_by_statement(self, invert: bool = False, table: Optional[str] = None) -> str:
        """Get this order as an order_by statement"""
        pass

    @abstractmethod
    def get_order(self) -> PagingOrder:
        """Return the order of this paging request"""
        pass

    @abstractmethod
    def get_paging_boundaries(self, first: abc.Mapping[str, object], last: abc.Mapping[str, object]) -> PagingBoundaries:
        """Return the page boundaries, given the first and last record of the page"""
        pass


T_SELF = TypeVar("T_SELF", bound="SingleDatabaseOrder")


class SingleDatabaseOrder(DatabaseOrderV2, ABC):
    """
    Abstract Base class for ordering when using
    - a user specified order, that is always unique
    """

    def __init__(
        self,
        order_by_column: ColumnNameStr,
        order: PagingOrder,
    ) -> None:
        """The order_by_column and order parameters should be validated"""
        self.order_by_column = order_by_column
        self.order = order

    # Configuration methods
    @classmethod
    def get_valid_sort_columns(cls) -> Dict[ColumnNameStr, ColumnType]:
        """Return all valid columns for lookup and their type"""
        raise NotImplementedError()

    #  Factory
    @classmethod
    def parse_from_string(
        cls: Type[T_SELF],
        sort: str,
    ) -> T_SELF:
        valid_sort_pattern: Pattern[str] = re.compile(
            f"^({'|'.join(cls.get_valid_sort_columns().keys())})\\.(asc|desc)$", re.IGNORECASE
        )
        match = valid_sort_pattern.match(sort)
        if match and len(match.groups()) == 2:
            order_by_column = match.groups()[0].lower()
            # Verify there is no escaping from the regex by exact match
            assert order_by_column in cls.get_valid_sort_columns()
            order = match.groups()[1].upper()
            return cls(order_by_column=ColumnNameStr(order_by_column), order=PagingOrder[order])
        raise InvalidSort(f"Sort parameter invalid: {sort}")

    # Internal helpers
    def get_order(self, invert: bool = False) -> PagingOrder:
        """The order string representing the direction the results should be sorted by"""
        return self.order.invert() if invert else self.order

    def get_order_by_column_type(self) -> ColumnType:
        """The type of the order by column"""
        return self.get_valid_sort_columns()[self.order_by_column]

    def get_order_by_column_api_name(self) -> str:
        """The name of the column that the results should be ordered by"""
        return self.order_by_column

    # External API
    def as_filter(
        self,
        offset: int,
        column_value: Optional[PRIMITIVE_SQL_TYPES] = None,
        id_value: Optional[PRIMITIVE_SQL_TYPES] = None,
        start: bool = True,
    ) -> Tuple[List[str], List[object]]:
        """
        Produce a filter for this order, to select all record before or after the given id

        :param offset: the next free number to use for query parameters
        :param column_value: the value for the user specified order
        :param id_value: the value for the built in order order, if this class has one. Otherwise this value is ignored.
        :param start: is this the start filter? if so, retain all values`  > (column_value, id_value)`

        :return: The filter (as a string) and all associated query parameter values
        """
        relation = ">" if start else "<"

        if column_value is None:
            return [], []

        coll_type = self.get_order_by_column_type()
        col_name = self.order_by_column
        value = coll_type.get_value(column_value)

        ac = ArgumentCollector(offset=offset - 1)
        filter = f"{coll_type.get_accessor(col_name)} {relation} {ac(value)}"
        return [filter], ac.args

    def get_order_elements(self, invert: bool) -> Sequence[tuple[ColumnNameStr, ColumnType, PagingOrder]]:
        """
        return a list of column/column type/order triples, to format an ORDER BY or FILTER statement
        """
        order = self.get_order(invert)
        return [
            (self.order_by_column, self.get_order_by_column_type(), order),
        ]

    def get_order_by_statement(self, invert: bool = False, table: Optional[str] = None) -> str:
        """Return the actual order by statement, as derived from get_order_elements"""
        order_by_part = ", ".join(
            (f"{type.get_accessor(col, table)} {order.db_form}" for col, type, order in self.get_order_elements(invert))
        )
        return f" ORDER BY {order_by_part}"

    def get_paging_boundaries(self, first: abc.Mapping[str, object], last: abc.Mapping[str, object]) -> PagingBoundaries:
        """Return the page boundaries, given the first and last record returned"""
        if self.get_order() == PagingOrder.ASC:
            first, last = last, first

        order_column_name = self.order_by_column
        order_type: ColumnType = self.get_order_by_column_type()

        def assert_not_null(in_value: Optional[PRIMITIVE_SQL_TYPES]) -> PRIMITIVE_SQL_TYPES:
            # Make mypy happy
            assert in_value is not None
            return in_value

        return PagingBoundaries(
            start=assert_not_null(order_type.get_value(first[order_column_name])),
            first_id=None,
            end=assert_not_null(order_type.get_value(last[order_column_name])),
            last_id=None,
        )

    def __str__(self) -> str:
        # used to serialize the order back to a  paging url
        return f"{self.order_by_column}.{self.order.value.lower()}"


class AbstractDatabaseOrderV2(SingleDatabaseOrder, ABC):
    """
    Abstract Base class for ordering when using
    - a user specified order
    - an additional built in order to make the ordering unique (the id_collumn)
    """

    @property
    @abstractmethod
    def id_column(self) -> Tuple[ColumnNameStr, ColumnType]:
        """Name and type of the id column of this database order"""
        pass

    # External API
    def as_filter(
        self,
        offset: int,
        column_value: Optional[PRIMITIVE_SQL_TYPES] = None,
        id_value: Optional[PRIMITIVE_SQL_TYPES] = None,
        start: bool = True,
    ) -> Tuple[List[str], List[object]]:
        """
        Produce a filter for this order, to select all record before or after the given id

        :param offset: the next free number to use for query parameters
        :param column_value: the value for the user specified order
        :param id_value: the value for the built in order order
        :param start: is this the start filter? if so, retain all values`> (column_value, id_value)`,
            otherwise `< (column_value, id_value)`.

        :return: The filter (as a string) and all associated query parameter values
        """

        # All the filter elements:
        # 1. name of the actual collumn in the DB
        # 2. type of the collumn
        # 3. sanitized value of the collumn

        filter_elements: list[tuple[str, ColumnType, object]] = []

        order_by_collumns_type = self.get_order_by_column_type()
        paging_on_nullable = order_by_collumns_type.nullable and id_value is not None

        if column_value is not None or paging_on_nullable:
            # Have column value or paging on nullable
            filter_elements.extend(order_by_collumns_type.as_basic_filter_elements(self.order_by_column, column_value))

        if id_value is not None:
            # Have ID
            id_name, id_type = self.id_column
            if id_name != self.order_by_column:
                filter_elements.extend(id_type.as_basic_filter_elements(id_name, id_value))

        relation = ">" if start else "<"

        if len(filter_elements) == 0:
            return [], []

        ac = ArgumentCollector(offset=offset - 1)
        if len(filter_elements) == 1:
            col_name, coll_type, value = filter_elements[0]
            filter = f"{coll_type.get_accessor(col_name)} {relation} {ac(value)}"
            return [filter], ac.args
        else:
            # composed filter:
            # 1. comparison of two tuples (c_a, c_b) < (c_a, c_b)
            # 2. nulls must be removed to get proper comparison
            names_tuple = ", ".join(
                [coll_type.coalesce_to_min(coll_type.get_accessor(col_name)) for col_name, coll_type, value in filter_elements]
            )
            values_references_tuple = ", ".join(
                [coll_type.coalesce_to_min(ac(value)) for col_name, coll_type, value in filter_elements]
            )
            filter = f"({names_tuple}) {relation} ({values_references_tuple})"
            return [filter], ac.args

    def get_order_elements(self, invert: bool) -> list[tuple[ColumnNameStr, ColumnType, PagingOrder]]:
        """
        return a list of column/column type/order triples, to format an ORDER BY or FILTER statement
        """
        order = self.get_order(invert)
        id_name, id_type = self.id_column

        return list(
            self.get_order_by_column_type().as_basic_order_elements(self.order_by_column, order)
        ) + id_type.as_basic_order_elements(id_name, order)

    def get_paging_boundaries(self, first: abc.Mapping[str, object], last: abc.Mapping[str, object]) -> PagingBoundaries:
        """Return the page boundaries, given the first and last record returned"""
        if self.get_order() == PagingOrder.ASC:
            first, last = last, first

        order_column_name = self.order_by_column
        order_type: ColumnType = self.get_order_by_column_type()

        id_column, id_type = self.id_column

        return PagingBoundaries(
            start=order_type.get_value(first[order_column_name]),
            first_id=id_type.get_value(first[id_column]),
            end=order_type.get_value(last[order_column_name]),
            last_id=id_type.get_value(last[id_column]),
        )


class VersionedResourceOrder(AbstractDatabaseOrderV2):
    """Represents the ordering by which resources should be sorted"""

    @classmethod
    def get_valid_sort_columns(cls) -> Dict[ColumnNameStr, ColumnType]:
        return {
            ColumnNameStr("resource_type"): StringColumn,
            ColumnNameStr("agent"): StringColumn,
            ColumnNameStr("resource_id_value"): StringColumn,
        }

    @property
    def id_column(self) -> Tuple[ColumnNameStr, ColumnType]:
        """Name of the id column of this database order"""
        return ColumnNameStr("resource_id"), StringColumn


class ResourceOrder(VersionedResourceOrder):
    """Represents the ordering by which resources should be sorted"""

    @classmethod
    def get_valid_sort_columns(cls) -> Dict[ColumnNameStr, ColumnType]:
        return {
            ColumnNameStr("resource_type"): StringColumn,
            ColumnNameStr("agent"): StringColumn,
            ColumnNameStr("resource_id"): StringColumn,
            ColumnNameStr("resource_id_value"): StringColumn,
            ColumnNameStr("status"): TextColumn,
        }

    @property
    def id_column(self) -> Tuple[ColumnNameStr, ColumnType]:
        """Name of the id column of this database order"""
        return ColumnNameStr("resource_version_id"), ResourceVersionIdColumn

    def get_paging_boundaries(self, first: abc.Mapping[str, object], last: abc.Mapping[str, object]) -> PagingBoundaries:
        if self.get_order() == PagingOrder.ASC:
            first, last = last, first

        order_column_name = self.order_by_column
        order_type: ColumnType = self.get_order_by_column_type()

        def make_id(record: abc.Mapping[str, object]) -> str:
            resource_id = record["resource_id"]
            assert isinstance(resource_id, str)
            model = record["model"]
            return resource_id + ",v=" + str(model)

        return PagingBoundaries(
            start=order_type.get_value(first[order_column_name]),
            first_id=make_id(first),
            end=order_type.get_value(last[order_column_name]),
            last_id=make_id(last),
        )


class ResourceHistoryOrder(AbstractDatabaseOrderV2):
    """Represents the ordering by which resource history should be sorted"""

    @classmethod
    def get_valid_sort_columns(cls) -> Dict[ColumnNameStr, ColumnType]:
        """Describes the names and types of the columns that are valid for this DatabaseOrder"""
        return {ColumnNameStr("date"): DateTimeColumn}

    @property
    def id_column(self) -> Tuple[ColumnNameStr, ColumnType]:
        """Name and type of the id column of this database order"""
        return (ColumnNameStr("attribute_hash"), StringColumn)


class ResourceLogOrder(SingleDatabaseOrder):
    """Represents the ordering by which resource logs should be sorted"""

    @classmethod
    def get_valid_sort_columns(cls) -> Dict[ColumnNameStr, ColumnType]:
        return {
            ColumnNameStr("timestamp"): DateTimeColumn,
        }


class CompileReportOrder(AbstractDatabaseOrderV2):
    """Represents the ordering by which compile reports should be sorted"""

    @classmethod
    def get_valid_sort_columns(cls) -> Dict[ColumnNameStr, ColumnType]:
        """Describes the names and types of the columns that are valid for this DatabaseOrder"""
        return {ColumnNameStr("requested"): DateTimeColumn}

    @property
    def id_column(self) -> Tuple[ColumnNameStr, ColumnType]:
        """Name and type of the id column of this database order"""
        return (ColumnNameStr("id"), UUIDColumn)


class AgentOrder(AbstractDatabaseOrderV2):
    """Represents the ordering by which agents should be sorted"""

    @classmethod
    def get_valid_sort_columns(cls) -> Dict[ColumnNameStr, ColumnType]:
        """Describes the names and types of the columns that are valid for this DatabaseOrder"""
        return {
            ColumnNameStr("name"): TablePrefixWrapper("a", StringColumn),
            ColumnNameStr("process_name"): OptionalStringColumn,
            ColumnNameStr("paused"): BoolColumn,
            ColumnNameStr("last_failover"): OptionalDateTimeColumn,
            ColumnNameStr("status"): StringColumn,
        }

    @property
    def id_column(self) -> Tuple[ColumnNameStr, ColumnType]:
        """Name and type of the id column of this database order"""
        return (ColumnNameStr("name"), TablePrefixWrapper("a", StringColumn))


class DesiredStateVersionOrder(SingleDatabaseOrder):
    """Represents the ordering by which desired state versions should be sorted"""

    @classmethod
    def get_valid_sort_columns(cls) -> Dict[ColumnNameStr, ColumnType]:
        return {
            ColumnNameStr("version"): PositiveIntColumn,
        }


class ParameterOrder(AbstractDatabaseOrderV2):
    """Represents the ordering by which parameters should be sorted"""

    @classmethod
    def get_valid_sort_columns(cls) -> Dict[ColumnNameStr, ColumnType]:
        return {
            ColumnNameStr("name"): StringColumn,
            ColumnNameStr("source"): StringColumn,
            ColumnNameStr("updated"): OptionalDateTimeColumn,
        }

    @property
    def id_column(self) -> Tuple[ColumnNameStr, ColumnType]:
        """Name and type of the id column of this database order"""
        return (ColumnNameStr("id"), UUIDColumn)


class FactOrder(AbstractDatabaseOrderV2):
    """Represents the ordering by which facts should be sorted"""

    @classmethod
    def get_valid_sort_columns(cls) -> Dict[ColumnNameStr, ColumnType]:
        return {
            ColumnNameStr("name"): StringColumn,
            ColumnNameStr("resource_id"): StringColumn,
        }

    @property
    def id_column(self) -> Tuple[ColumnNameStr, ColumnType]:
        """Name and type of the id column of this database order"""
        return (ColumnNameStr("id"), UUIDColumn)


class NotificationOrder(AbstractDatabaseOrderV2):
    """Represents the ordering by which notifications should be sorted"""

    @classmethod
    def get_valid_sort_columns(cls) -> Dict[ColumnNameStr, ColumnType]:
        """Describes the names and types of the columns that are valid for this DatabaseOrder"""
        return {
            ColumnNameStr("created"): DateTimeColumn,
        }

    @property
    def id_column(self) -> Tuple[ColumnNameStr, ColumnType]:
        """Name and type of the id column of this database order"""
        return (ColumnNameStr("id"), UUIDColumn)


class DiscoveredResourceOrder(SingleDatabaseOrder):
    """Represents the ordering by which discovered resources should be sorted"""

    @classmethod
    def get_valid_sort_columns(cls) -> Dict[ColumnNameStr, ColumnType]:
        """Describes the names and types of the columns that are valid for this DatabaseOrder"""
        return {
            ColumnNameStr("discovered_resource_id"): StringColumn,
        }


class BaseQueryBuilder(ABC):
    """Provides a way to build up a sql query from its parts.
    Each method returns a new query builder instance, with the additional parameters processed"""

    def __init__(
        self,
        select_clause: Optional[str] = None,
        from_clause: Optional[str] = None,
        filter_statements: Optional[List[str]] = None,
        values: Optional[List[object]] = None,
    ) -> None:
        """
        The parameters are the parts of an sql query,
        which can also be added to the builder with the appropriate methods

        :param select_clause: The select clause of the query
        :param from_clause: From clause of the query
        :param filter_statements: A list of filters for the query
        :param values: The values to be used for the filter statements
        """
        self.select_clause = select_clause
        self._from_clause = from_clause
        self.filter_statements = filter_statements or []
        self.values = values or []

    def _join_filter_statements(self, filter_statements: List[str]) -> str:
        """Join multiple filter statements"""
        if filter_statements:
            return "WHERE " + " AND ".join(filter_statements)
        return ""

    @abstractmethod
    def from_clause(self, from_clause: str) -> "BaseQueryBuilder":
        """Set the from clause of the query"""
        raise NotImplementedError()

    @property
    def offset(self) -> int:
        """The current offset of the values to be used for filter statements"""
        return len(self.values) + 1

    @abstractmethod
    def filter(self, filter_statements: List[str], values: List[object]) -> "BaseQueryBuilder":
        """Add filters to the query"""
        raise NotImplementedError()

    @abstractmethod
    def build(self) -> Tuple[str, List[object]]:
        """Builds up the full query string, and the parametrized value list, ready to be executed"""
        raise NotImplementedError()


class SimpleQueryBuilder(BaseQueryBuilder):
    """A query builder suitable for most queries"""

    def __init__(
        self,
        select_clause: Optional[str] = None,
        from_clause: Optional[str] = None,
        filter_statements: Optional[List[str]] = None,
        values: Optional[List[object]] = None,
        db_order: Optional[DatabaseOrderV2] = None,
        limit: Optional[int] = None,
        backward_paging: bool = False,
        prelude: Optional[str] = None,
    ) -> None:
        """
        :param select_clause: The select clause of the query
        :param from_clause: The from clause of the query
        :param filter_statements: A list of filters for the query
        :param values: The values to be used for the filter statements
        :param db_order: The DatabaseOrder describing how the results should be ordered
        :param limit: Limit the results to this amount
        :param backward_paging: Whether the ordering of the results should be inverted,
                                used when going backward through the pages
        :param prelude: part of the query preceding all else, for use with 'with' binding
        """
        super().__init__(select_clause, from_clause, filter_statements, values)
        self.db_order = db_order
        self.limit = limit
        self.backward_paging = backward_paging
        self.prelude = prelude

    def select(self, select_clause: str) -> "SimpleQueryBuilder":
        """Set the select clause of the query"""
        return SimpleQueryBuilder(
            select_clause,
            self._from_clause,
            self.filter_statements,
            self.values,
            self.db_order,
            self.limit,
            self.backward_paging,
            self.prelude,
        )

    def from_clause(self, from_clause: str) -> "SimpleQueryBuilder":
        """Set the from clause of the query"""
        return SimpleQueryBuilder(
            self.select_clause,
            from_clause,
            self.filter_statements,
            self.values,
            self.db_order,
            self.limit,
            self.backward_paging,
            self.prelude,
        )

    def order_and_limit(
        self, db_order: DatabaseOrderV2, limit: Optional[int] = None, backward_paging: bool = False
    ) -> "SimpleQueryBuilder":
        """Set the order and limit of the query"""
        return SimpleQueryBuilder(
            self.select_clause,
            self._from_clause,
            self.filter_statements,
            self.values,
            db_order,
            limit,
            backward_paging,
            self.prelude,
        )

    def filter(self, filter_statements: List[str], values: List[object]) -> "SimpleQueryBuilder":
        return SimpleQueryBuilder(
            self.select_clause,
            self._from_clause,
            self.filter_statements + filter_statements,
            self.values + values,
            self.db_order,
            self.limit,
            self.backward_paging,
            self.prelude,
        )

    def build(self) -> Tuple[str, List[object]]:
        if not self.select_clause or not self._from_clause:
            raise InvalidQueryParameter("A valid query must have a SELECT and a FROM clause")
        full_query = f"""{self.select_clause}
                         {self._from_clause}
                         {self._join_filter_statements(self.filter_statements)}
                         """
        if self.prelude:
            full_query = self.prelude + full_query
        if self.db_order:
            full_query += self.db_order.get_order_by_statement(self.backward_paging)
        if self.limit is not None:
            if self.limit > DBLIMIT:
                raise InvalidQueryParameter(f"Limit cannot be bigger than {DBLIMIT}, got {self.limit}")
            elif self.limit > 0:
                full_query += " LIMIT " + str(self.limit)
        if self.db_order and self.backward_paging:
            order_by = self.db_order.get_order_by_statement(table="matching_records")
            full_query = f"""SELECT * FROM ({full_query}) AS matching_records {order_by}"""

        return full_query, self.values


def json_encode(value: object) -> str:
    # see json_encode in tornado.escape
    return json.dumps(value, default=util.internal_json_encoder)


T = TypeVar("T")


class Field(Generic[T]):
    def __init__(
        self,
        field_type: Type[T],
        required: bool = False,
        is_many: bool = False,
        part_of_primary_key: bool = False,
        ignore: bool = False,
        default: object = default_unset,
        **kwargs: object,
    ) -> None:
        """A field in a document/record in the database. This class holds the metadata one how the data layer should handle
        the field.

        :param field_type: The python type of the field. This type should work with isinstance
        :param required: Is this value required. This means that it is not optional and it cannot be None
        :param is_many: Set to true when this is a list type
        :param part_of_primary_key: Set to true when the field is part of the primary key.
        :param ignore: Should this field be ignored when saving it to the database. This can be used to add a field to a
                       a class that should not be saved in the database.
        :param default: The default value for this field.
        """

        self._field_type = field_type
        self._required = required
        self._ignore = ignore
        self._part_of_primary_key = part_of_primary_key
        self._is_many = is_many

        self._default_value: object
        if default != default_unset:
            self._default = True
            self._default_value = default
        else:
            self._default = False
            self._default_value = None

    def get_field_type(self) -> Type[T]:
        return self._field_type

    field_type = property(get_field_type)

    def is_required(self) -> bool:
        return self._required

    required = property(is_required)

    def get_default(self) -> bool:
        return self._default

    default = property(get_default)

    def get_default_value(self) -> T:
        return copy.copy(self._default_value)

    default_value = property(get_default_value)

    @property
    def ignore(self) -> bool:
        return self._ignore

    def is_part_of_primary_key(self) -> bool:
        return self._part_of_primary_key

    part_of_primary_key = property(is_part_of_primary_key)

    @property
    def is_many(self) -> bool:
        return self._is_many

    def _validate_single(self, name: str, value: object) -> None:
        """Validate a single value against the types in this field."""
        if not (value.__class__ is self.field_type or isinstance(value, self.field_type)):
            raise TypeError(
                "Field %s should have the correct type (%s instead of %s)"
                % (name, self.field_type.__name__, type(value).__name__)
            )

    def validate(self, name: str, value: T) -> None:
        """Validate the value against the constraint in this field. Treat value as list when is_many is true"""
        if value is None and self.required:
            raise TypeError("%s field is required" % name)

        if value is None:
            return None

        if self.is_many:
            if not isinstance(value, List):
                TypeError("Field %s should be a list, but got %s" % (name, type(value).__name__))
            else:
                [self._validate_single(name, v) for v in value]
        else:
            self._validate_single(name, value)

    def from_db(self, name: str, value: object) -> object:
        """Load values from database. Treat value as a list when is_many is true. Converts database
        representation to appropriately typed object."""
        if value is None and self.required:
            raise TypeError("%s field is required" % name)

        if value is None:
            return None

        if self.is_many:
            if not isinstance(value, List):
                TypeError("Field %s should be a list, but got %s" % (name, type(value).__name__))
            else:
                return [self._from_db_single(name, v) for v in value]
        return self._from_db_single(name, value)

    def _from_db_single(self, name: str, value: object) -> object:
        """Load a single database value. Converts database representation to appropriately typed object."""
        if value.__class__ is self.field_type or isinstance(value, self.field_type):
            return value

        # asyncpg does not convert a jsonb field to a dict
        if isinstance(value, str) and self.field_type is dict:
            return json.loads(value)
        # asyncpg does not convert an enum field to an enum type
        if isinstance(value, str) and issubclass(self.field_type, enum.Enum):
            return self.field_type[value]
        # decode typed json
        if isinstance(value, str) and issubclass(self.field_type, pydantic.BaseModel):
            jsv = json.loads(value)
            return self.field_type(**jsv)
        if self.field_type == pydantic.AnyHttpUrl:
            return pydantic.tools.parse_obj_as(pydantic.AnyHttpUrl, value)

        raise TypeError(
            "Field %s should have the correct type (%s instead of %s)" % (name, self.field_type.__name__, type(value).__name__)
        )


class DataDocument(object):
    """
    A baseclass for objects that represent data in inmanta. The main purpose of this baseclass is to group dict creation
    logic. These documents are not stored in the database
    (use BaseDocument for this purpose). It provides a to_dict method that the inmanta rpc can serialize. You can store
    DataDocument children in BaseDocument fields, they will be serialized to dict. However, on retrieval this is not
    performed.
    """

    def __init__(self, **kwargs: object) -> None:
        self._data = kwargs

    def to_dict(self) -> JsonType:
        """
        Return a dict representation of this object.
        """
        return self._data


class InvalidAttribute(Exception):
    def __init__(self, message: str) -> None:
        super().__init__(message)
        self.message = message


class DocumentMeta(type):
    def __new__(cls, class_name: str, bases: Tuple[type, ...], dct: Dict[str, object]) -> Type:
        dct["_fields_metadata"] = {}
        new_type: Type[BaseDocument] = type.__new__(cls, class_name, bases, dct)
        if class_name != "BaseDocument":
            new_type.load_fields()
        return new_type


TBaseDocument = TypeVar("TBaseDocument", bound="BaseDocument")  # Part of the stable API
TransactionResult = TypeVar("TransactionResult")


@stable_api
class BaseDocument(object, metaclass=DocumentMeta):
    """
    A base document in the database. Subclasses of this document determine collections names. This type is mainly used to
    bundle query methods and generate validate and query methods for optimized DB access. This is not a full ODM.

    Fields are
    modelled using type annotations similar to protocol and pydantic. The following is supported:

    - Attributes are defined at class level with type annotations
    - Attributes do not need a default value. When no default is provided, they are marked as required.
    - When a value does not have to be set: either a default value or making it optional can be used. When a field is optional
      without a default value, none will be set as default value so that the field is available.
    - Fields that should be ignored, can be added to __ignore_fields__ This attribute is a tuple of strings
    - Fields that are part of the primary key should be added to the __primary_key__ attributes. This attribute is a tuple of
      strings.
    """

    _connection_pool: Optional[asyncpg.pool.Pool] = None
    _fields_metadata: Dict[str, Field]
    __primary_key__: Tuple[str, ...]
    __ignore_fields__: Tuple[str, ...]

    def __init__(self, from_postgres: bool = False, **kwargs: object) -> None:
        """
        :param kwargs: The values to create the document. When id is defined in the fields but not provided, a new UUID is
                       generated.
        """
        self.__process_kwargs(from_postgres, kwargs)

    @classmethod
    def get_connection(
        cls, connection: Optional[asyncpg.connection.Connection] = None
    ) -> AbstractAsyncContextManager[asyncpg.connection.Connection]:
        """
        Returns a context manager to acquire a connection. If an existing connection is passed, returns a dummy context manager
        wrapped around that connection instance. This allows for transparent usage, regardless of whether a connection has
        already been acquired.
        """
        if connection is not None:
            return util.nullcontext(connection)
        # Make pypi happy
        assert cls._connection_pool is not None
        return cls._connection_pool.acquire()

    @classmethod
    def table_name(cls) -> str:
        """
        Return the name of the collection
        """
        return cls.__name__.lower()

    @classmethod
    def get_field_metadata(cls) -> Dict[str, Field]:
        return cls._fields_metadata.copy()

    @staticmethod
    def _annotation_to_field(
        attribute: str,
        annotation: Type[object],
        has_value: bool = True,
        value: Optional[object] = None,
        part_of_primary_key: bool = False,
        ignore_field: bool = False,
    ) -> Field:
        """Convert an annotated definition to a Field instance. The conversion rules are the following:
        - The value assigned to the field is the default value
        - When the default value is None the type has to be Optional
        - When the field is not optional, None is not a valid value
        - When the field has no default value, it is not required
        """
        field_type: Type[object] = annotation
        required: bool = not has_value
        default: object = default_unset
        is_many: bool = False

        # Only union with None (optional) is support
        if typing_inspect.is_union_type(annotation) and not typing_inspect.is_optional_type(annotation):
            raise InvalidAttribute(f"A union that is not an optional in field {attribute} is not supported.")

        if typing_inspect.is_optional_type(annotation):
            # The value optional. When no default is set, it will be None.
            required = False
            default = None

            # Filter out the None from the union
            type_args = typing_inspect.get_args(annotation, evaluate=True)
            if len(type_args) != 2:
                raise InvalidAttribute(f"Only optionals with one type are supported, field {attribute} has more.")
            field_type = [typ for typ in type_args if typ][0]

        if has_value:
            # A default value is available, so not required. When optional type, override the default None
            required = False
            default = value

        if typing_inspect.is_generic_type(field_type):
            orig = typing_inspect.get_origin(field_type)
            # First two are for python3.6, the last two for 3.7 and up
            if orig in [typing.List, typing.Sequence, list, abc.Sequence]:
                is_many = True
                type_args = typing_inspect.get_args(field_type)
                if len(type_args) == 0 or isinstance(type_args[0], typing.TypeVar):
                    # In python3.8 type_args is not empty when you write List but it will contain an instance of TypeVar
                    raise InvalidAttribute(f"Generic type of field {attribute} requires a type argument.")
                field_type = type_args[0]

                # List of Dict for example still cannot be validated. If the type is still a generic. Set the type to List of
                # object.
                if typing_inspect.is_generic_type(field_type):
                    field_type = object

            elif orig in [typing.Mapping, typing.Dict, abc.Mapping, dict]:
                field_type = dict

        if typing_inspect.is_new_type(field_type):
            # Python 3.10 and later NewType is a real type and an isinstance will work. On older version NewType is a function.
            # If this is the case we need to get the real supertype
            if callable(field_type):
                field_type = field_type.__supertype__

        return Field(
            field_type=field_type,
            required=required,
            default=default,
            is_many=is_many,
            part_of_primary_key=part_of_primary_key,
            ignore=ignore_field,
        )

    @classmethod
    def load_fields(cls) -> None:
        """Load the field metadata from the class definition. This method supports two different mechanisms:
        1. Using the field class as the value of the attribute.
        2. Using type annotations on the attributes
        """
        primary_key: Tuple[str, ...] = tuple()
        ignore: Tuple[str, ...] = tuple()
        if "__primary_key__" in cls.__dict__:
            primary_key = cls.__primary_key__

        if "__ignore_fields__" in cls.__dict__:
            ignore = cls.__ignore_fields__

        for attribute, value in cls.__dict__.items():
            if attribute.startswith("_"):
                continue
            elif isinstance(value, Field):
                warnings.warn(f"Field {attribute} should be defined using annotations instead of Field.")
                cls._fields_metadata[attribute] = value
            elif cls.__annotations__ and attribute in cls.__annotations__:
                annotation = cls.__annotations__[attribute]
                cls._fields_metadata[attribute] = cls._annotation_to_field(
                    attribute,
                    annotation,
                    has_value=True,
                    value=value,
                    part_of_primary_key=attribute in primary_key,
                    ignore_field=attribute in ignore,
                )

        # attributes that do not have a default value will only be present in __annotations__ and not in __dict__
        for attribute, annotation in cls.__annotations__.items():
            if not attribute.startswith("_") and attribute not in cls._fields_metadata:
                cls._fields_metadata[attribute] = cls._annotation_to_field(
                    attribute,
                    annotation,
                    has_value=False,
                    part_of_primary_key=attribute in primary_key,
                    ignore_field=attribute in ignore,
                )

    @classmethod
    def get_field_names(cls) -> typing.KeysView[str]:
        """Returns all field names in the document"""
        return cls.get_field_metadata().keys()

    def __process_kwargs(self, from_postgres: bool, kwargs: Dict[str, object]) -> None:
        """This helper method process the kwargs provided to the constructor and populates the fields of the object."""
        fields = self.get_field_metadata()

        if "id" in fields and "id" not in kwargs:
            kwargs["id"] = uuid.uuid4()

        for name, value in kwargs.items():
            if name not in fields:
                raise AttributeError("%s field is not defined for this document %s" % (name, type(self).__name__.lower()))

            field = fields[name]
            if not from_postgres:
                field.validate(name, value)
            elif not field.ignore:
                value = field.from_db(name, value)
            else:
                value = None

            setattr(self, name, value)

            del fields[name]

        required_fields = []
        for name, field in fields.items():
            # when a default value is used, make sure it is copied
            if field.default:
                setattr(self, name, copy.deepcopy(field.default_value))

            # update the list of required fields
            elif fields[name].required:
                required_fields.append(name)

        if len(required_fields) > 0:
            raise AttributeError("The fields %s are required and no value was provided." % ", ".join(required_fields))

    @classmethod
    def get_valid_field_names(cls) -> List[str]:
        return list(cls.get_field_names())

    @classmethod
    def _get_names_of_primary_key_fields(cls) -> List[str]:
        return [name for name, value in cls.get_field_metadata().items() if value.is_part_of_primary_key()]

    def _get_filter_on_primary_key_fields(self, offset: int = 1) -> Tuple[str, List[Any]]:
        names_primary_key_fields = self._get_names_of_primary_key_fields()
        query = {field_name: self.__getattribute__(field_name) for field_name in names_primary_key_fields}
        return self._get_composed_filter(offset=offset, **query)

    @classmethod
    def _new_id(cls) -> uuid.UUID:
        """
        Generate a new ID. Override to use something else than uuid4
        """
        return uuid.uuid4()

    @classmethod
    def set_connection_pool(cls, pool: asyncpg.pool.Pool) -> None:
        if cls._connection_pool:
            raise Exception(f"Connection already set on {cls} ({cls._connection_pool}!")
        cls._connection_pool = pool

    @classmethod
    async def close_connection_pool(cls) -> None:
        if not cls._connection_pool:
            return
        try:
            await asyncio.wait_for(cls._connection_pool.close(), config.db_connection_timeout.get())
        except asyncio.TimeoutError:
            cls._connection_pool.terminate()
            # Don't propagate this exception but just write a log message. This way:
            #   * A timeout here still makes sure that the other server slices get stopped
            #   * The tests don't fail when this timeout occurs
            LOGGER.exception("A timeout occurred while closing the connection pool to the database")
        except asyncio.CancelledError:
            cls._connection_pool.terminate()
            # Propagate cancel
            raise
        except Exception:
            LOGGER.exception("An unexpected exception occurred while closing the connection pool to the database")
            raise
        finally:
            cls._connection_pool = None

    def __setattr__(self, name: str, value: object) -> None:
        if name[0] == "_":
            return object.__setattr__(self, name, value)

        fields = self.get_field_metadata()
        if name in fields:
            field = fields[name]
            # validate
            field.validate(name, value)
            object.__setattr__(self, name, value)
            return

        raise AttributeError(name)

    @classmethod
    def _convert_field_names_to_db_column_names(cls, field_dict: Dict[str, Any]) -> Dict[str, Any]:
        return field_dict

    def get_value(self, name: str, default_value: Optional[object] = None) -> object:
        """Check if a value is set for a field. Fields that are declared but that do not have a value are only present
        in annotations but not as attribute (in __dict__)"""
        if hasattr(self, name):
            return getattr(self, name)
        return default_value

    def _get_column_names_and_values(self) -> Tuple[List[str], List[object]]:
        column_names: List[str] = []
        values: List[object] = []
        for name, metadata in self.get_field_metadata().items():
            if metadata.ignore:
                continue

            value = self.get_value(name)

            if metadata.required and value is None:
                raise TypeError("%s should have field '%s'" % (self.__name__, name))

            metadata.validate(name, value)
            column_names.append(name)
            values.append(self._get_value(value))

        return column_names, values

    async def insert(self, connection: Optional[asyncpg.connection.Connection] = None) -> None:
        """
        Insert a new document based on the instance passed. Validation is done based on the defined fields.
        """
        (column_names, values) = self._get_column_names_and_values()
        column_names_as_sql_string = ",".join(column_names)
        values_as_parameterized_sql_string = ",".join(["$" + str(i) for i in range(1, len(values) + 1)])
        query = (
            f"INSERT INTO {self.table_name()} "
            f"({column_names_as_sql_string}) "
            f"VALUES ({values_as_parameterized_sql_string})"
        )
        await self._execute_query(query, *values, connection=connection)

    async def insert_with_overwrite(self, connection: Optional[asyncpg.connection.Connection] = None) -> None:
        """
        Insert a new document based on the instance passed. If the document already exists, overwrite it.
        """
<<<<<<< HEAD
        return await self.insert_many_with_overwrite([self], connection=connection)
=======
        (column_names, values) = self._get_column_names_and_values()
        column_names_as_sql_string = ",".join(column_names)

        values_as_parameterize_sql_string = ",".join(["$" + str(i) for i in range(1, len(values) + 1)])
        primary_key_fields = self._get_names_of_primary_key_fields()
        primary_key_string = ",".join(primary_key_fields)
        update_set = list(set(column_names) - set(self._get_names_of_primary_key_fields()))
        update_set_string = ",\n".join([f"{item} = EXCLUDED.{item}" for item in update_set])
        query = f"""
            INSERT INTO {self.table_name()}
            ({column_names_as_sql_string})
            VALUES ({values_as_parameterize_sql_string})
            ON CONFLICT ({primary_key_string})
            DO UPDATE SET
            {update_set_string};
        """
        await self._execute_query(query, *values, connection=connection)
>>>>>>> 8423c103

    @classmethod
    async def _fetchval(cls, query: str, *values: object, connection: Optional[asyncpg.connection.Connection] = None) -> object:
        async with cls.get_connection(connection) as con:
            return await con.fetchval(query, *values)

    @classmethod
    async def _fetch_int(cls, query: str, *values: object, connection: Optional[asyncpg.connection.Connection] = None) -> int:
        """Fetch a single integer value"""
        value = await cls._fetchval(query, *values, connection=connection)
        assert isinstance(value, int)
        return value

    @classmethod
    async def _fetchrow(
        cls, query: str, *values: object, connection: Optional[asyncpg.connection.Connection] = None
    ) -> Optional[Record]:
        async with cls.get_connection(connection) as con:
            return await con.fetchrow(query, *values)

    @classmethod
    async def _fetch_query(
        cls, query: str, *values: object, connection: Optional[asyncpg.connection.Connection] = None
    ) -> Sequence[Record]:
        async with cls.get_connection(connection) as con:
            return await con.fetch(query, *values)

    @classmethod
    async def _execute_query(
        cls, query: str, *values: object, connection: Optional[asyncpg.connection.Connection] = None
    ) -> str:
        async with cls.get_connection(connection) as con:
            return await con.execute(query, *values)

    @classmethod
    async def lock_table(cls, mode: TableLockMode, connection: asyncpg.connection.Connection) -> None:
        """
        Acquire a table-level lock on a single environment. Callers should adhere to a consistent locking order accross
        transactions as described at the top of this module.
        Passing a connection object is mandatory. The connection is expected to be in a transaction.
        """
        await cls._execute_query(f"LOCK TABLE {cls.table_name()} IN {mode.value} MODE", connection=connection)

    @classmethod
    async def insert_many(
        cls, documents: Sequence["BaseDocument"], *, connection: Optional[asyncpg.connection.Connection] = None
    ) -> None:
        """
        Insert multiple objects at once
        """
        if not documents:
            return

        columns = cls.get_field_names()
        records: list[tuple[object, ...]] = []
        for doc in documents:
            current_record = []
            for col in columns:
                current_record.append(cls._get_value(doc.__getattribute__(col)))
            records.append(tuple(current_record))

        async with cls.get_connection(connection) as con:
            await con.copy_records_to_table(table_name=cls.table_name(), columns=columns, records=records, schema_name="public")

    @classmethod
    async def insert_many_with_overwrite(
        cls, documents: Sequence["BaseDocument"], *, connection: Optional[asyncpg.connection.Connection] = None
    ) -> None:
        """
        Insert new documents. If the document already exists, overwrite it.
        """
        if not documents:
            return
        column_names = cls.get_field_names()
        primary_key_fields = cls._get_names_of_primary_key_fields()
        primary_key_string = ",".join(primary_key_fields)
        update_set = set(column_names) - set(cls._get_names_of_primary_key_fields())
        update_set_string = ",\n".join([f"{item} = EXCLUDED.{item}" for item in update_set])

<<<<<<< HEAD
        values: List[List[object]] = []
        for record in documents:
            col_names, dao_values = record._get_column_names_and_values()
=======
        values = []
        for document in documents:
            col_names, dao_values = document._get_column_names_and_values()
>>>>>>> 8423c103
            values.append(dao_values)

        column_names_as_sql_string = ", ".join(column_names)

        number_of_columns = len(values[0])
        placeholders = ", ".join(
            [
                "(" + ", ".join([f"${doc * number_of_columns + col}" for col in range(1, number_of_columns + 1)]) + ")"
                for doc in range(len(values))
            ]
        )

        query = f"""INSERT INTO {documents[0].table_name()}
                    ({column_names_as_sql_string})
                    VALUES {placeholders}
                    ON CONFLICT ({primary_key_string})
                    DO UPDATE SET
                    {update_set_string};"""

        flattened_values = [item for sublist in values for item in sublist]
        await documents[0]._execute_query(query, *flattened_values)

    def add_default_values_when_undefined(self, **kwargs: object) -> Dict[str, object]:
        result = dict(kwargs)
        for name, field in self._fields.items():
            if name not in kwargs:
                default_value = field.default_value
                result[name] = default_value
        return result

    async def update(self, connection: Optional[asyncpg.connection.Connection] = None, **kwargs: Any) -> None:
        """
        Update this document in the database. It will update the fields in this object and send a full update to database.
        Use update_fields to only update specific fields.
        """
        kwargs = self._convert_field_names_to_db_column_names(kwargs)
        for name, value in kwargs.items():
            setattr(self, name, value)
        (column_names, values) = self._get_column_names_and_values()
        values_as_parameterized_sql_string = ",".join([column_names[i - 1] + "=$" + str(i) for i in range(1, len(values) + 1)])
        (filter_statement, values_for_filter) = self._get_filter_on_primary_key_fields(offset=len(column_names) + 1)
        values = values + values_for_filter
        query = "UPDATE " + self.table_name() + " SET " + values_as_parameterized_sql_string + " WHERE " + filter_statement
        await self._execute_query(query, *values, connection=connection)

    def _get_set_statement(self, **kwargs: object) -> Tuple[str, List[object]]:
        counter = 1
        parts_of_set_statement = []
        values = []
        for name, value in kwargs.items():
            setattr(self, name, value)
            parts_of_set_statement.append(name + "=$" + str(counter))
            values.append(self._get_value(value))
            counter += 1
        set_statement = ",".join(parts_of_set_statement)
        return (set_statement, values)

    async def update_fields(self, connection: Optional[asyncpg.connection.Connection] = None, **kwargs: object) -> None:
        """
        Update the given fields of this document in the database. It will update the fields in this object and do a specific
        $set in the database on this document.
        """
        if len(kwargs) == 0:
            return
        kwargs = self._convert_field_names_to_db_column_names(kwargs)
        for name, value in kwargs.items():
            setattr(self, name, value)
        (set_statement, values_set_statement) = self._get_set_statement(**kwargs)
        (filter_statement, values_for_filter) = self._get_filter_on_primary_key_fields(offset=len(kwargs) + 1)
        values = values_set_statement + values_for_filter
        query = "UPDATE " + self.table_name() + " SET " + set_statement + " WHERE " + filter_statement
        await self._execute_query(query, *values, connection=connection)

    @classmethod
    async def get_by_id(
        cls: Type[TBaseDocument], doc_id: uuid.UUID, connection: Optional[asyncpg.connection.Connection] = None
    ) -> Optional[TBaseDocument]:
        """
        Get a specific document based on its ID

        :return: An instance of this class with its fields filled from the database.
        """
        result = await cls.get_list(id=doc_id, connection=connection)
        if len(result) > 0:
            return result[0]
        return None

    @classmethod
    async def get_one(
        cls: Type[TBaseDocument],
        connection: Optional[asyncpg.connection.Connection] = None,
        lock: Optional[RowLockMode] = None,
        **query: object,
    ) -> Optional[TBaseDocument]:
        results = await cls.get_list(
            connection=connection,
            order_by_column=None,
            order=None,
            limit=1,
            offset=None,
            no_obj=None,
            lock=lock,
            **query,
        )
        if results:
            return results[0]
        return None

    @classmethod
    def _validate_order(cls, order_by_column: str, order: str) -> Tuple[ColumnNameStr, OrderStr]:
        """Validate the correct values for order and if the order column is an existing column name
        :param order_by_column: The name of the column to order by
        :param order: The sorting order.
        :return:
        """
        for o in order.split(" "):
            possible = ["ASC", "DESC", "NULLS", "FIRST", "LAST"]
            if o not in possible:
                raise RuntimeError(f"The following order can not be applied: {order}, {o} should be one of {possible}")

        if order_by_column not in cls.get_field_names():
            raise RuntimeError(f"{order_by_column} is not a valid field name.")

        return ColumnNameStr(order_by_column), OrderStr(order)

    @classmethod
    def _validate_order_strict(cls, order_by_column: str, order: str) -> Tuple[ColumnNameStr, PagingOrder]:
        """Validate the correct values for order ('ASC' or 'DESC')  and if the order column is an existing column name
        :param order_by_column: The name of the column to order by
        :param order: The sorting order.
        :return:
        """
        for o in order.split(" "):
            possible = ["ASC", "DESC"]
            if o not in possible:
                raise RuntimeError(f"The following order can not be applied: {order}, {o} should be one of {possible}")

        if order_by_column not in cls.get_valid_field_names():
            raise RuntimeError(f"{order_by_column} is not a valid field name.")

        return ColumnNameStr(order_by_column), PagingOrder[order]

    @classmethod
    async def get_list(
        cls: Type[TBaseDocument],
        *,
        # All defaults None rather actual values to allow explicitly requesting defaults to improve type safety with **query
        order_by_column: Optional[str] = None,
        order: Optional[str] = None,
        limit: Optional[int] = None,
        offset: Optional[int] = None,
        no_obj: Optional[bool] = None,
        lock: Optional[RowLockMode] = None,
        connection: Optional[asyncpg.connection.Connection] = None,
        **query: object,
    ) -> List[TBaseDocument]:
        """
        Get a list of documents matching the filter args
        """
        return await cls.get_list_with_columns(
            order_by_column=order_by_column,
            order=order,
            limit=limit,
            offset=offset,
            no_obj=no_obj,
            lock=lock,
            connection=connection,
            columns=None,
            **query,
        )

    @classmethod
    async def get_list_with_columns(
        cls: Type[TBaseDocument],
        *,
        order_by_column: Optional[str] = None,
        order: Optional[str] = None,
        limit: Optional[int] = None,
        offset: Optional[int] = None,
        no_obj: Optional[bool] = None,
        lock: Optional[RowLockMode] = None,
        connection: Optional[asyncpg.connection.Connection] = None,
        columns: Optional[List[str]] = None,
        **query: object,
    ) -> List[TBaseDocument]:
        """
        Get a list of documents matching the filter args
        """
        if order is None:
            order = "ASC"
        if order_by_column:
            cls._validate_order(order_by_column, order)

        if no_obj is None:
            no_obj = False

        query = cls._convert_field_names_to_db_column_names(query)
        (filter_statement, values) = cls._get_composed_filter(**query)
        selected_columns = " * "
        if columns:
            selected_columns = ",".join([cls.validate_field_name(column) for column in columns])
        sql_query = f"SELECT {selected_columns} FROM " + cls.table_name()
        if filter_statement:
            sql_query += " WHERE " + filter_statement
        if order_by_column is not None:
            sql_query += f" ORDER BY {order_by_column} {order}"
        if limit is not None and limit > 0:
            sql_query += " LIMIT $" + str(len(values) + 1)
            values.append(int(limit))
        if offset is not None and offset > 0:
            sql_query += " OFFSET $" + str(len(values) + 1)
            values.append(int(offset))
        if lock is not None:
            sql_query += f" {lock.value}"
        result = await cls.select_query(sql_query, values, no_obj=no_obj, connection=connection)
        return result

    @classmethod
    async def get_list_paged(
        cls: Type[TBaseDocument],
        *,
        page_by_column: str,
        order_by_column: Optional[str] = None,
        order: Optional[str] = None,
        limit: Optional[int] = None,
        start: Optional[Any] = None,
        end: Optional[Any] = None,
        no_obj: Optional[bool] = None,
        lock: Optional[RowLockMode] = None,
        connection: Optional[asyncpg.connection.Connection] = None,
        **query: object,
    ) -> List[TBaseDocument]:
        """
        Get a list of documents matching the filter args, with paging support

        :param page_by_column: The name of the column in the database on which the paging should be applied
        :param order_by_column: The name of the column in the database the sorting should be based on
        :param order: The order to apply to the sorting
        :param limit: If specified, the maximum number of entries to return
        :param start: A value conforming the sorting column type, all returned rows will have greater value in the sorted column
        :param end: A value conforming the sorting column type, all returned rows will have lower value in the sorted column
        :param no_obj: Whether not to cast the query result into a matching object
        :param connection: An optional connection
        :param **query: Any additional filter to apply
        """
        if order is None:
            order = "ASC"
        if order_by_column:
            cls._validate_order(order_by_column, order)

        if no_obj is None:
            no_obj = False

        query = cls._convert_field_names_to_db_column_names(query)
        (filter_statement, values) = cls._get_composed_filter(**query)
        filter_statements = filter_statement.split(" AND ") if filter_statement != "" else []
        if start is not None:
            filter_statements.append(f"{page_by_column} > $" + str(len(values) + 1))
            values.append(cls._get_value(start))
        if end is not None:
            filter_statements.append(f"{page_by_column} < $" + str(len(values) + 1))
            values.append(cls._get_value(end))
        sql_query = "SELECT * FROM " + cls.table_name()
        if len(filter_statements) > 0:
            sql_query += " WHERE " + " AND ".join(filter_statements)
        if order_by_column is not None:
            sql_query += f" ORDER BY {order_by_column} {order}"
        if limit is not None and limit > 0:
            sql_query += " LIMIT $" + str(len(values) + 1)
            values.append(int(limit))
        if lock is not None:
            sql_query += f" {lock.value}"

        result = await cls.select_query(sql_query, values, no_obj=no_obj, connection=connection)
        return result

    @classmethod
    async def delete_all(cls, connection: Optional[asyncpg.connection.Connection] = None, **query: object) -> int:
        """
        Delete all documents that match the given query
        """
        query = cls._convert_field_names_to_db_column_names(query)
        (filter_statement, values) = cls._get_composed_filter(**query)
        query = "DELETE FROM " + cls.table_name()
        if filter_statement:
            query += " WHERE " + filter_statement
        result = await cls._execute_query(query, *values, connection=connection)
        record_count = int(result.split(" ")[1])
        return record_count

    @classmethod
    def _get_composed_filter(
        cls, offset: int = 1, col_name_prefix: Optional[str] = None, **query: object
    ) -> Tuple[str, List[object]]:
        filter_statements = []
        values = []
        index_count = max(1, offset)
        for key, value in query.items():
            cls.validate_field_name(key)
            name = cls._add_column_name_prefix_if_needed(key, col_name_prefix)
            (filter_statement, value) = cls._get_filter(name, value, index_count)
            filter_statements.append(filter_statement)
            values.extend(value)
            index_count += len(value)
        filter_as_string = " AND ".join(filter_statements)
        return (filter_as_string, values)

    @classmethod
    def _get_filter(cls, name: str, value: Any, index: int) -> Tuple[str, List[object]]:
        if value is None:
            return (name + " IS NULL", [])
        filter_statement = name + "=$" + str(index)
        value = cls._get_value(value)
        return (filter_statement, [value])

    @classmethod
    def _get_value(cls, value: object) -> object:
        if isinstance(value, dict):
            return json_encode(value)

        if isinstance(value, DataDocument) or issubclass(value.__class__, DataDocument):
            return json_encode(value)

        if isinstance(value, list):
            return [cls._get_value(x) for x in value]

        if isinstance(value, enum.Enum):
            return value.name

        if isinstance(value, uuid.UUID):
            return str(value)

        return value

    @classmethod
    def get_composed_filter_with_query_types(
        cls, offset: int = 1, col_name_prefix: Optional[str] = None, **query: QueryFilter
    ) -> Tuple[List[str], List[object]]:
        filter_statements = []
        values: List[object] = []
        index_count = max(1, offset)
        for key, value_with_query_type in query.items():
            query_type, value = value_with_query_type
            filter_statement: str
            filter_values: List[object]
            name = cls._add_column_name_prefix_if_needed(key, col_name_prefix)
            filter_statement, filter_values = cls.get_filter_for_query_type(query_type, name, value, index_count)
            filter_statements.append(filter_statement)
            values.extend(filter_values)
            index_count += len(filter_values)

        return (filter_statements, values)

    @classmethod
    def get_filter_for_query_type(
        cls, query_type: QueryType, key: str, value: object, index_count: int
    ) -> Tuple[str, List[object]]:
        if query_type == QueryType.EQUALS:
            (filter_statement, filter_values) = cls._get_filter(key, value, index_count)
        elif query_type == QueryType.IS_NOT_NULL:
            (filter_statement, filter_values) = cls.get_is_not_null_filter(key)
        elif query_type == QueryType.CONTAINS:
            (filter_statement, filter_values) = cls.get_contains_filter(key, value, index_count)
        elif query_type == QueryType.CONTAINS_PARTIAL:
            (filter_statement, filter_values) = cls.get_contains_partial_filter(key, value, index_count)
        elif query_type == QueryType.RANGE:
            (filter_statement, filter_values) = cls.get_range_filter(key, value, index_count)
        elif query_type == QueryType.NOT_CONTAINS:
            (filter_statement, filter_values) = cls.get_not_contains_filter(key, value, index_count)
        elif query_type == QueryType.COMBINED:
            (filter_statement, filter_values) = cls.get_filter_for_combined_query_type(
                key, cast(Dict[QueryType, object], value), index_count
            )
        else:
            raise InvalidQueryType(f"Query type should be one of {[query for query in QueryType]}")
        return (filter_statement, filter_values)

    @classmethod
    def validate_field_name(cls, name: str) -> ColumnNameStr:
        """Check if the name is a valid database column name for the current type"""
        if name not in cls.get_valid_field_names():
            raise InvalidFieldNameException(f"{name} is not valid for a query on {cls.table_name()}")
        return ColumnNameStr(name)

    @classmethod
    def _add_column_name_prefix_if_needed(cls, filter_statement: str, col_name_prefix: Optional[str] = None) -> str:
        if col_name_prefix is not None:
            filter_statement = f"{col_name_prefix}.{filter_statement}"
        return filter_statement

    @classmethod
    def get_is_not_null_filter(cls, name: str) -> Tuple[str, List[object]]:
        """
        Returns a tuple of a PostgresQL statement and any query arguments to filter on values that are not null.
        """
        filter_statement = f"{name} IS NOT NULL"
        return (filter_statement, [])

    @classmethod
    def get_contains_filter(cls, name: str, value: object, index: int) -> Tuple[str, List[object]]:
        """
        Returns a tuple of a PostgresQL statement and any query arguments to filter on values that are contained in a given
        collection.
        """
        filter_statement = f"{name} = ANY (${str(index)})"
        value = cls._get_value(value)
        return (filter_statement, [value])

    @classmethod
    def get_filter_for_combined_query_type(
        cls, name: str, combined_value: Dict[QueryType, object], index: int
    ) -> Tuple[str, List[object]]:
        """
        Returns a tuple of a PostgresQL statement and any query arguments to filter a single column
        based on the defined query types
        """
        filters = []
        for query_type, value in combined_value.items():
            filter_statement, filter_values = cls.get_filter_for_query_type(query_type, name, value, index)
            filters.append((filter_statement, filter_values))
            index += len(filter_values)
        (filter_statement, values) = cls._combine_filter_statements(filters)

        return (filter_statement, values)

    @classmethod
    def get_not_contains_filter(cls, name: str, value: object, index: int) -> Tuple[str, List[object]]:
        """
        Returns a tuple of a PostgresQL statement and any query arguments to filter on values that are not contained in a given
        collection.
        """
        filter_statement = f"NOT ({name} = ANY (${str(index)}))"
        value = cls._get_value(value)
        return (filter_statement, [value])

    @classmethod
    def get_contains_partial_filter(cls, name: str, value: object, index: int) -> Tuple[str, List[object]]:
        """
        Returns a tuple of a PostgresQL statement and any query arguments to filter on values that are contained in a given
        collection.
        """

        filter_statement = f"{name} ILIKE ANY (${str(index)})"
        value = cls._get_value(value)
        value = [f"%{v}%" for v in value]
        return (filter_statement, [value])

    @classmethod
    def get_range_filter(
        cls, name: str, value: Union[DateRangeConstraint, RangeConstraint], index: int
    ) -> Tuple[str, List[object]]:
        """
        Returns a tuple of a PostgresQL statement and any query arguments to filter on values that match a given range
        constraint.
        """
        filter_statement: str
        values: List[object]
        (filter_statement, values) = cls._combine_filter_statements(
            (
                f"{name} {operator.pg_value} ${str(index + i)}",
                [cls._get_value(bound)],
            )
            for i, (operator, bound) in enumerate(value)
        )
        return (filter_statement, [cls._get_value(v) for v in values])

    @staticmethod
    def _combine_filter_statements(statements_and_values: Iterable[Tuple[str, List[object]]]) -> Tuple[str, List[object]]:
        filter_statements: Tuple[str]
        values: Tuple[List[object]]
        filter_statements, values = zip(*statements_and_values)  # type: ignore
        return (
            " AND ".join(s for s in filter_statements if s != ""),
            list(chain.from_iterable(values)),
        )

    @classmethod
    def _add_start_filter(
        cls,
        offset: int,
        order_by_column: ColumnNameStr,
        id_column: ColumnNameStr,
        start: Optional[Any] = None,
        first_id: Optional[Union[uuid.UUID, str]] = None,
    ) -> Tuple[List[str], List[object]]:
        filter_statements = []
        values: List[object] = []
        if start is not None and first_id:
            filter_statements.append(f"({order_by_column}, {id_column}) > (${str(offset + 1)}, ${str(offset + 2)})")
            values.append(cls._get_value(start))
            values.append(cls._get_value(first_id))
        elif start is not None:
            filter_statements.append(f"{order_by_column} > ${str(offset + 1)}")
            values.append(cls._get_value(start))
        return filter_statements, values

    @classmethod
    def _add_end_filter(
        cls,
        offset: int,
        order_by_column: ColumnNameStr,
        id_column: ColumnNameStr,
        end: Optional[Any] = None,
        last_id: Optional[Union[uuid.UUID, str]] = None,
    ) -> Tuple[List[str], List[object]]:
        filter_statements = []
        values: List[object] = []
        if end is not None and last_id:
            filter_statements.append(f"({order_by_column}, {id_column}) < (${str(offset + 1)}, ${str(offset + 2)})")
            values.append(cls._get_value(end))
            values.append(cls._get_value(last_id))
        elif end is not None:
            filter_statements.append(f"{order_by_column} < ${str(offset + 1)}")
            values.append(cls._get_value(end))
        return filter_statements, values

    @classmethod
    def _join_filter_statements(cls, filter_statements: List[str]) -> str:
        if filter_statements:
            return "WHERE " + " AND ".join(filter_statements)
        return ""

    async def delete(self, connection: Optional[asyncpg.connection.Connection] = None) -> None:
        """
        Delete this document
        """
        (filter_as_string, values) = self._get_filter_on_primary_key_fields()
        query = "DELETE FROM " + self.table_name() + " WHERE " + filter_as_string
        await self._execute_query(query, *values, connection=connection)

    async def delete_cascade(self) -> None:
        await self.delete()

    @classmethod
    @overload
    async def select_query(
        cls: Type[TBaseDocument], query: str, values: List[object], connection: Optional[asyncpg.connection.Connection] = None
    ) -> Sequence[TBaseDocument]:
        """Return a sequence of objects of cls type."""
        ...

    @classmethod
    @overload
    async def select_query(
        cls: Type[TBaseDocument],
        query: str,
        values: List[object],
        no_obj: bool,
        connection: Optional[asyncpg.connection.Connection] = None,
    ) -> Sequence[Record]:
        """Return a sequence of records instances"""
        ...

    @classmethod
    async def select_query(
        cls: Type[TBaseDocument],
        query: str,
        values: List[object],
        no_obj: bool = False,
        connection: Optional[asyncpg.connection.Connection] = None,
    ) -> Sequence[Union[Record, TBaseDocument]]:
        async with cls.get_connection(connection) as con:
            async with con.transaction():
                result: List[Union[Record, TBaseDocument]] = []
                async for record in con.cursor(query, *values):
                    if no_obj:
                        result.append(record)
                    else:
                        result.append(cls(from_postgres=True, **record))
                return result

    def to_dict(self) -> JsonType:
        """
        Return a dict representing the document
        """
        result = {}
        for name, metadata in self.get_field_metadata().items():
            value = self.get_value(name)

            if metadata.required and value is None:
                raise TypeError("%s should have field '%s'" % (self.__name__, name))

            if value is not None:
                metadata.validate(name, value)
                result[name] = value

            elif metadata.default:
                result[name] = metadata.default_value

        return result

    @classmethod
    async def execute_in_retryable_transaction(
        cls,
        fnc: Callable[[Connection], Awaitable[TransactionResult]],
        tx_isolation_level: Optional[str] = None,
    ) -> TransactionResult:
        """
        Execute the queries in fnc using the transaction isolation level `tx_isolation_level` and return the
        result returned by fnc. This method performs retries when the transaction is aborted due to a
        serialization error.
        """
        async with cls.get_connection() as postgresql_client:
            attempt = 1
            while True:
                try:
                    async with postgresql_client.transaction(isolation=tx_isolation_level):
                        return await fnc(postgresql_client)
                except SerializationError:
                    if attempt > 3:
                        raise Exception("Failed to execute transaction after 3 attempts.")
                    else:
                        # Exponential backoff
                        await asyncio.sleep(pow(10, attempt) / 1000)
                        attempt += 1


class Project(BaseDocument):
    """
    An inmanta configuration project

    :param name: The name of the configuration project.
    """

    __primary_key__ = ("id",)

    id: uuid.UUID
    name: str

    def to_dto(self) -> m.Project:
        return m.Project(id=self.id, name=self.name, environments=[])


def convert_boolean(value: Union[bool, str]) -> bool:
    if isinstance(value, bool):
        return value

    if value.lower() not in RawConfigParser.BOOLEAN_STATES:
        raise ValueError("Not a boolean: %s" % value)
    return RawConfigParser.BOOLEAN_STATES[value.lower()]


def convert_int(value: Union[float, int, str]) -> Union[int, float]:
    if isinstance(value, (int, float)):
        return value

    f_value = float(value)
    i_value = int(value)

    if i_value == f_value:
        return i_value
    return f_value


def convert_positive_float(value: Union[float, int, str]) -> float:
    if isinstance(value, float):
        float_value = value
    else:
        float_value = float(value)
    if float_value < 0:
        raise ValueError(f"This value should be positive, got: {value}")
    return float_value


def convert_agent_map(value: Dict[str, str]) -> Dict[str, str]:
    if not isinstance(value, dict):
        raise ValueError("Agent map should be a dict")

    for key, v in value.items():
        if not isinstance(key, str):
            raise ValueError("The key of an agent map should be string")

        if not isinstance(v, str):
            raise ValueError("The value of an agent map should be string")

    if "internal" not in value:
        raise ValueError("The internal agent must be present in the autostart_agent_map")

    return value


def translate_to_postgres_type(type: str) -> str:
    if type not in TYPE_MAP:
        raise Exception("Type '" + type + "' is not a valid type for a settings entry")
    return TYPE_MAP[type]


def convert_agent_trigger_method(value: object) -> str:
    if isinstance(value, const.AgentTriggerMethod):
        return value
    value = str(value)
    valid_values = [x.name for x in const.AgentTriggerMethod]
    if value not in valid_values:
        raise ValueError("%s is not a valid agent trigger method. Valid value: %s" % (value, ",".join(valid_values)))
    return value


def validate_cron(value: str) -> str:
    if not value:
        return ""
    try:
        CronTab(value)
    except ValueError as e:
        raise ValueError("'%s' is not a valid cron expression: %s" % (value, e))
    return value


TYPE_MAP = {
    "int": "integer",
    "bool": "boolean",
    "dict": "jsonb",
    "str": "varchar",
    "enum": "varchar",
    "positive_float": "double precision",
}

AUTO_DEPLOY = "auto_deploy"
PUSH_ON_AUTO_DEPLOY = "push_on_auto_deploy"
AGENT_TRIGGER_METHOD_ON_AUTO_DEPLOY = "agent_trigger_method_on_auto_deploy"
ENVIRONMENT_AGENT_TRIGGER_METHOD = "environment_agent_trigger_method"
AUTOSTART_SPLAY = "autostart_splay"
AUTOSTART_AGENT_DEPLOY_INTERVAL = "autostart_agent_deploy_interval"
AUTOSTART_AGENT_DEPLOY_SPLAY_TIME = "autostart_agent_deploy_splay_time"
AUTOSTART_AGENT_REPAIR_INTERVAL = "autostart_agent_repair_interval"
AUTOSTART_AGENT_REPAIR_SPLAY_TIME = "autostart_agent_repair_splay_time"
AUTOSTART_ON_START = "autostart_on_start"
AUTOSTART_AGENT_MAP = "autostart_agent_map"
AUTOSTART_AGENT_INTERVAL = "autostart_agent_interval"
AGENT_AUTH = "agent_auth"
SERVER_COMPILE = "server_compile"
AUTO_FULL_COMPILE = "auto_full_compile"
RESOURCE_ACTION_LOGS_RETENTION = "resource_action_logs_retention"
PROTECTED_ENVIRONMENT = "protected_environment"
NOTIFICATION_RETENTION = "notification_retention"
AVAILABLE_VERSIONS_TO_KEEP = "available_versions_to_keep"
RECOMPILE_BACKOFF = "recompile_backoff"
ENVIRONMENT_METRICS_RETENTION = "environment_metrics_retention"


class Setting(object):
    """
    A class to define a new environment setting.
    """

    def __init__(
        self,
        name: str,
        typ: str,
        default: Optional[m.EnvSettingType] = None,
        doc: Optional[str] = None,
        validator: Optional[Callable[[m.EnvSettingType], m.EnvSettingType]] = None,
        recompile: bool = False,
        update_model: bool = False,
        agent_restart: bool = False,
        allowed_values: Optional[List[m.EnvSettingType]] = None,
    ) -> None:
        """
        :param name: The name of the setting.
        :param type: The type of the value. This type is mainly used for documentation purpose.
        :param default: An optional default value for this setting. When a default is set and the
                        is requested from the database, it will return the default value and also store
                        the default value in the database.
        :param doc: The documentation/help string for this setting
        :param validator: A validation and casting function for input settings. Should raise ValueError if validation fails.
        :param recompile: Trigger a recompile of the model when a setting is updated?
        :param update_model: Update the configuration model (git pull on project and repos)
        :param agent_restart: Restart autostarted agents when this settings is updated.
        :param allowed_values: list of possible values (if type is enum)
        """
        self.name: str = name
        self.typ: str = typ
        self._default = default
        self.doc = doc
        self.validator = validator
        self.recompile = recompile
        self.update = update_model
        self.agent_restart = agent_restart
        self.allowed_values = allowed_values

    @property
    def default(self) -> Optional[m.EnvSettingType]:
        if self._default and isinstance(self._default, dict):
            # Dicts are mutable objects. Return a copy.
            return dict(self._default)
        else:
            return self._default

    def to_dict(self) -> JsonType:
        return {
            "type": self.typ,
            "default": self.default,
            "doc": self.doc,
            "recompile": self.recompile,
            "update": self.update,
            "agent_restart": self.agent_restart,
            "allowed_values": self.allowed_values,
        }

    def to_dto(self) -> m.EnvironmentSetting:
        return m.EnvironmentSetting(
            name=self.name,
            type=self.typ,
            default=self.default,
            doc=self.doc,
            recompile=self.recompile,
            update_model=self.update,
            agent_restart=self.agent_restart,
            allowed_values=self.allowed_values,
        )


@stable_api
class Environment(BaseDocument):
    """
    A deployment environment of a project

    :param id: A unique, machine generated id
    :param name: The name of the deployment environment.
    :param project: The project this environment belongs to.
    :param repo_url: The repository url that contains the configuration model code for this environment
    :param repo_branch: The repository branch that contains the configuration model code for this environment
    :param settings: Key/value settings for this environment. This dictionary does not necessarily contain a key
                     for every environment setting known by the server. This is done for backwards compatibility reasons.
                     When a setting was renamed, we need to determine whether the old or the new setting has to be taken into
                     account. The logic to decide that is the following:
                        * When the name of the new setting is present in this settings dictionary or when the name of the old
                          setting is not present in the settings dictionary, use the new setting.
                        * Otherwise, use the setting with the old name.
    :param last_version: The last version number that was reserved for this environment
    :param description: The description of the environment
    :param icon: An icon for the environment
    """

    __primary_key__ = ("id",)

    id: uuid.UUID
    name: str
    project: uuid.UUID
    repo_url: str = ""
    repo_branch: str = ""
    settings: Dict[str, m.EnvSettingType] = {}
    last_version: int = 0
    halted: bool = False
    description: str = ""
    icon: str = ""

    def to_dto(self) -> m.Environment:
        return m.Environment(
            id=self.id,
            name=self.name,
            project_id=self.project,
            repo_url=self.repo_url,
            repo_branch=self.repo_branch,
            settings=self.settings,
            halted=self.halted,
            description=self.description,
            icon=self.icon,
        )

    _settings: Dict[str, Setting] = {
        AUTO_DEPLOY: Setting(
            name=AUTO_DEPLOY,
            typ="bool",
            default=True,
            doc="When this boolean is set to true, the orchestrator will automatically release a new version "
            "that was compiled by the orchestrator itself.",
            validator=convert_boolean,
        ),
        PUSH_ON_AUTO_DEPLOY: Setting(
            name=PUSH_ON_AUTO_DEPLOY,
            typ="bool",
            default=True,
            doc="Push a new version when it has been autodeployed.",
            validator=convert_boolean,
        ),
        AGENT_TRIGGER_METHOD_ON_AUTO_DEPLOY: Setting(
            name=AGENT_TRIGGER_METHOD_ON_AUTO_DEPLOY,
            typ="enum",
            default=const.AgentTriggerMethod.push_incremental_deploy.name,
            validator=convert_agent_trigger_method,
            doc="The agent trigger method to use when " + PUSH_ON_AUTO_DEPLOY + " is enabled",
            allowed_values=[opt.name for opt in const.AgentTriggerMethod],
        ),
        ENVIRONMENT_AGENT_TRIGGER_METHOD: Setting(
            name=ENVIRONMENT_AGENT_TRIGGER_METHOD,
            typ="enum",
            default=const.AgentTriggerMethod.push_incremental_deploy.name,
            validator=convert_agent_trigger_method,
            doc="The agent trigger method to use when no specific method is specified in the API call. "
            "This determines the behavior of the 'Promote' button. "
            f"For auto deploy, {AGENT_TRIGGER_METHOD_ON_AUTO_DEPLOY} is used.",
            allowed_values=[opt.name for opt in const.AgentTriggerMethod],
        ),
        AUTOSTART_SPLAY: Setting(
            name=AUTOSTART_SPLAY,
            typ="int",
            default=10,
            doc="[DEPRECATED] Splay time for autostarted agents.",
            validator=convert_int,
        ),
        AUTOSTART_AGENT_DEPLOY_INTERVAL: Setting(
            name=AUTOSTART_AGENT_DEPLOY_INTERVAL,
            typ="int",
            default=600,
            doc="The deployment interval of the autostarted agents."
            " See also: :inmanta.config:option:`config.agent-deploy-interval`",
            validator=convert_int,
            agent_restart=True,
        ),
        AUTOSTART_AGENT_DEPLOY_SPLAY_TIME: Setting(
            name=AUTOSTART_AGENT_DEPLOY_SPLAY_TIME,
            typ="int",
            default=10,
            doc="The splay time on the deployment interval of the autostarted agents."
            " See also: :inmanta.config:option:`config.agent-deploy-splay-time`",
            validator=convert_int,
            agent_restart=True,
        ),
        AUTOSTART_AGENT_REPAIR_INTERVAL: Setting(
            name=AUTOSTART_AGENT_REPAIR_INTERVAL,
            typ="int",
            default=86400,
            doc="The repair interval of the autostarted agents."
            " See also: :inmanta.config:option:`config.agent-repair-interval`",
            validator=convert_int,
            agent_restart=True,
        ),
        AUTOSTART_AGENT_REPAIR_SPLAY_TIME: Setting(
            name=AUTOSTART_AGENT_REPAIR_SPLAY_TIME,
            typ="int",
            default=600,
            doc="The splay time on the repair interval of the autostarted agents."
            " See also: :inmanta.config:option:`config.agent-repair-splay-time`",
            validator=convert_int,
            agent_restart=True,
        ),
        AUTOSTART_ON_START: Setting(
            name=AUTOSTART_ON_START,
            default=True,
            typ="bool",
            validator=convert_boolean,
            doc="Automatically start agents when the server starts instead of only just in time.",
        ),
        AUTOSTART_AGENT_MAP: Setting(
            name=AUTOSTART_AGENT_MAP,
            default={"internal": "local:"},
            typ="dict",
            validator=convert_agent_map,
            doc="A dict with key the name of agents that should be automatically started. The value "
            "is either an empty string or an agent map string. See also: :inmanta.config:option:`config.agent-map`",
            agent_restart=True,
        ),
        AUTOSTART_AGENT_INTERVAL: Setting(
            name=AUTOSTART_AGENT_INTERVAL,
            default=600,
            typ="int",
            validator=convert_int,
            doc="[DEPRECATED] Agent interval for autostarted agents in seconds",
            agent_restart=True,
        ),
        SERVER_COMPILE: Setting(
            name=SERVER_COMPILE,
            default=True,
            typ="bool",
            validator=convert_boolean,
            doc="Allow the server to compile the configuration model.",
        ),
        AUTO_FULL_COMPILE: Setting(
            name=AUTO_FULL_COMPILE,
            default="",
            typ="str",
            validator=validate_cron,
            doc=(
                "Periodically run a full compile following a cron-like time-to-run specification, interpreted in UTC"
                " (e.g. `min hour dom month dow`). A compile will be requested at the scheduled time. The actual"
                " compilation may have to wait in the compile queue for some time, depending on the size of the queue and the"
                " RECOMPILE_BACKOFF environment setting. This setting has no effect when server_compile is disabled."
            ),
        ),
        RESOURCE_ACTION_LOGS_RETENTION: Setting(
            name=RESOURCE_ACTION_LOGS_RETENTION,
            default=7,
            typ="int",
            validator=convert_int,
            doc="The number of days to retain resource-action logs",
        ),
        AVAILABLE_VERSIONS_TO_KEEP: Setting(
            name=AVAILABLE_VERSIONS_TO_KEEP,
            default=100,
            typ="int",
            validator=convert_int,
            doc="The number of versions to keep stored in the database",
        ),
        PROTECTED_ENVIRONMENT: Setting(
            name=PROTECTED_ENVIRONMENT,
            default=False,
            typ="bool",
            validator=convert_boolean,
            doc="When set to true, this environment cannot be cleared or deleted.",
        ),
        NOTIFICATION_RETENTION: Setting(
            name=NOTIFICATION_RETENTION,
            default=365,
            typ="int",
            validator=convert_int,
            doc="The number of days to retain notifications for",
        ),
        RECOMPILE_BACKOFF: Setting(
            name=RECOMPILE_BACKOFF,
            default=0.1,
            typ="positive_float",
            validator=convert_positive_float,
            doc="""The number of seconds to wait before the server may attempt to do a new recompile.
                    Recompiles are triggered after facts updates for example.""",
        ),
        ENVIRONMENT_METRICS_RETENTION: Setting(
            name=ENVIRONMENT_METRICS_RETENTION,
            typ="int",
            default=8760,
            doc="The number of hours that environment metrics have to be retained before they are cleaned up. "
            "Default=8760 hours (1 year). Set to 0 to disable automatic cleanups.",
            validator=convert_int,
        ),
    }

    _renamed_settings_map = {
        AUTOSTART_AGENT_DEPLOY_INTERVAL: AUTOSTART_AGENT_INTERVAL,
        AUTOSTART_AGENT_DEPLOY_SPLAY_TIME: AUTOSTART_SPLAY,
    }  # name new_option -> name deprecated_option

    @classmethod
    def get_setting_definition(cls, setting_name: str) -> Setting:
        """
        Return the definition of the setting with the given name.
        """
        if setting_name not in cls._settings:
            raise KeyError()
        return cls._settings[setting_name]

    async def get(self, key: str, connection: Optional[asyncpg.connection.Connection] = None) -> m.EnvSettingType:
        """
        Get a setting in this environment.

        :param key: The name/key of the setting. It should be defined in _settings otherwise a keyerror will be raised.
        """
        if key not in self._settings:
            raise KeyError()

        if key in self._renamed_settings_map:
            name_deprecated_setting = self._renamed_settings_map[key]
            if name_deprecated_setting in self.settings and key not in self.settings:
                warnings.warn(
                    "Config option %s is deprecated. Use %s instead." % (name_deprecated_setting, key),
                    category=DeprecationWarning,
                )
                return self.settings[name_deprecated_setting]

        if key in self.settings:
            return self.settings[key]

        default_value = self._settings[key].default
        if default_value is None:
            raise KeyError()

        await self.set(key, default_value, connection=connection, allow_override=False)
        return self.settings[key]

    async def set(
        self,
        key: str,
        value: m.EnvSettingType,
        connection: Optional[asyncpg.connection.Connection] = None,
        allow_override: bool = True,
    ) -> None:
        """
        Set a new setting in this environment.

        :param key: The name/key of the setting. It should be defined in _settings otherwise a keyerror will be raised.
        :param value: The value of the settings. The value should be of type as defined in _settings
        :param allow_override: If set to False, don't set the given environment setting when it already exists in the setting
                               dictionary in the database.
        """
        if key not in self._settings:
            raise KeyError()
        # TODO: convert this to a string
        if callable(self._settings[key].validator):
            value = self._settings[key].validator(value)

        type = translate_to_postgres_type(self._settings[key].typ)
        (filter_statement, values) = self._get_composed_filter(name=self.name, project=self.project, offset=5)
        query = f"""
                UPDATE {self.table_name()}
                SET settings=(
                        CASE WHEN $1 IS FALSE AND settings ? $2::text
                        THEN settings
                        ELSE jsonb_set(settings, $3::text[], to_jsonb($4::{type}), TRUE)
                        END
                    )
                WHERE {filter_statement}
                RETURNING settings
        """
        values = [allow_override, self._get_value(key), self._get_value([key]), self._get_value(value)] + values

        new_value = await self._fetchval(query, *values, connection=connection)
        new_value_parsed = cast(
            Dict[str, m.EnvSettingType], self.get_field_metadata()["settings"].from_db(name="settings", value=new_value)
        )
        self.settings[key] = new_value_parsed[key]

    async def unset(self, key: str) -> None:
        """
        Unset a setting in this environment. If a default value is provided, this value will replace the current value.

        :param key: The name/key of the setting. It should be defined in _settings otherwise a keyerror will be raised.
        """
        if key not in self._settings:
            raise KeyError()

        if self._settings[key].default is None:
            (filter_statement, values) = self._get_composed_filter(name=self.name, project=self.project, offset=2)
            query = "UPDATE " + self.table_name() + " SET settings=settings - $1" + " WHERE " + filter_statement
            values = [self._get_value(key)] + values
            await self._execute_query(query, *values)
            del self.settings[key]
        else:
            await self.set(key, self._settings[key].default)

    async def delete_cascade(self, only_content: bool = False) -> None:
        if only_content:
            await Agent.delete_all(environment=self.id)

            procs = await AgentProcess.get_list(environment=self.id)
            for proc in procs:
                await proc.delete_cascade()

            compile_list = await Compile.get_list(environment=self.id)
            for cl in compile_list:
                await cl.delete_cascade()

            for model in await ConfigurationModel.get_list(environment=self.id):
                await model.delete_cascade()

            await Parameter.delete_all(environment=self.id)
            await Resource.delete_all(environment=self.id)
            await ResourceAction.delete_all(environment=self.id)
            await Notification.delete_all(environment=self.id)
        else:
            # Cascade is done by PostgreSQL
            await self.delete()

    async def get_next_version(self, connection: Optional[asyncpg.connection.Connection] = None) -> int:
        """
        Reserves the next available version and returns it. Increments the last_version counter.
        """
        record = await self._fetchrow(
            f"""
UPDATE {self.table_name()}
SET last_version = last_version + 1
WHERE id = $1
RETURNING last_version;
""",
            self.id,
            connection=connection,
        )
        version = cast(int, record[0])
        self.last_version = version
        return version

    @classmethod
    def register_setting(cls, setting: Setting) -> None:
        """
        Adds a new environment setting that was defined by an extension.

        :param setting: the setting that should be added to the existing settings
        """
        if setting.name in cls._settings:
            raise KeyError()
        cls._settings[setting.name] = setting

    @classmethod
    async def get_list(
        cls: Type[TBaseDocument],
        *,
        order_by_column: Optional[str] = None,
        order: Optional[str] = None,
        limit: Optional[int] = None,
        offset: Optional[int] = None,
        no_obj: Optional[bool] = None,
        lock: Optional[RowLockMode] = None,
        connection: Optional[asyncpg.connection.Connection] = None,
        details: bool = True,
        **query: object,
    ) -> List[TBaseDocument]:
        """
        Get a list of documents matching the filter args.

        """
        if details:
            return await super().get_list(
                order_by_column=order_by_column,
                order=order,
                limit=limit,
                offset=offset,
                no_obj=no_obj,
                lock=lock,
                connection=connection,
                **query,
            )
        return await cls.get_list_without_details(
            order_by_column=order_by_column,
            order=order,
            limit=limit,
            offset=offset,
            no_obj=no_obj,
            lock=lock,
            connection=connection,
            **query,
        )

    @classmethod
    async def get_list_without_details(
        cls: Type[TBaseDocument],
        *,
        order_by_column: Optional[str] = None,
        order: Optional[str] = None,
        limit: Optional[int] = None,
        offset: Optional[int] = None,
        no_obj: Optional[bool] = None,
        lock: Optional[RowLockMode] = None,
        connection: Optional[asyncpg.connection.Connection] = None,
        **query: object,
    ) -> List[TBaseDocument]:
        """
        Get a list of environments matching the filter args.
        Don't return the description and icon columns.
        """
        columns = [column_name for column_name in cls.get_valid_field_names() if column_name not in {"description", "icon"}]
        return await super().get_list_with_columns(
            order_by_column=order_by_column,
            order=order,
            limit=limit,
            offset=offset,
            no_obj=no_obj,
            lock=lock,
            connection=connection,
            columns=columns,
            **query,
        )

    @classmethod
    async def get_by_id(
        cls: Type[TBaseDocument],
        doc_id: uuid.UUID,
        connection: Optional[asyncpg.connection.Connection] = None,
        details: bool = True,
    ) -> Optional[TBaseDocument]:
        """
        Get a specific environment based on its ID

        :return: An instance of this class with its fields filled from the database.
        """
        result = await cls.get_list(id=doc_id, connection=connection, details=details)
        if len(result) > 0:
            return result[0]
        return None


class Parameter(BaseDocument):
    """
    A parameter that can be used in the configuration model

    :param name: The name of the parameter
    :param value: The value of the parameter
    :param environment: The environment this parameter belongs to
    :param source: The source of the parameter
    :param resource_id: An optional resource id
    :param updated: When was the parameter updated last

    :todo Add history
    """

    __primary_key__ = ("id", "name", "environment")

    id: uuid.UUID
    name: str
    value: str = ""
    environment: uuid.UUID
    source: str
    resource_id: m.ResourceIdStr = ""
    updated: Optional[datetime.datetime] = None
    metadata: Optional[JsonType] = None

    @classmethod
    async def get_updated_before_active_env(cls, updated_before: datetime.datetime) -> List["Parameter"]:
        """
        Retrieve the list of parameters that were updated before a specified datetime for environments that are not halted
        """
        query = f"""
         WITH non_halted_envs AS (
          SELECT id FROM public.environment WHERE NOT halted
        )
        SELECT * FROM {cls.table_name()}
        WHERE environment IN (
          SELECT id FROM non_halted_envs
        ) and updated < $1;
        """
        values = [cls._get_value(updated_before)]
        result = await cls.select_query(query, values)
        return result

    @classmethod
    async def list_parameters(cls, env_id: uuid.UUID, **metadata_constraints: str) -> List["Parameter"]:
        query = "SELECT * FROM " + cls.table_name() + " WHERE environment=$1"
        values = [cls._get_value(env_id)]
        for key, value in metadata_constraints.items():
            query_param_index = len(values) + 1
            query += " AND metadata @> $" + str(query_param_index) + "::jsonb"
            dict_value = {key: value}
            values.append(cls._get_value(dict_value))
        query += " ORDER BY name"
        result = await cls.select_query(query, values)
        return result

    def as_fact(self) -> m.Fact:
        assert self.source == "fact"
        return m.Fact(
            id=self.id,
            name=self.name,
            value=self.value,
            environment=self.environment,
            resource_id=self.resource_id,
            source=self.source,
            updated=self.updated,
            metadata=self.metadata,
        )


class UnknownParameter(BaseDocument):
    """
    A parameter that the compiler indicated that was unknown. This parameter causes the configuration model to be
    incomplete for a specific environment.

    :param name:
    :param resource_id:
    :param source:
    :param environment:
    :param version: The version id of the configuration model on which this parameter was reported
    """

    __primary_key__ = ("id",)

    id: uuid.UUID
    name: str
    environment: uuid.UUID
    source: str
    resource_id: m.ResourceIdStr = ""
    version: int
    metadata: Optional[Dict[str, Any]]
    resolved: bool = False

    def copy(self, new_version: int) -> "UnknownParameter":
        """
        Create a new UnknownParameter using this object as a template. The returned object will
        have the id field unset and the version field set the new_version.
        """
        return UnknownParameter(
            name=self.name,
            environment=self.environment,
            source=self.source,
            resource_id=self.resource_id,
            version=new_version,
            metadata=self.metadata,
            resolved=self.resolved,
        )

    @classmethod
    async def get_unknowns_to_copy_in_partial_compile(
        cls,
        environment: uuid.UUID,
        source_version: int,
        updated_resource_sets: abc.Set[str],
        deleted_resource_sets: abc.Set[str],
        rids_in_partial_compile: abc.Set[ResourceIdStr],
        *,
        connection: Optional[asyncpg.connection.Connection] = None,
    ) -> List["UnknownParameter"]:
        """
        Returns a subset of the unknowns in source_version of environment. It returns the unknowns that:
            * Are not associated with a resource
            * Are associated with a resource that:
               - don't belong to the resource set updated_resource_sets and deleted_resource_sets
               - and, don't have a resource_id in rids_in_partial_compile (An unknown might belong to a shared resource that
                 is not exported by the partial compile)
        """
        query = f"""
            SELECT u.*
            FROM {cls.table_name()} AS u LEFT JOIN {Resource.table_name()} AS r
                ON u.environment=r.environment AND u.version=r.model AND u.resource_id=r.resource_id
            WHERE
                u.environment=$1
                AND u.version=$2
                AND u.resolved IS FALSE
                AND (r.resource_id IS NULL OR NOT r.resource_id=ANY($4))
                AND (r.resource_set IS NULL OR NOT r.resource_set=ANY($3))
        """
        async with cls.get_connection(connection) as con:
            result = await con.fetch(
                query,
                environment,
                source_version,
                list(updated_resource_sets | deleted_resource_sets),
                list(rids_in_partial_compile),
            )
            return [cls(from_postgres=True, **uk) for uk in result]


class AgentProcess(BaseDocument):
    """
    A process in the infrastructure that has (had) a session as an agent.

    :param hostname: The hostname of the device.
    :param environment: To what environment is this process bound
    :param last_seen: When did the server receive data from the node for the last time.
    """

    __primary_key__ = ("sid",)

    sid: uuid.UUID
    hostname: str
    environment: uuid.UUID
    first_seen: Optional[datetime.datetime] = None
    last_seen: Optional[datetime.datetime] = None
    expired: Optional[datetime.datetime] = None

    @classmethod
    async def get_live(cls, environment: Optional[uuid.UUID] = None) -> List["AgentProcess"]:
        if environment is not None:
            result = await cls.get_list(
                limit=DBLIMIT, environment=environment, expired=None, order_by_column="last_seen", order="ASC NULLS LAST"
            )
        else:
            result = await cls.get_list(limit=DBLIMIT, expired=None, order_by_column="last_seen", order="ASC NULLS LAST")
        return result

    @classmethod
    async def get_by_sid(
        cls, sid: uuid.UUID, connection: Optional[asyncpg.connection.Connection] = None
    ) -> Optional["AgentProcess"]:
        objects = await cls.get_list(limit=DBLIMIT, connection=connection, expired=None, sid=sid)
        if len(objects) == 0:
            return None
        elif len(objects) > 1:
            LOGGER.exception("Multiple objects with the same unique id found!")
            return objects[0]
        else:
            return objects[0]

    @classmethod
    async def seen(
        cls,
        env: uuid.UUID,
        nodename: str,
        sid: uuid.UUID,
        now: datetime.datetime,
        connection: Optional[asyncpg.connection.Connection] = None,
    ) -> None:
        """
        Update the last_seen parameter of the process and mark as not expired.
        """
        proc = await cls.get_one(connection=connection, sid=sid)
        if proc is None:
            proc = cls(hostname=nodename, environment=env, first_seen=now, last_seen=now, sid=sid)
            await proc.insert(connection=connection)
        else:
            await proc.update_fields(connection=connection, last_seen=now, expired=None)

    @classmethod
    async def update_last_seen(
        cls, sid: uuid.UUID, last_seen: datetime.datetime, connection: Optional[asyncpg.connection.Connection] = None
    ) -> None:
        aps = await cls.get_by_sid(sid=sid, connection=connection)
        if aps:
            await aps.update_fields(connection=connection, last_seen=last_seen)

    @classmethod
    async def expire_process(
        cls, sid: uuid.UUID, now: datetime.datetime, connection: Optional[asyncpg.connection.Connection] = None
    ) -> None:
        aps = await cls.get_by_sid(sid=sid, connection=connection)
        if aps is not None:
            await aps.update_fields(connection=connection, expired=now)

    @classmethod
    async def expire_all(cls, now: datetime.datetime, connection: Optional[asyncpg.connection.Connection] = None) -> None:
        query = f"""
                UPDATE {cls.table_name()}
                SET expired=$1
                WHERE expired IS NULL
        """
        await cls._execute_query(query, cls._get_value(now), connection=connection)

    @classmethod
    async def cleanup(cls, nr_expired_records_to_keep: int) -> None:
        query = f"""
            WITH halted_env AS (
                SELECT id FROM environment WHERE halted = true
            )
            DELETE FROM {cls.table_name()} AS a1
            WHERE a1.expired IS NOT NULL AND
                  a1.environment NOT IN (SELECT id FROM halted_env) AND
                  (
                    -- Take nr_expired_records_to_keep into account
                    SELECT count(*)
                    FROM {cls.table_name()} a2
                    WHERE a1.environment=a2.environment AND
                          a1.hostname=a2.hostname AND
                          a2.expired IS NOT NULL AND
                          a2.expired > a1.expired
                  ) >= $1
                  AND
                  -- Agent process only has expired agent instances
                  NOT EXISTS(
                    SELECT 1
                    FROM {cls.table_name()} AS agentprocess
                    INNER JOIN {AgentInstance.table_name()} AS agentinstance
                    ON agentinstance.process = agentprocess.sid
                    WHERE agentprocess.sid = a1.sid AND agentinstance.expired IS NULL
                  );
        """
        await cls._execute_query(query, cls._get_value(nr_expired_records_to_keep))

    def to_dict(self) -> JsonType:
        result = super(AgentProcess, self).to_dict()
        # Ensure backward compatibility API
        result["id"] = result["sid"]
        return result

    def to_dto(self) -> m.AgentProcess:
        return m.AgentProcess(
            sid=self.sid,
            hostname=self.hostname,
            environment=self.environment,
            first_seen=self.first_seen,
            last_seen=self.last_seen,
            expired=self.expired,
        )


TAgentInstance = TypeVar("TAgentInstance", bound="AgentInstance")


class AgentInstance(BaseDocument):
    """
    A physical server/node in the infrastructure that reports to the management server.

    :param hostname: The hostname of the device.
    :param last_seen: When did the server receive data from the node for the last time.
    """

    __primary_key__ = ("id",)

    # TODO: add env to speed up cleanup
    id: uuid.UUID
    process: uuid.UUID
    name: str
    expired: Optional[datetime.datetime] = None
    tid: uuid.UUID

    @classmethod
    async def active_for(
        cls: Type[TAgentInstance],
        tid: uuid.UUID,
        endpoint: str,
        process: Optional[uuid.UUID] = None,
        connection: Optional[asyncpg.connection.Connection] = None,
    ) -> List[TAgentInstance]:
        if process is not None:
            objects = await cls.get_list(expired=None, tid=tid, name=endpoint, process=process, connection=connection)
        else:
            objects = await cls.get_list(expired=None, tid=tid, name=endpoint, connection=connection)
        return objects

    @classmethod
    async def active(cls: Type[TAgentInstance]) -> List[TAgentInstance]:
        objects = await cls.get_list(expired=None)
        return objects

    @classmethod
    async def log_instance_creation(
        cls: Type[TAgentInstance],
        tid: uuid.UUID,
        process: uuid.UUID,
        endpoints: Set[str],
        connection: Optional[asyncpg.connection.Connection] = None,
    ) -> None:
        """
        Create new agent instances for a given session.
        """
        if not endpoints:
            return
        async with cls.get_connection(connection) as con:
            await con.executemany(
                f"""
                INSERT INTO
                {cls.table_name()}
                (id, tid, process, name, expired)
                VALUES ($1, $2, $3, $4, null)
                ON CONFLICT ON CONSTRAINT {cls.table_name()}_unique DO UPDATE
                SET expired = null
                ;
                """,
                [tuple(map(cls._get_value, (cls._new_id(), tid, process, name))) for name in endpoints],
            )

    @classmethod
    async def log_instance_expiry(
        cls: Type[TAgentInstance],
        sid: uuid.UUID,
        endpoints: Set[str],
        now: datetime.datetime,
        connection: Optional[asyncpg.connection.Connection] = None,
    ) -> None:
        """
        Expire specific instances for a given session id.
        """
        if not endpoints:
            return
        instances: List[TAgentInstance] = await cls.get_list(connection=connection, process=sid)
        for ai in instances:
            if ai.name in endpoints:
                await ai.update_fields(connection=connection, expired=now)

    @classmethod
    async def expire_all(cls, now: datetime.datetime, connection: Optional[asyncpg.connection.Connection] = None) -> None:
        query = f"""
                UPDATE {cls.table_name()}
                SET expired=$1
                WHERE expired IS NULL
        """
        await cls._execute_query(query, cls._get_value(now), connection=connection)


class Agent(BaseDocument):
    """
    An inmanta agent

    :param environment: The environment this resource is defined in
    :param name: The name of this agent
    :param last_failover: Moment at which the primary was last changed
    :param paused: is this agent paused (if so, skip it)
    :param primary: what is the current active instance (if none, state is down)
    :param unpause_on_resume: whether this agent should be unpaused when resuming from environment-wide halt. Used to
        persist paused state when halting.
    """

    __primary_key__ = ("environment", "name")

    environment: uuid.UUID
    name: str
    last_failover: Optional[datetime.datetime] = None
    paused: bool = False
    id_primary: Optional[uuid.UUID] = None
    unpause_on_resume: Optional[bool] = None

    @property
    def primary(self) -> Optional[uuid.UUID]:
        return self.id_primary

    @classmethod
    def get_valid_field_names(cls) -> List[str]:
        # Allow the computed fields
        return super().get_valid_field_names() + ["process_name", "status"]

    @classmethod
    async def get_statuses(cls, env_id: uuid.UUID, agent_names: Set[str]) -> Dict[str, Optional[AgentStatus]]:
        result: Dict[str, Optional[AgentStatus]] = {}
        for agent_name in agent_names:
            agent = await cls.get_one(environment=env_id, name=agent_name)
            if agent:
                result[agent_name] = agent.get_status()
            else:
                result[agent_name] = None
        return result

    def get_status(self) -> AgentStatus:
        if self.paused:
            return AgentStatus.paused
        if self.primary is not None:
            return AgentStatus.up
        return AgentStatus.down

    def to_dict(self) -> JsonType:
        base = BaseDocument.to_dict(self)
        if self.last_failover is None:
            base["last_failover"] = ""

        if self.primary is None:
            base["primary"] = ""
        else:
            base["primary"] = base["id_primary"]
            del base["id_primary"]

        base["state"] = self.get_status().value

        return base

    @classmethod
    def _convert_field_names_to_db_column_names(cls, field_dict: Dict[str, str]) -> Dict[str, str]:
        if "primary" in field_dict:
            field_dict["id_primary"] = field_dict["primary"]
            del field_dict["primary"]
        return field_dict

    @classmethod
    async def get(
        cls,
        env: uuid.UUID,
        endpoint: str,
        connection: Optional[asyncpg.connection.Connection] = None,
        lock: Optional[RowLockMode] = None,
    ) -> "Agent":
        obj = await cls.get_one(environment=env, name=endpoint, connection=connection, lock=lock)
        return obj

    @classmethod
    async def persist_on_halt(cls, env: uuid.UUID, connection: Optional[asyncpg.connection.Connection] = None) -> None:
        """
        Persists paused state when halting all agents.
        """
        await cls._execute_query(
            f"UPDATE {cls.table_name()} SET unpause_on_resume=NOT paused WHERE environment=$1 AND unpause_on_resume IS NULL",
            cls._get_value(env),
            connection=connection,
        )

    @classmethod
    async def persist_on_resume(cls, env: uuid.UUID, connection: Optional[asyncpg.connection.Connection] = None) -> List[str]:
        """
        Restores default halted state. Returns a list of agents that should be unpaused.
        """

        async with cls.get_connection(connection) as con:
            async with con.transaction():
                unpause_on_resume = await cls._fetch_query(
                    # lock FOR UPDATE to avoid deadlocks: next query in this transaction updates the row
                    f"SELECT name FROM {cls.table_name()} WHERE environment=$1 AND unpause_on_resume FOR UPDATE",
                    cls._get_value(env),
                    connection=con,
                )
                await cls._execute_query(
                    f"UPDATE {cls.table_name()} SET unpause_on_resume=NULL WHERE environment=$1",
                    cls._get_value(env),
                    connection=con,
                )
                return sorted([r["name"] for r in unpause_on_resume])

    @classmethod
    async def pause(
        cls, env: uuid.UUID, endpoint: Optional[str], paused: bool, connection: Optional[asyncpg.connection.Connection] = None
    ) -> List[str]:
        """
        Pause a specific agent or all agents in an environment when endpoint is set to None.

        :return A list of agent names that have been paused/unpaused by this method.
        """
        if endpoint is None:
            query = f"UPDATE {cls.table_name()} SET paused=$1 WHERE environment=$2 RETURNING name"
            values = [cls._get_value(paused), cls._get_value(env)]
        else:
            query = f"UPDATE {cls.table_name()} SET paused=$1 WHERE environment=$2 AND name=$3 RETURNING name"
            values = [cls._get_value(paused), cls._get_value(env), cls._get_value(endpoint)]
        result = await cls._fetch_query(query, *values, connection=connection)
        return sorted([r["name"] for r in result])

    @classmethod
    async def set_unpause_on_resume(
        cls,
        env: uuid.UUID,
        endpoint: Optional[str],
        should_be_unpaused_on_resume: bool,
        connection: Optional[asyncpg.connection.Connection] = None,
    ) -> None:
        """
        Set the unpause_on_resume field of a specific agent or all agents in an environment when endpoint is set to None.
        """
        if endpoint is None:
            query = f"UPDATE {cls.table_name()} SET unpause_on_resume=$1 WHERE environment=$2"
            values = [cls._get_value(should_be_unpaused_on_resume), cls._get_value(env)]
        else:
            query = f"UPDATE {cls.table_name()} SET unpause_on_resume=$1 WHERE environment=$2 AND name=$3"
            values = [cls._get_value(should_be_unpaused_on_resume), cls._get_value(env), cls._get_value(endpoint)]
        await cls._execute_query(query, *values, connection=connection)

    @classmethod
    async def update_primary(
        cls,
        env: uuid.UUID,
        endpoints_with_new_primary: Sequence[Tuple[str, Optional[uuid.UUID]]],
        now: datetime.datetime,
        connection: Optional[asyncpg.connection.Connection] = None,
    ) -> None:
        """
        Update the primary agent instance for agents present in the database.

        :param env: The environment of the agent
        :param endpoints_with_new_primary: Contains a tuple (agent-name, sid) for each agent that has got a new
                                           primary agent instance. The sid in the tuple is the session id of the new
                                           primary. If the session id is None, the Agent doesn't have a primary anymore.
        :param now: Timestamp of this failover
        """
        for endpoint, sid in endpoints_with_new_primary:
            # Lock mode is required because we will update in this transaction
            # Deadlocks with cleanup otherwise
            agent = await cls.get(env, endpoint, connection=connection, lock=RowLockMode.FOR_UPDATE)
            if agent is None:
                continue

            if sid is None:
                await agent.update_fields(last_failover=now, primary=None, connection=connection)
            else:
                instances = await AgentInstance.active_for(tid=env, endpoint=agent.name, process=sid, connection=connection)
                if instances:
                    await agent.update_fields(last_failover=now, id_primary=instances[0].id, connection=connection)
                else:
                    await agent.update_fields(last_failover=now, id_primary=None, connection=connection)

    @classmethod
    async def mark_all_as_non_primary(cls, connection: Optional[asyncpg.connection.Connection] = None) -> None:
        query = f"""
                UPDATE {cls.table_name()}
                SET id_primary=NULL
                WHERE id_primary IS NOT NULL
        """
        await cls._execute_query(query, connection=connection)

    @classmethod
    async def clean_up(cls, connection: Optional[asyncpg.connection.Connection] = None) -> None:
        query = """
DELETE FROM public.agent AS a
WHERE (environment, name) NOT IN (
    SELECT DISTINCT environment_id as environment, agent as name
    FROM (
        -- agent is in the agent map
        SELECT e.id as environment_id, map.key as agent
        FROM public.environment e
        CROSS JOIN LATERAL jsonb_each(e.settings->'autostart_agent_map') AS map(key, value)
    ) in_agent_map
)
-- have no primary ID set (that are down)
AND id_primary IS NULL
-- not used by any version
AND NOT EXISTS (
    SELECT 1
    FROM public.resource AS re
    WHERE a.environment=re.environment
    AND a.name=re.agent
)
AND a.environment IN (
    SELECT id
    FROM public.environment
    WHERE NOT halted
);
"""
        await cls._execute_query(query, connection=connection)


@stable_api
class Report(BaseDocument):
    """
    A report of a substep of compilation

    :param started: when the substep started
    :param completed: when it ended
    :param command: the command that was executed
    :param name: The name of this step
    :param errstream: what was reported on system err
    :param outstream: what was reported on system out
    """

    __primary_key__ = ("id",)

    id: uuid.UUID
    started: datetime.datetime
    completed: Optional[datetime.datetime]
    command: str
    name: str
    errstream: str = ""
    outstream: str = ""
    returncode: Optional[int]
    compile: uuid.UUID

    async def update_streams(self, out: str = "", err: str = "") -> None:
        if not out and not err:
            return
        await self._execute_query(
            f"UPDATE {self.table_name()} SET outstream = outstream || $1, errstream = errstream || $2 WHERE id = $3",
            self._get_value(out),
            self._get_value(err),
            self._get_value(self.id),
        )


@stable_api
class Compile(BaseDocument):
    """
    A run of the compiler

    :param environment: The environment this resource is defined in
    :param requested: Time the compile was requested
    :param started: Time the compile started
    :param completed: Time to compile was completed
    :param do_export: should this compiler perform an export
    :param force_update: should this compile definitely update
    :param metadata: exporter metadata to be passed to the compiler
    :param environment_variables: environment variables to be passed to the compiler
    :param success: was the compile successful
    :param handled: were all registered handlers executed?
    :param version: version exported by this compile
    :param remote_id: id as given by the requestor, used by the requestor to distinguish between different requests
    :param compile_data: json data as exported by compiling with the --export-compile-data parameter
    :param substitute_compile_id: id of this compile's substitute compile, i.e. the compile request that is similar
        to this one that actually got compiled.
    :param partial: True if the compile only contains the entities/resources for the resource sets that should be updated
    :param removed_resource_sets: indicates the resource sets that should be removed from the model
    :param exporter_plugin: Specific exporter plugin to use
    :param notify_failed_compile: if true use the notification service to notify that a compile has failed.
        By default, notifications are enabled only for exporting compiles.
    :param failed_compile_message: Optional message to use when a notification for a failed compile is created
    """

    __primary_key__ = ("id",)

    id: uuid.UUID
    remote_id: Optional[uuid.UUID] = None
    environment: uuid.UUID
    requested: Optional[datetime.datetime] = None
    started: Optional[datetime.datetime] = None
    completed: Optional[datetime.datetime] = None

    do_export: bool = False
    force_update: bool = False
    metadata: JsonType = {}
    environment_variables: Optional[JsonType] = {}

    success: Optional[bool]
    handled: bool = False
    version: Optional[int] = None

    # Compile queue might be collapsed if it contains similar compile requests.
    # In that case, substitute_compile_id will reference the actually compiled request.
    substitute_compile_id: Optional[uuid.UUID] = None

    compile_data: Optional[JsonType] = None

    partial: bool = False
    removed_resource_sets: list[str] = []

    exporter_plugin: Optional[str] = None

    notify_failed_compile: Optional[bool] = None
    failed_compile_message: Optional[str] = None

    @classmethod
    async def get_substitute_by_id(cls, compile_id: uuid.UUID) -> Optional["Compile"]:
        """
        Get a compile's substitute compile if it exists, otherwise get the compile by id.

        :param compile_id: The id of the compile for which to get the substitute compile.
        :return: The compile object for compile c2 that is the substitute of compile c1 with the given id. If c1 does not have
            a substitute, returns c1 itself.
        """
        result: Optional[Compile] = await cls.get_by_id(compile_id)
        if result is None:
            return None
        if result.substitute_compile_id is None:
            return result
        return await cls.get_substitute_by_id(result.substitute_compile_id)

    @classmethod
    # TODO: Use join
    async def get_report(cls, compile_id: uuid.UUID) -> Optional[Dict]:
        """
        Get the compile and the associated reports from the database
        """
        result: Optional[Compile] = await cls.get_substitute_by_id(compile_id)
        if result is None:
            return None

        dict_model = result.to_dict()
        reports = await Report.get_list(compile=result.id)
        dict_model["reports"] = [r.to_dict() for r in reports]

        return dict_model

    @classmethod
    async def get_last_run(cls, environment_id: uuid.UUID) -> Optional["Compile"]:
        """Get the last run for the given environment"""
        results = await cls.select_query(
            f"SELECT * FROM {cls.table_name()} where environment=$1 AND completed IS NOT NULL ORDER BY completed DESC LIMIT 1",
            [cls._get_value(environment_id)],
        )
        if not results:
            return None
        return results[0]

    @classmethod
    async def get_next_run(cls, environment_id: uuid.UUID) -> Optional["Compile"]:
        """Get the next compile in the queue for the given environment"""
        results = await cls.select_query(
            f"SELECT * FROM {cls.table_name()} WHERE environment=$1 AND completed IS NULL ORDER BY requested ASC LIMIT 1",
            [cls._get_value(environment_id)],
        )
        if not results:
            return None
        return results[0]

    @classmethod
    async def get_next_run_all(cls) -> "Sequence[Compile]":
        """Get the next compile in the queue for each environment"""
        results = await cls.select_query(
            f"SELECT DISTINCT ON (environment) * FROM {cls.table_name()} WHERE completed IS NULL ORDER BY environment, "
            f"requested ASC",
            [],
        )
        return results

    @classmethod
    async def get_unhandled_compiles(cls) -> "Sequence[Compile]":
        """Get all compiles that have completed but for which listeners have not been notified yet."""
        results = await cls.select_query(
            f"SELECT * FROM {cls.table_name()} WHERE NOT handled and completed IS NOT NULL ORDER BY requested ASC", []
        )
        return results

    @classmethod
    async def get_next_compiles_for_environment(cls, environment_id: uuid.UUID) -> "Sequence[Compile]":
        """Get the queue of compiles that are scheduled in FIFO order."""
        results = await cls.select_query(
            f"SELECT * FROM {cls.table_name()} WHERE environment=$1 AND NOT handled and completed IS NULL "
            "ORDER BY requested ASC",
            [cls._get_value(environment_id)],
        )
        return results

    @classmethod
    async def get_total_length_of_all_compile_queues(cls, exclude_started_compiles: bool = True) -> int:
        """
        Return the total length of all the compile queues on the Inmanta server.

        :param exclude_started_compiles: True iff don't count compiles that started running, but are not finished yet.
        """
        query = f"SELECT count(*) FROM {cls.table_name()} WHERE completed IS NULL"
        if exclude_started_compiles:
            query += " AND started IS NULL"
        return await cls._fetch_int(query)

    @classmethod
    async def get_by_remote_id(cls, environment_id: uuid.UUID, remote_id: uuid.UUID) -> "Sequence[Compile]":
        results = await cls.select_query(
            f"SELECT * FROM {cls.table_name()} WHERE environment=$1 AND remote_id=$2",
            [cls._get_value(environment_id), cls._get_value(remote_id)],
        )
        return results

    @classmethod
    async def delete_older_than(
        cls, oldest_retained_date: datetime.datetime, connection: Optional[asyncpg.Connection] = None
    ) -> None:
        query = f"""
        WITH non_halted_envs AS (
          SELECT id FROM public.environment WHERE NOT halted
        )
        DELETE FROM {cls.table_name()}
        WHERE environment IN (
          SELECT id FROM non_halted_envs
        ) AND completed <= $1::timestamp with time zone;
        """
        await cls._execute_query(query, oldest_retained_date, connection=connection)

    @classmethod
    async def get_compile_details(cls, environment: uuid.UUID, id: uuid.UUID) -> Optional[m.CompileDetails]:
        """Find all of the details of a compile, with reports from a substituted compile, if there was one"""

        # Recursively join the requested compile with the substituted compiles (if there was one), and the corresponding reports
        query = f"""
            WITH RECURSIVE compiledetails AS (
            SELECT
                c.id,
                c.remote_id,
                c.environment,
                c.requested,
                c.started,
                c.completed,
                c.success,
                c.version,
                c.do_export,
                c.force_update,
                c.metadata,
                c.environment_variables,
                c.compile_data,
                c.substitute_compile_id,
                c.partial,
                c.removed_resource_sets,
                c.exporter_plugin,
                c.notify_failed_compile,
                c.failed_compile_message,
                r.id as report_id,
                r.started report_started,
                r.completed report_completed,
                r.command,
                r.name,
                r.errstream,
                r.outstream,
                r.returncode
            FROM
                {cls.table_name()} c LEFT JOIN public.report r on c.id = r.compile
            WHERE
                c.environment = $1 AND c.id = $2
            UNION
                SELECT
                    comp.id,
                    comp.remote_id,
                    comp.environment,
                    comp.requested,
                    comp.started,
                    comp.completed,
                    comp.success,
                    comp.version,
                    comp.do_export,
                    comp.force_update,
                    comp.metadata,
                    comp.environment_variables,
                    comp.compile_data,
                    comp.substitute_compile_id,
                    comp.partial,
                    comp.removed_resource_sets,
                    comp.exporter_plugin,
                    comp.notify_failed_compile,
                    comp.failed_compile_message,
                    rep.id as report_id,
                    rep.started as report_started,
                    rep.completed as report_completed,
                    rep.command,
                    rep.name,
                    rep.errstream,
                    rep.outstream,
                    rep.returncode
                FROM
                    /* Lookup the compile with the id that matches the subsitute_compile_id of the current one */
                    {cls.table_name()} comp
                    INNER JOIN compiledetails cd ON cd.substitute_compile_id = comp.id
                    LEFT JOIN public.report rep on comp.id = rep.compile
        ) SELECT * FROM compiledetails ORDER BY report_started ASC;
        """
        values = [cls._get_value(environment), cls._get_value(id)]
        result = await cls.select_query(query, values, no_obj=True)
        result = cast(List[Record], result)
        # The result is a list of Compiles joined with Reports
        # This includes the Compile with the requested id,
        # as well as Compile(s) that have been used as a substitute for the requested Compile (if there are any)
        if not result:
            return None

        # The details, such as the requested timestamp, etc. should be returned from
        # the compile that matches the originally requested id
        records = list(filter(lambda r: r["id"] == id, result))
        if not records:
            return None
        requested_compile = records[0]

        # Reports should be included from the substituted compile (as well)
        reports = [
            m.CompileRunReport(
                id=report["report_id"],
                started=report["report_started"],
                completed=report["report_completed"],
                command=report["command"],
                name=report["name"],
                errstream=report["errstream"],
                outstream=report["outstream"],
                returncode=report["returncode"],
            )
            for report in result
            if report.get("report_id")
        ]

        return m.CompileDetails(
            id=requested_compile["id"],
            remote_id=requested_compile["remote_id"],
            environment=requested_compile["environment"],
            requested=requested_compile["requested"],
            started=requested_compile["started"],
            completed=requested_compile["completed"],
            success=requested_compile["success"],
            version=requested_compile["version"],
            do_export=requested_compile["do_export"],
            force_update=requested_compile["force_update"],
            metadata=json.loads(requested_compile["metadata"]) if requested_compile["metadata"] else {},
            environment_variables=json.loads(requested_compile["environment_variables"])
            if requested_compile["environment_variables"]
            else {},
            partial=requested_compile["partial"],
            removed_resource_sets=requested_compile["removed_resource_sets"],
            exporter_plugin=requested_compile["exporter_plugin"],
            notify_failed_compile=requested_compile["notify_failed_compile"],
            failed_compile_message=requested_compile["failed_compile_message"],
            compile_data=json.loads(requested_compile["compile_data"]) if requested_compile["compile_data"] else None,
            reports=reports,
        )

    def to_dto(self) -> m.CompileRun:
        return m.CompileRun(
            id=self.id,
            remote_id=self.remote_id,
            environment=self.environment,
            requested=self.requested,
            started=self.started,
            do_export=self.do_export,
            force_update=self.force_update,
            metadata=self.metadata,
            environment_variables=self.environment_variables,
            compile_data=None if self.compile_data is None else m.CompileData(**self.compile_data),
            partial=self.partial,
            removed_resource_sets=self.removed_resource_sets,
            exporter_plugin=self.exporter_plugin,
            notify_failed_compile=self.notify_failed_compile,
            failed_compile_message=self.failed_compile_message,
        )


class LogLine(DataDocument):
    """
    LogLine data document.

    An instance of this class only has one attribute: _data.
    This unique attribute is a dict, with the following keys:
        - msg: the message to write to logs (value type: str)
        - args: the args that can be passed to the logger (value type: list)
        - level: the log level of the message (value type: str, example: "CRITICAL")
        - kwargs: the key-word args that where used to generated the log (value type: list)
        - timestamp: the time at which the LogLine was created (value type: datetime.datetime)
    """

    @property
    def msg(self) -> str:
        return self._data["msg"]

    @property
    def args(self) -> List:
        return self._data["args"]

    @property
    def log_level(self) -> LogLevel:
        level: str = self._data["level"]
        return LogLevel[level]

    def write_to_logger(self, logger: logging.Logger) -> None:
        logger.log(self.log_level.to_int, self.msg, *self.args)

    @classmethod
    def log(
        cls,
        level: Union[int, const.LogLevel],
        msg: str,
        timestamp: Optional[datetime.datetime] = None,
        **kwargs: object,
    ) -> "LogLine":
        if timestamp is None:
            timestamp = datetime.datetime.now().astimezone()

        log_line = msg % kwargs
        return cls(level=LogLevel(level).name, msg=log_line, args=[], kwargs=kwargs, timestamp=timestamp)


@stable_api
class ResourceAction(BaseDocument):
    """
    Log related to actions performed on a specific resource version by Inmanta.

    :param environment: The environment this action belongs to.
    :param version: The version of the configuration model this action belongs to.
    :param resource_version_ids: The resource version ids of the resources this action relates to.
    :param action_id: This id distinguishes the actions from each other. Action ids have to be unique per environment.
    :param action: The action performed on the resource
    :param started: When did the action start
    :param finished: When did the action finish
    :param messages: The log messages associated with this action
    :param status: The status of the resource when this action was finished
    :param changes: A dict with key the resource id and value a dict of fields -> value. Value is a dict that can
                   contain old and current keys and the associated values. An empty dict indicates that the field
                   was changed but not data was provided by the agent.
    :param change: The change result of an action
    """

    __primary_key__ = ("action_id",)

    environment: uuid.UUID
    version: int
    resource_version_ids: List[m.ResourceVersionIdStr]

    action_id: uuid.UUID
    action: const.ResourceAction

    started: datetime.datetime
    finished: Optional[datetime.datetime] = None

    messages: Optional[List[Dict[str, Any]]] = None
    status: Optional[const.ResourceState] = None
    changes: Optional[Dict[m.ResourceIdStr, Dict[str, object]]] = None
    change: Optional[const.Change] = None

    def __init__(self, from_postgres: bool = False, **kwargs: object) -> None:
        super().__init__(from_postgres, **kwargs)
        self._updates = {}

        # rewrite some data
        if self.changes == {}:
            self.changes = None

        # load message json correctly
        if from_postgres and self.messages:
            new_messages = []
            for message in self.messages:
                message = json.loads(message)
                if "timestamp" in message:
                    # use pydantic instead of datetime.strptime because strptime has trouble parsing isoformat timezone offset
                    message["timestamp"] = pydantic.parse_obj_as(datetime.datetime, message["timestamp"])
                    if message["timestamp"].tzinfo is None:
                        raise Exception("Found naive timestamp in the database, this should not be possible")
                new_messages.append(message)
            self.messages = new_messages

    @classmethod
    async def get_by_id(cls, doc_id: uuid.UUID, connection: Optional[asyncpg.connection.Connection] = None) -> "ResourceAction":
        return await cls.get_one(action_id=doc_id, connection=connection)

    @classmethod
    async def get_log(
        cls, environment: uuid.UUID, resource_version_id: m.ResourceVersionIdStr, action: Optional[str] = None, limit: int = 0
    ) -> List["ResourceAction"]:
        query = """
        SELECT ra.* FROM public.resourceaction as ra
                    INNER JOIN public.resourceaction_resource as jt
                        ON ra.action_id = jt.resource_action_id
                    WHERE jt.environment=$1 AND jt.resource_id = $2 AND  jt.resource_version = $3
        """
        id = resources.Id.parse_id(resource_version_id)
        values = [cls._get_value(environment), id.resource_str(), id.version]
        if action is not None:
            query += " AND action=$4"
            values.append(cls._get_value(action))
        query += " ORDER BY started DESC"
        if limit is not None and limit > 0:
            query += " LIMIT $%d" % (len(values) + 1)
            values.append(cls._get_value(limit))
        async with cls.get_connection() as con:
            async with con.transaction():
                return [cls(**dict(record), from_postgres=True) async for record in con.cursor(query, *values)]

    @classmethod
    async def get_logs_for_version(
        cls, environment: uuid.UUID, version: int, action: Optional[str] = None, limit: int = 0
    ) -> List["ResourceAction"]:
        query = f"""SELECT *
                        FROM {cls.table_name()}
                        WHERE environment=$1 AND version=$2
                     """
        values = [cls._get_value(environment), cls._get_value(version)]
        if action is not None:
            query += " AND action=$3"
            values.append(cls._get_value(action))
        query += " ORDER BY started DESC"
        if limit is not None and limit > 0:
            query += " LIMIT $%d" % (len(values) + 1)
            values.append(cls._get_value(limit))
        async with cls.get_connection() as con:
            async with con.transaction():
                return [cls(**dict(record), from_postgres=True) async for record in con.cursor(query, *values)]

    @classmethod
    def get_valid_field_names(cls) -> List[str]:
        return super().get_valid_field_names() + ["timestamp", "level", "msg"]

    @classmethod
    async def get(cls, action_id: uuid.UUID, connection: Optional[asyncpg.connection.Connection] = None) -> "ResourceAction":
        return await cls.get_one(action_id=action_id, connection=connection)

    async def insert(self, connection: Optional[asyncpg.connection.Connection] = None) -> None:
        async with self.get_connection(connection) as con:
            async with con.transaction():
                await super(ResourceAction, self).insert(con)

                # Also do the join table in the same transaction
                assert self.resource_version_ids

                parsed_rv = [resources.Id.parse_resource_version_id(id) for id in self.resource_version_ids]
                # No additional checking of field validity is done here, because the insert above validates all fields
                await con.execute(
                    "INSERT INTO public.resourceaction_resource "
                    "(resource_id, resource_version, environment, resource_action_id) "
                    "SELECT unnest($1::text[]), unnest($2::int[]), $3, $4",
                    [id.resource_str() for id in parsed_rv],
                    [id.get_version() for id in parsed_rv],
                    self.environment,
                    self.action_id,
                )

    def set_field(self, name: str, value: object) -> None:
        self._updates[name] = value

    def add_logs(self, messages: Optional[str]) -> None:
        if not messages:
            return
        if "messages" not in self._updates:
            self._updates["messages"] = []
        self._updates["messages"] += messages

    def add_changes(self, changes: Dict[m.ResourceIdStr, Dict[str, object]]) -> None:
        for resource, values in changes.items():
            for field, change in values.items():
                if "changes" not in self._updates:
                    self._updates["changes"] = {}
                if resource not in self._updates["changes"]:
                    self._updates["changes"][resource] = {}
                self._updates["changes"][resource][field] = change

    async def set_and_save(
        self,
        messages: List[Dict[str, Any]],
        changes: Dict[str, Any],
        status: Optional[const.ResourceState],
        change: Optional[const.Change],
        finished: Optional[datetime.datetime],
        connection: Optional[asyncpg.connection.Connection] = None,
    ) -> None:
        if len(messages) > 0:
            self.add_logs(messages)

        if len(changes) > 0:
            self.add_changes(changes)

        if status is not None:
            self.set_field("status", status)

        if change is not None:
            self.set_field("change", change)

        if finished is not None:
            self.set_field("finished", finished)

        await self.save(connection=connection)

    async def save(self, connection: Optional[asyncpg.connection.Connection] = None) -> None:
        """
        Save the changes
        """
        if len(self._updates) == 0:
            return
        assert (
            "resource_version_ids" not in self._updates
        ), "Updating the associated resource_version_ids of a ResourceAction is not currently supported"
        await self.update_fields(connection=connection, **self._updates)
        self._updates = {}

    @classmethod
    async def purge_logs(cls) -> None:
        default_retention_time = Environment._settings[RESOURCE_ACTION_LOGS_RETENTION].default

        query = f"""
            WITH non_halted_envs AS (
                SELECT id, (COALESCE((settings->>'resource_action_logs_retention')::int, $1)) AS retention_days
                FROM {Environment.table_name()}
                WHERE NOT halted
            )
            DELETE FROM {cls.table_name()}
            USING non_halted_envs
            WHERE environment = non_halted_envs.id
                AND started < now() AT TIME ZONE 'UTC' - make_interval(days => non_halted_envs.retention_days)
        """
        await cls._execute_query(query, default_retention_time)

    @classmethod
    async def query_resource_actions(
        cls,
        environment: uuid.UUID,
        resource_type: Optional[str] = None,
        agent: Optional[str] = None,
        attribute: Optional[str] = None,
        attribute_value: Optional[str] = None,
        resource_id_value: Optional[str] = None,
        log_severity: Optional[str] = None,
        limit: int = 0,
        action_id: Optional[uuid.UUID] = None,
        first_timestamp: Optional[datetime.datetime] = None,
        last_timestamp: Optional[datetime.datetime] = None,
        action: Optional[const.ResourceAction] = None,
    ) -> List["ResourceAction"]:
        query = """SELECT DISTINCT ra.*
                    FROM public.resource as r
                    INNER JOIN public.resourceaction_resource as jt
                        ON r.environment = jt.environment
                        AND r.resource_id = jt.resource_id
                        AND r.model = jt.resource_version
                    INNER JOIN public.resourceaction as ra
                        ON ra.action_id = jt.resource_action_id
                        WHERE r.environment=$1 AND ra.environment=$1"""
        values: list[object] = [cls._get_value(environment)]

        parameter_index = 2
        if resource_type:
            query += f" AND resource_type=${parameter_index}"
            values.append(cls._get_value(resource_type))
            parameter_index += 1
        if agent:
            query += f" AND agent=${parameter_index}"
            values.append(cls._get_value(agent))
            parameter_index += 1
        if attribute and attribute_value:
            # The query uses a like query to match resource id with a resource_version_id. This means we need to escape the %
            # and _ characters in the query
            escaped_value = attribute_value.replace("#", "##").replace("%", "#%").replace("_", "#_") + "%"
            query += f" AND attributes->>${parameter_index} LIKE ${parameter_index + 1} ESCAPE '#' "
            values.append(cls._get_value(attribute))
            values.append(cls._get_value(escaped_value))
            parameter_index += 2
        if resource_id_value:
            query += f" AND r.resource_id_value = ${parameter_index}::varchar"
            values.append(cls._get_value(resource_id_value))
            parameter_index += 1
        if log_severity:
            # <@ Is contained by
            query += f" AND ${parameter_index} <@ ANY(messages)"
            values.append(cls._get_value({"level": log_severity.upper()}))
            parameter_index += 1
        if action is not None:
            query += f" AND ra.action=${parameter_index}"
            values.append(cls._get_value(action))
            parameter_index += 1
        if first_timestamp and action_id:
            query += f" AND (started, action_id) > (${parameter_index}, ${parameter_index + 1})"
            values.append(cls._get_value(first_timestamp))
            values.append(cls._get_value(action_id))
            parameter_index += 2
        elif first_timestamp:
            query += f" AND started > ${parameter_index}"
            values.append(cls._get_value(first_timestamp))
            parameter_index += 1
        if last_timestamp and action_id:
            query += f" AND (started, action_id) < (${parameter_index}, ${parameter_index + 1})"
            values.append(cls._get_value(last_timestamp))
            values.append(cls._get_value(action_id))
            parameter_index += 2
        elif last_timestamp:
            query += f" AND started < ${parameter_index}"
            values.append(cls._get_value(last_timestamp))
            parameter_index += 1
        if first_timestamp:
            query += " ORDER BY started, action_id"
        else:
            query += " ORDER BY started DESC, action_id DESC"
        if limit is not None and limit > 0:
            query += " LIMIT $%d" % parameter_index
            values.append(cls._get_value(limit))
            parameter_index += 1
        if first_timestamp:
            query = f"""SELECT * FROM ({query}) AS matching_actions
                        ORDER BY matching_actions.started DESC, matching_actions.action_id DESC"""

        async with cls.get_connection() as con:
            async with con.transaction():
                return [cls(**record, from_postgres=True) async for record in con.cursor(query, *values)]

    @classmethod
    async def get_resource_events(
        cls, env: Environment, resource_id: "resources.Id", exclude_change: Optional[const.Change] = None
    ) -> Dict[ResourceIdStr, List["ResourceAction"]]:
        """
        Get all events that should be processed by this specific resource, for the current deployment

        This method searches across versions!

        This means:
        1. assure a deployment is ongoing
        2. get the time range between the start of this deployment and the last successful deploy
        3. get all resources required by this resource
        4. get all resource actions of type deploy emitted by the resource of step 3 in the time interval of step 2

        :param env: environment to consider
        :param resource_id: resource to consider, should be in deploying state
        :param exclude_change: in step 4, exclude all resource actions with this specific type of change
        """

        # This is bang on the critical path for the agent
        # Squeeze out as much performance from postgresql as we can

        # steps 1 and 2:
        # find the interval between the current deploy and the previous successful deploy
        # also check we are currently deploying
        # do all of this in one query
        resource_version_id_str = resource_id.resource_version_str()
        resource_id_str = resource_id.resource_str()

        # These two variables are actually of type datetime.datetime
        # but mypy doesn't know as they come from the DB
        # mypy also doesn't care, because they go back into the DB
        current_deploy_start: object
        last_deploy_start: Optional[object]

        end_query = """
        with
            base_ra as (
            SELECT ra.*
                FROM public.resourceaction_resource as jt
                    INNER JOIN public.resourceaction as ra
                        ON ra.action_id = jt.resource_action_id
                    WHERE jt.environment=$1 AND ra.environment=$1 AND jt.resource_id=$2::varchar AND ra.action='deploy'
                    ORDER BY ra.started DESC
            )
        SELECT
            (SELECT started from base_ra ORDER BY started DESC LIMIT 1) as begin_started,
            (SELECT status from base_ra ORDER BY started DESC LIMIT 1) as begin_status,
            COALESCE((SELECT started from base_ra where status='deployed' ORDER BY started DESC LIMIT 1), NULL) as started
        """

        async with cls.get_connection() as connection:
            result = await connection.fetchrow(end_query, env.id, resource_id_str)

            if not result or result["begin_status"] is None:
                raise BadRequest(
                    "Fetching resource events only makes sense when the resource is currently deploying. Resource"
                    f" {resource_version_id_str} has not started deploying yet."
                )
            if result["begin_status"] != const.ResourceState.deploying:
                raise BadRequest(
                    "Fetching resource events only makes sense when the resource is currently deploying. Current deploy state"
                    f" for resource {resource_version_id_str} is {result['begin_status']}."
                )
            current_deploy_start = result["begin_started"]
            last_deploy_start = result["started"]

            # Step3: Get the resource
            resource: Optional[Resource] = await Resource.get_one(
                environment=env.id, resource_id=resource_id_str, model=resource_id.version, connection=connection
            )
            if resource is None:
                raise NotFound(f"Resource with id {resource_version_id_str} was not found in environment {env.id}")

            # Step 4: get the relevant resource actions
            # Do it in one query for all dependencies

            # Construct the query
            arg = ArgumentCollector(offset=2)

            # First make the filter
            filter = f"AND ra.started<{arg(current_deploy_start)}"
            if last_deploy_start:
                filter += f" AND ra.started > {arg(last_deploy_start)}"
            if exclude_change:
                filter += f" AND ra.change <> {arg(exclude_change.value)}"

            # then the query around it
            get_all_query = f"""
    SELECT jt.resource_id, ra.*
        FROM public.resourceaction_resource as jt
        INNER JOIN public.resourceaction as ra
            ON ra.action_id = jt.resource_action_id
        WHERE jt.environment=$1 AND ra.environment=$1 AND jt.resource_id=ANY($2::varchar[]) AND ra.action='deploy' {filter}
        ORDER BY ra.started DESC;
            """

            # Convert resource version ids into resource ids
            ids = [resources.Id.parse_id(req).resource_str() for req in resource.attributes["requires"]]
            # Get the result
            result2 = await connection.fetch(get_all_query, env.id, ids, *arg.get_values())
            # Collect results per resource_id
            collector: Dict[ResourceIdStr, List["ResourceAction"]] = {
                rid: [] for rid in ids
            }  # eagerly initialize, we expect one entry per dependency, even when empty
            for record in result2:
                fields = dict(record)
                del fields["resource_id"]
                collector[cast(ResourceIdStr, record[0])].append(ResourceAction(from_postgres=True, **fields))

        return collector

    def to_dto(self) -> m.ResourceAction:
        return m.ResourceAction(
            environment=self.environment,
            version=self.version,
            resource_version_ids=self.resource_version_ids,
            action_id=self.action_id,
            action=self.action,
            started=self.started,
            finished=self.finished,
            messages=self.messages,
            status=self.status,
            changes=self.changes,
            change=self.change,
        )


@stable_api
class Resource(BaseDocument):
    """
    A specific version of a resource. This entity contains the desired state of a resource.

    :param environment: The environment this resource version is defined in
    :param rid: The id of the resource and its version
    :param resource: The resource for which this defines the state
    :param model: The configuration model (versioned) this resource state is associated with
    :param attributes: The state of this version of the resource
    :param attribute_hash: hash of the attributes, excluding requires, provides and version,
                           used to determine if a resource describes the same state across versions
    :param resource_id_value: The attribute value from the resource id
    :param last_non_deploying_status: The last status of this resource that is not the 'deploying' status.
    """

    __primary_key__ = ("environment", "model", "resource_id")

    environment: uuid.UUID
    model: int

    # ID related
    resource_id: m.ResourceIdStr
    resource_type: m.ResourceType
    resource_id_value: str

    agent: str

    # Field based on content from the resource actions
    last_deploy: Optional[datetime.datetime] = None

    # State related
    attributes: Dict[str, Any] = {}
    attribute_hash: Optional[str]
    status: const.ResourceState = const.ResourceState.available
    last_non_deploying_status: const.NonDeployingResourceState = const.NonDeployingResourceState.available
    resource_set: Optional[str] = None

    # internal field to handle cross agent dependencies
    # if this resource is updated, it must notify all RV's in this list
    # the list contains full rv id's
    provides: List[m.ResourceIdStr] = []

    # Methods for backward compatibility
    @property
    def resource_version_id(self):
        # This field was removed from the DB, this method keeps code compatibility
        return resources.Id.set_version_in_id(self.resource_id, self.model)

    @classmethod
    def __mangle_dict(cls, record: dict) -> None:
        """
        Transform the dict of attributes as it exists here/in the database to the backward compatible form
        Operates in-place
        """
        version = record["model"]
        parsed_id = resources.Id.parse_id(record["resource_id"])
        parsed_id.set_version(version)
        record["resource_version_id"] = parsed_id.resource_version_str()
        record["id"] = record["resource_version_id"]
        record["resource_type"] = parsed_id.entity_type
        if "requires" in record["attributes"]:
            record["attributes"]["requires"] = [
                resources.Id.set_version_in_id(id, version) for id in record["attributes"]["requires"]
            ]
        # Due to a bug, the version field has always been present in the attributes dictionary.
        # This bug has been fixed in the database. For backwards compatibility reason we here make sure that the
        # version field is present in the attributes dictionary served out via the API.
        record["attributes"]["version"] = version
        record["provides"] = [resources.Id.set_version_in_id(id, version) for id in record["provides"]]

    @classmethod
    async def get_last_non_deploying_state_for_dependencies(
        cls, environment: uuid.UUID, resource_version_id: "resources.Id", connection: Optional[Connection] = None
    ) -> Dict[m.ResourceVersionIdStr, ResourceState]:
        """
        Return the last state of each dependency of the given resource that was not 'deploying'.
        """
        if not resource_version_id.is_resource_version_id_obj():
            raise Exception("Argument resource_version_id is not a resource_version_id")
        query = """
            SELECT r1.resource_id, r1.model, r1.last_non_deploying_status
            FROM resource AS r1
            WHERE r1.environment=$1
                  AND r1.model=$2
                  AND (
                      SELECT (r2.attributes->'requires')::jsonb
                      FROM resource AS r2
                      WHERE r2.environment=$1 AND r2.model=$2 AND r2.resource_id=$3
                  ) ? r1.resource_id
        """
        values = [
            cls._get_value(environment),
            cls._get_value(resource_version_id.version),
            resource_version_id.resource_str(),
        ]
        result = await cls._fetch_query(query, *values, connection=connection)
        return {r["resource_id"] + ",v=" + str(r["model"]): const.ResourceState(r["last_non_deploying_status"]) for r in result}

    def make_hash(self) -> None:
        character = json.dumps(
            {k: v for k, v in self.attributes.items() if k not in ["requires", "provides", "version"]},
            default=custom_json_encoder,
            sort_keys=True,  # sort the keys for stable hashes when using dicts, see #5306
        )
        m = hashlib.md5()
        m.update(self.resource_id.encode("utf-8"))
        m.update(character.encode("utf-8"))
        self.attribute_hash = m.hexdigest()

    @classmethod
    async def get_resources(
        cls,
        environment: uuid.UUID,
        resource_version_ids: List[m.ResourceVersionIdStr],
        lock: Optional[RowLockMode] = None,
        connection: Optional[asyncpg.connection.Connection] = None,
    ) -> List["Resource"]:
        """
        Get all resources listed in resource_version_ids
        """
        if not resource_version_ids:
            return []
        query_lock: str = lock.value if lock is not None else ""

        def convert_or_ignore(rvid):
            """Method to retain backward compatibility, ignore bad ID's"""
            try:
                return resources.Id.parse_resource_version_id(rvid)
            except ValueError:
                return None

        parsed_rv = (convert_or_ignore(id) for id in resource_version_ids)
        effective_parsed_rv = [id for id in parsed_rv if id is not None]

        if not effective_parsed_rv:
            return []

        query = (
            f"SELECT r.* FROM {cls.table_name()} r"
            f" INNER JOIN unnest($2::resource_id_version_pair[]) requested(resource_id, model)"
            f" ON r.resource_id = requested.resource_id AND r.model = requested.model"
            f" WHERE environment=$1"
            f" {query_lock}"
        )
        out = await cls.select_query(
            query,
            [cls._get_value(environment), [(id.resource_str(), id.get_version()) for id in effective_parsed_rv]],
            connection=connection,
        )
        return out

    @classmethod
    async def get_undeployable(cls, environment: uuid.UUID, version: int) -> List["Resource"]:
        """
        Returns a list of resources with an undeployable state
        """
        (filter_statement, values) = cls._get_composed_filter(environment=environment, model=version)
        undeployable_states = ", ".join(["$" + str(i + 3) for i in range(len(const.UNDEPLOYABLE_STATES))])
        values = values + [cls._get_value(s) for s in const.UNDEPLOYABLE_STATES]
        query = (
            "SELECT * FROM " + cls.table_name() + " WHERE " + filter_statement + " AND status IN (" + undeployable_states + ")"
        )
        resources = await cls.select_query(query, values)
        return resources

    @classmethod
    async def get_resources_in_latest_version(
        cls,
        environment: uuid.UUID,
        resource_type: Optional[m.ResourceType] = None,
        attributes: Dict[PrimitiveTypes, PrimitiveTypes] = {},
        *,
        connection: Optional[asyncpg.connection.Connection] = None,
    ) -> List["Resource"]:
        """
        Returns the resources in the latest version of the configuration model of the given environment, that satisfy the
        given constraints.

        :param environment: The resources should belong to this environment.
        :param resource_type: The environment should have this resource_type.
        :param attributes: The resource should contain these key-value pairs in its attributes list.
        """
        values = [cls._get_value(environment)]
        query = f"""
            SELECT *
            FROM {Resource.table_name()} AS r1
            WHERE r1.environment=$1 AND r1.model=(SELECT MAX(cm.version)
                                                  FROM {ConfigurationModel.table_name()} AS cm
                                                  WHERE cm.environment=$1)
        """
        if resource_type:
            query += " AND r1.resource_type=$2"
            values.append(cls._get_value(resource_type))

        result = []
        async with cls.get_connection(connection) as con:
            async with con.transaction():
                async for record in con.cursor(query, *values):
                    resource = cls(from_postgres=True, **record)
                    # The constraints on the attributes field are checked in memory.
                    # This prevents injection attacks.
                    if util.is_sub_dict(attributes, resource.attributes):
                        result.append(resource)
        return result

    @classmethod
    async def get_resources_report(cls, environment: uuid.UUID) -> List[JsonType]:
        """
        This method generates a report of all resources in the given environment,
        with their latest version and when they are last deployed.
        """
        query_resource_ids = f"""
                SELECT DISTINCT resource_id
                FROM {Resource.table_name()}
                WHERE environment=$1
        """
        query_latest_version = f"""
                SELECT resource_id, model AS latest_version, agent AS latest_agent
                FROM {Resource.table_name()}
                WHERE environment=$1 AND
                      resource_id=r1.resource_id
                ORDER BY model DESC
                LIMIT 1
        """
        query_latest_deployed_version = f"""
                SELECT resource_id, model AS deployed_version, last_deploy AS last_deploy
                FROM {Resource.table_name()}
                WHERE environment=$1 AND
                      resource_id=r1.resource_id AND
                      status != $2
                ORDER BY model DESC
                LIMIT 1
        """
        query = f"""
                SELECT r1.resource_id, r2.latest_version, r2.latest_agent, r3.deployed_version, r3.last_deploy
                FROM ({query_resource_ids}) AS r1 INNER JOIN LATERAL ({query_latest_version}) AS r2
                      ON (r1.resource_id = r2.resource_id)
                      LEFT OUTER JOIN LATERAL ({query_latest_deployed_version}) AS r3
                      ON (r1.resource_id = r3.resource_id)
        """
        values = [cls._get_value(environment), cls._get_value(const.ResourceState.available)]
        result = []
        async with cls.get_connection() as con:
            async with con.transaction():
                async for record in con.cursor(query, *values):
                    resource_id = record["resource_id"]
                    parsed_id = resources.Id.parse_id(resource_id)
                    result.append(
                        {
                            "resource_id": resource_id,
                            "resource_type": parsed_id.entity_type,
                            "agent": record["latest_agent"],
                            "latest_version": record["latest_version"],
                            "deployed_version": record["deployed_version"] if "deployed_version" in record else None,
                            "last_deploy": record["last_deploy"] if "last_deploy" in record else None,
                        }
                    )
        return result

    @classmethod
    async def get_resources_for_version(
        cls,
        environment: uuid.UUID,
        version: int,
        agent: Optional[str] = None,
        no_obj: bool = False,
        *,
        connection: Optional[asyncpg.connection.Connection] = None,
    ) -> List["Resource"]:
        if agent:
            (filter_statement, values) = cls._get_composed_filter(environment=environment, model=version, agent=agent)
        else:
            (filter_statement, values) = cls._get_composed_filter(environment=environment, model=version)

        query = f"SELECT * FROM {Resource.table_name()} WHERE {filter_statement}"
        resources_list: Union[List[Resource], List[Dict[str, object]]] = []
        async with cls.get_connection(connection) as con:
            async with con.transaction():
                async for record in con.cursor(query, *values):
                    if no_obj:
                        record = dict(record)
                        record["attributes"] = json.loads(record["attributes"])
                        cls.__mangle_dict(record)
                        resources_list.append(record)
                    else:
                        resources_list.append(cls(from_postgres=True, **record))
        return resources_list

    @classmethod
    async def get_resources_for_version_raw(
        cls, environment: uuid.UUID, version: int, projection: Optional[List[str]]
    ) -> List[Dict[str, Any]]:
        if not projection:
            projection = "*"
        else:
            projection = ",".join(projection)
        (filter_statement, values) = cls._get_composed_filter(environment=environment, model=version)
        query = "SELECT " + projection + " FROM " + cls.table_name() + " WHERE " + filter_statement
        resource_records = await cls._fetch_query(query, *values)
        resources = [dict(record) for record in resource_records]
        for res in resources:
            if "attributes" in res:
                res["attributes"] = json.loads(res["attributes"])
        return resources

    @classmethod
    async def get_latest_version(cls, environment: uuid.UUID, resource_id: m.ResourceIdStr) -> Optional["Resource"]:
        resources = await cls.get_list(
            order_by_column="model", order="DESC", limit=1, environment=environment, resource_id=resource_id
        )
        if len(resources) > 0:
            return resources[0]
        return None

    @staticmethod
    def get_details_from_resource_id(resource_id: m.ResourceIdStr) -> m.ResourceIdDetails:
        parsed_id = resources.Id.parse_id(resource_id)
        return m.ResourceIdDetails(
            resource_type=parsed_id.entity_type,
            agent=parsed_id.agent_name,
            attribute=parsed_id.attribute,
            resource_id_value=parsed_id.attribute_value,
        )

    @classmethod
    async def get(
        cls,
        environment: uuid.UUID,
        resource_version_id: m.ResourceVersionIdStr,
        connection: Optional[asyncpg.connection.Connection] = None,
    ) -> Optional["Resource"]:
        """
        Get a resource with the given resource version id
        """
        parsed_id = resources.Id.parse_id(resource_version_id)
        value = await cls.get_one(
            environment=environment, resource_id=parsed_id.resource_str(), model=parsed_id.version, connection=connection
        )
        return value

    @classmethod
    def new(cls, environment: uuid.UUID, resource_version_id: m.ResourceVersionIdStr, **kwargs: Any) -> "Resource":
        vid = resources.Id.parse_id(resource_version_id)

        attr = dict(
            environment=environment,
            model=vid.version,
            resource_id=vid.resource_str(),
            resource_type=vid.entity_type,
            agent=vid.agent_name,
            resource_id_value=vid.attribute_value,
        )

        attr.update(kwargs)

        return cls(**attr)

    def copy_for_partial_compile(self, new_version: int) -> "Resource":
        """
        Create a new resource dao instance from this dao instance. Only creates the object without inserting it.
        The new instance will have the given version.
        """
        new_resource_state = ResourceState.undefined if self.status is ResourceState.undefined else ResourceState.available
        return Resource(
            environment=self.environment,
            model=new_version,
            resource_id=self.resource_id,
            resource_type=self.resource_type,
            resource_id_value=self.resource_id_value,
            agent=self.agent,
            last_deploy=None,
            attributes=self.attributes.copy(),
            attribute_hash=self.attribute_hash,
            status=new_resource_state,
            last_non_deploying_status=const.NonDeployingResourceState[new_resource_state.name],
            resource_set=self.resource_set,
            provides=self.provides,
        )

    @classmethod
    async def get_resource_details(cls, env: uuid.UUID, resource_id: m.ResourceIdStr) -> Optional[m.ReleasedResourceDetails]:
        status_subquery = """
        (CASE WHEN
            (SELECT resource.model < MAX(configurationmodel.version)
            FROM configurationmodel
            WHERE configurationmodel.released=TRUE
            AND environment = $1)
        THEN 'orphaned'
        ELSE resource.status::text END
        ) as status
        """

        query = f"""
        SELECT DISTINCT ON (resource_id) first.resource_id, cm.date as first_generated_time,
        first.model as first_model, latest.model AS latest_model, latest.resource_id as latest_resource_id,
        latest.resource_type, latest.agent, latest.resource_id_value, latest.last_deploy as latest_deploy, latest.attributes,
        latest.status
        FROM resource first
        INNER JOIN
            /* 'latest' is the latest released version of the resource */
            (SELECT distinct on (resource_id) resource_id, attribute_hash, model, last_deploy, attributes,
                resource_type, agent, resource_id_value, {status_subquery}
                FROM resource
                JOIN configurationmodel cm ON resource.model = cm.version AND resource.environment = cm.environment
                WHERE resource.environment = $1 AND resource_id = $2 AND cm.released = TRUE
                ORDER BY resource_id, model desc
            ) as latest
        /* The 'first' values correspond to the first time the attribute hash was the same as in
            the 'latest' released version */
        ON first.resource_id = latest.resource_id AND first.attribute_hash = latest.attribute_hash
        INNER JOIN configurationmodel cm ON first.model = cm.version AND first.environment = cm.environment
        WHERE first.environment = $1 AND first.resource_id = $2 AND cm.released = TRUE
        ORDER BY first.resource_id, first.model asc;
        """
        values = [cls._get_value(env), cls._get_value(resource_id)]
        result = await cls.select_query(query, values, no_obj=True)

        if not result:
            return None
        record = result[0]
        parsed_id = resources.Id.parse_id(record["latest_resource_id"])
        attributes = json.loads(record["attributes"])
        # Due to a bug, the version field has always been present in the attributes dictionary.
        # This bug has been fixed in the database. For backwards compatibility reason we here make sure that the
        # version field is present in the attributes dictionary served out via the API.
        if "version" not in attributes:
            attributes["version"] = record["latest_model"]
        requires = [resources.Id.parse_id(req).resource_str() for req in attributes["requires"]]

        # fetch the status of each of the requires. This is not calculated in the database because the lack of joinable
        # fields requires to calculate the status for each resource record, before it is filtered
        status_query = f"""
        SELECT DISTINCT ON (resource_id) resource_id, {status_subquery}
        FROM resource
        INNER JOIN configurationmodel cm ON resource.model = cm.version AND resource.environment = cm.environment
        WHERE resource.environment = $1 AND cm.released = TRUE AND resource_id = ANY($2)
        ORDER BY resource_id, model DESC;
        """
        status_result = await cls.select_query(status_query, [cls._get_value(env), cls._get_value(requires)], no_obj=True)

        return m.ReleasedResourceDetails(
            resource_id=record["latest_resource_id"],
            resource_type=record["resource_type"],
            agent=record["agent"],
            id_attribute=parsed_id.attribute,
            id_attribute_value=record["resource_id_value"],
            last_deploy=record["latest_deploy"],
            first_generated_time=record["first_generated_time"],
            first_generated_version=record["first_model"],
            attributes=attributes,
            status=record["status"],
            requires_status={record["resource_id"]: record["status"] for record in status_result},
        )

    @classmethod
    async def get_versioned_resource_details(
        cls, environment: uuid.UUID, version: int, resource_id: m.ResourceIdStr
    ) -> Optional[m.VersionedResourceDetails]:
        resource = await cls.get_one(environment=environment, model=version, resource_id=resource_id)
        if not resource:
            return None
        parsed_id = resources.Id.parse_id(resource.resource_id)
        parsed_id.set_version(resource.model)
        return m.VersionedResourceDetails(
            resource_id=resource.resource_id,
            resource_version_id=parsed_id.resource_version_str(),
            resource_type=resource.resource_type,
            agent=resource.agent,
            id_attribute=parsed_id.attribute,
            id_attribute_value=resource.resource_id_value,
            version=resource.model,
            attributes=resource.attributes,
        )

    @classmethod
    async def get_resource_deploy_summary(cls, environment: uuid.UUID) -> m.ResourceDeploySummary:
        query = f"""
            SELECT COUNT(r.resource_id) as count, status
            FROM {cls.table_name()} as r
                WHERE r.environment=$1 AND r.model=(SELECT MAX(cm.version)
                                                  FROM public.configurationmodel AS cm
                                                  WHERE cm.environment=$1 AND cm.released=TRUE)
            GROUP BY r.status
        """
        raw_results = await cls._fetch_query(query, cls._get_value(environment))
        results = {}
        for row in raw_results:
            results[row["status"]] = row["count"]
        return m.ResourceDeploySummary.create_from_db_result(results)

    @classmethod
    async def copy_resources_from_unchanged_resource_set(
        cls,
        environment: uuid.UUID,
        source_version: int,
        destination_version: int,
        updated_resource_sets: abc.Set[str],
        deleted_resource_sets: abc.Set[str],
        *,
        connection: Optional[asyncpg.connection.Connection] = None,
    ) -> abc.Set[m.ResourceIdStr]:
        """
        Copy the resources that belong to an unchanged resource set of a partial compile,
        from source_version to destination_version. This method doesn't copy shared resources.
        """
        query = f"""
            INSERT INTO {cls.table_name()}(
                environment,
                model,
                resource_id,
                resource_type,
                resource_id_value,
                agent,
                status,
                attributes,
                attribute_hash,
                resource_set,
                provides
            )(
                SELECT
                    r.environment,
                    $3,
                    r.resource_id,
                    r.resource_type,
                    r.resource_id_value,
                    r.agent,
                    (
                        CASE WHEN r.status='undefined'::resourcestate
                        THEN 'undefined'::resourcestate
                        ELSE 'available'::resourcestate
                        END
                    ) AS status,
                    r.attributes AS attributes,
                    r.attribute_hash,
                    r.resource_set,
                    r.provides
                FROM {cls.table_name()} AS r
                WHERE r.environment=$1 AND r.model=$2 AND r.resource_set IS NOT NULL AND NOT r.resource_set=ANY($4)
            )
            RETURNING resource_id
        """
        async with cls.get_connection(connection) as con:
            result = await con.fetch(
                query,
                environment,
                source_version,
                destination_version,
                updated_resource_sets | deleted_resource_sets,
            )
            return {record["resource_id"] for record in result}

    @classmethod
    async def get_resources_in_resource_sets(
        cls,
        environment: uuid.UUID,
        version: int,
        resource_sets: abc.Set[str],
        include_shared_resources: bool = False,
        *,
        connection: Optional[asyncpg.connection.Connection] = None,
    ) -> abc.Mapping[ResourceIdStr, "Resource"]:
        """
        Returns the resource in the given environment and version that belong to any of the given resource sets.
        This method also returns the resources in the share resource set iff the include_shared_resources boolean
        is set to True.
        """
        if include_shared_resources:
            resource_set_filter_statement = "(r.resource_set IS NULL OR r.resource_set=ANY($3))"
        else:
            resource_set_filter_statement = "r.resource_set=ANY($3)"
        query = f"""
            SELECT *
            FROM {cls.table_name()} AS r
            WHERE r.environment=$1 AND r.model=$2 AND {resource_set_filter_statement}
        """
        async with cls.get_connection(connection) as con:
            result = await con.fetch(query, environment, version, resource_sets)
            return {record["resource_id"]: cls(from_postgres=True, **record) for record in result}

    async def insert(self, connection: Optional[asyncpg.connection.Connection] = None) -> None:
        self.make_hash()
        await super(Resource, self).insert(connection=connection)

    @classmethod
    async def insert_many(
        cls, documents: Sequence["Resource"], *, connection: Optional[asyncpg.connection.Connection] = None
    ) -> None:
        for doc in documents:
            doc.make_hash()
        await super(Resource, cls).insert_many(documents, connection=connection)

    async def update(self, connection: Optional[asyncpg.connection.Connection] = None, **kwargs: Any) -> None:
        self.make_hash()
        await super(Resource, self).update(connection=connection, **kwargs)

    async def update_fields(self, connection: Optional[asyncpg.connection.Connection] = None, **kwargs: Any) -> None:
        self.make_hash()
        await super(Resource, self).update_fields(connection=connection, **kwargs)

    def get_requires(self) -> abc.Sequence[ResourceIdStr]:
        """
        Returns the content of the requires field in the attributes.
        """
        if "requires" not in self.attributes:
            return []
        return list(self.attributes["requires"])

    def to_dict(self) -> Dict[str, Any]:
        self.make_hash()
        dct = super(Resource, self).to_dict()
        self.__mangle_dict(dct)
        return dct

    def to_dto(self) -> m.Resource:
        attributes = self.attributes.copy()

        if "requires" in self.attributes:
            version = self.model
            attributes["requires"] = [resources.Id.set_version_in_id(id, version) for id in self.attributes["requires"]]

        # Due to a bug, the version field has always been present in the attributes dictionary.
        # This bug has been fixed in the database. For backwards compatibility reason we here make sure that the
        # version field is present in the attributes dictionary served out via the API.
        attributes["version"] = self.model

        return m.Resource(
            environment=self.environment,
            model=self.model,
            resource_id=self.resource_id,
            resource_type=self.resource_type,
            resource_version_id=resources.Id.set_version_in_id(self.resource_id, self.model),
            agent=self.agent,
            last_deploy=self.last_deploy,
            attributes=attributes,
            status=self.status,
            resource_id_value=self.resource_id_value,
            resource_set=self.resource_set,
        )


@stable_api
class ConfigurationModel(BaseDocument):
    """
    A specific version of the configuration model.

    :param version: The version of the configuration model, represented by a unix timestamp.
    :param environment: The environment this configuration model is defined in
    :param date: The date this configuration model was created
    :param partial_base: If this version was calculated from a partial export, the version the partial was applied on.
    :param released: Is this model released and available for deployment?
    :param deployed: Is this model deployed?
    :param result: The result of the deployment. Success or error.
    :param version_info: Version metadata
    :param total: The total number of resources
    :param is_suitable_for_partial_compiles: This boolean indicates whether the model can later on be updated using a
                                             partial compile. In other words, the value is True iff no cross resource set
                                             dependencies exist between the resources.
    """

    __primary_key__ = ("version", "environment")

    version: int
    environment: uuid.UUID
    date: Optional[datetime.datetime] = None
    partial_base: Optional[int] = None

    released: bool = False
    deployed: bool = False
    result: const.VersionState = const.VersionState.pending
    version_info: Optional[Dict[str, Any]] = None
    is_suitable_for_partial_compiles: bool

    total: int = 0

    # cached state for release
    undeployable: List[m.ResourceIdStr] = []
    skipped_for_undeployable: List[m.ResourceIdStr] = []

    def __init__(self, **kwargs: object) -> None:
        super(ConfigurationModel, self).__init__(**kwargs)
        self._status = {}
        self._done = 0

    @classmethod
    def get_valid_field_names(cls) -> List[str]:
        return super().get_valid_field_names() + ["status", "model"]

    @property
    def done(self) -> int:
        # Keep resources which are deployed in done, even when a repair operation
        # changes its state to deploying again.
        if self.deployed:
            return self.total
        return self._done

    @classmethod
    async def create_for_partial_compile(
        cls,
        env_id: uuid.UUID,
        version: int,
        total: int,
        version_info: Optional[JsonType],
        undeployable: abc.Sequence[ResourceIdStr],
        skipped_for_undeployable: abc.Sequence[ResourceIdStr],
        partial_base: int,
        rids_in_partial_compile: abc.Set[ResourceIdStr],
        connection: Optional[Connection] = None,
    ) -> "ConfigurationModel":
        """
        Create and insert a new configurationmodel that is the result of a partial compile. The new ConfigururationModel will
        contain all the undeployables and skipped_for_undeployables present in the partial_base version that are not part of
        the partial compile, i.e. not present in rids_in_partial_compile.
        """
        query = f"""
            WITH base_version_exists AS (
                SELECT EXISTS(
                    SELECT 1
                    FROM {cls.table_name()} AS c1
                    WHERE c1.environment=$1 AND c1.version=$8
                ) AS base_version_found
            ),
            rids_undeployable_base_version AS (
                SELECT DISTINCT unnest(c2.undeployable) AS rid
                FROM {cls.table_name()} AS c2
                WHERE c2.environment=$1 AND c2.version=$8
            ),
            rids_skipped_for_undeployable_base_version AS (
                SELECT DISTINCT unnest(c3.skipped_for_undeployable) AS rid
                FROM {cls.table_name()} AS c3
                WHERE c3.environment=$1 AND c3.version=$8
            )
            INSERT INTO {cls.table_name()}(
                environment,
                version,
                date,
                total,
                version_info,
                undeployable,
                skipped_for_undeployable,
                partial_base,
                is_suitable_for_partial_compiles
            ) VALUES(
                $1,
                $2,
                $3,
                $4,
                $5,
                (
                    SELECT array_agg(rid)
                    FROM (
                        -- Undeployables in previous version of the model that are not part of the partial compile.
                        (
                            SELECT rid
                            FROM rids_undeployable_base_version AS undepl
                            WHERE NOT undepl.rid=ANY($9)
                        )
                        UNION
                        -- Undeployables part of the partial compile.
                        (
                            SELECT DISTINCT rid FROM unnest($6::varchar[]) AS undeploy_filtered_new(rid)
                        )
                    ) AS all_undeployable
                ),
                (
                    SELECT array_agg(rid)
                    FROM (
                        -- skipped_for_undeployables in previous version of the model that are not part of the partial
                        -- compile.
                        (
                            SELECT skipped.rid
                            FROM rids_skipped_for_undeployable_base_version AS skipped
                            WHERE NOT skipped.rid=ANY($9)
                        )
                        UNION
                        -- Skipped_for_undeployables part of the partial compile.
                        (
                            SELECT DISTINCT rid FROM unnest($7::varchar[]) AS skipped_filtered_new(rid)
                        )
                    ) AS all_skipped
                ),
                $8,
                True
            )
            RETURNING
                (SELECT base_version_found FROM base_version_exists LIMIT 1) AS base_version_found,
                environment,
                version,
                date,
                total,
                version_info,
                undeployable,
                skipped_for_undeployable,
                partial_base,
                released,
                deployed,
                result,
                is_suitable_for_partial_compiles
        """
        async with cls.get_connection(connection) as con:
            result = await con.fetchrow(
                query,
                env_id,
                version,
                datetime.datetime.now().astimezone(),
                total,
                cls._get_value(version_info),
                undeployable,
                skipped_for_undeployable,
                partial_base,
                list(rids_in_partial_compile),
            )
            # Make mypy happy
            assert result is not None
            if not result["base_version_found"]:
                raise Exception(f"Model with version {partial_base} not found in environment {env_id}")
            fields = {name: val for name, val in result.items() if name != "base_version_found"}
            return cls(from_postgres=True, **fields)

    @classmethod
    async def _get_status_field(cls, environment: uuid.UUID, values: str) -> Dict[str, str]:
        """
        This field is required to ensure backward compatibility on the API.
        """
        result = {}
        values = json.loads(values)
        for value_entry in values:
            entry_uuid = str(uuid.uuid5(environment, value_entry["id"]))
            result[entry_uuid] = value_entry
        return result

    @classmethod
    async def get_list(
        cls,
        *,
        order_by_column: Optional[str] = None,
        order: Optional[str] = None,
        limit: Optional[int] = None,
        offset: Optional[int] = None,
        no_obj: Optional[bool] = None,
        lock: Optional[RowLockMode] = None,
        connection: Optional[asyncpg.connection.Connection] = None,
        **query: Any,
    ) -> List["ConfigurationModel"]:
        # sanitize and validate order parameters
        if order is None:
            order = "ASC"
        if order_by_column:
            cls._validate_order(order_by_column, order)

        if no_obj is None:
            no_obj = False

        # ensure limit and offset is an integer
        if limit is not None:
            limit = int(limit)
        if offset is not None:
            offset = int(offset)

        transient_states = ",".join(["$" + str(i) for i in range(1, len(const.TRANSIENT_STATES) + 1)])
        transient_states_values = [cls._get_value(s) for s in const.TRANSIENT_STATES]
        (filterstr, values) = cls._get_composed_filter(col_name_prefix="c", offset=len(transient_states_values) + 1, **query)
        values = transient_states_values + values
        where_statement = f"WHERE {filterstr} " if filterstr else ""
        order_by_statement = f"ORDER BY {order_by_column} {order} " if order_by_column else ""
        limit_statement = f"LIMIT {limit} " if limit is not None and limit > 0 else ""
        offset_statement = f"OFFSET {offset} " if offset is not None and offset > 0 else ""
        lock_statement = f" {lock.value} " if lock is not None else ""
        query_string = f"""SELECT c.*,
                           SUM(CASE WHEN r.status NOT IN({transient_states}) THEN 1 ELSE 0 END) AS done,
                           to_json(array(SELECT jsonb_build_object('status', r2.status, 'id', r2.resource_id)
                                         FROM {Resource.table_name()} AS r2
                                         WHERE c.environment=r2.environment AND c.version=r2.model
                                        )
                           ) AS status
                    FROM {cls.table_name()} AS c LEFT OUTER JOIN {Resource.table_name()} AS r
                    ON c.environment = r.environment AND c.version = r.model
                    {where_statement}
                    GROUP BY c.environment, c.version
                    {order_by_statement}
                    {limit_statement}
                    {offset_statement}
                    {lock_statement}"""
        query_result = await cls._fetch_query(query_string, *values, connection=connection)
        result = []
        for record in query_result:
            record = dict(record)
            if no_obj:
                record["status"] = await cls._get_status_field(record["environment"], record["status"])
                result.append(record)
            else:
                done = record.pop("done")
                status = await cls._get_status_field(record["environment"], record.pop("status"))
                obj = cls(from_postgres=True, **record)
                obj._done = done
                obj._status = status
                result.append(obj)
        return result

    def to_dict(self) -> JsonType:
        dct = BaseDocument.to_dict(self)
        dct["status"] = dict(self._status)
        dct["done"] = self.done
        return dct

    @classmethod
    async def version_exists(cls, environment: uuid.UUID, version: int) -> bool:
        query = f"""SELECT 1
                            FROM {ConfigurationModel.table_name()}
                            WHERE environment=$1 AND version=$2"""
        result = await cls._fetchrow(query, cls._get_value(environment), cls._get_value(version))
        if not result:
            return False
        return True

    @classmethod
    async def get_version(
        cls,
        environment: uuid.UUID,
        version: int,
        *,
        connection: Optional[asyncpg.connection.Connection] = None,
    ) -> Optional["ConfigurationModel"]:
        """
        Get a specific version
        """
        result = await cls.get_one(environment=environment, version=version, connection=connection)
        return result

    @classmethod
    async def get_latest_version(cls, environment: uuid.UUID) -> Optional["ConfigurationModel"]:
        """
        Get the latest released (most recent) version for the given environment
        """
        versions = await cls.get_list(order_by_column="version", order="DESC", limit=1, environment=environment, released=True)
        if len(versions) == 0:
            return None

        return versions[0]

    @classmethod
    async def get_version_nr_latest_version(cls, environment: uuid.UUID) -> Optional[int]:
        """
        Get the version number of the latest released version in the given environment.
        """
        query = f"""SELECT version
                    FROM {ConfigurationModel.table_name()}
                    WHERE environment=$1 AND released=true
                    ORDER BY version DESC
                    LIMIT 1
                    """
        result = await cls._fetchrow(query, cls._get_value(environment))
        if not result:
            return None
        return int(result["version"])

    @classmethod
    async def get_agents(
        cls, environment: uuid.UUID, version: int, *, connection: Optional[asyncpg.connection.Connection] = None
    ) -> List[str]:
        """
        Returns a list of all agents that have resources defined in this configuration model
        """
        (filter_statement, values) = cls._get_composed_filter(environment=environment, model=version)
        query = "SELECT DISTINCT agent FROM " + Resource.table_name() + " WHERE " + filter_statement
        result = []
        async with cls.get_connection(connection) as con:
            async with con.transaction():
                async for record in con.cursor(query, *values):
                    result.append(record["agent"])
        return result

    @classmethod
    async def get_versions(cls, environment: uuid.UUID, start: int = 0, limit: int = DBLIMIT) -> List["ConfigurationModel"]:
        """
        Get all versions for an environment ordered descending
        """
        versions = await cls.get_list(
            order_by_column="version", order="DESC", limit=limit, offset=start, environment=environment
        )
        return versions

    async def delete_cascade(self) -> None:
        async with self.get_connection() as con:
            async with con.transaction():
                # Delete all code associated with this version
                await Code.delete_all(connection=con, environment=self.environment, version=self.version)

                # Delete ConfigurationModel and cascade delete on connected tables
                await self.delete(connection=con)

            # Delete facts when the resources in this version are the only
            await con.execute(
                f"""
                DELETE FROM {Parameter.table_name()} p
                WHERE(
                    environment=$1 AND
                    resource_id<>'' AND
                    NOT EXISTS(
                        SELECT 1
                        FROM {Resource.table_name()} r
                        WHERE p.resource_id=r.resource_id
                    )
                )
                """,
                self.environment,
            )

    async def get_undeployable(self) -> List[m.ResourceIdStr]:
        """
        Returns a list of resource ids (NOT resource version ids) of resources with an undeployable state
        """
        return self.undeployable

    async def get_skipped_for_undeployable(self) -> List[m.ResourceIdStr]:
        """
        Returns a list of resource ids (NOT resource version ids)
        of resources which should get a skipped_for_undeployable state
        """
        return self.skipped_for_undeployable

    async def mark_done(self, *, connection: Optional[asyncpg.connection.Connection] = None) -> None:
        """mark this deploy as done"""
        subquery = f"""(EXISTS(
                    SELECT 1
                    FROM {Resource.table_name()}
                    WHERE environment=$1 AND model=$2 AND status != $3
                ))::boolean
            """
        query = f"""UPDATE {self.table_name()}
                SET
                deployed=True, result=(CASE WHEN {subquery} THEN $4::versionstate ELSE $5::versionstate END)
                WHERE environment=$1 AND version=$2 RETURNING result
            """
        values = [
            self._get_value(self.environment),
            self._get_value(self.version),
            self._get_value(const.ResourceState.deployed),
            self._get_value(const.VersionState.failed),
            self._get_value(const.VersionState.success),
        ]
        result = await self._fetchval(query, *values, connection=connection)
        self.result = const.VersionState[result]
        self.deployed = True

    @classmethod
    async def mark_done_if_done(
        cls, environment: uuid.UUID, version: int, connection: Optional[asyncpg.connection.Connection] = None
    ) -> None:
        async with cls.get_connection(connection) as con:
            """
            Performs the query to mark done if done. Expects to be called outside of any transaction that writes resource state
            in order to prevent race conditions.
            """
            async with con.transaction():
                query = f"""UPDATE {ConfigurationModel.table_name()}
                                SET deployed=True,
                                    result=(CASE WHEN (
                                                 EXISTS(SELECT 1
                                                        FROM {Resource.table_name()}
                                                        WHERE environment=$1 AND model=$2 AND status != $3)
                                                 )::boolean
                                            THEN $4::versionstate
                                            ELSE $5::versionstate END
                                    )
                                WHERE environment=$1 AND version=$2 AND
                                      total=(SELECT COUNT(*)
                                             FROM {Resource.table_name()}
                                             WHERE environment=$1 AND model=$2 AND status = any($6::resourcestate[])
                            )"""
                values = [
                    cls._get_value(environment),
                    cls._get_value(version),
                    cls._get_value(ResourceState.deployed),
                    cls._get_value(const.VersionState.failed),
                    cls._get_value(const.VersionState.success),
                    cls._get_value(DONE_STATES),
                ]
                await cls._execute_query(query, *values, connection=con)

    @classmethod
    async def get_increment(cls, environment: uuid.UUID, version: int) -> tuple[set[m.ResourceIdStr], set[m.ResourceIdStr]]:
        """
        Find resources incremented by this version compared to deployment state transitions per resource

        available -> next version
        not present -> increment
        skipped -> increment
        unavailable -> increment
        error -> increment
        Deployed and same hash -> not increment
        deployed and different hash -> increment
        """
        projection_a = ["resource_id", "status", "attribute_hash", "attributes"]
        projection = ["resource_id", "status", "attribute_hash"]

        # get resources for agent
        resources = await Resource.get_resources_for_version_raw(environment, version, projection_a)

        # to increment
        increment: list[abc.Mapping[str, Any]] = []
        not_increment: list[abc.Mapping[str, Any]] = []
        # todo in this version
        work: list[abc.Mapping[str, object]] = [r for r in resources if r["status"] not in UNDEPLOYABLE_NAMES]

        # get versions
        query = f"SELECT version FROM {cls.table_name()} WHERE environment=$1 AND released=true ORDER BY version DESC"
        values = [cls._get_value(environment)]
        version_records = await cls._fetch_query(query, *values)

        versions = [record["version"] for record in version_records]

        for version in versions:
            # todo in next version
            next: list[abc.Mapping[str, object]] = []

            vresources = await Resource.get_resources_for_version_raw(environment, version, projection)
            id_to_resource = {r["resource_id"]: r for r in vresources}

            for res in work:
                # not present -> increment
                if res["resource_id"] not in id_to_resource:
                    increment.append(res)
                    continue

                ores = id_to_resource[res["resource_id"]]

                status = ores["status"]
                # available -> next version
                if status == ResourceState.available.name:
                    next.append(res)

                # deploying
                # same hash -> next version
                # different hash -> increment
                elif status == ResourceState.deploying.name:
                    if res["attribute_hash"] == ores["attribute_hash"]:
                        next.append(res)
                    else:
                        increment.append(res)

                # -> increment
                elif status in [
                    ResourceState.failed.name,
                    ResourceState.cancelled.name,
                    ResourceState.skipped_for_undefined.name,
                    ResourceState.undefined.name,
                    ResourceState.skipped.name,
                    ResourceState.unavailable.name,
                ]:
                    increment.append(res)

                elif status == ResourceState.deployed.name:
                    if res["attribute_hash"] == ores["attribute_hash"]:
                        #  Deployed and same hash -> not increment
                        not_increment.append(res)
                    else:
                        # Deployed and different hash -> increment
                        increment.append(res)
                else:
                    LOGGER.warning("Resource in unexpected state: %s, %s", ores["status"], ores["resource_version_id"])
                    increment.append(res)

            work = next
            if not work:
                break
        if work:
            increment.extend(work)

        negative: set[ResourceIdStr] = {res["resource_id"] for res in not_increment}

        # patch up the graph
        # 1-include stuff for send-events.
        # 2-adapt requires/provides to get closured set

        outset: set[ResourceIdStr] = {res["resource_id"] for res in increment}
        original_provides: dict[str, List[ResourceIdStr]] = defaultdict(lambda: [])
        send_events: list[ResourceIdStr] = []

        # build lookup tables
        for res in resources:
            for req in res["attributes"]["requires"]:
                original_provides[req].append(res["resource_id"])
            if "send_event" in res["attributes"] and res["attributes"]["send_event"]:
                send_events.append(res["resource_id"])

        # recursively include stuff potentially receiving events from nodes in the increment
        increment_work: list[ResourceIdStr] = list(outset)
        done: set[ResourceIdStr] = set()
        while increment_work:
            current: ResourceIdStr = increment_work.pop()
            if current not in send_events:
                # not sending events, so no receivers
                continue

            if current in done:
                continue
            done.add(current)

            provides = original_provides[current]
            increment_work.extend(provides)
            outset.update(provides)
            negative.difference_update(provides)

        return outset, negative

    @classmethod
    def active_version_subquery(cls, environment: uuid.UUID) -> Tuple[str, List[object]]:
        query_builder = SimpleQueryBuilder(
            select_clause="""
            SELECT max(version)
            """,
            from_clause=f" FROM {cls.table_name()} ",
            filter_statements=[" environment = $1 AND released = TRUE"],
            values=[cls._get_value(environment)],
        )
        return query_builder.build()

    @classmethod
    def desired_state_versions_subquery(cls, environment: uuid.UUID) -> Tuple[str, List[object]]:
        active_version, values = cls.active_version_subquery(environment)
        # Coalesce to 0 in case there is no active version
        active_version = f"(SELECT COALESCE(({active_version}), 0))"
        query_builder = SimpleQueryBuilder(
            select_clause=f"""SELECT cm.version, cm.date, cm.total,
                                     version_info -> 'export_metadata' ->> 'message' as message,
                                     version_info -> 'export_metadata' ->> 'type' as type,
                                        (CASE WHEN cm.version = {active_version} THEN 'active'
                                            WHEN cm.version > {active_version} THEN 'candidate'
                                            WHEN cm.version < {active_version} AND cm.released=TRUE THEN 'retired'
                                            ELSE 'skipped_candidate'
                                        END) as status""",
            from_clause=f" FROM {cls.table_name()} as cm",
            filter_statements=[" environment = $1 "],
            values=values,
        )
        return query_builder.build()

    async def recalculate_total(self, connection: Optional[asyncpg.connection.Connection] = None) -> None:
        """
        Make the total field of this ConfigurationModel in-line with the number
        of resources that are associated with it.
        """
        query = f"""
            UPDATE {self.table_name()} AS c_outer
            SET total=(
                SELECT COUNT(*)
                FROM {self.table_name()} AS c INNER JOIN {Resource.table_name()} AS r
                     ON c.environment = r.environment AND c.version=r.model
                WHERE c.environment=$1 AND c.version=$2
            )
            WHERE c_outer.environment=$1 AND c_outer.version=$2
            RETURNING total
        """
        new_total = await self._fetchval(query, self.environment, self.version, connection=connection)
        if new_total is None:
            raise KeyError(f"Configurationmodel {self.version} in environment {self.environment} was deleted.")
        self.total = new_total


class Code(BaseDocument):
    """
    A code deployment

    :param environment: The environment this code belongs to
    :param version: The version of configuration model it belongs to
    :param resource: The resource type this code belongs to
    :param sources: The source code of plugins (phasing out)  form:
        {code_hash:(file_name, provider.__module__, source_code, [req])}
    :param requires: Python requires for the source code above
    :param source_refs: file hashes refering to files in the file store
        {code_hash:(file_name, provider.__module__, [req])}
    """

    __primary_key__ = ("environment", "resource", "version")

    environment: uuid.UUID
    resource: str
    version: int
    source_refs: Optional[Dict[str, Tuple[str, str, List[str]]]] = None

    @classmethod
    async def get_version(cls, environment: uuid.UUID, version: int, resource: str) -> Optional["Code"]:
        codes = await cls.get_list(environment=environment, version=version, resource=resource)
        if len(codes) == 0:
            return None

        return codes[0]

    @classmethod
    async def get_versions(cls, environment: uuid.UUID, version: int) -> List["Code"]:
        codes = await cls.get_list(environment=environment, version=version)
        return codes

    @classmethod
    async def copy_versions(
        cls,
        environment: uuid.UUID,
        old_version: int,
        new_version: int,
        *,
        connection: Optional[asyncpg.connection.Connection] = None,
    ) -> None:
        """
        Copy all code for one model version to another.
        """
        query: str = f"""
            INSERT INTO {cls.table_name()} (environment, resource, version, source_refs)
            SELECT environment, resource, $1, source_refs
            FROM {cls.table_name()}
            WHERE environment=$2 AND version=$3
        """
        await cls._execute_query(
            query, cls._get_value(new_version), cls._get_value(environment), cls._get_value(old_version), connection=connection
        )


class DryRun(BaseDocument):
    """
    A dryrun of a model version

    :param id: The id of this dryrun
    :param environment: The environment this code belongs to
    :param model: The configuration model
    :param date: The date the run was requested
    :param resource_total: The number of resources that do a dryrun for
    :param resource_todo: The number of resources left to do
    :param resources: Changes for each of the resources in the version
    """

    __primary_key__ = ("id",)

    id: uuid.UUID
    environment: uuid.UUID
    model: int
    date: datetime.datetime
    total: int = 0
    todo: int = 0
    resources: Dict[str, Any] = {}

    @classmethod
    async def update_resource(cls, dryrun_id: uuid.UUID, resource_id: m.ResourceVersionIdStr, dryrun_data: JsonType) -> None:
        """
        Register a resource update with a specific query that sets the dryrun_data and decrements the todo counter, only
        if the resource has not been saved yet.
        """
        jsonb_key = uuid.uuid5(dryrun_id, resource_id)
        query = (
            "UPDATE "
            + cls.table_name()
            + " SET todo = todo - 1, resources=jsonb_set(resources, $1::text[], $2) "
            + "WHERE id=$3 and NOT resources ? $4"
        )
        values = [
            cls._get_value([jsonb_key]),
            cls._get_value(dryrun_data),
            cls._get_value(dryrun_id),
            cls._get_value(jsonb_key),
        ]
        await cls._execute_query(query, *values)

    @classmethod
    async def create(cls, environment: uuid.UUID, model: int, total: int, todo: int) -> "DryRun":
        obj = cls(
            environment=environment,
            model=model,
            date=datetime.datetime.now().astimezone(),
            resources={},
            total=total,
            todo=todo,
        )
        await obj.insert()
        return obj

    @classmethod
    async def list_dryruns(
        cls,
        order_by_column: Optional[str] = None,
        order: str = "ASC",
        **query: object,
    ) -> List[m.DryRun]:
        records = await cls.get_list_with_columns(
            order_by_column=order_by_column,
            order=order,
            columns=["id", "environment", "model", "date", "total", "todo"],
            limit=None,
            offset=None,
            no_obj=None,
            connection=None,
            lock=None,
            **query,
        )
        return [
            m.DryRun(
                id=record.id,
                environment=record.environment,
                model=record.model,
                date=record.date,
                total=record.total,
                todo=record.todo,
            )
            for record in records
        ]

    def to_dict(self) -> JsonType:
        dict_result = BaseDocument.to_dict(self)
        resources = {r["id"]: r for r in dict_result["resources"].values()}
        dict_result["resources"] = resources
        return dict_result

    def to_dto(self) -> m.DryRun:
        return m.DryRun(
            id=self.id,
            environment=self.environment,
            model=self.model,
            date=self.date,
            total=self.total,
            todo=self.todo,
        )


class Notification(BaseDocument):
    """
    A notification in an environment

    :param id: The id of this notification
    :param environment: The environment this notification belongs to
    :param created: The date the notification was created at
    :param title: The title of the notification
    :param message: The actual text of the notification
    :param severity: The severity of the notification
    :param uri: A link to an api endpoint of the server, that is relevant to the message,
                and can be used to get further information about the problem.
                For example a compile related problem should have the uri: `/api/v2/compilereport/<compile_id>`
    :param read: Whether the notification was read or not
    :param cleared: Whether the notification was cleared or not
    """

    __primary_key__ = ("id", "environment")

    id: uuid.UUID
    environment: uuid.UUID
    created: datetime.datetime
    title: str
    message: str
    severity: const.NotificationSeverity = const.NotificationSeverity.message
    uri: str
    read: bool = False
    cleared: bool = False

    @classmethod
    async def clean_up_notifications(cls) -> None:
        default_retention_time = Environment._settings[NOTIFICATION_RETENTION].default
        LOGGER.info("Cleaning up notifications")
        query = f"""
                   WITH non_halted_envs AS (
                       SELECT id, (COALESCE((settings->>'notification_retention')::int, $1)) AS retention_days
                       FROM {Environment.table_name()}
                       WHERE NOT halted
                   )
                   DELETE FROM {cls.table_name()}
                   USING non_halted_envs
                   WHERE environment = non_halted_envs.id
                       AND created < now() AT TIME ZONE 'UTC' - make_interval(days => non_halted_envs.retention_days)
               """
        await cls._execute_query(query, default_retention_time)

    def to_dto(self) -> m.Notification:
        return m.Notification(
            id=self.id,
            title=self.title,
            message=self.message,
            severity=self.severity,
            created=self.created,
            read=self.read,
            cleared=self.cleared,
            uri=self.uri,
            environment=self.environment,
        )


class EnvironmentMetricsGauge(BaseDocument):
    """
    A metric that is of type gauge

    :param environment: the environment to which this metric is related
    :param metric_name: The name of the metric
    :param timestamp: The timestamps at which a new record is created
    :category: The name of the group/category this metric represents (e.g. red if grouped by color).
               __None__ iff metrics of this type are not divided in groups.
    :param count: the counter for the metric for the given timestamp
    """

    environment: uuid.UUID
    metric_name: str
    category: str
    timestamp: datetime.datetime
    count: int

    __primary_key__ = ("environment", "metric_name", "category", "timestamp")


class EnvironmentMetricsTimer(BaseDocument):
    """
    A metric that is type timer

    :param environment: the environment to which this metric is related
    :param metric_name: The name of the metric
    :category: The name of the group/category this metric represents (e.g. red if grouped by color).
               __None__ iff metrics of this type are not divided in groups.
    :param timestamp: The timestamps at which a new record is created
    :param count: the number of occurrences of the monitored event in the interval [previous.timestamp, self.timestamp[
    :param value: the sum of the values of the metric for each occurrence in the interval [previous.timestamp, self.timestamp[
    """

    environment: uuid.UUID
    metric_name: str
    category: str
    timestamp: datetime.datetime
    count: int
    value: float

    __primary_key__ = ("environment", "metric_name", "category", "timestamp")


class User(BaseDocument):
    """A user that can authenticate against inmanta"""

    __primary_key__ = ("id",)

    id: uuid.UUID
    username: str
    password_hash: str
    auth_method: AuthMethod

    @classmethod
    def table_name(cls) -> str:
        """
        Return the name of table. we call it inmanta_user to differentiate it from the pg user table.
        """
        return "inmanta_user"

    def to_dao(self) -> m.User:
        return m.User(username=self.username, auth_method=self.auth_method)


class DiscoveredResource(BaseDocument):
    """
    :param environment: the environment of the resource
    :param discovered_resource_id: The id of the resource
    :param values: The values associated with the discovered_resource
    """

    environment: uuid.UUID
    discovered_at: datetime.datetime
    discovered_resource_id: m.ResourceIdStr
    values: dict[str, str]

    __primary_key__ = ("environment", "discovered_resource_id")

    def to_dto(self) -> m.DiscoveredResource:
        return m.DiscoveredResource(discovered_resource_id=self.discovered_resource_id, values=self.values)


_classes = [
    Project,
    Environment,
    UnknownParameter,
    AgentProcess,
    AgentInstance,
    Agent,
    Resource,
    ResourceAction,
    ConfigurationModel,
    Code,
    Parameter,
    DryRun,
    Compile,
    Report,
    Notification,
    EnvironmentMetricsGauge,
    EnvironmentMetricsTimer,
    User,
    DiscoveredResource,
]


def set_connection_pool(pool: asyncpg.pool.Pool) -> None:
    LOGGER.debug("Connecting data classes")
    for cls in _classes:
        cls.set_connection_pool(pool)


async def disconnect() -> None:
    LOGGER.debug("Disconnecting data classes")
    # Enable `return_exceptions` to make sure we wait until all close_connection_pool() calls are finished
    # or until the gather itself is cancelled.
    result = await asyncio.gather(*[cls.close_connection_pool() for cls in _classes], return_exceptions=True)
    exceptions = [r for r in result if r is not None and isinstance(r, Exception)]
    if exceptions:
        raise exceptions[0]


PACKAGE_WITH_UPDATE_FILES = inmanta.db.versions

# Name of core schema in the DB schema verions
# prevent import loop
CORE_SCHEMA_NAME = schema.CORE_SCHEMA_NAME


async def connect(
    host: str,
    port: int,
    database: str,
    username: str,
    password: str,
    create_db_schema: bool = True,
    connection_pool_min_size: int = 10,
    connection_pool_max_size: int = 10,
    connection_timeout: float = 60,
) -> asyncpg.pool.Pool:
    pool = await asyncpg.create_pool(
        host=host,
        port=port,
        database=database,
        user=username,
        password=password,
        min_size=connection_pool_min_size,
        max_size=connection_pool_max_size,
        timeout=connection_timeout,
    )
    try:
        set_connection_pool(pool)
        if create_db_schema:
            async with pool.acquire() as con:
                await schema.DBSchema(CORE_SCHEMA_NAME, PACKAGE_WITH_UPDATE_FILES, con).ensure_db_schema()
            # expire connections after db schema migration to ensure cache consistency
            await pool.expire_connections()
        return pool
    except Exception as e:
        await pool.close()
        await disconnect()
        raise e<|MERGE_RESOLUTION|>--- conflicted
+++ resolved
@@ -1575,27 +1575,7 @@
         """
         Insert a new document based on the instance passed. If the document already exists, overwrite it.
         """
-<<<<<<< HEAD
         return await self.insert_many_with_overwrite([self], connection=connection)
-=======
-        (column_names, values) = self._get_column_names_and_values()
-        column_names_as_sql_string = ",".join(column_names)
-
-        values_as_parameterize_sql_string = ",".join(["$" + str(i) for i in range(1, len(values) + 1)])
-        primary_key_fields = self._get_names_of_primary_key_fields()
-        primary_key_string = ",".join(primary_key_fields)
-        update_set = list(set(column_names) - set(self._get_names_of_primary_key_fields()))
-        update_set_string = ",\n".join([f"{item} = EXCLUDED.{item}" for item in update_set])
-        query = f"""
-            INSERT INTO {self.table_name()}
-            ({column_names_as_sql_string})
-            VALUES ({values_as_parameterize_sql_string})
-            ON CONFLICT ({primary_key_string})
-            DO UPDATE SET
-            {update_set_string};
-        """
-        await self._execute_query(query, *values, connection=connection)
->>>>>>> 8423c103
 
     @classmethod
     async def _fetchval(cls, query: str, *values: object, connection: Optional[asyncpg.connection.Connection] = None) -> object:
@@ -1675,15 +1655,9 @@
         update_set = set(column_names) - set(cls._get_names_of_primary_key_fields())
         update_set_string = ",\n".join([f"{item} = EXCLUDED.{item}" for item in update_set])
 
-<<<<<<< HEAD
         values: List[List[object]] = []
-        for record in documents:
-            col_names, dao_values = record._get_column_names_and_values()
-=======
-        values = []
         for document in documents:
             col_names, dao_values = document._get_column_names_and_values()
->>>>>>> 8423c103
             values.append(dao_values)
 
         column_names_as_sql_string = ", ".join(column_names)
