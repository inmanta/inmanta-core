--- conflicted
+++ resolved
@@ -4065,18 +4065,13 @@
 
     @classmethod
     async def get_logs_for_version(
-<<<<<<< HEAD
-        cls, environment: uuid.UUID, version: int, action: Optional[str] = None, limit: int = 0
-    ) -> list["ResourceAction"]:
-=======
         cls,
         environment: uuid.UUID,
         version: int,
         action: Optional[str] = None,
         limit: int = 0,
         connection: Optional[Connection] = None,
-    ) -> List["ResourceAction"]:
->>>>>>> 1b4fad28
+    ) -> list["ResourceAction"]:
         query = f"""SELECT *
                         FROM {cls.table_name()}
                         WHERE environment=$1 AND version=$2
@@ -5503,13 +5498,9 @@
         return result
 
     @classmethod
-<<<<<<< HEAD
-    async def get_versions(cls, environment: uuid.UUID, start: int = 0, limit: int = DBLIMIT) -> list["ConfigurationModel"]:
-=======
     async def get_versions(
         cls, environment: uuid.UUID, start: int = 0, limit: int = DBLIMIT, connection: Optional[Connection] = None
-    ) -> List["ConfigurationModel"]:
->>>>>>> 1b4fad28
+    ) -> list["ConfigurationModel"]:
         """
         Get all versions for an environment ordered descending
         """
