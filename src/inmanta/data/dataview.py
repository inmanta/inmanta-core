--- conflicted
+++ resolved
@@ -1214,19 +1214,6 @@
 
     def get_base_query(self) -> SimpleQueryBuilder:
         base = SimpleQueryBuilder(
-<<<<<<< HEAD
-            select_clause="""SELECT a.name, a.environment, a.last_failover, a.paused, a.unpause_on_resume,
-                sa_join.hostname as process_name, sa_join.process as process_id,
-                                            (CASE WHEN a.paused THEN 'paused'
-                                                WHEN NOT a.paused AND sa_join.id_primary IS NULL THEN 'down'
-                                                ELSE 'up'
-                                            END) as status""",
-            from_clause=f" FROM {Agent.table_name()} a "
-            "LEFT JOIN (SELECT sa.name, sa.id_primary, ap.hostname, ai.process FROM agent sa  "
-            f"LEFT JOIN {AgentInstance.table_name()} ai ON sa.id_primary=ai.id "
-            f"LEFT JOIN {AgentProcess.table_name()} ap ON ai.process = ap.sid  "
-            "WHERE sa.environment = $1 AND sa.name = $2) sa_join ON a.name <> sa_join.name ",
-=======
             select_clause="""SELECT a.name,
                                     a.environment,
                                     a.last_failover,
@@ -1253,7 +1240,6 @@
                                 WHERE sa.environment = $1 AND sa.name = $2
                             ) sa_join
                             """,
->>>>>>> cb883c65
             filter_statements=[" a.environment = $1 ", " a.name <> $2 "],
             values=[self.environment.id, const.AGENT_SCHEDULER_ID],
         )
