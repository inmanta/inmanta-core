--- conflicted
+++ resolved
@@ -471,12 +471,9 @@
     modified = "modified"
     deleted = "deleted"
     unmodified = "unmodified"
-<<<<<<< HEAD
-=======
     agent_down = "agent_down"
     undefined = "undefined"
     skipped_for_undefined = "skipped_for_undefined"
->>>>>>> 5bff6f7e
 
 
 class AttributeDiff(BaseModel):
@@ -584,9 +581,6 @@
 
 class DryRunReport(BaseModel):
     summary: DryRun
-<<<<<<< HEAD
-    diff: List[ResourceDiff]
-=======
     diff: List[ResourceDiff]
 
 
@@ -613,5 +607,4 @@
     severity: const.NotificationSeverity
     uri: str
     read: bool
-    cleared: bool
->>>>>>> 5bff6f7e
+    cleared: bool