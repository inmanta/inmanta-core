--- conflicted
+++ resolved
@@ -21,11 +21,8 @@
 from collections import abc
 from enum import Enum
 from itertools import chain
-<<<<<<< HEAD
 from typing import ClassVar, NewType, Optional, Self, Union
-=======
-from typing import ClassVar, Dict, List, NewType, Optional, Self, Sequence, Union
->>>>>>> 0e188b76
+from collections.abc import Sequence
 
 import pydantic
 import pydantic.schema
