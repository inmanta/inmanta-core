--- conflicted
+++ resolved
@@ -524,12 +524,9 @@
     modified = "modified"
     deleted = "deleted"
     unmodified = "unmodified"
-<<<<<<< HEAD
-=======
     agent_down = "agent_down"
     undefined = "undefined"
     skipped_for_undefined = "skipped_for_undefined"
->>>>>>> fd8e76a5
 
 
 class AttributeDiff(BaseModel):
@@ -637,9 +634,6 @@
 
 class DryRunReport(BaseModel):
     summary: DryRun
-<<<<<<< HEAD
-    diff: List[ResourceDiff]
-=======
     diff: List[ResourceDiff]
 
 
@@ -666,5 +660,4 @@
     severity: const.NotificationSeverity
     uri: str
     read: bool
-    cleared: bool
->>>>>>> fd8e76a5
+    cleared: bool