"""
    Copyright 2019 Inmanta

    Licensed under the Apache License, Version 2.0 (the "License");
    you may not use this file except in compliance with the License.
    You may obtain a copy of the License at

        http://www.apache.org/licenses/LICENSE-2.0

    Unless required by applicable law or agreed to in writing, software
    distributed under the License is distributed on an "AS IS" BASIS,
    WITHOUT WARRANTIES OR CONDITIONS OF ANY KIND, either express or implied.
    See the License for the specific language governing permissions and
    limitations under the License.

    Contact: code@inmanta.com
"""
import datetime
import uuid
from enum import Enum
from itertools import chain
from typing import Any, ClassVar, Dict, List, NewType, Optional, Union

import pydantic
import pydantic.schema
<<<<<<< HEAD
from pydantic import ConfigDict, Field, field_validator, model_validator
=======
from pydantic import Extra, root_validator, validator
from pydantic.fields import ModelField
from pydantic.types import StrictFloat, StrictInt, StrictStr
>>>>>>> 25033f23

import inmanta
import inmanta.ast.export as ast_export
from inmanta import const, data, protocol, resources
from inmanta.stable_api import stable_api
from inmanta.types import ArgumentTypes, JsonType, SimpleTypes, StrictNonIntBool


def api_boundary_datetime_normalizer(value: datetime.datetime) -> datetime.datetime:
    if value.tzinfo is None:
        return value.replace(tzinfo=datetime.timezone.utc)
    else:
        return value


def validator_timezone_aware_timestamps(value: object) -> object:
    """
    A Pydantic validator to ensure that all datetime times are timezone aware.
    """
    if isinstance(value, datetime.datetime):
        return api_boundary_datetime_normalizer(value)
    else:
        return value


@stable_api
class BaseModel(pydantic.BaseModel):
    """
    Base class for all data objects in Inmanta
    """

    _normalize_timestamps: ClassVar[classmethod] = pydantic.validator("*", allow_reuse=True)(
        validator_timezone_aware_timestamps
    )
    # Populate models with the value property of enums, rather than the raw enum.
    # This is useful to serialise model.dict() later
    model_config = ConfigDict(use_enum_values=True)


class ExtensionStatus(BaseModel):
    """
    Status response for extensions loaded in the server
    """

    name: str
    version: str
    package: str


class SliceStatus(BaseModel):
    """
    Status response for slices loaded in the server
    """

    name: str
    status: Dict[str, ArgumentTypes]


class FeatureStatus(BaseModel):
    """
    Status of the feature
    """

    slice: str
    name: str
    value: Optional[Any] = None


class StatusResponse(BaseModel):
    """
    Response for the status method call
    """

    product: str
    edition: str
    version: str
    license: Union[str, Dict[str, SimpleTypes]]
    extensions: List[ExtensionStatus]
    slices: List[SliceStatus]
    features: List[FeatureStatus]


@stable_api
class CompileData(BaseModel):
    """
    Top level structure of compiler data to be exported.
    """

    errors: List[ast_export.Error]
    """
        All errors occurred while trying to compile.
    """


class CompileRunBase(BaseModel):
    id: uuid.UUID
    remote_id: Optional[uuid.UUID] = None
    environment: uuid.UUID
    requested: Optional[datetime.datetime] = None
    started: Optional[datetime.datetime] = None

    do_export: bool
    force_update: bool
    metadata: JsonType
    environment_variables: Dict[str, SimpleTypes]

    partial: bool
    removed_resource_sets: list[str]

    exporter_plugin: Optional[str] = None

    notify_failed_compile: Optional[bool] = None
    failed_compile_message: Optional[str] = None


class CompileRun(CompileRunBase):
    compile_data: Optional[CompileData] = None


class CompileReport(CompileRunBase):
    completed: Optional[datetime.datetime] = None
    success: Optional[bool] = None
    version: Optional[int] = None


class CompileRunReport(BaseModel):
    id: uuid.UUID
    started: datetime.datetime
    completed: Optional[datetime.datetime] = None
    command: str
    name: str
    errstream: str
    outstream: str
    returncode: Optional[int] = None


class CompileDetails(CompileReport):
    compile_data: Optional[CompileData] = None
    reports: Optional[List[CompileRunReport]] = None


ResourceVersionIdStr = NewType("ResourceVersionIdStr", str)  # Part of the stable API
"""
    The resource id with the version included.
"""

ResourceIdStr = NewType("ResourceIdStr", str)  # Part of the stable API
"""
    The resource id without the version
"""

ResourceType = NewType("ResourceType", str)
"""
    The type of the resource
"""


class AttributeStateChange(BaseModel):
    """
    Changes in the attribute
    """

    current: Optional[Any] = None
    desired: Optional[Any] = None

    @field_validator("current", "desired")
    @classmethod
    def check_serializable(cls, v: Optional[Any]) -> Optional[Any]:
        """
        Verify whether the value is serializable (https://github.com/inmanta/inmanta-core/issues/3470)
        """
        try:
            protocol.common.json_encode(v)
        except TypeError:
            if inmanta.RUNNING_TESTS:
                # Fail the test when the value is not serializable
                raise Exception(f"Failed to serialize attribute {v}")
            else:
                # In production, try to cast the non-serializable value to str to prevent the handler from failing.
                return str(v)
        return v


EnvSettingType = Union[StrictNonIntBool, StrictInt, StrictFloat, StrictStr, Dict[str, Union[str, int, StrictNonIntBool]]]


class Environment(BaseModel):
    """
    An inmanta environment.

    :note: repo_url and repo_branch will be moved to the settings.
    """

    id: uuid.UUID
    name: str
    project_id: uuid.UUID
    repo_url: str
    repo_branch: str
    settings: Dict[str, EnvSettingType]
    halted: bool
    description: Optional[str] = None
    icon: Optional[str] = None


class Project(BaseModel):
    """
    An inmanta environment.
    """

    id: uuid.UUID
    name: str
    environments: List[Environment]


class EnvironmentSetting(BaseModel):
    """A class to define a new environment setting.

    :param name: The name of the setting.
    :param type: The type of the value. This type is mainly used for documentation purpose.
    :param default: An optional default value for this setting. When a default is set and the
                    is requested from the database, it will return the default value and also store
                    the default value in the database.
    :param doc: The documentation/help string for this setting
    :param recompile: Trigger a recompile of the model when a setting is updated?
    :param update_model: Update the configuration model (git pull on project and repos)
    :param agent_restart: Restart autostarted agents when this settings is updated.
    :param allowed_values: list of possible values (if type is enum)
    """

    name: str
    type: str
    default: EnvSettingType
    doc: str
    recompile: bool
    update_model: bool
    agent_restart: bool
    allowed_values: Optional[List[EnvSettingType]] = None


class EnvironmentSettingsReponse(BaseModel):
    settings: Dict[str, EnvSettingType]
    definition: Dict[str, EnvironmentSetting]


class ModelMetadata(BaseModel):
    """Model metadata"""

    inmanta_compile_state: const.Compilestate = Field(
        const.Compilestate.success, alias="inmanta:compile:state"
    )  # [TODO] check pydantic migration https://docs.pydantic.dev/dev-v2/migration/#changes-to-config
    message: str
    type: str
    extra_data: Optional[JsonType] = None

    # TODO[pydantic]: The following keys were removed: `fields`.
    # Check https://docs.pydantic.dev/dev-v2/migration/#changes-to-config for more information.


class ResourceMinimal(BaseModel):
    """
    Represents a resource object as it comes in over the API. Provides strictly required validation only.
    """

    id: ResourceVersionIdStr

    @field_validator("id")
    @classmethod
    def id_is_resource_version_id(cls, v):
        if resources.Id.is_resource_version_id(v):
            return v
        raise ValueError(f"id {v} is not of type ResourceVersionIdStr")

    model_config = ConfigDict(extra="allow")


class Resource(BaseModel):
    environment: uuid.UUID
    model: int
    resource_id: ResourceIdStr
    resource_type: ResourceType
    resource_version_id: ResourceVersionIdStr
    resource_id_value: str
    agent: str
    last_deploy: Optional[datetime.datetime] = None
    attributes: JsonType
    status: const.ResourceState
    resource_set: Optional[str] = None


class ResourceAction(BaseModel):
    environment: uuid.UUID
    version: int
    resource_version_ids: List[ResourceVersionIdStr]
    action_id: uuid.UUID
    action: const.ResourceAction
    started: datetime.datetime
    finished: Optional[datetime.datetime] = None
    messages: Optional[List[JsonType]] = None
    status: Optional[const.ResourceState] = None
    changes: Optional[JsonType] = None
    change: Optional[const.Change] = None
    send_event: Optional[bool] = None  # Deprecated field


class ResourceDeploySummary(BaseModel):
    """
    :param total: The total number of resources
    :param by_state: The number of resources by state in the latest released version
    """

    total: int
    by_state: Dict[str, int]

    @classmethod
    def create_from_db_result(cls, summary_by_state: Dict[str, int]) -> "ResourceDeploySummary":
        full_summary_by_state = cls._ensure_summary_has_all_states(summary_by_state)
        total = cls._count_all_resources(full_summary_by_state)
        return ResourceDeploySummary(by_state=full_summary_by_state, total=total)

    @classmethod
    def _ensure_summary_has_all_states(cls, summary_by_state: Dict[str, int]) -> Dict[str, int]:
        full_summary = summary_by_state.copy()
        for state in const.ResourceState:
            if state not in summary_by_state.keys() and state != const.ResourceState.dry:
                full_summary[state] = 0
        return full_summary

    @classmethod
    def _count_all_resources(cls, summary_by_state: Dict[str, int]) -> int:
        return sum(resource_count for resource_count in summary_by_state.values())


class LogLine(BaseModel):
    # Override the setting from the BaseModel class as such that the level field is
    # serialized using the name of the enum instead of its value. This is required
    # to make sure that data sent to the API endpoints resource_action_update
    # and resource_deploy_done are serialized consistently using the name of the enum.
    model_config = ConfigDict(use_enum_values=False)

    level: const.LogLevel
    msg: str
    args: List[Optional[ArgumentTypes]] = []
    kwargs: JsonType = {}
    timestamp: datetime.datetime

    @field_validator("level", mode="before")
    @classmethod
    def convert_to_string(cls, value: Union[str, int]) -> const.LogLevel:
        return const.LogLevel(value)


class ResourceIdDetails(BaseModel):
    resource_type: ResourceType
    agent: str
    attribute: str
    resource_id_value: str


class OrphanedResource(str, Enum):
    orphaned = "orphaned"


class StrEnum(str, Enum):
    """Enum where members are also (and must be) strs"""


ReleasedResourceState = StrEnum(
    "ReleasedResourceState", [(i.name, i.value) for i in chain(const.ResourceState, OrphanedResource)]
)


class VersionedResource(BaseModel):
    resource_id: ResourceIdStr
    resource_version_id: ResourceVersionIdStr
    id_details: ResourceIdDetails
    requires: List[ResourceVersionIdStr]

    @property
    def all_fields(self) -> Dict[str, Any]:
        return {**self.dict(), **self.id_details.dict()}


class LatestReleasedResource(VersionedResource):
    status: ReleasedResourceState


class PagingBoundaries:
    """Represents the lower and upper bounds that should be used for the next and previous pages
    when listing domain entities"""

    def __init__(
        self,
        start: Optional["inmanta.data.PRIMITIVE_SQL_TYPES"],  # Can be none if user selected field is nullable
        end: Optional["inmanta.data.PRIMITIVE_SQL_TYPES"],  # Can be none if user selected field is nullable
        first_id: Optional["inmanta.data.PRIMITIVE_SQL_TYPES"],  # Can be none if single keyed
        last_id: Optional["inmanta.data.PRIMITIVE_SQL_TYPES"],  # Can be none if single keyed
    ) -> None:
        self.start = start
        self.end = end
        self.first_id = first_id
        self.last_id = last_id


class ResourceDetails(BaseModel):
    """The details of a resource
    :param resource_id: The id of the resource
    :param resource_type: The type of the resource
    :param agent: The agent associated with this resource
    :param id_attribute: The name of the identifying attribute of the resource
    :param id_attribute_value: The value of the identifying attribute of the resource
    :param attributes: The attributes of the resource
    """

    resource_id: ResourceIdStr
    resource_type: ResourceType
    agent: str
    id_attribute: str
    id_attribute_value: str
    attributes: JsonType


class VersionedResourceDetails(ResourceDetails):
    """The details of a resource version
    :param resource_version_id: The id of the resource
    :param version: The version of the resource
    """

    resource_version_id: ResourceVersionIdStr
    version: int

    @classmethod
    @model_validator(mode="before")  # https://docs.pydantic.dev/2.3/errors/usage_errors/#root-validator-pre-skip
    def ensure_version_field_set_in_attributes(cls, v: JsonType) -> JsonType:
        # Due to a bug, the version field has always been present in the attributes dictionary.
        # This bug has been fixed in the database. For backwards compatibility reason we here make sure that the
        # version field is present in the attributes dictionary served out via the API.
        if "version" not in v["attributes"]:
            v["attributes"]["version"] = v["version"]
        return v


class ReleasedResourceDetails(ResourceDetails):
    """The details of a released resource
    :param last_deploy: The value of the last_deploy on the latest released version of the resource
    :param first_generated_time: The first time this resource was generated
    :param first_generated_version: The first model version this resource was in
    :param status: The current status of the resource
    :param requires_status: The id and status of the resources this resource requires
    """

    last_deploy: Optional[datetime.datetime] = None
    first_generated_time: datetime.datetime
    first_generated_version: int
    status: ReleasedResourceState
    requires_status: Dict[ResourceIdStr, ReleasedResourceState]


class ResourceHistory(BaseModel):
    resource_id: ResourceIdStr
    date: datetime.datetime
    attributes: JsonType
    attribute_hash: str
    requires: List[ResourceIdStr]


class ResourceLog(LogLine):
    action_id: uuid.UUID
    action: const.ResourceAction


class ResourceDiffStatus(str, Enum):
    added = "added"
    modified = "modified"
    deleted = "deleted"
    unmodified = "unmodified"
    agent_down = "agent_down"
    undefined = "undefined"
    skipped_for_undefined = "skipped_for_undefined"


class AttributeDiff(BaseModel):
    """
    :param from_value: The value of the attribute in the earlier version
    :param to_value: The value of the attribute in the later version
    :param from_value_compare: A stringified, diff-friendly form of the 'from_value' field
    :param to_value_compare: A stringified, diff-friendly form of the 'to_value' field
    """

    from_value: Optional[object] = None
    to_value: Optional[object] = None
    from_value_compare: str
    to_value_compare: str


class ResourceDiff(BaseModel):
    """
    :param resource_id: The id of the resource the diff is about (without version)
    :param attributes: The diff between the attributes of two versions of the resource
    :param status: The kind of diff between the versions of the resource
    """

    resource_id: ResourceIdStr
    attributes: Dict[str, AttributeDiff]
    status: ResourceDiffStatus


class Parameter(BaseModel):
    id: uuid.UUID
    name: str
    value: str
    environment: uuid.UUID
    source: str
    updated: Optional[datetime.datetime] = None
    metadata: Optional[JsonType] = None


class Fact(Parameter):
    resource_id: ResourceIdStr


class Agent(BaseModel):
    """
    :param environment: Id of the agent's environment
    :param name: The name of the agent
    :param last_failover: The time of the last failover
    :param paused: Whether the agent is paused or not
    :param unpause_on_resume: Whether the agent should be unpaused when the environment is resumed
    :param status: The current status of the agent
    :param process_id: The id of the agent process that belongs to this agent, if there is one
    :param process_name: The name of the agent process that belongs to this agent, if there is one
    """

    environment: uuid.UUID
    name: str
    last_failover: Optional[datetime.datetime] = None
    paused: bool
    process_id: Optional[uuid.UUID] = None
    process_name: Optional[str] = None
    unpause_on_resume: Optional[bool] = None
    status: const.AgentStatus


class AgentProcess(BaseModel):
    sid: uuid.UUID
    hostname: str
    environment: uuid.UUID
    first_seen: Optional[datetime.datetime] = None
    last_seen: Optional[datetime.datetime] = None
    expired: Optional[datetime.datetime] = None
    state: Optional[Dict[str, Union[Dict[str, List[str]], Dict[str, str], Dict[str, float], str]]] = None


class DesiredStateLabel(BaseModel):
    name: str
    message: str


class DesiredStateVersion(BaseModel):
    version: int
    date: datetime.datetime
    total: int
    labels: List[DesiredStateLabel]
    status: const.DesiredStateVersionStatus


class NoPushTriggerMethod(str, Enum):
    no_push = "no_push"


PromoteTriggerMethod = StrEnum(
    "PromoteTriggerMethod", [(i.name, i.value) for i in chain(const.AgentTriggerMethod, NoPushTriggerMethod)]
)


class DryRun(BaseModel):
    id: uuid.UUID
    environment: uuid.UUID
    model: int
    date: Optional[datetime.datetime] = None
    total: int = 0
    todo: int = 0


class DryRunReport(BaseModel):
    summary: DryRun
    diff: List[ResourceDiff]


class Notification(BaseModel):
    """
    :param id: The id of this notification
    :param environment: The environment this notification belongs to
    :param created: The date the notification was created at
    :param title: The title of the notification
    :param message: The actual text of the notification
    :param severity: The severity of the notification
    :param uri: A link to an api endpoint of the server, that is relevant to the message,
                and can be used to get further information about the problem.
                For example a compile related problem should have the uri: `/api/v2/compilereport/<compile_id>`
    :param read: Whether the notification was read or not
    :param cleared: Whether the notification was cleared or not
    """

    id: uuid.UUID
    environment: uuid.UUID
    created: datetime.datetime
    title: str
    message: str
    severity: const.NotificationSeverity
    uri: str
    read: bool
    cleared: bool


class Source(BaseModel):
    """Model for source code"""

    hash: str
    is_byte_code: bool
    module_name: str
    requirements: List[str]


class EnvironmentMetricsResult(BaseModel):
    """
    A container for metrics as returned by the /metrics endpoint.

    :param start: The starting of the aggregation interval.
    :param end: The end of the aggregation interval.
    :param timestamps: The timestamps that belongs to the aggregated metrics present in the `metrics` dictionary.
    :param metrics: A dictionary that maps the name of a metric to a list of aggregated datapoints. For metrics that are not
                    grouped on a specific property, this list only contains the values of the metrics. For metrics that
                    are grouped by a specific property, this list contains a dictionary where the key is the grouping
                    attribute and the value is the value of the metric. The value is None when no data is available
                    for that specific time window.
    """

    start: datetime.datetime
    end: datetime.datetime
    timestamps: List[datetime.datetime]
    metrics: Dict[str, List[Optional[Union[float, Dict[str, float]]]]]


class AuthMethod(str, Enum):
    database = "database"
    oidc = "oidc"


class User(BaseModel):
    """A user"""

    username: str
    auth_method: AuthMethod


class LoginReturn(BaseModel):
    """
    Login information

    :param token: A token representing the user's authentication session
    :param user: The user object for which the token was created
    """

    token: str
    user: User


class DiscoveredResource(BaseModel):
    """
    :param discovered_resource_id: The name of the resource
    :param values: The actual resource
    """

    discovered_resource_id: ResourceIdStr
    values: JsonType

    @field_validator("discovered_resource_id")
    @classmethod
    def discovered_resource_id_is_resource_id(cls, v: str) -> Optional[Any]:
        if resources.Id.is_resource_id(v):
            return v
        raise ValueError(f"id {v} is not of type ResourceIdStr")

    def to_dao(self, env: uuid) -> "data.DiscoveredResource":
        return data.DiscoveredResource(
            discovered_resource_id=self.discovered_resource_id,
            values=self.values,
            discovered_at=datetime.datetime.now(),
            environment=env,
        )<|MERGE_RESOLUTION|>--- conflicted
+++ resolved
@@ -23,13 +23,7 @@
 
 import pydantic
 import pydantic.schema
-<<<<<<< HEAD
 from pydantic import ConfigDict, Field, field_validator, model_validator
-=======
-from pydantic import Extra, root_validator, validator
-from pydantic.fields import ModelField
-from pydantic.types import StrictFloat, StrictInt, StrictStr
->>>>>>> 25033f23
 
 import inmanta
 import inmanta.ast.export as ast_export
