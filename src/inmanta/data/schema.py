"""
    Copyright 2019 Inmanta

    Licensed under the Apache License, Version 2.0 (the "License");
    you may not use this file except in compliance with the License.
    You may obtain a copy of the License at

        http://www.apache.org/licenses/LICENSE-2.0

    Unless required by applicable law or agreed to in writing, software
    distributed under the License is distributed on an "AS IS" BASIS,
    WITHOUT WARRANTIES OR CONDITIONS OF ANY KIND, either express or implied.
    See the License for the specific language governing permissions and
    limitations under the License.

    Contact: code@inmanta.com
"""

import logging
import pkgutil
import re
from itertools import takewhile
from types import ModuleType
from typing import Any, Callable, Coroutine, List, Optional, Set, Tuple

from asyncpg import Connection, UndefinedColumnError, UndefinedTableError
from asyncpg.protocol import Record

# Name of core schema in the DB schema verions
CORE_SCHEMA_NAME = "core"

LOGGER = logging.getLogger(__name__)

SCHEMA_VERSION_TABLE = "public.schemamanager"

create_schemamanager = """
-- Table: public.schemamanager
CREATE TABLE IF NOT EXISTS public.schemamanager (
    name varchar PRIMARY KEY,
    legacy_version integer,
    installed_versions integer[]
);
"""


class TableNotFound(Exception):
    """Raised when a table is not found in the database"""

    pass


class ColumnNotFound(Exception):
    """Raised when a column is not found in the database"""

    pass


class Version(object):
    """Internal representation of a version"""

    def __init__(self, name: str, function: Callable[[Connection], Coroutine[Any, Any, None]]):
        self.name = name
        self.function = function
        self.version = self.parse(name)

    @classmethod
    def parse(cls, name: str) -> int:
        return int(name[1:])


class DBSchema(object):
    """
    Schema Manager, ensures the schema is up to date.

    Concurrent updates are safe
    """

    def __init__(self, name: str, package: ModuleType, connection: Connection) -> None:
        """

        :param name: unique name for this schema, best equal to extension name and used as prefix for all table names
        :param package: a python package, containing modules with name v%(version)s.py.
            Each module contains a method `async def update(connection: asyncpg.connection) -> None:`
        :param connection: asyncpg connection
        """
        self.name = name
        self.package = package
        self.connection = connection
        self.logger = LOGGER.getChild(f"schema:{self.name}")

    async def ensure_db_schema(self) -> None:
        await self.ensure_self_update()
        await self._update_db_schema()

    async def ensure_self_update(self) -> None:
        """
        Ensures the table exists and is up to date with respect to the current schema.
        """
        try:
            await self.get_legacy_version()
        except ColumnNotFound:
            # Legacy column still has legacy name => migrate
            await self._legacy_migration_table()
        except TableNotFound:
            self.logger.info("Creating schema version table")
            await self.connection.execute(create_schemamanager)

        if len(await self.get_installed_versions()) == 0 and await self.get_legacy_version() > 0:
            await self._legacy_migration_row()

    async def _legacy_migration_table(self) -> None:
        """
        Migration to new (2021) schema management:
        1- as long as the legacy current_version column exists, no other operation is allowed by DBSchema
        2- takes a lock on the table to ensure exclusivity
        3- renames the current_version column to legacy_version
        4- adds the new installed_versions column
        """
        self.logger.info("Migrating from old schema management to new schema management")
        async with self.connection.transaction():
            # lock table
            await self.connection.execute(f"LOCK TABLE {SCHEMA_VERSION_TABLE} IN ACCESS EXCLUSIVE MODE")
            table_name_without_schema = SCHEMA_VERSION_TABLE.split(".")[1]
            # get legacy column, under lock => if column no longer exists -> other process has already performed migration
            legacy_column: Optional[Record] = await self.connection.fetchrow(
                """
                SELECT EXISTS(
                    SELECT 1
                    FROM information_schema.columns
                    WHERE table_name=$1 AND column_name=$2
                )
                """,
                table_name_without_schema,
                "current_version",
            )

            if legacy_column is None:
                raise Exception("Failed to query existence of legacy column, this should not happen.")
            if legacy_column["exists"]:
                self.logger.info("Migrating legacy schema version table")
                await self.connection.execute(
                    f"""
                    ALTER TABLE {SCHEMA_VERSION_TABLE}
                    RENAME COLUMN current_version TO legacy_version
                    ;
                    ALTER TABLE {SCHEMA_VERSION_TABLE}
                    ALTER COLUMN legacy_version DROP NOT NULL
                    ;
                    ALTER TABLE {SCHEMA_VERSION_TABLE}
                    ADD COLUMN installed_versions integer[]
                    ;
                    """
                )
            else:
                self.logger.info("Other process has already performed a database upgrade.")

    async def _legacy_migration_row(self, all_versions: Optional[List[int]] = None) -> None:
        """
        Migration for this instance's row to new (2021) schema management. Backfills the installed_versions column for this
        instance based on the legacy_version column and the currently available versions. Assumes all versions lower than the
        current version have been applied at the time of migration.

        :param all_versions: allows overriding the available versions, for example for testing purposes.
            If not specified, available update functions' versions are used.
        """
        self.logger.info("Migrating legacy data for %s", self.name)
        all_versions = (
            sorted(all_versions) if all_versions is not None else [version.version for version in self._get_update_functions()]
        )
        async with self.connection.transaction():
            self.logger.debug("Migrating legacy data for %s", self.name)
            legacy_version: int = await self.get_legacy_version()
            await self.connection.execute(
                f"""
                UPDATE {SCHEMA_VERSION_TABLE}
                SET installed_versions=$1
                WHERE name=$2
                """,
                list(takewhile(lambda x: x <= legacy_version, all_versions)),
                self.name,
            )

    async def _update_db_schema(self, update_functions: Optional[List[Version]] = None) -> None:
        """
        Main update function

        Wrapped in transaction, that holds a lock on the schemamanager table.
        When a version update fails, the whole transaction is rolled back.

        :param update_functions: allows overriding the available update functions, for example for testing purposes.
        """
        update_functions = (
            sorted(update_functions, key=lambda x: x.version) if update_functions is not None else self._get_update_functions()
        )
        async with self.connection.transaction():
            # get lock
            await self.connection.execute(f"LOCK TABLE {SCHEMA_VERSION_TABLE} IN ACCESS EXCLUSIVE MODE")
            # get current version again, in transaction this time
            try:
                installed_versions: Set[int] = await self.get_installed_versions()
            except TableNotFound:
                self.logger.exception("Schemamanager table disappeared, should not occur.")
                raise
            # get relevant updates
            updates = [v for v in update_functions if v.version not in installed_versions]
            for version in updates:
                try:
                    # actual update sequence
                    self.logger.info("Updating database schema to version %d", version.version)
                    update_function = version.function
                    await update_function(self.connection)
                    await self.set_installed_version(version.version)
                    # inform asyncpg of the type change so it knows to refresh its caches
                    await self.connection.reload_schema_state()
                except Exception:
                    self.logger.exception(
                        "Database schema update for version %d failed. Rolling back all updates.",
                        version.version,
                    )
                    # propagate exception => roll back transaction
                    raise

    async def get_legacy_version(self) -> int:
        """
        Returns the legacy (pre 2021) version from the renamed legacy column.

        :raises ColumnNotFound:
        :raises TableNotFound:
        """
        try:
            version = await self.connection.fetchrow(
                f"select legacy_version from {SCHEMA_VERSION_TABLE} where name=$1", self.name
            )
        except UndefinedColumnError as e:
            raise ColumnNotFound() from e
        except UndefinedTableError as e:
            raise TableNotFound() from e
        return version["legacy_version"] if version is not None else 0

    async def get_installed_versions(self) -> Set[int]:
        """
        Returns the set of all versions that have been installed.

        :raises TableNotFound:
        """
        versions: Optional[Record] = None
        try:
            versions = await self.connection.fetchrow(
                f"select installed_versions from {SCHEMA_VERSION_TABLE} where name=$1", self.name
            )
        except UndefinedTableError as e:
            raise TableNotFound() from e
        if versions is None or versions["installed_versions"] is None:
            return set()
        return set(versions["installed_versions"])

    async def set_installed_version(self, version: int) -> None:
        """
        Adds a version to the installed versions column.
        """
        await self.connection.execute(
            f"""
            INSERT INTO {SCHEMA_VERSION_TABLE} (name, installed_versions)
            VALUES ($1, $2) ON CONFLICT (name) DO UPDATE
            SET installed_versions = {SCHEMA_VERSION_TABLE}.installed_versions || excluded.installed_versions
            """,
            self.name,
            {version},
        )

    def _get_update_functions(self) -> List[Version]:
        module_names = [modname for _, modname, ispkg in pkgutil.iter_modules(self.package.__path__) if not ispkg]

        def get_modules(mod_name: str) -> Tuple[str, ModuleType]:
            fq_module_name = self.package.__name__ + "." + mod_name
            return mod_name, __import__(fq_module_name, fromlist=["update"])

        def make_version(mod_name: str, module: ModuleType) -> Version:
            update_function = module.update
            return Version(mod_name, update_function)

        def disabled(module: ModuleType) -> bool:
            try:
                return module.DISABLED
            except AttributeError:
                return False

        pattern = re.compile("^v[0-9]+$")

        filtered_module_names = []
        for module_name in module_names:
            if not pattern.match(module_name):
                LOGGER.warning(
                    f"Database schema version file name {module_name} "
                    f"doesn't match the expected pattern: v<version_number>.py, skipping it"
                )
            else:
                filtered_module_names.append(module_name)

        modules_with_names = [get_modules(mod_name) for mod_name in filtered_module_names]
        filtered_modules = [(module_name, module) for module_name, module in modules_with_names if not disabled(module)]

        version = [make_version(name, mod) for name, mod in filtered_modules]

        return sorted(version, key=lambda x: x.version)

<<<<<<< HEAD
    async def is_db_schema_up_to_date(self) -> bool:
        """
        returns True if all the available migration scripts have been applied to the DB, else returns false.
        """
        installed_versions: Set[int] = await self.get_installed_versions()
        update_functions: List[Version] = self._get_update_functions()
        for function in update_functions:
            if function.version not in installed_versions:
                return False
        return True
=======
    async def is_DB_schema_up_to_date(self) -> bool:
        installed_versions = await self.get_installed_versions()
        latest_available_version = max(v.version for v in self._get_update_functions())
        return latest_available_version in installed_versions
>>>>>>> f48af6c0
<|MERGE_RESOLUTION|>--- conflicted
+++ resolved
@@ -304,20 +304,10 @@
 
         return sorted(version, key=lambda x: x.version)
 
-<<<<<<< HEAD
     async def is_db_schema_up_to_date(self) -> bool:
         """
-        returns True if all the available migration scripts have been applied to the DB, else returns false.
-        """
-        installed_versions: Set[int] = await self.get_installed_versions()
-        update_functions: List[Version] = self._get_update_functions()
-        for function in update_functions:
-            if function.version not in installed_versions:
-                return False
-        return True
-=======
-    async def is_DB_schema_up_to_date(self) -> bool:
+        returns True if the latest migration scripts have been applied, else return false.
+        """
         installed_versions = await self.get_installed_versions()
         latest_available_version = max(v.version for v in self._get_update_functions())
-        return latest_available_version in installed_versions
->>>>>>> f48af6c0
+        return latest_available_version in installed_versions