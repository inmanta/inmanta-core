--- conflicted
+++ resolved
@@ -19,16 +19,17 @@
 from functools import reduce
 from typing import Iterator, List, Optional
 
-<<<<<<< HEAD
 from asyncpg import Connection, Record
 
-=======
->>>>>>> fe64e19d
 DISABLED = False
 
 
 async def update(connection: Connection) -> None:
-<<<<<<< HEAD
+    await connection.execute(
+        """
+        CREATE INDEX resourceaction_environment_version_started_index ON resourceaction(environment,version,started DESC);
+        """
+    )
     await enforce_unique_agent_instances(connection)
 
 
@@ -82,11 +83,4 @@
                 await connection.execute(
                     "DELETE FROM public.agentinstance WHERE id IN (%s)" % ", ".join(f"${i + 1}" for i in range(len(discard))),
                     *(instance["id"] for instance in discard),
-                )
-=======
-    await connection.execute(
-        """
-CREATE INDEX resourceaction_environment_version_started_index ON resourceaction(environment,version,started DESC);
-        """
-    )
->>>>>>> fe64e19d
+                )