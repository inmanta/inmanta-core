--- conflicted
+++ resolved
@@ -135,17 +135,7 @@
                     action_id=action_id,
                     action=const.ResourceAction.deploy,
                     started=datetime.datetime.now().astimezone(),
-<<<<<<< HEAD
                     messages=[log_line],
-=======
-                    messages=[
-                        data.LogLine.log(
-                            logging.INFO,
-                            "Resource deploy started on agent %(agent)s, setting status to deploying",
-                            agent=resource_id.agent_name,
-                        )
-                    ],
->>>>>>> 1aa41040
                     status=const.ResourceState.deploying,
                 )
                 try:
