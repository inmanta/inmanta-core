--- conflicted
+++ resolved
@@ -20,12 +20,9 @@
 import datetime
 import logging
 import uuid
-<<<<<<< HEAD
 from collections.abc import Set
 from typing import Any, Optional
-=======
 from typing import Any
->>>>>>> a0db411d
 from uuid import UUID
 
 from asyncpg import Connection, UniqueViolationError
@@ -33,13 +30,9 @@
 from inmanta import const, data
 from inmanta.agent.executor import DeployResult, DryrunResult, FactResult
 from inmanta.const import TERMINAL_STATES, TRANSIENT_STATES, VALID_STATES_ON_STATE_UPDATE, Change, ResourceState
-from inmanta.data import LogLine
-<<<<<<< HEAD
 from inmanta.data.model import ResourceIdStr, ResourceVersionIdStr
 from inmanta.deploy import state
-=======
-from inmanta.data.model import ResourceVersionIdStr
->>>>>>> a0db411d
+from inmanta.data import LogLine
 from inmanta.protocol import Client
 from inmanta.resources import Id
 from inmanta.server.services import resourceservice
@@ -315,36 +308,7 @@
             dryrun_result.started,
             dryrun_result.finished,
             dryrun_result.messages,
-<<<<<<< HEAD
-=======
-        )
-
-    async def _write_resource_action(
-        self,
-        env: UUID,
-        resource: ResourceVersionIdStr,
-        action: const.ResourceAction,
-        action_id: UUID,
-        status: const.ResourceState | None,
-        started: datetime.datetime,
-        finished: datetime.datetime,
-        messages: list[LogLine],
-    ) -> None:
-        id = Id.parse_id(resource)
-
-        resource_action = data.ResourceAction(
-            environment=env,
-            version=id.version,
-            resource_version_ids=[resource],
-            action_id=action_id,
-            action=action,
-            started=started,
-            finished=finished,
-            status=status,
-            messages=[msg.to_dict() for msg in messages],
->>>>>>> a0db411d
-        )
-        await resource_action.insert()
+        )
 
     async def _write_resource_action(
         self,
@@ -383,7 +347,6 @@
             finished=fact_result.finished,
             messages=fact_result.messages,
             status=None,
-<<<<<<< HEAD
         )
 
     async def update_resource_intent(
@@ -408,7 +371,4 @@
     async def set_last_processed_model_version(
         self, environment: uuid.UUID, version: int, connection: Optional[Connection] = None
     ) -> None:
-        await data.Scheduler.set_last_processed_model_version(environment, version, connection=connection)
-=======
-        )
->>>>>>> a0db411d
+        await data.Scheduler.set_last_processed_model_version(environment, version, connection=connection)