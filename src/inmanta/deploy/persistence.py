"""
    Copyright 2024 Inmanta

    Licensed under the Apache License, Version 2.0 (the "License");
    you may not use this file except in compliance with the License.
    You may obtain a copy of the License at

        http://www.apache.org/licenses/LICENSE-2.0

    Unless required by applicable law or agreed to in writing, software
    distributed under the License is distributed on an "AS IS" BASIS,
    WITHOUT WARRANTIES OR CONDITIONS OF ANY KIND, either express or implied.
    See the License for the specific language governing permissions and
    limitations under the License.

    Contact: code@inmanta.com
"""

import abc
import datetime
import logging
from typing import Any
from uuid import UUID

from asyncpg import UniqueViolationError

from inmanta import const, data
from inmanta.agent.executor import DeployResult, DryrunResult, FactResult
from inmanta.const import TERMINAL_STATES, TRANSIENT_STATES, VALID_STATES_ON_STATE_UPDATE, Change, ResourceState
<<<<<<< HEAD
from inmanta.data.model import AttributeStateChange, ResourceIdStr, ResourceVersionIdStr
=======
from inmanta.data.model import ResourceVersionIdStr
>>>>>>> eb357413
from inmanta.protocol import Client
from inmanta.resources import Id
from inmanta.server.services import resourceservice

LOGGER = logging.getLogger(__name__)


class StateUpdateManager(abc.ABC):
    """
    Interface used by tasks to flush away their state updates, none of these method must do anything for the scheduler to work

    This interface is split off from the taskmanager, to make mocking it easier
    """

    @abc.abstractmethod
    async def send_in_progress(
        self, action_id: UUID, resource_version_id: ResourceVersionIdStr, resource_id: ResourceIdStr
    ) -> None:
        # FIXME: get rid of version in the id
        pass

    @abc.abstractmethod
    async def send_deploy_done(self, result: DeployResult, resource_id: ResourceIdStr) -> None:
        pass

    @abc.abstractmethod
    async def dryrun_update(self, env: UUID, dryrun_result: DryrunResult) -> None:
        pass

    @abc.abstractmethod
    async def set_parameters(self, fact_result: FactResult) -> None:
        pass


<<<<<<< HEAD
class ToServerUpdateManager(StateUpdateManager):
    """
    This is a temporary structure to help refactoring
    """

    def __init__(self, client: Client, environment: UUID) -> None:
        self.client = client
        self.environment = environment

    async def send_in_progress(
        self, action_id: UUID, resource_version_id: ResourceVersionIdStr, resource_id: ResourceIdStr
    ) -> None:
        result = await self.client.resource_deploy_start(
            tid=self.environment,
            rvid=resource_version_id,
            action_id=action_id,
        )
        if result.code != 200 or result.result is None:
            raise Exception("Failed to report the start of the deployment to the server")

    async def send_deploy_done(self, result: DeployResult, resource_id: ResourceIdStr) -> None:
        changes: dict[ResourceVersionIdStr, dict[str, AttributeStateChange]] = {result.rvid: result.changes}
        response = await self.client.resource_deploy_done(
            tid=self.environment,
            rvid=result.rvid,
            action_id=result.action_id,
            status=result.status,
            messages=result.messages,
            changes=changes,
            change=result.change,
        )
        if response.code != 200:
            LOGGER.error("Resource status update failed %s for %s ", response.result, result.rvid)

    async def dryrun_update(self, env: UUID, dryrun_result: DryrunResult) -> None:
        await self.client.dryrun_update(
            tid=env,
            id=dryrun_result.dryrun_id,
            resource=dryrun_result.rvid,
            changes=dryrun_result.changes,
        )
        await self.client.resource_action_update(
            tid=env,
            resource_ids=[dryrun_result.rvid],
            action_id=dryrun_result.dryrun_id,
            action=const.ResourceAction.dryrun,
            started=dryrun_result.started,
            finished=dryrun_result.finished,
            messages=dryrun_result.messages,
            status=const.ResourceState.dry,
        )

    async def set_parameters(self, fact_result: FactResult) -> None:
        await self.client.set_parameters(tid=self.environment, parameters=fact_result.parameters)
        await self.client.resource_action_update(
            tid=self.environment,
            resource_ids=[fact_result.resource_id],
            action_id=fact_result.action_id,
            action=const.ResourceAction.getfact,
            started=fact_result.started,
            finished=fact_result.finished,
            messages=fact_result.messages,
        )


=======
>>>>>>> eb357413
class ToDbUpdateManager(StateUpdateManager):

    def __init__(self, client: Client, environment: UUID) -> None:
        self.environment = environment
        # TODO: The client is only here temporarily while we fix the dryrun_update
        self.client = client
        # FIXME: We may want to move the writing of the log to the scheduler side as well,
        #  when all uses of this logger are moved
        self._resource_action_logger = logging.getLogger(const.NAME_RESOURCE_ACTION_LOGGER)

    def get_resource_action_logger(self, environment: UUID) -> logging.Logger:
        """Get the resource action logger for the given environment.
        :param environment: The environment to get a logger for
        :return: The logger for the given environment.
        """
        return self._resource_action_logger.getChild(str(environment))

    def log_resource_action(self, env: UUID, resource_id: str, log_level: int, ts: datetime.datetime, message: str) -> None:
        """Write the given log to the correct resource action logger"""
        logger = self.get_resource_action_logger(env)
        message = resource_id + ": " + message
        log_record = resourceservice.ResourceActionLogLine(logger.name, log_level, message, ts)
        logger.handle(log_record)

    async def send_in_progress(
        self, action_id: UUID, resource_version_id: ResourceVersionIdStr, resource_id: ResourceIdStr
    ) -> None:
        """
        Update the db to reflect that deployment has started for a given resource.
        """
        resource_id_str = resource_version_id
        resource_id_parsed = Id.parse_id(resource_id_str)

        async with data.Resource.get_connection() as connection:
            async with connection.transaction():
                # This check is made in an overabundance of caution and can probably be dropped
                resource = await data.Resource.get_one(
                    connection=connection,
                    environment=self.environment,
                    resource_id=resource_id_parsed.resource_str(),
                    model=resource_id_parsed.version,
                    lock=data.RowLockMode.FOR_UPDATE,
                )
                assert (
                    resource is not None
                ), f"Resource {resource_id_parsed} does not exists in the database, this should not happen"

                resource_action = data.ResourceAction(
                    environment=self.environment,
                    version=resource_id_parsed.version,
                    resource_version_ids=[resource_id_str],
                    action_id=action_id,
                    action=const.ResourceAction.deploy,
                    started=datetime.datetime.now().astimezone(),
                    messages=[
                        data.LogLine.log(
                            logging.INFO,
                            "Resource deploy started on agent %(agent)s, setting status to deploying",
                            agent=resource_id_parsed.agent_name,
                        )
                    ],
                    status=const.ResourceState.deploying,
                )
                try:
                    await resource_action.insert(connection=connection)
                except UniqueViolationError:
                    raise ValueError(f"A resource action with id {action_id} already exists.")

                # FIXME: we may want to have this in the RPS table instead of Resource table, at some point
                await resource.update_fields(connection=connection, status=const.ResourceState.deploying)

    async def send_deploy_done(self, result: DeployResult, resource_id: ResourceIdStr) -> None:
        """
        Update the db to reflect the result of a deploy for a given resource.
        """

        def error_and_log(message: str, **context: Any) -> None:
            """
            :param message: message to return both to logger and to remote caller
            :param context: additional context to attach to log
            """
            ctx = ",".join([f"{k}: {v}" for k, v in context.items()])
            LOGGER.error("%s %s", message, ctx)
            raise ValueError(message)

        resource_id_str = result.rvid
        resource_id_parsed = Id.parse_id(resource_id_str)

        action_id = result.action_id

        status = result.status
        messages = result.messages
        change = result.change

        finished = datetime.datetime.now().astimezone()

        changes_with_rvid: dict[ResourceVersionIdStr, dict[str, object]] = {
            resource_id_str: {attr_name: attr_change.model_dump()} for attr_name, attr_change in result.changes.items()
        }

        if status not in VALID_STATES_ON_STATE_UPDATE:
            error_and_log(
                f"Status {status} is not a valid status at the end of a deployment.",
                resource_ids=[resource_id_str],
                action=const.ResourceAction.deploy,
                action_id=action_id,
            )
        if status in TRANSIENT_STATES:
            error_and_log(
                "No transient state can be used to mark a deployment as done.",
                status=status,
                resource_ids=[resource_id_str],
                action=const.ResourceAction.deploy,
                action_id=action_id,
            )

        async with data.Resource.get_connection() as connection:
            async with connection.transaction():
                resource = await data.Resource.get_one(
                    connection=connection,
                    environment=self.environment,
                    resource_id=resource_id_parsed.resource_str(),
                    model=resource_id_parsed.version,
                    # acquire lock on Resource before read and before lock on ResourceAction to prevent conflicts with
                    # cascading deletes
                    lock=data.RowLockMode.FOR_UPDATE,
                )
                if resource is None:
                    raise ValueError("The resource with the given id does not exist in the given environment.")

                # no escape from terminal
                if resource.status != status and resource.status in TERMINAL_STATES:
                    LOGGER.error("Attempting to set undeployable resource to deployable state")
                    raise AssertionError("Attempting to set undeployable resource to deployable state")

                resource_action = await data.ResourceAction.get(action_id=action_id, connection=connection)
                if resource_action is None:
                    raise ValueError(
                        f"No resource action exists for action_id {action_id}. Ensure send_in_progress is called first."
                    )
                if resource_action.finished is not None:
                    raise ValueError(
                        f"Resource action with id {resource_id_str} was already marked as done at {resource_action.finished}."
                    )

                for log in messages:
                    # All other data is stored in the database. The msg was already formatted at the client side.
                    self.log_resource_action(
                        self.environment,
                        resource_id_str,
                        log.log_level.to_int,
                        log.timestamp,
                        log.msg,
                    )

                await resource_action.set_and_save(
                    messages=[
                        {
                            **log.to_dict(),
                            "timestamp": log.timestamp.astimezone().isoformat(timespec="microseconds"),
                        }
                        for log in messages
                    ],
                    changes=changes_with_rvid,
                    status=status,
                    change=change,
                    finished=finished,
                    connection=connection,
                )

                extra_fields = {}
                if status == ResourceState.deployed:
                    extra_fields["last_success"] = resource_action.started

                # keep track IF we need to propagate if we are stale
                # but only do it at the end of the transaction
                if change != Change.nochange:
                    # We are producing an event
                    extra_fields["last_produced_events"] = finished

                await resource.update_fields(
                    status=status,
                    connection=connection,
                )
                await resource.update_persistent_state(
                    last_deploy=finished,
                    last_deployed_version=resource_id_parsed.version,
                    last_deployed_attribute_hash=resource.attribute_hash,
                    last_non_deploying_status=const.NonDeployingResourceState(status),
                    **extra_fields,
                    connection=connection,
                )

                if "purged" in resource.attributes and resource.attributes["purged"] and status == const.ResourceState.deployed:
                    await data.Parameter.delete_all(
                        environment=self.environment, resource_id=resource.resource_id, connection=connection
                    )

    async def dryrun_update(self, env: UUID, dryrun_result: DryrunResult) -> None:
        # TODO: Inline these methods so that we don't call the server
        # To be done after we update the dryrun database table
        await self.client.dryrun_update(
            tid=env,
            id=dryrun_result.dryrun_id,
            resource=dryrun_result.rvid,
            changes=dryrun_result.changes,
        )
        await self.client.resource_action_update(
            tid=env,
            resource_ids=[dryrun_result.rvid],
            action_id=dryrun_result.dryrun_id,
            action=const.ResourceAction.dryrun,
            started=dryrun_result.started,
            finished=dryrun_result.finished,
            messages=dryrun_result.messages,
            status=const.ResourceState.dry,
        )

    async def set_parameters(self, fact_result: FactResult) -> None:
        await self.client.set_parameters(tid=self.environment, parameters=fact_result.parameters)
        await self.client.resource_action_update(
            tid=self.environment,
            resource_ids=[fact_result.resource_id],
            action_id=fact_result.action_id,
            action=const.ResourceAction.getfact,
            started=fact_result.started,
            finished=fact_result.finished,
            messages=fact_result.messages,
        )<|MERGE_RESOLUTION|>--- conflicted
+++ resolved
@@ -27,11 +27,7 @@
 from inmanta import const, data
 from inmanta.agent.executor import DeployResult, DryrunResult, FactResult
 from inmanta.const import TERMINAL_STATES, TRANSIENT_STATES, VALID_STATES_ON_STATE_UPDATE, Change, ResourceState
-<<<<<<< HEAD
-from inmanta.data.model import AttributeStateChange, ResourceIdStr, ResourceVersionIdStr
-=======
-from inmanta.data.model import ResourceVersionIdStr
->>>>>>> eb357413
+from inmanta.data.model import ResourceIdStr, ResourceVersionIdStr
 from inmanta.protocol import Client
 from inmanta.resources import Id
 from inmanta.server.services import resourceservice
@@ -66,74 +62,6 @@
         pass
 
 
-<<<<<<< HEAD
-class ToServerUpdateManager(StateUpdateManager):
-    """
-    This is a temporary structure to help refactoring
-    """
-
-    def __init__(self, client: Client, environment: UUID) -> None:
-        self.client = client
-        self.environment = environment
-
-    async def send_in_progress(
-        self, action_id: UUID, resource_version_id: ResourceVersionIdStr, resource_id: ResourceIdStr
-    ) -> None:
-        result = await self.client.resource_deploy_start(
-            tid=self.environment,
-            rvid=resource_version_id,
-            action_id=action_id,
-        )
-        if result.code != 200 or result.result is None:
-            raise Exception("Failed to report the start of the deployment to the server")
-
-    async def send_deploy_done(self, result: DeployResult, resource_id: ResourceIdStr) -> None:
-        changes: dict[ResourceVersionIdStr, dict[str, AttributeStateChange]] = {result.rvid: result.changes}
-        response = await self.client.resource_deploy_done(
-            tid=self.environment,
-            rvid=result.rvid,
-            action_id=result.action_id,
-            status=result.status,
-            messages=result.messages,
-            changes=changes,
-            change=result.change,
-        )
-        if response.code != 200:
-            LOGGER.error("Resource status update failed %s for %s ", response.result, result.rvid)
-
-    async def dryrun_update(self, env: UUID, dryrun_result: DryrunResult) -> None:
-        await self.client.dryrun_update(
-            tid=env,
-            id=dryrun_result.dryrun_id,
-            resource=dryrun_result.rvid,
-            changes=dryrun_result.changes,
-        )
-        await self.client.resource_action_update(
-            tid=env,
-            resource_ids=[dryrun_result.rvid],
-            action_id=dryrun_result.dryrun_id,
-            action=const.ResourceAction.dryrun,
-            started=dryrun_result.started,
-            finished=dryrun_result.finished,
-            messages=dryrun_result.messages,
-            status=const.ResourceState.dry,
-        )
-
-    async def set_parameters(self, fact_result: FactResult) -> None:
-        await self.client.set_parameters(tid=self.environment, parameters=fact_result.parameters)
-        await self.client.resource_action_update(
-            tid=self.environment,
-            resource_ids=[fact_result.resource_id],
-            action_id=fact_result.action_id,
-            action=const.ResourceAction.getfact,
-            started=fact_result.started,
-            finished=fact_result.finished,
-            messages=fact_result.messages,
-        )
-
-
-=======
->>>>>>> eb357413
 class ToDbUpdateManager(StateUpdateManager):
 
     def __init__(self, client: Client, environment: UUID) -> None:
