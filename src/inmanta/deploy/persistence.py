"""
    Copyright 2024 Inmanta

    Licensed under the Apache License, Version 2.0 (the "License");
    you may not use this file except in compliance with the License.
    You may obtain a copy of the License at

        http://www.apache.org/licenses/LICENSE-2.0

    Unless required by applicable law or agreed to in writing, software
    distributed under the License is distributed on an "AS IS" BASIS,
    WITHOUT WARRANTIES OR CONDITIONS OF ANY KIND, either express or implied.
    See the License for the specific language governing permissions and
    limitations under the License.

    Contact: code@inmanta.com
"""

import abc
import datetime
import logging
import uuid
<<<<<<< HEAD
from collections.abc import Set
from typing import Any, Optional
=======
from typing import Any
>>>>>>> 64e57a89
from uuid import UUID

from asyncpg import Connection, UniqueViolationError

from inmanta import const, data
from inmanta.agent.executor import DeployResult, DryrunResult, FactResult
from inmanta.const import TERMINAL_STATES, TRANSIENT_STATES, VALID_STATES_ON_STATE_UPDATE, Change, ResourceState
<<<<<<< HEAD
from inmanta.data.model import ResourceIdStr, ResourceVersionIdStr
from inmanta.deploy import state
=======
from inmanta.data import LogLine
from inmanta.data.model import ResourceVersionIdStr
>>>>>>> 64e57a89
from inmanta.protocol import Client
from inmanta.resources import Id
from inmanta.server.services import resourceservice

LOGGER = logging.getLogger(__name__)


class StateUpdateManager(abc.ABC):
    """
    Interface used by tasks to flush away their state updates, none of these method must do anything for the scheduler to work

    This interface is split off from the taskmanager, to make mocking it easier
    """

    @abc.abstractmethod
    async def send_in_progress(self, action_id: UUID, resource_id: Id) -> None:
        """
        This method sets the state to in_progress.

        It is important that this method is atomic: if it fails, we assume the state to be not set and will not re-set it

        """
        # FIXME: get rid of version in the id
        pass

    @abc.abstractmethod
    async def send_deploy_done(self, attribute_hash: str, result: DeployResult, state: state.ResourceState) -> None:
        pass

    @abc.abstractmethod
    async def dryrun_update(self, env: UUID, dryrun_result: DryrunResult) -> None:
        pass

    @abc.abstractmethod
    async def set_parameters(self, fact_result: FactResult) -> None:
        pass

    @abc.abstractmethod
    async def update_resource_intent(
        self,
        environment: UUID,
        intent: dict[ResourceIdStr, tuple[state.ResourceState, state.ResourceDetails]],
        update_blocked_state: bool,
        connection: Optional[Connection] = None,
    ) -> None:
        pass

    @abc.abstractmethod
    async def mark_as_orphan(
        self, environment: UUID, resource_ids: Set[ResourceIdStr], connection: Optional[Connection] = None
    ) -> None:
        pass

    @abc.abstractmethod
    async def set_last_processed_model_version(
        self, environment: uuid.UUID, version: int, connection: Optional[Connection] = None
    ) -> None:
        """
        Set the last model version that was processed by the scheduler.
        """
        pass


class ToDbUpdateManager(StateUpdateManager):

    def __init__(self, client: Client, environment: UUID) -> None:
        self.environment = environment
        # TODO: The client is only here temporarily while we fix the dryrun_update
        self.client = client
        # FIXME: We may want to move the writing of the log to the scheduler side as well,
        #  when all uses of this logger are moved
        self._resource_action_logger = logging.getLogger(const.NAME_RESOURCE_ACTION_LOGGER)

    def get_resource_action_logger(self, environment: UUID) -> logging.Logger:
        """Get the resource action logger for the given environment.
        :param environment: The environment to get a logger for
        :return: The logger for the given environment.
        """
        return self._resource_action_logger.getChild(str(environment))

    def log_resource_action(self, env: UUID, resource_id: str, log_level: int, ts: datetime.datetime, message: str) -> None:
        """Write the given log to the correct resource action logger"""
        logger = self.get_resource_action_logger(env)
        message = resource_id + ": " + message
        log_record = resourceservice.ResourceActionLogLine(logger.name, log_level, message, ts)
        logger.handle(log_record)

    async def send_in_progress(self, action_id: UUID, resource_id: Id) -> None:
        """
        Update the db to reflect that deployment has started for a given resource.
        """

        async with data.Resource.get_connection() as connection:
            async with connection.transaction():
                # This check is made in an overabundance of caution and can probably be dropped
                resource = await data.Resource.get_one(
                    connection=connection,
                    environment=self.environment,
                    resource_id=resource_id.resource_str(),
                    model=resource_id.version,
                    lock=data.RowLockMode.FOR_UPDATE,
                )
                assert resource is not None, f"Resource {resource_id} does not exists in the database, this should not happen"

                resource_action = data.ResourceAction(
                    environment=self.environment,
                    version=resource_id.version,
                    resource_version_ids=[resource_id.resource_version_str()],
                    action_id=action_id,
                    action=const.ResourceAction.deploy,
                    started=datetime.datetime.now().astimezone(),
                    messages=[
                        data.LogLine.log(
                            logging.INFO,
                            "Resource deploy started on agent %(agent)s, setting status to deploying",
                            agent=resource_id.agent_name,
                        )
                    ],
                    status=const.ResourceState.deploying,
                )
                try:
                    await resource_action.insert(connection=connection)
                except UniqueViolationError:
                    raise ValueError(f"A resource action with id {action_id} already exists.")

                # FIXME: we may want to have this in the RPS table instead of Resource table, at some point
                await resource.update_fields(connection=connection, status=const.ResourceState.deploying)

    async def send_deploy_done(self, attribute_hash: str, result: DeployResult, state: state.ResourceState) -> None:
        """
        Update the db to reflect the result of a deploy for a given resource.
        """

        def error_and_log(message: str, **context: Any) -> None:
            """
            :param message: message to return both to logger and to remote caller
            :param context: additional context to attach to log
            """
            ctx = ",".join([f"{k}: {v}" for k, v in context.items()])
            LOGGER.error("%s %s", message, ctx)
            raise ValueError(message)

        resource_id_str = result.rvid
        resource_id_parsed = Id.parse_id(resource_id_str)

        action_id = result.action_id

        status = result.status
        messages = result.messages
        change = result.change

        finished = datetime.datetime.now().astimezone()

        # TODO: clean up this particular dict
        changes_with_rvid: dict[ResourceVersionIdStr, dict[str, object]] = {
            resource_id_str: {attr_name: attr_change.model_dump()} for attr_name, attr_change in result.changes.items()
        }

        if status not in VALID_STATES_ON_STATE_UPDATE:
            error_and_log(
                f"Status {status} is not a valid status at the end of a deployment.",
                resource_ids=[resource_id_str],
                action=const.ResourceAction.deploy,
                action_id=action_id,
            )
        if status in TRANSIENT_STATES:
            error_and_log(
                "No transient state can be used to mark a deployment as done.",
                status=status,
                resource_ids=[resource_id_str],
                action=const.ResourceAction.deploy,
                action_id=action_id,
            )

        async with data.Resource.get_connection() as connection:
            async with connection.transaction():
                # TODO: do we need the resource at all?
                resource = await data.Resource.get_one(
                    connection=connection,
                    environment=self.environment,
                    resource_id=resource_id_parsed.resource_str(),
                    model=resource_id_parsed.version,
                    # acquire lock on Resource before read and before lock on ResourceAction to prevent conflicts with
                    # cascading deletes
                    lock=data.RowLockMode.FOR_UPDATE,
                )
                if resource is None:
                    raise ValueError("The resource with the given id does not exist in the given environment.")

                # no escape from terminal
                if resource.status != status and resource.status in TERMINAL_STATES:
                    LOGGER.error("Attempting to set undeployable resource to deployable state")
                    raise AssertionError("Attempting to set undeployable resource to deployable state")

                resource_action = await data.ResourceAction.get(action_id=action_id, connection=connection)
                if resource_action is None:
                    raise ValueError(
                        f"No resource action exists for action_id {action_id}. Ensure send_in_progress is called first."
                    )
                if resource_action.finished is not None:
                    raise ValueError(
                        f"Resource action with id {resource_id_str} was already marked as done at {resource_action.finished}."
                    )

                for log in messages:
                    # All other data is stored in the database. The msg was already formatted at the client side.
                    self.log_resource_action(
                        self.environment,
                        resource_id_str,
                        log.log_level.to_int,
                        log.timestamp,
                        log.msg,
                    )

                await resource_action.set_and_save(
                    messages=[
                        {
                            **log.to_dict(),
                            "timestamp": log.timestamp.astimezone().isoformat(timespec="microseconds"),
                        }
                        for log in messages
                    ],
                    changes=changes_with_rvid,
                    status=status,
                    change=change,
                    finished=finished,
                    connection=connection,
                )

                extra_datetime_fields: dict[str, datetime.datetime] = {}
                if status == ResourceState.deployed:
                    extra_datetime_fields["last_success"] = resource_action.started

                # keep track IF we need to propagate if we are stale
                # but only do it at the end of the transaction
                if change != Change.nochange:
                    # We are producing an event
                    extra_datetime_fields["last_produced_events"] = finished

                await resource.update_fields(
                    status=status,
                    connection=connection,
                )
                await resource.update_persistent_state(
                    last_deploy=finished,
                    last_deployed_version=resource_id_parsed.version,
                    last_deployed_attribute_hash=resource.attribute_hash,
                    last_non_deploying_status=const.NonDeployingResourceState(status),
                    state=state,
                    **extra_datetime_fields,
                    connection=connection,
                )

                if "purged" in resource.attributes and resource.attributes["purged"] and status == const.ResourceState.deployed:
                    await data.Parameter.delete_all(
                        environment=self.environment, resource_id=resource.resource_id, connection=connection
                    )

    async def dryrun_update(self, env: UUID, dryrun_result: DryrunResult) -> None:
        await self.client.dryrun_update(
            tid=env,
            id=dryrun_result.dryrun_id,
            resource=dryrun_result.rvid,
            changes=dryrun_result.changes,
        )
<<<<<<< HEAD
        await self.client.resource_action_update(
            tid=env,
            resource_ids=[dryrun_result.rvid],
            action_id=uuid.uuid4(),
            action=const.ResourceAction.dryrun,
            started=dryrun_result.started,
            finished=dryrun_result.finished,
            messages=dryrun_result.messages,
            status=const.ResourceState.dry,
=======

        await self._write_resource_action(
            env,
            dryrun_result.rvid,
            const.ResourceAction.dryrun,
            uuid.uuid4(),
            const.ResourceState.dry,
            dryrun_result.started,
            dryrun_result.finished,
            dryrun_result.messages,
        )

    async def _write_resource_action(
        self,
        env: UUID,
        resource: ResourceVersionIdStr,
        action: const.ResourceAction,
        action_id: UUID,
        status: const.ResourceState | None,
        started: datetime.datetime,
        finished: datetime.datetime,
        messages: list[LogLine],
    ) -> None:
        id = Id.parse_id(resource)

        resource_action = data.ResourceAction(
            environment=env,
            version=id.version,
            resource_version_ids=[resource],
            action_id=action_id,
            action=action,
            started=started,
            finished=finished,
            status=status,
            messages=[msg.to_dict() for msg in messages],
>>>>>>> 64e57a89
        )
        await resource_action.insert()

    async def set_parameters(self, fact_result: FactResult) -> None:
        await self.client.set_parameters(tid=self.environment, parameters=fact_result.parameters)
        await self._write_resource_action(
            env=self.environment,
            resource=fact_result.resource_id,
            action=const.ResourceAction.getfact,
            action_id=fact_result.action_id or uuid.uuid4(),
            started=fact_result.started,
            finished=fact_result.finished,
            messages=fact_result.messages,
<<<<<<< HEAD
        )

    async def update_resource_intent(
        self,
        environment: UUID,
        intent: dict[ResourceIdStr, tuple[state.ResourceState, state.ResourceDetails]],
        update_blocked_state: bool,
        connection: Optional[Connection] = None,
    ) -> None:
        await data.ResourcePersistentState.update_resource_intent(
            environment, intent, update_blocked_state, connection=connection
        )

    async def mark_as_orphan(
        self,
        environment: UUID,
        resource_ids: Set[ResourceIdStr],
        connection: Optional[Connection] = None,
    ) -> None:
        await data.ResourcePersistentState.mark_as_orphan(environment, resource_ids, connection=connection)

    async def set_last_processed_model_version(
        self, environment: uuid.UUID, version: int, connection: Optional[Connection] = None
    ) -> None:
        await data.Scheduler.set_last_processed_model_version(environment, version, connection=connection)
=======
            status=None,
        )
>>>>>>> 64e57a89
<|MERGE_RESOLUTION|>--- conflicted
+++ resolved
@@ -20,12 +20,8 @@
 import datetime
 import logging
 import uuid
-<<<<<<< HEAD
 from collections.abc import Set
 from typing import Any, Optional
-=======
-from typing import Any
->>>>>>> 64e57a89
 from uuid import UUID
 
 from asyncpg import Connection, UniqueViolationError
@@ -33,13 +29,9 @@
 from inmanta import const, data
 from inmanta.agent.executor import DeployResult, DryrunResult, FactResult
 from inmanta.const import TERMINAL_STATES, TRANSIENT_STATES, VALID_STATES_ON_STATE_UPDATE, Change, ResourceState
-<<<<<<< HEAD
+from inmanta.data import LogLine
 from inmanta.data.model import ResourceIdStr, ResourceVersionIdStr
 from inmanta.deploy import state
-=======
-from inmanta.data import LogLine
-from inmanta.data.model import ResourceVersionIdStr
->>>>>>> 64e57a89
 from inmanta.protocol import Client
 from inmanta.resources import Id
 from inmanta.server.services import resourceservice
@@ -305,17 +297,6 @@
             resource=dryrun_result.rvid,
             changes=dryrun_result.changes,
         )
-<<<<<<< HEAD
-        await self.client.resource_action_update(
-            tid=env,
-            resource_ids=[dryrun_result.rvid],
-            action_id=uuid.uuid4(),
-            action=const.ResourceAction.dryrun,
-            started=dryrun_result.started,
-            finished=dryrun_result.finished,
-            messages=dryrun_result.messages,
-            status=const.ResourceState.dry,
-=======
 
         await self._write_resource_action(
             env,
@@ -351,7 +332,6 @@
             finished=finished,
             status=status,
             messages=[msg.to_dict() for msg in messages],
->>>>>>> 64e57a89
         )
         await resource_action.insert()
 
@@ -365,7 +345,7 @@
             started=fact_result.started,
             finished=fact_result.finished,
             messages=fact_result.messages,
-<<<<<<< HEAD
+            status=None,
         )
 
     async def update_resource_intent(
@@ -390,8 +370,4 @@
     async def set_last_processed_model_version(
         self, environment: uuid.UUID, version: int, connection: Optional[Connection] = None
     ) -> None:
-        await data.Scheduler.set_last_processed_model_version(environment, version, connection=connection)
-=======
-            status=None,
-        )
->>>>>>> 64e57a89
+        await data.Scheduler.set_last_processed_model_version(environment, version, connection=connection)