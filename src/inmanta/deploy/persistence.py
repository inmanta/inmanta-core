--- conflicted
+++ resolved
@@ -58,15 +58,7 @@
 
     @abc.abstractmethod
     async def send_deploy_done(
-<<<<<<< HEAD
-        self,
-        attribute_hash: str,
-        result: DeployResult,
-        deployment_result: state.DeploymentResult,
-        blocked_status: state.BlockedStatus | None,
-=======
         self, attribute_hash: str, result: DeployResult, state: state.ResourceState
->>>>>>> 0445568f
     ) -> None:
         pass
 
@@ -170,15 +162,7 @@
                 await resource.update_fields(connection=connection, status=const.ResourceState.deploying)
 
     async def send_deploy_done(
-<<<<<<< HEAD
-        self,
-        attribute_hash: str,
-        result: DeployResult,
-        deployment_result: state.DeploymentResult,
-        blocked_status: state.BlockedStatus | None,
-=======
         self, attribute_hash: str, result: DeployResult, state: state.ResourceState
->>>>>>> 0445568f
     ) -> None:
         """
         Update the db to reflect the result of a deploy for a given resource.
@@ -299,12 +283,7 @@
                     last_deployed_version=resource_id_parsed.version,
                     last_deployed_attribute_hash=resource.attribute_hash,
                     last_non_deploying_status=const.NonDeployingResourceState(status),
-<<<<<<< HEAD
-                    deployment_result=deployment_result,
-                    blocked_status=blocked_status,
-=======
                     state=state,
->>>>>>> 0445568f
                     **extra_datetime_fields,
                     connection=connection,
                 )
