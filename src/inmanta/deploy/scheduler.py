"""
    Copyright 2024 Inmanta

    Licensed under the Apache License, Version 2.0 (the "License");
    you may not use this file except in compliance with the License.
    You may obtain a copy of the License at

        http://www.apache.org/licenses/LICENSE-2.0

    Unless required by applicable law or agreed to in writing, software
    distributed under the License is distributed on an "AS IS" BASIS,
    WITHOUT WARRANTIES OR CONDITIONS OF ANY KIND, either express or implied.
    See the License for the specific language governing permissions and
    limitations under the License.

    Contact: code@inmanta.com
"""

import abc
import asyncio
import logging
import typing
import uuid
from abc import abstractmethod
from collections.abc import Collection, Mapping, Set
from dataclasses import dataclass
from typing import NamedTuple, Optional, Tuple
from uuid import UUID

import asyncpg

from inmanta import const, data
from inmanta.agent import executor
from inmanta.agent.code_manager import CodeManager
from inmanta.agent.executor import DeployResult, FactResult
from inmanta.data import ConfigurationModel, Environment
<<<<<<< HEAD
from inmanta.data.model import ResourceIdStr, ResourceType, ResourceVersionIdStr, SchedulerStatusReport
from inmanta.deploy import state, work
=======
from inmanta.data.model import ResourceIdStr, ResourceType, ResourceVersionIdStr
from inmanta.deploy import timers, work
>>>>>>> dfa37620
from inmanta.deploy.persistence import StateUpdateManager, ToDbUpdateManager
from inmanta.deploy.state import (
    AgentStatus,
    BlockedStatus,
    ComplianceStatus,
    DeploymentResult,
    ModelState,
    ResourceDetails,
    ResourceState,
)
from inmanta.deploy.tasks import Deploy, DryRun, RefreshFact
from inmanta.deploy.work import PrioritizedTask, TaskPriority
from inmanta.protocol import Client
from inmanta.resources import Id

LOGGER = logging.getLogger(__name__)


@dataclass(frozen=True)
class ResourceIntent:
    model_version: int
    details: ResourceDetails
    dependencies: Optional[Mapping[ResourceIdStr, const.ResourceState]]


class TaskManager(StateUpdateManager, abc.ABC):
    """
    Interface for communication with tasks (deploy.task.Task). Offers methods to inspect intent and to report task results.
    """

    environment: uuid.UUID
    client: Client
    code_manager: CodeManager
    executor_manager: executor.ExecutorManager[executor.Executor]

    @abstractmethod
    def get_types_for_agent(self, agent: str) -> Collection[ResourceType]:
        """
        Returns a collection of all resource types that are known to live on a given agent.
        """

    @abstractmethod
    async def get_resource_intent(
        self,
        resource: ResourceIdStr,
    ) -> Optional[ResourceIntent]:
        """
        Returns the current version and the details for the given resource, or None if it is not (anymore) managed by the
        scheduler.

        Acquires appropriate locks.
        """

    @abstractmethod
    async def deploy_start(
        self,
        resource: ResourceIdStr,
    ) -> Optional[ResourceIntent]:
        """
        Register the start of deployment for the given resource and return its current version details
        along with the last non-deploying state for its dependencies, or None if it is not (anymore)
        managed by the scheduler.

        Acquires appropriate locks.
        """

    @abstractmethod
    async def deploy_done(
        self,
        resource: ResourceIdStr,
        *,
        attribute_hash: str,
        resource_state: const.HandlerResourceState,
    ) -> None:
        """
        Register the end of deployment for the given resource: update the resource state based on the deployment result
        and inform its dependencies that deployment is finished.
        Since knowledge of deployment result implies a finished deploy, it must only be set
        when a deploy has just finished.

        Acquires appropriate locks

        :param resource: The resource to report state for.
        :param attribute_hash: The resource's attribute hash for which this state applies. No scheduler state is updated if the
            hash indicates the state information is stale.
        :param resource_state: The state of the resource as reported by the handler
        """


class TaskRunner:
    def __init__(self, endpoint: str, scheduler: "ResourceScheduler"):
        self.endpoint = endpoint
        self.status = AgentStatus.STOPPED
        self._scheduler = scheduler
        self._task: typing.Optional[asyncio.Task[None]] = None
        self._notify_task: typing.Optional[asyncio.Task[None]] = None

    async def _start(self) -> None:
        self.status = AgentStatus.STARTED
        assert (
            self._task is None or self._task.done()
        ), f"Task Runner {self.endpoint} is trying to start twice, this should not happen"
        self._task = asyncio.create_task(self._run())

    async def _stop(self) -> None:
        self.status = AgentStatus.STOPPING

    async def notify(self) -> None:
        """
        Method to notify the runner that something has changed in the DB. This method will fetch the new information
        regarding the environment and the information related to the runner (agent). Depending on the desired state of the
        agent, it will either stop / start the agent or do nothing
        """
        should_be_running = await self._scheduler.should_be_running() and await self._scheduler.should_runner_be_running(
            endpoint=self.endpoint
        )

        match self.status:
            case AgentStatus.STARTED if not should_be_running:
                await self._stop()
            case AgentStatus.STOPPED if should_be_running:
                await self._start()
            case AgentStatus.STOPPING if should_be_running:
                self.status = AgentStatus.STARTED

    def notify_sync(self) -> None:
        """
        Method to notify the runner that something has changed in the DB in a synchronous manner.
        """
        # We save it to be sure that the task will not be GC
        self._notify_task = asyncio.create_task(self.notify())

    async def _run(self) -> None:
        """Main loop for one agent. It will first fetch or create its actual state from the DB to make sure that it's
        allowed to run."""
        while self._scheduler._running and self.status == AgentStatus.STARTED:
            task, reason = await self._scheduler._work.agent_queues.queue_get(self.endpoint)
            try:
                await task.execute(self._scheduler, self.endpoint, reason)
            except Exception:
                LOGGER.exception(
                    "Task %s for agent %s has failed and the exception was not properly handled", task, self.endpoint
                )

            self._scheduler._work.agent_queues.task_done(self.endpoint, task)

        self.status = AgentStatus.STOPPED

    def is_running(self) -> bool:
        return self.status == AgentStatus.STARTED

    async def join(self) -> None:
        if self._task is None or self._task.done():
            return
        await self._task


class Discrepancy(NamedTuple):
    """
    Records a discrepancy for a resource between its status in the database
    and its status in the scheduler state.
    """

    expected: str
    actual: str


class ResourceScheduler(TaskManager):
    """
    Scheduler for resource actions. Reads resource state from the database and accepts deploy, dry-run, ... requests from the
    server. Schedules these requests as tasks according to priorities and, in case of deploy tasks, requires-provides edges.

    The scheduler expects to be notified by the server whenever a new version is released.
    """

    def __init__(
        self, environment: uuid.UUID, executor_manager: executor.ExecutorManager[executor.Executor], client: Client
    ) -> None:
        """
        :param environment: the environment we work for
        :param executor_manager: the executor manager that will provide us with executors
        :param client: connection to the server
        """
        self._state: ModelState = ModelState(version=0)
        self._work: work.ScheduledWork = work.ScheduledWork(
            requires=self._state.requires.requires_view(),
            provides=self._state.requires.provides_view(),
            new_agent_notify=self._create_agent,
        )

        # We uphold two locks to prevent concurrency conflicts between external events (e.g. new version or deploy request)
        # and the task executor background tasks.
        #
        # - lock to block scheduler state access (this includes model state, scheduled work and resource timers management)
        #   during scheduler-wide state updates (e.g. trigger deploy). A single lock suffices since all state accesses
        #   (both read and write) by the task runners are short, synchronous operations (and therefore we wouldn't gain
        #   anything by allowing multiple readers).
        self._scheduler_lock: asyncio.Lock = asyncio.Lock()
        # - lock to serialize updates to the scheduler's intent (version, attributes, ...), e.g. process a new version.
        self._intent_lock: asyncio.Lock = asyncio.Lock()

        self._running = False
        # Agent name to worker task
        # here to prevent it from being GC-ed
        self._workers: dict[str, TaskRunner] = {}
        # Set of resources for which a concrete non-stale deploy is in progress, i.e. we've committed for a given intent and
        # that intent still reflects the latest resource intent
        # Apart from the obvious, this differs from the agent queues' in-progress deploys in the sense that those are simply
        # tasks that have been picked up while this set contains only those tasks for which we've already committed. For each
        # deploy task, there is a (typically) short window of time where it's considered in progress by the agent queue, but
        # it has not yet started on the actual deploy, i.e. it will still see updates to the resource intent.
        self._deploying_latest: set[ResourceIdStr] = set()

        self.environment = environment
        self.client = client
        self.code_manager = CodeManager(client)
        self.executor_manager = executor_manager
        self._state_update_delegate = ToDbUpdateManager(client, environment)

        self._timer_manager = timers.TimerManager(self)

    async def reset(self) -> None:
        """
        Clear out all state and start empty

        only allowed when ResourceScheduler is not running
        """
        assert not self._running
        self._state.reset()
        self._work.reset()
        self._workers.clear()
        self._deploying_latest.clear()
        await self._timer_manager.reset()

    async def start(self) -> None:
        if self._running:
            return
        await self.reset()
        await self.reset_resource_state()

        await self._initialize()
        self._running = True

    async def _initialize(self) -> None:
        """
        Initialize the scheduler state and continue the deployment where we were before the server was shutdown.
        """
        self._timer_manager.initialize()

        async with data.ConfigurationModel.get_connection() as con:
            # Get resources from the database
            try:
                version, resources, requires = await self._get_resources_in_latest_version(connection=con)
            except KeyError:
                # No model version has been released yet.
                return

            # Rely on the incremental calculation to determine which resources should be deployed and which not.
            increment: set[ResourceIdStr]
            increment, _ = await ConfigurationModel.get_increment(self.environment, version, connection=con)

        resources_to_deploy: Mapping[ResourceIdStr, ResourceDetails] = {rid: resources[rid] for rid in increment}
        up_to_date_resources: Mapping[ResourceIdStr, ResourceDetails] = {
            rid: resources[rid] for rid in resources.keys() if rid not in increment
        }

        await self._new_version(
            version,
            resources=resources_to_deploy,
            requires=requires,
            up_to_date_resources=up_to_date_resources,
            reason="Deploy was triggered because the scheduler was started",
        )

    async def stop(self) -> None:
        if not self._running:
            return
        self._running = False
        await self._timer_manager.stop()
        self._work.agent_queues.send_shutdown()

    async def join(self) -> None:
        await asyncio.gather(*[worker.join() for worker in self._workers.values()])
        await self._timer_manager.join()

    async def deploy(self, *, reason: str, priority: TaskPriority = TaskPriority.USER_DEPLOY) -> None:
        """
        Trigger a deploy
        """
        if not self._running:
            return
        async with self._scheduler_lock:
            self._timer_manager.stop_timers(self._state.dirty)
            self._work.deploy_with_context(
                self._state.dirty, reason=reason, priority=priority, deploying=self._deploying_latest
            )

    async def repair(self, *, reason: str, priority: TaskPriority = TaskPriority.USER_REPAIR) -> None:
        """
        Trigger a repair, i.e. mark all unblocked resources as dirty, then trigger a deploy.
        """

        def _should_deploy(resource: ResourceIdStr) -> bool:
            if (resource_state := self._state.resource_state.get(resource)) is not None:
                return resource_state.blocked is BlockedStatus.NO
            # No state was found for this resource. Should probably not happen
            # but err on the side of caution and mark for redeploy.
            return True

        if not self._running:
            return
        async with self._scheduler_lock:
            self._state.dirty.update(resource for resource in self._state.resources.keys() if _should_deploy(resource))
            self._timer_manager.stop_timers(self._state.dirty)
            self._work.deploy_with_context(
                self._state.dirty, reason=reason, priority=priority, deploying=self._deploying_latest
            )

    async def dryrun(self, dry_run_id: uuid.UUID, version: int) -> None:
        if not self._running:
            return
        resources = await self._build_resource_mappings_from_db(version)
        for rid, resource in resources.items():
            self._work.agent_queues.queue_put_nowait(
                PrioritizedTask(
                    task=DryRun(
                        resource=rid,
                        version=version,
                        resource_details=resource,
                        dry_run_id=dry_run_id,
                    ),
                    priority=TaskPriority.DRYRUN,
                )
            )

    async def get_facts(self, resource: dict[str, object]) -> None:
        if not self._running:
            return
        rid = Id.parse_id(resource["id"]).resource_str()
        self._work.agent_queues.queue_put_nowait(
            PrioritizedTask(
                task=RefreshFact(resource=rid),
                priority=TaskPriority.FACT_REFRESH,
            )
        )

<<<<<<< HEAD
    async def get_resource_state(self) -> SchedulerStatusReport:
        """
        Check that the state of the resources in the DB corresponds
        to the internal state of the scheduler and return the internal
        state
        """

        resources_in_db: Mapping[ResourceIdStr, ResourceDetails]

        try:
            latest_version, resources_in_db, _ = await self._get_resources_in_latest_version()
        except KeyError:
            return SchedulerStatusReport(resource_state={}, discrepancies={})

        def _build_discrepancy_map(
            resources_in_db: Mapping[ResourceIdStr, ResourceDetails]
        ) -> dict[ResourceIdStr, list[Discrepancy]]:
            """
            For each resource in the given map, compare its persisted state in the database to its
            state as it is assumed by the scheduler. Build and return a map of all detected discrepancies.

            :param resources_in_db: Map of the state of resources in the database
            :return: A dict mapping each resource to the discrepancies related to it (if any)
            """
            state_translation_table: dict[
                const.ResourceState, Tuple[state.DeploymentResult | None, state.BlockedStatus | None, state.ComplianceStatus | None]
            ] = {
                # A table to translate the old states into the new states
                # None means don't care, mostly used for values we can't derive from the old state
                const.ResourceState.unavailable: (None, state.BlockedStatus.NO, state.ComplianceStatus.NON_COMPLIANT),
                const.ResourceState.skipped: (state.DeploymentResult.SKIPPED, None, None),
                const.ResourceState.dry: (None, None, None),  # don't care
                const.ResourceState.deployed: (state.DeploymentResult.DEPLOYED, state.BlockedStatus.NO, None),
                const.ResourceState.failed: (state.DeploymentResult.FAILED, state.BlockedStatus.NO, None),
                const.ResourceState.deploying: (None, state.BlockedStatus.NO, None),
                const.ResourceState.available: (None, state.BlockedStatus.NO, state.ComplianceStatus.HAS_UPDATE),
                const.ResourceState.undefined: (None, state.BlockedStatus.YES, state.ComplianceStatus.UNDEFINED),
                const.ResourceState.skipped_for_undefined: (None, state.BlockedStatus.YES, None),
            }

            discrepancy_map: dict[ResourceIdStr, list[Discrepancy]] = {}

            # Resources only present in the DB but missing from the scheduler
            only_in_db = resources_in_db.keys() - self._state.resource_state.keys()
            for rid in only_in_db:
                discrepancy_map[rid] = [
                    Discrepancy(
                        expected=(
                            f"Resource {rid} is present in the DB (model version {latest_version}). "
                            "It is expected in the scheduler's resource_state map."
                        ),
                        actual=f"Resource {rid} is missing from the scheduler's resource_state map.",
                    )
                ]

            # Resources only present in the scheduler but missing from the DB
            only_in_scheduler = self._state.resource_state.keys() - resources_in_db.keys()
            for rid in only_in_scheduler:
                discrepancy_map[rid] = [
                    Discrepancy(
                        expected=(
                            f"Resource {rid} is not present in the DB (model version {latest_version}). "
                            "It shouldn't be in the scheduler's resource_state map."
                        ),
                        actual=f"Resource {rid} is present in the scheduler's resource_state map.",
                    )
                ]

            # For resources in both the DB and the scheduler, check for discrepancies in state
            for rid in resources_in_db.keys() & self._state.resource_state.keys():
                resource_discrepancies: list[Discrepancy] = []

                db_resource_details = resources_in_db[rid]
                db_deploy_result, db_blocked_status, db_compliance_status = state_translation_table[db_resource_details.status]

                scheduler_resource_state: ResourceState = self._state.resource_state[rid]
                if db_deploy_result:
                    if scheduler_resource_state.deployment_result != db_deploy_result:
                        resource_discrepancies.append(
                            Discrepancy(expected=db_deploy_result, actual=scheduler_resource_state.deployment_result)
                        )
                if db_blocked_status:
                    if scheduler_resource_state.blocked != db_blocked_status:
                        resource_discrepancies.append(
                            Discrepancy(expected=db_blocked_status, actual=scheduler_resource_state.blocked)
                        )
                if db_compliance_status:
                    if scheduler_resource_state.status != db_compliance_status:
                        resource_discrepancies.append(
                            Discrepancy(expected=db_compliance_status, actual=scheduler_resource_state.status)
                        )

                if resource_discrepancies:
                    discrepancy_map[rid] = resource_discrepancies

            return discrepancy_map

        discrepancy_map = _build_discrepancy_map(resources_in_db)
        return SchedulerStatusReport(resource_state=self._state.resource_state, discrepancies=discrepancy_map)
=======
    async def deploy_resource(self, resource: ResourceIdStr, reason: str, priority: TaskPriority) -> None:
        """
        Make sure the given resource is marked for deployment with at least the provided priority.
        If the given priority is higher than the previous one (or if it didn't exist before), a new deploy
        task will be scheduled with the provided reason.
        """
        async with self._scheduler_lock:
            if resource not in self._state.resource_state:
                # The resource was removed from the model by the time this method was triggered
                return

            if self._state.resource_state[resource].blocked is BlockedStatus.YES:  # Can't deploy
                return
            self._timer_manager.stop_timer(resource)
            self._work.deploy_with_context(
                {resource},
                reason=reason,
                priority=priority,
                deploying=self._deploying_latest,
            )
>>>>>>> dfa37620

    async def _build_resource_mappings_from_db(
        self, version: int, *, connection: Optional[asyncpg.connection.Connection] = None
    ) -> Mapping[ResourceIdStr, ResourceDetails]:
        """
        Build a view on current resources. Might be filtered for a specific environment, used when a new version is released

        :return: resource_mapping {id -> resource details}
        """
        async with data.Resource.get_connection(connection) as con:
            resources_from_db = await data.Resource.get_resources_for_version(self.environment, version, connection=con)

        resource_mapping = {
            resource.resource_id: ResourceDetails(
                resource_id=resource.resource_id,
                attribute_hash=resource.attribute_hash,
                attributes=resource.attributes,
                status=resource.status,
            )
            for resource in resources_from_db
        }
        return resource_mapping

    def _construct_requires_mapping(
        self, resources: Mapping[ResourceIdStr, ResourceDetails]
    ) -> Mapping[ResourceIdStr, Set[ResourceIdStr]]:
        require_mapping = {
            resource: {Id.parse_id(req).resource_str() for req in details.attributes.get("requires", [])}
            for resource, details in resources.items()
        }
        return require_mapping

    async def _get_resources_in_latest_version(
        self,
        *,
        connection: Optional[asyncpg.connection.Connection] = None,
    ) -> tuple[int, Mapping[ResourceIdStr, ResourceDetails], Mapping[ResourceIdStr, Set[ResourceIdStr]]]:
        """
        Returns a tuple containing:
            1. The version number of the latest released model.
            2. A dict mapping every resource_id in the latest released version to its ResourceDetails.
            3. A dict mapping every resource_id in the latest released version to the set of resources it requires.
        """
        async with ConfigurationModel.get_connection(connection) as con:
            cm_version = await ConfigurationModel.get_latest_version(self.environment, connection=con)
            if cm_version is None:
                raise KeyError()
            model_version = cm_version.version
            resources_from_db = await self._build_resource_mappings_from_db(version=model_version, connection=con)
            requires_from_db = self._construct_requires_mapping(resources_from_db)
            return model_version, resources_from_db, requires_from_db

    async def read_version(
        self,
    ) -> None:
        """
        Update model state and scheduled work based on the latest released version in the database,
        e.g. when a new version is released. Triggers a deploy after updating internal state:
        - schedules new or updated resources to be deployed
        - schedules any resources that are not in a known good state.
        - rearranges deploy tasks by requires if required
        """
        if not self._running:
            return
        try:
            version, resources, requires = await self._get_resources_in_latest_version()
        except KeyError:
            # No model version has been released yet.
            return
        else:
            await self._new_version(
                version,
                resources,
                requires,
                reason="Deploy was triggered because a new version has been released",
            )

    async def reset_resource_state(self) -> None:
        """
        Update resources on the latest version of the model stuck in "deploying" state. This can occur when the Scheduler is
        killed in the middle of a deployment.
        """
        cm_version = await ConfigurationModel.get_latest_version(self.environment)
        if cm_version is None:
            return
        version = cm_version.version

        await data.Resource.reset_resource_state(self.environment, version)

    async def _new_version(
        self,
        version: int,
        resources: Mapping[ResourceIdStr, ResourceDetails],
        requires: Mapping[ResourceIdStr, Set[ResourceIdStr]],
        up_to_date_resources: Optional[Mapping[ResourceIdStr, ResourceDetails]] = None,
        reason: str = "Deploy was triggered because a new version has been released",
    ) -> None:
        up_to_date_resources = {} if up_to_date_resources is None else up_to_date_resources
        async with self._intent_lock:
            # Inspect new state and compare it with the old one before acquiring the scheduler lock.
            # This is safe because we only read intent-related state here, for which we've already acquired the lock
            deleted_resources: Set[ResourceIdStr] = self._state.resources.keys() - resources.keys()
            for resource in deleted_resources:
                self._work.delete_resource(resource)

            # Resources with known deployable changes (new resources or old resources with deployable changes)
            new_desired_state: set[ResourceIdStr] = set()
            # Only contains the direct undeployable resources, not the transitive ones.
            undefined: set[ResourceIdStr] = set()
            # Resources that were undeployable in a previous model version, but got unblocked. Not the transitive ones.
            newly_defined: set[ResourceIdStr] = set()  # resources that were previously undefined but not anymore

            # Track potential changes in requires per resource
            added_requires: dict[ResourceIdStr, Set[ResourceIdStr]] = {}
            dropped_requires: dict[ResourceIdStr, Set[ResourceIdStr]] = {}

            for resource, details in up_to_date_resources.items():
                self._state.add_up_to_date_resource(resource, details)  # Removes from the dirty set

            for resource, details in resources.items():
                if details.status is const.ResourceState.undefined:
                    undefined.add(resource)
                    self._work.delete_resource(resource)
                elif resource in self._state.resources:
                    # It's a resource we know.
                    if self._state.resource_state[resource].status is ComplianceStatus.UNDEFINED:
                        # The resource has been undeployable in previous versions, but not anymore.
                        newly_defined.add(resource)
                    elif details.attribute_hash != self._state.resources[resource].attribute_hash:
                        # The desired state has changed.
                        new_desired_state.add(resource)
                else:
                    new_desired_state.add(resource)

                old_requires: Set[ResourceIdStr] = self._state.requires.get(resource, set())
                new_requires: Set[ResourceIdStr] = requires.get(resource, set())
                added_requires[resource] = new_requires - old_requires
                dropped_requires[resource] = old_requires - new_requires

                # this loop is race-free, potentially slow, and completely synchronous
                # => regularly pass control to the event loop to not block scheduler operation during update prep
                await asyncio.sleep(0)

            # A resource should not be present in more than one of these resource sets
            assert len(new_desired_state | undefined | newly_defined) == (
                len(new_desired_state) + len(undefined) + len(newly_defined)
            )

            # in the current implementation everything below the lock is synchronous, so it's not technically required. It is
            # however kept for two reasons:
            # 1. pass context once more to event loop before starting on the sync path
            #   (could be achieved with a simple sleep(0) if desired)
            # 2. clarity: it clearly signifies that this is the atomic and performance-sensitive part
            async with self._scheduler_lock:
                self._state.version = version
                for resource in undefined:
                    self._state.block_resource(resource, resources[resource], is_transitive=False)  # Removes from the dirty set
                for resource in new_desired_state:
                    self._state.update_desired_state(resource, resources[resource])  # Updates the dirty set
                for resource in added_requires.keys() | dropped_requires.keys():
                    self._state.update_requires(resource, requires[resource])
                blocked_for_undefined_dep: Set[ResourceIdStr] = self._state.block_provides(resources=undefined)
                for resource in newly_defined:
                    self._state.mark_as_defined(resource, resources[resource])  # Updates the dirty set
                # Update set of in-progress non-stale deploys by trimming resources with new state
                self._deploying_latest.difference_update(
                    new_desired_state, deleted_resources, undefined, blocked_for_undefined_dep
                )

                # Remove timers for resources that are:
                #    - in the dirty set (because they will be picked up by the scheduler eventually)
                #    - blocked: must not be deployed
                #    - deleted from the model
                self._timer_manager.stop_timers(self._state.dirty | undefined | blocked_for_undefined_dep)
                self._timer_manager.remove_timers(deleted_resources)
                # Install timers for initial up-to-date resources. They are up-to-date now,
                # but we want to make sure we periodically repair them.
                self._timer_manager.update_timers(up_to_date_resources, are_compliant=True)

                # ensure deploy for ALL dirty resources, not just the new ones
                self._work.deploy_with_context(
                    self._state.dirty,
                    reason=reason,
                    priority=TaskPriority.NEW_VERSION_DEPLOY,
                    deploying=self._deploying_latest,
                    added_requires=added_requires,
                    dropped_requires=dropped_requires,
                )
                for resource in deleted_resources:
                    self._state.drop(resource)  # Removes from the dirty set
                for resource in undefined | blocked_for_undefined_dep:
                    self._work.delete_resource(resource)

            # Once more, drop all resources that do not exist in this version from the scheduled work, in case they got added
            # again by a deploy trigger (because we dropped them outside the lock).
            for resource in deleted_resources:
                # Delete the deleted resources outside the _scheduler_lock, because we do not want to keep the _scheduler_lock
                # acquired longer than required. The worst that can happen here is that we deploy the deleted resources one
                # time too many, which is not so bad.
                self._work.delete_resource(resource)

    def _create_agent(self, agent: str) -> None:
        """Start processing for the given agent"""
        self._workers[agent] = TaskRunner(endpoint=agent, scheduler=self)
        self._workers[agent].notify_sync()

    async def should_be_running(self) -> bool:
        """
        Check in the DB (authoritative entity) if the Scheduler should be running
            i.e. if the environment is not halted.
        """
        current_environment = await Environment.get_by_id(self.environment)
        assert current_environment
        return not current_environment.halted

    async def should_runner_be_running(self, endpoint: str) -> bool:
        """
        Check in the DB (authoritative entity) if the agent (or the Scheduler if endpoint == Scheduler id) should be running
            i.e. if it is not paused.

        :param endpoint: The name of the agent
        """
        await data.Agent.insert_if_not_exist(environment=self.environment, endpoint=endpoint)
        current_agent = await data.Agent.get(env=self.environment, endpoint=endpoint)
        return not current_agent.paused

    async def refresh_agent_state_from_db(self, name: str) -> None:
        """
        Refresh from the DB (authoritative entity) the actual state of the agent.
            - If the agent is not paused: It will make sure that the agent is running.
            - If the agent is paused: Stop a particular agent.

        :param name: The name of the agent
        """
        if name in self._workers:
            await self._workers[name].notify()

    async def refresh_all_agent_states_from_db(self) -> None:
        """
        Refresh from the DB (authoritative entity) the actual state of all agents.
            - If an agent is not paused: It will make sure that the agent is running.
            - If an agent is paused: Stop a particular agent.
        """
        for worker in self._workers.values():
            await worker.notify()

    async def is_agent_running(self, name: str) -> bool:
        """
        Return True if the provided agent is running, at least an agent that the Scheduler is aware of

        :param name: The name of the agent
        """
        return name in self._workers and self._workers[name].is_running()

    # TaskManager interface

    def _get_resource_intent(self, resource: ResourceIdStr) -> Optional[ResourceDetails]:
        """
        Get intent of a given resource.
        Always expected to be called under lock
        """
        try:
            return self._state.resources[resource]
        except KeyError:
            # Stale resource
            # May occur in rare races between new_version and acquiring the lock we're under here. This race is safe
            # because of this check, and an intrinsic part of the locking design because it's preferred over wider
            # locking for performance reasons.
            return None

    async def get_resource_intent(self, resource: ResourceIdStr) -> Optional[ResourceIntent]:
        async with self._scheduler_lock:
            # fetch resource details under lock
            resource_details = self._get_resource_intent(resource)
            if resource_details is None:
                return None
            return ResourceIntent(model_version=self._state.version, details=resource_details, dependencies=None)

    async def deploy_start(self, resource: ResourceIdStr) -> Optional[ResourceIntent]:
        async with self._scheduler_lock:
            # fetch resource details under lock
            resource_details = self._get_resource_intent(resource)
            if resource_details is None or self._state.resource_state[resource].blocked is BlockedStatus.YES:
                return None
            dependencies = await self._get_last_non_deploying_state_for_dependencies(resource=resource)
            self._deploying_latest.add(resource)
            return ResourceIntent(model_version=self._state.version, details=resource_details, dependencies=dependencies)

    async def deploy_done(
        self,
        resource: ResourceIdStr,
        *,
        attribute_hash: str,
        resource_state: const.HandlerResourceState,
    ) -> None:
        # Translate deploy result status to the new deployment result state
        deployment_result: DeploymentResult
        match resource_state:
            case const.HandlerResourceState.deployed:
                deployment_result = DeploymentResult.DEPLOYED
            case const.HandlerResourceState.skipped | const.HandlerResourceState.skipped_for_dependency:
                deployment_result = DeploymentResult.SKIPPED
            case _:
                deployment_result = DeploymentResult.FAILED

        status = (
            ComplianceStatus.COMPLIANT if deployment_result is DeploymentResult.DEPLOYED else ComplianceStatus.NON_COMPLIANT
        )

        async with self._scheduler_lock:
            # refresh resource details for latest model state
            details: Optional[ResourceDetails] = self._state.resources.get(resource, None)

            if details is None:
                # we are stale and removed
                return

            state: ResourceState = self._state.resource_state[resource]

            recovered_from_failure: bool = deployment_result is DeploymentResult.DEPLOYED and state.deployment_result not in (
                DeploymentResult.DEPLOYED,
                DeploymentResult.NEW,
            )

            if details.attribute_hash != attribute_hash:
                # We are stale but still the last deploy
                # We can update the deployment_result (which is about last deploy)
                # We can't update status (which is about active state only)
                # None of the event propagation or other update happen either for the same reason
                # except for the event to notify dependents of failure recovery (to unblock skipped for dependencies)
                # because we might otherwise miss the recovery.
                if deployment_result is not None:
                    state.deployment_result = deployment_result
                    if recovered_from_failure:
                        self._send_events(details, stale_deploy=True, recovered_from_failure=True)
                return

            # We are not stale
            state.status = status

            # first update state, then send out events
            self._deploying_latest.remove(resource)
            state.deployment_result = deployment_result
            self._work.finished_deploy(resource)

            # Check if we need to mark a resource as transiently blocked
            # We only do that if it is not already blocked (BlockedStatus.YES)
            # We might already be unblocked if a dependency succeeded on another agent, e.g. while waiting for the lock
            # so HandlerResourceState.skipped_for_dependency might be outdated, we have an inconsistency between the
            # state of the dependencies and the exception that was raised by the handler.
            # If all dependencies are compliant we don't want to transiently block this resource.
            if (
                state.blocked is not BlockedStatus.YES
                and resource_state is const.HandlerResourceState.skipped_for_dependency
                and not self._state.are_dependencies_compliant(resource)
            ):
                state.blocked = BlockedStatus.TRANSIENT
                # Remove this resource from the dirty set when we block it
                self._state.dirty.discard(resource)
            elif deployment_result is DeploymentResult.DEPLOYED:
                # Remove this resource from the dirty set if it is successfully deployed
                self._state.dirty.discard(resource)
            else:
                # In most cases it will already be marked as dirty but in rare cases the deploy that just finished might
                # have been triggered by an event, on a previously successful deployed resource. Either way, a failure
                # (or skip) causes it to become dirty now.
                self._state.dirty.add(resource)

            # propagate events
            self._send_events(details, recovered_from_failure=recovered_from_failure)

            # No matter the deployment result, schedule a re-deploy for this resource unless it's blocked
            if state.blocked is BlockedStatus.NO:
                self._timer_manager.update_timer(resource, is_compliant=(status is ComplianceStatus.COMPLIANT))

    def _send_events(
        self,
        sending_resource: ResourceDetails,
        *,
        stale_deploy: bool = False,
        recovered_from_failure: bool,
    ) -> None:
        """
        Send events to the appropriate dependents of the given resources. Sends out normal events to declared event listeners
        unless this was triggered by a stale deploy. Additionally, if this was triggered by a failure recovery, it unblocks
        skipped dependents where appropriate and sends them an event to deploy.

        Expects to be called under the scheduler lock.

        :param sending_resource: Details for the given resource that has just finished deploying.
        :param state_deploy: The events are triggered by a stale deploy. Only recovery events will be sent.
        :param recovered_from_failure: This resource went from 'not deployed' to 'deployed',
            inform unblocked dependants that they might be able to progress.
        """
        resource_id: ResourceIdStr = sending_resource.resource_id
        provides: Set[ResourceIdStr] = self._state.requires.provides_view().get(resource_id, set())

        event_listeners: Set[ResourceIdStr]
        recovery_listeners: Set[ResourceIdStr]

        if stale_deploy or not sending_resource.attributes.get(const.RESOURCE_ATTRIBUTE_SEND_EVENTS, False):
            event_listeners = set()
        else:
            event_listeners = {
                dependent
                for dependent in provides
                if (dependent_details := self._state.resources.get(dependent, None)) is not None
                if self._state.resource_state[dependent].blocked is BlockedStatus.NO
                # default to True for backward compatibility, i.e. not all resources have the field
                if dependent_details.attributes.get(const.RESOURCE_ATTRIBUTE_RECEIVE_EVENTS, True)
            }

        if not recovered_from_failure:
            recovery_listeners = set()
        else:
            recovery_listeners = {
                dependent for dependent in provides if self._state.resource_state[dependent].blocked is BlockedStatus.TRANSIENT
            }
            # These resources might be able to progress now -> unblock them in addition to sending the event
            self._state.dirty.update(recovery_listeners)
            for skipped_dependent in recovery_listeners:
                self._state.resource_state[skipped_dependent].blocked = BlockedStatus.NO

        all_listeners: Set[ResourceIdStr] = event_listeners | recovery_listeners
        if all_listeners:
            # do not pass deploying tasks because for event propagation we really want to start a new one,
            # even if the current intent is already being deployed
            task = Deploy(resource=resource_id)
            assert task in self._work.agent_queues.in_progress
            priority = self._work.agent_queues.in_progress[task]
            self._timer_manager.stop_timers(all_listeners)
            self._work.deploy_with_context(
                all_listeners,
                reason=(
                    f"Deploying because a recovery event was received from {resource_id}"
                    if recovered_from_failure
                    else f"Deploying because an event was received from {resource_id}"
                ),
                priority=priority,
                # report no ongoing deploys because ongoing deploys can not capture the event. We desire new deploys
                # to be scheduled, even if any are ongoing for the same intent.
                deploying=set(),
            )

    def translate_resource_state(self, resource_state_object: ResourceState) -> const.ResourceState:
        """
        Project a ResourceState (multi-vector object) into a const.ResourceState (single string denoting its status).
        """
        match resource_state_object:
            case ResourceState(status=ComplianceStatus.UNDEFINED):
                resource_state = const.ResourceState.undefined
            case ResourceState(blocked=BlockedStatus.YES):
                resource_state = const.ResourceState.skipped_for_undefined
            case ResourceState(status=ComplianceStatus.HAS_UPDATE):
                resource_state = const.ResourceState.available
            case ResourceState(deployment_result=DeploymentResult.SKIPPED):
                resource_state = const.ResourceState.skipped
            case ResourceState(deployment_result=DeploymentResult.DEPLOYED):
                resource_state = const.ResourceState.deployed
            case ResourceState(deployment_result=DeploymentResult.FAILED):
                resource_state = const.ResourceState.failed
            case _:
                raise Exception(f"Cannot translate resource state: {resource_state_object}")

        return resource_state

    async def _get_last_non_deploying_state_for_dependencies(
        self, resource: ResourceIdStr
    ) -> dict[ResourceIdStr, const.ResourceState]:
        """
        Get resource state for every dependency of a given resource from the scheduler state.
        The state is then converted to const.ResourceState.

        Should only be called under scheduler lock.

        :param resource: The id of the resource to find the dependencies for
        """
        requires_view: Mapping[ResourceIdStr, Set[ResourceIdStr]] = self._state.requires.requires_view()
        dependencies: Set[ResourceIdStr] = requires_view.get(resource, set())
        dependencies_state = {}
        for dep_id in dependencies:
            resource_state_object: ResourceState = self._state.resource_state[dep_id]
            dependencies_state[dep_id] = self.translate_resource_state(resource_state_object)
        return dependencies_state

    def get_types_for_agent(self, agent: str) -> Collection[ResourceType]:
        return list(self._state.types_per_agent[agent])

    async def send_in_progress(self, action_id: UUID, resource_id: ResourceVersionIdStr) -> None:
        await self._state_update_delegate.send_in_progress(action_id, resource_id)

    async def send_deploy_done(self, result: DeployResult) -> None:
        return await self._state_update_delegate.send_deploy_done(result)

    async def dryrun_update(self, env: uuid.UUID, dryrun_result: executor.DryrunResult) -> None:
        await self._state_update_delegate.dryrun_update(env, dryrun_result)

    async def set_parameters(self, fact_result: FactResult) -> None:
        await self._state_update_delegate.set_parameters(fact_result)<|MERGE_RESOLUTION|>--- conflicted
+++ resolved
@@ -34,13 +34,8 @@
 from inmanta.agent.code_manager import CodeManager
 from inmanta.agent.executor import DeployResult, FactResult
 from inmanta.data import ConfigurationModel, Environment
-<<<<<<< HEAD
 from inmanta.data.model import ResourceIdStr, ResourceType, ResourceVersionIdStr, SchedulerStatusReport
-from inmanta.deploy import state, work
-=======
-from inmanta.data.model import ResourceIdStr, ResourceType, ResourceVersionIdStr
 from inmanta.deploy import timers, work
->>>>>>> dfa37620
 from inmanta.deploy.persistence import StateUpdateManager, ToDbUpdateManager
 from inmanta.deploy.state import (
     AgentStatus,
@@ -387,7 +382,6 @@
             )
         )
 
-<<<<<<< HEAD
     async def get_resource_state(self) -> SchedulerStatusReport:
         """
         Check that the state of the resources in the DB corresponds
@@ -413,19 +407,19 @@
             :return: A dict mapping each resource to the discrepancies related to it (if any)
             """
             state_translation_table: dict[
-                const.ResourceState, Tuple[state.DeploymentResult | None, state.BlockedStatus | None, state.ComplianceStatus | None]
+                const.ResourceState, Tuple[DeploymentResult | None, BlockedStatus | None, ComplianceStatus | None]
             ] = {
                 # A table to translate the old states into the new states
                 # None means don't care, mostly used for values we can't derive from the old state
-                const.ResourceState.unavailable: (None, state.BlockedStatus.NO, state.ComplianceStatus.NON_COMPLIANT),
-                const.ResourceState.skipped: (state.DeploymentResult.SKIPPED, None, None),
+                const.ResourceState.unavailable: (None, BlockedStatus.NO, ComplianceStatus.NON_COMPLIANT),
+                const.ResourceState.skipped: (DeploymentResult.SKIPPED, None, None),
                 const.ResourceState.dry: (None, None, None),  # don't care
-                const.ResourceState.deployed: (state.DeploymentResult.DEPLOYED, state.BlockedStatus.NO, None),
-                const.ResourceState.failed: (state.DeploymentResult.FAILED, state.BlockedStatus.NO, None),
-                const.ResourceState.deploying: (None, state.BlockedStatus.NO, None),
-                const.ResourceState.available: (None, state.BlockedStatus.NO, state.ComplianceStatus.HAS_UPDATE),
-                const.ResourceState.undefined: (None, state.BlockedStatus.YES, state.ComplianceStatus.UNDEFINED),
-                const.ResourceState.skipped_for_undefined: (None, state.BlockedStatus.YES, None),
+                const.ResourceState.deployed: (DeploymentResult.DEPLOYED, BlockedStatus.NO, None),
+                const.ResourceState.failed: (DeploymentResult.FAILED, BlockedStatus.NO, None),
+                const.ResourceState.deploying: (None, BlockedStatus.NO, None),
+                const.ResourceState.available: (None, BlockedStatus.NO, ComplianceStatus.HAS_UPDATE),
+                const.ResourceState.undefined: (None, BlockedStatus.YES, ComplianceStatus.UNDEFINED),
+                const.ResourceState.skipped_for_undefined: (None, BlockedStatus.YES, None),
             }
 
             discrepancy_map: dict[ResourceIdStr, list[Discrepancy]] = {}
@@ -487,7 +481,6 @@
 
         discrepancy_map = _build_discrepancy_map(resources_in_db)
         return SchedulerStatusReport(resource_state=self._state.resource_state, discrepancies=discrepancy_map)
-=======
     async def deploy_resource(self, resource: ResourceIdStr, reason: str, priority: TaskPriority) -> None:
         """
         Make sure the given resource is marked for deployment with at least the provided priority.
@@ -508,7 +501,6 @@
                 priority=priority,
                 deploying=self._deploying_latest,
             )
->>>>>>> dfa37620
 
     async def _build_resource_mappings_from_db(
         self, version: int, *, connection: Optional[asyncpg.connection.Connection] = None
