"""
    Copyright 2024 Inmanta

    Licensed under the Apache License, Version 2.0 (the "License");
    you may not use this file except in compliance with the License.
    You may obtain a copy of the License at

        http://www.apache.org/licenses/LICENSE-2.0

    Unless required by applicable law or agreed to in writing, software
    distributed under the License is distributed on an "AS IS" BASIS,
    WITHOUT WARRANTIES OR CONDITIONS OF ANY KIND, either express or implied.
    See the License for the specific language governing permissions and
    limitations under the License.

    Contact: code@inmanta.com
"""

import abc
import asyncio
import logging
import uuid
from abc import abstractmethod
from collections.abc import Collection, Mapping, Set
from typing import Optional

from inmanta import const, data
from inmanta.agent import executor
from inmanta.agent.code_manager import CodeManager
from inmanta.data import ConfigurationModel
from inmanta.data.model import ResourceIdStr, ResourceType
from inmanta.deploy import work
from inmanta.deploy.state import DeploymentResult, ModelState, ResourceDetails, ResourceState, ResourceStatus
from inmanta.deploy.tasks import DryRun, RefreshFact, Task
from inmanta.deploy.work import PrioritizedTask
from inmanta.protocol import Client
from inmanta.resources import Id

LOGGER = logging.getLogger(__name__)


class TaskManager(abc.ABC):
    """
    Interface for communication with tasks (deploy.task.Task). Offers methods to inspect intent and to report task results.
    """

    environment: uuid.UUID
    client: Client
    code_manager: CodeManager
    executor_manager: executor.ExecutorManager[executor.Executor]

    @abstractmethod
    def get_types_for_agent(self, agent: str) -> Collection[ResourceType]:
        """
        Returns a collection of all resource types that are known to live on a given agent.
        """

    @abstractmethod
    async def get_resource_intent(
        self,
        resource: ResourceIdStr,
        *,
        for_deploy: bool = False,
    ) -> Optional[tuple[int, ResourceDetails]]:
        """
        Returns the current version and the details for the given resource, or None if it is not (anymore) managed by the
        scheduler.

        :param for_deploy: True iff the task will start deploying this intent. If set, must call report_resource_state later
            with deployment result.

        Acquires appropriate locks.
        """

    @abstractmethod
    async def report_resource_state(
        self,
        resource: ResourceIdStr,
        *,
        attribute_hash: str,
        status: ResourceStatus,
        deployment_result: Optional[DeploymentResult] = None,
    ) -> None:
        """
        Report new state for a resource. Since knowledge of deployment result implies a finished deploy, it must only be set
        when a deploy has just finished.

        Acquires appropriate locks

        :param resource: The resource to report state for.
        :param attribute_hash: The resource's attribute hash for which this state applies. No scheduler state is updated if the
            hash indicates the state information is stale.
        :param status: The new resource status.
        :param deployment_result: The result of the deploy, iff one just finished, otherwise None.
        """


class ResourceScheduler(TaskManager):
    """
    Scheduler for resource actions. Reads resource state from the database and accepts deploy, dry-run, ... requests from the
    server. Schedules these requests as tasks according to priorities and, in case of deploy tasks, requires-provides edges.

    The scheduler expects to be notified by the server whenever a new version is released.
    """

    def __init__(
        self, environment: uuid.UUID, executor_manager: executor.ExecutorManager[executor.Executor], client: Client
    ) -> None:
        """
        :param environment: the environment we work for
        :param executor_manager: the executor manager that will provide us with executors
        :param client: connection to the server
        """
        self._state: ModelState = ModelState(version=0)
        self._work: work.ScheduledWork = work.ScheduledWork(
            requires=self._state.requires.requires_view(),
            provides=self._state.requires.provides_view(),
            new_agent_notify=self._start_for_agent,
        )

        # We uphold two locks to prevent concurrency conflicts between external events (e.g. new version or deploy request)
        # and the task executor background tasks.
        #
        # - lock to block scheduler state access (both model state and scheduled work) during scheduler-wide state updates
        #   (e.g. trigger deploy). A single lock suffices since all state accesses (both read and write) by the task runners are
        #   short, synchronous operations (and therefore we wouldn't gain anything by allowing multiple readers).
        self._scheduler_lock: asyncio.Lock = asyncio.Lock()
        # - lock to serialize updates to the scheduler's intent (version, attributes, ...), e.g. process a new version.
        self._intent_lock: asyncio.Lock = asyncio.Lock()

        self._running = False
        # Agent name to worker task
        # here to prevent it from being GC-ed
        self._workers: dict[str, asyncio.Task[None]] = {}
        # Set of resources for which a concrete non-stale deploy is in progress, i.e. we've committed for a given intent and
        # that intent still reflects the latest resource intent
        # Apart from the obvious, this differs from the agent queues' in-progress deploys in the sense that those are simply
        # tasks that have been picked up while this set contains only those tasks for which we've already committed. For each
        # deploy task, there is a (typically) short window of time where it's considered in progress by the agent queue, but
        # it has not yet started on the actual deploy, i.e. it will still see updates to the resource intent.
        self._deploying_latest: set[ResourceIdStr] = set()

        self.environment = environment
        self.client = client
        self.code_manager = CodeManager(client)
        self.executor_manager = executor_manager

    def reset(self) -> None:
        """
        Clear out all state and start empty

        only allowed when ResourceScheduler is not running
        """
        assert not self._running
        self._state.reset()
        self._work.reset()

    async def start(self) -> None:
        self.reset()
        self._running = True
        await self.read_version()

    async def stop(self) -> None:
        self._running = False
        self._work.agent_queues.send_shutdown()
        await asyncio.gather(*self._workers.values())

    async def deploy(self) -> None:
        """
        Trigger a deploy
        """
        async with self._scheduler_lock:
            self._work.deploy_with_context(self._state.dirty, deploying=self._deploying_latest)

    async def repair(self) -> None:
        """
        Trigger a repair, i.e. mark all resources as dirty, then trigger a deploy.
        """
        async with self._scheduler_lock:
            self._state.dirty.update(self._state.resources.keys())
            self._work.deploy_with_context(self._state.dirty, deploying=self._deploying_latest)

    async def dryrun(self, dry_run_id: uuid.UUID, version: int) -> None:
        resources = await self._build_resource_mappings_from_db(version)
        for rid, resource in resources.items():
            self._work.agent_queues.queue_put_nowait(
                PrioritizedTask(
                    task=DryRun(
                        resource=rid,
                        version=version,
                        resource_details=resource,
                        dry_run_id=dry_run_id,
                    ),
                    priority=10,
                )
            )

    async def get_facts(self, resource: dict[str, object]) -> None:
        rid = Id.parse_id(resource["id"]).resource_str()
        self._work.agent_queues.queue_put_nowait(
            PrioritizedTask(
                task=RefreshFact(resource=rid),
                priority=10,
            )
        )

    async def _build_resource_mappings_from_db(self, version: int) -> Mapping[ResourceIdStr, ResourceDetails]:
        """
        Build a view on current resources. Might be filtered for a specific environment, used when a new version is released

        :return: resource_mapping {id -> resource details}
        """
        resources_from_db = await data.Resource.get_resources_for_version(self.environment, version)

        resource_mapping = {
            resource.resource_id: ResourceDetails(
                resource_id=resource.resource_id,
                attribute_hash=resource.attribute_hash,
                attributes=resource.attributes,
                status=resource.status,
            )
            for resource in resources_from_db
        }
        return resource_mapping

    def _construct_requires_mapping(
        self, resources: Mapping[ResourceIdStr, ResourceDetails]
    ) -> Mapping[ResourceIdStr, Set[ResourceIdStr]]:
        require_mapping = {
            resource: {Id.parse_id(req).resource_str() for req in details.attributes.get("requires", [])}
            for resource, details in resources.items()
        }
        return require_mapping

    async def read_version(
        self,
    ) -> None:
        """
        Update model state and scheduled work based on the latest released version in the database, e.g. when the scheduler is
        started or when a new version is released. Triggers a deploy after updating internal state:
        - schedules new or updated resources to be deployed
        - schedules any resources that are not in a known good state.
        - rearranges deploy tasks by requires if required
        """
        cm_version = await ConfigurationModel.get_latest_version(self.environment)
        if cm_version is None:
            return
        version = cm_version.version
        resources_from_db = await self._build_resource_mappings_from_db(version=version)
        requires_from_db = self._construct_requires_mapping(resources_from_db)
        await self._new_version(version, resources_from_db, requires_from_db)

    async def _new_version(
        self,
        version: int,
        resources: Mapping[ResourceIdStr, ResourceDetails],
        requires: Mapping[ResourceIdStr, Set[ResourceIdStr]],
    ) -> None:
        async with self._intent_lock:
            # Inspect new state and compare it with the old one before acquiring scheduler the lock.
            # This is safe because we only read intent-related state here, for which we've already acquired the lock
            deleted_resources: Set[ResourceIdStr] = self._state.resources.keys() - resources.keys()
            for resource in deleted_resources:
                self._work.delete_resource(resource)

            new_desired_state: set[ResourceIdStr] = set()
            # Only contains the direct undeployable resources, not the transitive ones.
            blocked_resources: set[ResourceIdStr] = set()
            # Resources that were undeployable in a previous model version, but got unblocked. Not the transitive ones.
            unblocked_resources: set[ResourceIdStr] = set()
            added_requires: dict[ResourceIdStr, Set[ResourceIdStr]] = {}
            dropped_requires: dict[ResourceIdStr, Set[ResourceIdStr]] = {}
            for resource, details in resources.items():
                if details.status is const.ResourceState.undefined:
                    blocked_resources.add(resource)
                    self._work.delete_resource(resource)
                elif resource in self._state.resources:
                    # It's a resource we know.
                    if self._state.resource_state[resource].status is ResourceStatus.UNDEFINED:
                        # The resource has been undeployable in previous versions, but not anymore.
                        unblocked_resources.add(resource)
                    elif details.attribute_hash != self._state.resources[resource].attribute_hash:
                        # The desired state has changed.
                        new_desired_state.add(resource)
                else:
                    # It's a resource we don't know yet.
                    new_desired_state.add(resource)
                old_requires: Set[ResourceIdStr] = self._state.requires.get(resource, set())
                new_requires: Set[ResourceIdStr] = requires.get(resource, set())
                added: Set[ResourceIdStr] = new_requires - old_requires
                dropped: Set[ResourceIdStr] = old_requires - new_requires
                if added:
                    added_requires[resource] = added
                if dropped:
                    dropped_requires[resource] = dropped
                # this loop is race-free, potentially slow, and completely synchronous
                # => regularly pass control to the event loop to not block scheduler operation during update prep
                await asyncio.sleep(0)

            # in the current implementation everything below the lock is synchronous, so it's not technically required. It is
            # however kept for two reasons:
            # 1. pass context once more to event loop before starting on the sync path
            #   (could be achieved with a simple sleep(0) if desired)
            # 2. clarity: it clearly signifies that this is the atomic and performance-sensitive part
            async with self._scheduler_lock:
                self._state.version = version
                for resource in blocked_resources:
                    self._state.block_resource(resource, details, transient=False)
                for resource in new_desired_state:
                    self._state.update_desired_state(resource, resources[resource])
                for resource in added_requires.keys() | dropped_requires.keys():
                    self._state.update_requires(resource, requires[resource])
<<<<<<< HEAD

                transitive_undeployable_resources: set[ResourceIdStr] = self._state.block_provides(resources=blocked_resources)
                for resource in unblocked_resources:
                    self._state.unblock_resource(resource)
                # Calculate in-progress deploys that have gone stale and update internal state accordingly
                new_stale: Set[ResourceIdStr] = self._deploying.intersection(
                    new_desired_state | deleted_resources | blocked_resources
                )
                self._deploying.difference_update(new_stale)
                self._deploying_stale.update(new_stale)
=======
                # Update set of in-progress non-stale deploys by trimming resources with new state
                self._deploying_latest.difference_update(new_desired_state, deleted_resources)
>>>>>>> a09b0057
                # ensure deploy for ALL dirty resources, not just the new ones
                self._work.deploy_with_context(
                    self._state.dirty,
                    deploying=self._deploying_latest,
                    added_requires=added_requires,
                    dropped_requires=dropped_requires,
                )
                for resource in deleted_resources:
                    self._state.drop(resource)
            # Once more, drop all resources that do not exist in this version from the scheduled work, in case they got added
            # again by a deploy trigger (because we dropped them outside the lock).
            for resource in deleted_resources | blocked_resources | transitive_undeployable_resources:
                self._work.delete_resource(resource)

    def _start_for_agent(self, agent: str) -> None:
        """Start processing for the given agent"""
        self._workers[agent] = asyncio.create_task(self._run_for_agent(agent))

    async def _run_for_agent(self, agent: str) -> None:
        """Main loop for one agent"""
        while self._running:
            task: Task = await self._work.agent_queues.queue_get(agent)
            try:
                await task.execute(self, agent)
            except Exception:
                LOGGER.exception("Task %s for agent %s has failed and the exception was not properly handled", task, agent)

            self._work.agent_queues.task_done(agent, task)

    # TaskManager interface

    async def get_resource_intent(
        self, resource: ResourceIdStr, *, for_deploy: bool = False
    ) -> Optional[tuple[int, ResourceDetails]]:
        async with self._scheduler_lock:
            # fetch resource details under lock
            try:
                result = self._state.version, self._state.resources[resource]
            except KeyError:
                # Stale resource
                # May occur in rare races between new_version and acquiring the lock we're under here. This race is safe
                # because of this check, and an intrinsic part of the locking design because it's preferred over wider
                # locking for performance reasons.
                return None
            else:
                if for_deploy:
                    # still under lock => can safely add to non-stale in-progress set
                    self._deploying_latest.add(resource)
                return result

    async def report_resource_state(
        self,
        resource: ResourceIdStr,
        *,
        attribute_hash: str,
        status: ResourceStatus,
        deployment_result: Optional[DeploymentResult] = None,
    ) -> None:
        if deployment_result is DeploymentResult.NEW:
            raise ValueError("report_resource_state should not be called to register new resources")

        async with self._scheduler_lock:
            # refresh resource details for latest model state
            details: Optional[ResourceDetails] = self._state.resources.get(resource, None)
            if details is None or details.attribute_hash != attribute_hash:
                # The reported resource state is for a stale resource and therefore no longer relevant for state updates.
                # There is also no need to send out events because a newer version will have been scheduled.
                return
            state: ResourceState = self._state.resource_state[resource]
            state.status = status
            if deployment_result is not None:
                # first update state, then send out events
                self._deploying_latest.remove(resource)
                state.deployment_result = deployment_result
                self._work.finished_deploy(resource)
                if deployment_result is DeploymentResult.DEPLOYED:
                    self._state.dirty.discard(resource)
                # propagate events
                if details.attributes.get(const.RESOURCE_ATTRIBUTE_SEND_EVENTS, False):
                    provides: Set[ResourceIdStr] = self._state.requires.provides_view().get(resource, set())
                    event_listeners: Set[ResourceIdStr] = {
                        dependant
                        for dependant in provides
                        if (dependant_details := self._state.resources.get(dependant, None)) is not None
                        # default to True for backward compatibility, i.e. not all resources have the field
                        if dependant_details.attributes.get(const.RESOURCE_ATTRIBUTE_RECEIVE_EVENTS, True)
                    }
                    if event_listeners:
                        # do not pass deploying tasks because for event propagation we really want to start a new one,
                        # even if the current intent is already being deployed
                        self._work.deploy_with_context(event_listeners, deploying=set())

    def get_types_for_agent(self, agent: str) -> Collection[ResourceType]:
        return list(self._state.types_per_agent[agent])<|MERGE_RESOLUTION|>--- conflicted
+++ resolved
@@ -310,21 +310,11 @@
                     self._state.update_desired_state(resource, resources[resource])
                 for resource in added_requires.keys() | dropped_requires.keys():
                     self._state.update_requires(resource, requires[resource])
-<<<<<<< HEAD
-
                 transitive_undeployable_resources: set[ResourceIdStr] = self._state.block_provides(resources=blocked_resources)
                 for resource in unblocked_resources:
                     self._state.unblock_resource(resource)
-                # Calculate in-progress deploys that have gone stale and update internal state accordingly
-                new_stale: Set[ResourceIdStr] = self._deploying.intersection(
-                    new_desired_state | deleted_resources | blocked_resources
-                )
-                self._deploying.difference_update(new_stale)
-                self._deploying_stale.update(new_stale)
-=======
                 # Update set of in-progress non-stale deploys by trimming resources with new state
-                self._deploying_latest.difference_update(new_desired_state, deleted_resources)
->>>>>>> a09b0057
+                self._deploying_latest.difference_update(new_desired_state, deleted_resources, blocked_resources)
                 # ensure deploy for ALL dirty resources, not just the new ones
                 self._work.deploy_with_context(
                     self._state.dirty,
