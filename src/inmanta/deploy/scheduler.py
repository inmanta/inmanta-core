"""
    Copyright 2024 Inmanta

    Licensed under the Apache License, Version 2.0 (the "License");
    you may not use this file except in compliance with the License.
    You may obtain a copy of the License at

        http://www.apache.org/licenses/LICENSE-2.0

    Unless required by applicable law or agreed to in writing, software
    distributed under the License is distributed on an "AS IS" BASIS,
    WITHOUT WARRANTIES OR CONDITIONS OF ANY KIND, either express or implied.
    See the License for the specific language governing permissions and
    limitations under the License.

    Contact: code@inmanta.com
"""

import abc
import asyncio
import logging
import typing
import uuid
from abc import abstractmethod
from collections.abc import Collection, Mapping, Set
from dataclasses import dataclass
from typing import Optional
from uuid import UUID

import asyncpg

from inmanta import const, data
from inmanta.agent import executor
from inmanta.agent.code_manager import CodeManager
from inmanta.agent.executor import DeployResult, FactResult
from inmanta.data import ConfigurationModel, Environment
from inmanta.data.model import ResourceIdStr, ResourceType, ResourceVersionIdStr
from inmanta.deploy import timers, work
from inmanta.deploy.persistence import StateUpdateManager, ToDbUpdateManager
<<<<<<< HEAD
from inmanta.deploy.state import AgentStatus, DeploymentResult, ModelState, ResourceDetails, ResourceState, ResourceStatus
from inmanta.deploy.tasks import Deploy, DryRun, RefreshFact, Task
from inmanta.deploy.work import TaskPriority
=======
from inmanta.deploy.state import (
    AgentStatus,
    BlockedStatus,
    ComplianceStatus,
    DeploymentResult,
    ModelState,
    ResourceDetails,
    ResourceState,
)
from inmanta.deploy.tasks import Deploy, DryRun, RefreshFact
from inmanta.deploy.work import PrioritizedTask, TaskPriority
>>>>>>> dfa37620
from inmanta.protocol import Client
from inmanta.resources import Id

LOGGER = logging.getLogger(__name__)


@dataclass(frozen=True)
class ResourceIntent:
    model_version: int
    details: ResourceDetails
    dependencies: Optional[Mapping[ResourceIdStr, const.ResourceState]]


class TaskManager(StateUpdateManager, abc.ABC):
    """
    Interface for communication with tasks (deploy.task.Task). Offers methods to inspect intent and to report task results.
    """

    environment: uuid.UUID
    client: Client
    code_manager: CodeManager
    executor_manager: executor.ExecutorManager[executor.Executor]

    @abstractmethod
    def get_types_for_agent(self, agent: str) -> Collection[ResourceType]:
        """
        Returns a collection of all resource types that are known to live on a given agent.
        """

    @abstractmethod
    async def get_resource_intent(
        self,
        resource: ResourceIdStr,
    ) -> Optional[ResourceIntent]:
        """
        Returns the current version and the details for the given resource, or None if it is not (anymore) managed by the
        scheduler.

        Acquires appropriate locks.
        """

    @abstractmethod
    async def deploy_start(
        self,
        resource: ResourceIdStr,
    ) -> Optional[ResourceIntent]:
        """
        Register the start of deployment for the given resource and return its current version details
        along with the last non-deploying state for its dependencies, or None if it is not (anymore)
        managed by the scheduler.

        Acquires appropriate locks.
        """

    @abstractmethod
    async def deploy_done(
        self,
        resource: ResourceIdStr,
        *,
        attribute_hash: str,
        resource_state: const.HandlerResourceState,
    ) -> None:
        """
        Register the end of deployment for the given resource: update the resource state based on the deployment result
        and inform its dependencies that deployment is finished.
        Since knowledge of deployment result implies a finished deploy, it must only be set
        when a deploy has just finished.

        Acquires appropriate locks

        :param resource: The resource to report state for.
        :param attribute_hash: The resource's attribute hash for which this state applies. No scheduler state is updated if the
            hash indicates the state information is stale.
        :param resource_state: The state of the resource as reported by the handler
        """


class TaskRunner:
    def __init__(self, endpoint: str, scheduler: "ResourceScheduler"):
        self.endpoint = endpoint
        self.status = AgentStatus.STOPPED
        self._scheduler = scheduler
        self._task: typing.Optional[asyncio.Task[None]] = None
        self._notify_task: typing.Optional[asyncio.Task[None]] = None

    async def _start(self) -> None:
        self.status = AgentStatus.STARTED
        assert (
            self._task is None or self._task.done()
        ), f"Task Runner {self.endpoint} is trying to start twice, this should not happen"
        self._task = asyncio.create_task(self._run())

    async def _stop(self) -> None:
        self.status = AgentStatus.STOPPING

    async def notify(self) -> None:
        """
        Method to notify the runner that something has changed in the DB. This method will fetch the new information
        regarding the environment and the information related to the runner (agent). Depending on the desired state of the
        agent, it will either stop / start the agent or do nothing
        """
        should_be_running = await self._scheduler.should_be_running() and await self._scheduler.should_runner_be_running(
            endpoint=self.endpoint
        )

        match self.status:
            case AgentStatus.STARTED if not should_be_running:
                await self._stop()
            case AgentStatus.STOPPED if should_be_running:
                await self._start()
            case AgentStatus.STOPPING if should_be_running:
                self.status = AgentStatus.STARTED

    def notify_sync(self) -> None:
        """
        Method to notify the runner that something has changed in the DB in a synchronous manner.
        """
        # We save it to be sure that the task will not be GC
        self._notify_task = asyncio.create_task(self.notify())

    async def _run(self) -> None:
        """Main loop for one agent. It will first fetch or create its actual state from the DB to make sure that it's
        allowed to run."""
        while self._scheduler._running and self.status == AgentStatus.STARTED:
            work_item: work.MotivatedTask[Task] = await self._scheduler._work.agent_queues.queue_get(self.endpoint)
            try:
                await work_item.task.execute(self._scheduler, self.endpoint, work_item.reason)
            except Exception:
                LOGGER.exception(
                    "Task %s for agent %s has failed and the exception was not properly handled", work_item.task, self.endpoint
                )

            self._scheduler._work.agent_queues.task_done(self.endpoint, work_item.task)

        self.status = AgentStatus.STOPPED

    def is_running(self) -> bool:
        return self.status == AgentStatus.STARTED

    async def join(self) -> None:
        if self._task is None or self._task.done():
            return
        await self._task


class ResourceScheduler(TaskManager):
    """
    Scheduler for resource actions. Reads resource state from the database and accepts deploy, dry-run, ... requests from the
    server. Schedules these requests as tasks according to priorities and, in case of deploy tasks, requires-provides edges.

    The scheduler expects to be notified by the server whenever a new version is released.
    """

    def __init__(
        self, environment: uuid.UUID, executor_manager: executor.ExecutorManager[executor.Executor], client: Client
    ) -> None:
        """
        :param environment: the environment we work for
        :param executor_manager: the executor manager that will provide us with executors
        :param client: connection to the server
        """
        self._state: ModelState = ModelState(version=0)
        self._work: work.ScheduledWork = work.ScheduledWork(
            requires=self._state.requires.requires_view(),
            provides=self._state.requires.provides_view(),
            new_agent_notify=self._create_agent,
        )

        # We uphold two locks to prevent concurrency conflicts between external events (e.g. new version or deploy request)
        # and the task executor background tasks.
        #
        # - lock to block scheduler state access (this includes model state, scheduled work and resource timers management)
        #   during scheduler-wide state updates (e.g. trigger deploy). A single lock suffices since all state accesses
        #   (both read and write) by the task runners are short, synchronous operations (and therefore we wouldn't gain
        #   anything by allowing multiple readers).
        self._scheduler_lock: asyncio.Lock = asyncio.Lock()
        # - lock to serialize updates to the scheduler's intent (version, attributes, ...), e.g. process a new version.
        self._intent_lock: asyncio.Lock = asyncio.Lock()

        self._running = False
        # Agent name to worker task
        # here to prevent it from being GC-ed
        self._workers: dict[str, TaskRunner] = {}
        # Set of resources for which a concrete non-stale deploy is in progress, i.e. we've committed for a given intent and
        # that intent still reflects the latest resource intent
        # Apart from the obvious, this differs from the agent queues' in-progress deploys in the sense that those are simply
        # tasks that have been picked up while this set contains only those tasks for which we've already committed. For each
        # deploy task, there is a (typically) short window of time where it's considered in progress by the agent queue, but
        # it has not yet started on the actual deploy, i.e. it will still see updates to the resource intent.
        self._deploying_latest: set[ResourceIdStr] = set()

        self.environment = environment
        self.client = client
        self.code_manager = CodeManager(client)
        self.executor_manager = executor_manager
        self._state_update_delegate = ToDbUpdateManager(client, environment)

        self._timer_manager = timers.TimerManager(self)

    async def reset(self) -> None:
        """
        Clear out all state and start empty

        only allowed when ResourceScheduler is not running
        """
        assert not self._running
        self._state.reset()
        self._work.reset()
        self._workers.clear()
        self._deploying_latest.clear()
        await self._timer_manager.reset()

    async def start(self) -> None:
        if self._running:
            return
        await self.reset()
        await self.reset_resource_state()

        await self._initialize()
        self._running = True

    async def _initialize(self) -> None:
        """
        Initialize the scheduler state and continue the deployment where we were before the server was shutdown.
        """
        self._timer_manager.initialize()

        async with data.ConfigurationModel.get_connection() as con:
            # Get resources from the database
            try:
                version, resources, requires = await self._get_resources_in_latest_version(connection=con)
            except KeyError:
                # No model version has been released yet.
                return

            # Rely on the incremental calculation to determine which resources should be deployed and which not.
            increment: set[ResourceIdStr]
            increment, _ = await ConfigurationModel.get_increment(self.environment, version, connection=con)

        await self._new_version(
            version,
            resources=resources,
            requires=requires,
            up_to_date_resources=resources.keys() - increment,
            reason="Deploy was triggered because the scheduler was started",
        )

    async def stop(self) -> None:
        if not self._running:
            return
        self._running = False
        await self._timer_manager.stop()
        self._work.agent_queues.send_shutdown()

    async def join(self) -> None:
        await asyncio.gather(*[worker.join() for worker in self._workers.values()])
        await self._timer_manager.join()

    async def deploy(self, *, reason: str, priority: TaskPriority = TaskPriority.USER_DEPLOY) -> None:
        """
        Trigger a deploy
        """
        if not self._running:
            return
        async with self._scheduler_lock:
            self._timer_manager.stop_timers(self._state.dirty)
            self._work.deploy_with_context(
                self._state.dirty, reason=reason, priority=priority, deploying=self._deploying_latest
            )

    async def repair(self, *, reason: str, priority: TaskPriority = TaskPriority.USER_REPAIR) -> None:
        """
        Trigger a repair, i.e. mark all unblocked resources as dirty, then trigger a deploy.
        """

        def _should_deploy(resource: ResourceIdStr) -> bool:
            if (resource_state := self._state.resource_state.get(resource)) is not None:
                return resource_state.blocked is BlockedStatus.NO
            # No state was found for this resource. Should probably not happen
            # but err on the side of caution and mark for redeploy.
            return True

        if not self._running:
            return
        async with self._scheduler_lock:
            self._state.dirty.update(resource for resource in self._state.resources.keys() if _should_deploy(resource))
            self._timer_manager.stop_timers(self._state.dirty)
            self._work.deploy_with_context(
                self._state.dirty, reason=reason, priority=priority, deploying=self._deploying_latest
            )

    async def dryrun(self, dry_run_id: uuid.UUID, version: int) -> None:
        if not self._running:
            return
        resources = await self._build_resource_mappings_from_db(version)
        for rid, resource in resources.items():
            self._work.agent_queues.queue_put_nowait(
                DryRun(
                    resource=rid,
                    version=version,
                    resource_details=resource,
                    dry_run_id=dry_run_id,
                ),
                priority=TaskPriority.DRYRUN,
            )

    async def get_facts(self, resource: dict[str, object]) -> None:
        if not self._running:
            return
        rid = Id.parse_id(resource["id"]).resource_str()
        self._work.agent_queues.queue_put_nowait(
            RefreshFact(resource=rid),
            priority=TaskPriority.FACT_REFRESH,
        )

    async def deploy_resource(self, resource: ResourceIdStr, reason: str, priority: TaskPriority) -> None:
        """
        Make sure the given resource is marked for deployment with at least the provided priority.
        If the given priority is higher than the previous one (or if it didn't exist before), a new deploy
        task will be scheduled with the provided reason.
        """
        async with self._scheduler_lock:
            if resource not in self._state.resource_state:
                # The resource was removed from the model by the time this method was triggered
                return

            if self._state.resource_state[resource].blocked is BlockedStatus.YES:  # Can't deploy
                return
            self._timer_manager.stop_timer(resource)
            self._work.deploy_with_context(
                {resource},
                reason=reason,
                priority=priority,
                deploying=self._deploying_latest,
            )

    async def _build_resource_mappings_from_db(
        self, version: int, *, connection: Optional[asyncpg.connection.Connection] = None
    ) -> Mapping[ResourceIdStr, ResourceDetails]:
        """
        Build a view on current resources. Might be filtered for a specific environment, used when a new version is released

        :return: resource_mapping {id -> resource details}
        """
        async with data.Resource.get_connection(connection) as con:
            resources_from_db = await data.Resource.get_resources_for_version(self.environment, version, connection=con)

        resource_mapping = {
            resource.resource_id: ResourceDetails(
                resource_id=resource.resource_id,
                attribute_hash=resource.attribute_hash,
                attributes=resource.attributes,
                status=resource.status,
            )
            for resource in resources_from_db
        }
        return resource_mapping

    def _construct_requires_mapping(
        self, resources: Mapping[ResourceIdStr, ResourceDetails]
    ) -> Mapping[ResourceIdStr, Set[ResourceIdStr]]:
        require_mapping = {
            resource: {Id.parse_id(req).resource_str() for req in details.attributes.get("requires", [])}
            for resource, details in resources.items()
        }
        return require_mapping

    async def _get_resources_in_latest_version(
        self,
        *,
        connection: Optional[asyncpg.connection.Connection] = None,
    ) -> tuple[int, Mapping[ResourceIdStr, ResourceDetails], Mapping[ResourceIdStr, Set[ResourceIdStr]]]:
        """
        Returns a tuple containing:
            1. The version number of the latest released model.
            2. A dict mapping every resource_id in the latest released version to its ResourceDetails.
            3. A dict mapping every resource_id in the latest released version to the set of resources it requires.
        """
        async with ConfigurationModel.get_connection(connection) as con:
            cm_version = await ConfigurationModel.get_latest_version(self.environment, connection=con)
            if cm_version is None:
                raise KeyError()
            model_version = cm_version.version
            resources_from_db = await self._build_resource_mappings_from_db(version=model_version, connection=con)
            requires_from_db = self._construct_requires_mapping(resources_from_db)
            return model_version, resources_from_db, requires_from_db

    async def read_version(
        self,
    ) -> None:
        """
        Update model state and scheduled work based on the latest released version in the database,
        e.g. when a new version is released. Triggers a deploy after updating internal state:
        - schedules new or updated resources to be deployed
        - schedules any resources that are not in a known good state.
        - rearranges deploy tasks by requires if required
        """
        if not self._running:
            return
        try:
            version, resources, requires = await self._get_resources_in_latest_version()
        except KeyError:
            # No model version has been released yet.
            return
        else:
            await self._new_version(
                version,
                resources,
                requires,
                reason="Deploy was triggered because a new version has been released",
            )

<<<<<<< HEAD
    # TODO: create ticket to move intent lock one level up in order to prevent out-of-order versions
=======
    async def reset_resource_state(self) -> None:
        """
        Update resources on the latest version of the model stuck in "deploying" state. This can occur when the Scheduler is
        killed in the middle of a deployment.
        """
        cm_version = await ConfigurationModel.get_latest_version(self.environment)
        if cm_version is None:
            return
        version = cm_version.version

        await data.Resource.reset_resource_state(self.environment, version)

>>>>>>> dfa37620
    async def _new_version(
        self,
        version: int,
        resources: Mapping[ResourceIdStr, ResourceDetails],
        requires: Mapping[ResourceIdStr, Set[ResourceIdStr]],
        up_to_date_resources: Optional[Set[ResourceIdStr]] = None,
        reason: str = "Deploy was triggered because a new version has been released",
    ) -> None:
        """
        Register a newly released version with the scheduler. Updates scheduled state and scheduled work accordingly.

        Expects to be called under the intent lock, and with monotonically increasing versions.

        :param version: The model version that is being registered.
        :param resources: All resources in this version.
        :param requires: The requires set of each resource in this version.
        :param up_to_date_resources: Set of resources that are to be considered in an assumed good state due to a previously
            successful deploy for the same intent. Should not include any blocked resources. Mostly intended for the very first
            version when the scheduler is started with a fresh state.
        :param reason: The reason to associate with any deploys caused by this newly released version.
        """
        up_to_date_resources = set() if up_to_date_resources is None else up_to_date_resources

        async with self._intent_lock:
<<<<<<< HEAD
            if version < self._state.version:
                raise ValueError(
                    f"Invalid scheduler state: received out-of-order versions. Currently at version {self._state.version} but"
                    " received version {version}"
                )
            if version == self._state.version:
                return

            # Inspect new state and compare it with the old one before acquiring scheduler the lock.
=======
            # Inspect new state and compare it with the old one before acquiring the scheduler lock.
>>>>>>> dfa37620
            # This is safe because we only read intent-related state here, for which we've already acquired the lock
            deleted_resources: Set[ResourceIdStr] = self._state.resources.keys() - resources.keys()
            for resource in deleted_resources:
                self._work.delete_resource(resource)

            # Resources with known deployable changes (new resources or old resources with deployable changes)
            new_desired_state: set[ResourceIdStr] = set()
            # Only contains the direct undeployable resources, not the transitive ones.
            undefined: set[ResourceIdStr] = set()
            # Resources that were undeployable in a previous model version, but got unblocked. Not the transitive ones.
            newly_defined: set[ResourceIdStr] = set()  # resources that were previously undefined but not anymore

            # Track potential changes in requires per resource
            added_requires: dict[ResourceIdStr, Set[ResourceIdStr]] = {}
            dropped_requires: dict[ResourceIdStr, Set[ResourceIdStr]] = {}
<<<<<<< HEAD
=======

            for resource, details in up_to_date_resources.items():
                self._state.add_up_to_date_resource(resource, details)  # Removes from the dirty set
>>>>>>> dfa37620

            for resource, details in resources.items():
                if resource in up_to_date_resources:
                    self._state.add_up_to_date_resource(resource, details)
                    continue
                if details.status is const.ResourceState.undefined:
                    undefined.add(resource)
                    self._work.delete_resource(resource)
                elif resource in self._state.resources:
                    # It's a resource we know.
                    if self._state.resource_state[resource].status is ComplianceStatus.UNDEFINED:
                        # The resource has been undeployable in previous versions, but not anymore.
                        newly_defined.add(resource)
                    elif details.attribute_hash != self._state.resources[resource].attribute_hash:
                        # The desired state has changed.
                        new_desired_state.add(resource)
                else:
                    new_desired_state.add(resource)

                old_requires: Set[ResourceIdStr] = self._state.requires.get(resource, set())
                new_requires: Set[ResourceIdStr] = requires.get(resource, set())
                added_requires[resource] = new_requires - old_requires
                dropped_requires[resource] = old_requires - new_requires

                # this loop is race-free, potentially slow, and completely synchronous
                # => regularly pass control to the event loop to not block scheduler operation during update prep
                await asyncio.sleep(0)

            # A resource should not be present in more than one of these resource sets
            assert len(new_desired_state | undefined | newly_defined) == (
                len(new_desired_state) + len(undefined) + len(newly_defined)
            )

            # in the current implementation everything below the lock is synchronous, so it's not technically required. It is
            # however kept for two reasons:
            # 1. pass context once more to event loop before starting on the sync path
            #   (could be achieved with a simple sleep(0) if desired)
            # 2. clarity: it clearly signifies that this is the atomic and performance-sensitive part
            async with self._scheduler_lock:
                self._state.version = version
                for resource in undefined:
                    self._state.block_resource(resource, resources[resource], is_transitive=False)  # Removes from the dirty set
                for resource in new_desired_state:
                    self._state.update_desired_state(resource, resources[resource])  # Updates the dirty set
                for resource in added_requires.keys() | dropped_requires.keys():
                    self._state.update_requires(resource, requires[resource])
                blocked_for_undefined_dep: Set[ResourceIdStr] = self._state.block_provides(resources=undefined)
                for resource in newly_defined:
                    self._state.mark_as_defined(resource, resources[resource])  # Updates the dirty set
                # Update set of in-progress non-stale deploys by trimming resources with new state
                self._deploying_latest.difference_update(
                    new_desired_state, deleted_resources, undefined, blocked_for_undefined_dep
                )

                # Remove timers for resources that are:
                #    - in the dirty set (because they will be picked up by the scheduler eventually)
                #    - blocked: must not be deployed
                #    - deleted from the model
                self._timer_manager.stop_timers(self._state.dirty | undefined | blocked_for_undefined_dep)
                self._timer_manager.remove_timers(deleted_resources)
                # Install timers for initial up-to-date resources. They are up-to-date now,
                # but we want to make sure we periodically repair them.
                self._timer_manager.update_timers(up_to_date_resources, are_compliant=True)

                # ensure deploy for ALL dirty resources, not just the new ones
                self._work.deploy_with_context(
                    self._state.dirty,
                    reason=reason,
                    priority=TaskPriority.NEW_VERSION_DEPLOY,
                    deploying=self._deploying_latest,
                    added_requires=added_requires,
                    dropped_requires=dropped_requires,
                )
                for resource in deleted_resources:
                    self._state.drop(resource)  # Removes from the dirty set
                for resource in undefined | blocked_for_undefined_dep:
                    self._work.delete_resource(resource)

            # Once more, drop all resources that do not exist in this version from the scheduled work, in case they got added
            # again by a deploy trigger (because we dropped them outside the lock).
            for resource in deleted_resources:
                # Delete the deleted resources outside the _scheduler_lock, because we do not want to keep the _scheduler_lock
                # acquired longer than required. The worst that can happen here is that we deploy the deleted resources one
                # time too many, which is not so bad.
                self._work.delete_resource(resource)

    def _create_agent(self, agent: str) -> None:
        """Start processing for the given agent"""
        self._workers[agent] = TaskRunner(endpoint=agent, scheduler=self)
        self._workers[agent].notify_sync()

    async def should_be_running(self) -> bool:
        """
        Check in the DB (authoritative entity) if the Scheduler should be running
            i.e. if the environment is not halted.
        """
        current_environment = await Environment.get_by_id(self.environment)
        assert current_environment
        return not current_environment.halted

    async def should_runner_be_running(self, endpoint: str) -> bool:
        """
        Check in the DB (authoritative entity) if the agent (or the Scheduler if endpoint == Scheduler id) should be running
            i.e. if it is not paused.

        :param endpoint: The name of the agent
        """
        await data.Agent.insert_if_not_exist(environment=self.environment, endpoint=endpoint)
        current_agent = await data.Agent.get(env=self.environment, endpoint=endpoint)
        return not current_agent.paused

    async def refresh_agent_state_from_db(self, name: str) -> None:
        """
        Refresh from the DB (authoritative entity) the actual state of the agent.
            - If the agent is not paused: It will make sure that the agent is running.
            - If the agent is paused: Stop a particular agent.

        :param name: The name of the agent
        """
        if name in self._workers:
            await self._workers[name].notify()

    async def refresh_all_agent_states_from_db(self) -> None:
        """
        Refresh from the DB (authoritative entity) the actual state of all agents.
            - If an agent is not paused: It will make sure that the agent is running.
            - If an agent is paused: Stop a particular agent.
        """
        for worker in self._workers.values():
            await worker.notify()

    async def is_agent_running(self, name: str) -> bool:
        """
        Return True if the provided agent is running, at least an agent that the Scheduler is aware of

        :param name: The name of the agent
        """
        return name in self._workers and self._workers[name].is_running()

    # TaskManager interface

    def _get_resource_intent(self, resource: ResourceIdStr) -> Optional[ResourceDetails]:
        """
        Get intent of a given resource.
        Always expected to be called under lock
        """
        try:
            return self._state.resources[resource]
        except KeyError:
            # Stale resource
            # May occur in rare races between new_version and acquiring the lock we're under here. This race is safe
            # because of this check, and an intrinsic part of the locking design because it's preferred over wider
            # locking for performance reasons.
            return None

    async def get_resource_intent(self, resource: ResourceIdStr) -> Optional[ResourceIntent]:
        async with self._scheduler_lock:
            # fetch resource details under lock
            resource_details = self._get_resource_intent(resource)
            if resource_details is None:
                return None
            return ResourceIntent(model_version=self._state.version, details=resource_details, dependencies=None)

    async def deploy_start(self, resource: ResourceIdStr) -> Optional[ResourceIntent]:
        async with self._scheduler_lock:
            # fetch resource details under lock
            resource_details = self._get_resource_intent(resource)
            if resource_details is None or self._state.resource_state[resource].blocked is BlockedStatus.YES:
                return None
            dependencies = await self._get_last_non_deploying_state_for_dependencies(resource=resource)
            self._deploying_latest.add(resource)
            return ResourceIntent(model_version=self._state.version, details=resource_details, dependencies=dependencies)

    async def deploy_done(
        self,
        resource: ResourceIdStr,
        *,
        attribute_hash: str,
        resource_state: const.HandlerResourceState,
    ) -> None:
        # Translate deploy result status to the new deployment result state
        deployment_result: DeploymentResult
        match resource_state:
            case const.HandlerResourceState.deployed:
                deployment_result = DeploymentResult.DEPLOYED
            case const.HandlerResourceState.skipped | const.HandlerResourceState.skipped_for_dependency:
                deployment_result = DeploymentResult.SKIPPED
            case _:
                deployment_result = DeploymentResult.FAILED

        status = (
            ComplianceStatus.COMPLIANT if deployment_result is DeploymentResult.DEPLOYED else ComplianceStatus.NON_COMPLIANT
        )

        async with self._scheduler_lock:
            # refresh resource details for latest model state
            details: Optional[ResourceDetails] = self._state.resources.get(resource, None)

            if details is None:
                # we are stale and removed
                return

            state: ResourceState = self._state.resource_state[resource]

            recovered_from_failure: bool = deployment_result is DeploymentResult.DEPLOYED and state.deployment_result not in (
                DeploymentResult.DEPLOYED,
                DeploymentResult.NEW,
            )

            if details.attribute_hash != attribute_hash:
                # We are stale but still the last deploy
                # We can update the deployment_result (which is about last deploy)
                # We can't update status (which is about active state only)
                # None of the event propagation or other update happen either for the same reason
                # except for the event to notify dependents of failure recovery (to unblock skipped for dependencies)
                # because we might otherwise miss the recovery.
                if deployment_result is not None:
                    state.deployment_result = deployment_result
                    if recovered_from_failure:
                        self._send_events(details, stale_deploy=True, recovered_from_failure=True)
                return

            # We are not stale
            state.status = status

            # first update state, then send out events
            self._deploying_latest.remove(resource)
            state.deployment_result = deployment_result
            self._work.finished_deploy(resource)

            # Check if we need to mark a resource as transiently blocked
            # We only do that if it is not already blocked (BlockedStatus.YES)
            # We might already be unblocked if a dependency succeeded on another agent, e.g. while waiting for the lock
            # so HandlerResourceState.skipped_for_dependency might be outdated, we have an inconsistency between the
            # state of the dependencies and the exception that was raised by the handler.
            # If all dependencies are compliant we don't want to transiently block this resource.
            if (
                state.blocked is not BlockedStatus.YES
                and resource_state is const.HandlerResourceState.skipped_for_dependency
                and not self._state.are_dependencies_compliant(resource)
            ):
                state.blocked = BlockedStatus.TRANSIENT
                # Remove this resource from the dirty set when we block it
                self._state.dirty.discard(resource)
            elif deployment_result is DeploymentResult.DEPLOYED:
                # Remove this resource from the dirty set if it is successfully deployed
                self._state.dirty.discard(resource)
            else:
                # In most cases it will already be marked as dirty but in rare cases the deploy that just finished might
                # have been triggered by an event, on a previously successful deployed resource. Either way, a failure
                # (or skip) causes it to become dirty now.
                self._state.dirty.add(resource)

            # propagate events
            self._send_events(details, recovered_from_failure=recovered_from_failure)

            # No matter the deployment result, schedule a re-deploy for this resource unless it's blocked
            if state.blocked is BlockedStatus.NO:
                self._timer_manager.update_timer(resource, is_compliant=(status is ComplianceStatus.COMPLIANT))

    def _send_events(
        self,
        sending_resource: ResourceDetails,
        *,
        stale_deploy: bool = False,
        recovered_from_failure: bool,
    ) -> None:
        """
        Send events to the appropriate dependents of the given resources. Sends out normal events to declared event listeners
        unless this was triggered by a stale deploy. Additionally, if this was triggered by a failure recovery, it unblocks
        skipped dependents where appropriate and sends them an event to deploy.

        Expects to be called under the scheduler lock.

        :param sending_resource: Details for the given resource that has just finished deploying.
        :param state_deploy: The events are triggered by a stale deploy. Only recovery events will be sent.
        :param recovered_from_failure: This resource went from 'not deployed' to 'deployed',
            inform unblocked dependants that they might be able to progress.
        """
        resource_id: ResourceIdStr = sending_resource.resource_id
        provides: Set[ResourceIdStr] = self._state.requires.provides_view().get(resource_id, set())

        event_listeners: Set[ResourceIdStr]
        recovery_listeners: Set[ResourceIdStr]

        if stale_deploy or not sending_resource.attributes.get(const.RESOURCE_ATTRIBUTE_SEND_EVENTS, False):
            event_listeners = set()
        else:
            event_listeners = {
                dependent
                for dependent in provides
                if (dependent_details := self._state.resources.get(dependent, None)) is not None
                if self._state.resource_state[dependent].blocked is BlockedStatus.NO
                # default to True for backward compatibility, i.e. not all resources have the field
                if dependent_details.attributes.get(const.RESOURCE_ATTRIBUTE_RECEIVE_EVENTS, True)
            }

        if not recovered_from_failure:
            recovery_listeners = set()
        else:
            recovery_listeners = {
                dependent for dependent in provides if self._state.resource_state[dependent].blocked is BlockedStatus.TRANSIENT
            }
            # These resources might be able to progress now -> unblock them in addition to sending the event
            self._state.dirty.update(recovery_listeners)
            for skipped_dependent in recovery_listeners:
                self._state.resource_state[skipped_dependent].blocked = BlockedStatus.NO

        all_listeners: Set[ResourceIdStr] = event_listeners | recovery_listeners
        if all_listeners:
            # do not pass deploying tasks because for event propagation we really want to start a new one,
            # even if the current intent is already being deployed
            task = Deploy(resource=resource_id)
            assert task in self._work.agent_queues.in_progress
            priority = self._work.agent_queues.in_progress[task]
            self._timer_manager.stop_timers(all_listeners)
            self._work.deploy_with_context(
                all_listeners,
                reason=(
                    f"Deploying because a recovery event was received from {resource_id}"
                    if recovered_from_failure
                    else f"Deploying because an event was received from {resource_id}"
                ),
                priority=priority,
                # report no ongoing deploys because ongoing deploys can not capture the event. We desire new deploys
                # to be scheduled, even if any are ongoing for the same intent.
                deploying=set(),
            )

    async def _get_last_non_deploying_state_for_dependencies(
        self, resource: ResourceIdStr
    ) -> Mapping[ResourceIdStr, const.ResourceState]:
        """
        Get resource state for every dependency of a given resource from the scheduler state.
        The state is then converted to const.ResourceState.

        Should only be called under scheduler lock.

        :param resource: The id of the resource to find the dependencies for
        """
        requires_view: Mapping[ResourceIdStr, Set[ResourceIdStr]] = self._state.requires.requires_view()
        dependencies: Set[ResourceIdStr] = requires_view.get(resource, set())
        dependencies_state = {}
        for dep_id in dependencies:
            resource_state_object: ResourceState = self._state.resource_state[dep_id]
            match resource_state_object:
                case ResourceState(status=ComplianceStatus.UNDEFINED):
                    dependencies_state[dep_id] = const.ResourceState.undefined
                case ResourceState(blocked=BlockedStatus.YES):
                    dependencies_state[dep_id] = const.ResourceState.skipped_for_undefined
                case ResourceState(status=ComplianceStatus.HAS_UPDATE):
                    dependencies_state[dep_id] = const.ResourceState.available
                case ResourceState(deployment_result=DeploymentResult.SKIPPED):
                    dependencies_state[dep_id] = const.ResourceState.skipped
                case ResourceState(deployment_result=DeploymentResult.DEPLOYED):
                    dependencies_state[dep_id] = const.ResourceState.deployed
                case ResourceState(deployment_result=DeploymentResult.FAILED):
                    dependencies_state[dep_id] = const.ResourceState.failed
                case _:
                    raise Exception(f"Failed to parse the resource state for {dep_id}: {resource_state_object}")
        return dependencies_state

    def get_types_for_agent(self, agent: str) -> Collection[ResourceType]:
        return list(self._state.types_per_agent[agent])

    async def send_in_progress(self, action_id: UUID, resource_id: ResourceVersionIdStr) -> None:
        await self._state_update_delegate.send_in_progress(action_id, resource_id)

    async def send_deploy_done(self, result: DeployResult) -> None:
        return await self._state_update_delegate.send_deploy_done(result)

    async def dryrun_update(self, env: uuid.UUID, dryrun_result: executor.DryrunResult) -> None:
        await self._state_update_delegate.dryrun_update(env, dryrun_result)

    async def set_parameters(self, fact_result: FactResult) -> None:
        await self._state_update_delegate.set_parameters(fact_result)<|MERGE_RESOLUTION|>--- conflicted
+++ resolved
@@ -37,11 +37,6 @@
 from inmanta.data.model import ResourceIdStr, ResourceType, ResourceVersionIdStr
 from inmanta.deploy import timers, work
 from inmanta.deploy.persistence import StateUpdateManager, ToDbUpdateManager
-<<<<<<< HEAD
-from inmanta.deploy.state import AgentStatus, DeploymentResult, ModelState, ResourceDetails, ResourceState, ResourceStatus
-from inmanta.deploy.tasks import Deploy, DryRun, RefreshFact, Task
-from inmanta.deploy.work import TaskPriority
-=======
 from inmanta.deploy.state import (
     AgentStatus,
     BlockedStatus,
@@ -51,9 +46,8 @@
     ResourceDetails,
     ResourceState,
 )
-from inmanta.deploy.tasks import Deploy, DryRun, RefreshFact
-from inmanta.deploy.work import PrioritizedTask, TaskPriority
->>>>>>> dfa37620
+from inmanta.deploy.tasks import Deploy, DryRun, RefreshFact, Task
+from inmanta.deploy.work import TaskPriority
 from inmanta.protocol import Client
 from inmanta.resources import Id
 
@@ -466,9 +460,6 @@
                 reason="Deploy was triggered because a new version has been released",
             )
 
-<<<<<<< HEAD
-    # TODO: create ticket to move intent lock one level up in order to prevent out-of-order versions
-=======
     async def reset_resource_state(self) -> None:
         """
         Update resources on the latest version of the model stuck in "deploying" state. This can occur when the Scheduler is
@@ -481,7 +472,7 @@
 
         await data.Resource.reset_resource_state(self.environment, version)
 
->>>>>>> dfa37620
+    # TODO: create ticket to move intent lock one level up in order to prevent out-of-order versions
     async def _new_version(
         self,
         version: int,
@@ -506,7 +497,6 @@
         up_to_date_resources = set() if up_to_date_resources is None else up_to_date_resources
 
         async with self._intent_lock:
-<<<<<<< HEAD
             if version < self._state.version:
                 raise ValueError(
                     f"Invalid scheduler state: received out-of-order versions. Currently at version {self._state.version} but"
@@ -515,10 +505,7 @@
             if version == self._state.version:
                 return
 
-            # Inspect new state and compare it with the old one before acquiring scheduler the lock.
-=======
             # Inspect new state and compare it with the old one before acquiring the scheduler lock.
->>>>>>> dfa37620
             # This is safe because we only read intent-related state here, for which we've already acquired the lock
             deleted_resources: Set[ResourceIdStr] = self._state.resources.keys() - resources.keys()
             for resource in deleted_resources:
@@ -534,16 +521,10 @@
             # Track potential changes in requires per resource
             added_requires: dict[ResourceIdStr, Set[ResourceIdStr]] = {}
             dropped_requires: dict[ResourceIdStr, Set[ResourceIdStr]] = {}
-<<<<<<< HEAD
-=======
-
-            for resource, details in up_to_date_resources.items():
-                self._state.add_up_to_date_resource(resource, details)  # Removes from the dirty set
->>>>>>> dfa37620
 
             for resource, details in resources.items():
                 if resource in up_to_date_resources:
-                    self._state.add_up_to_date_resource(resource, details)
+                    self._state.add_up_to_date_resource(resource, details)  # Removes from the dirty set
                     continue
                 if details.status is const.ResourceState.undefined:
                     undefined.add(resource)
