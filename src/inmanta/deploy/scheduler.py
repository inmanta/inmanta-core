"""
    Copyright 2024 Inmanta

    Licensed under the Apache License, Version 2.0 (the "License");
    you may not use this file except in compliance with the License.
    You may obtain a copy of the License at

        http://www.apache.org/licenses/LICENSE-2.0

    Unless required by applicable law or agreed to in writing, software
    distributed under the License is distributed on an "AS IS" BASIS,
    WITHOUT WARRANTIES OR CONDITIONS OF ANY KIND, either express or implied.
    See the License for the specific language governing permissions and
    limitations under the License.

    Contact: code@inmanta.com
"""

import abc
import asyncio
import json
import logging
import typing
import uuid
from abc import abstractmethod
from collections.abc import Collection, Mapping, Set
from dataclasses import dataclass
from typing import Optional
from uuid import UUID

import asyncpg

from inmanta import const, data
from inmanta.agent import executor
from inmanta.agent.code_manager import CodeManager
from inmanta.agent.executor import DeployResult, FactResult
from inmanta.data import ConfigurationModel, Environment, ResourcePersistentState
from inmanta.data.model import ResourceIdStr, ResourceType, ResourceVersionIdStr
from inmanta.deploy import work
from inmanta.deploy.persistence import StateUpdateManager, ToDbUpdateManager
from inmanta.deploy.state import (
    AgentStatus,
    BlockedStatus,
    ComplianceStatus,
    DeploymentResult,
    ModelState,
    ResourceDetails,
    ResourceState,
)
from inmanta.deploy.tasks import Deploy, DryRun, RefreshFact
from inmanta.deploy.work import PrioritizedTask, TaskPriority
from inmanta.protocol import Client
from inmanta.resources import Id

LOGGER = logging.getLogger(__name__)


@dataclass(frozen=True)
class ResourceIntent:
    model_version: int
    details: ResourceDetails
    dependencies: Optional[Mapping[ResourceIdStr, const.ResourceState]]


class TaskManager(StateUpdateManager, abc.ABC):
    """
    Interface for communication with tasks (deploy.task.Task). Offers methods to inspect intent and to report task results.
    """

    environment: uuid.UUID
    client: Client
    code_manager: CodeManager
    executor_manager: executor.ExecutorManager[executor.Executor]

    @abstractmethod
    def get_types_for_agent(self, agent: str) -> Collection[ResourceType]:
        """
        Returns a collection of all resource types that are known to live on a given agent.
        """

    @abstractmethod
    async def get_resource_intent(
        self,
        resource: ResourceIdStr,
    ) -> Optional[ResourceIntent]:
        """
        Returns the current version and the details for the given resource, or None if it is not (anymore) managed by the
        scheduler.

        Acquires appropriate locks.
        """

    @abstractmethod
    async def get_resource_intent_for_deploy(
        self,
        resource: ResourceIdStr,
    ) -> Optional[ResourceIntent]:
        """
        Returns the current version details for the given resource along with the last non-deploying state for its dependencies,
        or None if it is not (anymore) managed by the scheduler.

        Acquires appropriate locks.
        """

    @abstractmethod
    async def report_resource_state(
        self,
        resource: ResourceIdStr,
        *,
        attribute_hash: str,
        status: ComplianceStatus,
        deployment_result: Optional[DeploymentResult] = None,
    ) -> None:
        """
        Report new state for a resource. Since knowledge of deployment result implies a finished deploy, it must only be set
        when a deploy has just finished.

        Acquires appropriate locks

        :param resource: The resource to report state for.
        :param attribute_hash: The resource's attribute hash for which this state applies. No scheduler state is updated if the
            hash indicates the state information is stale.
        :param status: The new resource status.
        :param deployment_result: The result of the deploy, iff one just finished, otherwise None.
        """


class TaskRunner:
    def __init__(self, endpoint: str, scheduler: "ResourceScheduler"):
        self.endpoint = endpoint
        self.status = AgentStatus.STOPPED
        self._scheduler = scheduler
        self._task: typing.Optional[asyncio.Task[None]] = None
        self._notify_task: typing.Optional[asyncio.Task[None]] = None

    async def _start(self) -> None:
        self.status = AgentStatus.STARTED
        assert (
            self._task is None or self._task.done()
        ), f"Task Runner {self.endpoint} is trying to start twice, this should not happen"
        self._task = asyncio.create_task(self._run())

    async def _stop(self) -> None:
        self.status = AgentStatus.STOPPING

    async def notify(self) -> None:
        """
        Method to notify the runner that something has changed in the DB. This method will fetch the new information
        regarding the environment and the information related to the runner (agent). Depending on the desired state of the
        agent, it will either stop / start the agent or do nothing
        """
        should_be_running = await self._scheduler.should_be_running() and await self._scheduler.should_runner_be_running(
            endpoint=self.endpoint
        )

        match self.status:
            case AgentStatus.STARTED if not should_be_running:
                await self._stop()
            case AgentStatus.STOPPED if should_be_running:
                await self._start()
            case AgentStatus.STOPPING if should_be_running:
                self.status = AgentStatus.STARTED

    def notify_sync(self) -> None:
        """
        Method to notify the runner that something has changed in the DB in a synchronous manner.
        """
        # We save it to be sure that the task will not be GC
        self._notify_task = asyncio.create_task(self.notify())

    async def _run(self) -> None:
        """Main loop for one agent. It will first fetch or create its actual state from the DB to make sure that it's
        allowed to run."""
        while self._scheduler._running and self.status == AgentStatus.STARTED:
            task, reason = await self._scheduler._work.agent_queues.queue_get(self.endpoint)
            try:
                await task.execute(self._scheduler, self.endpoint, reason)
            except Exception:
                LOGGER.exception(
                    "Task %s for agent %s has failed and the exception was not properly handled", task, self.endpoint
                )

            self._scheduler._work.agent_queues.task_done(self.endpoint, task)

        self.status = AgentStatus.STOPPED

    def is_running(self) -> bool:
        return self.status == AgentStatus.STARTED

    async def join(self) -> None:
        if self._task is None or self._task.done():
            return
        await self._task


class ResourceScheduler(TaskManager):
    """
    Scheduler for resource actions. Reads resource state from the database and accepts deploy, dry-run, ... requests from the
    server. Schedules these requests as tasks according to priorities and, in case of deploy tasks, requires-provides edges.

    The scheduler expects to be notified by the server whenever a new version is released.
    """

    def __init__(
        self, environment: uuid.UUID, executor_manager: executor.ExecutorManager[executor.Executor], client: Client
    ) -> None:
        """
        :param environment: the environment we work for
        :param executor_manager: the executor manager that will provide us with executors
        :param client: connection to the server
        """
        self._state: ModelState = ModelState(version=0)
        self._work: work.ScheduledWork = work.ScheduledWork(
            requires=self._state.requires.requires_view(),
            provides=self._state.requires.provides_view(),
            new_agent_notify=self._create_agent,
        )

        # We uphold two locks to prevent concurrency conflicts between external events (e.g. new version or deploy request)
        # and the task executor background tasks.
        #
        # - lock to block scheduler state access (both model state and scheduled work) during scheduler-wide state updates
        #   (e.g. trigger deploy). A single lock suffices since all state accesses (both read and write) by the task runners are
        #   short, synchronous operations (and therefore we wouldn't gain anything by allowing multiple readers).
        self._scheduler_lock: asyncio.Lock = asyncio.Lock()
        # - lock to serialize updates to the scheduler's intent (version, attributes, ...), e.g. process a new version.
        self._intent_lock: asyncio.Lock = asyncio.Lock()

        self._running = False
        # Agent name to worker task
        # here to prevent it from being GC-ed
        self._workers: dict[str, TaskRunner] = {}
        # Set of resources for which a concrete non-stale deploy is in progress, i.e. we've committed for a given intent and
        # that intent still reflects the latest resource intent
        # Apart from the obvious, this differs from the agent queues' in-progress deploys in the sense that those are simply
        # tasks that have been picked up while this set contains only those tasks for which we've already committed. For each
        # deploy task, there is a (typically) short window of time where it's considered in progress by the agent queue, but
        # it has not yet started on the actual deploy, i.e. it will still see updates to the resource intent.
        self._deploying_latest: set[ResourceIdStr] = set()

        self.environment = environment
        self.client = client
        self.code_manager = CodeManager(client)
        self.executor_manager = executor_manager
        self._state_update_delegate = ToDbUpdateManager(client, environment)

    def reset(self) -> None:
        """
        Clear out all state and start empty

        only allowed when ResourceScheduler is not running
        """
        assert not self._running
        self._state.reset()
        self._work.reset()
        self._workers.clear()
        self._deploying_latest.clear()

    async def start(self) -> None:
        if self._running:
            return
        self.reset()
        await self.reset_resource_state()
        await self._initialize()
        self._running = True

    async def _initialize(self) -> None:
        """
        Initialize the scheduler state and continue the deployment where we were before the server was shutdown.
        """
        async with data.ConfigurationModel.get_connection() as con:
            # Get resources from the database
            try:
                version, resources, requires = await self._get_resources_in_latest_version(connection=con)
            except KeyError:
                # No model version has been released yet.
                return

            # Rely on the incremental calculation to determine which resources should be deployed and which not.
            increment: set[ResourceIdStr]
            increment, _ = await ConfigurationModel.get_increment(self.environment, version, connection=con)

        resources_to_deploy: Mapping[ResourceIdStr, ResourceDetails] = {rid: resources[rid] for rid in increment}
        up_to_date_resources: Mapping[ResourceIdStr, ResourceDetails] = {
            rid: resources[rid] for rid in resources.keys() if rid not in increment
        }

        await self._new_version(
            version,
            resources=resources_to_deploy,
            requires=requires,
            up_to_date_resources=up_to_date_resources,
            reason="Deploy was triggered because the scheduler was started",
        )

    async def stop(self) -> None:
        if not self._running:
            return
        self._running = False
        self._work.agent_queues.send_shutdown()

    async def join(self) -> None:
        await asyncio.gather(*[worker.join() for worker in self._workers.values()])

    async def deploy(self, *, reason: str, priority: TaskPriority = TaskPriority.USER_DEPLOY) -> None:
        """
        Trigger a deploy
        """
        if not self._running:
            return
        async with self._scheduler_lock:
            self._work.deploy_with_context(
                self._state.dirty, reason=reason, priority=priority, deploying=self._deploying_latest
            )

    async def repair(self, *, reason: str, priority: TaskPriority = TaskPriority.USER_REPAIR) -> None:
        """
        Trigger a repair, i.e. mark all unblocked resources as dirty, then trigger a deploy.
        """

        def _should_deploy(resource: ResourceIdStr) -> bool:
            if (resource_state := self._state.resource_state.get(resource)) is not None:
                return not resource_state.blocked.is_blocked()
            # No state was found for this resource. Should probably not happen
            # but err on the side of caution and mark for redeploy.
            return True

        if not self._running:
            return
        async with self._scheduler_lock:
            self._state.dirty.update(resource for resource in self._state.resources.keys() if _should_deploy(resource))
            self._work.deploy_with_context(
                self._state.dirty, reason=reason, priority=priority, deploying=self._deploying_latest
            )

    async def dryrun(self, dry_run_id: uuid.UUID, version: int) -> None:
        if not self._running:
            return
        resources = await self._build_resource_mappings_from_db(version)
        for rid, resource in resources.items():
            self._work.agent_queues.queue_put_nowait(
                PrioritizedTask(
                    task=DryRun(
                        resource=rid,
                        version=version,
                        resource_details=resource,
                        dry_run_id=dry_run_id,
                    ),
                    priority=TaskPriority.DRYRUN,
                )
            )

    async def get_facts(self, resource: dict[str, object]) -> None:
        if not self._running:
            return
        rid = Id.parse_id(resource["id"]).resource_str()
        self._work.agent_queues.queue_put_nowait(
            PrioritizedTask(
                task=RefreshFact(resource=rid),
                priority=TaskPriority.FACT_REFRESH,
            )
        )

    async def _build_resource_mappings_from_db(
        self, version: int, *, connection: Optional[asyncpg.connection.Connection] = None
    ) -> Mapping[ResourceIdStr, ResourceDetails]:
        """
        Build a view on current resources. Might be filtered for a specific environment, used when a new version is released

        :return: resource_mapping {id -> resource details}
        """
        resources_from_db = await data.Resource.get_resources_for_version_raw_with_persistent_state(
            environment=self.environment,
            version=version,
            projection=None,
            projection_presistent=None,
            connection=connection,
        )
        result = {}
        for resource in resources_from_db:
            if const.ResourceState[resource["status"]] is const.ResourceState.undefined:
                status = ResourceStatus.UNDEFINED
            elif (
                resource["attribute_hash"] == resource["last_deployed_attribute_hash"]
                and resource["resource_status"] is ResourceStatus.UP_TO_DATE
            ):
                status = ResourceStatus.UP_TO_DATE
            else:
                status = ResourceStatus.HAS_UPDATE
            result[resource["resource_id"]] = ResourceDetails(
                resource_id=resource["resource_id"],
                attribute_hash=resource["attribute_hash"],
                attributes=json.loads(resource["attributes"]),
                status=status,
            )
        return result

    def _construct_requires_mapping(
        self, resources: Mapping[ResourceIdStr, ResourceDetails]
    ) -> Mapping[ResourceIdStr, Set[ResourceIdStr]]:
        require_mapping = {
            resource: {Id.parse_id(req).resource_str() for req in details.attributes.get("requires", [])}
            for resource, details in resources.items()
        }
        return require_mapping

    async def _get_resources_in_latest_version(
        self,
        *,
        connection: Optional[asyncpg.connection.Connection] = None,
    ) -> tuple[int, Mapping[ResourceIdStr, ResourceDetails], Mapping[ResourceIdStr, Set[ResourceIdStr]]]:
        """
        Returns a tuple containing:
            1. The version number of the latest released model.
            2. A dict mapping every resource_id in the latest released version to its ResourceDetails.
            3. A dict mapping every resource_id in the latest released version to the set of resources it requires.
        """
        async with ConfigurationModel.get_connection(connection) as con:
            cm_version = await ConfigurationModel.get_latest_version(self.environment, connection=con)
            if cm_version is None:
                raise KeyError()
            model_version = cm_version.version
            resources_from_db = await self._build_resource_mappings_from_db(version=model_version, connection=con)
            requires_from_db = self._construct_requires_mapping(resources_from_db)
            return model_version, resources_from_db, requires_from_db

    async def read_version(
        self,
    ) -> None:
        """
        Update model state and scheduled work based on the latest released version in the database,
        e.g. when a new version is released. Triggers a deploy after updating internal state:
        - schedules new or updated resources to be deployed
        - schedules any resources that are not in a known good state.
        - rearranges deploy tasks by requires if required
        """
        if not self._running:
            return
        try:
            version, resources, requires = await self._get_resources_in_latest_version()
        except KeyError:
            # No model version has been released yet.
            return
        else:
            await self._new_version(
                version,
                resources,
                requires,
                reason="Deploy was triggered because a new version has been released",
            )

    async def reset_resource_state(self) -> None:
        """
        Update resources on the latest version of the model stuck in "deploying" state. This can occur when the Scheduler is
        killed in the middle of a deployment.
        """
        cm_version = await ConfigurationModel.get_latest_version(self.environment)
        if cm_version is None:
            return
        version = cm_version.version

        await data.Resource.reset_resource_state(self.environment, version)

    async def _new_version(
        self,
        version: int,
        resources: Mapping[ResourceIdStr, ResourceDetails],
        requires: Mapping[ResourceIdStr, Set[ResourceIdStr]],
        up_to_date_resources: Optional[Mapping[ResourceIdStr, ResourceDetails]] = None,
        reason: str = "Deploy was triggered because a new version has been released",
    ) -> None:
        up_to_date_resources = {} if up_to_date_resources is None else up_to_date_resources
        async with self._intent_lock:
            # Inspect new state and compare it with the old one before acquiring scheduler the lock.
            # This is safe because we only read intent-related state here, for which we've already acquired the lock
            deleted_resources: Set[ResourceIdStr] = self._state.resources.keys() - resources.keys()
            for resource in deleted_resources:
                self._work.delete_resource(resource)

            # Resources with known deployable changes (new resources or old resources with deployable changes)
            new_desired_state: set[ResourceIdStr] = set()
            # Only contains the direct undeployable resources, not the transitive ones.
            blocked_resources: set[ResourceIdStr] = set()
            # Resources that were undeployable in a previous model version, but got unblocked. Not the transitive ones.
            unblocked_resources: set[ResourceIdStr] = set()

            # Track potential changes in requires per resource
            added_requires: dict[ResourceIdStr, Set[ResourceIdStr]] = {}
            dropped_requires: dict[ResourceIdStr, Set[ResourceIdStr]] = {}

            for resource, details in up_to_date_resources.items():
                self._state.add_up_to_date_resource(resource, details)

            for resource, details in resources.items():
                if details.status is ResourceStatus.UNDEFINED:
                    blocked_resources.add(resource)
                    self._work.delete_resource(resource)
                elif resource in self._state.resources:
                    # It's a resource we know.
                    if self._state.resource_state[resource].status is ComplianceStatus.UNDEFINED:
                        # The resource has been undeployable in previous versions, but not anymore.
                        unblocked_resources.add(resource)
                    elif details.attribute_hash != self._state.resources[resource].attribute_hash:
                        # The desired state has changed.
                        new_desired_state.add(resource)
                else:
                    # It's a resource we don't know yet.
                    new_desired_state.add(resource)

                old_requires: Set[ResourceIdStr] = self._state.requires.get(resource, set())
                new_requires: Set[ResourceIdStr] = requires.get(resource, set())
                added: Set[ResourceIdStr] = new_requires - old_requires
                dropped: Set[ResourceIdStr] = old_requires - new_requires
                if added:
                    added_requires[resource] = added
                if dropped:
                    dropped_requires[resource] = dropped
                # this loop is race-free, potentially slow, and completely synchronous
                # => regularly pass control to the event loop to not block scheduler operation during update prep
                await asyncio.sleep(0)

            # A resource should not be present in more than one of these resource sets
            assert len(new_desired_state | blocked_resources | unblocked_resources) == len(new_desired_state) + len(
                blocked_resources
            ) + len(unblocked_resources)

            # in the current implementation everything below the lock is synchronous, so it's not technically required. It is
            # however kept for two reasons:
            # 1. pass context once more to event loop before starting on the sync path
            #   (could be achieved with a simple sleep(0) if desired)
            # 2. clarity: it clearly signifies that this is the atomic and performance-sensitive part
            async with self._scheduler_lock:
                self._state.version = version
                for resource in blocked_resources:
                    self._state.block_resource(resource, resources[resource], is_transitive=False)
                for resource in new_desired_state:
                    self._state.update_desired_state(resource, resources[resource])
                for resource in added_requires.keys() | dropped_requires.keys():
                    self._state.update_requires(resource, requires[resource])
                transitively_blocked_resources: Set[ResourceIdStr] = self._state.block_provides(resources=blocked_resources)
                for resource in unblocked_resources:
                    self._state.mark_as_defined(resource, resources[resource])
                # Update set of in-progress non-stale deploys by trimming resources with new state
                self._deploying_latest.difference_update(
                    new_desired_state, deleted_resources, blocked_resources, transitively_blocked_resources
                )
                # ensure deploy for ALL dirty resources, not just the new ones
                self._work.deploy_with_context(
                    self._state.dirty,
                    reason=reason,
                    priority=TaskPriority.NEW_VERSION_DEPLOY,
                    deploying=self._deploying_latest,
                    added_requires=added_requires,
                    dropped_requires=dropped_requires,
                )
                for resource in deleted_resources:
                    self._state.drop(resource)
                for resource in blocked_resources | transitively_blocked_resources:
                    self._work.delete_resource(resource)

                # Write dirty state back to the database
                await ResourcePersistentState.mark_as_has_update(self.environment, set(self._state.dirty))

            # Once more, drop all resources that do not exist in this version from the scheduled work, in case they got added
            # again by a deploy trigger (because we dropped them outside the lock).
            for resource in deleted_resources:
                # Delete the deleted resources outside the _scheduler_lock, because we do not want to keep the _scheduler_lock
                # acquired longer than required. The worst that can happen here is that we deploy the deleted resources one
                # time too many, which is not so bad.
                self._work.delete_resource(resource)

            # Write orphan state back to the database
            await ResourcePersistentState.mark_orphans(environment=self.environment, version=self._state.version)

    def _create_agent(self, agent: str) -> None:
        """Start processing for the given agent"""
        self._workers[agent] = TaskRunner(endpoint=agent, scheduler=self)
        self._workers[agent].notify_sync()

    async def should_be_running(self) -> bool:
        """
        Check in the DB (authoritative entity) if the Scheduler should be running
            i.e. if the environment is not halted.
        """
        current_environment = await Environment.get_by_id(self.environment)
        assert current_environment
        return not current_environment.halted

    async def should_runner_be_running(self, endpoint: str) -> bool:
        """
        Check in the DB (authoritative entity) if the agent (or the Scheduler if endpoint == Scheduler id) should be running
            i.e. if it is not paused.

        :param endpoint: The name of the agent
        """
        await data.Agent.insert_if_not_exist(environment=self.environment, endpoint=endpoint)
        current_agent = await data.Agent.get(env=self.environment, endpoint=endpoint)
        return not current_agent.paused

    async def refresh_agent_state_from_db(self, name: str) -> None:
        """
        Refresh from the DB (authoritative entity) the actual state of the agent.
            - If the agent is not paused: It will make sure that the agent is running.
            - If the agent is paused: Stop a particular agent.

        :param name: The name of the agent
        """
        if name in self._workers:
            await self._workers[name].notify()

    async def refresh_all_agent_states_from_db(self) -> None:
        """
        Refresh from the DB (authoritative entity) the actual state of all agents.
            - If an agent is not paused: It will make sure that the agent is running.
            - If an agent is paused: Stop a particular agent.
        """
        for worker in self._workers.values():
            await worker.notify()

    async def is_agent_running(self, name: str) -> bool:
        """
        Return True if the provided agent is running, at least an agent that the Scheduler is aware of

        :param name: The name of the agent
        """
        return name in self._workers and self._workers[name].is_running()

    # TaskManager interface

    def _get_resource_intent(self, resource: ResourceIdStr) -> Optional[ResourceDetails]:
        """
        Get intent of a given resource.
        Always expected to be called under lock
        """
        try:
            return self._state.resources[resource]
        except KeyError:
            # Stale resource
            # May occur in rare races between new_version and acquiring the lock we're under here. This race is safe
            # because of this check, and an intrinsic part of the locking design because it's preferred over wider
            # locking for performance reasons.
            return None

    async def get_resource_intent(self, resource: ResourceIdStr) -> Optional[ResourceIntent]:
        async with self._scheduler_lock:
            # fetch resource details under lock
            resource_details = self._get_resource_intent(resource)
            if resource_details is None:
                return None
            return ResourceIntent(model_version=self._state.version, details=resource_details, dependencies=None)

    async def get_resource_intent_for_deploy(self, resource: ResourceIdStr) -> Optional[ResourceIntent]:
        async with self._scheduler_lock:
            # fetch resource details under lock
            resource_details = self._get_resource_intent(resource)
            if resource_details is None:
                return None
            dependencies = await self._get_last_non_deploying_state_for_dependencies(resource=resource)
            self._deploying_latest.add(resource)
            return ResourceIntent(model_version=self._state.version, details=resource_details, dependencies=dependencies)

    async def report_resource_state(
        self,
        resource: ResourceIdStr,
        *,
        attribute_hash: str,
        status: ComplianceStatus,
        deployment_result: Optional[DeploymentResult] = None,
    ) -> None:
        if deployment_result is DeploymentResult.NEW:
            raise ValueError("report_resource_state should not be called to register new resources")

        async with self._scheduler_lock:
            # refresh resource details for latest model state
            details: Optional[ResourceDetails] = self._state.resources.get(resource, None)
<<<<<<< HEAD
            if details is None or details.status is ResourceStatus.UNDEFINED or details.attribute_hash != attribute_hash:
                # The reported resource state is for a stale resource and therefore no longer relevant for state updates.
                # There is also no need to send out events because a newer version will have been scheduled.
=======

            if details is None:
                # we are stale and removed
>>>>>>> 525f3285
                return

            state: ResourceState = self._state.resource_state[resource]

            if details.attribute_hash != attribute_hash:
                # We are stale but still the last deploy
                # We can update the deployment_result (which is about last deploy)
                # We can't update status (which is about active state only)
                # None of the event propagation or other update happen either for the same reason
                if deployment_result is not None:
                    state.deployment_result = deployment_result
                return

            # We are not stale
            state.status = status
            if deployment_result is not None:
                # first update state, then send out events
                self._deploying_latest.remove(resource)
                state.deployment_result = deployment_result
                self._work.finished_deploy(resource)
                if deployment_result is DeploymentResult.DEPLOYED:
                    self._state.dirty.discard(resource)
                else:
                    # In most cases it will already be marked as dirty but in rare cases the deploy that just finished might
                    # have been triggered by an event, on a previously successful deployed resource. Either way, a failure
                    # (or skip) causes it to become dirty now.
                    self._state.dirty.add(resource)
                # propagate events
                if details.attributes.get(const.RESOURCE_ATTRIBUTE_SEND_EVENTS, False):
                    provides: Set[ResourceIdStr] = self._state.requires.provides_view().get(resource, set())
                    event_listeners: Set[ResourceIdStr] = {
                        dependant
                        for dependant in provides
                        if (dependant_details := self._state.resources.get(dependant, None)) is not None
                        # default to True for backward compatibility, i.e. not all resources have the field
                        if dependant_details.attributes.get(const.RESOURCE_ATTRIBUTE_RECEIVE_EVENTS, True)
                    }
                    if event_listeners:
                        # do not pass deploying tasks because for event propagation we really want to start a new one,
                        # even if the current intent is already being deployed
                        task = Deploy(resource=resource)
                        assert task in self._work.agent_queues.in_progress
                        priority = self._work.agent_queues.in_progress[task]
                        self._work.deploy_with_context(
                            event_listeners,
                            reason=f"Deploying because an event was received from {resource}",
                            priority=priority,
                            deploying=set(),
                        )

    async def _get_last_non_deploying_state_for_dependencies(
        self, resource: ResourceIdStr
    ) -> Mapping[ResourceIdStr, const.ResourceState]:
        """
        Get resource state for every dependency of a given resource from the scheduler state.
        The state is then converted to const.ResourceState.

        Should only be called under scheduler lock.

        :param resource: The id of the resource to find the dependencies for
        """
        requires_view: Mapping[ResourceIdStr, Set[ResourceIdStr]] = self._state.requires.requires_view()
        dependencies: Set[ResourceIdStr] = requires_view.get(resource, set())
        dependencies_state = {}
        for dep_id in dependencies:
            resource_state_object: ResourceState = self._state.resource_state[dep_id]
            match resource_state_object:
                case ResourceState(status=ComplianceStatus.UNDEFINED):
                    dependencies_state[dep_id] = const.ResourceState.undefined
                case ResourceState(blocked=BlockedStatus.YES):
                    dependencies_state[dep_id] = const.ResourceState.skipped_for_undefined
                case ResourceState(status=ComplianceStatus.HAS_UPDATE):
                    dependencies_state[dep_id] = const.ResourceState.available
                case ResourceState(deployment_result=DeploymentResult.SKIPPED):
                    dependencies_state[dep_id] = const.ResourceState.skipped
                case ResourceState(deployment_result=DeploymentResult.DEPLOYED):
                    dependencies_state[dep_id] = const.ResourceState.deployed
                case ResourceState(deployment_result=DeploymentResult.FAILED):
                    dependencies_state[dep_id] = const.ResourceState.failed
                case _:
                    raise Exception(f"Failed to parse the resource state for {dep_id}: {resource_state_object}")
        return dependencies_state

    def get_types_for_agent(self, agent: str) -> Collection[ResourceType]:
        return list(self._state.types_per_agent[agent])

    async def send_in_progress(self, action_id: UUID, resource_id: ResourceVersionIdStr) -> None:
        await self._state_update_delegate.send_in_progress(action_id, resource_id)

    async def send_deploy_done(self, result: DeployResult) -> None:
        return await self._state_update_delegate.send_deploy_done(result)

    async def dryrun_update(self, env: uuid.UUID, dryrun_result: executor.DryrunResult) -> None:
        await self._state_update_delegate.dryrun_update(env, dryrun_result)

    async def set_parameters(self, fact_result: FactResult) -> None:
        await self._state_update_delegate.set_parameters(fact_result)<|MERGE_RESOLUTION|>--- conflicted
+++ resolved
@@ -673,15 +673,9 @@
         async with self._scheduler_lock:
             # refresh resource details for latest model state
             details: Optional[ResourceDetails] = self._state.resources.get(resource, None)
-<<<<<<< HEAD
-            if details is None or details.status is ResourceStatus.UNDEFINED or details.attribute_hash != attribute_hash:
-                # The reported resource state is for a stale resource and therefore no longer relevant for state updates.
-                # There is also no need to send out events because a newer version will have been scheduled.
-=======
 
             if details is None:
                 # we are stale and removed
->>>>>>> 525f3285
                 return
 
             state: ResourceState = self._state.resource_state[resource]
