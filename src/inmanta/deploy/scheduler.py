"""
    Copyright 2024 Inmanta

    Licensed under the Apache License, Version 2.0 (the "License");
    you may not use this file except in compliance with the License.
    You may obtain a copy of the License at

        http://www.apache.org/licenses/LICENSE-2.0

    Unless required by applicable law or agreed to in writing, software
    distributed under the License is distributed on an "AS IS" BASIS,
    WITHOUT WARRANTIES OR CONDITIONS OF ANY KIND, either express or implied.
    See the License for the specific language governing permissions and
    limitations under the License.

    Contact: code@inmanta.com
"""

import abc
import asyncio
import logging
import typing
import uuid
from abc import abstractmethod
from collections.abc import Collection, Mapping, Set
from dataclasses import dataclass
from typing import Optional
from uuid import UUID

import asyncpg

from inmanta import const, data
from inmanta.agent import executor
from inmanta.agent.code_manager import CodeManager
from inmanta.agent.executor import DeployResult, FactResult
from inmanta.data import ConfigurationModel, Environment
from inmanta.data.model import ResourceIdStr, ResourceType, ResourceVersionIdStr
from inmanta.deploy import work
from inmanta.deploy.persistence import StateUpdateManager, ToDbUpdateManager
from inmanta.deploy.state import (
    AgentStatus,
    BlockedStatus,
    ComplianceStatus,
    DeploymentResult,
    ModelState,
    ResourceDetails,
    ResourceState,
)
from inmanta.deploy.tasks import Deploy, DryRun, RefreshFact
from inmanta.deploy.work import PrioritizedTask, TaskPriority
from inmanta.protocol import Client
from inmanta.resources import Id

LOGGER = logging.getLogger(__name__)


@dataclass(frozen=True)
class ResourceIntent:
    model_version: int
    details: ResourceDetails
    dependencies: Optional[Mapping[ResourceIdStr, const.ResourceState]]


class TaskManager(StateUpdateManager, abc.ABC):
    """
    Interface for communication with tasks (deploy.task.Task). Offers methods to inspect intent and to report task results.
    """

    environment: uuid.UUID
    client: Client
    code_manager: CodeManager
    executor_manager: executor.ExecutorManager[executor.Executor]

    @abstractmethod
    def get_types_for_agent(self, agent: str) -> Collection[ResourceType]:
        """
        Returns a collection of all resource types that are known to live on a given agent.
        """

    @abstractmethod
    async def get_resource_intent(
        self,
        resource: ResourceIdStr,
    ) -> Optional[ResourceIntent]:
        """
        Returns the current version and the details for the given resource, or None if it is not (anymore) managed by the
        scheduler.

        Acquires appropriate locks.
        """

    @abstractmethod
    async def get_resource_intent_for_deploy(
        self,
        resource: ResourceIdStr,
    ) -> Optional[ResourceIntent]:
        """
        Returns the current version details for the given resource along with the last non-deploying state for its dependencies,
        or None if it is not (anymore) managed by the scheduler.

        Acquires appropriate locks.
        """

    @abstractmethod
    async def report_resource_state(
        self,
        resource: ResourceIdStr,
        *,
        attribute_hash: str,
        status: ComplianceStatus,
        deployment_result: Optional[DeploymentResult] = None,
        skipped_for_dependencies: bool = False,
    ) -> None:
        """
        Report new state for a resource. Since knowledge of deployment result implies a finished deploy, it must only be set
        when a deploy has just finished.

        Acquires appropriate locks

        :param resource: The resource to report state for.
        :param attribute_hash: The resource's attribute hash for which this state applies. No scheduler state is updated if the
            hash indicates the state information is stale.
        :param status: The new resource status.
        :param deployment_result: The result of the deploy, iff one just finished, otherwise None.
        :param skipped_for_dependencies: If the resource was skipped because of its dependencies
        """


class TaskRunner:
    def __init__(self, endpoint: str, scheduler: "ResourceScheduler"):
        self.endpoint = endpoint
        self.status = AgentStatus.STOPPED
        self._scheduler = scheduler
        self._task: typing.Optional[asyncio.Task[None]] = None
        self._notify_task: typing.Optional[asyncio.Task[None]] = None

    async def _start(self) -> None:
        self.status = AgentStatus.STARTED
        assert (
            self._task is None or self._task.done()
        ), f"Task Runner {self.endpoint} is trying to start twice, this should not happen"
        self._task = asyncio.create_task(self._run())

    async def _stop(self) -> None:
        self.status = AgentStatus.STOPPING

    async def notify(self) -> None:
        """
        Method to notify the runner that something has changed in the DB. This method will fetch the new information
        regarding the environment and the information related to the runner (agent). Depending on the desired state of the
        agent, it will either stop / start the agent or do nothing
        """
        should_be_running = await self._scheduler.should_be_running() and await self._scheduler.should_runner_be_running(
            endpoint=self.endpoint
        )

        match self.status:
            case AgentStatus.STARTED if not should_be_running:
                await self._stop()
            case AgentStatus.STOPPED if should_be_running:
                await self._start()
            case AgentStatus.STOPPING if should_be_running:
                self.status = AgentStatus.STARTED

    def notify_sync(self) -> None:
        """
        Method to notify the runner that something has changed in the DB in a synchronous manner.
        """
        # We save it to be sure that the task will not be GC
        self._notify_task = asyncio.create_task(self.notify())

    async def _run(self) -> None:
        """Main loop for one agent. It will first fetch or create its actual state from the DB to make sure that it's
        allowed to run."""
        while self._scheduler._running and self.status == AgentStatus.STARTED:
            task, reason = await self._scheduler._work.agent_queues.queue_get(self.endpoint)
            try:
                await task.execute(self._scheduler, self.endpoint, reason)
            except Exception:
                LOGGER.exception(
                    "Task %s for agent %s has failed and the exception was not properly handled", task, self.endpoint
                )

            self._scheduler._work.agent_queues.task_done(self.endpoint, task)

        self.status = AgentStatus.STOPPED

    def is_running(self) -> bool:
        return self.status == AgentStatus.STARTED

    async def join(self) -> None:
        if self._task is None or self._task.done():
            return
        await self._task


class ResourceScheduler(TaskManager):
    """
    Scheduler for resource actions. Reads resource state from the database and accepts deploy, dry-run, ... requests from the
    server. Schedules these requests as tasks according to priorities and, in case of deploy tasks, requires-provides edges.

    The scheduler expects to be notified by the server whenever a new version is released.
    """

    def __init__(
        self, environment: uuid.UUID, executor_manager: executor.ExecutorManager[executor.Executor], client: Client
    ) -> None:
        """
        :param environment: the environment we work for
        :param executor_manager: the executor manager that will provide us with executors
        :param client: connection to the server
        """
        self._state: ModelState = ModelState(version=0)
        self._work: work.ScheduledWork = work.ScheduledWork(
            requires=self._state.requires.requires_view(),
            provides=self._state.requires.provides_view(),
            new_agent_notify=self._create_agent,
        )

        # We uphold two locks to prevent concurrency conflicts between external events (e.g. new version or deploy request)
        # and the task executor background tasks.
        #
        # - lock to block scheduler state access (both model state and scheduled work) during scheduler-wide state updates
        #   (e.g. trigger deploy). A single lock suffices since all state accesses (both read and write) by the task runners are
        #   short, synchronous operations (and therefore we wouldn't gain anything by allowing multiple readers).
        self._scheduler_lock: asyncio.Lock = asyncio.Lock()
        # - lock to serialize updates to the scheduler's intent (version, attributes, ...), e.g. process a new version.
        self._intent_lock: asyncio.Lock = asyncio.Lock()

        self._running = False
        # Agent name to worker task
        # here to prevent it from being GC-ed
        self._workers: dict[str, TaskRunner] = {}
        # Set of resources for which a concrete non-stale deploy is in progress, i.e. we've committed for a given intent and
        # that intent still reflects the latest resource intent
        # Apart from the obvious, this differs from the agent queues' in-progress deploys in the sense that those are simply
        # tasks that have been picked up while this set contains only those tasks for which we've already committed. For each
        # deploy task, there is a (typically) short window of time where it's considered in progress by the agent queue, but
        # it has not yet started on the actual deploy, i.e. it will still see updates to the resource intent.
        self._deploying_latest: set[ResourceIdStr] = set()

        self.environment = environment
        self.client = client
        self.code_manager = CodeManager(client)
        self.executor_manager = executor_manager
        self._state_update_delegate = ToDbUpdateManager(client, environment)

    def reset(self) -> None:
        """
        Clear out all state and start empty

        only allowed when ResourceScheduler is not running
        """
        assert not self._running
        self._state.reset()
        self._work.reset()
        self._workers.clear()
        self._deploying_latest.clear()

    async def start(self) -> None:
        if self._running:
            return
        self.reset()
        await self.reset_resource_state()
        await self._initialize()
        self._running = True

    async def _initialize(self) -> None:
        """
        Initialize the scheduler state and continue the deployment where we were before the server was shutdown.
        """
        async with data.ConfigurationModel.get_connection() as con:
            # Get resources from the database
            try:
                version, resources, requires = await self._get_resources_in_latest_version(connection=con)
            except KeyError:
                # No model version has been released yet.
                return

            # Rely on the incremental calculation to determine which resources should be deployed and which not.
            increment: set[ResourceIdStr]
            increment, _ = await ConfigurationModel.get_increment(self.environment, version, connection=con)

        resources_to_deploy: Mapping[ResourceIdStr, ResourceDetails] = {rid: resources[rid] for rid in increment}
        up_to_date_resources: Mapping[ResourceIdStr, ResourceDetails] = {
            rid: resources[rid] for rid in resources.keys() if rid not in increment
        }

        await self._new_version(
            version,
            resources=resources_to_deploy,
            requires=requires,
            up_to_date_resources=up_to_date_resources,
            reason="Deploy was triggered because the scheduler was started",
        )

    async def stop(self) -> None:
        if not self._running:
            return
        self._running = False
        self._work.agent_queues.send_shutdown()

    async def join(self) -> None:
        await asyncio.gather(*[worker.join() for worker in self._workers.values()])

    async def deploy(self, *, reason: str, priority: TaskPriority = TaskPriority.USER_DEPLOY) -> None:
        """
        Trigger a deploy
        """
        if not self._running:
            return
        async with self._scheduler_lock:
            self._work.deploy_with_context(
                self._state.dirty, reason=reason, priority=priority, deploying=self._deploying_latest
            )

    async def repair(self, *, reason: str, priority: TaskPriority = TaskPriority.USER_REPAIR) -> None:
        """
        Trigger a repair, i.e. mark all unblocked resources as dirty, then trigger a deploy.
        """

        def _should_deploy(resource: ResourceIdStr) -> bool:
            if (resource_state := self._state.resource_state.get(resource)) is not None:
                return not resource_state.blocked.is_blocked()
            # No state was found for this resource. Should probably not happen
            # but err on the side of caution and mark for redeploy.
            return True

        if not self._running:
            return
        async with self._scheduler_lock:
<<<<<<< HEAD
            self._state.dirty.update(
                [ResourceIdStr(key) for key, value in self._state.resource_state.items() if value.blocked != BlockedStatus.YES]
            )
=======
            self._state.dirty.update(resource for resource in self._state.resources.keys() if _should_deploy(resource))
>>>>>>> a91f3ccf
            self._work.deploy_with_context(
                self._state.dirty, reason=reason, priority=priority, deploying=self._deploying_latest
            )

    async def dryrun(self, dry_run_id: uuid.UUID, version: int) -> None:
        if not self._running:
            return
        resources = await self._build_resource_mappings_from_db(version)
        for rid, resource in resources.items():
            self._work.agent_queues.queue_put_nowait(
                PrioritizedTask(
                    task=DryRun(
                        resource=rid,
                        version=version,
                        resource_details=resource,
                        dry_run_id=dry_run_id,
                    ),
                    priority=TaskPriority.DRYRUN,
                )
            )

    async def get_facts(self, resource: dict[str, object]) -> None:
        if not self._running:
            return
        rid = Id.parse_id(resource["id"]).resource_str()
        self._work.agent_queues.queue_put_nowait(
            PrioritizedTask(
                task=RefreshFact(resource=rid),
                priority=TaskPriority.FACT_REFRESH,
            )
        )

    async def _build_resource_mappings_from_db(
        self, version: int, *, connection: Optional[asyncpg.connection.Connection] = None
    ) -> Mapping[ResourceIdStr, ResourceDetails]:
        """
        Build a view on current resources. Might be filtered for a specific environment, used when a new version is released

        :return: resource_mapping {id -> resource details}
        """
        async with data.Resource.get_connection(connection) as con:
            resources_from_db = await data.Resource.get_resources_for_version(self.environment, version, connection=con)

        resource_mapping = {
            resource.resource_id: ResourceDetails(
                resource_id=resource.resource_id,
                attribute_hash=resource.attribute_hash,
                attributes=resource.attributes,
                status=resource.status,
            )
            for resource in resources_from_db
        }
        return resource_mapping

    def _construct_requires_mapping(
        self, resources: Mapping[ResourceIdStr, ResourceDetails]
    ) -> Mapping[ResourceIdStr, Set[ResourceIdStr]]:
        require_mapping = {
            resource: {Id.parse_id(req).resource_str() for req in details.attributes.get("requires", [])}
            for resource, details in resources.items()
        }
        return require_mapping

    async def _get_resources_in_latest_version(
        self,
        *,
        connection: Optional[asyncpg.connection.Connection] = None,
    ) -> tuple[int, Mapping[ResourceIdStr, ResourceDetails], Mapping[ResourceIdStr, Set[ResourceIdStr]]]:
        """
        Returns a tuple containing:
            1. The version number of the latest released model.
            2. A dict mapping every resource_id in the latest released version to its ResourceDetails.
            3. A dict mapping every resource_id in the latest released version to the set of resources it requires.
        """
        async with ConfigurationModel.get_connection(connection) as con:
            cm_version = await ConfigurationModel.get_latest_version(self.environment, connection=con)
            if cm_version is None:
                raise KeyError()
            model_version = cm_version.version
            resources_from_db = await self._build_resource_mappings_from_db(version=model_version, connection=con)
            requires_from_db = self._construct_requires_mapping(resources_from_db)
            return model_version, resources_from_db, requires_from_db

    async def read_version(
        self,
    ) -> None:
        """
        Update model state and scheduled work based on the latest released version in the database,
        e.g. when a new version is released. Triggers a deploy after updating internal state:
        - schedules new or updated resources to be deployed
        - schedules any resources that are not in a known good state.
        - rearranges deploy tasks by requires if required
        """
        if not self._running:
            return
        try:
            version, resources, requires = await self._get_resources_in_latest_version()
        except KeyError:
            # No model version has been released yet.
            return
        else:
            await self._new_version(
                version,
                resources,
                requires,
                reason="Deploy was triggered because a new version has been released",
            )

    async def reset_resource_state(self) -> None:
        """
        Update resources on the latest version of the model stuck in "deploying" state. This can occur when the Scheduler is
        killed in the middle of a deployment.
        """
        cm_version = await ConfigurationModel.get_latest_version(self.environment)
        if cm_version is None:
            return
        version = cm_version.version

        await data.Resource.reset_resource_state(self.environment, version)

    async def _new_version(
        self,
        version: int,
        resources: Mapping[ResourceIdStr, ResourceDetails],
        requires: Mapping[ResourceIdStr, Set[ResourceIdStr]],
        up_to_date_resources: Optional[Mapping[ResourceIdStr, ResourceDetails]] = None,
        reason: str = "Deploy was triggered because a new version has been released",
    ) -> None:
        up_to_date_resources = {} if up_to_date_resources is None else up_to_date_resources
        async with self._intent_lock:
            # Inspect new state and compare it with the old one before acquiring scheduler the lock.
            # This is safe because we only read intent-related state here, for which we've already acquired the lock
            deleted_resources: Set[ResourceIdStr] = self._state.resources.keys() - resources.keys()
            for resource in deleted_resources:
                self._work.delete_resource(resource)

            # Resources with known deployable changes (new resources or old resources with deployable changes)
            new_desired_state: set[ResourceIdStr] = set()
            # Only contains the direct undeployable resources, not the transitive ones.
            blocked_resources: set[ResourceIdStr] = set()
            # Resources that were undeployable in a previous model version, but got unblocked. Not the transitive ones.
            unblocked_resources: set[ResourceIdStr] = set()

            # Track potential changes in requires per resource
            added_requires: dict[ResourceIdStr, Set[ResourceIdStr]] = {}
            dropped_requires: dict[ResourceIdStr, Set[ResourceIdStr]] = {}

            for resource, details in up_to_date_resources.items():
                self._state.add_up_to_date_resource(resource, details)

            for resource, details in resources.items():
                if details.status is const.ResourceState.undefined:
                    blocked_resources.add(resource)
                    self._work.delete_resource(resource)
                elif resource in self._state.resources:
                    # It's a resource we know.
                    if self._state.resource_state[resource].status is ComplianceStatus.UNDEFINED:
                        # The resource has been undeployable in previous versions, but not anymore.
                        unblocked_resources.add(resource)
                    elif details.attribute_hash != self._state.resources[resource].attribute_hash:
                        # The desired state has changed.
                        new_desired_state.add(resource)
                else:
                    # It's a resource we don't know yet.
                    new_desired_state.add(resource)

                old_requires: Set[ResourceIdStr] = self._state.requires.get(resource, set())
                new_requires: Set[ResourceIdStr] = requires.get(resource, set())
                added: Set[ResourceIdStr] = new_requires - old_requires
                dropped: Set[ResourceIdStr] = old_requires - new_requires
                if added:
                    added_requires[resource] = added
                if dropped:
                    dropped_requires[resource] = dropped
                # this loop is race-free, potentially slow, and completely synchronous
                # => regularly pass control to the event loop to not block scheduler operation during update prep
                await asyncio.sleep(0)

            # A resource should not be present in more than one of these resource sets
            assert len(new_desired_state | blocked_resources | unblocked_resources) == len(new_desired_state) + len(
                blocked_resources
            ) + len(unblocked_resources)

            # in the current implementation everything below the lock is synchronous, so it's not technically required. It is
            # however kept for two reasons:
            # 1. pass context once more to event loop before starting on the sync path
            #   (could be achieved with a simple sleep(0) if desired)
            # 2. clarity: it clearly signifies that this is the atomic and performance-sensitive part
            async with self._scheduler_lock:
                self._state.version = version
                for resource in blocked_resources:
                    self._state.block_resource(resource, resources[resource], is_transitive=False)
                for resource in new_desired_state:
                    self._state.update_desired_state(resource, resources[resource])
                for resource in added_requires.keys() | dropped_requires.keys():
                    self._state.update_requires(resource, requires[resource])
                transitively_blocked_resources: Set[ResourceIdStr] = self._state.block_provides(resources=blocked_resources)
                for resource in unblocked_resources:
                    self._state.mark_as_defined(resource, resources[resource])
                # Update set of in-progress non-stale deploys by trimming resources with new state
                self._deploying_latest.difference_update(
                    new_desired_state, deleted_resources, blocked_resources, transitively_blocked_resources
                )
                # ensure deploy for ALL dirty resources, not just the new ones
                self._work.deploy_with_context(
                    self._state.dirty,
                    reason=reason,
                    priority=TaskPriority.NEW_VERSION_DEPLOY,
                    deploying=self._deploying_latest,
                    added_requires=added_requires,
                    dropped_requires=dropped_requires,
                )
                for resource in deleted_resources:
                    self._state.drop(resource)
                for resource in blocked_resources | transitively_blocked_resources:
                    self._work.delete_resource(resource)

            # Once more, drop all resources that do not exist in this version from the scheduled work, in case they got added
            # again by a deploy trigger (because we dropped them outside the lock).
            for resource in deleted_resources:
                # Delete the deleted resources outside the _scheduler_lock, because we do not want to keep the _scheduler_lock
                # acquired longer than required. The worst that can happen here is that we deploy the deleted resources one
                # time too many, which is not so bad.
                self._work.delete_resource(resource)

    def _create_agent(self, agent: str) -> None:
        """Start processing for the given agent"""
        self._workers[agent] = TaskRunner(endpoint=agent, scheduler=self)
        self._workers[agent].notify_sync()

    async def should_be_running(self) -> bool:
        """
        Check in the DB (authoritative entity) if the Scheduler should be running
            i.e. if the environment is not halted.
        """
        current_environment = await Environment.get_by_id(self.environment)
        assert current_environment
        return not current_environment.halted

    async def should_runner_be_running(self, endpoint: str) -> bool:
        """
        Check in the DB (authoritative entity) if the agent (or the Scheduler if endpoint == Scheduler id) should be running
            i.e. if it is not paused.

        :param endpoint: The name of the agent
        """
        await data.Agent.insert_if_not_exist(environment=self.environment, endpoint=endpoint)
        current_agent = await data.Agent.get(env=self.environment, endpoint=endpoint)
        return not current_agent.paused

    async def refresh_agent_state_from_db(self, name: str) -> None:
        """
        Refresh from the DB (authoritative entity) the actual state of the agent.
            - If the agent is not paused: It will make sure that the agent is running.
            - If the agent is paused: Stop a particular agent.

        :param name: The name of the agent
        """
        if name in self._workers:
            await self._workers[name].notify()

    async def refresh_all_agent_states_from_db(self) -> None:
        """
        Refresh from the DB (authoritative entity) the actual state of all agents.
            - If an agent is not paused: It will make sure that the agent is running.
            - If an agent is paused: Stop a particular agent.
        """
        for worker in self._workers.values():
            await worker.notify()

    async def is_agent_running(self, name: str) -> bool:
        """
        Return True if the provided agent is running, at least an agent that the Scheduler is aware of

        :param name: The name of the agent
        """
        return name in self._workers and self._workers[name].is_running()

    # TaskManager interface

    def _get_resource_intent(self, resource: ResourceIdStr) -> Optional[ResourceDetails]:
        """
        Get intent of a given resource.
        Always expected to be called under lock
        """
        try:
            return self._state.resources[resource]
        except KeyError:
            # Stale resource
            # May occur in rare races between new_version and acquiring the lock we're under here. This race is safe
            # because of this check, and an intrinsic part of the locking design because it's preferred over wider
            # locking for performance reasons.
            return None

    async def get_resource_intent(self, resource: ResourceIdStr) -> Optional[ResourceIntent]:
        async with self._scheduler_lock:
            # fetch resource details under lock
            resource_details = self._get_resource_intent(resource)
            if resource_details is None:
                return None
            return ResourceIntent(model_version=self._state.version, details=resource_details, dependencies=None)

    async def get_resource_intent_for_deploy(self, resource: ResourceIdStr) -> Optional[ResourceIntent]:
        async with self._scheduler_lock:
            # fetch resource details under lock
            resource_details = self._get_resource_intent(resource)
            if resource_details is None:
                return None
            dependencies = await self._get_last_non_deploying_state_for_dependencies(resource=resource)
            self._deploying_latest.add(resource)
            return ResourceIntent(model_version=self._state.version, details=resource_details, dependencies=dependencies)

    async def report_resource_state(
        self,
        resource: ResourceIdStr,
        *,
        attribute_hash: str,
        status: ComplianceStatus,
        deployment_result: Optional[DeploymentResult] = None,
        skipped_for_dependencies: bool = False,
    ) -> None:
        if deployment_result is DeploymentResult.NEW:
            raise ValueError("report_resource_state should not be called to register new resources")

        async with self._scheduler_lock:
            # refresh resource details for latest model state
            details: Optional[ResourceDetails] = self._state.resources.get(resource, None)

            if details is None:
                # we are stale and removed
                return

            state: ResourceState = self._state.resource_state[resource]

            if details.attribute_hash != attribute_hash:
                # We are stale but still the last deploy
                # We can update the deployment_result (which is about last deploy)
                # We can't update status (which is about active state only)
                # None of the event propagation or other update happen either for the same reason
                if deployment_result is not None:
                    state.deployment_result = deployment_result
                return

            if skipped_for_dependencies:
                state.blocked = BlockedStatus.TRANSIENT
            # We are not stale
            state.status = status
            if deployment_result is not None:
                # first update state, then send out events
                self._deploying_latest.remove(resource)
                state.deployment_result = deployment_result
                self._work.finished_deploy(resource)
                if deployment_result is DeploymentResult.DEPLOYED:
                    self._state.dirty.discard(resource)
                else:
                    # In most cases it will already be marked as dirty but in rare cases the deploy that just finished might
                    # have been triggered by an event, on a previously successful deployed resource. Either way, a failure
                    # (or skip) causes it to become dirty now.
                    self._state.dirty.add(resource)
                # propagate events
                if details.attributes.get(const.RESOURCE_ATTRIBUTE_SEND_EVENTS, False):
                    provides: Set[ResourceIdStr] = self._state.requires.provides_view().get(resource, set())
                    event_listeners: Set[ResourceIdStr] = {
                        dependant
                        for dependant in provides
                        if (dependant_details := self._state.resources.get(dependant, None)) is not None
                        # default to True for backward compatibility, i.e. not all resources have the field
                        if dependant_details.attributes.get(const.RESOURCE_ATTRIBUTE_RECEIVE_EVENTS, True)
                    }
                    if event_listeners:
                        # do not pass deploying tasks because for event propagation we really want to start a new one,
                        # even if the current intent is already being deployed
                        task = Deploy(resource=resource)
                        assert task in self._work.agent_queues.in_progress
                        priority = self._work.agent_queues.in_progress[task]
                        self._work.deploy_with_context(
                            event_listeners,
                            reason=f"Deploying because an event was received from {resource}",
                            priority=priority,
                            deploying=set(),
                        )

    async def _get_last_non_deploying_state_for_dependencies(
        self, resource: ResourceIdStr
    ) -> Mapping[ResourceIdStr, const.ResourceState]:
        """
        Get resource state for every dependency of a given resource from the scheduler state.
        The state is then converted to const.ResourceState.

        Should only be called under scheduler lock.

        :param resource: The id of the resource to find the dependencies for
        """
        requires_view: Mapping[ResourceIdStr, Set[ResourceIdStr]] = self._state.requires.requires_view()
        dependencies: Set[ResourceIdStr] = requires_view.get(resource, set())
        dependencies_state = {}
        for dep_id in dependencies:
            resource_state_object: ResourceState = self._state.resource_state[dep_id]
            match resource_state_object:
                case ResourceState(status=ComplianceStatus.UNDEFINED):
                    dependencies_state[dep_id] = const.ResourceState.undefined
                case ResourceState(blocked=BlockedStatus.YES):
                    dependencies_state[dep_id] = const.ResourceState.skipped_for_undefined
                case ResourceState(status=ComplianceStatus.HAS_UPDATE):
                    dependencies_state[dep_id] = const.ResourceState.available
                case ResourceState(deployment_result=DeploymentResult.SKIPPED):
                    dependencies_state[dep_id] = const.ResourceState.skipped
                case ResourceState(deployment_result=DeploymentResult.DEPLOYED):
                    dependencies_state[dep_id] = const.ResourceState.deployed
                case ResourceState(deployment_result=DeploymentResult.FAILED):
                    dependencies_state[dep_id] = const.ResourceState.failed
                case _:
                    raise Exception(f"Failed to parse the resource state for {dep_id}: {resource_state_object}")
        return dependencies_state

    def get_types_for_agent(self, agent: str) -> Collection[ResourceType]:
        return list(self._state.types_per_agent[agent])

    async def send_in_progress(self, action_id: UUID, resource_id: ResourceVersionIdStr) -> None:
        await self._state_update_delegate.send_in_progress(action_id, resource_id)

    async def send_deploy_done(self, result: DeployResult) -> None:
        return await self._state_update_delegate.send_deploy_done(result)

    async def dryrun_update(self, env: uuid.UUID, dryrun_result: executor.DryrunResult) -> None:
        await self._state_update_delegate.dryrun_update(env, dryrun_result)

    async def set_parameters(self, fact_result: FactResult) -> None:
        await self._state_update_delegate.set_parameters(fact_result)<|MERGE_RESOLUTION|>--- conflicted
+++ resolved
@@ -329,13 +329,7 @@
         if not self._running:
             return
         async with self._scheduler_lock:
-<<<<<<< HEAD
-            self._state.dirty.update(
-                [ResourceIdStr(key) for key, value in self._state.resource_state.items() if value.blocked != BlockedStatus.YES]
-            )
-=======
             self._state.dirty.update(resource for resource in self._state.resources.keys() if _should_deploy(resource))
->>>>>>> a91f3ccf
             self._work.deploy_with_context(
                 self._state.dirty, reason=reason, priority=priority, deploying=self._deploying_latest
             )
