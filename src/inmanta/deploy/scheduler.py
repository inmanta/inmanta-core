--- conflicted
+++ resolved
@@ -143,7 +143,6 @@
             )
         )
 
-<<<<<<< HEAD
     async def get_resource_details(self, resource: ResourceIdStr) -> Optional[tuple[int, ResourceDetails]]:
         """
         Returns the current version and the details for the given resource, or None if it is not (anymore) managed by the
@@ -193,29 +192,20 @@
                 state.deployment_result = deployment_result
                 self._work.finished_deploy(resource)
 
-    async def build_resource_mappings_from_db(
-        self,
-    ) -> tuple[Mapping[ResourceIdStr, ResourceDetails], Mapping[ResourceIdStr, Set[ResourceIdStr]]]:
-=======
     async def build_resource_mappings_from_db(self, version: int | None = None) -> Mapping[ResourceIdStr, ResourceDetails]:
->>>>>>> cb65e6e2
         """
         Build a view on current resources. Might be filtered for a specific environment, used when a new version is released
 
         :return: resource_mapping {id -> resource details}
         """
-<<<<<<< HEAD
-        # TODO: BUG: not necessarily released
-        resources_from_db: list[Resource] = await data.Resource.get_resources_in_latest_version(environment=self._environment)
-=======
         if version is None:
+            # TODO: BUG: not necessarily released
             resources_from_db: list[Resource] = await data.Resource.get_resources_in_latest_version(
                 environment=self._environment
             )
         else:
             resources_from_db = await data.Resource.get_resources_for_version(self._environment, version)
 
->>>>>>> cb65e6e2
         resource_mapping = {
             resource.resource_id: ResourceDetails(
                 # TODO: version does not belong here, id a bit out of place but OK
