"""
    Copyright 2024 Inmanta

    Licensed under the Apache License, Version 2.0 (the "License");
    you may not use this file except in compliance with the License.
    You may obtain a copy of the License at

        http://www.apache.org/licenses/LICENSE-2.0

    Unless required by applicable law or agreed to in writing, software
    distributed under the License is distributed on an "AS IS" BASIS,
    WITHOUT WARRANTIES OR CONDITIONS OF ANY KIND, either express or implied.
    See the License for the specific language governing permissions and
    limitations under the License.

    Contact: code@inmanta.com
"""

import abc
import asyncio
import logging
import typing
import uuid
from abc import abstractmethod
from collections.abc import Collection, Mapping, Set
from typing import Optional

from inmanta import const, data
from inmanta.agent import executor
from inmanta.agent.code_manager import CodeManager
from inmanta.data import ConfigurationModel, Environment
from inmanta.data.model import ResourceIdStr, ResourceType
from inmanta.deploy import work
from inmanta.deploy.state import AgentStatus, DeploymentResult, ModelState, ResourceDetails, ResourceState, ResourceStatus
from inmanta.deploy.tasks import Deploy, DryRun, RefreshFact, Task
from inmanta.deploy.work import PrioritizedTask, TaskPriority
from inmanta.protocol import Client
from inmanta.resources import Id

LOGGER = logging.getLogger(__name__)


class TaskManager(abc.ABC):
    """
    Interface for communication with tasks (deploy.task.Task). Offers methods to inspect intent and to report task results.
    """

    environment: uuid.UUID
    client: Client
    code_manager: CodeManager
    executor_manager: executor.ExecutorManager[executor.Executor]

    @abstractmethod
    def get_types_for_agent(self, agent: str) -> Collection[ResourceType]:
        """
        Returns a collection of all resource types that are known to live on a given agent.
        """

    @abstractmethod
    async def get_resource_intent(
        self,
        resource: ResourceIdStr,
        *,
        for_deploy: bool = False,
    ) -> Optional[tuple[int, ResourceDetails]]:
        """
        Returns the current version and the details for the given resource, or None if it is not (anymore) managed by the
        scheduler.

        :param for_deploy: True iff the task will start deploying this intent. If set, must call report_resource_state later
            with deployment result.

        Acquires appropriate locks.
        """

    @abstractmethod
    async def report_resource_state(
        self,
        resource: ResourceIdStr,
        *,
        attribute_hash: str,
        status: ResourceStatus,
        deployment_result: Optional[DeploymentResult] = None,
    ) -> None:
        """
        Report new state for a resource. Since knowledge of deployment result implies a finished deploy, it must only be set
        when a deploy has just finished.

        Acquires appropriate locks

        :param resource: The resource to report state for.
        :param attribute_hash: The resource's attribute hash for which this state applies. No scheduler state is updated if the
            hash indicates the state information is stale.
        :param status: The new resource status.
        :param deployment_result: The result of the deploy, iff one just finished, otherwise None.
        """


class TaskRunner:
    def __init__(self, endpoint: str, scheduler: "ResourceScheduler"):
        self.endpoint = endpoint
        self.status = AgentStatus.STOPPED
        self._scheduler = scheduler
        self._task: typing.Optional[asyncio.Task[None]] = None

    def start(self) -> None:
        if self.status == AgentStatus.STOPPED:
            self._task = asyncio.create_task(self.run())
        else:
            self.status = AgentStatus.STARTED

    def stop(self) -> None:
        self.status = AgentStatus.STOPPING

    async def notify(self) -> None:
        """
        Method to notify the runner that something has changed in the DB. This method will fetch the new information
        regarding the environment and the information related to the runner (agent). Depending on the desired state of the
        agent, it will either stop / start the agent or do nothing
        """
        should_be_running = await self._scheduler.should_be_running(self.endpoint)

        match self.status:
            case AgentStatus.STARTED if not should_be_running:
                self.stop()
            case AgentStatus.STOPPING | AgentStatus.STOPPED if should_be_running:
                self.start()

    async def run(self) -> None:
        """Main loop for one agent. It will first fetch or create its actual state from the DB to make sure that it's
        allowed to run."""
<<<<<<< HEAD
        paused_status = await data.Agent.retrieve_paused_status(environment=self._scheduler.environment, endpoint=self.endpoint)
        self.status = AgentStatus.STARTED if not paused_status else AgentStatus.STOPPED
=======
        await data.Agent.insert_if_not_exist(environment=self._scheduler.environment, endpoint=self.endpoint)
        self.status = AgentStatus.STARTED if self._scheduler.should_be_running(endpoint=self.endpoint) else AgentStatus.STOPPED
>>>>>>> 2fb0ec76

        while self._scheduler._running and self.status == AgentStatus.STARTED:
            task: Task = await self._scheduler._work.agent_queues.queue_get(self.endpoint)
            try:
                await task.execute(self._scheduler, self.endpoint)
            except Exception:
                LOGGER.exception(
                    "Task %s for agent %s has failed and the exception was not properly handled", task, self.endpoint
                )

            self._scheduler._work.agent_queues.task_done(self.endpoint, task)

        self.status = AgentStatus.STOPPED


class ResourceScheduler(TaskManager):
    """
    Scheduler for resource actions. Reads resource state from the database and accepts deploy, dry-run, ... requests from the
    server. Schedules these requests as tasks according to priorities and, in case of deploy tasks, requires-provides edges.

    The scheduler expects to be notified by the server whenever a new version is released.
    """

    def __init__(
        self, environment: uuid.UUID, executor_manager: executor.ExecutorManager[executor.Executor], client: Client
    ) -> None:
        """
        :param environment: the environment we work for
        :param executor_manager: the executor manager that will provide us with executors
        :param client: connection to the server
        """
        self._state: ModelState = ModelState(version=0)
        self._work: work.ScheduledWork = work.ScheduledWork(
            requires=self._state.requires.requires_view(),
            provides=self._state.requires.provides_view(),
            new_agent_notify=self._create_agent,
        )

        # We uphold two locks to prevent concurrency conflicts between external events (e.g. new version or deploy request)
        # and the task executor background tasks.
        #
        # - lock to block scheduler state access (both model state and scheduled work) during scheduler-wide state updates
        #   (e.g. trigger deploy). A single lock suffices since all state accesses (both read and write) by the task runners are
        #   short, synchronous operations (and therefore we wouldn't gain anything by allowing multiple readers).
        self._scheduler_lock: asyncio.Lock = asyncio.Lock()
        # - lock to serialize updates to the scheduler's intent (version, attributes, ...), e.g. process a new version.
        self._intent_lock: asyncio.Lock = asyncio.Lock()

        self._running = False
        # Agent name to worker task
        # here to prevent it from being GC-ed
        self._workers: dict[str, TaskRunner] = {}
        # Set of resources for which a concrete non-stale deploy is in progress, i.e. we've committed for a given intent and
        # that intent still reflects the latest resource intent
        # Apart from the obvious, this differs from the agent queues' in-progress deploys in the sense that those are simply
        # tasks that have been picked up while this set contains only those tasks for which we've already committed. For each
        # deploy task, there is a (typically) short window of time where it's considered in progress by the agent queue, but
        # it has not yet started on the actual deploy, i.e. it will still see updates to the resource intent.
        self._deploying_latest: set[ResourceIdStr] = set()

        self.environment = environment
        self.client = client
        self.code_manager = CodeManager(client)
        self.executor_manager = executor_manager

    def reset(self) -> None:
        """
        Clear out all state and start empty

        only allowed when ResourceScheduler is not running
        """
        assert not self._running
        self._state.reset()
        self._work.reset()

    async def start(self) -> None:
        self.reset()
        self._running = True
        await self.reset_resource_state()
        await self.read_version()

    async def stop(self) -> None:
        self._running = False
        self._work.agent_queues.send_shutdown()

    async def join(self) -> None:
        worker_tasks = [worker._task for worker in self._workers.values() if worker._task is not None]
        await asyncio.gather(*worker_tasks)

    async def deploy(self, priority: TaskPriority = TaskPriority.USER_DEPLOY) -> None:
        """
        Trigger a deploy
        """
        async with self._scheduler_lock:
            self._work.deploy_with_context(self._state.dirty, priority=priority, deploying=self._deploying_latest)

    async def repair(self, priority: TaskPriority = TaskPriority.USER_REPAIR) -> None:
        """
        Trigger a repair, i.e. mark all resources as dirty, then trigger a deploy.
        """
        async with self._scheduler_lock:
            self._state.dirty.update(self._state.resources.keys())
            self._work.deploy_with_context(self._state.dirty, priority=priority, deploying=self._deploying_latest)

    async def dryrun(self, dry_run_id: uuid.UUID, version: int) -> None:
        resources = await self._build_resource_mappings_from_db(version)
        for rid, resource in resources.items():
            self._work.agent_queues.queue_put_nowait(
                PrioritizedTask(
                    task=DryRun(
                        resource=rid,
                        version=version,
                        resource_details=resource,
                        dry_run_id=dry_run_id,
                    ),
                    priority=TaskPriority.DRYRUN,
                )
            )

    async def get_facts(self, resource: dict[str, object]) -> None:
        rid = Id.parse_id(resource["id"]).resource_str()
        self._work.agent_queues.queue_put_nowait(
            PrioritizedTask(
                task=RefreshFact(resource=rid),
                priority=TaskPriority.FACT_REFRESH,
            )
        )

    async def _build_resource_mappings_from_db(self, version: int) -> Mapping[ResourceIdStr, ResourceDetails]:
        """
        Build a view on current resources. Might be filtered for a specific environment, used when a new version is released

        :return: resource_mapping {id -> resource details}
        """
        resources_from_db = await data.Resource.get_resources_for_version(self.environment, version)

        resource_mapping = {
            resource.resource_id: ResourceDetails(
                resource_id=resource.resource_id,
                attribute_hash=resource.attribute_hash,
                attributes=resource.attributes,
                status=resource.status,
            )
            for resource in resources_from_db
        }
        return resource_mapping

    def _construct_requires_mapping(
        self, resources: Mapping[ResourceIdStr, ResourceDetails]
    ) -> Mapping[ResourceIdStr, Set[ResourceIdStr]]:
        require_mapping = {
            resource: {Id.parse_id(req).resource_str() for req in details.attributes.get("requires", [])}
            for resource, details in resources.items()
        }
        return require_mapping

    async def read_version(
        self,
    ) -> None:
        """
        Update model state and scheduled work based on the latest released version in the database, e.g. when the scheduler is
        started or when a new version is released. Triggers a deploy after updating internal state:
        - schedules new or updated resources to be deployed
        - schedules any resources that are not in a known good state.
        - rearranges deploy tasks by requires if required
        """
        cm_version = await ConfigurationModel.get_latest_version(self.environment)
        if cm_version is None:
            return
        version = cm_version.version
        resources_from_db = await self._build_resource_mappings_from_db(version=version)
        requires_from_db = self._construct_requires_mapping(resources_from_db)
        await self._new_version(version, resources_from_db, requires_from_db)

    async def reset_resource_state(self) -> None:
        """
        Update model state and scheduled work based on the latest released version in the database, e.g. when the scheduler is
        started or when a new version is released. Triggers a deploy after updating internal state:
        - schedules new or updated resources to be deployed
        - schedules any resources that are not in a known good state.
        - rearranges deploy tasks by requires if required
        """
        cm_version = await ConfigurationModel.get_latest_version(self.environment)
        if cm_version is None:
            return
        version = cm_version.version

        await data.Resource.reset_resource_state(self.environment, version)

    async def _new_version(
        self,
        version: int,
        resources: Mapping[ResourceIdStr, ResourceDetails],
        requires: Mapping[ResourceIdStr, Set[ResourceIdStr]],
    ) -> None:
        async with self._intent_lock:
            # Inspect new state and compare it with the old one before acquiring scheduler the lock.
            # This is safe because we only read intent-related state here, for which we've already acquired the lock
            deleted_resources: Set[ResourceIdStr] = self._state.resources.keys() - resources.keys()
            for resource in deleted_resources:
                self._work.delete_resource(resource)

            new_desired_state: set[ResourceIdStr] = set()
            # Only contains the direct undeployable resources, not the transitive ones.
            blocked_resources: set[ResourceIdStr] = set()
            # Resources that were undeployable in a previous model version, but got unblocked. Not the transitive ones.
            unblocked_resources: set[ResourceIdStr] = set()
            added_requires: dict[ResourceIdStr, Set[ResourceIdStr]] = {}
            dropped_requires: dict[ResourceIdStr, Set[ResourceIdStr]] = {}
            for resource, details in resources.items():
                if details.status is const.ResourceState.undefined:
                    blocked_resources.add(resource)
                    self._work.delete_resource(resource)
                elif resource in self._state.resources:
                    # It's a resource we know.
                    if self._state.resource_state[resource].status is ResourceStatus.UNDEFINED:
                        # The resource has been undeployable in previous versions, but not anymore.
                        unblocked_resources.add(resource)
                    elif details.attribute_hash != self._state.resources[resource].attribute_hash:
                        # The desired state has changed.
                        new_desired_state.add(resource)
                else:
                    # It's a resource we don't know yet.
                    new_desired_state.add(resource)
                old_requires: Set[ResourceIdStr] = self._state.requires.get(resource, set())
                new_requires: Set[ResourceIdStr] = requires.get(resource, set())
                added: Set[ResourceIdStr] = new_requires - old_requires
                dropped: Set[ResourceIdStr] = old_requires - new_requires
                if added:
                    added_requires[resource] = added
                if dropped:
                    dropped_requires[resource] = dropped
                # this loop is race-free, potentially slow, and completely synchronous
                # => regularly pass control to the event loop to not block scheduler operation during update prep
                await asyncio.sleep(0)

            # A resource should not be present in more than one of these resource sets
            assert len(new_desired_state | blocked_resources | unblocked_resources) == len(new_desired_state) + len(
                blocked_resources
            ) + len(unblocked_resources)

            # in the current implementation everything below the lock is synchronous, so it's not technically required. It is
            # however kept for two reasons:
            # 1. pass context once more to event loop before starting on the sync path
            #   (could be achieved with a simple sleep(0) if desired)
            # 2. clarity: it clearly signifies that this is the atomic and performance-sensitive part
            async with self._scheduler_lock:
                self._state.version = version
                for resource in blocked_resources:
                    self._state.block_resource(resource, details, transient=False)
                for resource in new_desired_state:
                    self._state.update_desired_state(resource, resources[resource])
                for resource in added_requires.keys() | dropped_requires.keys():
                    self._state.update_requires(resource, requires[resource])
                transitively_blocked_resources: set[ResourceIdStr] = self._state.block_provides(resources=blocked_resources)
                for resource in unblocked_resources:
                    self._state.unblock_resource(resource)
                # Update set of in-progress non-stale deploys by trimming resources with new state
                self._deploying_latest.difference_update(
                    new_desired_state, deleted_resources, blocked_resources, transitively_blocked_resources
                )
                # ensure deploy for ALL dirty resources, not just the new ones
                self._work.deploy_with_context(
                    self._state.dirty,
                    priority=TaskPriority.NEW_VERSION_DEPLOY,
                    deploying=self._deploying_latest,
                    added_requires=added_requires,
                    dropped_requires=dropped_requires,
                )
                for resource in deleted_resources:
                    self._state.drop(resource)
                for resource in blocked_resources | transitively_blocked_resources:
                    self._work.delete_resource(resource)

            # Once more, drop all resources that do not exist in this version from the scheduled work, in case they got added
            # again by a deploy trigger (because we dropped them outside the lock).
            for resource in deleted_resources:
                # Delete the deleted resources outside the _scheduler_lock, because we do not want to keep the _scheduler_lock
                # acquired longer than required. The worst that can happen here is that we deploy the deleted resources one
                # time too many, which is not so bad.
                self._work.delete_resource(resource)

<<<<<<< HEAD
    def _create_agent(self, agent: str, should_start: bool = True) -> None:
        """Start processing for the given agent"""
        self._workers[agent] = TaskRunner(endpoint=agent, scheduler=self)
        if should_start:
            self._workers[agent].start()
=======
    def _create_agent(self, agent: str) -> None:
        """Start processing for the given agent"""
        self._workers[agent] = TaskRunner(endpoint=agent, scheduler=self)
        self._workers[agent].start()
>>>>>>> 2fb0ec76

    async def should_be_running(self, endpoint: str) -> bool:
        """
        Check in the DB (authoritative entity) if the agent (or the Scheduler if endpoint == Scheduler id) should be running
            i.e. if it is not paused and its environment is not halted.
        :param endpoint: The name of the agent
        """
        current_environment = await Environment.get_by_id(self.environment)
        assert current_environment
        current_agent = await data.Agent.get(env=self.environment, endpoint=endpoint)
        if current_agent is None:
            return False
        return not (current_environment.halted or current_agent.paused)

    async def refresh_agent_state_from_db(self, name: str) -> None:
        """
        Refresh from the DB (authoritative entity) the actual state of the agent.
            - If the agent is not paused: It will make sure that the agent is running.
            - If the agent is paused: Stop a particular agent.

        :param name: The name of the agent
        """

        if name in self._workers:
            await self._workers[name].notify()
            return

        requested_agent = await data.Agent.get(env=self.environment, endpoint=name)
        if requested_agent:
<<<<<<< HEAD
            self._create_agent(agent=requested_agent.name, should_start=not requested_agent.paused)
            return
=======
            self._create_agent(agent=requested_agent.name)
>>>>>>> 2fb0ec76

        if name not in self._workers and requested_agent is None:
            raise LookupError(f"The agent `{name}` does not exist!")

    async def is_agent_running(self, name: str) -> bool:
        """
        Return True if the provided agent is running, at least an agent that the Scheduler is aware of

        :param name: The name of the agent
        """
        return name in self._workers and self._workers[name].status == AgentStatus.STARTED

    # TaskManager interface

    async def get_resource_intent(
        self, resource: ResourceIdStr, *, for_deploy: bool = False
    ) -> Optional[tuple[int, ResourceDetails]]:
        async with self._scheduler_lock:
            # fetch resource details under lock
            try:
                result = self._state.version, self._state.resources[resource]
            except KeyError:
                # Stale resource
                # May occur in rare races between new_version and acquiring the lock we're under here. This race is safe
                # because of this check, and an intrinsic part of the locking design because it's preferred over wider
                # locking for performance reasons.
                return None
            else:
                if for_deploy:
                    # still under lock => can safely add to non-stale in-progress set
                    self._deploying_latest.add(resource)
                return result

    async def report_resource_state(
        self,
        resource: ResourceIdStr,
        *,
        attribute_hash: str,
        status: ResourceStatus,
        deployment_result: Optional[DeploymentResult] = None,
    ) -> None:
        if deployment_result is DeploymentResult.NEW:
            raise ValueError("report_resource_state should not be called to register new resources")

        async with self._scheduler_lock:
            # refresh resource details for latest model state
            details: Optional[ResourceDetails] = self._state.resources.get(resource, None)
            if details is None or details.attribute_hash != attribute_hash:
                # The reported resource state is for a stale resource and therefore no longer relevant for state updates.
                # There is also no need to send out events because a newer version will have been scheduled.
                return
            state: ResourceState = self._state.resource_state[resource]
            state.status = status
            if deployment_result is not None:
                # first update state, then send out events
                self._deploying_latest.remove(resource)
                state.deployment_result = deployment_result
                self._work.finished_deploy(resource)
                if deployment_result is DeploymentResult.DEPLOYED:
                    self._state.dirty.discard(resource)
                # propagate events
                if details.attributes.get(const.RESOURCE_ATTRIBUTE_SEND_EVENTS, False):
                    provides: Set[ResourceIdStr] = self._state.requires.provides_view().get(resource, set())
                    event_listeners: Set[ResourceIdStr] = {
                        dependant
                        for dependant in provides
                        if (dependant_details := self._state.resources.get(dependant, None)) is not None
                        # default to True for backward compatibility, i.e. not all resources have the field
                        if dependant_details.attributes.get(const.RESOURCE_ATTRIBUTE_RECEIVE_EVENTS, True)
                    }
                    if event_listeners:
                        # do not pass deploying tasks because for event propagation we really want to start a new one,
                        # even if the current intent is already being deployed
                        task = Deploy(resource=resource)
                        assert task in self._work.agent_queues.in_progress
                        priority = self._work.agent_queues.in_progress[task]
                        self._work.deploy_with_context(event_listeners, priority=priority, deploying=set())

    def get_types_for_agent(self, agent: str) -> Collection[ResourceType]:
        return list(self._state.types_per_agent[agent])<|MERGE_RESOLUTION|>--- conflicted
+++ resolved
@@ -129,13 +129,8 @@
     async def run(self) -> None:
         """Main loop for one agent. It will first fetch or create its actual state from the DB to make sure that it's
         allowed to run."""
-<<<<<<< HEAD
-        paused_status = await data.Agent.retrieve_paused_status(environment=self._scheduler.environment, endpoint=self.endpoint)
-        self.status = AgentStatus.STARTED if not paused_status else AgentStatus.STOPPED
-=======
         await data.Agent.insert_if_not_exist(environment=self._scheduler.environment, endpoint=self.endpoint)
         self.status = AgentStatus.STARTED if self._scheduler.should_be_running(endpoint=self.endpoint) else AgentStatus.STOPPED
->>>>>>> 2fb0ec76
 
         while self._scheduler._running and self.status == AgentStatus.STARTED:
             task: Task = await self._scheduler._work.agent_queues.queue_get(self.endpoint)
@@ -418,18 +413,10 @@
                 # time too many, which is not so bad.
                 self._work.delete_resource(resource)
 
-<<<<<<< HEAD
-    def _create_agent(self, agent: str, should_start: bool = True) -> None:
-        """Start processing for the given agent"""
-        self._workers[agent] = TaskRunner(endpoint=agent, scheduler=self)
-        if should_start:
-            self._workers[agent].start()
-=======
     def _create_agent(self, agent: str) -> None:
         """Start processing for the given agent"""
         self._workers[agent] = TaskRunner(endpoint=agent, scheduler=self)
         self._workers[agent].start()
->>>>>>> 2fb0ec76
 
     async def should_be_running(self, endpoint: str) -> bool:
         """
@@ -459,12 +446,7 @@
 
         requested_agent = await data.Agent.get(env=self.environment, endpoint=name)
         if requested_agent:
-<<<<<<< HEAD
-            self._create_agent(agent=requested_agent.name, should_start=not requested_agent.paused)
-            return
-=======
             self._create_agent(agent=requested_agent.name)
->>>>>>> 2fb0ec76
 
         if name not in self._workers and requested_agent is None:
             raise LookupError(f"The agent `{name}` does not exist!")
