--- conflicted
+++ resolved
@@ -259,12 +259,8 @@
     async def start(self) -> None:
         if self._running:
             return
-<<<<<<< HEAD
         await self.reset()
-=======
-        self.reset()
         await self.reset_resource_state()
->>>>>>> 1abd04a8
         await self._initialize()
         self._running = True
 
@@ -759,7 +755,6 @@
                         # default to True for backward compatibility, i.e. not all resources have the field
                         if dependant_details.attributes.get(const.RESOURCE_ATTRIBUTE_RECEIVE_EVENTS, True)
                     }
-<<<<<<< HEAD
                     concerned_resources.update(event_listeners)
 
                 if concerned_resources:
@@ -768,7 +763,7 @@
                     task = Deploy(resource=resource)
                     assert task in self._work.agent_queues.in_progress
                     priority = self._work.agent_queues.in_progress[task]
-                    self._work.deploy_with_context(concerned_resources, priority=priority, deploying=set())
+                    self._work.deploy_with_context(concerned_resources, reason=f"Deploying because an event was received from {resource}", priority=priority, deploying=set())
 
     async def cancel_periodic_repair_and_deploy_for_resource(self, resource_id: ResourceIdStr) -> None:
         """
@@ -790,20 +785,6 @@
         periodic_deploy: ScheduledTask | None = self.create_recurring_deploy_for_resource(resource_id)
         if periodic_deploy:
             self.resource_periodic_deploys[resource_id] = periodic_deploy
-=======
-                    if event_listeners:
-                        # do not pass deploying tasks because for event propagation we really want to start a new one,
-                        # even if the current intent is already being deployed
-                        task = Deploy(resource=resource)
-                        assert task in self._work.agent_queues.in_progress
-                        priority = self._work.agent_queues.in_progress[task]
-                        self._work.deploy_with_context(
-                            event_listeners,
-                            reason=f"Deploying because an event was received from {resource}",
-                            priority=priority,
-                            deploying=set(),
-                        )
->>>>>>> 1abd04a8
 
     def get_types_for_agent(self, agent: str) -> Collection[ResourceType]:
         return list(self._state.types_per_agent[agent])
