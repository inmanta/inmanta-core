"""
    Copyright 2024 Inmanta

    Licensed under the Apache License, Version 2.0 (the "License");
    you may not use this file except in compliance with the License.
    You may obtain a copy of the License at

        http://www.apache.org/licenses/LICENSE-2.0

    Unless required by applicable law or agreed to in writing, software
    distributed under the License is distributed on an "AS IS" BASIS,
    WITHOUT WARRANTIES OR CONDITIONS OF ANY KIND, either express or implied.
    See the License for the specific language governing permissions and
    limitations under the License.

    Contact: code@inmanta.com
"""

import abc
import asyncio
import contextlib
import datetime
import enum
import itertools
import logging
import typing
import uuid
from abc import abstractmethod
from collections.abc import Collection, Mapping, Sequence, Set
from dataclasses import dataclass
from enum import Enum
from typing import Optional, Self, Tuple

import asyncpg

from inmanta import const, data
from inmanta.agent import executor
from inmanta.agent.code_manager import CodeManager
from inmanta.data import ConfigurationModel, Environment
from inmanta.data.model import Discrepancy, SchedulerStatusReport
from inmanta.deploy import timers, work
from inmanta.deploy.persistence import ToDbUpdateManager
from inmanta.deploy.state import (
    AgentStatus,
    BlockedStatus,
    ComplianceStatus,
    DeploymentResult,
    ModelState,
    ResourceDetails,
    ResourceState,
)
from inmanta.deploy.tasks import Deploy, DryRun, RefreshFact, Task
from inmanta.deploy.work import TaskPriority
from inmanta.protocol import Client
from inmanta.resources import Id
from inmanta.types import ResourceIdStr, ResourceType, ResourceVersionIdStr

LOGGER = logging.getLogger(__name__)
NB_ITERATIONS_PASS_IO_LOOP: int = 100


class StaleResource(Exception):
    """
    An exception that indicates that a resource is not managed by the orchestrator.
    """

    pass


@dataclass(frozen=True)
class ResourceIntent:
    """
    Resource intent for a single resource.
    """

    model_version: int
    details: ResourceDetails


@dataclass(frozen=True)
class DeployIntent(ResourceIntent):
    """
    Deploy intent for a single resource. Includes dependency state to provide to the resource handler.
    """

    dependencies: Mapping[ResourceIdStr, const.ResourceState]
    deploy_start: datetime.datetime


class ResourceIntentChange(Enum):
    """
    A state change for a single resource's intent. Represents in which way, if any, a resource changed in a new model version
    versus the currently managed one.

    Internal class meant to unambiguously categorize how resources have changed when processing multiple model versions at once.
    """

    NEW = enum.auto()
    """
    To be considered a new resource, even if one with the same resource id is already managed in the current version.
    e.g. if multiple versions have been released since the currently managed one, and in those a resource is deleted,
    then reappears, we consider it new for all purposes.
    """

    UPDATED = enum.auto()
    """
    The resource has an update to its desired state, this may include a transition from defined to undefined or vice versa.
    """

    DELETED = enum.auto()
    """
    The resource was deleted.
    """


class ResourceRecord(typing.TypedDict):
    """
    A dict representing a resource database record with all fields relevant for the scheduler.

    Purely for type documentation purposes, as we can't statically verify it, considering asyncpg's limitations.
    """

    resource_id: str
    status: str
    attributes: Mapping[str, object]
    attribute_hash: str


@dataclass(frozen=True)
class ModelVersion:
    """
    A version of the model to be managed by the scheduler.
    """

    version: int
    resources: Mapping[ResourceIdStr, ResourceDetails]
    requires: Mapping[ResourceIdStr, Set[ResourceIdStr]]
    undefined: Set[ResourceIdStr]

    @classmethod
    def from_db_records(cls: type[Self], version: int, resources: Collection[ResourceRecord]) -> Self:
        return cls(
            version=version,
            resources={
                ResourceIdStr(resource["resource_id"]): ResourceDetails(
                    resource_id=ResourceIdStr(resource["resource_id"]),
                    attribute_hash=resource["attribute_hash"],
                    attributes=resource["attributes"],
                )
                for resource in resources
            },
            requires={
                ResourceIdStr(resource["resource_id"]): {
                    Id.parse_id(req).resource_str() for req in resource["attributes"].get("requires", [])
                }
                for resource in resources
            },
            undefined={
                ResourceIdStr(resource["resource_id"])
                for resource in resources
                if const.ResourceState(resource["status"]) is const.ResourceState.undefined
            },
        )


class TaskManager(abc.ABC):
    """
    Interface for communication with tasks (deploy.task.Task). Offers methods to inspect intent and to report task results.
    """

    environment: uuid.UUID
    client: Client
    code_manager: CodeManager
    executor_manager: executor.ExecutorManager[executor.Executor]

    @abstractmethod
    def get_types_for_agent(self, agent: str) -> Collection[ResourceType]:
        """
        Returns a collection of all resource types that are known to live on a given agent.
        """

    @abstractmethod
    async def get_resource_intent(
        self,
        resource: ResourceIdStr,
    ) -> Optional[ResourceIntent]:
        """
        Returns the current version and the details for the given resource, or None if it is not (anymore) managed by the
        scheduler.

        Acquires appropriate locks.
        """

    @abstractmethod
    async def deploy_start(
        self,
        action_id: uuid.UUID,
        resource: ResourceIdStr,
    ) -> Optional[DeployIntent]:
        """
        Register the start of deployment for the given resource and return its current version details
        along with the last non-deploying state for its dependencies, or None if it is not (anymore)
        managed by the scheduler.

        If this method returns an intent, the caller must also call deploy_done() at the end of the deploy attempt.

        Acquires appropriate locks.
        """

    @abstractmethod
    async def deploy_done(self, intent: DeployIntent, result: executor.DeployResult) -> None:
        """
        Register the end of deployment for the given resource: update the resource state based on the deployment result
        and inform its dependencies that deployment is finished. Depending on how fresh the intent is (compared to what is
        currently managed, limited (for outdated) or no (for fully stale) scheduler state may be updated.

        Acquires appropriate locks

        :param intent: The resource's deploy intent as returned by deploy_start().
        :param result: The DeployResult object describing the result of the deployment.
        """

    @abstractmethod
    async def dryrun_done(self, result: executor.DryrunResult) -> None:
        """
        Report the result of a dry-run.
        """

    @abstractmethod
    async def fact_refresh_done(self, result: executor.FactResult) -> None:
        """
        Report the result of a fact refresh.
        """


class TaskRunner:
    def __init__(self, endpoint: str, scheduler: "ResourceScheduler"):
        self.endpoint = endpoint
        self.status = AgentStatus.STOPPED
        self._scheduler = scheduler
        self._task: typing.Optional[asyncio.Task[None]] = None
        self._notify_task: typing.Optional[asyncio.Task[None]] = None

    async def start(self) -> None:
        self.status = AgentStatus.STARTED
        assert (
            self._task is None or self._task.done()
        ), f"Task Runner {self.endpoint} is trying to start twice, this should not happen"
        self._task = asyncio.create_task(self._run())

    async def stop(self) -> None:
        self.status = AgentStatus.STOPPING

    async def join(self) -> None:
        assert not self.is_running(), "Joining worker that is not stopped"
        if self._task is None or self._task.done():
            return
        await self._task

    async def notify(self) -> None:
        """
        Method to notify the runner that something has changed in the DB. This method will fetch the new information
        regarding the environment and the information related to the runner (agent). Depending on the desired state of the
        agent, it will either stop / start the agent or do nothing
        """
        should_be_running = await self._scheduler.should_be_running() and await self._scheduler.should_runner_be_running(
            endpoint=self.endpoint
        )

        match self.status:
            case AgentStatus.STARTED if not should_be_running:
                await self.stop()
            case AgentStatus.STOPPED if should_be_running:
                await self.start()
            case AgentStatus.STOPPING if should_be_running:
                self.status = AgentStatus.STARTED

    def notify_sync(self) -> None:
        """
        Method to notify the runner that something has changed in the DB in a synchronous manner.
        """
        # We save it to be sure that the task will not be GC
        self._notify_task = asyncio.create_task(self.notify())

    async def _run(self) -> None:
        """Main loop for one agent. It will first fetch or create its actual state from the DB to make sure that it's
        allowed to run."""
        while self._scheduler._running and self.status == AgentStatus.STARTED:
            work_item: work.MotivatedTask[Task] = await self._scheduler._work.agent_queues.queue_get(self.endpoint)
            try:
                await work_item.task.execute(self._scheduler, self.endpoint, work_item.reason)
            except Exception:
                LOGGER.exception(
                    "Task %s for agent %s has failed and the exception was not properly handled", work_item.task, self.endpoint
                )

            self._scheduler._work.agent_queues.task_done(self.endpoint, work_item.task)

        self.status = AgentStatus.STOPPED

    def is_running(self) -> bool:
        return self.status == AgentStatus.STARTED


class ResourceScheduler(TaskManager):
    """
    Scheduler for resource actions. Reads resource state from the database and accepts deploy, dry-run, ... requests from the
    server. Schedules these requests as tasks according to priorities and, in case of deploy tasks, requires-provides edges.

    The scheduler expects to be notified by the server whenever a new version is released.
    """

    def __init__(
        self, environment: uuid.UUID, executor_manager: executor.ExecutorManager[executor.Executor], client: Client
    ) -> None:
        """
        :param environment: the environment we work for
        :param executor_manager: the executor manager that will provide us with executors
        :param client: connection to the server
        """
        # state and work may be reassigned during initialize
        self._state: ModelState = ModelState(version=0)
        self._work: work.ScheduledWork = work.ScheduledWork(
            requires=self._state.requires.requires_view(),
            provides=self._state.requires.provides_view(),
            new_agent_notify=self._create_agent,
        )

        # We uphold two locks to prevent concurrency conflicts between external events (e.g. new version or deploy request)
        # and the task executor background tasks.
        #
        # - lock to block scheduler state access (this includes model state, scheduled work and resource timers management)
        #   during scheduler-wide state updates (e.g. trigger deploy). A single lock suffices since all state accesses
        #   (both read and write) by the task runners are short, synchronous operations (and therefore we wouldn't gain
        #   anything by allowing multiple readers).
        self._scheduler_lock: asyncio.Lock = asyncio.Lock()
        # - lock to serialize updates to the scheduler's intent (version, attributes, ...), e.g. process a new version.
        self._intent_lock: asyncio.Lock = asyncio.Lock()

        self._running = False
        # Agent name to worker task
        # here to prevent it from being GC-ed
        self._workers: dict[str, TaskRunner] = {}
        # Set of resources for which a concrete non-stale deploy is in progress, i.e. we've committed for a given intent and
        # that intent still reflects the latest resource intent
        # Apart from the obvious, this differs from the agent queues' in-progress deploys in the sense that those are simply
        # tasks that have been picked up while this set contains only those tasks for which we've already committed. For each
        # deploy task, there is a (typically) short window of time where it's considered in progress by the agent queue, but
        # it has not yet started on the actual deploy, i.e. it will still see updates to the resource intent.
        self._deploying_latest: set[ResourceIdStr] = set()
        # Set of orphaned resources for which a deploy is in progress, i.e. a deploy for a resource that went from managed to
        # unmanaged (even if it became managed again afterward, in which case it's considered a new resource that happens to
        # share the resource id)
        self._deploying_unmanaged: set[ResourceIdStr] = set()

        self.environment = environment
        self.client = client
        self.code_manager = CodeManager(client)
        self.executor_manager = executor_manager
        self.state_update_manager = ToDbUpdateManager(client, environment)

        self._timer_manager = timers.TimerManager(self)

    async def _reset(self) -> None:
        """
        Clear out all state and start empty

        only allowed when ResourceScheduler is not running
        """
        assert not self._running
        self._state.reset()
        self._work.reset()
        # Ensure we are down
        for worker in self._workers.values():
            # We have no timeout here
            # This can potentially hang when an executor hangs
            # However, the stop should forcefully kill the executor
            # This will kill the connection and free the worker
            await worker.join()
        self._workers.clear()
        self._deploying_latest.clear()
        self._deploying_unmanaged.clear()
        await self._timer_manager.reset()

    async def start(self) -> None:
        if self._running:
            return
        await self._reset()
        await self.reset_resource_state()

        await self._initialize()

    async def stop(self) -> None:
        if not self._running:
            return
        self._running = False
        await self._timer_manager.stop()
        # Ensure workers go down
        # First stop them
        for worker in self._workers.values():
            await worker.stop()
        # Then wake them up to receive the stop
        self._work.agent_queues.send_shutdown()

    async def join(self) -> None:
        await asyncio.gather(*[worker.join() for worker in self._workers.values()])
        await self._timer_manager.join()

    async def reset_resource_state(self) -> None:
        """
        Update resources in the latest released version of the model stuck in "deploying" state.
        This can occur when the Scheduler is killed in the middle of a deployment.
        """

        await data.Resource.reset_resource_state(self.environment)

    async def _initialize(self) -> None:
        """
        Initialize the scheduler state and continue the deployment where we were before the server was shutdown.
        Marks scheduler as running and triggers first deploys.
        """
        self._timer_manager.initialize()
        # do not start a transaction because:
        # 1. nothing we do here before read_version is inherently transactional: the only write is atomic, and reads do not
        #   benefit from READ COMMITTED (default) isolation level.
        # 2. read_version expects to receive a connection outside of a transaction context
        async with self.state_update_manager.get_connection() as con:
            # Make sure there is an entry for this scheduler in the scheduler database table
            await data.Scheduler._execute_query(
                f"""
                    INSERT INTO {data.Scheduler.table_name()}
                    VALUES($1, NULL)
                    ON CONFLICT DO NOTHING
                """,
                self.environment,
                connection=con,
            )

            # Check if we can restore the scheduler state from a previous run
            restored_state: Optional[ModelState] = await ModelState.create_from_db(self.environment, connection=con)
            if restored_state is not None:
                # Restore scheduler state like it was before the scheduler went down
                self._state = restored_state
                self._work = work.ScheduledWork(
                    requires=self._state.requires.requires_view(),
                    provides=self._state.requires.provides_view(),
                    new_agent_notify=self._create_agent,
                )
                restored_version: int = self._state.version
                # Set running flag because we're ready to start accepting tasks.
                # Set before scheduling first tasks because many methods (e.g. read_version) skip silently when not running
                self._running = True
                # All resources get a timer
                await self.read_version(connection=con)
                async with self._scheduler_lock:
                    self._timer_manager.update_timers(self._state.resources.keys() - self._state.dirty)

                if self._state.version == restored_version:
                    # no new version was present. Simply trigger a deploy for everything that's not in a known good state
                    await self.deploy(
                        reason="Deploy was triggered because the resource scheduler was started",
                        priority=TaskPriority.INTERVAL_DEPLOY,
                    )
            else:
                # This case can occur in three different situations:
                #   1 A model version has been released, but the scheduler didn't process any version yet.
                #     In this case there is no scheduler state to restore.
                #   2 The last processed version has been deleted since the scheduler was last running
                #   3 We migrated the Inmanta server from an old version, that didn't have the resource state
                #     tracking in the database, to a version that does. To cover this case, we rely on the
                #     increment calculation to determine which resources have to be considered dirty and which
                #     not. This migration code path can be removed in a later major version.
                #
                # In cases 1 and 2, all resources are expected to be in the increment (scheduler hasn't processed any versions
                # means we haven't ever deployed anything yet), so those could be covered by simply reading in only the latest
                # version, or by keeping state as is and calling into normal read_version() flow. However, while the migration
                # path is still required for backwards compatibility (3) anyway, we unifi the three cases for simplicity.

                # Set running flag because we're ready to start accepting tasks.
                # Set before scheduling first tasks because many methods (e.g. read_version) skip silently when not running
                self._running = True
                await self._recover_scheduler_state_using_increments_calculation(connection=con)

    async def _recover_scheduler_state_using_increments_calculation(self, *, connection: asyncpg.connection.Connection) -> None:
        """
        This method exists for backwards compatibility reasons. It initializes the scheduler state
        by relying on the increments calculation logic. This method starts the deployment process.

        :param connection: Connection to use for db operations. Should not be in a transaction context.
        """
        try:
            model: ModelVersion = await self._get_single_model_version_from_db(connection=connection)
        except KeyError:
            # No model version has been released yet.
            return
        # Rely on the incremental calculation to determine which resources should be deployed and which not.
        up_to_date_resources: Set[ResourceIdStr]
        up_to_date_resources, last_deploy_time = await ConfigurationModel.get_last_deployed_and_neg_increment(
            self.environment, model.version, connection=connection
        )
        await self._new_version(
            [model],
            up_to_date_resources=up_to_date_resources,
            last_deploy_time=last_deploy_time,
            reason="Deploy was triggered because the scheduler was started",
            connection=connection,
        )

    async def deploy(self, *, reason: str, priority: TaskPriority = TaskPriority.USER_DEPLOY) -> None:
        """
        Trigger a deploy
        """
        if not self._running:
            return
        async with self._scheduler_lock:
            self._timer_manager.stop_timers(self._state.dirty)
            self._work.deploy_with_context(
                self._state.dirty, reason=reason, priority=priority, deploying=self._deploying_latest
            )

    async def repair(self, *, reason: str, priority: TaskPriority = TaskPriority.USER_REPAIR) -> None:
        """
        Trigger a repair, i.e. mark all unblocked resources as dirty, then trigger a deploy.
        """

        def _should_deploy(resource: ResourceIdStr) -> bool:
            if (resource_state := self._state.resource_state.get(resource)) is not None:
                # For now, we repair even resources marked as TRANSIENT, just in case our assumptions are wrong
                # We will relax this once we have more confidence in the correct tracking of the state (#8580)
                return resource_state.blocked is not BlockedStatus.YES
            # No state was found for this resource. Should probably not happen
            # but err on the side of caution and mark for redeploy.
            return True

        if not self._running:
            return
        async with self._scheduler_lock:
            self._state.dirty.update(resource for resource in self._state.resources.keys() if _should_deploy(resource))
            self._timer_manager.stop_timers(self._state.dirty)
            self._work.deploy_with_context(
                self._state.dirty, reason=reason, priority=priority, deploying=self._deploying_latest
            )

    async def dryrun(self, dry_run_id: uuid.UUID, version: int) -> None:
        if not self._running:
            return
        model: ModelVersion = await self._get_single_model_version_from_db(version=version)
        for resource, details in model.resources.items():
            if resource in model.undefined:
                continue
            self._work.agent_queues.queue_put_nowait(
                DryRun(
                    resource=details.resource_id,
                    version=model.version,
                    resource_details=ResourceDetails(
                        resource_id=details.resource_id,
                        attribute_hash=details.attribute_hash,
                        attributes=details.attributes,
                    ),
                    dry_run_id=dry_run_id,
                ),
                priority=TaskPriority.DRYRUN,
            )

    async def get_facts(self, resource: dict[str, object]) -> None:
        if not self._running:
            return
        rid = Id.parse_id(resource["id"]).resource_str()
        self._work.agent_queues.queue_put_nowait(
            RefreshFact(resource=rid),
            priority=TaskPriority.FACT_REFRESH,
        )

    async def deploy_resource(self, resource: ResourceIdStr, reason: str, priority: TaskPriority) -> None:
        """
        Make sure the given resource is marked for deployment with at least the provided priority.
        If the given priority is higher than the previous one (or if it didn't exist before), a new deploy
        task will be scheduled with the provided reason.
        """
        async with self._scheduler_lock:
            if resource not in self._state.resource_state:
                # The resource was removed from the model by the time this method was triggered
                return

            # When explicitly requested for a single resource, we allow deploying even deploys marked as
            # BlockedStatus.TRANSIENT
            if self._state.resource_state[resource].blocked is BlockedStatus.YES:  # Can't deploy
                return
            self._timer_manager.stop_timer(resource)
            self._work.deploy_with_context(
                {resource},
                reason=reason,
                priority=priority,
                deploying=self._deploying_latest,
            )

    async def _get_single_model_version_from_db(
        self,
        *,
        version: int | None = None,
        connection: Optional[asyncpg.connection.Connection] = None,
    ) -> ModelVersion:
        """
        Returns a single model version as fetched from the database. Returns the requested version if provided
        (regardless of whether it has been released or not), otherwise returns the latest released version.

        Raises KeyError if no specific version has been provided and no released versions exist.
        """
        async with self.state_update_manager.get_connection(connection) as con:
            if version is None:
                # Fetch the latest released model version
                cm_version = await ConfigurationModel.get_latest_version(self.environment, connection=con)
                if cm_version is None:
                    raise KeyError()
                version = cm_version.version

            resources_from_db = await data.Resource.get_resources_for_version_raw(
                environment=self.environment,
                version=version,
                projection=ResourceRecord.__required_keys__,
                connection=con,
            )

            return ModelVersion.from_db_records(
                version,
                resources_from_db,  # type: ignore
            )

    async def read_version(
        self,
        *,
        connection: Optional[asyncpg.connection.Connection] = None,
    ) -> None:
        """
        Update model state and scheduled work based on the latest released version in the database,
        e.g. when a new version is released. Triggers a deploy after updating internal state:
        - schedules new or updated resources to be deployed
        - schedules any resources that are not in a known good state.
        - rearranges deploy tasks by requires if required

        :param connection: Connection to use for db operations. Should not be in a transaction context.
        """
        if not self._running:
            return
        async with self._intent_lock, self.state_update_manager.get_connection(connection) as con:
            # Note: we're not very sensitive to races on the latest released version here. The server will always notify us
            # *after* a new version is released. So we'll always be in one of two scenearios:
            # - the latest released version was released before we started processing this notification
            # - a new version was released after we started processing this communication or is being released now, in which
            #   case a new notification will be / have been sent and blocked on the intent locked until we're done here.
            # So if we end up with a race, we can be confident that we'll always process the associated notification soon.
            resources_by_version: Sequence[tuple[int, Sequence[Mapping[str, object]]]] = (
                await data.Resource.get_resources_since_version_raw(
                    self.environment,
                    since=self._state.version,
                    projection=ResourceRecord.__required_keys__,
                    connection=con,
                )
            )
            new_versions: Sequence[ModelVersion] = [
                ModelVersion.from_db_records(
                    version,
                    resources,  # type: ignore
                )
                for version, resources in resources_by_version
            ]

            await self._new_version(
                new_versions,
                reason="Deploy was triggered because a new version has been released",
                connection=con,
            )

    async def _get_intent_changes(
        self,
        new_versions: Sequence[ModelVersion],
        *,
        up_to_date_resources: Optional[Set[ResourceIdStr]] = None,
    ) -> tuple[ModelVersion, dict[ResourceIdStr, ResourceIntentChange]]:
        """
        Returns a consolidated overview of changes to resource intent, given a series of model versions to process.

        Returns a tuple of
        - the resulting model version after processing all versions.
        - a mapping of resources to their change of intent, after processing all versions in sequence. Only contains resources
            with a change of intent.

        :param new_versions: The new versions to process, in ascending order.
        :param up_to_date_resources: A set of resources that are considered up to date and in a known good state, regardless
            of the current state information.
        """
        up_to_date_resources = set() if up_to_date_resources is None else up_to_date_resources

        if not new_versions:
            raise ValueError("Expected at least one new model version")

        version: int
        resource_details: dict[ResourceIdStr, ResourceDetails] = {}
        resource_requires: dict[ResourceIdStr, Set[ResourceIdStr]] = {}
        # keep track of all new resource details and all changes of intent relative to the currently managed version
        intent_changes: dict[ResourceIdStr, ResourceIntentChange] = {}
        # all undefined resources in the new model versions. Newer version information overrides older ones.
        undefined: set[ResourceIdStr] = set()

        for model in new_versions:
            version = model.version
            # resources that don't exist anymore in this version
            for resource in (self._state.resources.keys() | resource_details.keys()) - model.resources.keys():
                with contextlib.suppress(KeyError):
                    del resource_details[resource]
                    del resource_requires[resource]
                undefined.discard(resource)
                if resource in self._state.resources:
                    intent_changes[resource] = ResourceIntentChange.DELETED
                else:
                    with contextlib.suppress(KeyError):
                        del intent_changes[resource]

            i: int = 0
            for resource, details in model.resources.items():
                # this loop is race-free, potentially slow, and completely synchronous
                # => regularly pass control to the event loop to not block scheduler operation during update prep
                if i >= NB_ITERATIONS_PASS_IO_LOOP:
                    await asyncio.sleep(0)
                    i = 0
                i += 1

                # register new resource details and requires, overriding previous information
                resource_details[resource] = details
                # we only care about the requires-provides changes relative to the currently managed ones,
                # not relative to any of the older versions => simply override
                resource_requires[resource] = model.requires.get(resource, set())

                # determine change of intent
                # no change of intent, by definition
                if resource in up_to_date_resources:
                    continue
                # new resources
                if (
                    # exists in this version but not in managed version
                    resource not in self._state.resources.keys()
                    # deleted in a previously processed version and reappeared now
                    # => consider as a new resource rather than an update
                    or intent_changes.get(resource) in (ResourceIntentChange.DELETED, ResourceIntentChange.NEW)
                ):
                    intent_changes[resource] = ResourceIntentChange.NEW
                # resources we already manage
                elif details.attribute_hash != self._state.resources[resource].attribute_hash:
                    intent_changes[resource] = ResourceIntentChange.UPDATED
                # no change of intent for this resource, unless defined status changed

                # determine new defined status
                is_undefined: bool
                if resource in model.undefined:
                    undefined.add(resource)
                    is_undefined = True
                else:
                    undefined.discard(resource)
                    is_undefined = False
                if resource not in intent_changes and is_undefined != (
                    self._state.resource_state[resource].status is ComplianceStatus.UNDEFINED
                ):
                    # resource's defined status changed
                    intent_changes[resource] = ResourceIntentChange.UPDATED

        return (
            ModelVersion(
                version=version,
                resources=resource_details,
                requires=resource_requires,
                undefined=undefined,
            ),
            intent_changes,
        )

    async def _new_version(
        self,
        new_versions: Sequence[ModelVersion],
        *,
        up_to_date_resources: Optional[Set[ResourceIdStr]] = None,
        last_deploy_time: Mapping[ResourceIdStr, datetime.datetime] | None = None,
        reason: str = "Deploy was triggered because a new version has been released",
        connection: Optional[asyncpg.connection.Connection] = None,
    ) -> None:
        """
        Register one or more newly released versions with the scheduler. Updates scheduled state and scheduled work accordingly.

        Expects to be called under the intent lock, and with monotonically increasing versions (relative to the previous calls
        as well as within the new_versions sequence).

        :param up_to_date_resources: Set of resources that are to be considered in an assumed good state due to a previously
            successful deploy for the same intent. Should not include any blocked resources. Mostly intended for the very first
            version when the scheduler is started with a fresh state.
        :param last_deploy_time: last known deploy time of all resources. only intended for the very first
            version when the scheduler is started with a fresh state.
            It must contain ALL resources as it is used to start the timers
        :param reason: The reason to associate with any deploys caused by this newly released version.
        :param connection: Connection to use for db operations. Should not be in a transaction context for two reasons:
            1. This method acquires the scheduler lock, and needs to have control about how it is allowed to interleave with
                transaction commit, if at all.
            2. This method may have a long pre-processing phase, it opens a transaction itself when appropriate
        """
        if not new_versions:
            return
        if connection is not None and connection.is_in_transaction():
            raise ValueError("_new_version() expects its connection to not be in a transaction context")
        up_to_date_resources = set() if up_to_date_resources is None else up_to_date_resources
        last_deploy_time = {} if last_deploy_time is None else last_deploy_time

        # pre-process new model versions before acquiring the scheduler lock.
        model: ModelVersion
        intent_changes: Mapping[ResourceIdStr, ResourceIntentChange]
        model, intent_changes = await self._get_intent_changes(new_versions, up_to_date_resources=up_to_date_resources)

        # Track potential changes in requires per resource
        added_requires: dict[ResourceIdStr, Set[ResourceIdStr]] = {}  # includes new resources if they have at least one req
        dropped_requires: dict[ResourceIdStr, Set[ResourceIdStr]] = {}
        i: int = 0
        for resource, requires in model.requires.items():
            old_requires: Set[ResourceIdStr] = self._state.requires.get(resource, set())
            added = requires - old_requires
            if added:
                added_requires[resource] = added
            removed = old_requires - requires
            if removed:
                dropped_requires[resource] = removed

            # pass control back to event loop to maintain scheduler operations until we acquire the lock
            if i >= NB_ITERATIONS_PASS_IO_LOOP:
                await asyncio.sleep(0)
                i = 0
            i += 1

        # convert intent changes to sets for bulk processing
        deleted: set[ResourceIdStr] = set()
        new: set[ResourceIdStr] = set()
        updated: set[ResourceIdStr] = set()
        # resources that were previously undefined but not anymore, including those considered new if they match this property
        became_defined: set[ResourceIdStr] = set()
        # resources that are now undefined but weren't before, including new resources if they are undefined
        became_undefined: set[ResourceIdStr] = set()
        i = 0
        for resource, change in intent_changes.items():
            # pass control back to event loop to maintain scheduler operations until we acquire the lock
            if i >= NB_ITERATIONS_PASS_IO_LOOP:
                await asyncio.sleep(0)
                i = 0
            i += 1

            match change:
                case ResourceIntentChange.DELETED:
                    deleted.add(resource)
                    continue
                case ResourceIntentChange.NEW:
                    new.add(resource)
                case ResourceIntentChange.UPDATED:
                    updated.add(resource)
                case _ as _never:
                    typing.assert_never(_never)
            resource_state: Optional[ResourceState] = self._state.resource_state.get(resource)
            if resource_state is None:
                if resource in model.undefined:
                    became_undefined.add(resource)
                continue
            attribute_hash_changed: bool = (
                model.resources[resource].attribute_hash != self._state.resources[resource].attribute_hash
            )
            attribute_hash_unchanged_warning_fmt: str = (
                "The resource with id %s has become %s, but the hash has not changed."
                " This may lead to unexpected deploy behavior"
            )
            if resource in model.undefined and resource_state.status is not ComplianceStatus.UNDEFINED:
                if not attribute_hash_changed:
                    LOGGER.warning(attribute_hash_unchanged_warning_fmt, resource, "undefined")
                became_undefined.add(resource)
            elif resource not in model.undefined and resource_state.status is ComplianceStatus.UNDEFINED:
                if not attribute_hash_changed:
                    LOGGER.warning(attribute_hash_unchanged_warning_fmt, resource, "defined")
                became_defined.add(resource)

        # resources that are to be considered new, even if they are already being managed
        force_new: Set[ResourceIdStr] = self._state.resources.keys() & new

        # assert invariants of the constructed sets
        assert len(intent_changes) == len(deleted | new | updated) == len(deleted) + len(new) + len(updated)
        assert len(became_defined | became_undefined) == (len(became_defined) + len(became_undefined))

        # pass control to IO loop once more before we acquire the lock
        await asyncio.sleep(0)

        # in the current implementation everything below the lock is synchronous, it is however still required (1)
        # and desired even if it weren't strictly required (2):
        # 1. other operations under lock may pass control back to the event loop under the lock. Meaning that even if this
        #   method itself were fully synchronous, it will always still be called in some async context, which may interleave
        #   with awaits in other operations under lock.
        #   and has to be even apart from motivations 2-3, it may interleave with
        # 2. clarity: it clearly signifies that this is the atomic and performance-sensitive part
        async with self._scheduler_lock:
            # update model version
            self._state.version = model.version
            # update resource details
            for resource in up_to_date_resources:
                # Registers resource and removes from the dirty set
                self._state.update_resource(
                    model.resources[resource], known_compliant=True, last_deployed=last_deploy_time.get(resource, None)
                )
            for resource in new | updated:
                # update resource state and dirty set
                self._state.update_resource(
                    model.resources[resource],
                    force_new=intent_changes[resource] is ResourceIntentChange.NEW,
                    undefined=resource in model.undefined,
                    last_deployed=last_deploy_time.get(resource, None),
                )
            # update requires
            for resource in added_requires.keys() | dropped_requires.keys():
                self._state.update_requires(resource, model.requires[resource])

            # update transitive state
            transitive_unblocked, transitive_blocked = self._state.update_transitive_state(
                new_undefined=became_undefined,
                verify_blocked=added_requires.keys(),
                verify_unblocked=became_defined | dropped_requires.keys(),
            )
            # update TRANSIENT (skipped-for-dependencies) state for resources with a dependency for which state was reset
            resources_with_reset_requires: Set[ResourceIdStr] = set(
                itertools.chain.from_iterable(
                    self._state.requires.provides_view().get(resource, set()) for resource in force_new
                )
            )
            for resource in resources_with_reset_requires:
                if (
                    # it is currently TRANSIENT blocked
                    self._state.resource_state[resource].blocked is BlockedStatus.TRANSIENT
                    # it shouldn't be any longer
                    and not self._state.should_skip_for_dependencies(resource)
                ):
                    self._state.resource_state[resource].blocked = BlockedStatus.NO

            # Update set of in-progress deploys that became unmanaged
            self._deploying_unmanaged.update(self._deploying_latest & (new | deleted))
            # Update set of in-progress non-stale deploys by trimming resources with new state
            self._deploying_latest.difference_update(intent_changes.keys(), transitive_blocked)

            # Remove timers for resources that are:
            #    - in the dirty set (because they will be picked up by the scheduler eventually)
            #    - blocked: must not be deployed
            #    - deleted from the model
            self._timer_manager.stop_timers(self._state.dirty | became_undefined | transitive_blocked)
            self._timer_manager.remove_timers(deleted)
            # Install timers for initial up-to-date resources. They are up-to-date now,
            # but we want to make sure we periodically repair them.
            self._timer_manager.update_timers(
                up_to_date_resources | ((transitive_unblocked | resources_with_reset_requires) - self._state.dirty)
            )

            # ensure deploy for ALL dirty resources, not just the new ones
            self._work.deploy_with_context(
                self._state.dirty,
                reason=reason,
                priority=TaskPriority.NEW_VERSION_DEPLOY,
                deploying=self._deploying_latest,
                added_requires=added_requires,
                dropped_requires=dropped_requires,
            )
            for resource in deleted:
                self._state.drop(resource)  # Removes from the dirty set
            for resource in deleted | became_undefined | transitive_blocked:
                self._work.delete_resource(resource)

            # Updating the blocked state should be done under the scheduler lock, because this state is written
            # by both the deploy and the new version code path.
            resources_with_updated_blocked_state: Set[ResourceIdStr] = (
                became_undefined | transitive_blocked | transitive_unblocked
            )

        async with self.state_update_manager.get_connection(connection=connection) as con, con.transaction():
            # Update intent for resources with new desired state
            # Safe to update outside of the lock: scheduler persisted intent is allowed to lag behind its in-memory intent
            # because we always update again after recovering, and we never write to these same columns from any other place.
            # TODO[#8541]: with the changes planned in #8541, the "never write to these same columns from any other places"
            #   statement may not hold anymore. In any case, the transaction must not interleave or wrap the scheduler lock.
            await self.state_update_manager.update_resource_intent(
                self.environment,
                intent={
                    rid: (self._state.resource_state[rid], self._state.resources[rid])
                    for rid in new | updated | resources_with_updated_blocked_state
                },
                update_blocked_state=True,
                connection=con,
            )
            # Mark orphaned resources
            await self.state_update_manager.mark_as_orphan(self.environment, deleted, connection=con)
            await self.state_update_manager.set_last_processed_model_version(
                self.environment, self._state.version, connection=con
            )

    def _create_agent(self, agent: str) -> None:
        """Start processing for the given agent"""
        self._workers[agent] = TaskRunner(endpoint=agent, scheduler=self)
        self._workers[agent].notify_sync()

    async def should_be_running(self) -> bool:
        """
        Check in the DB (authoritative entity) if the Scheduler should be running
            i.e. if the environment is not halted.
        """
        current_environment = await Environment.get_by_id(self.environment)
        assert current_environment
        return not current_environment.halted

    async def should_runner_be_running(self, endpoint: str) -> bool:
        """
        Check in the DB (authoritative entity) if the agent (or the Scheduler if endpoint == Scheduler id) should be running
            i.e. if it is not paused.

        :param endpoint: The name of the agent
        """
        await data.Agent.insert_if_not_exist(environment=self.environment, endpoint=endpoint)
        current_agent = await data.Agent.get(env=self.environment, endpoint=endpoint)
        return not current_agent.paused

    async def refresh_agent_state_from_db(self, name: str) -> None:
        """
        Refresh from the DB (authoritative entity) the actual state of the agent.
            - If the agent is not paused: It will make sure that the agent is running.
            - If the agent is paused: Stop a particular agent.

        :param name: The name of the agent
        """
        if name in self._workers:
            await self._workers[name].notify()

    async def refresh_all_agent_states_from_db(self) -> None:
        """
        Refresh from the DB (authoritative entity) the actual state of all agents.
            - If an agent is not paused: It will make sure that the agent is running.
            - If an agent is paused: Stop a particular agent.
        """
        for worker in self._workers.values():
            await worker.notify()

    async def is_agent_running(self, name: str) -> bool:
        """
        Return True if the provided agent is running, at least an agent that the Scheduler is aware of

        :param name: The name of the agent
        """
        return name in self._workers and self._workers[name].is_running()

    # TaskManager interface

    def _get_resource_intent(self, resource: ResourceIdStr) -> Optional[ResourceDetails]:
        """
        Get intent of a given resource.
        Always expected to be called under lock
        """
        try:
            return self._state.resources[resource]
        except KeyError:
            # Stale resource
            # May occur in rare races between new_version and acquiring the lock we're under here. This race is safe
            # because of this check, and an intrinsic part of the locking design because it's preferred over wider
            # locking for performance reasons.
            return None

    async def get_resource_intent(self, resource: ResourceIdStr) -> Optional[ResourceIntent]:
        async with self._scheduler_lock:
            # fetch resource details under lock
            resource_details = self._get_resource_intent(resource)
            if resource_details is None:
                return None
            return ResourceIntent(model_version=self._state.version, details=resource_details)

    async def deploy_start(self, action_id: uuid.UUID, resource: ResourceIdStr) -> Optional[DeployIntent]:
        async with self._scheduler_lock:
            # fetch resource details under lock
            resource_details = self._get_resource_intent(resource)
            if resource_details is None or self._state.resource_state[resource].blocked is BlockedStatus.YES:
                # We are trying to deploy a stale resource.
                return None
            dependencies = await self._get_last_non_deploying_state_for_dependencies(resource=resource)
            self._deploying_latest.add(resource)
            resource_intent = DeployIntent(
                model_version=self._state.version,
                details=resource_details,
                dependencies=dependencies,
                deploy_start=datetime.datetime.now().astimezone(),
            )
            # Update the state in the database.
            await self.state_update_manager.send_in_progress(
                action_id, Id.parse_id(ResourceVersionIdStr(f"{resource},v={self._state.version}"))
            )
            return resource_intent

    async def deploy_done(self, intent: DeployIntent, result: executor.DeployResult) -> None:
        finished = datetime.datetime.now().astimezone()
        try:
<<<<<<< HEAD
            state = await self._update_scheduler_state_for_finished_deploy(intent, result)
        except StaleResource:
            # The resource is no longer managed (or in rare cases it has shortly become unmanaged sometime between this version
            # and the currently managed version, either way, the deploy that finished represents a stale intent).
            # We do still want to report that the deploy finished for this version, even if it is stale, we simply don't report
            # any state.
            # new, ununtouched state for this resource id), because that still represents the most current state for this
            # resource, even if it is independent from this deploy.
            # The scheduler will then report that this resource id with this specific version finished deploy.
            state = None
        # Write deployment result to the database.
        await self.state_update_manager.send_deploy_done(
            attribute_hash=intent.details.attribute_hash,
            result=result,
            state=state,
            started=intent.deploy_start,
        )
        async with self._scheduler_lock:
            # report to the scheduled work that we're done. Never report stale deploys.
            self._work.finished_deploy(result.resource_id)
=======
            state: Optional[ResourceState]
            try:
                state = await self._update_scheduler_state_for_finished_deploy(intent.details.attribute_hash, result, finished)
            except StaleResource:
                # The resource is no longer managed (or in rare cases it has shortly become unmanaged sometime
                # between this version and the currently managed version, either way, the deploy that finished
                # represents a stale intent). We do still want to report that the deploy finished for this version,
                # even if it is stale, we simply don't report any state. new, ununtouched state for this resource
                # id), because that still represents the most current state for this resource, even if it is
                # independent from this deploy. The scheduler will then report that this resource id with this
                # specific version finished deploy.
                state = None
            # Write deployment result to the database.
            await self.state_update_manager.send_deploy_done(
                attribute_hash=intent.details.attribute_hash,
                result=result,
                state=state,
                started=intent.deploy_start,
                finished=finished,
            )
        finally:
            # Always do this, even if the DB is broken
            async with self._scheduler_lock:
                state = self._state.resource_state.get(intent.details.resource_id)
                if state is not None:
                    self._timer_manager.update_timer(intent.details.resource_id, state=state)
                # report to the scheduled work that we're done
                self._work.finished_deploy(result.resource_id)
>>>>>>> aeeee476

    async def dryrun_done(self, result: executor.DryrunResult) -> None:
        await self.state_update_manager.dryrun_update(env=self.environment, dryrun_result=result)

    async def fact_refresh_done(self, result: executor.FactResult) -> None:
        await self.state_update_manager.set_parameters(fact_result=result)

    async def _update_scheduler_state_for_finished_deploy(
<<<<<<< HEAD
        self, intent: DeployIntent, result: executor.DeployResult
=======
        self, attribute_hash: str, result: executor.DeployResult, finished: datetime.datetime
>>>>>>> aeeee476
    ) -> ResourceState:
        """
        Update the state of the scheduler based on the DeploymentResult of the given resource.

        May add log messages to the given deploy result object.

        :raise StaleResource: This update is about a resource that is no longer managed by the server.
        :return: The new state of the resource, even if no changes were made. The returned object is a static copy that
            represents the state at the end of the deploy, and can therefore safely be returned out of the scheduler lock.
        """
        resource: ResourceIdStr = result.resource_id
        deployment_result: DeploymentResult = DeploymentResult.from_handler_resource_state(result.resource_state)

        async with self._scheduler_lock:
            # refresh resource details for latest model state
            details: Optional[ResourceDetails] = self._state.resources.get(resource, None)

            if details is None or resource in self._deploying_unmanaged:
                # we are stale and removed
                self._deploying_unmanaged.discard(resource)
                raise StaleResource()

            state: ResourceState = self._state.resource_state[resource]

            recovered_from_failure: bool = deployment_result is DeploymentResult.DEPLOYED and state.deployment_result not in (
                DeploymentResult.DEPLOYED,
                DeploymentResult.NEW,
            )

<<<<<<< HEAD
            # TODO[#8453]: make sure that timer is running even if we return early
            if details.attribute_hash != intent.details.attribute_hash or state.status is ComplianceStatus.UNDEFINED:
=======
            # The second part of the or would not be required because is implied by the first,
            # except that we don't enforce the hash diff.
            # We emit a warning if we observe this, but that still doesn't prevent it.
            # While it should not happen it can
            if details.attribute_hash != attribute_hash or state.status is ComplianceStatus.UNDEFINED:
>>>>>>> aeeee476
                # We are stale but still the last deploy
                # We can update the deployment_result (which is about last deploy)
                # We can't update status (which is about active state only)
                # None of the event propagation or other update happen either for the same reason
                # except for the event to notify dependents of failure recovery (to unblock skipped for dependencies)
                # because we might otherwise miss the recovery (in the sense that the next deploy wouldn't be a transition
                # from a bad to a good state, since we're transitioning to that good state now).

                state.deployment_result = deployment_result
                state.last_deployed = finished
                if recovered_from_failure:
                    self._send_events(details, stale_deploy=True, recovered_from_failure=True)
                return state.copy()

            # We are not stale
            state.status = (
                ComplianceStatus.COMPLIANT if deployment_result is DeploymentResult.DEPLOYED else ComplianceStatus.NON_COMPLIANT
            )

            # first update state, then send out events
            self._deploying_latest.remove(resource)
            state.deployment_result = deployment_result
            state.last_deployed = finished

            # Check if we need to mark a resource as transiently blocked
            # We only do that if it is not already blocked (BlockedStatus.YES)
            # We might already be unblocked if a dependency succeeded on another agent, e.g. while waiting for the lock
            # so HandlerResourceState.skipped_for_dependency might be outdated, we have an inconsistency between the
            # state of the dependencies and the exception that was raised by the handler.
            # If all dependencies are compliant we don't want to transiently block this resource.
            if (
                state.blocked is not BlockedStatus.YES
                and result.resource_state is const.HandlerResourceState.skipped_for_dependency
                and self._state.should_skip_for_dependencies(resource)
            ):
                state.blocked = BlockedStatus.TRANSIENT
                # Remove this resource from the dirty set when we block it
                self._state.dirty.discard(resource)
            # TODO: consider whether we also want to log on a failed deploy
            elif deployment_result is DeploymentResult.DEPLOYED:
                # Remove this resource from the dirty set if it is successfully deployed
                self._state.dirty.discard(resource)
                if state.blocked is BlockedStatus.TRANSIENT:
                    # For now, we make sure to schedule even TRANSIENT resources for repair, just in case we have made
                    # incorrect assumptions. If this happens, we mark it as unblocked and we trigger a warning.
                    state.blocked = BlockedStatus.NO

                    log_line: data.LogLine = self._get_transient_deployed_warning(intent)
                    # write to resource action (and scheduler) log
                    log_line.write_to_logger_for_resource(
                        agent=intent.details.id.agent_name,
                        resource_version_string=intent.details.id.copy(version=intent.model_version).resource_version_str(),
                    )
                    # write to database (via send_deploy_done())
                    result.messages.append(log_line)
            else:
                # In most cases it will already be marked as dirty but in rare cases the deploy that just finished might
                # have been triggered by an event, on a previously successful deployed resource. Either way, a failure
                # (or skip) causes it to become dirty now.
                self._state.dirty.add(resource)

            # propagate events
            self._send_events(details, recovered_from_failure=recovered_from_failure)

            return state.copy()

    def _send_events(
        self,
        sending_resource: ResourceDetails,
        *,
        stale_deploy: bool = False,
        recovered_from_failure: bool,
    ) -> None:
        """
        Send events to the appropriate dependents of the given resources. Sends out normal events to declared event listeners
        unless this was triggered by a stale deploy. Additionally, if this was triggered by a failure recovery, it unblocks
        skipped dependents where appropriate and sends them an event to deploy.

        Expects to be called under the scheduler lock.

        :param sending_resource: Details for the given resource that has just finished deploying.
        :param state_deploy: The events are triggered by a stale deploy. Only recovery events will be sent.
        :param recovered_from_failure: This resource went from 'not deployed' to 'deployed',
            inform unblocked dependants that they might be able to progress.
        """
        resource_id: ResourceIdStr = sending_resource.resource_id
        provides: Set[ResourceIdStr] = self._state.requires.provides_view().get(resource_id, set())

        event_listeners: Set[ResourceIdStr]
        recovery_listeners: Set[ResourceIdStr]

        if stale_deploy or not sending_resource.attributes.get(const.RESOURCE_ATTRIBUTE_SEND_EVENTS, False):
            event_listeners = set()
        else:
            event_listeners = {
                dependent
                for dependent in provides
                if (dependent_details := self._state.resources.get(dependent, None)) is not None
                if self._state.resource_state[dependent].blocked is BlockedStatus.NO
                # default to True for backward compatibility, i.e. not all resources have the field
                if dependent_details.attributes.get(const.RESOURCE_ATTRIBUTE_RECEIVE_EVENTS, True)
            }

        if not recovered_from_failure:
            recovery_listeners = set()
        else:
            recovery_listeners = {
                dependent for dependent in provides if self._state.resource_state[dependent].blocked is BlockedStatus.TRANSIENT
            }
            # These resources might be able to progress now -> unblock them in addition to sending the event
            self._state.dirty.update(recovery_listeners)
            for skipped_dependent in recovery_listeners:
                # TODO[#8541]: persist in database
                self._state.resource_state[skipped_dependent].blocked = BlockedStatus.NO

        all_listeners: Set[ResourceIdStr] = event_listeners | recovery_listeners
        if all_listeners:
            # do not pass deploying tasks because for event propagation we really want to start a new one,
            # even if the current intent is already being deployed
            task = Deploy(resource=resource_id)
            assert task in self._work.agent_queues.in_progress
            priority = self._work.agent_queues.in_progress[task]
            self._timer_manager.stop_timers(all_listeners)
            self._work.deploy_with_context(
                all_listeners,
                reason=(
                    f"Deploying because a recovery event was received from {resource_id}"
                    if recovered_from_failure
                    else f"Deploying because an event was received from {resource_id}"
                ),
                priority=priority,
                deploying=self._deploying_latest,
                # force a new deploy to be scheduled because ongoing deploys can not capture the event.
                # We desire new deploys to be scheduled, even if any are ongoing for the same intent.
                force_deploy=True,
            )

    def _get_transient_deployed_warning(self, intent: DeployIntent) -> data.LogLine:
        """
        Warn the user about a resource that was marked as TRANSIENT that deployed successfully. Does not actually log
        anything, only returns a log line object for the resource action log.

        Should only be called when the resource did in fact deploy when it was expected to skip for dependencies again.
        Inspects dependencies' state to determine the most appropriate warning message (handler bug or scheduler bug).

        :param intent: The intent that was just deployed successfully.
        """
        bad_dependencies: Mapping[ResourceIdStr, const.ResourceState] = {
            dependency: dependency_state
            for dependency, dependency_state in intent.dependencies.items()
            if dependency_state != const.ResourceState.deployed
        }
        if bad_dependencies:
            return data.LogLine.log(
                logging.WARNING,
                (
                    "Resource %(resource)s was expected to skip for dependencies but it deployed successfully."
                    " The handler for this resource raised a SkipResourceForDependencies exception in a previous"
                    " execution, indicating that it would only be able to progress once all requires reached a"
                    " deployed state. Some requires (%(dependencies)s) are still in a non-deployed state,"
                    " therefore it was assumed that a new deploy attempt would have no effect."
                    " This indicates incorrect usage of the exception, and it will lead to resources getting stuck"
                    " in the skipped state. While this can be worked around by triggering a repair for now, that"
                    " may not work in the future."
                    " Please check your handler implementation, and make sure to raise the generic SkipResource"
                    " rather than SkipResourceForDependencies if you wish to skip a deploy for any other reason"
                    " than to wait until all requires are in a good state."
                    " Please report this incident if you believe your handler implementation is correct after all."
                ),
                resource=intent.details.resource_id,
                dependencies=", ".join(f"{r}: {state.name}" for r, state in bad_dependencies.items()),
            )
        else:
            return data.LogLine.log(
                logging.WARNING,
                (
                    "Inconsistent internal state for resource %(resource)s. The inmanta resource scheduler"
                    " assumed it was still blocked, pending a successful deploy of at least one of its requires."
                    " However, all dependencies are already in a deployed state. This was expected to be impossible"
                    " and it indicates a (non-critical) bug in the inmanta resource scheduler. Please report this"
                    " incident."
                    " In the meantime, if you encounter any resources stuck in the skipped state, trigger a repair"
                    " as a workaround to force a deploy."
                ),
                resource=intent.details.resource_id,
            )

    async def _get_last_non_deploying_state_for_dependencies(
        self, resource: ResourceIdStr
    ) -> Mapping[ResourceIdStr, const.ResourceState]:
        """
        Get resource state for every dependency of a given resource from the scheduler state.
        The state is then converted to const.ResourceState.

        Should only be called under scheduler lock.

        :param resource: The id of the resource to find the dependencies for
        """
        requires_view: Mapping[ResourceIdStr, Set[ResourceIdStr]] = self._state.requires.requires_view()
        dependencies: Set[ResourceIdStr] = requires_view.get(resource, set())
        dependencies_state = {}
        for dep_id in dependencies:
            resource_state_object: ResourceState = self._state.resource_state[dep_id]
            match resource_state_object:
                case ResourceState(status=ComplianceStatus.UNDEFINED):
                    dependencies_state[dep_id] = const.ResourceState.undefined
                case ResourceState(blocked=BlockedStatus.YES):
                    dependencies_state[dep_id] = const.ResourceState.skipped_for_undefined
                case ResourceState(status=ComplianceStatus.HAS_UPDATE):
                    dependencies_state[dep_id] = const.ResourceState.available
                case ResourceState(deployment_result=DeploymentResult.SKIPPED):
                    dependencies_state[dep_id] = const.ResourceState.skipped
                case ResourceState(deployment_result=DeploymentResult.DEPLOYED):
                    dependencies_state[dep_id] = const.ResourceState.deployed
                case ResourceState(deployment_result=DeploymentResult.FAILED):
                    dependencies_state[dep_id] = const.ResourceState.failed
                case _:
                    raise Exception(f"Failed to parse the resource state for {dep_id}: {resource_state_object}")
        return dependencies_state

    def get_types_for_agent(self, agent: str) -> Collection[ResourceType]:
        return list(self._state.types_per_agent[agent])

    async def get_resource_state(self) -> SchedulerStatusReport:
        """
        Check that the state of the resources in the DB corresponds
        to the internal state of the scheduler and return a SchedulerStatusReport
        object containing the internal state and any discrepancies between this
        state and that of the DB.
        """

        async def _build_discrepancy_map(
            resource_states_in_db: Mapping[ResourceIdStr, const.ResourceState],
        ) -> dict[ResourceIdStr, list[Discrepancy]]:
            """
            For each resource in the given map, compare its persisted state in the database to its
            state as it is assumed by the scheduler. Build and return a map of all detected discrepancies.

            :param resource_states_in_db: Map each resource to its ResourceState.
            :return: A dict mapping each resource to the discrepancies related to it (if any)
            """
            state_translation_table: dict[
                const.ResourceState, Tuple[DeploymentResult | None, BlockedStatus | None, ComplianceStatus | None]
            ] = {
                # A table to translate the old states into the new states
                # None means don't care, mostly used for values we can't derive from the old state
                const.ResourceState.unavailable: (None, BlockedStatus.NO, ComplianceStatus.NON_COMPLIANT),
                const.ResourceState.skipped: (DeploymentResult.SKIPPED, None, None),
                const.ResourceState.dry: (None, None, None),  # don't care
                const.ResourceState.deployed: (DeploymentResult.DEPLOYED, BlockedStatus.NO, None),
                const.ResourceState.failed: (DeploymentResult.FAILED, BlockedStatus.NO, None),
                const.ResourceState.deploying: (None, BlockedStatus.NO, None),
                const.ResourceState.available: (None, BlockedStatus.NO, ComplianceStatus.HAS_UPDATE),
                const.ResourceState.undefined: (None, BlockedStatus.YES, ComplianceStatus.UNDEFINED),
                const.ResourceState.skipped_for_undefined: (None, BlockedStatus.YES, None),
            }

            discrepancy_map: dict[ResourceIdStr, list[Discrepancy]] = {}

            # Resources only present in the DB but missing from the scheduler
            only_in_db = resource_states_in_db.keys() - self._state.resource_state.keys()
            for rid in only_in_db:
                discrepancy_map[rid] = [
                    Discrepancy(
                        rid=rid,
                        field=None,
                        expected=(
                            f"Resource is present in the DB (model version {latest_version}). "
                            "It is expected in the scheduler's resource_state map."
                        ),
                        actual="Resource is missing from the scheduler's resource_state map.",
                    )
                ]

            # Resources only present in the scheduler but missing from the DB
            only_in_scheduler = self._state.resource_state.keys() - resource_states_in_db.keys()
            for rid in only_in_scheduler:
                discrepancy_map[rid] = [
                    Discrepancy(
                        rid=rid,
                        field=None,
                        expected=(
                            f"Resource is not present in the DB (model version {latest_version}). "
                            "It shouldn't be in the scheduler's resource_state map."
                        ),
                        actual="Resource is present in the scheduler's resource_state map.",
                    )
                ]

            # Keep track of the number of iterations to regularly pass control back to the io loop
            i: int = 0
            # For resources in both the DB and the scheduler, check for discrepancies in state
            for rid in resource_states_in_db.keys() & self._state.resource_state.keys():
                resource_discrepancies: list[Discrepancy] = []

                db_resource_status = resource_states_in_db[rid]
                db_deploy_result, db_blocked_status, db_compliance_status = state_translation_table[db_resource_status]

                scheduler_resource_state: ResourceState = self._state.resource_state[rid]
                if db_deploy_result:
                    if scheduler_resource_state.deployment_result != db_deploy_result:
                        resource_discrepancies.append(
                            Discrepancy(
                                rid=rid,
                                field="deployment_result",
                                expected=db_deploy_result,
                                actual=scheduler_resource_state.deployment_result,
                            )
                        )
                if db_blocked_status:
                    if scheduler_resource_state.blocked != db_blocked_status:
                        resource_discrepancies.append(
                            Discrepancy(
                                rid=rid,
                                field="blocked_status",
                                expected=db_blocked_status,
                                actual=scheduler_resource_state.blocked,
                            )
                        )
                if db_compliance_status:
                    if scheduler_resource_state.status != db_compliance_status:
                        resource_discrepancies.append(
                            Discrepancy(
                                rid=rid,
                                field="compliance_status",
                                expected=db_compliance_status,
                                actual=scheduler_resource_state.status,
                            )
                        )

                if resource_discrepancies:
                    discrepancy_map[rid] = resource_discrepancies

                # Pass back control to the io loop every 100 iterations to not
                # block scheduler operations in case we have a lot of resources.
                if i >= NB_ITERATIONS_PASS_IO_LOOP:
                    await asyncio.sleep(0)
                    i = 0
                i += 1

            return discrepancy_map

        def report_model_version_mismatch(db_version: int | None) -> SchedulerStatusReport:
            LOGGER.info(
                "Cannot compare scheduler status and database status because of "
                "model version mismatch (%s and %s respectively). "
                "The scheduler might not have processed this new version yet.",
                self._state.version,
                db_version,
            )
            return SchedulerStatusReport(
                scheduler_state={},
                db_state={},
                resource_states={},
                discrepancies=[
                    Discrepancy(
                        rid=None,
                        field="model_version",
                        expected=str(db_version),
                        actual=str(self._state.version),
                    )
                ],
            )

        latest_version: int | None
        async with self._scheduler_lock:
            async with self.state_update_manager.get_connection() as connection:
                try:
                    latest_model: ModelVersion = await self._get_single_model_version_from_db(connection=connection)
                except KeyError:
                    return SchedulerStatusReport(scheduler_state={}, db_state={}, resource_states={}, discrepancies={})
                if latest_model.version != self._state.version:
                    return report_model_version_mismatch(latest_model.version)

                resource_states_in_db: Mapping[ResourceIdStr, const.ResourceState]
                latest_version, resource_states_in_db = await data.Resource.get_resource_states_latest_version(
                    env=self.environment, connection=connection
                )
                if latest_version != self._state.version:
                    return report_model_version_mismatch(latest_version)

            discrepancy_map = await _build_discrepancy_map(resource_states_in_db=resource_states_in_db)
            return SchedulerStatusReport(
                scheduler_state=self._state.resource_state,
                db_state=latest_model.resources,
                resource_states=resource_states_in_db,
                discrepancies=discrepancy_map,
            )<|MERGE_RESOLUTION|>--- conflicted
+++ resolved
@@ -1096,31 +1096,9 @@
     async def deploy_done(self, intent: DeployIntent, result: executor.DeployResult) -> None:
         finished = datetime.datetime.now().astimezone()
         try:
-<<<<<<< HEAD
-            state = await self._update_scheduler_state_for_finished_deploy(intent, result)
-        except StaleResource:
-            # The resource is no longer managed (or in rare cases it has shortly become unmanaged sometime between this version
-            # and the currently managed version, either way, the deploy that finished represents a stale intent).
-            # We do still want to report that the deploy finished for this version, even if it is stale, we simply don't report
-            # any state.
-            # new, ununtouched state for this resource id), because that still represents the most current state for this
-            # resource, even if it is independent from this deploy.
-            # The scheduler will then report that this resource id with this specific version finished deploy.
-            state = None
-        # Write deployment result to the database.
-        await self.state_update_manager.send_deploy_done(
-            attribute_hash=intent.details.attribute_hash,
-            result=result,
-            state=state,
-            started=intent.deploy_start,
-        )
-        async with self._scheduler_lock:
-            # report to the scheduled work that we're done. Never report stale deploys.
-            self._work.finished_deploy(result.resource_id)
-=======
             state: Optional[ResourceState]
             try:
-                state = await self._update_scheduler_state_for_finished_deploy(intent.details.attribute_hash, result, finished)
+                state = await self._update_scheduler_state_for_finished_deploy(intent, result, finished)
             except StaleResource:
                 # The resource is no longer managed (or in rare cases it has shortly become unmanaged sometime
                 # between this version and the currently managed version, either way, the deploy that finished
@@ -1141,12 +1119,11 @@
         finally:
             # Always do this, even if the DB is broken
             async with self._scheduler_lock:
+                # report to the scheduled work that we're done
+                self._work.finished_deploy(result.resource_id)
                 state = self._state.resource_state.get(intent.details.resource_id)
                 if state is not None:
                     self._timer_manager.update_timer(intent.details.resource_id, state=state)
-                # report to the scheduled work that we're done
-                self._work.finished_deploy(result.resource_id)
->>>>>>> aeeee476
 
     async def dryrun_done(self, result: executor.DryrunResult) -> None:
         await self.state_update_manager.dryrun_update(env=self.environment, dryrun_result=result)
@@ -1155,11 +1132,7 @@
         await self.state_update_manager.set_parameters(fact_result=result)
 
     async def _update_scheduler_state_for_finished_deploy(
-<<<<<<< HEAD
-        self, intent: DeployIntent, result: executor.DeployResult
-=======
-        self, attribute_hash: str, result: executor.DeployResult, finished: datetime.datetime
->>>>>>> aeeee476
+        self, intent: DeployIntent, result: executor.DeployResult, finished: datetime.datetime
     ) -> ResourceState:
         """
         Update the state of the scheduler based on the DeploymentResult of the given resource.
@@ -1189,16 +1162,11 @@
                 DeploymentResult.NEW,
             )
 
-<<<<<<< HEAD
-            # TODO[#8453]: make sure that timer is running even if we return early
-            if details.attribute_hash != intent.details.attribute_hash or state.status is ComplianceStatus.UNDEFINED:
-=======
             # The second part of the or would not be required because is implied by the first,
             # except that we don't enforce the hash diff.
             # We emit a warning if we observe this, but that still doesn't prevent it.
             # While it should not happen it can
-            if details.attribute_hash != attribute_hash or state.status is ComplianceStatus.UNDEFINED:
->>>>>>> aeeee476
+            if details.attribute_hash != intent.details.attribute_hash or state.status is ComplianceStatus.UNDEFINED:
                 # We are stale but still the last deploy
                 # We can update the deployment_result (which is about last deploy)
                 # We can't update status (which is about active state only)
