--- conflicted
+++ resolved
@@ -573,15 +573,8 @@
         if not self._running:
             return
         async with self._scheduler_lock:
-<<<<<<< HEAD
             in_scope: Set[ResourceIdStr] = (
-                self._state.resources.keys() if agent is None else self._state.resources_by_agent.get(agent, set())
-=======
-            self._state.dirty.update(resource for resource in self._state.intent.keys() if _should_deploy(resource))
-            self._timer_manager.stop_timers(self._state.dirty)
-            self._work.deploy_with_context(
-                self._state.dirty, reason=reason, priority=priority, deploying=self._deploying_latest
->>>>>>> b89cdbf8
+                self._state.intent.keys() if agent is None else self._state.resources_by_agent.get(agent, set())
             )
 
             to_deploy: Set[ResourceIdStr] = {resource for resource in in_scope if should_deploy_resource(resource)}
