--- conflicted
+++ resolved
@@ -23,12 +23,8 @@
 import uuid
 from abc import abstractmethod
 from collections.abc import Collection, Mapping, Set
-<<<<<<< HEAD
+from dataclasses import dataclass
 from typing import Optional, Union
-=======
-from dataclasses import dataclass
-from typing import Optional
->>>>>>> f31ec779
 from uuid import UUID
 
 import asyncpg
