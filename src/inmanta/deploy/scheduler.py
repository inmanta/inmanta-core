"""
    Copyright 2024 Inmanta

    Licensed under the Apache License, Version 2.0 (the "License");
    you may not use this file except in compliance with the License.
    You may obtain a copy of the License at

        http://www.apache.org/licenses/LICENSE-2.0

    Unless required by applicable law or agreed to in writing, software
    distributed under the License is distributed on an "AS IS" BASIS,
    WITHOUT WARRANTIES OR CONDITIONS OF ANY KIND, either express or implied.
    See the License for the specific language governing permissions and
    limitations under the License.

    Contact: code@inmanta.com
"""

import abc
import asyncio
import logging
import uuid
from abc import abstractmethod
from collections.abc import Collection, Mapping, Set
from typing import Optional

from inmanta import const, data
from inmanta.agent import executor
from inmanta.agent.code_manager import CodeManager
from inmanta.data import ConfigurationModel
from inmanta.data.model import ResourceIdStr, ResourceType
from inmanta.deploy import work
from inmanta.deploy.state import DeploymentResult, ModelState, ResourceDetails, ResourceState, ResourceStatus
from inmanta.deploy.tasks import DryRun, RefreshFact, Task
from inmanta.deploy.work import PrioritizedTask, TaskPriority
from inmanta.protocol import Client
from inmanta.resources import Id

LOGGER = logging.getLogger(__name__)


class TaskManager(abc.ABC):
    """
    Interface for communication with tasks (deploy.task.Task). Offers methods to inspect intent and to report task results.
    """

    environment: uuid.UUID
    client: Client
    code_manager: CodeManager
    executor_manager: executor.ExecutorManager[executor.Executor]

    @abstractmethod
    def get_types_for_agent(self, agent: str) -> Collection[ResourceType]:
        """
        Returns a collection of all resource types that are known to live on a given agent.
        """

    @abstractmethod
    async def get_resource_intent(
        self,
        resource: ResourceIdStr,
        *,
        for_deploy: bool = False,
    ) -> Optional[tuple[int, ResourceDetails]]:
        """
        Returns the current version and the details for the given resource, or None if it is not (anymore) managed by the
        scheduler.

        :param for_deploy: True iff the task will start deploying this intent. If set, must call report_resource_state later
            with deployment result.

        Acquires appropriate locks.
        """

    @abstractmethod
    async def report_resource_state(
        self,
        resource: ResourceIdStr,
        *,
        attribute_hash: str,
        status: ResourceStatus,
        deployment_result: Optional[DeploymentResult] = None,
    ) -> None:
        """
        Report new state for a resource. Since knowledge of deployment result implies a finished deploy, it must only be set
        when a deploy has just finished.

        Acquires appropriate locks

        :param resource: The resource to report state for.
        :param attribute_hash: The resource's attribute hash for which this state applies. No scheduler state is updated if the
            hash indicates the state information is stale.
        :param status: The new resource status.
        :param deployment_result: The result of the deploy, iff one just finished, otherwise None.
        """


class ResourceScheduler(TaskManager):
    """
    Scheduler for resource actions. Reads resource state from the database and accepts deploy, dry-run, ... requests from the
    server. Schedules these requests as tasks according to priorities and, in case of deploy tasks, requires-provides edges.

    The scheduler expects to be notified by the server whenever a new version is released.
    """

    def __init__(
        self, environment: uuid.UUID, executor_manager: executor.ExecutorManager[executor.Executor], client: Client
    ) -> None:
        """
        :param environment: the environment we work for
        :param executor_manager: the executor manager that will provide us with executors
        :param client: connection to the server
        """
        self._state: ModelState = ModelState(version=0)
        self._work: work.ScheduledWork = work.ScheduledWork(
            requires=self._state.requires.requires_view(),
            provides=self._state.requires.provides_view(),
            new_agent_notify=self._start_for_agent,
        )

        # We uphold two locks to prevent concurrency conflicts between external events (e.g. new version or deploy request)
        # and the task executor background tasks.
        #
        # - lock to block scheduler state access (both model state and scheduled work) during scheduler-wide state updates
        #   (e.g. trigger deploy). A single lock suffices since all state accesses (both read and write) by the task runners are
        #   short, synchronous operations (and therefore we wouldn't gain anything by allowing multiple readers).
        self._scheduler_lock: asyncio.Lock = asyncio.Lock()
        # - lock to serialize updates to the scheduler's intent (version, attributes, ...), e.g. process a new version.
        self._intent_lock: asyncio.Lock = asyncio.Lock()

        self._running = False
        # Agent name to worker task
        # here to prevent it from being GC-ed
        self._workers: dict[str, asyncio.Task[None]] = {}
        # Set of resources for which a concrete non-stale deploy is in progress, i.e. we've committed for a given intent and
        # that intent still reflects the latest resource intent
        # Apart from the obvious, this differs from the agent queues' in-progress deploys in the sense that those are simply
        # tasks that have been picked up while this set contains only those tasks for which we've already committed. For each
        # deploy task, there is a (typically) short window of time where it's considered in progress by the agent queue, but
        # it has not yet started on the actual deploy, i.e. it will still see updates to the resource intent.
        self._deploying_latest: set[ResourceIdStr] = set()

        self.environment = environment
        self.client = client
        self.code_manager = CodeManager(client)
        self.executor_manager = executor_manager

    def reset(self) -> None:
        """
        Clear out all state and start empty

        only allowed when ResourceScheduler is not running
        """
        assert not self._running
        self._state.reset()
        self._work.reset()

    async def start(self) -> None:
        self.reset()
        self._running = True
        await self.read_version()

    async def stop(self) -> None:
        self._running = False
        self._work.agent_queues.send_shutdown()
        await asyncio.gather(*self._workers.values())

    async def deploy(self, priority: TaskPriority = TaskPriority.USER_DEPLOY) -> None:
        """
        Trigger a deploy
        """
        async with self._scheduler_lock:
<<<<<<< HEAD
            self._work.deploy_with_context(self._state.dirty, priority=priority, deploying=self._deploying_stale)
=======
            self._work.deploy_with_context(self._state.dirty, deploying=self._deploying_latest)
>>>>>>> e9387f0a

    async def repair(self, priority: TaskPriority = TaskPriority.USER_REPAIR) -> None:
        """
        Trigger a repair, i.e. mark all resources as dirty, then trigger a deploy.
        """
        async with self._scheduler_lock:
            self._state.dirty.update(self._state.resources.keys())
<<<<<<< HEAD
            self._work.deploy_with_context(self._state.dirty, priority=priority, deploying=self._deploying_stale)
=======
            self._work.deploy_with_context(self._state.dirty, deploying=self._deploying_latest)
>>>>>>> e9387f0a

    async def dryrun(self, dry_run_id: uuid.UUID, version: int) -> None:
        resources = await self._build_resource_mappings_from_db(version)
        for rid, resource in resources.items():
            self._work.agent_queues.queue_put_nowait(
                PrioritizedTask(
                    task=DryRun(
                        resource=rid,
                        version=version,
                        resource_details=resource,
                        dry_run_id=dry_run_id,
                    ),
                    priority=TaskPriority.DRYRUN,
                )
            )

    async def get_facts(self, resource: dict[str, object]) -> None:
        rid = Id.parse_id(resource["id"]).resource_str()
        self._work.agent_queues.queue_put_nowait(
            PrioritizedTask(
                task=RefreshFact(resource=rid),
                priority=TaskPriority.FACT_REFRESH,
            )
        )

    async def _build_resource_mappings_from_db(self, version: int) -> Mapping[ResourceIdStr, ResourceDetails]:
        """
        Build a view on current resources. Might be filtered for a specific environment, used when a new version is released

        :return: resource_mapping {id -> resource details}
        """
        resources_from_db = await data.Resource.get_resources_for_version(self.environment, version)

        resource_mapping = {
            resource.resource_id: ResourceDetails(
                resource_id=resource.resource_id,
                attribute_hash=resource.attribute_hash,
                attributes=resource.attributes,
            )
            for resource in resources_from_db
        }
        return resource_mapping

    def _construct_requires_mapping(
        self, resources: Mapping[ResourceIdStr, ResourceDetails]
    ) -> Mapping[ResourceIdStr, Set[ResourceIdStr]]:
        require_mapping = {
            resource: {Id.parse_id(req).resource_str() for req in details.attributes.get("requires", [])}
            for resource, details in resources.items()
        }
        return require_mapping

    async def read_version(
        self,
    ) -> None:
        """
        Update model state and scheduled work based on the latest released version in the database, e.g. when the scheduler is
        started or when a new version is released. Triggers a deploy after updating internal state:
        - schedules new or updated resources to be deployed
        - schedules any resources that are not in a known good state.
        - rearranges deploy tasks by requires if required
        """
        cm_version = await ConfigurationModel.get_latest_version(self.environment)
        if cm_version is None:
            return
        version = cm_version.version
        resources_from_db = await self._build_resource_mappings_from_db(version=version)
        requires_from_db = self._construct_requires_mapping(resources_from_db)
        await self._new_version(version, resources_from_db, requires_from_db)

    async def _new_version(
        self,
        version: int,
        resources: Mapping[ResourceIdStr, ResourceDetails],
        requires: Mapping[ResourceIdStr, Set[ResourceIdStr]],
    ) -> None:
        async with self._intent_lock:
            # Inspect new state and compare it with the old one before acquiring scheduler the lock.
            # This is safe because we only read intent-related state here, for which we've already acquired the lock
            deleted_resources: Set[ResourceIdStr] = self._state.resources.keys() - resources.keys()
            for resource in deleted_resources:
                self._work.delete_resource(resource)

            new_desired_state: set[ResourceIdStr] = set()
            added_requires: dict[ResourceIdStr, Set[ResourceIdStr]] = {}
            dropped_requires: dict[ResourceIdStr, Set[ResourceIdStr]] = {}
            for resource, details in resources.items():
                if (
                    resource not in self._state.resources
                    or details.attribute_hash != self._state.resources[resource].attribute_hash
                ):
                    new_desired_state.add(resource)
                old_requires: Set[ResourceIdStr] = self._state.requires.get(resource, set())
                new_requires: Set[ResourceIdStr] = requires.get(resource, set())
                added: Set[ResourceIdStr] = new_requires - old_requires
                dropped: Set[ResourceIdStr] = old_requires - new_requires
                if added:
                    added_requires[resource] = added
                if dropped:
                    dropped_requires[resource] = dropped
                # this loop is race-free, potentially slow, and completely synchronous
                # => regularly pass control to the event loop to not block scheduler operation during update prep
                await asyncio.sleep(0)

            # in the current implementation everything below the lock is synchronous, so it's not technically required. It is
            # however kept for two reasons:
            # 1. pass context once more to event loop before starting on the sync path
            #   (could be achieved with a simple sleep(0) if desired)
            # 2. clarity: it clearly signifies that this is the atomic and performance-sensitive part
            async with self._scheduler_lock:
                self._state.version = version
                for resource in new_desired_state:
                    self._state.update_desired_state(resource, resources[resource])
                for resource in added_requires.keys() | dropped_requires.keys():
                    self._state.update_requires(resource, requires[resource])
                # Update set of in-progress non-stale deploys by trimming resources with new state
                self._deploying_latest.difference_update(new_desired_state, deleted_resources)
                # ensure deploy for ALL dirty resources, not just the new ones
                self._work.deploy_with_context(
                    self._state.dirty,
<<<<<<< HEAD
                    priority=TaskPriority.NEW_VERSION_DEPLOY,
                    deploying=self._deploying,
=======
                    deploying=self._deploying_latest,
>>>>>>> e9387f0a
                    added_requires=added_requires,
                    dropped_requires=dropped_requires,
                )
                for resource in deleted_resources:
                    self._state.drop(resource)
            # Once more, drop all resources that do not exist in this version from the scheduled work, in case they got added
            # again by a deploy trigger (because we dropped them outside the lock).
            for resource in deleted_resources:
                self._work.delete_resource(resource)

    def _start_for_agent(self, agent: str) -> None:
        """Start processing for the given agent"""
        self._workers[agent] = asyncio.create_task(self._run_for_agent(agent))

    async def _run_for_agent(self, agent: str) -> None:
        """Main loop for one agent"""
        while self._running:
            task: Task = await self._work.agent_queues.queue_get(agent)
            try:
                await task.execute(self, agent)
            except Exception:
                LOGGER.exception("Task %s for agent %s has failed and the exception was not properly handled", task, agent)

            self._work.agent_queues.task_done(agent, task)

    # TaskManager interface

    async def get_resource_intent(
        self, resource: ResourceIdStr, *, for_deploy: bool = False
    ) -> Optional[tuple[int, ResourceDetails]]:
        async with self._scheduler_lock:
            # fetch resource details under lock
            try:
                result = self._state.version, self._state.resources[resource]
            except KeyError:
                # Stale resource
                # May occur in rare races between new_version and acquiring the lock we're under here. This race is safe
                # because of this check, and an intrinsic part of the locking design because it's preferred over wider
                # locking for performance reasons.
                return None
            else:
                if for_deploy:
                    # still under lock => can safely add to non-stale in-progress set
                    self._deploying_latest.add(resource)
                return result

    async def report_resource_state(
        self,
        resource: ResourceIdStr,
        *,
        attribute_hash: str,
        status: ResourceStatus,
        deployment_result: Optional[DeploymentResult] = None,
    ) -> None:
        if deployment_result is DeploymentResult.NEW:
            raise ValueError("report_resource_state should not be called to register new resources")

        async with self._scheduler_lock:
            # refresh resource details for latest model state
            details: Optional[ResourceDetails] = self._state.resources.get(resource, None)
            if details is None or details.attribute_hash != attribute_hash:
                # The reported resource state is for a stale resource and therefore no longer relevant for state updates.
                # There is also no need to send out events because a newer version will have been scheduled.
                return
            state: ResourceState = self._state.resource_state[resource]
            state.status = status
            if deployment_result is not None:
                # first update state, then send out events
                self._deploying_latest.remove(resource)
                state.deployment_result = deployment_result
                self._work.finished_deploy(resource)
                if deployment_result is DeploymentResult.DEPLOYED:
                    self._state.dirty.discard(resource)
                # propagate events
                if details.attributes.get(const.RESOURCE_ATTRIBUTE_SEND_EVENTS, False):
                    provides: Set[ResourceIdStr] = self._state.requires.provides_view().get(resource, set())
<<<<<<< HEAD
                    if provides:
                        # Not sure about this priority. I believe this method is called when a resource has a new state
                        # and hence, new version.
                        self._work.deploy_with_context(
                            provides, priority=TaskPriority.NEW_VERSION_DEPLOY, deploying=self._deploying
                        )
=======
                    event_listeners: Set[ResourceIdStr] = {
                        dependant
                        for dependant in provides
                        if (dependant_details := self._state.resources.get(dependant, None)) is not None
                        # default to True for backward compatibility, i.e. not all resources have the field
                        if dependant_details.attributes.get(const.RESOURCE_ATTRIBUTE_RECEIVE_EVENTS, True)
                    }
                    if event_listeners:
                        # do not pass deploying tasks because for event propagation we really want to start a new one,
                        # even if the current intent is already being deployed
                        self._work.deploy_with_context(event_listeners, deploying=set())
>>>>>>> e9387f0a

    def get_types_for_agent(self, agent: str) -> Collection[ResourceType]:
        return list(self._state.types_per_agent[agent])<|MERGE_RESOLUTION|>--- conflicted
+++ resolved
@@ -170,11 +170,7 @@
         Trigger a deploy
         """
         async with self._scheduler_lock:
-<<<<<<< HEAD
-            self._work.deploy_with_context(self._state.dirty, priority=priority, deploying=self._deploying_stale)
-=======
-            self._work.deploy_with_context(self._state.dirty, deploying=self._deploying_latest)
->>>>>>> e9387f0a
+            self._work.deploy_with_context(self._state.dirty, priority=priority, deploying=self._deploying_latest)
 
     async def repair(self, priority: TaskPriority = TaskPriority.USER_REPAIR) -> None:
         """
@@ -182,11 +178,7 @@
         """
         async with self._scheduler_lock:
             self._state.dirty.update(self._state.resources.keys())
-<<<<<<< HEAD
-            self._work.deploy_with_context(self._state.dirty, priority=priority, deploying=self._deploying_stale)
-=======
-            self._work.deploy_with_context(self._state.dirty, deploying=self._deploying_latest)
->>>>>>> e9387f0a
+            self._work.deploy_with_context(self._state.dirty, priority=priority, deploying=self._deploying_latest)
 
     async def dryrun(self, dry_run_id: uuid.UUID, version: int) -> None:
         resources = await self._build_resource_mappings_from_db(version)
@@ -307,12 +299,8 @@
                 # ensure deploy for ALL dirty resources, not just the new ones
                 self._work.deploy_with_context(
                     self._state.dirty,
-<<<<<<< HEAD
                     priority=TaskPriority.NEW_VERSION_DEPLOY,
-                    deploying=self._deploying,
-=======
                     deploying=self._deploying_latest,
->>>>>>> e9387f0a
                     added_requires=added_requires,
                     dropped_requires=dropped_requires,
                 )
@@ -389,14 +377,6 @@
                 # propagate events
                 if details.attributes.get(const.RESOURCE_ATTRIBUTE_SEND_EVENTS, False):
                     provides: Set[ResourceIdStr] = self._state.requires.provides_view().get(resource, set())
-<<<<<<< HEAD
-                    if provides:
-                        # Not sure about this priority. I believe this method is called when a resource has a new state
-                        # and hence, new version.
-                        self._work.deploy_with_context(
-                            provides, priority=TaskPriority.NEW_VERSION_DEPLOY, deploying=self._deploying
-                        )
-=======
                     event_listeners: Set[ResourceIdStr] = {
                         dependant
                         for dependant in provides
@@ -407,8 +387,7 @@
                     if event_listeners:
                         # do not pass deploying tasks because for event propagation we really want to start a new one,
                         # even if the current intent is already being deployed
-                        self._work.deploy_with_context(event_listeners, deploying=set())
->>>>>>> e9387f0a
+                        self._work.deploy_with_context(event_listeners, priority=TaskPriority.NEW_VERSION_DEPLOY deploying=set())
 
     def get_types_for_agent(self, agent: str) -> Collection[ResourceType]:
         return list(self._state.types_per_agent[agent])