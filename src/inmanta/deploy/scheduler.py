"""
    Copyright 2024 Inmanta

    Licensed under the Apache License, Version 2.0 (the "License");
    you may not use this file except in compliance with the License.
    You may obtain a copy of the License at

        http://www.apache.org/licenses/LICENSE-2.0

    Unless required by applicable law or agreed to in writing, software
    distributed under the License is distributed on an "AS IS" BASIS,
    WITHOUT WARRANTIES OR CONDITIONS OF ANY KIND, either express or implied.
    See the License for the specific language governing permissions and
    limitations under the License.

    Contact: code@inmanta.com
"""

import asyncio
<<<<<<< HEAD
import datetime
import logging
import traceback
import uuid
from collections.abc import Mapping, Set
from typing import Any, Optional

from inmanta import const, data
from inmanta.agent import executor
from inmanta.agent.code_manager import CodeManager
from inmanta.const import ResourceAction
=======
import logging
import uuid
from collections.abc import Set
from typing import Any, Mapping, Optional

from inmanta import data, resources
from inmanta.data import Resource
>>>>>>> 2489e0e7
from inmanta.data.model import ResourceIdStr
from inmanta.deploy import work
from inmanta.deploy.state import ModelState, ResourceDetails, ResourceStatus
from inmanta.deploy.work import PoisonPill
from inmanta.protocol import Client

LOGGER = logging.getLogger(__name__)


# FIXME[#8008] review code structure + functionality + add docstrings
# FIXME[#8008] add import entry point test case


class ResourceScheduler:
    """
    Scheduler for resource actions. Reads resource state from the database and accepts deploy, dry-run, ... requests from the
    server. Schedules these requests as tasks according to priorities and, in case of deploy tasks, requires-provides edges.

    The scheduler expects to be notified by the server whenever a new version is released.
    """

<<<<<<< HEAD
    def __init__(
        self, environment: uuid.UUID, executor_manager: executor.ExecutorManager[executor.Executor], client: Client
    ) -> None:
        """
        :param environment: the environment we work for
        :param executor_manager: the executor manager that will provide us with executors
        :param client: connection to the server
=======
    def __init__(self, environment: uuid.UUID) -> None:
        """
        :param environment: the environment we work for
>>>>>>> 2489e0e7
        """
        self._state: ModelState = ModelState(version=0)
        self._work: work.ScheduledWork = work.ScheduledWork(
            requires=self._state.requires.requires_view(),
            provides=self._state.requires.provides_view(),
            consumer_factory=self.start_for_agent,
        )

        self._executor_manager = executor_manager

        # We uphold two locks to prevent concurrency conflicts between external events (e.g. new version or deploy request)
        # and the task executor background tasks.
        #
        # - lock to block scheduler state access (both model state and scheduled work) during scheduler-wide state updates
        #   (e.g. trigger deploy). A single lock suffices since all state accesses (both read and write) by the task runners are
        #   short, synchronous operations (and therefore we wouldn't gain anything by allowing multiple readers).
        self._scheduler_lock: asyncio.Lock = asyncio.Lock()
        # - lock to serialize scheduler state updates (i.e. process new version)
        self._update_lock: asyncio.Lock = asyncio.Lock()
        self._environment = environment

        self._running = False
        # Agent name to worker task
        # here to prevent it from being GC-ed
        self._workers: dict[str, asyncio.Task[None]] = {}

        self._code_manager = CodeManager(client)
        self._environment = environment
        self._client = client

    def reset(self) -> None:
        """
        Clear out all state and start empty

        only allowed when ResourceScheduler is not running
        """
        assert not self._running
        self._state.reset()
        self._work.reset()

    async def start(self) -> None:
<<<<<<< HEAD
        self.reset()
        self._running = True
        # FIXME[#8009]: read from DB instead
=======
        await self.new_version()

    async def stop(self) -> None:
>>>>>>> 2489e0e7
        pass

    async def stop(self) -> None:
        self._running = False
        self._work.agent_queues.send_shutdown()
        await asyncio.gather(*self._workers.values())

    async def deploy(self) -> None:
        """
        Trigger a deploy
        """
        async with self._scheduler_lock:
            # FIXME[#8008]: more efficient access to dirty set by caching it on the ModelState
            dirty: Set[ResourceIdStr] = {
                r for r, details in self._state.resource_state.items() if details.status == ResourceStatus.HAS_UPDATE
            }
            # FIXME[#8008]: pass in running deploys
            self._work.update_state(ensure_scheduled=dirty, running_deploys=set())

    async def repair(self) -> None:
        # FIXME[#8008]: implement repair
        pass

    async def dryrun(self, dry_run_id: uuid.UUID, version: int) -> None:
        # FIXME
        pass

    async def get_facts(self, resource: dict[str, Any]) -> None:
        # FIXME, also clean up typing of arguments
        pass

<<<<<<< HEAD
    # FIXME[#8009]: design step 2: read new state from DB instead of accepting as parameter
    #               (method should be notification only, i.e. 0 parameters)
=======
    async def build_resource_mappings_from_db(
        self,
    ) -> tuple[Mapping[ResourceIdStr, ResourceDetails], Mapping[ResourceIdStr, Set[ResourceIdStr]]]:
        """
        Build a view on current resources. Might be filtered for a specific environment, used when a new version is released

        :return: resource_mapping {id -> resource details} and require_mapping {id -> requires}
        """
        resources_from_db: list[Resource] = await data.Resource.get_resources_in_latest_version(environment=self._environment)

        resource_mapping = {
            resource.resource_id: ResourceDetails(attribute_hash=resource.attribute_hash, attributes=resource.attributes)
            for resource in resources_from_db
        }
        require_mapping = {
            resource.resource_id: {
                resources.Id.parse_id(req).resource_str() for req in list(resource.attributes.get("requires", []))
            }
            for resource in resources_from_db
        }
        return resource_mapping, require_mapping

>>>>>>> 2489e0e7
    async def new_version(
        self,
    ) -> None:
<<<<<<< HEAD
        """A new version was received, update state and start deploying"""
=======
        """
        Method that is used as a notification from the Server to retrieve the latest data concerning the release of the
        latest version. This method will fetch the latest version and the different resources in their latest version.
        It will then compute the work that needs to be done (resources to create / delete / update) to be up to date with
        this new version.
        """
        environment = await data.Environment.get_by_id(self._environment)
        if environment is None:
            raise ValueError(f"No environment found with this id: `{self._environment}`")
        version = environment.last_version
        resources_from_db, requires_from_db = await self.build_resource_mappings_from_db()

>>>>>>> 2489e0e7
        async with self._update_lock:
            # Inspect new state and mark resources as "update pending" where appropriate. Since this method is the only writer
            # for "update pending", and a stale read is acceptable, we can do this part before acquiring the exclusive scheduler
            # lock.
            deleted_resources: Set[ResourceIdStr] = self._state.resources.keys() - resources_from_db.keys()
            for resource in deleted_resources:
                self._work.delete_resource(resource)

            new_desired_state: list[ResourceIdStr] = []
            added_requires: dict[ResourceIdStr, Set[ResourceIdStr]] = {}
            dropped_requires: dict[ResourceIdStr, Set[ResourceIdStr]] = {}
            for resource, details in resources_from_db.items():
                if (
                    resource not in self._state.resources
                    or details.attribute_hash != self._state.resources[resource].attribute_hash
                ):
                    self._state.update_pending.add(resource)
                    new_desired_state.append(resource)
                old_requires: Set[ResourceIdStr] = self._state.requires.get(resource, set())
                new_requires: Set[ResourceIdStr] = requires_from_db.get(resource, set())
                added: Set[ResourceIdStr] = new_requires - old_requires
                dropped: Set[ResourceIdStr] = old_requires - new_requires
                if added:
                    self._state.update_pending.add(resource)
                    added_requires[resource] = added
                if dropped:
                    self._state.update_pending.add(resource)
                    dropped_requires[resource] = dropped
                # this loop is race-free, potentially slow, and completely synchronous
                # => regularly pass control to the event loop to not block scheduler operation during update prep
                await asyncio.sleep(0)

            # in the current implementation everything below the lock is synchronous, so it's not technically required. It is
            # however kept for two reasons:
            # 1. pass context once more to event loop before starting on the sync path
            #   (could be achieved with a simple sleep(0) if desired)
            # 2. clarity: it clearly signifies that this is the atomic and performance-sensitive part
            async with self._scheduler_lock:
                self._state.version = version
                for resource in new_desired_state:
<<<<<<< HEAD
                    self._state.update_desired_state(resources[resource])
=======
                    self._state.update_desired_state(resource, resources_from_db[resource])
>>>>>>> 2489e0e7
                for resource in added_requires.keys() | dropped_requires.keys():
                    self._state.update_requires(resource, requires_from_db[resource])
                # ensure deploy for ALL dirty resources, not just the new ones
                # FIXME[#8008]: this is copy-pasted, make into a method?
                # FIXME: WDB TO SANDER: We should track dirty resources in a collection to not force a scan of the full state
                dirty: Set[ResourceIdStr] = {
                    r for r, details in self._state.resource_state.items() if details.status == ResourceStatus.HAS_UPDATE
                }
                self._work.update_state(
                    ensure_scheduled=dirty,
                    # FIXME[#8008]: pass in running deploys
                    running_deploys=set(),
                    added_requires=added_requires,
                    dropped_requires=dropped_requires,
                )
                for resource in deleted_resources:
                    self._state.drop(resource)
                # FIXME[#8008]: design step 7: drop update_pending
            # FIXME[#8008]: design step 10: Once more, drop all resources that do not exist in this version from the scheduled
            #               work, in case they got added again by a deploy trigger

    # FIXME[#8008]: set up background workers for each agent, calling _run_for_agent(). Make sure to somehow respond to new
    #           agents or removed ones

    def start_for_agent(self, agent: str) -> None:
        """Start processing for the given agent"""
        self._workers[agent] = asyncio.create_task(self._run_for_agent(agent))

    async def _run_task(self, agent: str, task: work.Task, resource_details: ResourceDetails) -> None:
        """Run a task"""
        match task:
            case work.Deploy():
                await self.perform_deploy(agent, resource_details)
            case _:
                print("Nothing here!")

    async def perform_deploy(self, agent: str, resource_details: ResourceDetails) -> None:
        """
        Perform an actual deploy on an agent.

        :param agent:
        :param resource_details:
        """
        # FIXME: WDB to Sander: is the version of the state the correct version?
        #   It may happen that the set of types no longer matches the version?
        # FIXME: code loading interface is not nice like this,
        #   - we may want to track modules per agent, instead of types
        #   - we may also want to track the module version vs the model version
        #       as it avoid the problem of fast chanfing model versions

        async def report_deploy_failure(excn: Exception) -> None:
            res_type = resource_details.id.entity_type
            log_line = data.LogLine.log(
                logging.ERROR,
                "All resources of type `%(res_type)s` failed to load handler code or install handler code "
                "dependencies: `%(error)s`\n%(traceback)s",
                res_type=res_type,
                error=str(excn),
                traceback="".join(traceback.format_tb(excn.__traceback__)),
            )
            await self._client.resource_action_update(
                tid=self._environment,
                resource_ids=[resource_details.rvid],
                action_id=uuid.uuid4(),
                action=ResourceAction.deploy,
                started=datetime.datetime.now().astimezone(),
                finished=datetime.datetime.now().astimezone(),
                messages=[log_line],
                status=const.ResourceState.unavailable,
            )

        # Find code
        code, invalid_resources = await self._code_manager.get_code(
            environment=self._environment, version=self._state.version, resource_types=self._state.get_types_for_agent(agent)
        )

        # Bail out if this failed
        if resource_details.id.entity_type in invalid_resources:
            await report_deploy_failure(invalid_resources[resource_details.id.entity_type])
            return

        # Get executor
        my_executor: executor.Executor = await self._executor_manager.get_executor(
            agent_name=agent, agent_uri="NO_URI", code=code
        )
        failed_resources = my_executor.failed_resources

        # Bail out if this failed
        if resource_details.id.entity_type in failed_resources:
            await report_deploy_failure(failed_resources[resource_details.id.entity_type])
            return

        # DEPLOY!!!
        gid = uuid.uuid4()
        # FIXME: reason argument is not used
        await my_executor.execute(gid, resource_details, "New Scheduler initiated action")

    async def _work_once(self, agent: str) -> None:
        task: work.Task = await self._work.agent_queues.queue_get(agent)
        # FIXME[#8008]: skip and reschedule deploy / refresh-fact task if resource marked as update pending?
        if isinstance(task, PoisonPill):
            # wake up and return, queue will be shut down
            return
        resource_details: ResourceDetails
        async with self._scheduler_lock:
            # fetch resource details atomically under lock
            try:
                resource_details = self._state.resources[task.resource]
            except KeyError:
                # Stale resource, can simply be dropped.
                # May occur in rare races between new_version and acquiring the lock we're under here. This race is safe
                # because of this check, and an intrinsic part of the locking design because it's preferred over wider
                # locking for performance reasons.
                return

        await self._run_task(agent, task, resource_details)

        # post-processing
        match task:
            case work.Deploy():
                async with self._scheduler_lock:
                    # refresh resource details for latest model state
                    new_details: Optional[ResourceDetails] = self._state.resources.get(task.resource, None)
                    if new_details is not None and new_details.attribute_hash == resource_details.attribute_hash:
                        # FIXME[#8010]: pass success/failure to notify_provides()
                        # FIXME[#8008]: iff deploy was successful set resource status and deployment result
                        #               in self.state.resources
                        self._work.notify_provides(task)
                    # The deploy that finished has become stale (state has changed since the deploy started).
                    # Nothing to report on a stale deploy.
                    # A new deploy for the current model state will have been queued already.
            case _:
                # nothing to do
                pass
        self._work.agent_queues.task_done(agent)

    async def _run_for_agent(self, agent: str) -> None:
        """Main loop for one agent"""
        while self._running:
            await self._work_once(agent)<|MERGE_RESOLUTION|>--- conflicted
+++ resolved
@@ -17,7 +17,10 @@
 """
 
 import asyncio
-<<<<<<< HEAD
+import logging
+import uuid
+from collections.abc import Set
+from typing import Any, Mapping, Optional
 import datetime
 import logging
 import traceback
@@ -25,19 +28,12 @@
 from collections.abc import Mapping, Set
 from typing import Any, Optional
 
+from inmanta import data, resources
+from inmanta.data import Resource
 from inmanta import const, data
 from inmanta.agent import executor
 from inmanta.agent.code_manager import CodeManager
 from inmanta.const import ResourceAction
-=======
-import logging
-import uuid
-from collections.abc import Set
-from typing import Any, Mapping, Optional
-
-from inmanta import data, resources
-from inmanta.data import Resource
->>>>>>> 2489e0e7
 from inmanta.data.model import ResourceIdStr
 from inmanta.deploy import work
 from inmanta.deploy.state import ModelState, ResourceDetails, ResourceStatus
@@ -59,7 +55,6 @@
     The scheduler expects to be notified by the server whenever a new version is released.
     """
 
-<<<<<<< HEAD
     def __init__(
         self, environment: uuid.UUID, executor_manager: executor.ExecutorManager[executor.Executor], client: Client
     ) -> None:
@@ -67,11 +62,6 @@
         :param environment: the environment we work for
         :param executor_manager: the executor manager that will provide us with executors
         :param client: connection to the server
-=======
-    def __init__(self, environment: uuid.UUID) -> None:
-        """
-        :param environment: the environment we work for
->>>>>>> 2489e0e7
         """
         self._state: ModelState = ModelState(version=0)
         self._work: work.ScheduledWork = work.ScheduledWork(
@@ -113,16 +103,10 @@
         self._work.reset()
 
     async def start(self) -> None:
-<<<<<<< HEAD
         self.reset()
         self._running = True
-        # FIXME[#8009]: read from DB instead
-=======
         await self.new_version()
 
-    async def stop(self) -> None:
->>>>>>> 2489e0e7
-        pass
 
     async def stop(self) -> None:
         self._running = False
@@ -153,10 +137,6 @@
         # FIXME, also clean up typing of arguments
         pass
 
-<<<<<<< HEAD
-    # FIXME[#8009]: design step 2: read new state from DB instead of accepting as parameter
-    #               (method should be notification only, i.e. 0 parameters)
-=======
     async def build_resource_mappings_from_db(
         self,
     ) -> tuple[Mapping[ResourceIdStr, ResourceDetails], Mapping[ResourceIdStr, Set[ResourceIdStr]]]:
@@ -179,13 +159,9 @@
         }
         return resource_mapping, require_mapping
 
->>>>>>> 2489e0e7
     async def new_version(
         self,
     ) -> None:
-<<<<<<< HEAD
-        """A new version was received, update state and start deploying"""
-=======
         """
         Method that is used as a notification from the Server to retrieve the latest data concerning the release of the
         latest version. This method will fetch the latest version and the different resources in their latest version.
@@ -198,7 +174,6 @@
         version = environment.last_version
         resources_from_db, requires_from_db = await self.build_resource_mappings_from_db()
 
->>>>>>> 2489e0e7
         async with self._update_lock:
             # Inspect new state and mark resources as "update pending" where appropriate. Since this method is the only writer
             # for "update pending", and a stale read is acceptable, we can do this part before acquiring the exclusive scheduler
@@ -239,11 +214,7 @@
             async with self._scheduler_lock:
                 self._state.version = version
                 for resource in new_desired_state:
-<<<<<<< HEAD
-                    self._state.update_desired_state(resources[resource])
-=======
-                    self._state.update_desired_state(resource, resources_from_db[resource])
->>>>>>> 2489e0e7
+                    self._state.update_desired_state(resources_from_db[resource])
                 for resource in added_requires.keys() | dropped_requires.keys():
                     self._state.update_requires(resource, requires_from_db[resource])
                 # ensure deploy for ALL dirty resources, not just the new ones
