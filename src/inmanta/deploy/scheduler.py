"""
    Copyright 2024 Inmanta

    Licensed under the Apache License, Version 2.0 (the "License");
    you may not use this file except in compliance with the License.
    You may obtain a copy of the License at

        http://www.apache.org/licenses/LICENSE-2.0

    Unless required by applicable law or agreed to in writing, software
    distributed under the License is distributed on an "AS IS" BASIS,
    WITHOUT WARRANTIES OR CONDITIONS OF ANY KIND, either express or implied.
    See the License for the specific language governing permissions and
    limitations under the License.

    Contact: code@inmanta.com
"""

import abc
import asyncio
import logging
import typing
import uuid
from abc import abstractmethod
from collections.abc import Collection, Mapping, Set
from typing import Optional, Union
from uuid import UUID

import asyncpg

from inmanta import const, data
from inmanta.agent import config as agent_config
from inmanta.agent import executor
from inmanta.agent.code_manager import CodeManager
from inmanta.agent.executor import DeployResult, FactResult
from inmanta.data import ConfigurationModel, Environment
from inmanta.data.model import ResourceIdStr, ResourceType, ResourceVersionIdStr
from inmanta.deploy import work
from inmanta.deploy.persistence import StateUpdateManager, ToDbUpdateManager
from inmanta.deploy.state import (
    AgentStatus,
    BlockedStatus,
    DeploymentResult,
    ModelState,
    ResourceDetails,
    ResourceState,
    ResourceStatus,
)
from inmanta.deploy.tasks import Deploy, DryRun, RefreshFact
from inmanta.deploy.work import PrioritizedTask, TaskPriority
from inmanta.protocol import Client
from inmanta.resources import Id
from inmanta.util import CronSchedule, IntervalSchedule, ScheduledTask, Scheduler

LOGGER = logging.getLogger(__name__)


class TaskManager(StateUpdateManager, abc.ABC):
    """
    Interface for communication with tasks (deploy.task.Task). Offers methods to inspect intent and to report task results.
    """

    environment: uuid.UUID
    client: Client
    code_manager: CodeManager
    executor_manager: executor.ExecutorManager[executor.Executor]

    @abstractmethod
    def get_types_for_agent(self, agent: str) -> Collection[ResourceType]:
        """
        Returns a collection of all resource types that are known to live on a given agent.
        """

    @abstractmethod
    async def get_resource_intent(
        self,
        resource: ResourceIdStr,
        *,
        for_deploy: bool = False,
    ) -> Optional[tuple[int, ResourceDetails]]:
        """
        Returns the current version and the details for the given resource, or None if it is not (anymore) managed by the
        scheduler.

        :param for_deploy: True iff the task will start deploying this intent. If set, must call report_resource_state later
            with deployment result.

        Acquires appropriate locks.
        """

    @abstractmethod
    async def report_resource_state(
        self,
        resource: ResourceIdStr,
        *,
        attribute_hash: str,
        status: Optional[ResourceStatus] = None,
        deployment_result: Optional[DeploymentResult] = None,
    ) -> None:
        """
        Report new state for a resource. Since knowledge of deployment result implies a finished deploy, it must only be set
        when a deploy has just finished.

        Acquires appropriate locks

        :param resource: The resource to report state for.
        :param attribute_hash: The resource's attribute hash for which this state applies. No scheduler state is updated if the
            hash indicates the state information is stale.
        :param status: The new resource status. If none, the old one is kept.
        :param deployment_result: The result of the deploy, iff one just finished, otherwise None.
        """


class TaskRunner:
    def __init__(self, endpoint: str, scheduler: "ResourceScheduler"):
        self.endpoint = endpoint
        self.status = AgentStatus.STOPPED
        self._scheduler = scheduler
        self._task: typing.Optional[asyncio.Task[None]] = None
        self._notify_task: typing.Optional[asyncio.Task[None]] = None

    async def _start(self) -> None:
        self.status = AgentStatus.STARTED
        assert (
            self._task is None or self._task.done()
        ), f"Task Runner {self.endpoint} is trying to start twice, this should not happen"
        self._task = asyncio.create_task(self._run())

    async def _stop(self) -> None:
        self.status = AgentStatus.STOPPING

    async def notify(self) -> None:
        """
        Method to notify the runner that something has changed in the DB. This method will fetch the new information
        regarding the environment and the information related to the runner (agent). Depending on the desired state of the
        agent, it will either stop / start the agent or do nothing
        """
        should_be_running = await self._scheduler.should_be_running() and await self._scheduler.should_runner_be_running(
            endpoint=self.endpoint
        )

        match self.status:
            case AgentStatus.STARTED if not should_be_running:
                await self._stop()
            case AgentStatus.STOPPED if should_be_running:
                await self._start()
            case AgentStatus.STOPPING if should_be_running:
                self.status = AgentStatus.STARTED

    def notify_sync(self) -> None:
        """
        Method to notify the runner that something has changed in the DB in a synchronous manner.
        """
        # We save it to be sure that the task will not be GC
        self._notify_task = asyncio.create_task(self.notify())

    async def _run(self) -> None:
        """Main loop for one agent. It will first fetch or create its actual state from the DB to make sure that it's
        allowed to run."""
        while self._scheduler._running and self.status == AgentStatus.STARTED:
            task, reason = await self._scheduler._work.agent_queues.queue_get(self.endpoint)
            try:
                await task.execute(self._scheduler, self.endpoint, reason)
            except Exception:
                LOGGER.exception(
                    "Task %s for agent %s has failed and the exception was not properly handled", task, self.endpoint
                )

            self._scheduler._work.agent_queues.task_done(self.endpoint, task)

        self.status = AgentStatus.STOPPED

    def is_running(self) -> bool:
        return self.status == AgentStatus.STARTED

    async def join(self) -> None:
        if self._task is None or self._task.done():
            return
        await self._task


class ResourceScheduler(TaskManager):
    """
    Scheduler for resource actions. Reads resource state from the database and accepts deploy, dry-run, ... requests from the
    server. Schedules these requests as tasks according to priorities and, in case of deploy tasks, requires-provides edges.

    The scheduler expects to be notified by the server whenever a new version is released.
    """

    def __init__(
        self, environment: uuid.UUID, executor_manager: executor.ExecutorManager[executor.Executor], client: Client
    ) -> None:
        """
        :param environment: the environment we work for
        :param executor_manager: the executor manager that will provide us with executors
        :param client: connection to the server
        """
        self._state: ModelState = ModelState(version=0)
        self._work: work.ScheduledWork = work.ScheduledWork(
            requires=self._state.requires.requires_view(),
            provides=self._state.requires.provides_view(),
            new_agent_notify=self._create_agent,
        )

        # We uphold two locks to prevent concurrency conflicts between external events (e.g. new version or deploy request)
        # and the task executor background tasks.
        #
        # - lock to block scheduler state access (both model state and scheduled work) during scheduler-wide state updates
        #   (e.g. trigger deploy). A single lock suffices since all state accesses (both read and write) by the task runners are
        #   short, synchronous operations (and therefore we wouldn't gain anything by allowing multiple readers).
        self._scheduler_lock: asyncio.Lock = asyncio.Lock()
        # - lock to serialize updates to the scheduler's intent (version, attributes, ...), e.g. process a new version.
        self._intent_lock: asyncio.Lock = asyncio.Lock()

        self._running = False
        # Agent name to worker task
        # here to prevent it from being GC-ed
        self._workers: dict[str, TaskRunner] = {}
        # Set of resources for which a concrete non-stale deploy is in progress, i.e. we've committed for a given intent and
        # that intent still reflects the latest resource intent
        # Apart from the obvious, this differs from the agent queues' in-progress deploys in the sense that those are simply
        # tasks that have been picked up while this set contains only those tasks for which we've already committed. For each
        # deploy task, there is a (typically) short window of time where it's considered in progress by the agent queue, but
        # it has not yet started on the actual deploy, i.e. it will still see updates to the resource intent.
        self._deploying_latest: set[ResourceIdStr] = set()

        self.environment = environment
        self.client = client
        self.code_manager = CodeManager(client)
        self.executor_manager = executor_manager
        self._state_update_delegate = ToDbUpdateManager(client, environment)

        self._sched = Scheduler("Resource scheduler")
        self.resource_periodic_repairs: dict[ResourceIdStr, ScheduledTask] = {}
        self._repair_timer: Union[int, str] = agent_config.agent_repair_interval.get()

        self.global_periodic_repair_task: ScheduledTask | None = None

        self.resource_periodic_deploys: dict[ResourceIdStr, ScheduledTask] = {}
        self._deploy_timer: Union[int, str] = agent_config.agent_deploy_interval.get()

        self.global_periodic_deploy_task: ScheduledTask | None = None

    async def clear_periodic_tasks(self) -> None:
        """
        Cancel periodic deploys and repairs and clears the associated book-keeping dicts.
        """

        for task in [*self.resource_periodic_repairs.values(), *self.resource_periodic_deploys.values()]:
            self._sched.remove(task)

        if self.global_periodic_repair_task is not None:
            self._sched.remove(self.global_periodic_repair_task)

        if self.global_periodic_deploy_task is not None:
            self._sched.remove(self.global_periodic_deploy_task)

    async def reset(self) -> None:
        """
        Clear out all state and start empty

        only allowed when ResourceScheduler is not running
        """
        assert not self._running
        self._state.reset()
        self._work.reset()
        self._workers.clear()
        self._deploying_latest.clear()

        await self.clear_periodic_tasks()

    async def start(self) -> None:
        if self._running:
            return
        await self.reset()
        await self.reset_resource_state()
        await self._initialize()
        self._running = True

    async def _initialize(self) -> None:
        """
        Initialize the scheduler state and continue the deployment where we were before the server was shutdown.
        """
        async with data.ConfigurationModel.get_connection() as con:
            # Get resources from the database
            try:
                version, resources, requires = await self._get_resources_in_latest_version(connection=con)
            except KeyError:
                # No model version has been released yet.
                return

            # Rely on the incremental calculation to determine which resources should be deployed and which not.
            increment: set[ResourceIdStr]
            increment, _ = await ConfigurationModel.get_increment(self.environment, version, connection=con)

        resources_to_deploy: Mapping[ResourceIdStr, ResourceDetails] = {rid: resources[rid] for rid in increment}
        up_to_date_resources: Mapping[ResourceIdStr, ResourceDetails] = {
            rid: resources[rid] for rid in resources.keys() if rid not in increment
        }

        await self._new_version(
            version,
            resources=resources_to_deploy,
            requires=requires,
            up_to_date_resources=up_to_date_resources,
            reason="Deploy was triggered because the scheduler was started",
        )

        self.global_periodic_repair_task = self.trigger_global_repair()
        self.global_periodic_deploy_task = self.trigger_global_deploy()

    async def stop(self) -> None:
        if not self._running:
            return
        self._running = False
        await self.clear_periodic_tasks()
        await self._sched.stop()
        self._work.agent_queues.send_shutdown()

    async def join(self) -> None:
        await asyncio.gather(*[worker.join() for worker in self._workers.values()])

    async def deploy(self, *, reason: str, priority: TaskPriority = TaskPriority.USER_DEPLOY) -> None:
        """
        Trigger a deploy
        """
        if not self._running:
            return
        async with self._scheduler_lock:
            self._work.deploy_with_context(
                self._state.dirty, reason=reason, priority=priority, deploying=self._deploying_latest
            )

    async def repair(self, *, reason: str, priority: TaskPriority = TaskPriority.USER_REPAIR) -> None:
        """
        Trigger a repair, i.e. mark all resources as dirty, then trigger a deploy.
        """
        if not self._running:
            return
        async with self._scheduler_lock:
            self._state.dirty.update(self._state.resources.keys())
            self._work.deploy_with_context(
                self._state.dirty, reason=reason, priority=priority, deploying=self._deploying_latest
            )

    def trigger_global_deploy(self) -> ScheduledTask | None:
        """
        Trigger a global deploy when deploy interval is passed as a cron expression.
        When deploy interval is passed as an int, deploys are scheduled on a
        per-resource basis instead.

        :returns: the associated scheduled task, if any.
        """

        if isinstance(self._deploy_timer, str):
            cron_schedule = CronSchedule(cron=self._deploy_timer)

            async def _action() -> None:
                await self.deploy(
                    reason=f"Global deploy triggered because of set cron {self._deploy_timer}",
                    priority=TaskPriority.INTERVAL_DEPLOY,
                )

            task = self._sched.add_action(_action, cron_schedule)
            # Omitting this yields mypy error:
            # Returning Any from function declared to return "ScheduledTask | None"  [no-any-return]
            assert task is None or isinstance(task, ScheduledTask)
            return task

        # Not a cron expression -> don't schedule a global deploy.
        return None

    def trigger_global_repair(self) -> ScheduledTask | None:
        """
        Trigger a global repair when repair interval is passed as a cron expression.
        When repair interval is passed as an int, repairs are scheduled on a
        per-resource basis instead.

        :returns: the associated scheduled task, if any.
        """

        if isinstance(self._repair_timer, str):
            cron_schedule = CronSchedule(cron=self._repair_timer)

            async def _action() -> None:
                await self.repair(
                    reason=f"Global repair triggered because of set cron {self._repair_timer}",
                    priority=TaskPriority.INTERVAL_REPAIR,
                )

            task = self._sched.add_action(_action, cron_schedule)
            # Omitting this yields mypy error:
            # Returning Any from function declared to return "ScheduledTask | None"  [no-any-return]
            assert task is None or isinstance(task, ScheduledTask)
            return task

        # Not a cron expression -> don't schedule a global repair.
        return None

    async def dryrun(self, dry_run_id: uuid.UUID, version: int) -> None:
        if not self._running:
            return
        resources = await self._build_resource_mappings_from_db(version)
        for rid, resource in resources.items():
            self._work.agent_queues.queue_put_nowait(
                PrioritizedTask(
                    task=DryRun(
                        resource=rid,
                        version=version,
                        resource_details=resource,
                        dry_run_id=dry_run_id,
                    ),
                    priority=TaskPriority.DRYRUN,
                )
            )

    async def get_facts(self, resource: dict[str, object]) -> None:
        if not self._running:
            return
        rid = Id.parse_id(resource["id"]).resource_str()
        self._work.agent_queues.queue_put_nowait(
            PrioritizedTask(
                task=RefreshFact(resource=rid),
                priority=TaskPriority.FACT_REFRESH,
            )
        )

    async def _build_resource_mappings_from_db(
        self, version: int, *, connection: Optional[asyncpg.connection.Connection] = None
    ) -> Mapping[ResourceIdStr, ResourceDetails]:
        """
        Build a view on current resources. Might be filtered for a specific environment, used when a new version is released

        :return: resource_mapping {id -> resource details}
        """
        async with data.Resource.get_connection(connection) as con:
            resources_from_db = await data.Resource.get_resources_for_version(self.environment, version, connection=con)

        resource_mapping = {
            resource.resource_id: ResourceDetails(
                resource_id=resource.resource_id,
                attribute_hash=resource.attribute_hash,
                attributes=resource.attributes,
                status=resource.status,
            )
            for resource in resources_from_db
        }
        return resource_mapping

    def _construct_requires_mapping(
        self, resources: Mapping[ResourceIdStr, ResourceDetails]
    ) -> Mapping[ResourceIdStr, Set[ResourceIdStr]]:
        require_mapping = {
            resource: {Id.parse_id(req).resource_str() for req in details.attributes.get("requires", [])}
            for resource, details in resources.items()
        }
        return require_mapping

    async def _get_resources_in_latest_version(
        self,
        *,
        connection: Optional[asyncpg.connection.Connection] = None,
    ) -> tuple[int, Mapping[ResourceIdStr, ResourceDetails], Mapping[ResourceIdStr, Set[ResourceIdStr]]]:
        """
        Returns a tuple containing:
            1. The version number of the latest released model.
            2. A dict mapping every resource_id in the latest released version to its ResourceDetails.
            3. A dict mapping every resource_id in the latest released version to the set of resources it requires.
        """
        async with ConfigurationModel.get_connection(connection) as con:
            cm_version = await ConfigurationModel.get_latest_version(self.environment, connection=con)
            if cm_version is None:
                raise KeyError()
            model_version = cm_version.version
            resources_from_db = await self._build_resource_mappings_from_db(version=model_version, connection=con)
            requires_from_db = self._construct_requires_mapping(resources_from_db)
            return model_version, resources_from_db, requires_from_db

    async def read_version(
        self,
    ) -> None:
        """
        Update model state and scheduled work based on the latest released version in the database,
        e.g. when a new version is released. Triggers a deploy after updating internal state:
        - schedules new or updated resources to be deployed
        - schedules any resources that are not in a known good state.
        - rearranges deploy tasks by requires if required
        """
        if not self._running:
            return
        try:
            version, resources, requires = await self._get_resources_in_latest_version()
        except KeyError:
            # No model version has been released yet.
            return
        else:
            await self._new_version(
                version,
                resources,
                requires,
                reason="Deploy was triggered because a new version has been released",
            )

    async def reset_resource_state(self) -> None:
        """
        Update resources on the latest version of the model stuck in "deploying" state. This can occur when the Scheduler is
        killed in the middle of a deployment.
        """
        cm_version = await ConfigurationModel.get_latest_version(self.environment)
        if cm_version is None:
            return
        version = cm_version.version

        await data.Resource.reset_resource_state(self.environment, version)

    async def _new_version(
        self,
        version: int,
        resources: Mapping[ResourceIdStr, ResourceDetails],
        requires: Mapping[ResourceIdStr, Set[ResourceIdStr]],
        up_to_date_resources: Optional[Mapping[ResourceIdStr, ResourceDetails]] = None,
        reason: str = "Deploy was triggered because a new version has been released",
    ) -> None:
        up_to_date_resources = {} if up_to_date_resources is None else up_to_date_resources
        async with self._intent_lock:
            # Inspect new state and compare it with the old one before acquiring the scheduler lock.
            # This is safe because we only read intent-related state here, for which we've already acquired the lock
            deleted_resources: Set[ResourceIdStr] = self._state.resources.keys() - resources.keys()
            for resource in deleted_resources:
                self._work.delete_resource(resource)

            new_desired_state: set[ResourceIdStr] = set()
            # Only contains the direct undeployable resources, not the transitive ones.
            blocked_resources: set[ResourceIdStr] = set()
            # Resources that were undeployable in a previous model version, but got unblocked. Not the transitive ones.
            unblocked_resources: set[ResourceIdStr] = set()
            added_requires: dict[ResourceIdStr, Set[ResourceIdStr]] = {}
            dropped_requires: dict[ResourceIdStr, Set[ResourceIdStr]] = {}
            for resource, details in up_to_date_resources.items():
                self._state.add_up_to_date_resource(resource, details)  # Removes from the dirty set

            for resource, details in resources.items():
                await self.create_periodic_repair_and_deploy(resource, first_iteration=True)
                if details.status is const.ResourceState.undefined:
                    blocked_resources.add(resource)
                    self._work.delete_resource(resource)
                elif resource in self._state.resources:
                    # It's a resource we know.
                    if self._state.resource_state[resource].status is ResourceStatus.UNDEFINED:
                        # The resource has been undeployable in previous versions, but not anymore.
                        unblocked_resources.add(resource)
                    elif details.attribute_hash != self._state.resources[resource].attribute_hash:
                        # The desired state has changed.
                        new_desired_state.add(resource)
                else:
                    # It's a resource we don't know yet.
                    new_desired_state.add(resource)
                old_requires: Set[ResourceIdStr] = self._state.requires.get(resource, set())
                new_requires: Set[ResourceIdStr] = requires.get(resource, set())
                added: Set[ResourceIdStr] = new_requires - old_requires
                dropped: Set[ResourceIdStr] = old_requires - new_requires
                if added:
                    added_requires[resource] = added
                if dropped:
                    dropped_requires[resource] = dropped
                # this loop is race-free, potentially slow, and completely synchronous
                # => regularly pass control to the event loop to not block scheduler operation during update prep
                await asyncio.sleep(0)

            # A resource should not be present in more than one of these resource sets
            assert len(new_desired_state | blocked_resources | unblocked_resources) == len(new_desired_state) + len(
                blocked_resources
            ) + len(unblocked_resources)

            # in the current implementation everything below the lock is synchronous, so it's not technically required. It is
            # however kept for two reasons:
            # 1. pass context once more to event loop before starting on the sync path
            #   (could be achieved with a simple sleep(0) if desired)
            # 2. clarity: it clearly signifies that this is the atomic and performance-sensitive part
            async with self._scheduler_lock:
                self._state.version = version
                for resource in blocked_resources:
                    self._state.block_resource(resource, resources[resource], is_transitive=False)  # Removes from the dirty set
                for resource in new_desired_state:
                    self._state.update_desired_state(resource, resources[resource])  # Updates the dirty set
                for resource in added_requires.keys() | dropped_requires.keys():
                    self._state.update_requires(resource, requires[resource])
                transitively_blocked_resources: Set[ResourceIdStr] = self._state.block_provides(resources=blocked_resources)
                for resource in unblocked_resources:
                    self._state.mark_as_defined(resource, resources[resource])  # Updates the dirty set
                # Update set of in-progress non-stale deploys by trimming resources with new state
                self._deploying_latest.difference_update(
                    new_desired_state, deleted_resources, blocked_resources, transitively_blocked_resources
                )
                # ensure deploy for ALL dirty resources, not just the new ones
                self._work.deploy_with_context(
                    self._state.dirty,
                    reason=reason,
                    priority=TaskPriority.NEW_VERSION_DEPLOY,
                    deploying=self._deploying_latest,
                    added_requires=added_requires,
                    dropped_requires=dropped_requires,
                )
                for resource in deleted_resources:
                    self._state.drop(resource)  # Removes from the dirty set
                for resource in blocked_resources | transitively_blocked_resources:
                    self._work.delete_resource(resource)

            # Once more, drop all resources that do not exist in this version from the scheduled work, in case they got added
            # again by a deploy trigger (because we dropped them outside the lock).
            for resource in deleted_resources:
                # Delete the deleted resources outside the _scheduler_lock, because we do not want to keep the _scheduler_lock
                # acquired longer than required. The worst that can happen here is that we deploy the deleted resources one
                # time too many, which is not so bad.
                self._work.delete_resource(resource)

    def _create_agent(self, agent: str) -> None:
        """Start processing for the given agent"""
        self._workers[agent] = TaskRunner(endpoint=agent, scheduler=self)
        self._workers[agent].notify_sync()

    async def should_be_running(self) -> bool:
        """
        Check in the DB (authoritative entity) if the Scheduler should be running
            i.e. if the environment is not halted.
        """
        current_environment = await Environment.get_by_id(self.environment)
        assert current_environment
        return not current_environment.halted

    async def should_runner_be_running(self, endpoint: str) -> bool:
        """
        Check in the DB (authoritative entity) if the agent (or the Scheduler if endpoint == Scheduler id) should be running
            i.e. if it is not paused.

        :param endpoint: The name of the agent
        """
        await data.Agent.insert_if_not_exist(environment=self.environment, endpoint=endpoint)
        current_agent = await data.Agent.get(env=self.environment, endpoint=endpoint)
        return not current_agent.paused

    async def refresh_agent_state_from_db(self, name: str) -> None:
        """
        Refresh from the DB (authoritative entity) the actual state of the agent.
            - If the agent is not paused: It will make sure that the agent is running.
            - If the agent is paused: Stop a particular agent.

        :param name: The name of the agent
        """
        if name in self._workers:
            await self._workers[name].notify()

    async def refresh_all_agent_states_from_db(self) -> None:
        """
        Refresh from the DB (authoritative entity) the actual state of all agents.
            - If an agent is not paused: It will make sure that the agent is running.
            - If an agent is paused: Stop a particular agent.
        """
        for worker in self._workers.values():
            await worker.notify()

    async def is_agent_running(self, name: str) -> bool:
        """
        Return True if the provided agent is running, at least an agent that the Scheduler is aware of

        :param name: The name of the agent
        """
        return name in self._workers and self._workers[name].is_running()

    def create_recurring_repair_for_resource(
        self, resource: ResourceIdStr, first_iteration: bool = False
    ) -> ScheduledTask | None:
        """
        Schedule individual periodic repair for a given resource iff the repair timer is specified as
        an int
        """

        async def _repair() -> None:
            async with self._scheduler_lock:
                if self._state.resource_state[resource].blocked is BlockedStatus.YES:  # Can't deploy:
                    return
                to_deploy: set[ResourceIdStr] = {resource}

                self._work.deploy_with_context(
                    to_deploy,
                    reason=f"Individual repair triggered for resource {resource} because last "
                    f"repair happened more than {self._repair_timer}s ago.",
                    priority=TaskPriority.INTERVAL_REPAIR,
                    deploying=self._deploying_latest,
                )

        assert isinstance(self._repair_timer, int)
        interval_schedule: IntervalSchedule = IntervalSchedule(
            interval=float(self._repair_timer), initial_delay=self._repair_timer
        )
        task = self._sched.add_action(_repair, interval_schedule)

        # Omitting this yields mypy error:
        # Returning Any from function declared to return "ScheduledTask | None"  [no-any-return]
        assert task is None or isinstance(task, ScheduledTask)
        return task

    def create_recurring_deploy_for_resource(
        self, resource: ResourceIdStr, first_iteration: bool = False
    ) -> ScheduledTask | None:
        """
        Schedule individual periodic deploy for a given resource iff the deploy timer is specified as
        an int
        """

        async def _deploy() -> None:
            async with self._scheduler_lock:
                if any(
                    [
                        self._state.resource_state[resource].status is ResourceStatus.UP_TO_DATE,  # No need to deploy
                        self._state.resource_state[resource].blocked is BlockedStatus.YES,  # Can't deploy
                    ]
                ):
                    return

                to_deploy: set[ResourceIdStr] = {resource}

                self._work.deploy_with_context(
                    to_deploy,
                    reason=f"Individual deploy triggered for resource {resource} because last "
                    f"deploy happened more than {self._deploy_timer}s ago.",
                    priority=TaskPriority.INTERVAL_DEPLOY,
                    deploying=self._deploying_latest,
                )

        assert isinstance(self._deploy_timer, int)
        interval_schedule: IntervalSchedule = IntervalSchedule(
            interval=float(self._deploy_timer), initial_delay=self._deploy_timer
        )
        task = self._sched.add_action(_deploy, interval_schedule)

        # Omitting this yields mypy error:
        # Returning Any from function declared to return "ScheduledTask | None"  [no-any-return]
        assert task is None or isinstance(task, ScheduledTask)
        return task

    # TaskManager interface

    async def get_resource_intent(
        self, resource: ResourceIdStr, *, for_deploy: bool = False
    ) -> Optional[tuple[int, ResourceDetails]]:
        async with self._scheduler_lock:
            # fetch resource details under lock
            try:
                result = self._state.version, self._state.resources[resource]
            except KeyError:
                # Stale resource
                # May occur in rare races between new_version and acquiring the lock we're under here. This race is safe
                # because of this check, and an intrinsic part of the locking design because it's preferred over wider
                # locking for performance reasons.
                return None
            else:
                if for_deploy:
                    # still under lock => can safely add to non-stale in-progress set
                    self._deploying_latest.add(resource)
                return result

    async def report_resource_state(
        self,
        resource: ResourceIdStr,
        *,
        attribute_hash: str,
        status: Optional[ResourceStatus] = None,
        deployment_result: Optional[DeploymentResult] = None,
    ) -> None:
        if deployment_result is DeploymentResult.NEW:
            raise ValueError("report_resource_state should not be called to register new resources")

        async with self._scheduler_lock:
            # refresh resource details for latest model state
            details: Optional[ResourceDetails] = self._state.resources.get(resource, None)
            if details is None or details.attribute_hash != attribute_hash:
                # The reported resource state is for a stale resource and therefore no longer relevant for state updates.
                # There is also no need to send out events because a newer version will have been scheduled.
                return
            state: ResourceState = self._state.resource_state[resource]
            if status is not None:
                state.status = status
            if deployment_result is not None:
                # first update state, then send out events
                self._deploying_latest.remove(resource)

                previous_deployment_result = state.deployment_result

                state.deployment_result = deployment_result  # check old vs new DeploymentResult before . after this
                self._work.finished_deploy(resource)

                # Set of dependant resources that are interested in successful deploys of the current resource
                concerned_resources: set[ResourceIdStr] = set()
                provides: Set[ResourceIdStr]
                if deployment_result is DeploymentResult.DEPLOYED:
                    self._state.dirty.discard(resource)
<<<<<<< HEAD

                    if previous_deployment_result != DeploymentResult.DEPLOYED:
                        # This resource went from not deployed to deployed
                        # we have to inform its dependant regardless of event propagation

                        provides = self._state.requires.provides_view().get(resource, set())
                        dependant_resources: Set[ResourceIdStr] = {
                            dependant
                            for dependant in provides
                            if self._state.resources.get(dependant, None) is not None
                            if (dependant_status := self._state.resource_state.get(dependant, None)) is not None
                            if dependant_status.blocked is BlockedStatus.NO
                        }

                        concerned_resources.update(dependant_resources)

=======
                else:
                    # In most cases it will already be marked as dirty but in rare cases the deploy that just finished might
                    # have been triggered by an event, on a previously successful deployed resource. Either way, a failure
                    # (or skip) causes it to become dirty now.
                    self._state.dirty.add(resource)
>>>>>>> c595ef69
                # propagate events
                if details.attributes.get(const.RESOURCE_ATTRIBUTE_SEND_EVENTS, False):
                    provides = self._state.requires.provides_view().get(resource, set())
                    event_listeners: Set[ResourceIdStr] = {
                        dependant
                        for dependant in provides
                        if (dependant_details := self._state.resources.get(dependant, None)) is not None
                        # default to True for backward compatibility, i.e. not all resources have the field
                        if dependant_details.attributes.get(const.RESOURCE_ATTRIBUTE_RECEIVE_EVENTS, True)
                        if (dependant_status := self._state.resource_state.get(dependant, None)) is not None
                        if dependant_status.blocked is BlockedStatus.NO
                    }
                    concerned_resources.update(event_listeners)

                if concerned_resources:
                    # do not pass deploying tasks because for event propagation we really want to start a new one,
                    # even if the current intent is already being deployed
                    task = Deploy(resource=resource)
                    assert task in self._work.agent_queues.in_progress
                    priority = self._work.agent_queues.in_progress[task]
                    self._work.deploy_with_context(
                        concerned_resources,
                        reason=f"Deploying because an event was received from {resource}",
                        priority=priority,
                        deploying=set(),
                    )

    async def cancel_periodic_repair_and_deploy_for_resource(self, resource_id: ResourceIdStr) -> None:
        """
        Cancel individual periodic repair/deploy for the given resource.
        """
        for task in [self.resource_periodic_deploys.get(resource_id), self.resource_periodic_repairs.get(resource_id)]:
            if task is not None:
                self._sched.remove(task)

    async def _create_periodic_repair(self, resource_id: ResourceIdStr, first_iteration: bool = False) -> None:
        # If repair timer is specified as a cron, a global repair should be scheduled instead of a per-resource one.
        if isinstance(self._repair_timer, int) and self._repair_timer > 0:
            periodic_repair: ScheduledTask | None = self.create_recurring_repair_for_resource(resource_id, first_iteration)
            if periodic_repair:
                self.resource_periodic_repairs[resource_id] = periodic_repair

    async def _create_periodic_deploy(self, resource_id: ResourceIdStr, first_iteration: bool = False) -> None:
        # If deploy timer is specified as a cron, a global deploy is scheduled instead of a per-resource one.
        if isinstance(self._deploy_timer, int) and self._deploy_timer > 0:
            periodic_deploy: ScheduledTask | None = self.create_recurring_deploy_for_resource(resource_id, first_iteration)
            if periodic_deploy:
                self.resource_periodic_deploys[resource_id] = periodic_deploy

    async def create_periodic_repair_and_deploy(self, resource_id: ResourceIdStr, first_iteration: bool = False) -> None:
        """
        Resume periodic deploy/repair for the given resource.
        """
        await self.cancel_periodic_repair_and_deploy_for_resource(resource_id)

        await self._create_periodic_repair(resource_id, first_iteration)
        await self._create_periodic_deploy(resource_id, first_iteration)

    def get_types_for_agent(self, agent: str) -> Collection[ResourceType]:
        return list(self._state.types_per_agent[agent])

    async def send_in_progress(
        self, action_id: UUID, resource_id: ResourceVersionIdStr
    ) -> dict[ResourceIdStr, const.ResourceState]:
        return await self._state_update_delegate.send_in_progress(action_id, resource_id)

    async def send_deploy_done(self, result: DeployResult) -> None:
        return await self._state_update_delegate.send_deploy_done(result)

    async def dryrun_update(self, env: uuid.UUID, dryrun_result: executor.DryrunResult) -> None:
        await self._state_update_delegate.dryrun_update(env, dryrun_result)

    async def set_parameters(self, fact_result: FactResult) -> None:
        await self._state_update_delegate.set_parameters(fact_result)<|MERGE_RESOLUTION|>--- conflicted
+++ resolved
@@ -795,7 +795,6 @@
                 provides: Set[ResourceIdStr]
                 if deployment_result is DeploymentResult.DEPLOYED:
                     self._state.dirty.discard(resource)
-<<<<<<< HEAD
 
                     if previous_deployment_result != DeploymentResult.DEPLOYED:
                         # This resource went from not deployed to deployed
@@ -812,13 +811,12 @@
 
                         concerned_resources.update(dependant_resources)
 
-=======
                 else:
                     # In most cases it will already be marked as dirty but in rare cases the deploy that just finished might
                     # have been triggered by an event, on a previously successful deployed resource. Either way, a failure
                     # (or skip) causes it to become dirty now.
                     self._state.dirty.add(resource)
->>>>>>> c595ef69
+
                 # propagate events
                 if details.attributes.get(const.RESOURCE_ATTRIBUTE_SEND_EVENTS, False):
                     provides = self._state.requires.provides_view().get(resource, set())
