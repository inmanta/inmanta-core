--- conflicted
+++ resolved
@@ -174,11 +174,8 @@
         Trigger a deploy
         """
         async with self._scheduler_lock:
-<<<<<<< HEAD
-            self._work.deploy_with_context(self._state.dirty, priority, stale_deploys=self._deploying_stale)
-=======
-            self._work.deploy_with_context(self._state.dirty, deploying=self._deploying)
->>>>>>> 80b6e637
+            self._work.deploy_with_context(self._state.dirty, priority, deploying=self._deploying_stale)
+
 
     async def repair(self, priority: TaskPriority) -> None:
         """
@@ -186,11 +183,7 @@
         """
         async with self._scheduler_lock:
             self._state.dirty.update(self._state.resources.keys())
-<<<<<<< HEAD
-            self._work.deploy_with_context(self._state.dirty, priority, stale_deploys=self._deploying_stale)
-=======
-            self._work.deploy_with_context(self._state.dirty, deploying=self._deploying)
->>>>>>> 80b6e637
+            self._work.deploy_with_context(self._state.dirty, priority, deploying=self._deploying_stale)
 
     async def dryrun(self, dry_run_id: uuid.UUID, version: int) -> None:
         resources = await self._build_resource_mappings_from_db(version)
@@ -313,12 +306,8 @@
                 # ensure deploy for ALL dirty resources, not just the new ones
                 self._work.deploy_with_context(
                     self._state.dirty,
-<<<<<<< HEAD
                     TaskPriority.NEW_VERSION_DEPLOY,
-                    stale_deploys=self._deploying_stale,
-=======
                     deploying=self._deploying,
->>>>>>> 80b6e637
                     added_requires=added_requires,
                     dropped_requires=dropped_requires,
                 )
