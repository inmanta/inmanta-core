"""
    Copyright 2024 Inmanta

    Licensed under the Apache License, Version 2.0 (the "License");
    you may not use this file except in compliance with the License.
    You may obtain a copy of the License at

        http://www.apache.org/licenses/LICENSE-2.0

    Unless required by applicable law or agreed to in writing, software
    distributed under the License is distributed on an "AS IS" BASIS,
    WITHOUT WARRANTIES OR CONDITIONS OF ANY KIND, either express or implied.
    See the License for the specific language governing permissions and
    limitations under the License.

    Contact: code@inmanta.com
"""

import abc
import asyncio
import logging
import typing
import uuid
from abc import abstractmethod
from collections.abc import Collection, Mapping, Set
from dataclasses import dataclass
from typing import Optional
from uuid import UUID

import asyncpg

from inmanta import const, data
from inmanta.agent import executor
from inmanta.agent.code_manager import CodeManager
from inmanta.agent.executor import DeployResult, FactResult
from inmanta.data import ConfigurationModel, Environment
from inmanta.data.model import ResourceIdStr, ResourceType, ResourceVersionIdStr
from inmanta.deploy import timers, work
from inmanta.deploy.persistence import StateUpdateManager, ToDbUpdateManager
from inmanta.deploy.state import (
    AgentStatus,
    BlockedStatus,
    ComplianceStatus,
    DeploymentResult,
    ModelState,
    ResourceDetails,
    ResourceState,
)
from inmanta.deploy.tasks import Deploy, DryRun, RefreshFact
from inmanta.deploy.work import PrioritizedTask, TaskPriority
from inmanta.protocol import Client
from inmanta.resources import Id

LOGGER = logging.getLogger(__name__)


@dataclass(frozen=True)
class ResourceIntent:
    model_version: int
    details: ResourceDetails
    dependencies: Optional[Mapping[ResourceIdStr, const.ResourceState]]


class TaskManager(StateUpdateManager, abc.ABC):
    """
    Interface for communication with tasks (deploy.task.Task). Offers methods to inspect intent and to report task results.
    """

    environment: uuid.UUID
    client: Client
    code_manager: CodeManager
    executor_manager: executor.ExecutorManager[executor.Executor]

    @abstractmethod
    def get_types_for_agent(self, agent: str) -> Collection[ResourceType]:
        """
        Returns a collection of all resource types that are known to live on a given agent.
        """

    @abstractmethod
    async def get_resource_intent(
        self,
        resource: ResourceIdStr,
    ) -> Optional[ResourceIntent]:
        """
        Returns the current version and the details for the given resource, or None if it is not (anymore) managed by the
        scheduler.

        Acquires appropriate locks.
        """

    @abstractmethod
    async def deploy_start(
        self,
        resource: ResourceIdStr,
    ) -> Optional[ResourceIntent]:
        """
        Register the start of deployment for the given resource and return its current version details
        along with the last non-deploying state for its dependencies, or None if it is not (anymore)
        managed by the scheduler.

        Acquires appropriate locks.
        """

    @abstractmethod
    async def deploy_done(
        self,
        resource: ResourceIdStr,
        *,
        attribute_hash: str,
        resource_state: const.HandlerResourceState,
    ) -> None:
        """
        Register the end of deployment for the given resource: update the resource state based on the deployment result
        and inform its dependencies that deployment is finished.
        Since knowledge of deployment result implies a finished deploy, it must only be set
        when a deploy has just finished.

        Acquires appropriate locks

        :param resource: The resource to report state for.
        :param attribute_hash: The resource's attribute hash for which this state applies. No scheduler state is updated if the
            hash indicates the state information is stale.
        :param resource_state: The state of the resource as reported by the handler
        """


class TaskRunner:
    def __init__(self, endpoint: str, scheduler: "ResourceScheduler"):
        self.endpoint = endpoint
        self.status = AgentStatus.STOPPED
        self._scheduler = scheduler
        self._task: typing.Optional[asyncio.Task[None]] = None
        self._notify_task: typing.Optional[asyncio.Task[None]] = None

    async def _start(self) -> None:
        self.status = AgentStatus.STARTED
        assert (
            self._task is None or self._task.done()
        ), f"Task Runner {self.endpoint} is trying to start twice, this should not happen"
        self._task = asyncio.create_task(self._run())

    async def _stop(self) -> None:
        self.status = AgentStatus.STOPPING

    async def notify(self) -> None:
        """
        Method to notify the runner that something has changed in the DB. This method will fetch the new information
        regarding the environment and the information related to the runner (agent). Depending on the desired state of the
        agent, it will either stop / start the agent or do nothing
        """
        should_be_running = await self._scheduler.should_be_running() and await self._scheduler.should_runner_be_running(
            endpoint=self.endpoint
        )

        match self.status:
            case AgentStatus.STARTED if not should_be_running:
                await self._stop()
            case AgentStatus.STOPPED if should_be_running:
                await self._start()
            case AgentStatus.STOPPING if should_be_running:
                self.status = AgentStatus.STARTED

    def notify_sync(self) -> None:
        """
        Method to notify the runner that something has changed in the DB in a synchronous manner.
        """
        # We save it to be sure that the task will not be GC
        self._notify_task = asyncio.create_task(self.notify())

    async def _run(self) -> None:
        """Main loop for one agent. It will first fetch or create its actual state from the DB to make sure that it's
        allowed to run."""
        while self._scheduler._running and self.status == AgentStatus.STARTED:
            task, reason = await self._scheduler._work.agent_queues.queue_get(self.endpoint)
            try:
                await task.execute(self._scheduler, self.endpoint, reason)
            except Exception:
                LOGGER.exception(
                    "Task %s for agent %s has failed and the exception was not properly handled", task, self.endpoint
                )

            self._scheduler._work.agent_queues.task_done(self.endpoint, task)

        self.status = AgentStatus.STOPPED

    def is_running(self) -> bool:
        return self.status == AgentStatus.STARTED

    async def join(self) -> None:
        if self._task is None or self._task.done():
            return
        await self._task


class ResourceScheduler(TaskManager):
    """
    Scheduler for resource actions. Reads resource state from the database and accepts deploy, dry-run, ... requests from the
    server. Schedules these requests as tasks according to priorities and, in case of deploy tasks, requires-provides edges.

    The scheduler expects to be notified by the server whenever a new version is released.
    """

    def __init__(
        self, environment: uuid.UUID, executor_manager: executor.ExecutorManager[executor.Executor], client: Client
    ) -> None:
        """
        :param environment: the environment we work for
        :param executor_manager: the executor manager that will provide us with executors
        :param client: connection to the server
        """
        self._state: ModelState = ModelState(version=0)
        self._work: work.ScheduledWork = work.ScheduledWork(
            requires=self._state.requires.requires_view(),
            provides=self._state.requires.provides_view(),
            new_agent_notify=self._create_agent,
        )

        # We uphold two locks to prevent concurrency conflicts between external events (e.g. new version or deploy request)
        # and the task executor background tasks.
        #
        # - lock to block scheduler state access (this includes model state, scheduled work and resource timers management)
        #   during scheduler-wide state updates (e.g. trigger deploy). A single lock suffices since all state accesses
        #   (both read and write) by the task runners are short, synchronous operations (and therefore we wouldn't gain
        #   anything by allowing multiple readers).
        self._scheduler_lock: asyncio.Lock = asyncio.Lock()
        # - lock to serialize updates to the scheduler's intent (version, attributes, ...), e.g. process a new version.
        self._intent_lock: asyncio.Lock = asyncio.Lock()

        self._running = False
        # Agent name to worker task
        # here to prevent it from being GC-ed
        self._workers: dict[str, TaskRunner] = {}
        # Set of resources for which a concrete non-stale deploy is in progress, i.e. we've committed for a given intent and
        # that intent still reflects the latest resource intent
        # Apart from the obvious, this differs from the agent queues' in-progress deploys in the sense that those are simply
        # tasks that have been picked up while this set contains only those tasks for which we've already committed. For each
        # deploy task, there is a (typically) short window of time where it's considered in progress by the agent queue, but
        # it has not yet started on the actual deploy, i.e. it will still see updates to the resource intent.
        self._deploying_latest: set[ResourceIdStr] = set()

        self.environment = environment
        self.client = client
        self.code_manager = CodeManager(client)
        self.executor_manager = executor_manager
        self._state_update_delegate = ToDbUpdateManager(client, environment)

        self._timer_manager = timers.TimerManager(self)

    def reset(self) -> None:
        """
        Clear out all state and start empty

        only allowed when ResourceScheduler is not running
        """
        assert not self._running
        self._state.reset()
        self._work.reset()
        self._workers.clear()
        self._deploying_latest.clear()
        self._timer_manager.reset()

    async def start(self) -> None:
        if self._running:
            return
        self.reset()
        await self.reset_resource_state()

        await self._initialize()
        self._running = True

    async def _initialize(self) -> None:
        """
        Initialize the scheduler state and continue the deployment where we were before the server was shutdown.
        """
        self._timer_manager.initialize()

        async with data.ConfigurationModel.get_connection() as con:
            # Get resources from the database
            try:
                version, resources, requires = await self._get_resources_in_latest_version(connection=con)
            except KeyError:
                # No model version has been released yet.
                return

            # Rely on the incremental calculation to determine which resources should be deployed and which not.
            increment: set[ResourceIdStr]
            increment, _ = await ConfigurationModel.get_increment(self.environment, version, connection=con)

        resources_to_deploy: Mapping[ResourceIdStr, ResourceDetails] = {rid: resources[rid] for rid in increment}
        up_to_date_resources: Mapping[ResourceIdStr, ResourceDetails] = {
            rid: resources[rid] for rid in resources.keys() if rid not in increment
        }

        await self._new_version(
            version,
            resources=resources_to_deploy,
            requires=requires,
            up_to_date_resources=up_to_date_resources,
            reason="Deploy was triggered because the scheduler was started",
        )

    async def stop(self) -> None:
        if not self._running:
            return
        self._running = False
        self._timer_manager.stop()
        self._work.agent_queues.send_shutdown()

    async def join(self) -> None:
        await asyncio.gather(*[worker.join() for worker in self._workers.values()])
        await self._timer_manager.join()

    async def deploy(self, *, reason: str, priority: TaskPriority = TaskPriority.USER_DEPLOY) -> None:
        """
        Trigger a deploy
        """
        if not self._running:
            return
        async with self._scheduler_lock:
            self._timer_manager.stop_timers(self._state.dirty)
            self._work.deploy_with_context(
                self._state.dirty, reason=reason, priority=priority, deploying=self._deploying_latest
            )

    async def repair(self, *, reason: str, priority: TaskPriority = TaskPriority.USER_REPAIR) -> None:
        """
        Trigger a repair, i.e. mark all unblocked resources as dirty, then trigger a deploy.
        """

        def _should_deploy(resource: ResourceIdStr) -> bool:
            if (resource_state := self._state.resource_state.get(resource)) is not None:
                return resource_state.blocked is BlockedStatus.NO
            # No state was found for this resource. Should probably not happen
            # but err on the side of caution and mark for redeploy.
            return True

        if not self._running:
            return
        async with self._scheduler_lock:
            self._state.dirty.update(resource for resource in self._state.resources.keys() if _should_deploy(resource))
            self._timer_manager.stop_timers(self._state.dirty)
            self._work.deploy_with_context(
                self._state.dirty, reason=reason, priority=priority, deploying=self._deploying_latest
            )

    async def dryrun(self, dry_run_id: uuid.UUID, version: int) -> None:
        if not self._running:
            return
        resources = await self._build_resource_mappings_from_db(version)
        for rid, resource in resources.items():
            self._work.agent_queues.queue_put_nowait(
                PrioritizedTask(
                    task=DryRun(
                        resource=rid,
                        version=version,
                        resource_details=resource,
                        dry_run_id=dry_run_id,
                    ),
                    priority=TaskPriority.DRYRUN,
                )
            )

    async def get_facts(self, resource: dict[str, object]) -> None:
        if not self._running:
            return
        rid = Id.parse_id(resource["id"]).resource_str()
        self._work.agent_queues.queue_put_nowait(
            PrioritizedTask(
                task=RefreshFact(resource=rid),
                priority=TaskPriority.FACT_REFRESH,
            )
        )

    async def deploy_resource(self, resource: ResourceIdStr, reason: str, priority: TaskPriority) -> None:
        """
        Make sure the given resource is marked for deployment with at least the provided priority.
        If the given priority is higher than the previous one (or if it didn't exist before), a new deploy
        task will be scheduled with the provided reason.
        """
        async with self._scheduler_lock:
            if resource not in self._state.resource_state:
                # The resource was removed from the model by the time this method was triggered
                return

            if self._state.resource_state[resource].blocked is BlockedStatus.YES:  # Can't deploy
                return
            to_deploy: set[ResourceIdStr] = {resource}
            self._timer_manager.stop_timer(resource)
            self._work.deploy_with_context(
                to_deploy,
                reason=reason,
                priority=priority,
                deploying=self._deploying_latest,
            )

    async def _build_resource_mappings_from_db(
        self, version: int, *, connection: Optional[asyncpg.connection.Connection] = None
    ) -> Mapping[ResourceIdStr, ResourceDetails]:
        """
        Build a view on current resources. Might be filtered for a specific environment, used when a new version is released

        :return: resource_mapping {id -> resource details}
        """
        async with data.Resource.get_connection(connection) as con:
            resources_from_db = await data.Resource.get_resources_for_version(self.environment, version, connection=con)

        resource_mapping = {
            resource.resource_id: ResourceDetails(
                resource_id=resource.resource_id,
                attribute_hash=resource.attribute_hash,
                attributes=resource.attributes,
                status=resource.status,
            )
            for resource in resources_from_db
        }
        return resource_mapping

    def _construct_requires_mapping(
        self, resources: Mapping[ResourceIdStr, ResourceDetails]
    ) -> Mapping[ResourceIdStr, Set[ResourceIdStr]]:
        require_mapping = {
            resource: {Id.parse_id(req).resource_str() for req in details.attributes.get("requires", [])}
            for resource, details in resources.items()
        }
        return require_mapping

    async def _get_resources_in_latest_version(
        self,
        *,
        connection: Optional[asyncpg.connection.Connection] = None,
    ) -> tuple[int, Mapping[ResourceIdStr, ResourceDetails], Mapping[ResourceIdStr, Set[ResourceIdStr]]]:
        """
        Returns a tuple containing:
            1. The version number of the latest released model.
            2. A dict mapping every resource_id in the latest released version to its ResourceDetails.
            3. A dict mapping every resource_id in the latest released version to the set of resources it requires.
        """
        async with ConfigurationModel.get_connection(connection) as con:
            cm_version = await ConfigurationModel.get_latest_version(self.environment, connection=con)
            if cm_version is None:
                raise KeyError()
            model_version = cm_version.version
            resources_from_db = await self._build_resource_mappings_from_db(version=model_version, connection=con)
            requires_from_db = self._construct_requires_mapping(resources_from_db)
            return model_version, resources_from_db, requires_from_db

    async def read_version(
        self,
    ) -> None:
        """
        Update model state and scheduled work based on the latest released version in the database,
        e.g. when a new version is released. Triggers a deploy after updating internal state:
        - schedules new or updated resources to be deployed
        - schedules any resources that are not in a known good state.
        - rearranges deploy tasks by requires if required
        """
        if not self._running:
            return
        try:
            version, resources, requires = await self._get_resources_in_latest_version()
        except KeyError:
            # No model version has been released yet.
            return
        else:
            await self._new_version(
                version,
                resources,
                requires,
                reason="Deploy was triggered because a new version has been released",
            )

    async def reset_resource_state(self) -> None:
        """
        Update resources on the latest version of the model stuck in "deploying" state. This can occur when the Scheduler is
        killed in the middle of a deployment.
        """
        cm_version = await ConfigurationModel.get_latest_version(self.environment)
        if cm_version is None:
            return
        version = cm_version.version

        await data.Resource.reset_resource_state(self.environment, version)

    async def _new_version(
        self,
        version: int,
        resources: Mapping[ResourceIdStr, ResourceDetails],
        requires: Mapping[ResourceIdStr, Set[ResourceIdStr]],
        up_to_date_resources: Optional[Mapping[ResourceIdStr, ResourceDetails]] = None,
        reason: str = "Deploy was triggered because a new version has been released",
    ) -> None:
        up_to_date_resources = {} if up_to_date_resources is None else up_to_date_resources
        async with self._intent_lock:
            # Inspect new state and compare it with the old one before acquiring the scheduler lock.
            # This is safe because we only read intent-related state here, for which we've already acquired the lock
            deleted_resources: Set[ResourceIdStr] = self._state.resources.keys() - resources.keys()
            for resource in deleted_resources:
                self._work.delete_resource(resource)

            # Resources with known deployable changes (new resources or old resources with deployable changes)
            new_desired_state: set[ResourceIdStr] = set()
            # Only contains the direct undeployable resources, not the transitive ones.
            undefined: set[ResourceIdStr] = set()
            # Resources that were undeployable in a previous model version, but got unblocked. Not the transitive ones.
            newly_defined: set[ResourceIdStr] = set()  # resources that were previously undefined but not anymore

            # Track potential changes in requires per resource
            added_requires: dict[ResourceIdStr, Set[ResourceIdStr]] = {}
            dropped_requires: dict[ResourceIdStr, Set[ResourceIdStr]] = {}

            for resource, details in up_to_date_resources.items():
                self._state.add_up_to_date_resource(resource, details)  # Removes from the dirty set

            for resource, details in resources.items():
                if details.status is const.ResourceState.undefined:
                    undefined.add(resource)
                    self._work.delete_resource(resource)
                elif resource in self._state.resources:
                    # It's a resource we know.
                    if self._state.resource_state[resource].status is ComplianceStatus.UNDEFINED:
                        # The resource has been undeployable in previous versions, but not anymore.
                        newly_defined.add(resource)
                    elif details.attribute_hash != self._state.resources[resource].attribute_hash:
                        # The desired state has changed.
                        new_desired_state.add(resource)
                else:
                    new_desired_state.add(resource)

                old_requires: Set[ResourceIdStr] = self._state.requires.get(resource, set())
                new_requires: Set[ResourceIdStr] = requires.get(resource, set())
                added_requires[resource] = new_requires - old_requires
                dropped_requires[resource] = old_requires - new_requires

                # this loop is race-free, potentially slow, and completely synchronous
                # => regularly pass control to the event loop to not block scheduler operation during update prep
                await asyncio.sleep(0)

            # A resource should not be present in more than one of these resource sets
<<<<<<< HEAD
            assert len(new_desired_state | undefined | unblocked_resources) == len(new_desired_state) + len(
                undefined
            ) + len(unblocked_resources)
=======
            assert len(new_desired_state | blocked_resources | newly_defined) == len(new_desired_state) + len(
                blocked_resources
            ) + len(newly_defined)
>>>>>>> de9d22b1

            # in the current implementation everything below the lock is synchronous, so it's not technically required. It is
            # however kept for two reasons:
            # 1. pass context once more to event loop before starting on the sync path
            #   (could be achieved with a simple sleep(0) if desired)
            # 2. clarity: it clearly signifies that this is the atomic and performance-sensitive part
            async with self._scheduler_lock:
                self._state.version = version
                for resource in undefined:
                    self._state.block_resource(resource, resources[resource], is_transitive=False)  # Removes from the dirty set
                for resource in new_desired_state:
                    self._state.update_desired_state(resource, resources[resource])  # Updates the dirty set
                for resource in added_requires.keys() | dropped_requires.keys():
                    self._state.update_requires(resource, requires[resource])
<<<<<<< HEAD
                blocked_for_undefined_dep: Set[ResourceIdStr] = self._state.block_provides(resources=undefined)
                for resource in unblocked_resources:
                    self._state.mark_as_defined(resource, resources[resource])  # Updates the dirty set
=======

                transitively_blocked_resources: Set[ResourceIdStr] = self._state.block_provides(resources=blocked_resources)
                for resource in newly_defined:
                    self._state.mark_as_defined(resource, resources[resource])
>>>>>>> de9d22b1
                # Update set of in-progress non-stale deploys by trimming resources with new state
                self._deploying_latest.difference_update(
                    new_desired_state, deleted_resources, undefined, blocked_for_undefined_dep
                )

                # Remove timers for resources that are:
                #    - in the dirty set (because they will be picked up by the scheduler eventually)
                #    - blocked: must not be deployed
                #    - deleted from the model
                self._timer_manager.stop_timers(
                    self._state.dirty | undefined | blocked_for_undefined_dep
                )
                self._timer_manager.remove_timers(deleted_resources)

                # Install timers for initial up-to-date resources. They are up-to-date now,
                # but we want to make sure we periodically repair them.
                self._timer_manager.update_timers(up_to_date_resources, are_compliant=True)

                # ensure deploy for ALL dirty resources, not just the new ones
                self._work.deploy_with_context(
                    self._state.dirty,
                    reason=reason,
                    priority=TaskPriority.NEW_VERSION_DEPLOY,
                    deploying=self._deploying_latest,
                    added_requires=added_requires,
                    dropped_requires=dropped_requires,
                )
                for resource in deleted_resources:
                    self._state.drop(resource)  # Removes from the dirty set
                for resource in undefined | blocked_for_undefined_dep:
                    self._work.delete_resource(resource)

            # Once more, drop all resources that do not exist in this version from the scheduled work, in case they got added
            # again by a deploy trigger (because we dropped them outside the lock).
            for resource in deleted_resources:
                # Delete the deleted resources outside the _scheduler_lock, because we do not want to keep the _scheduler_lock
                # acquired longer than required. The worst that can happen here is that we deploy the deleted resources one
                # time too many, which is not so bad.
                self._work.delete_resource(resource)

    def _create_agent(self, agent: str) -> None:
        """Start processing for the given agent"""
        self._workers[agent] = TaskRunner(endpoint=agent, scheduler=self)
        self._workers[agent].notify_sync()

    async def should_be_running(self) -> bool:
        """
        Check in the DB (authoritative entity) if the Scheduler should be running
            i.e. if the environment is not halted.
        """
        current_environment = await Environment.get_by_id(self.environment)
        assert current_environment
        return not current_environment.halted

    async def should_runner_be_running(self, endpoint: str) -> bool:
        """
        Check in the DB (authoritative entity) if the agent (or the Scheduler if endpoint == Scheduler id) should be running
            i.e. if it is not paused.

        :param endpoint: The name of the agent
        """
        await data.Agent.insert_if_not_exist(environment=self.environment, endpoint=endpoint)
        current_agent = await data.Agent.get(env=self.environment, endpoint=endpoint)
        return not current_agent.paused

    async def refresh_agent_state_from_db(self, name: str) -> None:
        """
        Refresh from the DB (authoritative entity) the actual state of the agent.
            - If the agent is not paused: It will make sure that the agent is running.
            - If the agent is paused: Stop a particular agent.

        :param name: The name of the agent
        """
        if name in self._workers:
            await self._workers[name].notify()

    async def refresh_all_agent_states_from_db(self) -> None:
        """
        Refresh from the DB (authoritative entity) the actual state of all agents.
            - If an agent is not paused: It will make sure that the agent is running.
            - If an agent is paused: Stop a particular agent.
        """
        for worker in self._workers.values():
            await worker.notify()

    async def is_agent_running(self, name: str) -> bool:
        """
        Return True if the provided agent is running, at least an agent that the Scheduler is aware of

        :param name: The name of the agent
        """
        return name in self._workers and self._workers[name].is_running()

    # TaskManager interface

    def _get_resource_intent(self, resource: ResourceIdStr) -> Optional[ResourceDetails]:
        """
        Get intent of a given resource.
        Always expected to be called under lock
        """
        try:
            return self._state.resources[resource]
        except KeyError:
            # Stale resource
            # May occur in rare races between new_version and acquiring the lock we're under here. This race is safe
            # because of this check, and an intrinsic part of the locking design because it's preferred over wider
            # locking for performance reasons.
            return None

    async def get_resource_intent(self, resource: ResourceIdStr) -> Optional[ResourceIntent]:
        async with self._scheduler_lock:
            # fetch resource details under lock
            resource_details = self._get_resource_intent(resource)
            if resource_details is None:
                return None
            return ResourceIntent(model_version=self._state.version, details=resource_details, dependencies=None)

    async def deploy_start(self, resource: ResourceIdStr) -> Optional[ResourceIntent]:

        async with self._scheduler_lock:
            # fetch resource details under lock
            resource_details = self._get_resource_intent(resource)
            if resource_details is None or self._state.resource_state[resource].blocked is BlockedStatus.YES::
                return None
            dependencies = await self._get_last_non_deploying_state_for_dependencies(resource=resource)
            self._deploying_latest.add(resource)
            return ResourceIntent(model_version=self._state.version, details=resource_details, dependencies=dependencies)

    async def deploy_done(
        self,
        resource: ResourceIdStr,
        *,
        attribute_hash: str,
        resource_state: const.HandlerResourceState,
    ) -> None:
<<<<<<< HEAD

        if deployment_result is DeploymentResult.NEW:
            raise ValueError("report_resource_state should not be called to register new resources")
=======
        # Translate deploy result status to the new deployment result state
        match resource_state:
            case const.HandlerResourceState.deployed:
                deployment_result = DeploymentResult.DEPLOYED
            case const.HandlerResourceState.skipped | const.HandlerResourceState.skipped_for_dependency:
                deployment_result = DeploymentResult.SKIPPED
            case _:
                deployment_result = DeploymentResult.FAILED

        status = (
            ComplianceStatus.COMPLIANT if deployment_result is DeploymentResult.DEPLOYED else ComplianceStatus.NON_COMPLIANT
        )
>>>>>>> de9d22b1

        async with self._scheduler_lock:
            # refresh resource details for latest model state
            details: Optional[ResourceDetails] = self._state.resources.get(resource, None)

            if details is None:
                # we are stale and removed
                return

            state: ResourceState = self._state.resource_state[resource]

            recovered_from_failure: bool = (
                deployment_result is DeploymentResult.DEPLOYED
                state.deployment_result is not DeploymentResult.DEPLOYED
            )

            if details.attribute_hash != attribute_hash:
                # We are stale but still the last deploy
                # We can update the deployment_result (which is about last deploy)
                # We can't update status (which is about active state only)
                # None of the event propagation or other update happen either for the same reason
                # except for the event to notify dependents of failure recovery (to unblock skipped for dependencies)
                # because we might otherwise miss the recovery.
                if deployment_result is not None:
                    state.deployment_result = deployment_result
                    if recovered_from_failure:
                        self._send_events(details, stale_deploy=True, recovered_from_failure=True)
                return

            # We are not stale
            state.status = status
            if deployment_result is not None:
                # first update state, then send out events
                self._deploying_latest.remove(resource)

                state.deployment_result = deployment_result
                self._work.finished_deploy(resource)
<<<<<<< HEAD

=======
                # Check if we need to mark a resource as transiently blocked
                # We only do that if it is not already blocked (BlockedStatus.YES)
                # We might already be unblocked if a dependency succeeded on another agent, e.g. while waiting for the lock
                # so HandlerResourceState.skipped_for_dependency might be outdated, we have an inconsistency between the
                # state of the dependencies and the exception that was raised by the handler.
                # If all dependencies are compliant we don't want to transiently block this resource.
                if (
                    state.blocked is not BlockedStatus.YES
                    and resource_state is const.HandlerResourceState.skipped_for_dependency
                    and not self._state.are_dependencies_compliant(resource)
                ):
                    state.blocked = BlockedStatus.TRANSIENT
>>>>>>> de9d22b1
                if deployment_result is DeploymentResult.DEPLOYED:
                    # FIXME: Also discard blocked resources from the dirty set if we block it transiently
                    # Remove this resource from the dirty set if it is successfully deployed
                    self._state.dirty.discard(resource)
                else:
                    # In most cases it will already be marked as dirty but in rare cases the deploy that just finished might
                    # have been triggered by an event, on a previously successful deployed resource. Either way, a failure
                    # (or skip) causes it to become dirty now.
                    self._state.dirty.add(resource)

                # propagate events
                self._send_events(details, recovered_from_failure=recovered_from_failure)

            # No matter the deployment result, schedule a re-deploy for this resource
            self._timer_manager.update_timer(resource, is_compliant=(status is ComplianceStatus.COMPLIANT))

    def _send_events(
        sending_resource: ResourceDetails,
        *,
        stale_deploy: bool = False,
        recovered_from_failure: bool,
    ) -> None:
        """
        Send events to the appropriate dependents of the given resources. Sends out normal events to declared event listeners
        unless this was triggered by a stale deploy. Additionally, if this was triggered by a failure recovery, it unblocks
        skipped dependents where appropriate and sends them an event to deploy.

        Expects to be called under the scheduler lock.

        :param sending_resource: Details for the given resource that has just finished deploying.
        :param state_deploy: The events are triggered by a stale deploy. Only recovery events will be sent.
        :param recovered_from_failure: This resource went from 'not deployed' to 'deployed',
            inform unblocked dependants that they might be able to progress.
        """
        resource_id: ResourceIdStr = details.resource_id
        provides: Set[ResourceIdStr] = self._state.requires.provides_view().get(resource_id, set())

        event_listeners: Set[ResourceIdStr]
        recovery_listeners: Set[ResourceIdStr]

        if stale_deploy or not details.attributes.get(const.RESOURCE_ATTRIBUTE_SEND_EVENTS, False):
            event_listeners = {}
        else:
            event_listeners = {
                dependent
                for dependent in provides
                if (dependent_details := self._state.resources.get(dependent, None)) is not None
                # default to True for backward compatibility, i.e. not all resources have the field
                if dependent_details.attributes.get(const.RESOURCE_ATTRIBUTE_RECEIVE_EVENTS, True)
                if self._state.resource_state[dependent].blocked is BlockedStatus.NO
            }

        if not recovered_from_failure:
            recovery_listeners = {}
        else:
            recovery_listeners = {
                for dependent in provides
                if self._state.resource_state[dependent].blocked is BlockedStatus.TRANSIENT
            }
            # These resources might be able to progress now -> unblock them in addition to sending the event
            self._state.dirty.update(recovery_listeners)
            for skipped_dependent in recovery_listeners:
                self._state.resource_state[skipped_dependent].blocked = BlockedStatus.NO

        all_listeners: Set[ResourceIdStr] = event_listeners | recovery_listeners
        if all_listeners:
            # do not pass deploying tasks because for event propagation we really want to start a new one,
            # even if the current intent is already being deployed
            task = Deploy(resource=resource_id)
            assert task in self._work.agent_queues.in_progress
            priority = self._work.agent_queues.in_progress[task]
            self._timer_manager.stop_timers(all_listeners)
            self._work.deploy_with_context(
                all_listeners,
                reason=(
                    f"Deploying because a recovery event was received from {resource_id}"
                    if send_recovery_event:
                    else f"Deploying because an event was received from {resource_id}"
                ),
                priority=priority,
                deploying=set(),
            )

    async def _get_last_non_deploying_state_for_dependencies(
        self, resource: ResourceIdStr
    ) -> Mapping[ResourceIdStr, const.ResourceState]:
        """
        Get resource state for every dependency of a given resource from the scheduler state.
        The state is then converted to const.ResourceState.

        Should only be called under scheduler lock.

        :param resource: The id of the resource to find the dependencies for
        """
        requires_view: Mapping[ResourceIdStr, Set[ResourceIdStr]] = self._state.requires.requires_view()
        dependencies: Set[ResourceIdStr] = requires_view.get(resource, set())
        dependencies_state = {}
        for dep_id in dependencies:
            resource_state_object: ResourceState = self._state.resource_state[dep_id]
            match resource_state_object:
                case ResourceState(status=ComplianceStatus.UNDEFINED):
                    dependencies_state[dep_id] = const.ResourceState.undefined
                case ResourceState(blocked=BlockedStatus.YES):
                    dependencies_state[dep_id] = const.ResourceState.skipped_for_undefined
                case ResourceState(status=ComplianceStatus.HAS_UPDATE):
                    dependencies_state[dep_id] = const.ResourceState.available
                case ResourceState(deployment_result=DeploymentResult.SKIPPED):
                    dependencies_state[dep_id] = const.ResourceState.skipped
                case ResourceState(deployment_result=DeploymentResult.DEPLOYED):
                    dependencies_state[dep_id] = const.ResourceState.deployed
                case ResourceState(deployment_result=DeploymentResult.FAILED):
                    dependencies_state[dep_id] = const.ResourceState.failed
                case _:
                    raise Exception(f"Failed to parse the resource state for {dep_id}: {resource_state_object}")
        return dependencies_state

    def get_types_for_agent(self, agent: str) -> Collection[ResourceType]:
        return list(self._state.types_per_agent[agent])

    async def send_in_progress(self, action_id: UUID, resource_id: ResourceVersionIdStr) -> None:
        await self._state_update_delegate.send_in_progress(action_id, resource_id)

    async def send_deploy_done(self, result: DeployResult) -> None:
        return await self._state_update_delegate.send_deploy_done(result)

    async def dryrun_update(self, env: uuid.UUID, dryrun_result: executor.DryrunResult) -> None:
        await self._state_update_delegate.dryrun_update(env, dryrun_result)

    async def set_parameters(self, fact_result: FactResult) -> None:
        await self._state_update_delegate.set_parameters(fact_result)<|MERGE_RESOLUTION|>--- conflicted
+++ resolved
@@ -537,15 +537,9 @@
                 await asyncio.sleep(0)
 
             # A resource should not be present in more than one of these resource sets
-<<<<<<< HEAD
-            assert len(new_desired_state | undefined | unblocked_resources) == len(new_desired_state) + len(
-                undefined
-            ) + len(unblocked_resources)
-=======
-            assert len(new_desired_state | blocked_resources | newly_defined) == len(new_desired_state) + len(
-                blocked_resources
-            ) + len(newly_defined)
->>>>>>> de9d22b1
+            assert len(new_desired_state | undefined | newly_defined) == (
+                len(new_desired_state) + len(undefined) + len(newly_defined)
+            )
 
             # in the current implementation everything below the lock is synchronous, so it's not technically required. It is
             # however kept for two reasons:
@@ -560,16 +554,9 @@
                     self._state.update_desired_state(resource, resources[resource])  # Updates the dirty set
                 for resource in added_requires.keys() | dropped_requires.keys():
                     self._state.update_requires(resource, requires[resource])
-<<<<<<< HEAD
                 blocked_for_undefined_dep: Set[ResourceIdStr] = self._state.block_provides(resources=undefined)
-                for resource in unblocked_resources:
+                for resource in newly_defined:
                     self._state.mark_as_defined(resource, resources[resource])  # Updates the dirty set
-=======
-
-                transitively_blocked_resources: Set[ResourceIdStr] = self._state.block_provides(resources=blocked_resources)
-                for resource in newly_defined:
-                    self._state.mark_as_defined(resource, resources[resource])
->>>>>>> de9d22b1
                 # Update set of in-progress non-stale deploys by trimming resources with new state
                 self._deploying_latest.difference_update(
                     new_desired_state, deleted_resources, undefined, blocked_for_undefined_dep
@@ -705,11 +692,6 @@
         attribute_hash: str,
         resource_state: const.HandlerResourceState,
     ) -> None:
-<<<<<<< HEAD
-
-        if deployment_result is DeploymentResult.NEW:
-            raise ValueError("report_resource_state should not be called to register new resources")
-=======
         # Translate deploy result status to the new deployment result state
         match resource_state:
             case const.HandlerResourceState.deployed:
@@ -722,7 +704,6 @@
         status = (
             ComplianceStatus.COMPLIANT if deployment_result is DeploymentResult.DEPLOYED else ComplianceStatus.NON_COMPLIANT
         )
->>>>>>> de9d22b1
 
         async with self._scheduler_lock:
             # refresh resource details for latest model state
@@ -760,9 +741,7 @@
 
                 state.deployment_result = deployment_result
                 self._work.finished_deploy(resource)
-<<<<<<< HEAD
-
-=======
+
                 # Check if we need to mark a resource as transiently blocked
                 # We only do that if it is not already blocked (BlockedStatus.YES)
                 # We might already be unblocked if a dependency succeeded on another agent, e.g. while waiting for the lock
@@ -775,9 +754,9 @@
                     and not self._state.are_dependencies_compliant(resource)
                 ):
                     state.blocked = BlockedStatus.TRANSIENT
->>>>>>> de9d22b1
-                if deployment_result is DeploymentResult.DEPLOYED:
-                    # FIXME: Also discard blocked resources from the dirty set if we block it transiently
+                    # Remove this resource from the dirty set when we block it
+                    self._state.dirty.discard(resource)
+                elif deployment_result is DeploymentResult.DEPLOYED:
                     # Remove this resource from the dirty set if it is successfully deployed
                     self._state.dirty.discard(resource)
                 else:
@@ -789,8 +768,9 @@
                 # propagate events
                 self._send_events(details, recovered_from_failure=recovered_from_failure)
 
-            # No matter the deployment result, schedule a re-deploy for this resource
-            self._timer_manager.update_timer(resource, is_compliant=(status is ComplianceStatus.COMPLIANT))
+            # No matter the deployment result, schedule a re-deploy for this resource unless it's blocked
+            if state.blocked is NO:
+                self._timer_manager.update_timer(resource, is_compliant=(status is ComplianceStatus.COMPLIANT))
 
     def _send_events(
         sending_resource: ResourceDetails,
