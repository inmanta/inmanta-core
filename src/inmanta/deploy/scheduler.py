"""
    Copyright 2024 Inmanta

    Licensed under the Apache License, Version 2.0 (the "License");
    you may not use this file except in compliance with the License.
    You may obtain a copy of the License at

        http://www.apache.org/licenses/LICENSE-2.0

    Unless required by applicable law or agreed to in writing, software
    distributed under the License is distributed on an "AS IS" BASIS,
    WITHOUT WARRANTIES OR CONDITIONS OF ANY KIND, either express or implied.
    See the License for the specific language governing permissions and
    limitations under the License.

    Contact: code@inmanta.com
"""

import abc
import asyncio
import logging
import uuid
from abc import abstractmethod
from collections.abc import Collection, Mapping, Set
from typing import Optional
from uuid import UUID

import asyncpg

from inmanta import const, data
from inmanta.agent import executor
from inmanta.agent.code_manager import CodeManager
from inmanta.agent.executor import DeployResult, FactResult
from inmanta.data import ConfigurationModel
from inmanta.data.model import ResourceIdStr, ResourceType, ResourceVersionIdStr
from inmanta.deploy import work
from inmanta.deploy.persistence import StateUpdateManager, ToServerUpdateManager
from inmanta.deploy.state import DeploymentResult, ModelState, ResourceDetails, ResourceState, ResourceStatus
from inmanta.deploy.tasks import Deploy, DryRun, RefreshFact, Task
from inmanta.deploy.work import PrioritizedTask, TaskPriority
from inmanta.protocol import Client
from inmanta.resources import Id

LOGGER = logging.getLogger(__name__)


class TaskManager(StateUpdateManager, abc.ABC):
    """
    Interface for communication with tasks (deploy.task.Task). Offers methods to inspect intent and to report task results.
    """

    environment: uuid.UUID
    client: Client
    code_manager: CodeManager
    executor_manager: executor.ExecutorManager[executor.Executor]

    @abstractmethod
    def get_types_for_agent(self, agent: str) -> Collection[ResourceType]:
        """
        Returns a collection of all resource types that are known to live on a given agent.
        """

    @abstractmethod
    async def get_resource_intent(
        self,
        resource: ResourceIdStr,
        *,
        for_deploy: bool = False,
    ) -> Optional[tuple[int, ResourceDetails]]:
        """
        Returns the current version and the details for the given resource, or None if it is not (anymore) managed by the
        scheduler.

        :param for_deploy: True iff the task will start deploying this intent. If set, must call report_resource_state later
            with deployment result.

        Acquires appropriate locks.
        """

    @abstractmethod
    async def report_resource_state(
        self,
        resource: ResourceIdStr,
        *,
        attribute_hash: str,
        status: ResourceStatus,
        deployment_result: Optional[DeploymentResult] = None,
    ) -> None:
        """
        Report new state for a resource. Since knowledge of deployment result implies a finished deploy, it must only be set
        when a deploy has just finished.

        Acquires appropriate locks

        :param resource: The resource to report state for.
        :param attribute_hash: The resource's attribute hash for which this state applies. No scheduler state is updated if the
            hash indicates the state information is stale.
        :param status: The new resource status.
        :param deployment_result: The result of the deploy, iff one just finished, otherwise None.
        """

    @abc.abstractmethod
    async def set_parameters(self, fact_result: FactResult) -> None:
        pass


class ResourceScheduler(TaskManager):
    """
    Scheduler for resource actions. Reads resource state from the database and accepts deploy, dry-run, ... requests from the
    server. Schedules these requests as tasks according to priorities and, in case of deploy tasks, requires-provides edges.

    The scheduler expects to be notified by the server whenever a new version is released.
    """

    def __init__(
        self, environment: uuid.UUID, executor_manager: executor.ExecutorManager[executor.Executor], client: Client
    ) -> None:
        """
        :param environment: the environment we work for
        :param executor_manager: the executor manager that will provide us with executors
        :param client: connection to the server
        """
        self._state: ModelState = ModelState(version=0)
        self._work: work.ScheduledWork = work.ScheduledWork(
            requires=self._state.requires.requires_view(),
            provides=self._state.requires.provides_view(),
            new_agent_notify=self._start_for_agent,
        )

        # We uphold two locks to prevent concurrency conflicts between external events (e.g. new version or deploy request)
        # and the task executor background tasks.
        #
        # - lock to block scheduler state access (both model state and scheduled work) during scheduler-wide state updates
        #   (e.g. trigger deploy). A single lock suffices since all state accesses (both read and write) by the task runners are
        #   short, synchronous operations (and therefore we wouldn't gain anything by allowing multiple readers).
        self._scheduler_lock: asyncio.Lock = asyncio.Lock()
        # - lock to serialize updates to the scheduler's intent (version, attributes, ...), e.g. process a new version.
        self._intent_lock: asyncio.Lock = asyncio.Lock()

        self._running = False
        # Agent name to worker task
        # here to prevent it from being GC-ed
        self._workers: dict[str, asyncio.Task[None]] = {}
        # Set of resources for which a concrete non-stale deploy is in progress, i.e. we've committed for a given intent and
        # that intent still reflects the latest resource intent
        # Apart from the obvious, this differs from the agent queues' in-progress deploys in the sense that those are simply
        # tasks that have been picked up while this set contains only those tasks for which we've already committed. For each
        # deploy task, there is a (typically) short window of time where it's considered in progress by the agent queue, but
        # it has not yet started on the actual deploy, i.e. it will still see updates to the resource intent.
        self._deploying_latest: set[ResourceIdStr] = set()

        self.environment = environment
        self.client = client
        self.code_manager = CodeManager(client)
        self.executor_manager = executor_manager
<<<<<<< HEAD
        self._state_update_delegate = ToServerUpdateManager(client, environment)
=======
        self._state_update_delegate = ToDbUpdateManager(client, environment)
>>>>>>> b117f185

    def reset(self) -> None:
        """
        Clear out all state and start empty

        only allowed when ResourceScheduler is not running
        """
        assert not self._running
        self._state.reset()
        self._work.reset()
        self._workers.clear()
        self._deploying_latest.clear()

    async def start(self) -> None:
        if self._running:
            return
        self.reset()
        await self._initialize()
        self._running = True

    async def _initialize(self) -> None:
        """
        Initialize the scheduler state and continue the deployment where we were before the server was shutdown.
        """
        async with data.ConfigurationModel.get_connection() as con:
            # Get resources from the database
            try:
                version, resources, requires = await self._get_resources_in_latest_version(connection=con)
            except KeyError:
                # No model version has been released yet.
                return

            # Rely on the incremental calculation to determine which resources should be deployed and which not.
            increment: set[ResourceIdStr]
            increment, _ = await ConfigurationModel.get_increment(self.environment, version, connection=con)

        resources_to_deploy: Mapping[ResourceIdStr, ResourceDetails] = {rid: resources[rid] for rid in increment}
        up_to_date_resources: Mapping[ResourceIdStr, ResourceDetails] = {
            rid: resources[rid] for rid in resources.keys() if rid not in increment
        }

        await self._new_version(
            version, resources=resources_to_deploy, requires=requires, up_to_date_resources=up_to_date_resources
        )

    async def stop(self) -> None:
        if not self._running:
            return
        self._running = False
        self._work.agent_queues.send_shutdown()
        await asyncio.gather(*self._workers.values())

    async def deploy(self, priority: TaskPriority = TaskPriority.USER_DEPLOY) -> None:
        """
        Trigger a deploy
        """
        if not self._running:
            return
        async with self._scheduler_lock:
            self._work.deploy_with_context(self._state.dirty, priority=priority, deploying=self._deploying_latest)

    async def repair(self, priority: TaskPriority = TaskPriority.USER_REPAIR) -> None:
        """
        Trigger a repair, i.e. mark all resources as dirty, then trigger a deploy.
        """
        if not self._running:
            return
        async with self._scheduler_lock:
            self._state.dirty.update(self._state.resources.keys())
            self._work.deploy_with_context(self._state.dirty, priority=priority, deploying=self._deploying_latest)

    async def dryrun(self, dry_run_id: uuid.UUID, version: int) -> None:
        if not self._running:
            return
        resources = await self._build_resource_mappings_from_db(version)
        for rid, resource in resources.items():
            self._work.agent_queues.queue_put_nowait(
                PrioritizedTask(
                    task=DryRun(
                        resource=rid,
                        version=version,
                        resource_details=resource,
                        dry_run_id=dry_run_id,
                    ),
                    priority=TaskPriority.DRYRUN,
                )
            )

    async def get_facts(self, resource: dict[str, object]) -> None:
        if not self._running:
            return
        rid = Id.parse_id(resource["id"]).resource_str()
        self._work.agent_queues.queue_put_nowait(
            PrioritizedTask(
                task=RefreshFact(resource=rid),
                priority=TaskPriority.FACT_REFRESH,
            )
        )

    async def _build_resource_mappings_from_db(
        self, version: int, *, connection: Optional[asyncpg.connection.Connection] = None
    ) -> Mapping[ResourceIdStr, ResourceDetails]:
        """
        Build a view on current resources. Might be filtered for a specific environment, used when a new version is released

        :return: resource_mapping {id -> resource details}
        """
        async with data.Resource.get_connection(connection) as con:
            resources_from_db = await data.Resource.get_resources_for_version(self.environment, version, connection=con)

        resource_mapping = {
            resource.resource_id: ResourceDetails(
                resource_id=resource.resource_id,
                attribute_hash=resource.attribute_hash,
                attributes=resource.attributes,
                status=resource.status,
            )
            for resource in resources_from_db
        }
        return resource_mapping

    def _construct_requires_mapping(
        self, resources: Mapping[ResourceIdStr, ResourceDetails]
    ) -> Mapping[ResourceIdStr, Set[ResourceIdStr]]:
        require_mapping = {
            resource: {Id.parse_id(req).resource_str() for req in details.attributes.get("requires", [])}
            for resource, details in resources.items()
        }
        return require_mapping

    async def _get_resources_in_latest_version(
        self,
        *,
        connection: Optional[asyncpg.connection.Connection] = None,
    ) -> tuple[int, Mapping[ResourceIdStr, ResourceDetails], Mapping[ResourceIdStr, Set[ResourceIdStr]]]:
        """
        Returns a tuple containing:
            1. The version number of the latest released model.
            2. A dict mapping every resource_id in the latest released version to its ResourceDetails.
            3. A dict mapping every resource_id in the latest released version to the set of resources it requires.
        """
        async with ConfigurationModel.get_connection(connection) as con:
            cm_version = await ConfigurationModel.get_latest_version(self.environment, connection=con)
            if cm_version is None:
                raise KeyError()
            model_version = cm_version.version
            resources_from_db = await self._build_resource_mappings_from_db(version=model_version, connection=con)
            requires_from_db = self._construct_requires_mapping(resources_from_db)
            return model_version, resources_from_db, requires_from_db

    async def read_version(
        self,
    ) -> None:
        """
        Update model state and scheduled work based on the latest released version in the database,
        e.g. when a new version is released. Triggers a deploy after updating internal state:
        - schedules new or updated resources to be deployed
        - schedules any resources that are not in a known good state.
        - rearranges deploy tasks by requires if required
        """
        if not self._running:
            return
        try:
            version, resources, requires = await self._get_resources_in_latest_version()
        except KeyError:
            # No model version has been released yet.
            return
        else:
            await self._new_version(version, resources, requires)

    async def _new_version(
        self,
        version: int,
        resources: Mapping[ResourceIdStr, ResourceDetails],
        requires: Mapping[ResourceIdStr, Set[ResourceIdStr]],
        up_to_date_resources: Optional[Mapping[ResourceIdStr, ResourceDetails]] = None,
    ) -> None:
        up_to_date_resources = {} if up_to_date_resources is None else up_to_date_resources
        async with self._intent_lock:
            # Inspect new state and compare it with the old one before acquiring scheduler the lock.
            # This is safe because we only read intent-related state here, for which we've already acquired the lock
            deleted_resources: Set[ResourceIdStr] = self._state.resources.keys() - resources.keys()
            for resource in deleted_resources:
                self._work.delete_resource(resource)

            new_desired_state: set[ResourceIdStr] = set()
            # Only contains the direct undeployable resources, not the transitive ones.
            blocked_resources: set[ResourceIdStr] = set()
            # Resources that were undeployable in a previous model version, but got unblocked. Not the transitive ones.
            unblocked_resources: set[ResourceIdStr] = set()
            added_requires: dict[ResourceIdStr, Set[ResourceIdStr]] = {}
            dropped_requires: dict[ResourceIdStr, Set[ResourceIdStr]] = {}
            for resource, details in up_to_date_resources.items():
                self._state.add_up_to_date_resource(resource, details)

            for resource, details in resources.items():
                if details.status is const.ResourceState.undefined:
                    blocked_resources.add(resource)
                    self._work.delete_resource(resource)
                elif resource in self._state.resources:
                    # It's a resource we know.
                    if self._state.resource_state[resource].status is ResourceStatus.UNDEFINED:
                        # The resource has been undeployable in previous versions, but not anymore.
                        unblocked_resources.add(resource)
                    elif details.attribute_hash != self._state.resources[resource].attribute_hash:
                        # The desired state has changed.
                        new_desired_state.add(resource)
                else:
                    # It's a resource we don't know yet.
                    new_desired_state.add(resource)
                old_requires: Set[ResourceIdStr] = self._state.requires.get(resource, set())
                new_requires: Set[ResourceIdStr] = requires.get(resource, set())
                added: Set[ResourceIdStr] = new_requires - old_requires
                dropped: Set[ResourceIdStr] = old_requires - new_requires
                if added:
                    added_requires[resource] = added
                if dropped:
                    dropped_requires[resource] = dropped
                # this loop is race-free, potentially slow, and completely synchronous
                # => regularly pass control to the event loop to not block scheduler operation during update prep
                await asyncio.sleep(0)

            # A resource should not be present in more than one of these resource sets
            assert len(new_desired_state | blocked_resources | unblocked_resources) == len(new_desired_state) + len(
                blocked_resources
            ) + len(unblocked_resources)

            # in the current implementation everything below the lock is synchronous, so it's not technically required. It is
            # however kept for two reasons:
            # 1. pass context once more to event loop before starting on the sync path
            #   (could be achieved with a simple sleep(0) if desired)
            # 2. clarity: it clearly signifies that this is the atomic and performance-sensitive part
            async with self._scheduler_lock:
                self._state.version = version
                for resource in blocked_resources:
                    self._state.block_resource(resource, resources[resource], is_transitive=False)
                for resource in new_desired_state:
                    self._state.update_desired_state(resource, resources[resource])
                for resource in added_requires.keys() | dropped_requires.keys():
                    self._state.update_requires(resource, requires[resource])
                transitively_blocked_resources: Set[ResourceIdStr] = self._state.block_provides(resources=blocked_resources)
                for resource in unblocked_resources:
                    self._state.mark_as_defined(resource, resources[resource])
                # Update set of in-progress non-stale deploys by trimming resources with new state
                self._deploying_latest.difference_update(
                    new_desired_state, deleted_resources, blocked_resources, transitively_blocked_resources
                )
                # ensure deploy for ALL dirty resources, not just the new ones
                self._work.deploy_with_context(
                    self._state.dirty,
                    priority=TaskPriority.NEW_VERSION_DEPLOY,
                    deploying=self._deploying_latest,
                    added_requires=added_requires,
                    dropped_requires=dropped_requires,
                )
                for resource in deleted_resources:
                    self._state.drop(resource)
                for resource in blocked_resources | transitively_blocked_resources:
                    self._work.delete_resource(resource)

            # Once more, drop all resources that do not exist in this version from the scheduled work, in case they got added
            # again by a deploy trigger (because we dropped them outside the lock).
            for resource in deleted_resources:
                # Delete the deleted resources outside the _scheduler_lock, because we do not want to keep the _scheduler_lock
                # acquired longer than required. The worst that can happen here is that we deploy the deleted resources one
                # time too many, which is not so bad.
                self._work.delete_resource(resource)

    def _start_for_agent(self, agent: str) -> None:
        """Start processing for the given agent"""
        self._workers[agent] = asyncio.create_task(self._run_for_agent(agent))

    async def _run_for_agent(self, agent: str) -> None:
        """Main loop for one agent"""
        while self._running:
            task: Task = await self._work.agent_queues.queue_get(agent)
            try:
                await task.execute(self, agent)
            except Exception:
                LOGGER.exception("Task %s for agent %s has failed and the exception was not properly handled", task, agent)

            self._work.agent_queues.task_done(agent, task)

    # TaskManager interface

    async def get_resource_intent(
        self, resource: ResourceIdStr, *, for_deploy: bool = False
    ) -> Optional[tuple[int, ResourceDetails]]:
        async with self._scheduler_lock:
            # fetch resource details under lock
            try:
                result = self._state.version, self._state.resources[resource]
            except KeyError:
                # Stale resource
                # May occur in rare races between new_version and acquiring the lock we're under here. This race is safe
                # because of this check, and an intrinsic part of the locking design because it's preferred over wider
                # locking for performance reasons.
                return None
            else:
                if for_deploy:
                    # still under lock => can safely add to non-stale in-progress set
                    self._deploying_latest.add(resource)
                return result

    async def report_resource_state(
        self,
        resource: ResourceIdStr,
        *,
        attribute_hash: str,
        status: ResourceStatus,
        deployment_result: Optional[DeploymentResult] = None,
    ) -> None:
        if deployment_result is DeploymentResult.NEW:
            raise ValueError("report_resource_state should not be called to register new resources")

        async with self._scheduler_lock:
            # refresh resource details for latest model state
            details: Optional[ResourceDetails] = self._state.resources.get(resource, None)
            if details is None or details.attribute_hash != attribute_hash:
                # The reported resource state is for a stale resource and therefore no longer relevant for state updates.
                # There is also no need to send out events because a newer version will have been scheduled.
                return
            state: ResourceState = self._state.resource_state[resource]
            state.status = status
            if deployment_result is not None:
                # first update state, then send out events
                self._deploying_latest.remove(resource)
                state.deployment_result = deployment_result
                self._work.finished_deploy(resource)
                if deployment_result is DeploymentResult.DEPLOYED:
                    self._state.dirty.discard(resource)
                # propagate events
                if details.attributes.get(const.RESOURCE_ATTRIBUTE_SEND_EVENTS, False):
                    provides: Set[ResourceIdStr] = self._state.requires.provides_view().get(resource, set())
                    event_listeners: Set[ResourceIdStr] = {
                        dependant
                        for dependant in provides
                        if (dependant_details := self._state.resources.get(dependant, None)) is not None
                        # default to True for backward compatibility, i.e. not all resources have the field
                        if dependant_details.attributes.get(const.RESOURCE_ATTRIBUTE_RECEIVE_EVENTS, True)
                    }
                    if event_listeners:
                        # do not pass deploying tasks because for event propagation we really want to start a new one,
                        # even if the current intent is already being deployed
                        task = Deploy(resource=resource)
                        assert task in self._work.agent_queues.in_progress
                        priority = self._work.agent_queues.in_progress[task]
                        self._work.deploy_with_context(event_listeners, priority=priority, deploying=set())

    def get_types_for_agent(self, agent: str) -> Collection[ResourceType]:
        return list(self._state.types_per_agent[agent])

    async def send_in_progress(
        self, action_id: UUID, resource_id: ResourceVersionIdStr
    ) -> dict[ResourceIdStr, const.ResourceState]:
        return await self._state_update_delegate.send_in_progress(action_id, resource_id)

    async def send_deploy_done(self, result: DeployResult) -> None:
        return await self._state_update_delegate.send_deploy_done(result)

<<<<<<< HEAD
    async def set_parameters(self, fact_result: FactResult) -> None:
        await self._state_update_delegate.set_parameters(fact_result)
=======
    async def dryrun_update(self, env: uuid.UUID, dryrun_result: executor.DryrunResult) -> None:
        await self._state_update_delegate.dryrun_update(env, dryrun_result)
>>>>>>> b117f185
<|MERGE_RESOLUTION|>--- conflicted
+++ resolved
@@ -34,7 +34,7 @@
 from inmanta.data import ConfigurationModel
 from inmanta.data.model import ResourceIdStr, ResourceType, ResourceVersionIdStr
 from inmanta.deploy import work
-from inmanta.deploy.persistence import StateUpdateManager, ToServerUpdateManager
+from inmanta.deploy.persistence import StateUpdateManager, ToDbUpdateManager
 from inmanta.deploy.state import DeploymentResult, ModelState, ResourceDetails, ResourceState, ResourceStatus
 from inmanta.deploy.tasks import Deploy, DryRun, RefreshFact, Task
 from inmanta.deploy.work import PrioritizedTask, TaskPriority
@@ -99,9 +99,6 @@
         :param deployment_result: The result of the deploy, iff one just finished, otherwise None.
         """
 
-    @abc.abstractmethod
-    async def set_parameters(self, fact_result: FactResult) -> None:
-        pass
 
 
 class ResourceScheduler(TaskManager):
@@ -153,11 +150,7 @@
         self.client = client
         self.code_manager = CodeManager(client)
         self.executor_manager = executor_manager
-<<<<<<< HEAD
-        self._state_update_delegate = ToServerUpdateManager(client, environment)
-=======
         self._state_update_delegate = ToDbUpdateManager(client, environment)
->>>>>>> b117f185
 
     def reset(self) -> None:
         """
@@ -518,10 +511,8 @@
     async def send_deploy_done(self, result: DeployResult) -> None:
         return await self._state_update_delegate.send_deploy_done(result)
 
-<<<<<<< HEAD
-    async def set_parameters(self, fact_result: FactResult) -> None:
-        await self._state_update_delegate.set_parameters(fact_result)
-=======
     async def dryrun_update(self, env: uuid.UUID, dryrun_result: executor.DryrunResult) -> None:
         await self._state_update_delegate.dryrun_update(env, dryrun_result)
->>>>>>> b117f185
+
+    async def set_parameters(self, fact_result: FactResult) -> None:
+        await self._state_update_delegate.set_parameters(fact_result)