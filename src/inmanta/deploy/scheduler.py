--- conflicted
+++ resolved
@@ -866,96 +866,22 @@
         #   with awaits in other operations under lock.
         #   and has to be even apart from motivations 2-3, it may interleave with
         # 2. clarity: it clearly signifies that this is the atomic and performance-sensitive part
-<<<<<<< HEAD
-        async with self.state_update_manager.get_connection(connection=connection) as con, con.transaction():
-            async with self._scheduler_lock:
-                # update model version
-                self._state.version = model.version
-                # update resource details
-                for resource in up_to_date_resources:
-                    # Registers resource and removes from the dirty set
-                    self._state.update_resource(
-                        model.resources[resource], known_compliant=True, last_deployed=last_deploy_time.get(resource, None)
-                    )
-                for resource in new | updated:
-                    # update resource state and dirty set
-                    self._state.update_resource(
-                        model.resources[resource],
-                        force_new=intent_changes[resource] is ResourceIntentChange.NEW,
-                        undefined=resource in model.undefined,
-                        last_deployed=last_deploy_time.get(resource, None),
-                    )
-                # update requires
-                for resource in added_requires.keys() | dropped_requires.keys():
-                    self._state.update_requires(resource, model.requires[resource])
-
-                # update transitive state
-                transitive_unblocked, transitive_blocked = self._state.update_transitive_state(
-                    new_undefined=became_undefined,
-                    verify_blocked=added_requires.keys(),
-                    verify_unblocked=became_defined | dropped_requires.keys(),
-                )
-                # update TRANSIENT (skipped-for-dependencies) state for resources with a dependency for which state was reset
-                resources_with_reset_requires: Set[ResourceIdStr] = set(
-                    itertools.chain.from_iterable(self._state.requires.provides_view() for resource in force_new)
-                )
-                for resource in resources_with_reset_requires:
-                    if (
-                        # it is currently TRANSIENT blocked
-                        self._state.resource_state[resource].blocked is BlockedStatus.TRANSIENT
-                        # it shouldn't be any longer
-                        and not self._state.should_skip_for_dependencies(resource)
-                    ):
-                        self._state.resource_state[resource].blocked = BlockedStatus.NO
-
-                # Update set of in-progress deploys that became unmanaged
-                self._deploying_unmanaged.update(self._deploying_latest & (new | deleted))
-                # Update set of in-progress non-stale deploys by trimming resources with new state
-                self._deploying_latest.difference_update(intent_changes.keys(), transitive_blocked)
-
-                # Remove timers for resources that are:
-                #    - in the dirty set (because they will be picked up by the scheduler eventually)
-                #    - blocked: must not be deployed
-                #    - deleted from the model
-                self._timer_manager.stop_timers(self._state.dirty | became_undefined | transitive_blocked)
-                self._timer_manager.remove_timers(deleted)
-                # Install timers for initial up-to-date resources. They are up-to-date now,
-                # but we want to make sure we periodically repair them.
-                self._timer_manager.update_timers(up_to_date_resources | (transitive_unblocked - self._state.dirty))
-
-                # ensure deploy for ALL dirty resources, not just the new ones
-                self._work.deploy_with_context(
-                    self._state.dirty,
-                    reason=reason,
-                    priority=TaskPriority.NEW_VERSION_DEPLOY,
-                    deploying=self._deploying_latest,
-                    added_requires=added_requires,
-                    dropped_requires=dropped_requires,
-                )
-                for resource in deleted:
-                    self._state.drop(resource)  # Removes from the dirty set
-                for resource in deleted | became_undefined | transitive_blocked:
-                    self._work.delete_resource(resource)
-
-                # Updating the blocked state should be done under the scheduler lock, because this state is written
-                # by both the deploy and the new version code path.
-                resources_with_updated_blocked_state: Set[ResourceIdStr] = (
-                    became_undefined | transitive_blocked | transitive_unblocked
-=======
         async with self._scheduler_lock:
             # update model version
             self._state.version = model.version
             # update resource details
             for resource in up_to_date_resources:
                 # Registers resource and removes from the dirty set
-                self._state.update_resource(model.resources[resource], known_compliant=True)
+                self._state.update_resource(
+                    model.resources[resource], known_compliant=True, last_deployed=last_deploy_time.get(resource, None)
+                )
             for resource in new | updated:
                 # update resource state and dirty set
                 self._state.update_resource(
                     model.resources[resource],
                     force_new=intent_changes[resource] is ResourceIntentChange.NEW,
                     undefined=resource in model.undefined,
->>>>>>> 63a40e75
+                    last_deployed=last_deploy_time.get(resource, None),
                 )
             # update requires
             for resource in added_requires.keys() | dropped_requires.keys():
@@ -993,9 +919,7 @@
             self._timer_manager.remove_timers(deleted)
             # Install timers for initial up-to-date resources. They are up-to-date now,
             # but we want to make sure we periodically repair them.
-            self._timer_manager.update_timers(
-                up_to_date_resources | (transitive_unblocked - self._state.dirty), are_compliant=True
-            )
+            self._timer_manager.update_timers(up_to_date_resources | (transitive_unblocked - self._state.dirty))
 
             # ensure deploy for ALL dirty resources, not just the new ones
             self._work.deploy_with_context(
