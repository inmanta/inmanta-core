--- conflicted
+++ resolved
@@ -303,12 +303,8 @@
             result.intent[resource_id] = resource_intent
 
             # Populate types_per_agent
-<<<<<<< HEAD
-            result.types_per_agent[details.id.agent_name][details.id.entity_type] += 1
-            result.resources_by_agent[details.id.agent_name].add(resource_id)
-=======
             result.types_per_agent[resource_intent.id.agent_name][resource_intent.id.entity_type] += 1
->>>>>>> b89cdbf8
+            result.resources_by_agent[resource_intent.id.agent_name].add(resource_id)
 
             # Populate requires
             requires = {resources.Id.parse_id(req).resource_str() for req in res["requires"]}
@@ -393,12 +389,8 @@
             )
             if resource not in self.requires:
                 self.requires[resource] = set()
-<<<<<<< HEAD
-            self.types_per_agent[details.id.agent_name][details.id.entity_type] += 1
-            self.resources_by_agent[details.id.agent_name].add(resource)
-=======
             self.types_per_agent[resource_intent.id.agent_name][resource_intent.id.entity_type] += 1
->>>>>>> b89cdbf8
+            self.resources_by_agent[resource_intent.id.agent_name].add(resource)
         else:
             # we already know the resource => update relevant fields
             self.resource_state[resource].compliance = compliance_status
@@ -448,18 +440,12 @@
         with contextlib.suppress(KeyError):
             del self.requires.reverse_mapping()[resource]
 
-<<<<<<< HEAD
-        self.types_per_agent[details.id.agent_name][details.id.entity_type] -= 1
-        if self.types_per_agent[details.id.agent_name][details.id.entity_type] == 0:
-            del self.types_per_agent[details.id.agent_name][details.id.entity_type]
-        self.resources_by_agent[details.id.agent_name].discard(resource)
-        if not self.resources_by_agent[details.id.agent_name]:
-            del self.resources_by_agent[details.id.agent_name]
-=======
         self.types_per_agent[resource_intent.id.agent_name][resource_intent.id.entity_type] -= 1
         if self.types_per_agent[resource_intent.id.agent_name][resource_intent.id.entity_type] == 0:
             del self.types_per_agent[resource_intent.id.agent_name][resource_intent.id.entity_type]
->>>>>>> b89cdbf8
+        self.resources_by_agent[resource_intent.id.agent_name].discard(resource)
+        if not self.resources_by_agent[resource_intent.id.agent_name]:
+            del self.resources_by_agent[resource_intent.id.agent_name]
         self.dirty.discard(resource)
 
     def should_skip_for_dependencies(self, resource: "ResourceIdStr") -> bool:
