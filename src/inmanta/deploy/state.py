"""
    Copyright 2024 Inmanta

    Licensed under the Apache License, Version 2.0 (the "License");
    you may not use this file except in compliance with the License.
    You may obtain a copy of the License at

        http://www.apache.org/licenses/LICENSE-2.0

    Unless required by applicable law or agreed to in writing, software
    distributed under the License is distributed on an "AS IS" BASIS,
    WITHOUT WARRANTIES OR CONDITIONS OF ANY KIND, either express or implied.
    See the License for the specific language governing permissions and
    limitations under the License.

    Contact: code@inmanta.com
"""

import contextlib
import dataclasses
import enum
import itertools
import json
import uuid
from collections import defaultdict
from collections.abc import Mapping, Set
from dataclasses import dataclass
from enum import StrEnum
from typing import TYPE_CHECKING

import asyncpg

from inmanta import const
from inmanta.util.collections import BidirectionalManyMapping

if TYPE_CHECKING:
    from inmanta import resources
    from inmanta.data.model import ResourceIdStr, ResourceType


class RequiresProvidesMapping(BidirectionalManyMapping["ResourceIdStr", "ResourceIdStr"]):
    def requires_view(self) -> Mapping["ResourceIdStr", Set["ResourceIdStr"]]:
        """
        Returns a view of the requires relationship of this RequiresProvidesMapping. This view will be updated
        whenever the RequiresProvidesMapping object is updated.
        """
        return self

    def provides_view(self) -> Mapping["ResourceIdStr", Set["ResourceIdStr"]]:
        """
        Returns a view of the provides relationship of this RequiresProvidesMapping. This view will be updated
        whenever the RequiresProvidesMapping object is updated.
        """
        return self.reverse_mapping()


class ComplianceStatus(StrEnum):
    """
    Status of a resource's operational status with respect to its latest desired state, to the best of our knowledge.
    COMPLIANT: The operational state complies to latest resource intent as far as we know.
    HAS_UPDATE: The resource intent has been updated since latest deploy attempt (if any),
        meaning we are not yet managing the new intent.
    NON_COMPLIANT: The resource intent has not been updated since latest deploy attempt (if any)
        but we have reason to believe operational state might not comply with latest resource intent,
        based on a deploy attempt / compliance check for that intent.
    UNDEFINED: The resource status is undefined, because it has an unknown attribute.
    ORPHAN: The resource has become an orphan, i.e. it is no longer present in the latest released model version.
    """

    COMPLIANT = enum.auto()
    HAS_UPDATE = enum.auto()
    NON_COMPLIANT = enum.auto()
    UNDEFINED = enum.auto()
    ORPHAN = enum.auto()

    def is_dirty(self) -> bool:
        """
        Return True iff the status indicates the resource is not up-to-date and is ready to be deployed.
        """
        return self in [ComplianceStatus.HAS_UPDATE, ComplianceStatus.NON_COMPLIANT]

    def is_deployable(self) -> bool:
        """
        Return True iff the status indicates the resource is ready to be deployed.
        """
        return self not in [ComplianceStatus.UNDEFINED, ComplianceStatus.ORPHAN]


@dataclass(frozen=True)
class ResourceDetails:
    resource_id: "ResourceIdStr"
    attribute_hash: str
    attributes: Mapping[str, object] = dataclasses.field(hash=False)

    id: "resources.Id" = dataclasses.field(init=False, compare=False, hash=False)

    def __post_init__(self) -> None:
        from inmanta import resources

        # use object.__setattr__ because this is a frozen dataclass, see dataclasses docs
        object.__setattr__(self, "id", resources.Id.parse_id(self.resource_id))


class DeploymentResult(StrEnum):
    """
    The result of a resource's last (finished) deploy. This result may be for an older version than the latest desired state.
    See ComplianceStatus for a resource's operational status with respect to its latest desired state.

    NEW: Resource has never been deployed before.
    DEPLOYED: Last resource deployment was successful.
    FAILED: Last resource deployment was unsuccessful.
    SKIPPED: Resource skipped deployment.
    """

    NEW = enum.auto()
    DEPLOYED = enum.auto()
    FAILED = enum.auto()
    SKIPPED = enum.auto()

    @classmethod
    def from_handler_resource_state(cls, handler_resource_state: const.HandlerResourceState) -> "DeploymentResult":
        match handler_resource_state:
            case const.HandlerResourceState.deployed:
                return DeploymentResult.DEPLOYED
            case const.HandlerResourceState.skipped | const.HandlerResourceState.skipped_for_dependency:
                return DeploymentResult.SKIPPED
            case const.HandlerResourceState.failed | const.HandlerResourceState.unavailable:
                return DeploymentResult.FAILED
            case _ as resource_state:
                raise Exception(f"Unexpected handler_resource_state {resource_state.name}")


class AgentStatus(StrEnum):
    """
    The status of the agent responsible of a given resource.

    STARTED: Agent has been started.
    STOPPING: Agent is stopping.
    STOPPED: Agent has been stopped (previously called PAUSED).
    """

    STARTED = enum.auto()
    STOPPING = enum.auto()
    STOPPED = enum.auto()


class BlockedStatus(StrEnum):
    """
    YES: The resource will retain its blocked status within this model version. For example: A resource that has unknowns
         or depends on a resource with unknowns.
    NO: The resource is not blocked
    TRANSIENT: The resource is blocked but may recover within the same version.
        Concretely it is waiting for its dependencies to deploy successfully.
    """

    YES = enum.auto()
    NO = enum.auto()
    TRANSIENT = enum.auto()

    def is_blocked(self) -> bool:
        return self != BlockedStatus.NO


@dataclass
class ResourceState:
    """
    State of a resource. Consists of multiple independent (mostly) state vectors that make up the final state.
    """

    # FIXME: review / finalize resource state. Based on draft design in
    #   https://docs.google.com/presentation/d/1F3bFNy2BZtzZgAxQ3Vbvdw7BWI9dq0ty5c3EoLAtUUY/edit#slide=id.g292b508a90d_0_5
    status: ComplianceStatus
    deployment_result: DeploymentResult
    blocked: BlockedStatus

    def is_dirty(self) -> bool:
        """
        Return True iff the status indicates the resource is not up-to-date and is ready to be deployed.
        """
        return self.status.is_dirty()

    def is_deployable(self) -> bool:
        """
        Return True iff the status indicates the resource is ready to be deployed.
        """
        return self.status.is_deployable() and not self.blocked.is_blocked()


@dataclass(kw_only=True)
class ModelState:
    """
    The state of the model, meaning both resource intent and resource state.

    Invariant: all resources in the current model, and only those, exist in the resources (also undeployable resources)
               and resource_state mappings.
    """

    version: int
    resources: dict["ResourceIdStr", ResourceDetails] = dataclasses.field(default_factory=dict)
    requires: RequiresProvidesMapping = dataclasses.field(default_factory=RequiresProvidesMapping)
    resource_state: dict["ResourceIdStr", ResourceState] = dataclasses.field(default_factory=dict)
    # resources with a known or assumed difference between intent and actual state
    # (might be simply a change of its dependencies), which are still being processed by
    # the resource scheduler. This is a short-lived transient state, used for internal concurrency control. Kept separate from
    # ResourceStatus so that it lives outside the scheduler lock's scope.
    dirty: set["ResourceIdStr"] = dataclasses.field(default_factory=set)
    # types per agent keeps track of which resource types live on which agent by doing a reference count
    # the dict is agent_name -> resource_type -> resource_count
    types_per_agent: dict[str, dict["ResourceType", int]] = dataclasses.field(
        default_factory=lambda: defaultdict(lambda: defaultdict(lambda: 0))
    )

    @classmethod
    async def create_from_db(
        cls, environment: uuid.UUID, last_processed_model_version: int, *, connection: asyncpg.connection.Connection
    ) -> "ModelState":
        """
        Create a new instance of the ModelState object, by restoring the model state from the database.

        :param environment: The environment the model state belongs to.
        :param last_processed_model_version: The model version that was last processed by the scheduler, i.e. the version
                                             associated with the state in the persistent_resource_state table.
        """
        from inmanta import data, resources

        result = ModelState(version=last_processed_model_version)
        resource_records = await data.Resource.get_resources_for_version_raw_with_persistent_state(
            environment=environment,
            version=last_processed_model_version,
            projection=["resource_id", "attributes", "attribute_hash"],
            projection_persistent=[
                "is_orphan",
                "is_undefined",
                "current_intent_attribute_hash",
                "last_deployed_attribute_hash",
                "deployment_result",
                "blocked_status",
                "last_success",
                "last_produced_events",
            ],
            project_attributes=["requires", const.RESOURCE_ATTRIBUTE_SEND_EVENTS],
            connection=connection,
        )
        by_resource_id = {r["resource_id"]: r for r in resource_records}
        for res in resource_records:
            resource_id = res["resource_id"]

            print(f"{resource_id} -- {dict(res)}")

            # Populate resource_state
            compliance_status: ComplianceStatus
            if res["is_orphan"]:
                compliance_status = ComplianceStatus.ORPHAN
            elif res["is_undefined"]:
                compliance_status = ComplianceStatus.UNDEFINED
            elif (
                res["last_deployed_attribute_hash"] is None
                or res["current_intent_attribute_hash"] != res["last_deployed_attribute_hash"]
            ):
                compliance_status = ComplianceStatus.HAS_UPDATE
            elif DeploymentResult[res["deployment_result"]] is DeploymentResult.DEPLOYED:
                compliance_status = ComplianceStatus.COMPLIANT
            else:
                compliance_status = ComplianceStatus.NON_COMPLIANT
            resource_state = ResourceState(
                status=compliance_status,
                deployment_result=DeploymentResult[res["deployment_result"]],
                blocked=BlockedStatus[res["blocked_status"]],
            )
            result.resource_state[resource_id] = resource_state

            # Populate resources details
            details = ResourceDetails(
                resource_id=resource_id,
                attribute_hash=res["attribute_hash"],
                attributes=json.loads(res["attributes"]),
            )
            result.resources[resource_id] = details

            # Populate types_per_agent
            result.types_per_agent[details.id.agent_name][details.id.entity_type] += 1

            # Populate requires
            requires = {resources.Id.parse_id(req).resource_str() for req in res["requires"]}
            result.requires[resource_id] = requires

            # Check whether resource is dirty
            if resource_state.is_deployable():
                if resource_state.is_dirty():
                    # Resource is dirty by itself.
                    result.dirty.add(details.id.resource_str())
                else:
                    # Check whether the resource should be deployed because of an outstanding event.
                    last_success = res["last_success"] or const.DATETIME_MIN_UTC
                    for req in requires:
                        req_res = by_resource_id[req]
                        assert req_res is not None
                        last_produced_events = req_res["last_produced_events"]
                        if (
                            last_produced_events is not None
                            and last_produced_events > last_success
                            and req_res[const.RESOURCE_ATTRIBUTE_SEND_EVENTS]
                        ):
                            result.dirty.add(details.id.resource_str())
                            break
        return result

    def reset(self) -> None:
        self.version = 0
        self.resources.clear()
        self.requires.clear()
        self.resource_state.clear()
        self.types_per_agent.clear()

    def add_up_to_date_resource(self, resource: "ResourceIdStr", details: ResourceDetails) -> None:
        """
        Add a resource to this ModelState for which the desired state was successfully deployed before, has an up-to-date
        desired state and for which the deployment isn't blocked at the moment.

        - Only expected as scheduler start
        - doesn't set requires/provides
        """
        self.resources[resource] = details
        if resource in self.resource_state:
            self.resource_state[resource].status = ComplianceStatus.COMPLIANT
            self.resource_state[resource].deployment_result = DeploymentResult.DEPLOYED
            self.resource_state[resource].blocked = BlockedStatus.NO
        else:
            self.resource_state[resource] = ResourceState(
                status=ComplianceStatus.COMPLIANT, deployment_result=DeploymentResult.DEPLOYED, blocked=BlockedStatus.NO
            )
            self.types_per_agent[details.id.agent_name][details.id.entity_type] += 1
        self.dirty.discard(resource)

<<<<<<< HEAD
    def block_resource(self, resource: "ResourceIdStr", details: ResourceDetails, is_transitive: bool) -> None:
=======
    def update_desired_state(
        self,
        resource: ResourceIdStr,
        details: ResourceDetails,
    ) -> None:
        """
        Register a new desired state for a resource.

        The resource is not currently blocked

        For undefined resources, update_resource_to_undefined() should be called instead.
        to update requires and provides, also call update_requires
        """
        self.resources[resource] = details
        if resource in self.resource_state:
            self.resource_state[resource].status = ComplianceStatus.HAS_UPDATE
            # Blocked status is handled in update_transitive_state
        else:
            self.resource_state[resource] = ResourceState(
                status=ComplianceStatus.HAS_UPDATE,
                deployment_result=DeploymentResult.NEW,
                blocked=BlockedStatus.NO,  # Requires are not set yet, handled in update_transitive_state
            )
            self.types_per_agent[details.id.agent_name][details.id.entity_type] += 1
        self.dirty.add(resource)

    def update_resource_to_undefined(self, resource: ResourceIdStr, details: ResourceDetails) -> None:
>>>>>>> 89507389
        """
        Mark the given resource as blocked, i.e. it's not deployable. This method updates the resource details
        and the resource_status.

        To propagate this state change, update_transitive_state must be called with this resource in the 'new_undefined' set

        :param resource: The resource that should be blocked.
        :param details: The details of the resource that should be blocked.
        """
        self.resources[resource] = details
        if resource in self.resource_state:
            self.resource_state[resource].status = ComplianceStatus.UNDEFINED
            self.resource_state[resource].blocked = BlockedStatus.YES
        else:
            self.resource_state[resource] = ResourceState(
                status=ComplianceStatus.UNDEFINED,
                deployment_result=DeploymentResult.NEW,
                blocked=BlockedStatus.YES,
            )
            self.types_per_agent[details.id.agent_name][details.id.entity_type] += 1
        self.dirty.discard(resource)

<<<<<<< HEAD
    def are_dependencies_compliant(self, resource: "ResourceIdStr") -> bool:
=======
    def update_requires(self, resource: ResourceIdStr, requires: Set[ResourceIdStr]) -> None:
        """
        Update the requires relation for a resource. Updates the reverse relation accordingly.

        When updating requires, also call update_transitive_state to ensure transient state is also updated
        """
        # TODO: verify this is correct and needed
        check_dependencies: bool = self.resource_state[resource].blocked is BlockedStatus.TRANSIENT and bool(
            self.requires[resource] - requires
        )
        self.requires[resource] = requires
        # If the resource is blocked transiently, and we drop at least one of its requirements
        # we check to see if the resource can now be unblocked
        # i.e. all of its dependencies are now compliant with the desired state.
        if check_dependencies and self.are_dependencies_compliant(resource):
            self.resource_state[resource].blocked = BlockedStatus.NO
            self.dirty.add(resource)

    def drop(self, resource: ResourceIdStr) -> None:
        """
        Completely remove a resource from the resource state.
        """
        details: ResourceDetails = self.resources.pop(resource)
        del self.resource_state[resource]
        # stand-alone resources may not be in requires
        with contextlib.suppress(KeyError):
            del self.requires[resource]
        # top-level resources may not be in provides
        with contextlib.suppress(KeyError):
            del self.requires.reverse_mapping()[resource]

        self.types_per_agent[details.id.agent_name][details.id.entity_type] -= 1
        if self.types_per_agent[details.id.agent_name][details.id.entity_type] == 0:
            del self.types_per_agent[details.id.agent_name][details.id.entity_type]
        self.dirty.discard(resource)

    def are_dependencies_compliant(self, resource: ResourceIdStr) -> bool:
>>>>>>> 89507389
        """
        Checks if a resource has all of its dependencies in a compliant state.

        :param resource: The id of the resource to find the dependencies for
        """
        requires_view: Mapping[ResourceIdStr, Set[ResourceIdStr]] = self.requires.requires_view()
        dependencies: Set[ResourceIdStr] = requires_view.get(resource, set())

        return all(self.resource_state[dep_id].status is ComplianceStatus.COMPLIANT for dep_id in dependencies)

<<<<<<< HEAD
    def block_provides(self, resources: Set["ResourceIdStr"]) -> Set["ResourceIdStr"]:
=======
    def update_transitive_state(
        self,
        *,
        new_undefined: Set[ResourceIdStr],
        verify_blocked: Set[ResourceIdStr],
        verify_unblocked: Set[ResourceIdStr],
    ) -> tuple[Set[ResourceIdStr], Set[ResourceIdStr]]:
>>>>>>> 89507389
        """

        Update transitive states.
         Assumes transitive states are consistently set, apart from those of the resources passed as parameters.
         In turn this method ensures transitive state consistency for the entire model.

        :param new_undefined: resources that have become undefined.
            These have already moved to the blocked state by update_resource_to_undefined
        :param verify_blocked: resources that may have gotten blocked, e.g. due to added requires.
            If blocked, will propagate the check to its provides even if not in this set.
        :param verify_unblocked: resources that may have gotten unblocked,
            e.g. due to a transition from undefined to defined or due to dropped requires.
            If unblocked, will propagate the check to its provides even if not in this set.

        returns: <unblocked, blocked> resources that have effectively been moved to this state by this method.
          note: this doesn't include the members of new_undefined, as they had already been updated
        """
        # This algorithm moves the blocked/unblocked forward over the provides relation
        # 1. We start from the nodes passed in
        # 2. Resources that have become undefined are first marked over the requires relation.
        #   - This is easy as blocked state with a known root can safely be propagated froward
        # 3. Resource that added a requirement may have become blocked
        #   - We back check one step  (along requires)
        #        (safe because of invariant that all transitive states not passed to this method are set consistently)
        #   - We mark them as blocked if needed.
        #       - Nodes marked as blocked this way are not definitely blocked,
        #         as nodes deeper down the tree may become unblocked later on
        #       - Except if we find an undefined node on the path, in that case, they are definitely blocked
        #   - We forward propagate that
        # 4. Resources that removed a requirements or became defined
        #    are checked one step along the requires relations to see if they are unblocked
        #    - We check back one step (along requires)
        #       (safe because of invariant that all transitive states not passed to this method are set consistently)
        #    - We mark them as unblocked if needed
        #       - Nodes marked as blocked this way are not definitely blocked,
        #         as nodes deeper down the tree may become unblocked later on
        #       - Except if we find an undefined node on the path, in that case, they are definitely blocked
        #    - We forward propagate that

        # To traverse efficiently, we maintain:
        #  - a worklist of definitely blocked nodes
        #  - a set of definitely blocked nodes
        #  - a worklist of potential unblocked nodes

        #  - a cache of blocker nodes. When we find a node B blocking a potentially unblocked node A, we cache this.
        #    If we hit node A again and we are not coming from B, we know it is still blocked.

        out_blocked: set[ResourceIdStr] = set()
        out_unblocked: set[ResourceIdStr] = set()

        # a set of definitely blocked nodes
        is_blocked: set[ResourceIdStr] = set(new_undefined)

        # forward graph
        provides_view: Mapping[ResourceIdStr, Set[ResourceIdStr]] = self.requires.provides_view()

        # 2. forward propagate blocked, start one provides step forward from the updated nodes
        propagate_blocked_work: list[ResourceIdStr] = list(
            itertools.chain.from_iterable(provides_view.get(r, set()) for r in is_blocked)
        )
        while propagate_blocked_work:
            resource_id: ResourceIdStr = propagate_blocked_work.pop()
            if resource_id in is_blocked:
                continue
            # directly down the provides relation from an undefined: definitely blocked,
            # will not be unblocked by stage 4
            is_blocked.add(resource_id)
            if self.resource_state[resource_id].blocked is BlockedStatus.YES:
                # Resource is already blocked. All provides will be blocked as well.
                continue
            else:
                # Block resource and its provides.
                self._block_resource_transitive(resource_id)
                out_blocked.add(resource_id)
                propagate_blocked_work.extend(provides_view.get(resource_id, set()))

<<<<<<< HEAD
    def mark_as_defined(self, resource: "ResourceIdStr", details: ResourceDetails) -> Set["ResourceIdStr"]:
        """
        Mark the given resource as defined. If the given resource or any of its provides became unblocked, because of this,
        this method also updates the blocked status.
=======
        # 3. back check propagate potential blockers
        known_blockers_cache: dict[ResourceIdStr, ResourceIdStr] = {}
        # Cache used by the `update_blocked_status_*()` method to prevent the expensive check on the blocked
        # status of the requirements of a resource. If the dictionary contains key value pair (X, Y), it
        # indicates that resource Y is a requirement of resource X that was blocked, last we checked
        # This cache is a bit complicated in that
        #  - The unblock check on node A takes us up to n traversals (if A has n requires)
        #  - We may hit A up to n times
        #  - The chance of a cache miss is 1/n (i.e. we come from that edge) (roughly)
        #  - So we reduce from n*n to n time complexity
        # unclear if it is worth it, hard to tell/test

        def update_blocked_status_to_blocked(resource: ResourceIdStr) -> bool:
            """
            Check if the deployment of the given resource is still blocked and mark it as unblocked if it is.
            check one step over the requires relation, assume all states to hold.
            if they don't we will pass this node again
>>>>>>> 89507389

            :return: True iff the given resource changes state.
            """
            if resource in is_blocked:
                # Is blocked for a know root
                return False

<<<<<<< HEAD
        :param resource: The resource that became defined.
        :param details: The details of resource.
        :return: All the resources that were transitively unblocked because of the given resource being unblocked.
        """
=======
            my_state = self.resource_state[resource]
            if my_state.blocked is BlockedStatus.YES:
                # The resource is already blocked.
                return False
>>>>>>> 89507389

            blocked_dependency: ResourceIdStr | None = None
            # one blocked requires, evidence we are blocked

<<<<<<< HEAD
        def update_blocked_status(resource: "ResourceIdStr") -> bool:
=======
            if resource in known_blockers_cache:
                # First check the blocked status of the cached known blocker for improved performance.
                known_blocker: ResourceIdStr = known_blockers_cache[resource]
                if self.resource_state[known_blocker].blocked is BlockedStatus.YES:
                    blocked_dependency = known_blocker
                else:
                    # Cache is out of date. Clear cache item.
                    del known_blockers_cache[resource]

            if blocked_dependency is None:
                # Perform more expensive call by traversing all requirements of resource.
                blocked_dependency = next(
                    (r for r in self.requires.get(resource, set()) if self.resource_state[r].blocked is BlockedStatus.YES), None
                )
                if blocked_dependency is not None:
                    # cache the resource that is blocking us
                    known_blockers_cache[resource] = blocked_dependency

            if blocked_dependency is None:
                return False

            if blocked_dependency in is_blocked:
                # We know the root is undefined, hard block
                is_blocked.add(resource)

            # Block resource
            self._block_resource_transitive(resource)
            out_blocked.add(resource)
            return True

        for resource_id in verify_blocked:
            # verify all potential blockers
            blocked = update_blocked_status_to_blocked(resource_id)
            # if we did block it, add it to the work
            if blocked:
                propagate_blocked_work.append(resource_id)

        # Propagate blockers once more
        # We iterate differently, because the parents blocked status is relevant
        while propagate_blocked_work:
            already_blocked: ResourceIdStr = propagate_blocked_work.pop()
            is_hard_block = already_blocked in is_blocked
            for to_be_blocked in provides_view.get(already_blocked, set()):
                if is_hard_block:
                    is_blocked.add(to_be_blocked)
                my_state = self.resource_state[to_be_blocked]
                if my_state.blocked is not BlockedStatus.YES:
                    continue
                else:
                    self._block_resource_transitive(to_be_blocked)
                    out_blocked.add(to_be_blocked)
                    propagate_blocked_work.append(to_be_blocked)

        # 4. forward propagate the unblocked
        def update_blocked_status(resource: ResourceIdStr) -> bool:
>>>>>>> 89507389
            """
            Check if the deployment of the given resource is still blocked and mark it as unblocked if it is.
            check one step over the requires relation, assume all states to hold.
            if they don't we will pass this node again

            :return: True iff the given resource was unblocked.
            """
            if resource in is_blocked:
                # Is blocked for a know root
                return False

            my_state = self.resource_state[resource]
            if my_state.blocked is not BlockedStatus.YES:
                # The resource is already unblocked.
                return False

            if my_state.status is ComplianceStatus.UNDEFINED:
                # The resource is undefined.
                # Root blocker
                is_blocked.add(resource)
                return False

            if resource in known_blockers_cache:
                # First check the blocked status of the cached known blocker for improved performance.
                known_blocker: ResourceIdStr = known_blockers_cache[resource]
                if self.resource_state[known_blocker].blocked is BlockedStatus.YES:
                    return False
                else:
                    # Cache is out of date. Clear cache item.
                    del known_blockers_cache[resource]

            # Perform more expensive call by traversing all requirements of resource.
            blocked_dependency: ResourceIdStr | None = next(
                (r for r in self.requires.get(resource, set()) if self.resource_state[r].blocked is BlockedStatus.YES), None
            )
            if blocked_dependency:
                # Resource is blocked, because a dependency is blocked.
                known_blockers_cache[resource] = blocked_dependency
                return False

            # Unblock resource
            self._unblock_resource(resource)
            out_unblocked.add(resource)
            return True

<<<<<<< HEAD
        provides_view: Mapping[ResourceIdStr, Set[ResourceIdStr]] = self.requires.provides_view()
        self.resources[resource] = details
        self.resource_state[resource].status = ComplianceStatus.HAS_UPDATE
        todo: list[ResourceIdStr] = [resource]
        transitively_unblocked_resources = set()
        while todo:
            resource_id: ResourceIdStr = todo.pop()
            resource_was_unblocked: bool = update_blocked_status(resource_id)
            if resource_was_unblocked:
                if resource_id != resource:
                    transitively_unblocked_resources.add(resource_id)
                todo.extend(provides_view.get(resource_id, set()))
        return transitively_unblocked_resources

    def update_desired_state(
        self,
        resource: "ResourceIdStr",
        details: ResourceDetails,
    ) -> None:
        """
        Register a new desired state for a resource.
=======
        to_verify_work: list[ResourceIdStr] = list(verify_unblocked)
        while to_verify_work:
            resource_id = to_verify_work.pop()
            resource_was_unblocked: bool = update_blocked_status(resource_id)
            if resource_was_unblocked:
                to_verify_work.extend(provides_view.get(resource_id, set()))

        return out_unblocked, out_blocked
>>>>>>> 89507389

    def _block_resource_transitive(self, resource: ResourceIdStr) -> None:
        """
        Mark the given resource as blocked, it's not deployable.

<<<<<<< HEAD
    def update_requires(
        self,
        resource: "ResourceIdStr",
        requires: Set["ResourceIdStr"],
    ) -> None:
        """
        Update the requires relation for a resource. Updates the reverse relation accordingly.
=======
        Only used internally, see update_transitive_state
>>>>>>> 89507389
        """

<<<<<<< HEAD
    def drop(self, resource: "ResourceIdStr") -> None:
        """
        Completely remove a resource from the resource state.
=======
        self.resource_state[resource].blocked = BlockedStatus.YES
        self.dirty.discard(resource)

    def _unblock_resource(self, resource: ResourceIdStr) -> None:
>>>>>>> 89507389
        """
        Mark the given resource as unblocked

        Only used internally, see update_transitive_state
        """
        my_state = self.resource_state[resource]
        my_state.blocked = BlockedStatus.NO
        if my_state.status in [ComplianceStatus.HAS_UPDATE, ComplianceStatus.NON_COMPLIANT]:
            self.dirty.add(resource)<|MERGE_RESOLUTION|>--- conflicted
+++ resolved
@@ -332,9 +332,6 @@
             self.types_per_agent[details.id.agent_name][details.id.entity_type] += 1
         self.dirty.discard(resource)
 
-<<<<<<< HEAD
-    def block_resource(self, resource: "ResourceIdStr", details: ResourceDetails, is_transitive: bool) -> None:
-=======
     def update_desired_state(
         self,
         resource: ResourceIdStr,
@@ -362,7 +359,6 @@
         self.dirty.add(resource)
 
     def update_resource_to_undefined(self, resource: ResourceIdStr, details: ResourceDetails) -> None:
->>>>>>> 89507389
         """
         Mark the given resource as blocked, i.e. it's not deployable. This method updates the resource details
         and the resource_status.
@@ -385,9 +381,6 @@
             self.types_per_agent[details.id.agent_name][details.id.entity_type] += 1
         self.dirty.discard(resource)
 
-<<<<<<< HEAD
-    def are_dependencies_compliant(self, resource: "ResourceIdStr") -> bool:
-=======
     def update_requires(self, resource: ResourceIdStr, requires: Set[ResourceIdStr]) -> None:
         """
         Update the requires relation for a resource. Updates the reverse relation accordingly.
@@ -424,8 +417,7 @@
             del self.types_per_agent[details.id.agent_name][details.id.entity_type]
         self.dirty.discard(resource)
 
-    def are_dependencies_compliant(self, resource: ResourceIdStr) -> bool:
->>>>>>> 89507389
+    def are_dependencies_compliant(self, resource: "ResourceIdStr") -> bool:
         """
         Checks if a resource has all of its dependencies in a compliant state.
 
@@ -436,9 +428,6 @@
 
         return all(self.resource_state[dep_id].status is ComplianceStatus.COMPLIANT for dep_id in dependencies)
 
-<<<<<<< HEAD
-    def block_provides(self, resources: Set["ResourceIdStr"]) -> Set["ResourceIdStr"]:
-=======
     def update_transitive_state(
         self,
         *,
@@ -446,7 +435,6 @@
         verify_blocked: Set[ResourceIdStr],
         verify_unblocked: Set[ResourceIdStr],
     ) -> tuple[Set[ResourceIdStr], Set[ResourceIdStr]]:
->>>>>>> 89507389
         """
 
         Update transitive states.
@@ -523,12 +511,6 @@
                 out_blocked.add(resource_id)
                 propagate_blocked_work.extend(provides_view.get(resource_id, set()))
 
-<<<<<<< HEAD
-    def mark_as_defined(self, resource: "ResourceIdStr", details: ResourceDetails) -> Set["ResourceIdStr"]:
-        """
-        Mark the given resource as defined. If the given resource or any of its provides became unblocked, because of this,
-        this method also updates the blocked status.
-=======
         # 3. back check propagate potential blockers
         known_blockers_cache: dict[ResourceIdStr, ResourceIdStr] = {}
         # Cache used by the `update_blocked_status_*()` method to prevent the expensive check on the blocked
@@ -546,7 +528,6 @@
             Check if the deployment of the given resource is still blocked and mark it as unblocked if it is.
             check one step over the requires relation, assume all states to hold.
             if they don't we will pass this node again
->>>>>>> 89507389
 
             :return: True iff the given resource changes state.
             """
@@ -554,24 +535,14 @@
                 # Is blocked for a know root
                 return False
 
-<<<<<<< HEAD
-        :param resource: The resource that became defined.
-        :param details: The details of resource.
-        :return: All the resources that were transitively unblocked because of the given resource being unblocked.
-        """
-=======
             my_state = self.resource_state[resource]
             if my_state.blocked is BlockedStatus.YES:
                 # The resource is already blocked.
                 return False
->>>>>>> 89507389
 
             blocked_dependency: ResourceIdStr | None = None
             # one blocked requires, evidence we are blocked
 
-<<<<<<< HEAD
-        def update_blocked_status(resource: "ResourceIdStr") -> bool:
-=======
             if resource in known_blockers_cache:
                 # First check the blocked status of the cached known blocker for improved performance.
                 known_blocker: ResourceIdStr = known_blockers_cache[resource]
@@ -627,7 +598,6 @@
 
         # 4. forward propagate the unblocked
         def update_blocked_status(resource: ResourceIdStr) -> bool:
->>>>>>> 89507389
             """
             Check if the deployment of the given resource is still blocked and mark it as unblocked if it is.
             check one step over the requires relation, assume all states to hold.
@@ -673,29 +643,6 @@
             out_unblocked.add(resource)
             return True
 
-<<<<<<< HEAD
-        provides_view: Mapping[ResourceIdStr, Set[ResourceIdStr]] = self.requires.provides_view()
-        self.resources[resource] = details
-        self.resource_state[resource].status = ComplianceStatus.HAS_UPDATE
-        todo: list[ResourceIdStr] = [resource]
-        transitively_unblocked_resources = set()
-        while todo:
-            resource_id: ResourceIdStr = todo.pop()
-            resource_was_unblocked: bool = update_blocked_status(resource_id)
-            if resource_was_unblocked:
-                if resource_id != resource:
-                    transitively_unblocked_resources.add(resource_id)
-                todo.extend(provides_view.get(resource_id, set()))
-        return transitively_unblocked_resources
-
-    def update_desired_state(
-        self,
-        resource: "ResourceIdStr",
-        details: ResourceDetails,
-    ) -> None:
-        """
-        Register a new desired state for a resource.
-=======
         to_verify_work: list[ResourceIdStr] = list(verify_unblocked)
         while to_verify_work:
             resource_id = to_verify_work.pop()
@@ -704,35 +651,18 @@
                 to_verify_work.extend(provides_view.get(resource_id, set()))
 
         return out_unblocked, out_blocked
->>>>>>> 89507389
 
     def _block_resource_transitive(self, resource: ResourceIdStr) -> None:
         """
         Mark the given resource as blocked, it's not deployable.
 
-<<<<<<< HEAD
-    def update_requires(
-        self,
-        resource: "ResourceIdStr",
-        requires: Set["ResourceIdStr"],
-    ) -> None:
-        """
-        Update the requires relation for a resource. Updates the reverse relation accordingly.
-=======
         Only used internally, see update_transitive_state
->>>>>>> 89507389
-        """
-
-<<<<<<< HEAD
-    def drop(self, resource: "ResourceIdStr") -> None:
-        """
-        Completely remove a resource from the resource state.
-=======
+        """
+
         self.resource_state[resource].blocked = BlockedStatus.YES
         self.dirty.discard(resource)
 
     def _unblock_resource(self, resource: ResourceIdStr) -> None:
->>>>>>> 89507389
         """
         Mark the given resource as unblocked
 
