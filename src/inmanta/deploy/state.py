--- conflicted
+++ resolved
@@ -121,7 +121,6 @@
     FAILED = enum.auto()
 
 
-<<<<<<< HEAD
 class AgentStatus(StrEnum):
     """
     The status of the agent responsible of a given resource.
@@ -132,7 +131,8 @@
 
     STARTED = enum.auto()
     STOPPED = enum.auto()
-=======
+
+
 class BlockedStatus(StrEnum):
     """
     YES: The resource will retain its blocked status within this model version. For example: A resource that has unknowns
@@ -148,7 +148,6 @@
         Return True iff the resource is currently blocked.
         """
         return self is not BlockedStatus.NO
->>>>>>> f0cb63a2
 
 
 @dataclass
@@ -161,11 +160,8 @@
     #   https://docs.google.com/presentation/d/1F3bFNy2BZtzZgAxQ3Vbvdw7BWI9dq0ty5c3EoLAtUUY/edit#slide=id.g292b508a90d_0_5
     status: ResourceStatus
     deployment_result: DeploymentResult
-<<<<<<< HEAD
+    blocked: BlockedStatus
     agent_status: AgentStatus
-=======
-    blocked: BlockedStatus
->>>>>>> f0cb63a2
 
 
 @dataclass(kw_only=True)
@@ -221,7 +217,7 @@
         else:
             resource_status = ResourceStatus.UNDEFINED if not transient else ResourceStatus.HAS_UPDATE
             self.resource_state[resource] = ResourceState(
-                status=resource_status, deployment_result=DeploymentResult.NEW, blocked=BlockedStatus.YES
+                status=resource_status, deployment_result=DeploymentResult.NEW, blocked=BlockedStatus.YES, agent_status=AgentStatus.STARTED
             )
             self.types_per_agent[details.id.agent_name][details.id.entity_type] += 1
         self.dirty.discard(resource)
@@ -285,13 +281,7 @@
             self.resource_state[resource].blocked = BlockedStatus.NO
         else:
             self.resource_state[resource] = ResourceState(
-<<<<<<< HEAD
-                status=ResourceStatus.HAS_UPDATE,
-                deployment_result=DeploymentResult.NEW,
-                agent_status=AgentStatus.STARTED,
-=======
-                status=ResourceStatus.HAS_UPDATE, deployment_result=DeploymentResult.NEW, blocked=BlockedStatus.NO
->>>>>>> f0cb63a2
+                status=ResourceStatus.HAS_UPDATE, deployment_result=DeploymentResult.NEW, blocked=BlockedStatus.NO, agent_status=AgentStatus.STARTED
             )
             self.types_per_agent[details.id.agent_name][details.id.entity_type] += 1
         self.dirty.add(resource)
