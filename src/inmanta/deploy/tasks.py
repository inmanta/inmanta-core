--- conflicted
+++ resolved
@@ -125,24 +125,21 @@
             version, resource_details = intent
             executor_resource_details: executor.ResourceDetails = self.get_executor_resource_details(version, resource_details)
 
-<<<<<<< HEAD
+            # Make id's
+            gid = uuid.uuid4()
+            action_id = uuid.uuid4()  # can this be gid ?
+
+            # The main difficulty off this code is exception handling
+            # We collect state here to report back in the finally block
+
         # Full status of the deploy,
         # may be unset if we fail before signaling start to the server, will be set if we signaled start
         deploy_result: DeployResult | None = None
         scheduler_deployment_result: state.DeploymentResult
-=======
-            # Make id's
-            gid = uuid.uuid4()
-            action_id = uuid.uuid4()  # can this be gid ?
-
-            # The main difficulty off this code is exception handling
-            # We collect state here to report back in the finally block
->>>>>>> 29da8580
-
-            # Status of the deploy for the executor/requires/provides
-            success: bool = True
-
-<<<<<<< HEAD
+
+        try:
+            # This try catch block ensures we report at the end of the task
+
             # Signal start to server
             try:
                 requires: dict[ResourceIdStr, const.ResourceState] = await task_manager.send_in_progress(
@@ -157,14 +154,9 @@
                     exc_info=True,
                 )
                 return
-=======
-            # Full status of the deploy,
-            # may be unset if we fail before signaling start to the server, will be set if we signaled start
-            deploy_result: DeployResult | None = None
->>>>>>> 29da8580
-
+
+            # Get executor
             try:
-<<<<<<< HEAD
                 # FIXME: code loading interface is not nice like this,
                 #   - we may want to track modules per agent, instead of types
                 #   - we may also want to track the module version vs the model version
@@ -217,28 +209,15 @@
         finally:
             if deploy_result is not None:
                 # We signaled start, so we signal end
-=======
-                # This try catch block ensures we report at the end of the task
-
-                # Signal start to server
->>>>>>> 29da8580
                 try:
-                    requires: dict[ResourceIdStr, const.ResourceState] = await task_manager.send_in_progress(
-                        action_id, executor_resource_details.rvid
-                    )
+                    await task_manager.send_deploy_done(deploy_result)
                 except Exception:
-<<<<<<< HEAD
                     scheduler_deployment_result = state.DeploymentResult.FAILED
-=======
-                    # Unrecoverable, can't reach server
-                    success = False
->>>>>>> 29da8580
                     LOGGER.error(
-                        "Failed to report the start of the deployment to the server for %s",
+                        "Failed to report the end of the deployment to the server for %s",
                         resource_details.resource_id,
                         exc_info=True,
                     )
-<<<<<<< HEAD
             # Always notify scheduler
             await task_manager.report_resource_state(
                 resource=self.resource,
@@ -248,74 +227,6 @@
                 ),
                 deployment_result=scheduler_deployment_result,
             )
-=======
-                    return
-
-                # Get executor
-                try:
-                    # FIXME: code loading interface is not nice like this,
-                    #   - we may want to track modules per agent, instead of types
-                    #   - we may also want to track the module version vs the model version
-                    #       as it avoid the problem of fast chanfing model versions
-
-                    my_executor: executor.Executor = await self.get_executor(
-                        task_manager, agent, executor_resource_details.id.entity_type, version
-                    )
-                except Exception as e:
-                    log_line = data.LogLine.log(
-                        logging.ERROR,
-                        "All resources of type `%(res_type)s` failed to load handler code or install handler code "
-                        "dependencies: `%(error)s`\n%(traceback)s",
-                        res_type=executor_resource_details.id.entity_type,
-                        error=str(e),
-                        traceback="".join(traceback.format_tb(e.__traceback__)),
-                    )
-                    deploy_result = DeployResult.undeployable(executor_resource_details.rvid, action_id, log_line)
-                    success = False
-                    return
-
-                assert reason is not None  # Should always be set for deploy
-                # Deploy
-                try:
-                    deploy_result = await my_executor.execute(action_id, gid, executor_resource_details, reason, requires)
-                    success = deploy_result.status == const.ResourceState.deployed
-                except Exception as e:
-                    # This should not happen
-
-                    # We log both to scheduler log as well as the DB and the resource_action_log
-                    # FIXME: can be logging be unified without losing the ability to have this warning prior to writing to DB?
-                    # Such that we can have it if the DB is not there
-                    LOGGER.error("Failure during executor execution for resource %s", self.resource, exc_info=True)
-                    log_line = data.LogLine.log(
-                        logging.ERROR,
-                        "Failure during executor execution for resource %(res)s",
-                        res=self.resource,
-                        error=str(e),
-                        traceback="".join(traceback.format_tb(e.__traceback__)),
-                    )
-                    deploy_result = DeployResult.undeployable(executor_resource_details.rvid, action_id, log_line)
-                    success = False
-            finally:
-                if deploy_result is not None:
-                    # We signaled start, so we signal end
-                    try:
-                        await task_manager.send_deploy_done(deploy_result)
-                    except Exception:
-                        success = False
-                        LOGGER.error(
-                            "Failed to report the end of the deployment to the server for %s",
-                            resource_details.resource_id,
-                            exc_info=True,
-                        )
-
-                # Always notify scheduler
-                await task_manager.report_resource_state(
-                    resource=self.resource,
-                    attribute_hash=resource_details.attribute_hash,
-                    status=state.ResourceStatus.UP_TO_DATE if success else None,
-                    deployment_result=state.DeploymentResult.DEPLOYED if success else state.DeploymentResult.FAILED,
-                )
->>>>>>> 29da8580
 
 
 @dataclass(frozen=True, kw_only=True)
