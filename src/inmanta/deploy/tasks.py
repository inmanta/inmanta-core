"""
    Copyright 2024 Inmanta

    Licensed under the Apache License, Version 2.0 (the "License");
    you may not use this file except in compliance with the License.
    You may obtain a copy of the License at

        http://www.apache.org/licenses/LICENSE-2.0

    Unless required by applicable law or agreed to in writing, software
    distributed under the License is distributed on an "AS IS" BASIS,
    WITHOUT WARRANTIES OR CONDITIONS OF ANY KIND, either express or implied.
    See the License for the specific language governing permissions and
    limitations under the License.

    Contact: code@inmanta.com
"""

import abc
import dataclasses
import datetime
import logging
import traceback
import uuid
from dataclasses import dataclass

import pyformance

from inmanta import const, data, resources
from inmanta.agent import executor
from inmanta.agent.executor import DeployResult
from inmanta.data.model import AttributeStateChange, ResourceIdStr, ResourceType
from inmanta.deploy import scheduler, state

LOGGER = logging.getLogger(__name__)


def logger_for_agent(agent: str) -> logging.Logger:
    return logging.getLogger("agent").getChild(agent)


@dataclass(frozen=True, kw_only=True)
class Task(abc.ABC):
    """
    Resource action task. Represents the execution of a specific resource action for a given resource.

    Closely coupled with deploy.scheduler.TaskManager interface. Concrete implementations must respect its contract.
    """

    resource: ResourceIdStr

    id: resources.Id = dataclasses.field(init=False, compare=False, hash=False)

    def __post_init__(self) -> None:
        # use object.__setattr__ because this is a frozen dataclass, see dataclasses docs
        object.__setattr__(self, "id", resources.Id.parse_id(self.resource))

    @abc.abstractmethod
    async def execute(self, task_manager: "scheduler.TaskManager", agent: str, reason: str | None = None) -> None:
        pass

    def delete_with_resource(self) -> bool:
        return True

    def get_executor_resource_details(
        self, version: int, resource_details: "state.ResourceDetails"
    ) -> executor.ResourceDetails:
        return executor.ResourceDetails(
            id=self.resource,
            version=version,
            attributes=resource_details.attributes,
        )

    async def get_executor(
        self, task_manager: "scheduler.TaskManager", agent: str, resource_type: ResourceType, version: int
    ) -> executor.Executor:
        """Helper method to produce the executor"""
        code, invalid_resources = await task_manager.code_manager.get_code(
            environment=task_manager.environment,
            version=version,
            resource_types=task_manager.get_types_for_agent(agent),
        )

        # Bail out if this failed
        if resource_type in invalid_resources:
            raise invalid_resources[resource_type]

        # Get executor
        my_executor: executor.Executor = await task_manager.executor_manager.get_executor(
            agent_name=agent, agent_uri="NO_URI", code=code
        )
        failed_resources = my_executor.failed_resources

        # Bail out if this failed
        if resource_type in failed_resources:
            raise failed_resources[resource_type]

        return my_executor


class PoisonPill(Task):
    """
    Task to signal queue shutdown

    It is used to make sure all workers wake up to observe that they have been closed.
    It functions mostly as a no-op
    """

    async def execute(self, task_manager: "scheduler.TaskManager", agent: str, reason: str | None = None) -> None:
        pass


class Deploy(Task):
    async def execute(self, task_manager: "scheduler.TaskManager", agent: str, reason: str | None = None) -> None:
        with pyformance.timer("internal.deploy").time():
            # First do scheduler book keeping to establish what to do
            version: int
            resource_details: "state.ResourceDetails"
            intent = await task_manager.get_resource_intent_for_deploy(self.resource)
            if intent is None:
                # Stale resource, can simply be dropped.
                return

<<<<<<< HEAD
            assert isinstance(task_manager, scheduler.ResourceScheduler)  # Make mypy happy
            # Resolve to executor form
            version, resource_details = intent
=======
            # Dependencies are always set when calling get_resource_intent_for_deploy
            assert intent.dependencies is not None
            # Resolve to exector form
            version = intent.model_version
            resource_details = intent.details
>>>>>>> f31ec779
            executor_resource_details: executor.ResourceDetails = self.get_executor_resource_details(version, resource_details)

            # Make id's
            gid = uuid.uuid4()
            action_id = uuid.uuid4()  # can this be gid ?

            # The main difficulty off this code is exception handling
            # We collect state here to report back in the finally block

            # Full status of the deploy,
            # may be unset if we fail before signaling start to the server, will be set if we signaled start
            deploy_result: DeployResult | None = None
            scheduler_deployment_result: state.DeploymentResult

            try:
                # This try catch block ensures we report at the end of the task

                # Signal start to server
                try:
<<<<<<< HEAD
                    requires: dict[ResourceIdStr, const.ResourceState] = await task_manager.send_in_progress(
                        action_id, executor_resource_details.rvid
                    )
=======
                    await task_manager.send_in_progress(action_id, executor_resource_details.rvid)
>>>>>>> f31ec779
                except Exception:
                    # Unrecoverable, can't reach server
                    scheduler_deployment_result = state.DeploymentResult.FAILED
                    LOGGER.error(
                        "Failed to report the start of the deployment to the server for %s",
                        resource_details.resource_id,
                        exc_info=True,
                    )
                    return

                # Get executor
                try:
                    # FIXME: code loading interface is not nice like this,
                    #   - we may want to track modules per agent, instead of types
                    #   - we may also want to track the module version vs the model version
                    #       as it avoid the problem of fast chanfing model versions

                    my_executor: executor.Executor = await self.get_executor(
                        task_manager, agent, executor_resource_details.id.entity_type, version
                    )
                except Exception as e:
                    log_line = data.LogLine.log(
                        logging.ERROR,
                        "All resources of type `%(res_type)s` failed to load handler code or install handler code "
                        "dependencies: `%(error)s`\n%(traceback)s",
                        res_type=executor_resource_details.id.entity_type,
                        error=str(e),
                        traceback="".join(traceback.format_tb(e.__traceback__)),
                    )
                    deploy_result = DeployResult.undeployable(executor_resource_details.rvid, action_id, log_line)
                    scheduler_deployment_result = state.DeploymentResult.FAILED
                    return

                assert reason is not None  # Should always be set for deploy
                # Deploy
                try:
<<<<<<< HEAD
                    deploy_result = await my_executor.execute(action_id, gid, executor_resource_details, reason, requires)
                    await task_manager.cancel_periodic_repair_and_deploy_for_resource(executor_resource_details.rid)
=======
                    deploy_result = await my_executor.execute(
                        action_id, gid, executor_resource_details, reason, intent.dependencies
                    )
>>>>>>> f31ec779
                    # Translate deploy result status to the new deployment result state
                    match deploy_result.status:
                        case const.ResourceState.deployed:
                            scheduler_deployment_result = state.DeploymentResult.DEPLOYED
                        case const.ResourceState.skipped:
                            scheduler_deployment_result = state.DeploymentResult.SKIPPED
                        case _:
                            scheduler_deployment_result = state.DeploymentResult.FAILED
                except Exception as e:
                    # This should not happen

                    # We log both to scheduler log as well as the DB and the resource_action_log
                    # FIXME: can be logging be unified without losing the ability to have this warning prior to writing to DB?
                    # Such that we can have it if the DB is not there
                    LOGGER.error("Failure during executor execution for resource %s", self.resource, exc_info=True)
                    log_line = data.LogLine.log(
                        logging.ERROR,
                        "Failure during executor execution for resource %(res)s",
                        res=self.resource,
                        error=str(e),
                        traceback="".join(traceback.format_tb(e.__traceback__)),
                    )
                    deploy_result = DeployResult.undeployable(executor_resource_details.rvid, action_id, log_line)
                    scheduler_deployment_result = state.DeploymentResult.FAILED
            finally:
                if deploy_result is not None:
                    # We signaled start, so we signal end
                    try:
                        await task_manager.send_deploy_done(deploy_result)
                    except Exception:
                        scheduler_deployment_result = state.DeploymentResult.FAILED
                        LOGGER.error(
                            "Failed to report the end of the deployment to the server for %s",
                            resource_details.resource_id,
                            exc_info=True,
                        )
                # Always notify scheduler
                await task_manager.report_resource_state(
                    resource=self.resource,
                    attribute_hash=resource_details.attribute_hash,
                    status=(
<<<<<<< HEAD
                        state.ResourceStatus.UP_TO_DATE if scheduler_deployment_result == state.DeploymentResult.DEPLOYED else None
                    ),
                    deployment_result=scheduler_deployment_result,
                )
                await task_manager.create_periodic_repair_and_deploy(executor_resource_details.rid)
=======
                        state.ResourceStatus.UP_TO_DATE
                        if scheduler_deployment_result == state.DeploymentResult.DEPLOYED
                        else None
                    ),
                    deployment_result=scheduler_deployment_result,
                )
>>>>>>> f31ec779


@dataclass(frozen=True, kw_only=True)
class DryRun(Task):
    version: int
    resource_details: state.ResourceDetails
    dry_run_id: uuid.UUID

    def delete_with_resource(self) -> bool:
        return False

    async def execute(self, task_manager: "scheduler.TaskManager", agent: str, reason: str | None = None) -> None:
        executor_resource_details: executor.ResourceDetails = self.get_executor_resource_details(
            self.version, self.resource_details
        )
        # Just in case we reach the general exception
        started = datetime.datetime.now().astimezone()
        try:
            my_executor: executor.Executor = await self.get_executor(
                task_manager, agent, executor_resource_details.id.entity_type, self.version
            )

            dryrun_result: executor.DryrunResult = await my_executor.dry_run(executor_resource_details, self.dry_run_id)
            await task_manager.dryrun_update(
                env=task_manager.environment,
                dryrun_result=dryrun_result,
            )

        except Exception:
            # FIXME: seems weird to conclude undeployable state from generic Exception on either of two method calls
            logger_for_agent(agent).error(
                "Skipping dryrun for resource %s because it is in undeployable state",
                executor_resource_details.rvid,
                exc_info=True,
            )
            result = executor.DryrunResult(
                rvid=executor_resource_details.rvid,
                dryrun_id=self.dry_run_id,
                changes={"handler": AttributeStateChange(current="FAILED", desired="Resource is in an undeployable state")},
                started=started,
                finished=datetime.datetime.now().astimezone(),
                messages=[],
            )
            await task_manager.dryrun_update(env=task_manager.environment, dryrun_result=result)


class RefreshFact(Task):

    async def execute(self, task_manager: "scheduler.TaskManager", agent: str, reason: str | None = None) -> None:
        version: int
        intent = await task_manager.get_resource_intent(self.resource)
        if intent is None:
            # Stale resource, can simply be dropped.
            return
        # FIXME, should not need resource details, only id, see related FIXME on executor side
        version = intent.model_version
        resource_details = intent.details

        executor_resource_details: executor.ResourceDetails = self.get_executor_resource_details(version, resource_details)
        try:
            my_executor = await self.get_executor(task_manager, agent, self.id.entity_type, version)
        except Exception:
            logger_for_agent(agent).warning(
                "Cannot retrieve fact for %s because resource is undeployable or code could not be loaded",
                executor_resource_details.rvid,
            )
            return

        fact_result = await my_executor.get_facts(executor_resource_details)
        if fact_result.success:
            await task_manager.set_parameters(
                fact_result=fact_result,
            )
        else:
            raise Exception(f"Error encountered while executing RefreshTask: {fact_result.error_msg}")<|MERGE_RESOLUTION|>--- conflicted
+++ resolved
@@ -121,17 +121,12 @@
                 # Stale resource, can simply be dropped.
                 return
 
-<<<<<<< HEAD
             assert isinstance(task_manager, scheduler.ResourceScheduler)  # Make mypy happy
-            # Resolve to executor form
-            version, resource_details = intent
-=======
             # Dependencies are always set when calling get_resource_intent_for_deploy
             assert intent.dependencies is not None
-            # Resolve to exector form
+            # Resolve to executor form
             version = intent.model_version
             resource_details = intent.details
->>>>>>> f31ec779
             executor_resource_details: executor.ResourceDetails = self.get_executor_resource_details(version, resource_details)
 
             # Make id's
@@ -151,13 +146,7 @@
 
                 # Signal start to server
                 try:
-<<<<<<< HEAD
-                    requires: dict[ResourceIdStr, const.ResourceState] = await task_manager.send_in_progress(
-                        action_id, executor_resource_details.rvid
-                    )
-=======
                     await task_manager.send_in_progress(action_id, executor_resource_details.rvid)
->>>>>>> f31ec779
                 except Exception:
                     # Unrecoverable, can't reach server
                     scheduler_deployment_result = state.DeploymentResult.FAILED
@@ -194,14 +183,10 @@
                 assert reason is not None  # Should always be set for deploy
                 # Deploy
                 try:
-<<<<<<< HEAD
-                    deploy_result = await my_executor.execute(action_id, gid, executor_resource_details, reason, requires)
-                    await task_manager.cancel_periodic_repair_and_deploy_for_resource(executor_resource_details.rid)
-=======
                     deploy_result = await my_executor.execute(
                         action_id, gid, executor_resource_details, reason, intent.dependencies
                     )
->>>>>>> f31ec779
+                    await task_manager.cancel_periodic_repair_and_deploy_for_resource(executor_resource_details.rid)
                     # Translate deploy result status to the new deployment result state
                     match deploy_result.status:
                         case const.ResourceState.deployed:
@@ -243,20 +228,13 @@
                     resource=self.resource,
                     attribute_hash=resource_details.attribute_hash,
                     status=(
-<<<<<<< HEAD
-                        state.ResourceStatus.UP_TO_DATE if scheduler_deployment_result == state.DeploymentResult.DEPLOYED else None
-                    ),
-                    deployment_result=scheduler_deployment_result,
-                )
-                await task_manager.create_periodic_repair_and_deploy(executor_resource_details.rid)
-=======
                         state.ResourceStatus.UP_TO_DATE
                         if scheduler_deployment_result == state.DeploymentResult.DEPLOYED
                         else None
                     ),
                     deployment_result=scheduler_deployment_result,
                 )
->>>>>>> f31ec779
+                await task_manager.create_periodic_repair_and_deploy(executor_resource_details.rid)
 
 
 @dataclass(frozen=True, kw_only=True)
