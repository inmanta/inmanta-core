--- conflicted
+++ resolved
@@ -183,16 +183,8 @@
             assert reason is not None  # Should always be set for deploy
             # Deploy
             try:
-<<<<<<< HEAD
-                # FIXME: reason argument is not used
-                deploy_result = await my_executor.execute(
-                    action_id, gid, executor_resource_details, "New Scheduler initiated action", requires
-                )
+                deploy_result = await my_executor.execute(action_id, gid, executor_resource_details, reason, requires)
                 await task_manager.cancel_periodic_repair_and_deploy_for_resource(executor_resource_details.rid)
-
-=======
-                deploy_result = await my_executor.execute(action_id, gid, executor_resource_details, reason, requires)
->>>>>>> 1abd04a8
                 success = deploy_result.status == const.ResourceState.deployed
             except Exception as e:
                 # This should not happen
