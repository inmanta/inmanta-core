--- conflicted
+++ resolved
@@ -129,13 +129,8 @@
             # Full status of the deploy,
             # may be unset if we fail before signaling start to the server, will be set if we signaled start
             deploy_result: DeployResult | None = None
-<<<<<<< HEAD
-            scheduler_deployment_result: state.DeploymentResult
+            scheduler_deployment_result: state.DeploymentResult = state.DeploymentResult.FAILED
             skipped_for_dependency: bool = False
-=======
-            scheduler_deployment_result: state.DeploymentResult = state.DeploymentResult.FAILED
-
->>>>>>> 354ec45a
             try:
                 # This try catch block ensures we report at the end of the task
 
