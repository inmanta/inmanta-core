"""
Copyright 2024 Inmanta

Licensed under the Apache License, Version 2.0 (the "License");
you may not use this file except in compliance with the License.
You may obtain a copy of the License at

    http://www.apache.org/licenses/LICENSE-2.0

Unless required by applicable law or agreed to in writing, software
distributed under the License is distributed on an "AS IS" BASIS,
WITHOUT WARRANTIES OR CONDITIONS OF ANY KIND, either express or implied.
See the License for the specific language governing permissions and
limitations under the License.

Contact: code@inmanta.com
"""

import abc
import dataclasses
import datetime
import logging
import traceback
import uuid
from collections.abc import Collection
from dataclasses import dataclass

import pyformance

from inmanta import data, resources
from inmanta.agent import executor
from inmanta.agent.executor import DeployReport
from inmanta.data.model import AttributeStateChange
from inmanta.deploy import scheduler, state
from inmanta.types import ResourceIdStr, ResourceType

LOGGER = logging.getLogger(__name__)


def logger_for_agent(agent: str) -> logging.Logger:
    return logging.getLogger("agent").getChild(agent)


# must remain frozen because it's used as key/identity for deploy intent
@dataclass(frozen=True, kw_only=True)
class Task(abc.ABC):
    """
    Resource action task. Represents the execution of a specific resource action for a given resource.

    Closely coupled with deploy.scheduler.TaskManager interface. Concrete implementations must respect its contract.
    """

    resource: ResourceIdStr

    id: resources.Id = dataclasses.field(init=False, compare=False, hash=False)

    def __post_init__(self) -> None:
        # use object.__setattr__ because this is a frozen dataclass, see dataclasses docs
        object.__setattr__(self, "id", resources.Id.parse_id(self.resource))

    @abc.abstractmethod
    async def execute(self, task_manager: "scheduler.TaskManager", agent: str, reason: str | None = None) -> None:
        pass

    def delete_with_resource(self) -> bool:
        return True

    def get_executor_resource_details(self, version: int, resource_intent: "state.ResourceIntent") -> executor.ResourceDetails:
        return executor.ResourceDetails(
            id=self.resource,
            version=version,
            attributes=resource_intent.attributes,
        )

    async def get_executor(
        self,
        *,
        task_manager: "scheduler.TaskManager",
        agent_name: str,
        model_version: int,
    ) -> executor.Executor:
        """
        Helper method to produce the executor

        :param task_manager: A reference to the task manager instance.
        :param agent_name: agent name.
        :param model_version: The version of the code to load on the executor.
        """

        code, invalid_resources = await task_manager.code_manager.get_code(
            environment=task_manager.environment,
            model_version=model_version,
            agent_name=agent_name,
        )

        # Get executor
        my_executor: executor.Executor = await task_manager.executor_manager.get_executor(
            agent_name=agent_name, agent_uri="NO_URI", code=code
        )
        failed_resources = my_executor.failed_resources

        # Bail out if this failed
        if resource_type in failed_resources:
            raise failed_resources[resource_type]

        return my_executor


class PoisonPill(Task):
    """
    Task to signal queue shutdown

    It is used to make sure all workers wake up to observe that they have been closed.
    It functions mostly as a no-op
    """

    async def execute(self, task_manager: "scheduler.TaskManager", agent: str, reason: str | None = None) -> None:
        pass


class Deploy(Task):
    async def execute(self, task_manager: "scheduler.TaskManager", agent: str, reason: str | None = None) -> None:
        with pyformance.timer("internal.deploy").time():
            # Make id's
            gid = uuid.uuid4()
            action_id = uuid.uuid4()  # can this be gid ?

            # First do scheduler book keeping to establish what to do
            try:
                deploy_intent = await task_manager.deploy_start(action_id, self.resource)
            except Exception:
                # Unrecoverable, can't reach DB
                LOGGER.error(
                    "Failed to report the start of the deployment to the server for %s",
                    self.resource,
                    exc_info=True,
                )
                return

            if deploy_intent is None:
                # Stale resource, can simply be dropped.
                return

            # From this point on, we HAVE to call deploy_done to make sure we are not stuck in deploying
            # We collect state here to report back in the finally block.
            # This try-finally block ensures we report at the end of the task.
            deploy_report: DeployReport
            try:
                # Dependencies are always set when calling deploy_start
                assert deploy_intent.dependencies is not None
                # Resolve to executor form
                version: int = deploy_intent.model_version
                resource_intent: "state.ResourceIntent" = deploy_intent.intent
                executor_resource_details: executor.ResourceDetails = self.get_executor_resource_details(
                    version, resource_intent
                )

                # Get executor
                try:
                    # TODO: remove when fixed!
                    # FIXME: code loading interface is not nice like this,
                    #   - we may want to track modules per agent, instead of types
                    #   - we may also want to track the module version vs the model version
                    #       as it avoid the problem of fast chanfing model versions

                    my_executor: executor.Executor = await self.get_executor(
                        task_manager=task_manager,
<<<<<<< HEAD
                        agent_name=agent,
                        model_version=version,
=======
                        agent_spec=(agent, deploy_intent.all_types_for_agent),
                        resource_type=executor_resource_details.id.entity_type,
                        version=version,
>>>>>>> 2dbac12a
                    )
                except Exception as e:
                    log_line = data.LogLine.log(
                        logging.ERROR,
                        "All resources of type `%(res_type)s` failed to load handler code or install handler code "
                        "dependencies: `%(error)s`\n%(traceback)s",
                        res_type=executor_resource_details.id.entity_type,
                        error=str(e),
                        traceback="".join(traceback.format_tb(e.__traceback__)),
                    )
                    # Not attached to ctx, needs to be flushed to logger explicitly
                    log_line.write_to_logger_for_resource(agent, executor_resource_details.rvid, exc_info=True)
                    deploy_report = DeployReport.undeployable(executor_resource_details.rvid, action_id, log_line)
                    return

                assert reason is not None  # Should always be set for deploy
                # Deploy
                try:
                    deploy_report = await my_executor.execute(
                        action_id, gid, executor_resource_details, reason, deploy_intent.dependencies
                    )

                except Exception as e:
                    # This should not happen

                    # We log both to scheduler log as well as the DB and the resource_action_log
                    # FIXME: can be logging be unified without losing the ability to have this warning prior to writing to DB?
                    # Such that we can have it if the DB is not there
                    LOGGER.error("Failure during executor execution for resource %s", self.resource, exc_info=True)
                    log_line = data.LogLine.log(
                        logging.ERROR,
                        "Failure during executor execution for resource %(res)s",
                        res=self.resource,
                        error=str(e),
                        traceback="".join(traceback.format_tb(e.__traceback__)),
                    )
                    # Not attached to ctx, needs to be flushed to logger explicitly
                    log_line.write_to_logger_for_resource(agent, executor_resource_details.rvid, exc_info=True)
                    deploy_report = DeployReport.undeployable(executor_resource_details.rvid, action_id, log_line)

            finally:
                # We signaled start, so we signal end
                try:
                    await task_manager.deploy_done(deploy_intent, deploy_report)
                except Exception:
                    LOGGER.error(
                        "Failed to report the end of the deployment to the server for %s",
                        resource_intent.resource_id,
                        exc_info=True,
                    )


@dataclass(frozen=True, kw_only=True)
class DryRun(Task):
    version: int
    resource_intent: state.ResourceIntent
    dry_run_id: uuid.UUID

    def delete_with_resource(self) -> bool:
        return False

    async def execute(self, task_manager: "scheduler.TaskManager", agent: str, reason: str | None = None) -> None:
        executor_resource_details: executor.ResourceDetails = self.get_executor_resource_details(
            self.version, self.resource_intent
        )
        # Just in case we reach the general exception
        started = datetime.datetime.now().astimezone()
        try:
            my_executor: executor.Executor = await self.get_executor(
                task_manager=task_manager,
                agent_spec=(agent, [executor_resource_details.id.entity_type]),
                resource_type=executor_resource_details.id.entity_type,
                version=self.version,
            )
        except Exception:
            logger_for_agent(agent).error(
                "Skipping dryrun for resource %s because due to an error in constructing the executor",
                executor_resource_details.rvid,
                exc_info=True,
            )
            dryrun_report = executor.DryrunReport(
                rvid=executor_resource_details.rvid,
                dryrun_id=self.dry_run_id,
                changes={
                    "handler": AttributeStateChange(
                        current="FAILED", desired="Unable to construct an executor for this resource"
                    )
                },
                started=started,
                finished=datetime.datetime.now().astimezone(),
                messages=[],
            )
        else:
            try:
                dryrun_report = await my_executor.dry_run(executor_resource_details, self.dry_run_id)
            except Exception:
                logger_for_agent(agent).error(
                    "Skipping dryrun for resource %s because it is in undeployable state",
                    executor_resource_details.rvid,
                    exc_info=True,
                )
                dryrun_report = executor.DryrunReport(
                    rvid=executor_resource_details.rvid,
                    dryrun_id=self.dry_run_id,
                    changes={"handler": AttributeStateChange(current="FAILED", desired="Resource is in an undeployable state")},
                    started=started,
                    finished=datetime.datetime.now().astimezone(),
                    messages=[],
                )
        await task_manager.dryrun_done(dryrun_report)


class RefreshFact(Task):

    async def execute(self, task_manager: "scheduler.TaskManager", agent: str, reason: str | None = None) -> None:
        version: int
        version_intent = await task_manager.get_resource_version_intent(self.resource)
        if version_intent is None:
            # Stale resource, can simply be dropped.
            return
        # FIXME, should not need resource intent, only id, see related FIXME on executor side
        version = version_intent.model_version
        resource_intent = version_intent.intent

        executor_resource_details: executor.ResourceDetails = self.get_executor_resource_details(version, resource_intent)
        try:
            my_executor = await self.get_executor(
                task_manager=task_manager,
                agent_spec=(agent, version_intent.all_types_for_agent),
                resource_type=self.id.entity_type,
                version=version,
            )
        except Exception:
            logger_for_agent(agent).warning(
                "Cannot retrieve fact for %s because resource is undeployable or code could not be loaded",
                executor_resource_details.rvid,
            )
            return

        get_fact_report = await my_executor.get_facts(executor_resource_details)
        await task_manager.fact_refresh_done(get_fact_report)<|MERGE_RESOLUTION|>--- conflicted
+++ resolved
@@ -165,14 +165,8 @@
 
                     my_executor: executor.Executor = await self.get_executor(
                         task_manager=task_manager,
-<<<<<<< HEAD
                         agent_name=agent,
                         model_version=version,
-=======
-                        agent_spec=(agent, deploy_intent.all_types_for_agent),
-                        resource_type=executor_resource_details.id.entity_type,
-                        version=version,
->>>>>>> 2dbac12a
                     )
                 except Exception as e:
                     log_line = data.LogLine.log(
