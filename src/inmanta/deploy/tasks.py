"""
    Copyright 2024 Inmanta

    Licensed under the Apache License, Version 2.0 (the "License");
    you may not use this file except in compliance with the License.
    You may obtain a copy of the License at

        http://www.apache.org/licenses/LICENSE-2.0

    Unless required by applicable law or agreed to in writing, software
    distributed under the License is distributed on an "AS IS" BASIS,
    WITHOUT WARRANTIES OR CONDITIONS OF ANY KIND, either express or implied.
    See the License for the specific language governing permissions and
    limitations under the License.

    Contact: code@inmanta.com
"""

import abc
import dataclasses
import datetime
import logging
import traceback
import uuid
from dataclasses import dataclass

import pyformance

from inmanta import const, data, resources
from inmanta.agent import executor
from inmanta.agent.executor import DeployResult
from inmanta.data.model import AttributeStateChange, ResourceIdStr, ResourceType
from inmanta.deploy import scheduler, state

LOGGER = logging.getLogger(__name__)


def logger_for_agent(agent: str) -> logging.Logger:
    return logging.getLogger("agent").getChild(agent)


@dataclass(frozen=True, kw_only=True)
class Task(abc.ABC):
    """
    Resource action task. Represents the execution of a specific resource action for a given resource.

    Closely coupled with deploy.scheduler.TaskManager interface. Concrete implementations must respect its contract.
    """

    resource: ResourceIdStr

    id: resources.Id = dataclasses.field(init=False, compare=False, hash=False)

    def __post_init__(self) -> None:
        # use object.__setattr__ because this is a frozen dataclass, see dataclasses docs
        object.__setattr__(self, "id", resources.Id.parse_id(self.resource))

    @abc.abstractmethod
    async def execute(self, task_manager: "scheduler.TaskManager", agent: str, reason: str | None = None) -> None:
        pass

    def delete_with_resource(self) -> bool:
        return True

    def get_executor_resource_details(
        self, version: int, resource_details: "state.ResourceDetails"
    ) -> executor.ResourceDetails:
        return executor.ResourceDetails(
            id=self.resource,
            version=version,
            attributes=resource_details.attributes,
        )

    async def get_executor(
        self, task_manager: "scheduler.TaskManager", agent: str, resource_type: ResourceType, version: int
    ) -> executor.Executor:
        """Helper method to produce the executor"""
        code, invalid_resources = await task_manager.code_manager.get_code(
            environment=task_manager.environment,
            version=version,
            resource_types=task_manager.get_types_for_agent(agent),
        )

        # Bail out if this failed
        if resource_type in invalid_resources:
            raise invalid_resources[resource_type]

        # Get executor
        my_executor: executor.Executor = await task_manager.executor_manager.get_executor(
            agent_name=agent, agent_uri="NO_URI", code=code
        )
        failed_resources = my_executor.failed_resources

        # Bail out if this failed
        if resource_type in failed_resources:
            raise failed_resources[resource_type]

        return my_executor


class PoisonPill(Task):
    """
    Task to signal queue shutdown

    It is used to make sure all workers wake up to observe that they have been closed.
    It functions mostly as a no-op
    """

    async def execute(self, task_manager: "scheduler.TaskManager", agent: str, reason: str | None = None) -> None:
        pass


class Deploy(Task):
    async def execute(self, task_manager: "scheduler.TaskManager", agent: str, reason: str | None = None) -> None:
        with pyformance.timer("internal.deploy").time():
            # First do scheduler book keeping to establish what to do
            version: int
            resource_details: "state.ResourceDetails"
            intent = await task_manager.get_resource_intent_for_deploy(self.resource)
            if intent is None:
                # Stale resource, can simply be dropped.
                return

            # Dependencies are always set when calling get_resource_intent_for_deploy
            assert intent.dependencies is not None
            # Resolve to exector form
            version = intent.model_version
            resource_details = intent.details
            executor_resource_details: executor.ResourceDetails = self.get_executor_resource_details(version, resource_details)

            # Make id's
            gid = uuid.uuid4()
            action_id = uuid.uuid4()  # can this be gid ?

            # The main difficulty off this code is exception handling
            # We collect state here to report back in the finally block

            # Full status of the deploy,
            # may be unset if we fail before signaling start to the server, will be set if we signaled start
            deploy_result: DeployResult | None = None
            scheduler_deployment_result: state.DeploymentResult

            try:
                # This try catch block ensures we report at the end of the task

                # Signal start to server
                try:
                    await task_manager.send_in_progress(action_id, executor_resource_details.rvid)
                except Exception:
                    # Unrecoverable, can't reach server
                    scheduler_deployment_result = state.DeploymentResult.FAILED
                    LOGGER.error(
                        "Failed to report the start of the deployment to the server for %s",
                        resource_details.resource_id,
                        exc_info=True,
                    )
<<<<<<< HEAD
            # Always notify scheduler
            await task_manager.report_resource_state(
                resource=self.resource,
                attribute_hash=resource_details.attribute_hash,
                status=(
                    state.ComplianceStatus.COMPLIANT
                    if scheduler_deployment_result == state.DeploymentResult.DEPLOYED
                    else state.ComplianceStatus.NON_COMPLIANT
                ),
                deployment_result=scheduler_deployment_result,
            )
=======
                    return

                # Get executor
                try:
                    # FIXME: code loading interface is not nice like this,
                    #   - we may want to track modules per agent, instead of types
                    #   - we may also want to track the module version vs the model version
                    #       as it avoid the problem of fast chanfing model versions

                    my_executor: executor.Executor = await self.get_executor(
                        task_manager, agent, executor_resource_details.id.entity_type, version
                    )
                except Exception as e:
                    log_line = data.LogLine.log(
                        logging.ERROR,
                        "All resources of type `%(res_type)s` failed to load handler code or install handler code "
                        "dependencies: `%(error)s`\n%(traceback)s",
                        res_type=executor_resource_details.id.entity_type,
                        error=str(e),
                        traceback="".join(traceback.format_tb(e.__traceback__)),
                    )
                    deploy_result = DeployResult.undeployable(executor_resource_details.rvid, action_id, log_line)
                    scheduler_deployment_result = state.DeploymentResult.FAILED
                    return

                assert reason is not None  # Should always be set for deploy
                # Deploy
                try:
                    deploy_result = await my_executor.execute(
                        action_id, gid, executor_resource_details, reason, intent.dependencies
                    )
                    # Translate deploy result status to the new deployment result state
                    match deploy_result.status:
                        case const.ResourceState.deployed:
                            scheduler_deployment_result = state.DeploymentResult.DEPLOYED
                        case const.ResourceState.skipped:
                            scheduler_deployment_result = state.DeploymentResult.SKIPPED
                        case _:
                            scheduler_deployment_result = state.DeploymentResult.FAILED
                except Exception as e:
                    # This should not happen

                    # We log both to scheduler log as well as the DB and the resource_action_log
                    # FIXME: can be logging be unified without losing the ability to have this warning prior to writing to DB?
                    # Such that we can have it if the DB is not there
                    LOGGER.error("Failure during executor execution for resource %s", self.resource, exc_info=True)
                    log_line = data.LogLine.log(
                        logging.ERROR,
                        "Failure during executor execution for resource %(res)s",
                        res=self.resource,
                        error=str(e),
                        traceback="".join(traceback.format_tb(e.__traceback__)),
                    )
                    deploy_result = DeployResult.undeployable(executor_resource_details.rvid, action_id, log_line)
                    scheduler_deployment_result = state.DeploymentResult.FAILED
            finally:
                if deploy_result is not None:
                    # We signaled start, so we signal end
                    try:
                        await task_manager.send_deploy_done(deploy_result)
                    except Exception:
                        scheduler_deployment_result = state.DeploymentResult.FAILED
                        LOGGER.error(
                            "Failed to report the end of the deployment to the server for %s",
                            resource_details.resource_id,
                            exc_info=True,
                        )
                # Always notify scheduler
                await task_manager.report_resource_state(
                    resource=self.resource,
                    attribute_hash=resource_details.attribute_hash,
                    status=(
                        state.ResourceStatus.UP_TO_DATE
                        if scheduler_deployment_result == state.DeploymentResult.DEPLOYED
                        else None
                    ),
                    deployment_result=scheduler_deployment_result,
                )
>>>>>>> f31ec779


@dataclass(frozen=True, kw_only=True)
class DryRun(Task):
    version: int
    resource_details: state.ResourceDetails
    dry_run_id: uuid.UUID

    def delete_with_resource(self) -> bool:
        return False

    async def execute(self, task_manager: "scheduler.TaskManager", agent: str, reason: str | None = None) -> None:
        executor_resource_details: executor.ResourceDetails = self.get_executor_resource_details(
            self.version, self.resource_details
        )
        # Just in case we reach the general exception
        started = datetime.datetime.now().astimezone()
        try:
            my_executor: executor.Executor = await self.get_executor(
                task_manager, agent, executor_resource_details.id.entity_type, self.version
            )

            dryrun_result: executor.DryrunResult = await my_executor.dry_run(executor_resource_details, self.dry_run_id)
            await task_manager.dryrun_update(
                env=task_manager.environment,
                dryrun_result=dryrun_result,
            )

        except Exception:
            # FIXME: seems weird to conclude undeployable state from generic Exception on either of two method calls
            logger_for_agent(agent).error(
                "Skipping dryrun for resource %s because it is in undeployable state",
                executor_resource_details.rvid,
                exc_info=True,
            )
            result = executor.DryrunResult(
                rvid=executor_resource_details.rvid,
                dryrun_id=self.dry_run_id,
                changes={"handler": AttributeStateChange(current="FAILED", desired="Resource is in an undeployable state")},
                started=started,
                finished=datetime.datetime.now().astimezone(),
                messages=[],
            )
            await task_manager.dryrun_update(env=task_manager.environment, dryrun_result=result)


class RefreshFact(Task):

    async def execute(self, task_manager: "scheduler.TaskManager", agent: str, reason: str | None = None) -> None:
        version: int
        intent = await task_manager.get_resource_intent(self.resource)
        if intent is None:
            # Stale resource, can simply be dropped.
            return
        # FIXME, should not need resource details, only id, see related FIXME on executor side
        version = intent.model_version
        resource_details = intent.details

        executor_resource_details: executor.ResourceDetails = self.get_executor_resource_details(version, resource_details)
        try:
            my_executor = await self.get_executor(task_manager, agent, self.id.entity_type, version)
        except Exception:
            logger_for_agent(agent).warning(
                "Cannot retrieve fact for %s because resource is undeployable or code could not be loaded",
                executor_resource_details.rvid,
            )
            return

        fact_result = await my_executor.get_facts(executor_resource_details)
        if fact_result.success:
            await task_manager.set_parameters(
                fact_result=fact_result,
            )
        else:
            raise Exception(f"Error encountered while executing RefreshTask: {fact_result.error_msg}")<|MERGE_RESOLUTION|>--- conflicted
+++ resolved
@@ -154,19 +154,6 @@
                         resource_details.resource_id,
                         exc_info=True,
                     )
-<<<<<<< HEAD
-            # Always notify scheduler
-            await task_manager.report_resource_state(
-                resource=self.resource,
-                attribute_hash=resource_details.attribute_hash,
-                status=(
-                    state.ComplianceStatus.COMPLIANT
-                    if scheduler_deployment_result == state.DeploymentResult.DEPLOYED
-                    else state.ComplianceStatus.NON_COMPLIANT
-                ),
-                deployment_result=scheduler_deployment_result,
-            )
-=======
                     return
 
                 # Get executor
@@ -239,13 +226,12 @@
                     resource=self.resource,
                     attribute_hash=resource_details.attribute_hash,
                     status=(
-                        state.ResourceStatus.UP_TO_DATE
+                        state.ResourceStatus.COMPLIANT
                         if scheduler_deployment_result == state.DeploymentResult.DEPLOYED
-                        else None
+                        else state.ComplianceStatus.NON_COMPLIANT
                     ),
                     deployment_result=scheduler_deployment_result,
                 )
->>>>>>> f31ec779
 
 
 @dataclass(frozen=True, kw_only=True)
