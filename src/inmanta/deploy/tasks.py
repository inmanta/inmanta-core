"""
    Copyright 2024 Inmanta

    Licensed under the Apache License, Version 2.0 (the "License");
    you may not use this file except in compliance with the License.
    You may obtain a copy of the License at

        http://www.apache.org/licenses/LICENSE-2.0

    Unless required by applicable law or agreed to in writing, software
    distributed under the License is distributed on an "AS IS" BASIS,
    WITHOUT WARRANTIES OR CONDITIONS OF ANY KIND, either express or implied.
    See the License for the specific language governing permissions and
    limitations under the License.

    Contact: code@inmanta.com
"""

import abc
import dataclasses
import datetime
import logging
import traceback
import uuid
from dataclasses import dataclass

import pyformance

from inmanta import const, data, resources
from inmanta.agent import executor
from inmanta.agent.executor import DeployResult
from inmanta.data.model import AttributeStateChange, ResourceIdStr, ResourceType
from inmanta.deploy import scheduler, state

LOGGER = logging.getLogger(__name__)


def logger_for_agent(agent: str) -> logging.Logger:
    return logging.getLogger("agent").getChild(agent)


@dataclass(frozen=True, kw_only=True)
class Task(abc.ABC):
    """
    Resource action task. Represents the execution of a specific resource action for a given resource.

    Closely coupled with deploy.scheduler.TaskManager interface. Concrete implementations must respect its contract.
    """

    resource: ResourceIdStr

    id: resources.Id = dataclasses.field(init=False, compare=False, hash=False)

    def __post_init__(self) -> None:
        # use object.__setattr__ because this is a frozen dataclass, see dataclasses docs
        object.__setattr__(self, "id", resources.Id.parse_id(self.resource))

    @abc.abstractmethod
    async def execute(self, task_manager: "scheduler.TaskManager", agent: str, reason: str | None = None) -> None:
        pass

    def delete_with_resource(self) -> bool:
        return True

    def get_executor_resource_details(
        self, version: int, resource_details: "state.ResourceDetails"
    ) -> executor.ResourceDetails:
        return executor.ResourceDetails(
            id=self.resource,
            version=version,
            attributes=resource_details.attributes,
        )

    async def get_executor(
        self, task_manager: "scheduler.TaskManager", agent: str, resource_type: ResourceType, version: int
    ) -> executor.Executor:
        """Helper method to produce the executor"""
        code, invalid_resources = await task_manager.code_manager.get_code(
            environment=task_manager.environment,
            version=version,
            resource_types=task_manager.get_types_for_agent(agent),
        )

        # Bail out if this failed
        if resource_type in invalid_resources:
            raise invalid_resources[resource_type]

        # Get executor
        my_executor: executor.Executor = await task_manager.executor_manager.get_executor(
            agent_name=agent, agent_uri="NO_URI", code=code
        )
        failed_resources = my_executor.failed_resources

        # Bail out if this failed
        if resource_type in failed_resources:
            raise failed_resources[resource_type]

        return my_executor


class PoisonPill(Task):
    """
    Task to signal queue shutdown

    It is used to make sure all workers wake up to observe that they have been closed.
    It functions mostly as a no-op
    """

    async def execute(self, task_manager: "scheduler.TaskManager", agent: str, reason: str | None = None) -> None:
        pass


class Deploy(Task):
    async def execute(self, task_manager: "scheduler.TaskManager", agent: str, reason: str | None = None) -> None:
        with pyformance.timer("internal.deploy").time():
            # First do scheduler book keeping to establish what to do
            version: int
            resource_details: "state.ResourceDetails"
            intent = await task_manager.get_resource_intent_for_deploy(self.resource)
            if intent is None:
                # Stale resource, can simply be dropped.
                return
<<<<<<< HEAD

            # Dependencies are always set when calling get_resource_intent_for_deploy
            assert intent.dependencies is not None
            # Resolve to executor form
            version = intent.model_version
            resource_details = intent.details
            executor_resource_details: executor.ResourceDetails = self.get_executor_resource_details(version, resource_details)

            # Make id's
            gid = uuid.uuid4()
            action_id = uuid.uuid4()  # can this be gid ?
=======
            # From this point on, we HAVE to call report_resource_state to make the scheduler propagate state
>>>>>>> 354ec45a

            # The main difficulty off this code is exception handling
            # We collect state here to report back in the finally block

            # Full status of the deploy,
            # may be unset if we fail before signaling start to the server, will be set if we signaled start
            deploy_result: DeployResult | None = None
            scheduler_deployment_result: state.DeploymentResult = state.DeploymentResult.FAILED

            try:
                # This try catch block ensures we report at the end of the task

                # Dependencies are always set when calling get_resource_intent_for_deploy
                assert intent.dependencies is not None
                # Resolve to exector form
                version = intent.model_version
                resource_details = intent.details
                executor_resource_details: executor.ResourceDetails = self.get_executor_resource_details(
                    version, resource_details
                )

                # Make id's
                gid = uuid.uuid4()
                action_id = uuid.uuid4()  # can this be gid ?

                # Signal start to DB
                try:
                    await task_manager.send_in_progress(action_id, executor_resource_details.rvid)
                except Exception:
                    # Unrecoverable, can't reach DB
                    scheduler_deployment_result = state.DeploymentResult.FAILED
                    LOGGER.error(
                        "Failed to report the start of the deployment to the server for %s",
                        resource_details.resource_id,
                        exc_info=True,
                    )
                    return
                # From this point on, we HAVE to call send_deploy_done to make sure we are not stuck in deploying
                # This is done by setting deploy_result
                # The surrounding try_catch will call report_resource_state

                # Get executor
                try:
                    # FIXME: code loading interface is not nice like this,
                    #   - we may want to track modules per agent, instead of types
                    #   - we may also want to track the module version vs the model version
                    #       as it avoid the problem of fast chanfing model versions

                    my_executor: executor.Executor = await self.get_executor(
                        task_manager, agent, executor_resource_details.id.entity_type, version
                    )
                except Exception as e:
                    log_line = data.LogLine.log(
                        logging.ERROR,
                        "All resources of type `%(res_type)s` failed to load handler code or install handler code "
                        "dependencies: `%(error)s`\n%(traceback)s",
                        res_type=executor_resource_details.id.entity_type,
                        error=str(e),
                        traceback="".join(traceback.format_tb(e.__traceback__)),
                    )
                    deploy_result = DeployResult.undeployable(executor_resource_details.rvid, action_id, log_line)
                    scheduler_deployment_result = state.DeploymentResult.FAILED
                    return

                assert reason is not None  # Should always be set for deploy
                # Deploy
                try:
                    deploy_result = await my_executor.execute(
                        action_id, gid, executor_resource_details, reason, intent.dependencies
                    )
                    # Translate deploy result status to the new deployment result state
                    match deploy_result.status:
                        case const.ResourceState.deployed:
                            scheduler_deployment_result = state.DeploymentResult.DEPLOYED
                        case const.ResourceState.skipped:
                            scheduler_deployment_result = state.DeploymentResult.SKIPPED
                        case _:
                            scheduler_deployment_result = state.DeploymentResult.FAILED
                except Exception as e:
                    # This should not happen

                    # We log both to scheduler log as well as the DB and the resource_action_log
                    # FIXME: can be logging be unified without losing the ability to have this warning prior to writing to DB?
                    # Such that we can have it if the DB is not there
                    LOGGER.error("Failure during executor execution for resource %s", self.resource, exc_info=True)
                    log_line = data.LogLine.log(
                        logging.ERROR,
                        "Failure during executor execution for resource %(res)s",
                        res=self.resource,
                        error=str(e),
                        traceback="".join(traceback.format_tb(e.__traceback__)),
                    )
                    deploy_result = DeployResult.undeployable(executor_resource_details.rvid, action_id, log_line)
                    scheduler_deployment_result = state.DeploymentResult.FAILED
            finally:
                if deploy_result is not None:
                    # We signaled start, so we signal end
                    try:
                        await task_manager.send_deploy_done(deploy_result)
                    except Exception:
                        scheduler_deployment_result = state.DeploymentResult.FAILED
                        LOGGER.error(
                            "Failed to report the end of the deployment to the server for %s",
                            resource_details.resource_id,
                            exc_info=True,
                        )
                # Always notify scheduler
                await task_manager.report_resource_state(
                    resource=self.resource,
                    attribute_hash=resource_details.attribute_hash,
                    status=(
                        state.ComplianceStatus.COMPLIANT
                        if scheduler_deployment_result == state.DeploymentResult.DEPLOYED
                        else state.ComplianceStatus.NON_COMPLIANT
                    ),
                    deployment_result=scheduler_deployment_result,
                )


@dataclass(frozen=True, kw_only=True)
class DryRun(Task):
    version: int
    resource_details: state.ResourceDetails
    dry_run_id: uuid.UUID

    def delete_with_resource(self) -> bool:
        return False

    async def execute(self, task_manager: "scheduler.TaskManager", agent: str, reason: str | None = None) -> None:
        executor_resource_details: executor.ResourceDetails = self.get_executor_resource_details(
            self.version, self.resource_details
        )
        # Just in case we reach the general exception
        started = datetime.datetime.now().astimezone()
        try:
            my_executor: executor.Executor = await self.get_executor(
                task_manager, agent, executor_resource_details.id.entity_type, self.version
            )

            dryrun_result: executor.DryrunResult = await my_executor.dry_run(executor_resource_details, self.dry_run_id)
            await task_manager.dryrun_update(
                env=task_manager.environment,
                dryrun_result=dryrun_result,
            )

        except Exception:
            # FIXME: seems weird to conclude undeployable state from generic Exception on either of two method calls
            logger_for_agent(agent).error(
                "Skipping dryrun for resource %s because it is in undeployable state",
                executor_resource_details.rvid,
                exc_info=True,
            )
            result = executor.DryrunResult(
                rvid=executor_resource_details.rvid,
                dryrun_id=self.dry_run_id,
                changes={"handler": AttributeStateChange(current="FAILED", desired="Resource is in an undeployable state")},
                started=started,
                finished=datetime.datetime.now().astimezone(),
                messages=[],
            )
            await task_manager.dryrun_update(env=task_manager.environment, dryrun_result=result)


class RefreshFact(Task):

    async def execute(self, task_manager: "scheduler.TaskManager", agent: str, reason: str | None = None) -> None:
        version: int
        intent = await task_manager.get_resource_intent(self.resource)
        if intent is None:
            # Stale resource, can simply be dropped.
            return
        # FIXME, should not need resource details, only id, see related FIXME on executor side
        version = intent.model_version
        resource_details = intent.details

        executor_resource_details: executor.ResourceDetails = self.get_executor_resource_details(version, resource_details)
        try:
            my_executor = await self.get_executor(task_manager, agent, self.id.entity_type, version)
        except Exception:
            logger_for_agent(agent).warning(
                "Cannot retrieve fact for %s because resource is undeployable or code could not be loaded",
                executor_resource_details.rvid,
            )
            return

        fact_result = await my_executor.get_facts(executor_resource_details)
        if fact_result.success:
            await task_manager.set_parameters(
                fact_result=fact_result,
            )
        else:
            raise Exception(f"Error encountered while executing RefreshTask: {fact_result.error_msg}")<|MERGE_RESOLUTION|>--- conflicted
+++ resolved
@@ -120,21 +120,8 @@
             if intent is None:
                 # Stale resource, can simply be dropped.
                 return
-<<<<<<< HEAD
-
-            # Dependencies are always set when calling get_resource_intent_for_deploy
-            assert intent.dependencies is not None
-            # Resolve to executor form
-            version = intent.model_version
-            resource_details = intent.details
-            executor_resource_details: executor.ResourceDetails = self.get_executor_resource_details(version, resource_details)
-
-            # Make id's
-            gid = uuid.uuid4()
-            action_id = uuid.uuid4()  # can this be gid ?
-=======
+
             # From this point on, we HAVE to call report_resource_state to make the scheduler propagate state
->>>>>>> 354ec45a
 
             # The main difficulty off this code is exception handling
             # We collect state here to report back in the finally block
