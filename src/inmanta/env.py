--- conflicted
+++ resolved
@@ -17,11 +17,7 @@
 """
 
 import hashlib
-<<<<<<< HEAD
 import importlib.util
-=======
-import importlib
->>>>>>> 08b9dec8
 import json
 import logging
 import os
@@ -494,38 +490,13 @@
 
     @classmethod
     def _get_installed_packages(cls, python_interpreter: str) -> Dict[str, str]:
-<<<<<<< HEAD
-        return {name: str(version) for name, version in get_installed_packages(python_interpreter).items()}
-
-
-def get_installed_packages(python_interpreter: str) -> Dict[str, version.Version]:
-    """Return a list of all installed packages in the site-packages of a python interpreter.
-    :param python_interpreter: The python interpreter to get the packages for
-    :return: A dict with package names as keys and versions as values
-    """
-    cmd = [python_interpreter, "-m", "pip", "list", "--format", "json"]
-    output = b""
-    try:
-        environment = os.environ.copy()
-        output = subprocess.check_output(cmd, stderr=subprocess.DEVNULL, env=environment)
-    except CalledProcessError as e:
-        LOGGER.error("%s: %s", cmd, e.output.decode())
-        raise
-    except Exception:
-        LOGGER.error("%s: %s", cmd, output.decode())
-        raise
-    else:
-        LOGGER.debug("%s: %s", cmd, output.decode())
-
-    return {r["name"]: version.Version(r["version"]) for r in json.loads(output.decode())}
-=======
-        """Return a list of all installed packages in the site-packages of a python interpreter.
+        """
+        Return a list of all installed packages in the site-packages of a python interpreter.
+
         :param python_interpreter: The python interpreter to get the packages for
         :return: A dict with package names as keys and versions as values
         """
-        cmd = [python_interpreter, "-m", "pip", "list", "--format", "json"]
-        output = cls._run_command_and_log_output(cmd, stderr=subprocess.DEVNULL, env=os.environ.copy())
-        return {r["name"]: r["version"] for r in json.loads(output)}
+        return {name: str(version) for name, version in get_installed_packages(python_interpreter).items()}
 
     def install(self, path: str, editable: bool) -> None:
         """
@@ -579,4 +550,15 @@
         # This is required to make editable installs work.
         site.addsitedir(self._site_packages_dir)
         importlib.invalidate_caches()
->>>>>>> 08b9dec8
+
+
+def get_installed_packages(python_interpreter: str) -> Dict[str, version.Version]:
+    """
+    Return a list of all installed packages in the site-packages of a python interpreter.
+
+    :param python_interpreter: The python interpreter to get the packages for
+    :return: A dict with package names as keys and versions as values
+    """
+    cmd = [python_interpreter, "-m", "pip", "list", "--format", "json"]
+    output = cls._run_command_and_log_output(cmd, stderr=subprocess.DEVNULL, env=os.environ.copy())
+    return {r["name"]: version.Version(r["version"]) for r in json.loads(output)}