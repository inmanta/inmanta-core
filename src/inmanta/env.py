"""
    Copyright 2021 Inmanta

    Licensed under the Apache License, Version 2.0 (the "License");
    you may not use this file except in compliance with the License.
    You may obtain a copy of the License at

        http://www.apache.org/licenses/LICENSE-2.0

    Unless required by applicable law or agreed to in writing, software
    distributed under the License is distributed on an "AS IS" BASIS,
    WITHOUT WARRANTIES OR CONDITIONS OF ANY KIND, either express or implied.
    See the License for the specific language governing permissions and
    limitations under the License.

    Contact: code@inmanta.com
"""
import contextlib
import enum
import importlib.util
import json
import logging
import os
import re
import site
import subprocess
import sys
import tempfile
import venv
from collections import abc
from dataclasses import dataclass
from functools import reduce
from importlib.abc import Loader
from importlib.machinery import ModuleSpec
from itertools import chain
from subprocess import CalledProcessError
from typing import Any, Dict, Iterator, List, Optional, Pattern, Sequence, Set, Tuple, TypeVar

import pkg_resources
from pkg_resources import DistInfoDistribution, Distribution, Requirement

import inmanta.module
from inmanta import const
from inmanta.ast import CompilerException
from inmanta.server.bootloader import InmantaBootloader
from inmanta.stable_api import stable_api
from packaging import version

try:
    from typing import TYPE_CHECKING
except ImportError:
    TYPE_CHECKING = False

if TYPE_CHECKING:
    from packaging.requirements import InvalidRequirement
else:
    from pkg_resources.extern.packaging.requirements import InvalidRequirement

LOGGER = logging.getLogger(__name__)


class PackageNotFound(Exception):
    pass


@dataclass(eq=True, frozen=True)
class VersionConflict:
    """
    Represents a version conflict that exists in a Python environment.

    :param requirement: The requirement that is unsatisfied.
    :param installed_version: The version that is currently installed. None if the package is not installed.
    """

    requirement: Requirement
    installed_version: Optional[version.Version] = None

    def __str__(self) -> str:
        if self.installed_version:
            return f"Incompatibility between constraint {self.requirement} and installed version {self.installed_version}"
        else:
            return f"Constraint {self.requirement} is not installed"


class ConflictingRequirements(CompilerException):
    """
    Conflict reporting

    Can be used in two ways:
    - if we don't know the exact conflicts (detected by e.g. pip), the messages is used
    - if we have detailed conflict info, the message is derived from it

    """

    def __init__(self, message: str, conflicts: Optional[Set[VersionConflict]] = None):

        CompilerException.__init__(self, msg=message)
        self.conflicts = conflicts

    def get_message(self) -> str:
        # The message has three potential parts
        # First the advices, derived from the conflicts, if present
        # Then the message, if present
        # Then the individual conflicts, if present
        out = []

        advices = self.get_advice()
        if advices:
            out.append(advices)

        if self.msg:
            out.append(self.msg)

        conflicts = self.get_conflicts_string()
        if conflicts:
            out.append(conflicts)

        return "\n".join(out)

    def get_conflicts_string(self) -> Optional[str]:
        if not self.conflicts:
            return None
        msg = ""
        for current_conflict in sorted(self.conflicts, key=lambda x: x.requirement.key):
            msg += f"\n\t* {current_conflict}"
        return msg

    def has_missing(self) -> bool:
        """Does the set of conflicts contain any missing dependency?"""
        if not self.conflicts:
            return False
        return any(conflict.installed_version is None for conflict in self.conflicts)

    def get_advice(self) -> Optional[str]:
        """
        Derive an end-user centric message from the conflicts
        """
        if self.conflicts is None:
            return None
        if self.has_missing():
            return "Not all required python packages are installed run 'inmanta project install' to resolve this"
        else:
            return (
                "A dependency conflict exists, this is either because some modules are stale, incompatible "
                "or because pip can not find a correct combination of packages. To resolve this, "
                "first try `inmanta project update` to ensure no modules are stale. "
                "Second, try adding additional constraints to the requirements.txt file of "
                "the inmanta project to help pip resolve this problem. After every change, run `inmanta project update`"
            )


req_list = TypeVar("req_list", Sequence[str], Sequence[Requirement])


class PythonWorkingSet:
    @classmethod
<<<<<<< HEAD
    def get_packages_in_working_set(cls, inmanta_modules_only: bool = False) -> Dict[str, version.Version]:
=======
    def _get_as_requirements_type(cls, requirements: req_list) -> Sequence[Requirement]:
        """
        Convert requirements from Union[Sequence[str], Sequence[Requirement]] to Sequence[Requirement]
        """
        if isinstance(requirements[0], str):
            return [Requirement.parse(r) for r in requirements]
        else:
            return requirements

    @classmethod
    def are_installed(cls, requirements: req_list) -> bool:
        """
        Return True iff the given requirements are installed in this workingset.
        """
        if not requirements:
            return True
        installed_packages: Dict[str, version.Version] = cls.get_packages_in_working_set()

        def _are_installed_recursive(
            reqs: Sequence[Requirement],
            seen_requirements: Sequence[Requirement],
            contained_in_extra: Optional[str] = None,
        ) -> bool:
            """
            Recursively check the given reqs are installed in this working set

            :param reqs: The requirements that should be checked.
            :param seen_requirements: An accumulator that contains all the requirements that were check in
                                      previous iterators. It prevents infinite loops when the dependency
                                      graph contains circular dependencies.
            :param contained_in_extra: The name of the extra that trigger a new recursive call. On the first
                                       iteration of this method this value is None.
            """
            for r in reqs:
                if r in seen_requirements:
                    continue
                # Requirements created by the `Distribution.requires()` method have the extra, the Requirement was created from,
                # set as a marker. The line below makes sure that the "extra" marker matches. The marker is not set by
                # `Distribution.requires()` when the package is installed in editable mode, but setting it always doesn't make
                # the marker evaluation fail.
                environment_marker_evaluation = {"extra": contained_in_extra} if contained_in_extra else None
                if r.marker and not r.marker.evaluate(environment=environment_marker_evaluation):
                    # The marker of the requirement doesn't apply on this environment
                    continue
                if r.key not in installed_packages or str(installed_packages[r.key]) not in r:
                    return False
                if r.extras:
                    for extra in r.extras:
                        distribution: Optional[Distribution] = pkg_resources.working_set.find(r)
                        if distribution is None:
                            return False
                        pkgs_required_by_extra: Set[Requirement] = set(distribution.requires(extras=(extra,))) - set(
                            distribution.requires(extras=())
                        )
                        if not _are_installed_recursive(
                            reqs=list(pkgs_required_by_extra),
                            seen_requirements=list(seen_requirements) + list(reqs),
                            contained_in_extra=extra,
                        ):
                            return False
            return True

        reqs_as_requirements: Sequence[Requirement] = cls._get_as_requirements_type(requirements)
        return _are_installed_recursive(reqs_as_requirements, seen_requirements=[])

    @classmethod
    def get_packages_in_working_set(cls) -> Dict[str, version.Version]:
>>>>>>> 6d21c463
        """
        Return all packages present in `pkg_resources.working_set` together with the version of the package.

        :param inmanta_modules_only: Only return inmanta modules from the working set
        """
        return {
            dist_info.key: version.Version(dist_info.version)
            for dist_info in pkg_resources.working_set
            if not inmanta_modules_only or dist_info.key.startswith(inmanta.module.ModuleV2.PKG_NAME_PREFIX)
        }

    @classmethod
    def rebuild_working_set(cls) -> None:
        pkg_resources.working_set = pkg_resources.WorkingSet._build_master()

    @classmethod
    def get_dependency_tree(cls, dists: abc.Iterable[str]) -> abc.Set[str]:
        """
        Returns the full set of all dependencies (both direct and transitive) for the given distributions. Includes the
        distributions themselves.
        If one of the distributions or its dependencies is not installed, it is still included in the set but its dependencies
        are not.

        :param dists: The keys for the distributions to get the dependency tree for.
        """
        # create dict for O(1) lookup
        installed_distributions: abc.Mapping[str, Distribution] = {
            dist_info.key: dist_info for dist_info in pkg_resources.working_set
        }

        def _get_tree_recursive(dists: abc.Iterable[str], acc: abc.Set[str] = frozenset()) -> abc.Set[str]:
            """
            :param acc: Accumulator for requirements that have already been recursed on.
            """
            return reduce(_get_tree_recursive_single, dists, acc)

        def _get_tree_recursive_single(acc: abc.Set[str], dist: str) -> abc.Set[str]:
            if dist in acc:
                return acc

            if dist not in installed_distributions:
                return acc | {dist}

            # recurse on direct dependencies
            return _get_tree_recursive(
                (requirement.key for requirement in installed_distributions[dist].requires()),
                acc=acc | {dist},
            )

        return _get_tree_recursive(dists)


@dataclass
class LocalPackagePath:
    path: str
    editable: bool = False


class PipListFormat(enum.Enum):
    """
    The different output formats that can be passed to the `pip list` command.
    """

    columns = "columns"
    freeze = "freeze"
    json = "json"


class PipUpgradeStrategy(enum.Enum):
    """
    The upgrade strategy used by pip (`--upgrade-strategy` option). Determines upgrade behavior for dependencies of packages to
    upgrade.
    """

    EAGER = "eager"
    ONLY_IF_NEEDED = "only-if-needed"


class PipCommandBuilder:
    """
    Class used to compose pip commands.
    """

    @classmethod
    def compose_install_command(
        cls,
        python_path: str,
        requirements: Optional[List[Requirement]] = None,
        paths: Optional[List[LocalPackagePath]] = None,
        index_urls: Optional[List[str]] = None,
        upgrade: bool = False,
        upgrade_strategy: PipUpgradeStrategy = PipUpgradeStrategy.ONLY_IF_NEEDED,
        allow_pre_releases: bool = False,
        constraints_files: Optional[List[str]] = None,
        requirements_files: Optional[List[str]] = None,
    ) -> List[str]:
        """
        Generate `pip install` command from the given arguments.

        :param python_path: The python interpreter to use in the command
        :param requirements: The requirements that should be installed
        :param paths: Paths to python projects on disk that should be installed in the venv.
        :param index_urls: The Python package repositories to use. When set to None, the system default will be used.
        :param upgrade: Upgrade the specified packages to the latest version.
        :param upgrade_strategy: The upgrade strategy to use for requirements' dependencies.
        :param allow_pre_releases: Allow the installation of packages with pre-releases and development versions.
        :param constraints_files: Files that should be passed to pip using the `-c` option.
        :param requirements_files: Files that should be passed to pip using the `-r` option.
        """
        requirements = requirements if requirements is not None else []
        paths = paths if paths is not None else []
        local_paths: Iterator[LocalPackagePath] = (
            # make sure we only try to install from a local source: add leading `./` and trailing `/` to explicitly tell pip
            # we're pointing to a local directory.
            LocalPackagePath(path=os.path.join(".", path.path, ""), editable=path.editable)
            for path in paths
        )
        index_args: List[str] = (
            []
            if index_urls is None
            else ["--index-url", index_urls[0], *chain.from_iterable(["--extra-index-url", url] for url in index_urls[1:])]
            if index_urls
            else ["--no-index"]
        )
        constraints_files = constraints_files if constraints_files is not None else []
        requirements_files = requirements_files if requirements_files is not None else []
        return [
            python_path,
            "-m",
            "pip",
            "install",
            *(["--upgrade", "--upgrade-strategy", upgrade_strategy.value] if upgrade else []),
            *(["--pre"] if allow_pre_releases else []),
            *chain.from_iterable(["-c", f] for f in constraints_files),
            *chain.from_iterable(["-r", f] for f in requirements_files),
            *(str(requirement) for requirement in requirements),
            *chain.from_iterable(["-e", path.path] if path.editable else [path.path] for path in local_paths),
            *index_args,
        ]

    @classmethod
    def compose_list_command(
        cls, python_path: str, format: Optional[PipListFormat] = None, only_editable: bool = False
    ) -> List[str]:
        """
        Generate a `pip list` command for the given arguments.

        :param python_path: The python interpreter to use in the command.
        :param format: The output format to use.
        :param only_editable: Whether the output should only contain project installed in editable mode.
        """
        return [
            python_path,
            "-m",
            "pip",
            "list",
            "--disable-pip-version-check",
            "--no-python-version-warning",
            *(["--format", format.value] if format else []),
            *(["--editable"] if only_editable else []),
        ]


class PythonEnvironment:
    """
    A generic Python environment.

    The implementation of this class is based on the invariant that the version of the inmanta-core and the
    Inmanta product packages doesn't change. This call will make sure that the version of these packages is
    never changed.
    """

    def __init__(self, *, env_path: Optional[str] = None, python_path: Optional[str] = None) -> None:
        if (env_path is None) == (python_path is None):
            raise ValueError("Exactly one of `env_path` and `python_path` needs to be specified")
        self.env_path: str
        self.python_path: str
        if env_path is not None:
            self.env_path = env_path
            self.python_path = self.get_python_path_for_env_path(self.env_path)
        else:
            assert python_path is not None
            self.python_path = python_path
            self.env_path = self.get_env_path_for_python_path(self.python_path)
        self.site_packages_dir: str = self.get_site_dir_for_env_path(self.env_path)

    @classmethod
    def get_python_path_for_env_path(cls, env_path: str) -> str:
        """
        For the given venv directory (`env_path`) return the path to the Python interpreter.
        """
        python_name: str = os.path.basename(sys.executable)
        return (
            os.path.join(env_path, "Scripts", python_name)
            if sys.platform == "win32"
            else os.path.join(env_path, "bin", python_name)
        )

    @classmethod
    def get_site_dir_for_env_path(cls, env_path: str) -> str:
        """
        Return the site directory for a given venv directory.
        """
        return (
            os.path.join(env_path, "Lib", "site-packages")
            if sys.platform == "win32"
            else os.path.join(
                env_path, "lib", "python%s" % ".".join(str(digit) for digit in sys.version_info[:2]), "site-packages"
            )
        )

    def _run_pip_install_command(
        self,
        python_path: str,
        requirements: Optional[List[Requirement]] = None,
        paths: Optional[List[LocalPackagePath]] = None,
        index_urls: Optional[List[str]] = None,
        upgrade: bool = False,
        upgrade_strategy: PipUpgradeStrategy = PipUpgradeStrategy.ONLY_IF_NEEDED,
        allow_pre_releases: bool = False,
        constraints_files: Optional[List[str]] = None,
        requirements_files: Optional[List[str]] = None,
    ) -> None:
        cmd: List[str] = PipCommandBuilder.compose_install_command(
            python_path=python_path,
            requirements=requirements,
            paths=paths,
            index_urls=index_urls,
            upgrade=upgrade,
            upgrade_strategy=upgrade_strategy,
            allow_pre_releases=allow_pre_releases,
            constraints_files=constraints_files,
            requirements_files=requirements_files,
        )
        return_code, full_output = self.run_command_and_stream_output(cmd)

        if return_code != 0:
            not_found: List[str] = []
            conflicts: List[str] = []
            for line in full_output:
                m = re.search(r"No matching distribution found for ([\S]+)", line)
                if m:
                    # Add missing package name to not_found list
                    not_found.append(m.group(1))

                if "versions have conflicting dependencies" in line:
                    conflicts.append(line)
            if not_found:
                raise PackageNotFound("Packages %s were not found in the given indexes." % ", ".join(not_found))
            if conflicts:
                raise ConflictingRequirements("\n".join(conflicts))
            raise Exception(
                f"Process {cmd} exited with return code {return_code}."
                "Increase the verbosity level with the -v option for more information."
            )

    @classmethod
    def get_env_path_for_python_path(cls, python_path: str) -> str:
        """
        For a given path to a python binary, return the path to the venv directory.
        """
        return os.path.dirname(os.path.dirname(python_path))

    def get_installed_packages(self, only_editable: bool = False) -> Dict[str, version.Version]:
        """
        Return a list of all installed packages in the site-packages of a python interpreter.

        :param only_editable: List only packages installed in editable mode.
        :return: A dict with package names as keys and versions as values
        """
        cmd = PipCommandBuilder.compose_list_command(self.python_path, format=PipListFormat.json, only_editable=only_editable)
        output = self._run_command_and_log_output(cmd, stderr=subprocess.DEVNULL, env=os.environ.copy())
        return {r["name"]: version.Version(r["version"]) for r in json.loads(output)}

    def install_from_index(
        self,
        requirements: List[Requirement],
        index_urls: Optional[List[str]] = None,
        upgrade: bool = False,
        allow_pre_releases: bool = False,
        constraint_files: Optional[List[str]] = None,
        upgrade_strategy: PipUpgradeStrategy = PipUpgradeStrategy.ONLY_IF_NEEDED,
    ) -> None:
        if len(requirements) == 0:
            raise Exception("install_from_index requires at least one requirement to install")
        constraint_files = constraint_files if constraint_files is not None else []
        inmanta_requirements = self._get_requirements_on_inmanta_package()
        self._run_pip_install_command(
            python_path=self.python_path,
            requirements=[*requirements, *inmanta_requirements],
            index_urls=index_urls,
            upgrade=upgrade,
            allow_pre_releases=allow_pre_releases,
            constraints_files=[*constraint_files],
            upgrade_strategy=upgrade_strategy,
        )

    def install_from_source(self, paths: List[LocalPackagePath], constraint_files: Optional[List[str]] = None) -> None:
        """
        Install one or more packages from source. Any path arguments should be local paths to a package directory or wheel.
        """
        if len(paths) == 0:
            raise Exception("install_from_source requires at least one package to install")
        constraint_files = constraint_files if constraint_files is not None else []
        inmanta_requirements = self._get_requirements_on_inmanta_package()
        self._run_pip_install_command(
            python_path=self.python_path,
            paths=paths,
            constraints_files=constraint_files,
            requirements=inmanta_requirements,
        )

    @classmethod
    def _get_requirements_on_inmanta_package(cls) -> Sequence[Requirement]:
        """
        Returns the content of the requirement file that should be supplied to each `pip install` invocation
        to make sure that no Inmanta packages gets overridden.
        """

        def _is_protected_package(pkg: str) -> bool:
            """
            Return true iff the package with name `pkg`, installed in this venv, should not be updated.
            """
            if pkg == "inmanta" or pkg == "inmanta-service-orchestrator":
                # Protect product packages
                return True
            pkg_names_installed_extensions = [
                f"inmanta-{ext_name}" for ext_name in InmantaBootloader.get_available_extensions().keys()
            ]
            if pkg in pkg_names_installed_extensions:
                # Protect all server extensions
                return True
            return False

        workingset: Dict[str, version.Version] = PythonWorkingSet.get_packages_in_working_set()
        return [Requirement.parse(f"{pkg}=={workingset[pkg]}") for pkg in workingset if _is_protected_package(pkg)]

    @classmethod
    def _run_command_and_log_output(
        cls, cmd: List[str], env: Optional[Dict[str, str]] = None, stderr: Optional[int] = None
    ) -> str:
        output: bytes = b""  # Make sure the var is always defined in the except bodies
        try:
            output = subprocess.check_output(cmd, stderr=stderr, env=env)
        except CalledProcessError as e:
            if e.stderr:
                msg = e.stderr.decode()
            elif e.output:
                msg = e.output.decode()
            else:
                msg = ""
            LOGGER.error("%s: %s", cmd, msg)
            raise
        except Exception:
            LOGGER.error("%s: %s", cmd, output.decode())
            raise
        else:
            LOGGER.debug("%s: %s", cmd, output.decode())
            return output.decode()

    @staticmethod
    def run_command_and_stream_output(cmd: List[str], shell: bool = False, timeout: float = 10) -> Tuple[int, List[str]]:
        """
        Similar to the _run_command_and_log_output method, but here, the output is logged on the fly instead of at the end
        of the sub-process.
        """
        process = subprocess.Popen(
            cmd,
            stdout=subprocess.PIPE,
            stderr=subprocess.STDOUT,
            shell=shell,
        )

        full_output: List[str] = []

        assert process.stdout is not None  # Make mypy happy

        for line in process.stdout:
            # Eagerly consume the buffer to avoid a deadlock in case the subprocess fills it entirely.
            output = line.decode().strip()
            full_output.append(output)
            LOGGER.debug(output)

        return_code = process.wait(timeout=timeout)

        return return_code, full_output


@contextlib.contextmanager
def requirements_txt_file(content: str) -> Iterator[str]:
    with tempfile.NamedTemporaryFile(mode="w", encoding="utf-8", delete=True) as fd:
        fd.write(content)
        fd.flush()
        yield fd.name


class ActiveEnv(PythonEnvironment):
    """
    The active Python environment. Method implementations assume this environment is active when they're called.
    Activating another environment that inherits from this one is allowed.
    """

    _egg_fragment_re = re.compile(r"#egg=(?P<name>[^&]*)")
    _at_fragment_re = re.compile(r"^(?P<name>[^@]+)@(?P<req>.+)")

    def __init__(self, *, env_path: Optional[str] = None, python_path: Optional[str] = None) -> None:
        super(ActiveEnv, self).__init__(env_path=env_path, python_path=python_path)

    def is_using_virtual_env(self) -> bool:
        return True

    def use_virtual_env(self) -> None:
        """
        Activate the virtual environment.
        """
        return

    def are_installed(self, requirements: req_list) -> bool:
        """
        Return True iff the given requirements are installed in this environment.
        """
        return PythonWorkingSet.are_installed(requirements)

    def install_from_index(
        self,
        requirements: List[Requirement],
        index_urls: Optional[List[str]] = None,
        upgrade: bool = False,
        allow_pre_releases: bool = False,
        constraint_files: Optional[List[str]] = None,
        upgrade_strategy: PipUpgradeStrategy = PipUpgradeStrategy.ONLY_IF_NEEDED,
    ) -> None:
        if not upgrade and self.are_installed(requirements):
            return
        try:
            super(ActiveEnv, self).install_from_index(
                requirements, index_urls, upgrade, allow_pre_releases, constraint_files, upgrade_strategy
            )
        finally:
            self.notify_change()

    def install_from_source(self, paths: List[LocalPackagePath], constraint_files: Optional[List[str]] = None) -> None:
        try:
            super().install_from_source(paths, constraint_files)
        finally:
            self.notify_change()

    @classmethod
    def _parse_line(cls, req_line: str) -> Tuple[Optional[str], str]:
        """
        Parse the requirement line
        """
        at = VirtualEnv._at_fragment_re.search(req_line)
        if at is not None:
            d = at.groupdict()
            return d["name"], d["req"] + "#egg=" + d["name"]

        egg = VirtualEnv._egg_fragment_re.search(req_line)
        if egg is not None:
            d = egg.groupdict()
            return d["name"], req_line

        return None, req_line

    @classmethod
    def _gen_content_requirements_file(cls, requirements_list: Sequence[str]) -> str:
        """Generate a new requirements file based on the requirements list.
        :param requirements_list:  A list of Python requirements as strings.
        :return: A string that can be written to a requirements file that pip understands.
        """
        modules: Dict[str, Any] = {}
        for req in requirements_list:
            parsed_name, req_spec = cls._parse_line(req)

            if parsed_name is None:
                name = req
            else:
                name = parsed_name

            url = None
            version = None
            marker = None
            extras = None
            try:
                # this will fail if an url is supplied
                parsed_req = list(pkg_resources.parse_requirements(req_spec))
                if len(parsed_req) > 0:
                    item = parsed_req[0]
                    if hasattr(item, "name"):
                        name = item.name
                    elif hasattr(item, "unsafe_name"):
                        name = item.unsafe_name
                    version = item.specs
                    marker = item.marker
                    if hasattr(item, "url"):
                        url = item.url
                    if hasattr(item, "extras") and len(item.extras) > 0:
                        extras = sorted(item.extras)
            except InvalidRequirement:
                url = req_spec

            if name not in modules:
                modules[name] = {"name": name, "version": [], "markers": []}

            if version is not None:
                modules[name]["version"].extend(version)

            if marker is not None:
                modules[name]["markers"].append(marker)

            if url is not None:
                modules[name]["url"] = url

            if extras is not None:
                modules[name]["extras"] = extras

        requirements_file = ""
        for module, info in modules.items():
            version_spec = ""
            markers: str = ""
            extras_spec: str = ""
            if len(info["version"]) > 0:
                version_spec = " " + (", ".join(["%s %s" % (a, b) for a, b in info["version"]]))

            if len(info["markers"]) > 0:
                markers = " ; " + (" and ".join(map(str, info["markers"])))

            if "url" in info:
                module = info["url"]

            if "extras" in info:
                extras_spec = f"[{','.join(info['extras'])}]"

            requirements_file += module + extras_spec + version_spec + markers + "\n"

        return requirements_file

    def install_from_list(
        self,
        requirements_list: Sequence[str],
        *,
        upgrade: bool = False,
        upgrade_strategy: PipUpgradeStrategy = PipUpgradeStrategy.ONLY_IF_NEEDED,
    ) -> None:
        """
        Install requirements from a list of requirement strings. This method uses the Python package repositories
        configured on the host.

        :param requirements_list: List of requirement strings to install.
        :param upgrade: Upgrade requirements to the latest compatible version.
        :param upgrade_strategy: The upgrade strategy to use for requirements' dependencies.
        """
        if not upgrade and self.are_installed(requirements_list):
            # don't fork subprocess if requirements are already met
            return
        try:
            self._install_from_list(requirements_list, upgrade=upgrade, upgrade_strategy=upgrade_strategy)
        finally:
            self.notify_change()

    def _install_from_list(
        self,
        requirements_list: Sequence[str],
        *,
        upgrade: bool = False,
        upgrade_strategy: PipUpgradeStrategy = PipUpgradeStrategy.ONLY_IF_NEEDED,
    ) -> None:
        """
        This method differs from the `install_from_index()` method in the sense that it calls
        `_gen_content_requirements_file()`, which rewrites the requirements from pep440 format to a format that pip understands.
        This method is maintained for V1 modules only: V2 modules do not require this conversion. It is currently used for both
        v1 and v2 for consistency but it can be substituted by `install_from_index` once V1 support is removed.
        """
        content_requirements_file = self._gen_content_requirements_file(requirements_list)
        with requirements_txt_file(content=content_requirements_file) as requirements_file:
            inmanta_requirements = self._get_requirements_on_inmanta_package()
            try:
                self._run_pip_install_command(
                    python_path=self.python_path,
                    requirements_files=[requirements_file],
                    requirements=inmanta_requirements,
                    upgrade=upgrade,
                    upgrade_strategy=upgrade_strategy,
                )
            except Exception:
                LOGGER.info("requirements:\n%s", content_requirements_file)
                raise

    @classmethod
    def get_constraint_violations_for_check(
        cls,
        strict_scope: Optional[Pattern[str]] = None,
        constraints: Optional[List[Requirement]] = None,
    ) -> Tuple[Set[VersionConflict], Set[VersionConflict]]:
        """
        Return the constraint violations that exist in this venv. Returns a tuple of non-strict and strict violations,
        in that order.
        """
        # all requirements of all packages installed in this environment
        installed_constraints: abc.Set[Requirement] = frozenset(
            requirement for dist_info in pkg_resources.working_set for requirement in dist_info.requires()
        )
        inmanta_constraints: abc.Set[Requirement] = frozenset(cls._get_requirements_on_inmanta_package())
        extra_constraints: abc.Set[Requirement] = frozenset(constraints if constraints is not None else [])
        all_constraints: abc.Set[Requirement] = installed_constraints | inmanta_constraints | extra_constraints

        full_strict_scope: abc.Set[str] = PythonWorkingSet.get_dependency_tree(
            chain(
                (
                    []
                    if strict_scope is None
                    else (dist_info.key for dist_info in pkg_resources.working_set if strict_scope.fullmatch(dist_info.key))
                ),
                (requirement.key for requirement in inmanta_constraints),
                (requirement.key for requirement in extra_constraints),
            )
        )

        installed_versions: Dict[str, version.Version] = PythonWorkingSet.get_packages_in_working_set()

        constraint_violations: set[VersionConflict] = set()
        constraint_violations_strict: set[VersionConflict] = set()
        for c in all_constraints:
            if (c.key not in installed_versions or str(installed_versions[c.key]) not in c) and (
                not c.marker or (c.marker and c.marker.evaluate())
            ):
                version_conflict = VersionConflict(
                    requirement=c,
                    installed_version=installed_versions.get(c.key, None),
                )
                if c.key in full_strict_scope:
                    constraint_violations_strict.add(version_conflict)
                else:
                    constraint_violations.add(version_conflict)

        return constraint_violations, constraint_violations_strict

    @classmethod
    def check(
        cls,
        strict_scope: Optional[Pattern[str]] = None,
        constraints: Optional[List[Requirement]] = None,
    ) -> None:
        """
        Check this Python environment for incompatible dependencies in installed packages.

        :param strict_scope: A full pattern representing the package names that are considered in scope for the installed
            packages compatibility check. strict_scope packages' dependencies will also be considered for conflicts.
            Any conflicts for packages that do not match this pattern will only raise a warning.
            The pattern is matched against an all-lowercase package name.
        :param constraints: In addition to checking for compatibility within the environment, also verify that the environment's
            packages meet the given constraints. All listed packages are expected to be installed.
        """
        constraint_violations, constraint_violations_strict = cls.get_constraint_violations_for_check(strict_scope, constraints)

        if len(constraint_violations_strict) != 0:
            raise ConflictingRequirements(
                "",  # The exception has a detailed list of constraint_violations, so it can make its own message
                constraint_violations_strict,
            )

        for violation in constraint_violations:
            LOGGER.warning("%s", violation)

    @classmethod
    def check_legacy(cls, in_scope: Pattern[str], constraints: Optional[List[Requirement]] = None) -> bool:
        """
        Check this Python environment for incompatible dependencies in installed packages. This method is a legacy method
        in the sense that it has been replaced with a more correct check defined in self.check(). This method is invoked
        when the `--no-strict-deps-check` commandline option is provided.

        :param in_scope: A full pattern representing the package names that are considered in scope for the installed packages'
            compatibility check. Only in scope packages' dependencies will be considered for conflicts. The pattern is matched
            against an all-lowercase package name.
        :param constraints: In addition to checking for compatibility within the environment, also verify that the environment's
            packages meet the given constraints. All listed packages are expected to be installed.
        :return: True iff the check succeeds.
        """
        constraint_violations_non_strict, constraint_violations_strict = cls.get_constraint_violations_for_check(
            in_scope, constraints
        )

        dist_info: DistInfoDistribution
        # add all requirements of all in scope packages installed in this environment
        all_constraints: Set[Requirement] = set(constraints if constraints is not None else []).union(
            requirement
            for dist_info in pkg_resources.working_set
            if in_scope.fullmatch(dist_info.key)
            for requirement in dist_info.requires()
        )

        installed_versions: Dict[str, version.Version] = PythonWorkingSet.get_packages_in_working_set()
        constraint_violations: Set[VersionConflict] = set(
            VersionConflict(constraint, installed_versions.get(constraint.key, None))
            for constraint in all_constraints
            if constraint.key not in installed_versions or str(installed_versions[constraint.key]) not in constraint
        )

        all_violations = constraint_violations_non_strict | constraint_violations_strict | constraint_violations
        for violation in all_violations:
            LOGGER.warning("%s", violation)

        return len(constraint_violations) == 0

    @classmethod
    def get_module_file(cls, module: str) -> Optional[Tuple[Optional[str], Loader]]:
        """
        Get the location of the init file for a Python module within the active environment.

        :return: A tuple of the path and the associated loader, if the module is found.
        """
        spec: Optional[ModuleSpec]
        try:
            spec = importlib.util.find_spec(module)
        # inmanta.loader.PluginModuleLoader raises ImportError if module is not found
        except (ImportError, ModuleNotFoundError):
            spec = None
        return (spec.origin, spec.loader) if spec is not None else None

    def notify_change(self) -> None:
        """
        This method must be called when a package is installed or removed from the environment in order for Python to detect
        the change. Namespace packages installed in editable mode in particular require this method to allow them to be found by
        get_module_file().
        """
        # Make sure that the .pth files in the site-packages directory are processed.
        # This is required to make editable installs work.
        site.addsitedir(self.site_packages_dir)
        importlib.invalidate_caches()

        if const.PLUGINS_PACKAGE in sys.modules:
            mod = sys.modules[const.PLUGINS_PACKAGE]
            if mod is not None:
                # Make mypy happy
                assert mod.__spec__.submodule_search_locations is not None
                if self.site_packages_dir not in mod.__spec__.submodule_search_locations and os.path.exists(
                    os.path.join(self.site_packages_dir, const.PLUGINS_PACKAGE)
                ):
                    """
                    A V2 module was installed in this virtual environment, but the inmanta_plugins package was already
                    loaded before this venv was activated. Reload the inmanta_plugins package to ensure that all V2 modules
                    installed in this virtual environment are discovered correctly.

                    This is required to cover the following scenario:

                        * Two venvs are stacked on top of each other. The parent venv contains the inmanta-core package and
                          the subvenv is empty.
                        * The inmanta_plugins package gets loaded before a V2 module is installed in the subvenv. This way,
                          the module object in sys.modules, doesn't have the site dir of the subvenv in its
                          submodule_search_locations. This field caches where the loader should look for the namespace packages
                          that are part of the inmanta_plugins namespace.
                        * When a V2 module gets installed in the subvenv now, the loader will not find the newly installed V2
                          module, because it's not considering the site dir of the subvenv.

                    The above-mentioned scenario can only be triggered by test cases, because:
                        1) The compiler venv was removed. As such, no new venv are activated on the fly by production code
                           paths.
                        2) The compiler service creates a new subvenv for each inmanta environment, but the inmanta commands
                           are executed in a subprocess.
                    """
                    importlib.reload(mod)
        PythonWorkingSet.rebuild_working_set()


process_env: ActiveEnv = ActiveEnv(python_path=sys.executable)
"""
Singleton representing the Python environment this process is running in.
"""


@stable_api
def mock_process_env(*, python_path: Optional[str] = None, env_path: Optional[str] = None) -> None:
    """
    Overrides the process environment information. This forcefully sets the environment that is recognized as the outer Python
    environment. This function should only be called when a Python environment has been set up dynamically and this environment
    should be treated as if this process was spawned from it, and even then with great care.

    :param python_path: The path to the python binary. Only one of `python_path` and `env_path` should be set.
    :param env_path: The path to the python environment directory. Only one of `python_path` and `env_path` should be set.
    """
    process_env.__init__(python_path=python_path, env_path=env_path)  # type: ignore


@stable_api
class VirtualEnv(ActiveEnv):
    """
    Creates and uses a virtual environment for this process. This virtualenv inherits from the previously active one.
    """

    def __init__(self, env_path: str) -> None:
        super(VirtualEnv, self).__init__(env_path=env_path)
        self.env_path: str = env_path
        self.virtual_python: Optional[str] = None
        self.__using_venv: bool = False
        self._parent_python: Optional[str] = None
        self._path_pth_file = os.path.join(self.site_packages_dir, "inmanta-inherit-from-parent-venv.pth")

    def exists(self) -> bool:
        """
        Returns True iff the venv exists on disk.
        """
        return os.path.exists(self.python_path) and os.path.exists(self._path_pth_file)

    def init_env(self) -> None:
        """
        Initialize the virtual environment.
        """
        self._parent_python = sys.executable
        LOGGER.info("Using virtual environment at %s", self.env_path)

        # check if the virtual env exists
        if os.path.isdir(self.env_path) and os.listdir(self.env_path):
            # Make sure the venv hosts the same python version as the running process
            if sys.platform.startswith("linux"):
                # On linux based systems, the python version is in the path to the site packages dir:
                if not os.path.exists(self.site_packages_dir):
                    raise VenvActivationFailedError(
                        msg=f"Unable to use virtualenv at {self.env_path} because its Python version "
                        "is different from the Python version of this process."
                    )
            else:
                # On other distributions a more costly check is required:
                # Get version as a (major, minor) tuple for the venv and the running process
                venv_python_version = (
                    subprocess.check_output([self.python_path, "--version"]).decode("utf-8").strip().split()[1]
                )
                venv_python_version = tuple(map(int, venv_python_version.split(".")))[:2]

                running_process_python_version = sys.version_info[:2]

                if venv_python_version != running_process_python_version:
                    raise VenvActivationFailedError(
                        msg=f"Unable to use virtualenv at {self.env_path} because its Python version "
                        "is different from the Python version of this process."
                    )

        else:
            path = os.path.realpath(self.env_path)
            try:
                venv.create(path, clear=True, with_pip=False)
                self._write_pip_binary()
                self._write_pth_file()
            except CalledProcessError as e:
                raise VenvCreationFailedError(msg=f"Unable to create new virtualenv at {self.env_path} ({e.stdout.decode()})")
            except Exception:
                raise VenvCreationFailedError(msg=f"Unable to create new virtualenv at {self.env_path}")
            LOGGER.debug("Created a new virtualenv at %s", self.env_path)

        if not os.path.exists(self._path_pth_file):

            # Venv was created using an older version of Inmanta -> Update pip binary and set sitecustomize.py file
            self._write_pip_binary()
            self._write_pth_file()

        # set the path to the python and the pip executables
        self.virtual_python = self.python_path

    def is_using_virtual_env(self) -> bool:
        return self.__using_venv

    def use_virtual_env(self) -> None:
        """
        Activate the virtual environment.
        """
        if self.__using_venv:
            raise Exception(f"Already using venv {self.env_path}.")

        self.init_env()
        self._activate_that()
        mock_process_env(python_path=self.python_path)

        # patch up pkg
        self.notify_change()

        self.__using_venv = True

    def _write_pip_binary(self) -> None:
        """
        write out a "stub" pip binary so that pip list works in the virtual env.
        """
        pip_path = os.path.join(self.env_path, "bin", "pip")

        with open(pip_path, "w", encoding="utf-8") as fd:
            fd.write(
                """#!/usr/bin/env bash
source "$(dirname "$0")/activate"
python -m pip $@
                """.strip()
            )
        os.chmod(pip_path, 0o755)

    def _write_pth_file(self) -> None:
        """
        Write an inmanta-inherit-from-parent-venv.pth file to the venv to ensure that an activation of this venv will also
        activate the parent venv. The site directories of the parent venv should appear later in sys.path than the ones of
        this venv.
        """
        site_dir_strings: List[str] = ['"' + p.replace('"', r"\"") + '"' for p in list(sys.path)]
        add_site_dir_statements: str = "\n".join(
            [f"site.addsitedir({p}) if {p} not in sys.path else None" for p in site_dir_strings]
        )
        script = f"""
import os
import site
import sys


# Ensure inheritance from all parent venvs + process their .pth files
{add_site_dir_statements}
# Also set the PYTHONPATH environment variable for any subprocess
os.environ["PYTHONPATH"] = os.pathsep.join(sys.path)
        """
        script_as_oneliner = "; ".join(
            [line for line in script.split("\n") if line.strip() and not line.strip().startswith("#")]
        )
        with open(self._path_pth_file, "w", encoding="utf-8") as fd:
            fd.write(script_as_oneliner)

    def _update_sys_path(self) -> None:
        """
        Updates sys.path by adding self.site_packages_dir. This method ensures
        that .pth files are processed.
        """
        prev_sys_path = list(sys.path)
        site.addsitedir(self.site_packages_dir)
        # Move the added items to the front of the path
        new_sys_path = [e for e in list(sys.path) if e not in prev_sys_path]
        new_sys_path += prev_sys_path
        # Set sys.path
        sys.path = new_sys_path

    def _activate_that(self) -> None:
        # adapted from https://github.com/pypa/virtualenv/blob/master/virtualenv_embedded/activate_this.py
        # MIT license
        # Copyright (c) 2007 Ian Bicking and Contributors
        # Copyright (c) 2009 Ian Bicking, The Open Planning Project
        # Copyright (c) 2011-2016 The virtualenv developers

        binpath: str = os.path.dirname(self.python_path)
        base: str = os.path.dirname(binpath)
        old_os_path = os.environ.get("PATH", "")
        os.environ["PATH"] = binpath + os.pathsep + old_os_path

        sys.real_prefix = sys.prefix
        sys.prefix = base
        self._update_sys_path()

        # Also set the python path environment variable for any subprocess
        os.environ["PYTHONPATH"] = os.pathsep.join(sys.path)

    def install_from_index(
        self,
        requirements: List[Requirement],
        index_urls: Optional[List[str]] = None,
        upgrade: bool = False,
        allow_pre_releases: bool = False,
        constraint_files: Optional[List[str]] = None,
        upgrade_strategy: PipUpgradeStrategy = PipUpgradeStrategy.ONLY_IF_NEEDED,
    ) -> None:
        if not self.__using_venv:
            raise Exception(f"Not using venv {self.env_path}. use_virtual_env() should be called first.")
        super(VirtualEnv, self).install_from_index(
            requirements, index_urls, upgrade, allow_pre_releases, constraint_files, upgrade_strategy
        )

    def install_from_source(self, paths: List[LocalPackagePath], constraint_files: Optional[List[str]] = None) -> None:
        if not self.__using_venv:
            raise Exception(f"Not using venv {self.env_path}. use_virtual_env() should be called first.")
        super(VirtualEnv, self).install_from_source(paths, constraint_files)

    def install_from_list(
        self,
        requirements_list: Sequence[str],
        *,
        upgrade: bool = False,
        upgrade_strategy: PipUpgradeStrategy = PipUpgradeStrategy.ONLY_IF_NEEDED,
    ) -> None:
        if not self.__using_venv:
            raise Exception(f"Not using venv {self.env_path}. use_virtual_env() should be called first.")
        super(VirtualEnv, self).install_from_list(requirements_list, upgrade=upgrade, upgrade_strategy=upgrade_strategy)


class VenvCreationFailedError(Exception):
    def __init__(self, msg: str) -> None:
        super().__init__(msg)
        self.msg = msg


class VenvActivationFailedError(Exception):
    def __init__(self, msg: str) -> None:
        super().__init__(msg)
        self.msg = msg<|MERGE_RESOLUTION|>--- conflicted
+++ resolved
@@ -154,9 +154,6 @@
 
 class PythonWorkingSet:
     @classmethod
-<<<<<<< HEAD
-    def get_packages_in_working_set(cls, inmanta_modules_only: bool = False) -> Dict[str, version.Version]:
-=======
     def _get_as_requirements_type(cls, requirements: req_list) -> Sequence[Requirement]:
         """
         Convert requirements from Union[Sequence[str], Sequence[Requirement]] to Sequence[Requirement]
@@ -223,8 +220,8 @@
         return _are_installed_recursive(reqs_as_requirements, seen_requirements=[])
 
     @classmethod
-    def get_packages_in_working_set(cls) -> Dict[str, version.Version]:
->>>>>>> 6d21c463
+
+    def get_packages_in_working_set(cls, inmanta_modules_only: bool = False) -> Dict[str, version.Version]:
         """
         Return all packages present in `pkg_resources.working_set` together with the version of the package.
 
