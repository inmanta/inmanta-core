"""
    Copyright 2021 Inmanta

    Licensed under the Apache License, Version 2.0 (the "License");
    you may not use this file except in compliance with the License.
    You may obtain a copy of the License at

        http://www.apache.org/licenses/LICENSE-2.0

    Unless required by applicable law or agreed to in writing, software
    distributed under the License is distributed on an "AS IS" BASIS,
    WITHOUT WARRANTIES OR CONDITIONS OF ANY KIND, either express or implied.
    See the License for the specific language governing permissions and
    limitations under the License.

    Contact: code@inmanta.com
"""
import contextlib
import functools
import importlib.util
import json
import logging
import os
import re
import site
import subprocess
import sys
import tempfile
import venv
from dataclasses import dataclass
from importlib.abc import Loader
from importlib.machinery import ModuleSpec
from itertools import chain
from subprocess import CalledProcessError
from typing import Any, Dict, Iterator, List, Optional, Pattern, Set, Tuple

import pkg_resources
from pkg_resources import DistInfoDistribution, Requirement

from packaging import version

try:
    from typing import TYPE_CHECKING
except ImportError:
    TYPE_CHECKING = False

if TYPE_CHECKING:
    from packaging.requirements import InvalidRequirement
else:
    from pkg_resources.extern.packaging.requirements import InvalidRequirement

LOGGER = logging.getLogger(__name__)


class PackageNotFound(Exception):
    pass


@dataclass
class LocalPackagePath:
    path: str
    editable: bool = False


class PipCommandBuilder:
    """
    Class used to compose pip commands.
    """

    @classmethod
    def compose_install_command(
        cls,
        python_path: str,
        requirements: Optional[List[Requirement]] = None,
        paths: Optional[List[LocalPackagePath]] = None,
        index_urls: Optional[List[str]] = None,
        upgrade: bool = False,
        allow_pre_releases: bool = False,
        constraints_files: Optional[List[str]] = None,
        requirements_files: Optional[List[str]] = None,
    ) -> List[str]:
        """
        Generate `pip install` command from the given arguments.

        :param python_path: The python interpreter to use in the command
        :param requirements: The requirements that should be installed
        :param paths: Paths to python projects on disk that should be installed in the venv.
        :param index_urls: The Python package repositories to use. When set to None, the system default will be used.
        :param upgrade: Upgrade the specified packages to the latest version.
        :param allow_pre_releases: Allow the installation of packages with pre-releases and development versions.
        :param constraints_files: Files that should be passed to pip using the `-c` option.
        :param requirements_files: Files that should be passed to pip using the `-r` option.
        """
        requirements = requirements if requirements is not None else []
        paths = paths if paths is not None else []
        local_paths: Iterator[LocalPackagePath] = (
            # make sure we only try to install from a local source: add leading `./` and trailing `/` to explicitly tell pip
            # we're pointing to a local directory.
            LocalPackagePath(path=os.path.join(".", path.path, ""), editable=path.editable)
            for path in paths
        )
        index_args: List[str] = (
            []
            if index_urls is None
            else ["--index-url", index_urls[0], *chain.from_iterable(["--extra-index-url", url] for url in index_urls[1:])]
            if index_urls
            else ["--no-index"]
        )
        constraints_files = constraints_files if constraints_files is not None else []
        requirements_files = requirements_files if requirements_files is not None else []
        return [
            python_path,
            "-m",
            "pip",
            "install",
            *(["--upgrade"] if upgrade else []),
            *(["--pre"] if allow_pre_releases else []),
            *chain.from_iterable(["-c", f] for f in constraints_files),
            *chain.from_iterable(["-r", f] for f in requirements_files),
            *(str(requirement) for requirement in requirements),
            *chain.from_iterable(["-e", path.path] if path.editable else [path.path] for path in local_paths),
            *index_args,
        ]


class PythonEnvironment:
    """
    A generic Python environment.

    The implementation of this class is based on the invariant that the version of the inmanta-core and the
    Inmanta product packages doesn't change. This call will make sure that the version of these packages is
    never changed.
    """

    def __init__(self, *, env_path: Optional[str] = None, python_path: Optional[str] = None) -> None:
        if (env_path is None) == (python_path is None):
            raise ValueError("Exactly one of `env_path` and `python_path` needs to be specified")
        self.env_path: str
        self.python_path: str
        if env_path is not None:
            self.env_path = env_path
            self.python_path = self.get_python_path_for_env_path(self.env_path)
        else:
            assert python_path is not None
            self.python_path = python_path
            self.env_path = os.path.dirname(os.path.dirname(self.python_path))
        self.site_packages_dir: str = (
            os.path.join(self.env_path, "Lib", "site-packages")
            if sys.platform == "win32"
            else os.path.join(
                self.env_path, "lib", "python%s" % ".".join(str(digit) for digit in sys.version_info[:2]), "site-packages"
            )
        )

    def is_using_virtual_env(self) -> bool:
        return True

    def use_virtual_env(self) -> None:
        """
        Activate the virtual environment.
        """
        return

    @classmethod
    def get_python_path_for_env_path(cls, env_path: str) -> str:
        """
        For the given venv directory (`env_path`) return the path to the Python interpreter.
        """
        python_name: str = os.path.basename(sys.executable)
        return (
            os.path.join(env_path, "Scripts", python_name)
            if sys.platform == "win32"
            else os.path.join(env_path, "bin", python_name)
        )

    def get_installed_packages(self, only_editable: bool = False) -> Dict[str, version.Version]:
        """
        Return a list of all installed packages in the site-packages of a python interpreter.

        :param only_editable: List only packages installed in editable mode.
        :return: A dict with package names as keys and versions as values
        """
        cmd = [self.python_path, "-m", "pip", "list", "--format", "json", *(["--editable"] if only_editable else [])]
        output = self._run_command_and_log_output(cmd, stderr=subprocess.DEVNULL, env=os.environ.copy())
        return {r["name"]: version.Version(r["version"]) for r in json.loads(output)}

    def install_from_index(
        self,
        requirements: List[Requirement],
        index_urls: Optional[List[str]] = None,
        upgrade: bool = False,
        allow_pre_releases: bool = False,
        constraint_files: Optional[List[str]] = None,
    ) -> None:
        if len(requirements) == 0:
            raise Exception("install_from_index requires at least one requirement to install")
        constraint_files = constraint_files if constraint_files is not None else []
        with requirements_txt_file(content=self._get_constraint_on_inmanta_package()) as filename:
            try:
                cmd: List[str] = PipCommandBuilder.compose_install_command(
                    python_path=self.python_path,
                    requirements=requirements,
                    index_urls=index_urls,
                    upgrade=upgrade,
                    allow_pre_releases=allow_pre_releases,
                    constraints_files=[*constraint_files, filename],
                )
                self._run_command_and_log_output(cmd, stderr=subprocess.PIPE)
            except CalledProcessError as e:
                stderr: str = e.stderr.decode()
                not_found: List[str] = [
                    requirement.project_name
                    for requirement in requirements
                    if f"No matching distribution found for {requirement.project_name}" in stderr
                ]
                if not_found:
                    raise PackageNotFound("Packages %s were not found in the given indexes." % ", ".join(not_found))
                raise e

    def install_from_source(self, paths: List[LocalPackagePath], constraint_files: Optional[List[str]] = None) -> None:
        """
        Install one or more packages from source. Any path arguments should be local paths to a package directory.
        """
        if len(paths) == 0:
            raise Exception("install_from_source requires at least one package to install")
        constraint_files = constraint_files if constraint_files is not None else []
        with requirements_txt_file(content=self._get_constraint_on_inmanta_package()) as filename:
            cmd: List[str] = PipCommandBuilder.compose_install_command(
                python_path=self.python_path, paths=paths, constraints_files=[*constraint_files, filename]
            )
            self._run_command_and_log_output(cmd, stderr=subprocess.PIPE)

    @classmethod
    def _run_command_and_log_output(
        cls, cmd: List[str], env: Optional[Dict[str, str]] = None, stderr: Optional[int] = None
    ) -> str:
        output: bytes = b""  # Make sure the var is always defined in the except bodies
        try:
            output = subprocess.check_output(cmd, stderr=stderr, env=env)
        except CalledProcessError as e:
            LOGGER.error("%s: %s", cmd, e.output.decode())
            raise
        except Exception:
            LOGGER.error("%s: %s", cmd, output.decode())
            raise
        else:
            LOGGER.debug("%s: %s", cmd, output.decode())
            return output.decode()

    @functools.lru_cache(maxsize=1)
    def _get_constraint_on_inmanta_package(self) -> str:
        """
        Returns the content of the constraint file that should be supplied to each `pip install` invocation
        to make sure that no Inmanta packages gets overridden.
        """
        installed_packages = self.get_installed_packages()
        inmanta_packages = ["inmanta-service-orchestrator", "inmanta", "inmanta-core"]
        for pkg in inmanta_packages:
            if pkg in installed_packages:
                return f"{pkg}=={installed_packages[pkg]}"
        # No inmanta product or inmanta-core package installed -> Leave constraint empty
        return ""


@contextlib.contextmanager
def requirements_txt_file(content: str) -> Iterator[str]:
    with tempfile.NamedTemporaryFile(mode="w", encoding="utf-8", delete=True) as fd:
        fd.write(content)
        fd.flush()
        yield fd.name


class ActiveEnv(PythonEnvironment):
    """
    The active Python environment. Method implementations assume this environment is active when they're called.
    Activating another environment that inherits from this one is allowed.
    """

    _egg_fragment_re = re.compile(r"#egg=(?P<name>[^&]*)")
    _at_fragment_re = re.compile(r"^(?P<name>[^@]+)@(?P<req>.+)")

    def __init__(self, *, env_path: Optional[str] = None, python_path: Optional[str] = None) -> None:
        super(ActiveEnv, self).__init__(env_path=env_path, python_path=python_path)

    def install_from_index(
        self,
        requirements: List[Requirement],
        index_urls: Optional[List[str]] = None,
        upgrade: bool = False,
        allow_pre_releases: bool = False,
        constraint_files: Optional[List[str]] = None,
    ) -> None:
        try:
            super(ActiveEnv, self).install_from_index(requirements, index_urls, upgrade, allow_pre_releases, constraint_files)
        finally:
            self.notify_change()

    def install_from_source(self, paths: List[LocalPackagePath], constraint_files: Optional[List[str]] = None) -> None:
        try:
            super(ActiveEnv, self).install_from_source(paths, constraint_files)
        finally:
            self.notify_change()

    @classmethod
    def _parse_line(cls, req_line: str) -> Tuple[Optional[str], str]:
        """
        Parse the requirement line
        """
        at = VirtualEnv._at_fragment_re.search(req_line)
        if at is not None:
            d = at.groupdict()
            return d["name"], d["req"] + "#egg=" + d["name"]

        egg = VirtualEnv._egg_fragment_re.search(req_line)
        if egg is not None:
            d = egg.groupdict()
            return d["name"], req_line

        return None, req_line

    @classmethod
    def _gen_content_requirements_file(cls, requirements_list: List[str]) -> str:
        """Generate a new requirements file based on the requirements list.
        :param requirements_list:  A list of Python requirements as strings.
        :return: A string that can be written to a requirements file that pip understands.
        """
        modules: Dict[str, Any] = {}
        for req in requirements_list:
            parsed_name, req_spec = cls._parse_line(req)

            if parsed_name is None:
                name = req
            else:
                name = parsed_name

            url = None
            version = None
            marker = None
            try:
                # this will fail if an url is supplied
                parsed_req = list(pkg_resources.parse_requirements(req_spec))
                if len(parsed_req) > 0:
                    item = parsed_req[0]
                    if hasattr(item, "name"):
                        name = item.name
                    elif hasattr(item, "unsafe_name"):
                        name = item.unsafe_name
                    version = item.specs
                    marker = item.marker
                    if hasattr(item, "url"):
                        url = item.url
            except InvalidRequirement:
                url = req_spec

            if name not in modules:
                modules[name] = {"name": name, "version": [], "markers": []}

            if version is not None:
                modules[name]["version"].extend(version)

            if marker is not None:
                modules[name]["markers"].append(marker)

            if url is not None:
                modules[name]["url"] = url

        requirements_file = ""
        for module, info in modules.items():
            version_spec = ""
            markers: str = ""
            if len(info["version"]) > 0:
                version_spec = " " + (", ".join(["%s %s" % (a, b) for a, b in info["version"]]))

            if len(info["markers"]) > 0:
                markers = " ; " + (" and ".join(map(str, info["markers"])))

            if "url" in info:
                module = info["url"]

            requirements_file += module + version_spec + markers + "\n"

        return requirements_file

    def install_from_list(self, requirements_list: List[str]) -> None:
        """
<<<<<<< HEAD
        Install requirements from a list of requirement strings. This method uses the Python package repositories
        configured on the host.

        This method differs from the `_install_from_index()` method in the sense that it calls
        `_gen_content_requirements_file()`, which rewrites the requirements from pep440 format to a format that pip understands.
        This method is maintained for V1 modules only.
=======
        Install requirements in the given requirements file.
        
        This method uses the Python package repositories configured on the host.
>>>>>>> e707eaa0
        """
        try:
            self._install_from_list(requirements_list)
        finally:
            self.notify_change()

    def _install_from_list(self, requirements_list: List[str]) -> None:
        content_requirements_file = self._gen_content_requirements_file(requirements_list)
        with requirements_txt_file(content=content_requirements_file) as requirements_file:
            with requirements_txt_file(content=self._get_constraint_on_inmanta_package()) as constraint_file:
                cmd: List[str] = PipCommandBuilder.compose_install_command(
                    python_path=self.python_path,
                    requirements_files=[requirements_file],
                    constraints_files=[constraint_file],
                )
                try:
                    self._run_command_and_log_output(cmd, stderr=subprocess.STDOUT)
                except Exception:
                    LOGGER.error("requirements: %s", content_requirements_file)
                    raise

    @classmethod
    def check(cls, in_scope: Pattern[str], constraints: Optional[List[Requirement]] = None) -> bool:
        """
        Check this Python environment for incompatible dependencies in installed packages.

        :param in_scope: A full pattern representing the package names that are considered in scope for the installed packages'
            compatibility check. Only in scope packages' dependencies will be considered for conflicts. The pattern is matched
            against an all-lowercase package name.
        :param constraints: In addition to checking for compatibility within the environment, also verify that the environment's
            packages meet the given constraints. All listed packages are expected to be installed.
        :return: True iff the check succeeds.
        """

        dist_info: DistInfoDistribution
        # add all requirements of all in scope packages installed in this environment
        all_constraints: Set[Requirement] = set(constraints if constraints is not None else []).union(
            requirement
            for dist_info in pkg_resources.working_set
            if in_scope.fullmatch(dist_info.key)
            for requirement in dist_info.requires()
        )

        installed_versions: Dict[str, version.Version] = {
            dist_info.key: version.Version(dist_info.version) for dist_info in pkg_resources.working_set
        }
        constraint_violations: List[Tuple[Requirement, Optional[version.Version]]] = [
            (constraint, installed_versions.get(constraint.key, None))
            for constraint in all_constraints
            if constraint.key not in installed_versions or str(installed_versions[constraint.key]) not in constraint
        ]

        for constraint, v in constraint_violations:
            LOGGER.warning("Incompatibility between constraint %s and installed version %s", constraint, v)
        return len(constraint_violations) == 0

    @classmethod
    def get_module_file(cls, module: str) -> Optional[Tuple[Optional[str], Loader]]:
        """
        Get the location of the init file for a Python module within the active environment.

        :return: A tuple of the path and the associated loader, if the module is found.
        """
        spec: Optional[ModuleSpec]
        try:
            spec = importlib.util.find_spec(module)
        # inmanta.loader.PluginModuleLoader raises ImportError if module is not found
        except (ImportError, ModuleNotFoundError):
            spec = None
        return (spec.origin, spec.loader) if spec is not None else None

    def init_namespace(self, namespace: str) -> None:
        """
        Make sure importer will be able to find the namespace packages for this namespace that will get installed in the
        process venv. This method needs to be called before the importer caches the search paths, so make sure to call it
        before calling get_module_file for this namespace.

        :param namespace: The namespace to initialize.
        """
        path: str = os.path.join(self.site_packages_dir, namespace)
        os.makedirs(path, exist_ok=True)
        spec: Optional[ModuleSpec] = importlib.util.find_spec(namespace)
        if spec is None or spec.submodule_search_locations is None or path not in spec.submodule_search_locations:
            raise Exception(
                "Invalid state: trying to init namespace after it has been loaded. Make sure to call this method before calling"
                " get_module_file for this namespace."
            )

    def notify_change(self) -> None:
        """
        This method must be called when a package is installed or removed from the environment in order for Python to detect
        the change. Namespace packages installed in editable mode in particular require this method to allow them to be found by
        get_module_file().
        """
        pkg_resources.working_set = pkg_resources.WorkingSet._build_master()
        # Make sure that the .pth files in the site-packages directory are processed.
        # This is required to make editable installs work.
        site.addsitedir(self.site_packages_dir)
        importlib.invalidate_caches()


process_env: ActiveEnv = ActiveEnv(python_path=sys.executable)
"""
Singleton representing the Python environment this process is running in.
"""


class VirtualEnv(ActiveEnv):
    """
    Creates and uses a virtual environment for this process. This virtualenv inherits from the previously active one.
    """
    def __init__(self, env_path: str) -> None:
        LOGGER.info("Creating new virtual environment in %s", env_path)
        super(VirtualEnv, self).__init__(env_path=env_path)
        self.env_path: str = env_path
        self.virtual_python: Optional[str] = None
        self.__using_venv: bool = False
        self._parent_python: Optional[str] = None

    def init_env(self) -> bool:
        """
        Init the virtual environment
        """
        self._parent_python = sys.executable

        # check if the virtual env exists
        if not os.path.exists(self.python_path):
            # venv requires some care when the .env folder already exists
            # https://docs.python.org/3/library/venv.html
            if not os.path.exists(self.env_path):
                path = self.env_path
            else:
                # venv has problems with symlinks
                path = os.path.realpath(self.env_path)

            # --clear is required in python prior to 3.4 if the folder already exists
            try:
                venv.create(path, clear=True, with_pip=False)
            except CalledProcessError as e:
                LOGGER.exception("Unable to create new virtualenv at %s (%s)", self.env_path, e.stdout.decode())
                return False
            except Exception:
                LOGGER.exception("Unable to create new virtualenv at %s", self.env_path)
                return False
            LOGGER.debug("Created a new virtualenv at %s", self.env_path)

        # set the path to the python and the pip executables
        self.virtual_python = self.python_path

        return True

    def is_using_virtual_env(self) -> bool:
        return self.__using_venv

    def use_virtual_env(self) -> None:
        """
        Activate the virtual environment.
        """
        if self.__using_venv:
            raise Exception(f"Already using venv {self.env_path}.")

        if not self.init_env():
            raise Exception("Unable to init virtual environment")

        self._activate_that()

        # patch up pkg
        self.notify_change()

        self.__using_venv = True

    def _activate_that(self) -> None:
        # adapted from https://github.com/pypa/virtualenv/blob/master/virtualenv_embedded/activate_this.py
        # MIT license
        # Copyright (c) 2007 Ian Bicking and Contributors
        # Copyright (c) 2009 Ian Bicking, The Open Planning Project
        # Copyright (c) 2011-2016 The virtualenv developers

        binpath: str = os.path.dirname(self.python_path)
        base: str = os.path.dirname(binpath)
        old_os_path = os.environ.get("PATH", "")
        os.environ["PATH"] = binpath + os.pathsep + old_os_path
        prev_sys_path = list(sys.path)

        site.addsitedir(self.site_packages_dir)
        sys.real_prefix = sys.prefix
        sys.prefix = base
        # Move the added items to the front of the path:
        new_sys_path = []
        for item in list(sys.path):
            if item not in prev_sys_path:
                new_sys_path.append(item)
                sys.path.remove(item)
        sys.path[:0] = new_sys_path

        # Also set the python path environment variable for any subprocess
        os.environ["PYTHONPATH"] = os.pathsep.join(sys.path)

        # write out a "stub" pip so that pip list works in the virtual env
        pip_path = os.path.join(self.env_path, "bin", "pip")

        with open(pip_path, "w") as fd:
            fd.write(
                f"""#!/bin/sh
source activate
export PYTHONPATH="{os.pathsep.join(sys.path)}"
python -m pip $@
            """
            )

        os.chmod(pip_path, 0o755)

    def install_from_index(
        self,
        requirements: List[Requirement],
        index_urls: Optional[List[str]] = None,
        upgrade: bool = False,
        allow_pre_releases: bool = False,
        constraint_files: Optional[List[str]] = None,
    ) -> None:
        if not self.__using_venv:
            raise Exception(f"Not using venv {self.env_path}. use_virtual_env() should be called first.")
        super(VirtualEnv, self).install_from_index(
            requirements,
            index_urls,
            upgrade,
            allow_pre_releases,
            constraint_files,
        )

    def install_from_source(self, paths: List[LocalPackagePath], constraint_files: Optional[List[str]] = None) -> None:
        if not self.__using_venv:
            raise Exception(f"Not using venv {self.env_path}. use_virtual_env() should be called first.")
        super(VirtualEnv, self).install_from_source(paths, constraint_files)

    def install_from_list(self, requirements_list: List[str]) -> None:
        if not self.__using_venv:
            raise Exception(f"Not using venv {self.env_path}. use_virtual_env() should be called first.")
        super(VirtualEnv, self).install_from_list(requirements_list)<|MERGE_RESOLUTION|>--- conflicted
+++ resolved
@@ -383,18 +383,12 @@
 
     def install_from_list(self, requirements_list: List[str]) -> None:
         """
-<<<<<<< HEAD
         Install requirements from a list of requirement strings. This method uses the Python package repositories
         configured on the host.
 
         This method differs from the `_install_from_index()` method in the sense that it calls
         `_gen_content_requirements_file()`, which rewrites the requirements from pep440 format to a format that pip understands.
         This method is maintained for V1 modules only.
-=======
-        Install requirements in the given requirements file.
-        
-        This method uses the Python package repositories configured on the host.
->>>>>>> e707eaa0
         """
         try:
             self._install_from_list(requirements_list)
