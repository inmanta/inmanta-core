--- conflicted
+++ resolved
@@ -43,10 +43,7 @@
 from typing import Callable, NamedTuple, Optional, Tuple, TypeVar
 
 import pkg_resources
-<<<<<<< HEAD
-=======
 from pkg_resources import DistInfoDistribution, Distribution, Requirement, WorkingSet
->>>>>>> 9ed614e3
 
 import packaging.utils
 import packaging.version
@@ -1143,12 +1140,6 @@
         finally:
             self.notify_change()
 
-<<<<<<< HEAD
-    from pkg_resources.__init__ import Requirement
-
-    @classmethod
-=======
->>>>>>> 9ed614e3
     def get_constraint_violations_for_check(
         self,
         strict_scope: Optional[Pattern[str]] = None,
