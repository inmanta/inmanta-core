"""
    Copyright 2017 Inmanta

    Licensed under the Apache License, Version 2.0 (the "License");
    you may not use this file except in compliance with the License.
    You may obtain a copy of the License at

        http://www.apache.org/licenses/LICENSE-2.0

    Unless required by applicable law or agreed to in writing, software
    distributed under the License is distributed on an "AS IS" BASIS,
    WITHOUT WARRANTIES OR CONDITIONS OF ANY KIND, either express or implied.
    See the License for the specific language governing permissions and
    limitations under the License.

    Contact: code@inmanta.com
"""

from abc import abstractmethod
from typing import Dict, Generic, List, Optional, Set, TypeVar, Union, cast

import inmanta.execute.dataflow as dataflow
import inmanta.warnings as inmanta_warnings
from inmanta.ast import (
    AttributeException,
    CompilerDeprecationWarning,
    CompilerException,
    DoubleSetException,
    Locatable,
    Location,
    ModifiedAfterFreezeException,
    Namespace,
    NotFoundException,
    OptionalValueException,
    RuntimeException,
)
from inmanta.ast.type import Type
from inmanta.execute.dataflow import DataflowGraph
from inmanta.execute.proxy import UnsetException
from inmanta.execute.tracking import Tracker
from inmanta.execute.util import Unknown

try:
    from typing import TYPE_CHECKING
except ImportError:
    TYPE_CHECKING = False

if TYPE_CHECKING:
    from inmanta.ast.entity import Default, Entity, Implement, EntityLike  # noqa: F401
    from inmanta.ast.statements import Statement, ExpressionStatement, Resumer, RawResumer
    from inmanta.ast.attribute import Attribute, RelationAttribute
    from inmanta.compiler import Compiler
    from inmanta.ast.blocks import BasicBlock
    from inmanta.ast.entity import Implementation


T = TypeVar("T")


class ResultCollector(Generic[T]):
    """
        Helper interface for gradual execution
    """

    __slots__ = ()

    def receive_result(self, value: T, location: Location) -> None:
        """
            receive a possibly partial result
        """
        raise NotImplementedError()


class IPromise(Generic[T]):
    __slots__ = ()

    @abstractmethod
    def set_value(self, value: T, location: Location, recur: bool = True) -> None:
        pass


class ResultVariable(ResultCollector[T], IPromise[T]):
    """
        A ResultVariable is like a future
         - it has a list of waiters
         - when a value is set, the waiters are notified,
            they decrease their wait count and
            queue themselves when their wait count becomes 0

        If a type is set on a result variable, setting a value of another type will produce an exception.

        In order to assist heuristic evaluation, result variables keep track of any statement that will assign a value to it
    """

    location: Location

    __slots__ = ("location", "provider", "waiters", "value", "hasValue", "type", "_node")

    def __init__(self, value: Optional[T] = None) -> None:
        self.provider: "Optional[Statement]" = None
        self.waiters: "List[Waiter]" = []
        self.value: Optional[T] = value
        self.hasValue: bool = False
        self.type: Optional[Type] = None
        self._node: Optional[dataflow.AssignableNodeReference] = None

    def set_type(self, mytype: Type) -> None:
        self.type = mytype

    def set_provider(self, provider: "Statement") -> None:
        # no checking for double set, this is done in the actual assignment
        self.provider = provider

    def get_promise(self, provider: "Statement") -> IPromise[T]:
        """Alternative for set_provider for better handling of ListVariables."""
        self.provider = provider
        return self

    def is_ready(self) -> bool:
        return self.hasValue

    def waitfor(self, waiter: "Waiter") -> None:
        if self.is_ready():
            waiter.ready(self)
        else:
            self.waiters.append(waiter)

    def set_value(self, value: T, location: Location, recur: bool = True) -> None:
        if self.hasValue:
            if self.value != value:
                raise DoubleSetException(self, None, value, location)
            else:
                return
        if not isinstance(value, Unknown) and self.type is not None:
            self.type.validate(value)
        self.value = value
        self.location = location
        self.hasValue = True
        for waiter in self.waiters:
            waiter.ready(self)
        # prevent memory leaks
        self.waiters = None

    def get_value(self) -> T:
        if not self.hasValue:
            raise UnsetException("Value not available", self)

        return self.value

    def can_get(self) -> bool:
        return self.hasValue

    def freeze(self) -> None:
        pass

    def receive_result(self, value: T, location: Location) -> None:
        pass

    def listener(self, resulcollector: ResultCollector[T], location: Location) -> None:
        """
            add a listener to report new values to, only for lists
        """
        pass

    def is_multi(self) -> bool:
        return False

    def set_dataflow_node(self, node: dataflow.AssignableNodeReference) -> None:
        assert self._node is None or self._node == node
        self._node = node
        self._node.set_result_variable(self)

    def get_dataflow_node(self) -> dataflow.AssignableNodeReference:
        assert self._node is not None, "assertion error at %s.get_dataflow_node() in ResultVariable" % self
        return self._node


class AttributeVariable(ResultVariable["Instance"]):
    """
        a result variable for a relation with arity 1

        when assigned a value, it will also assign a value to its inverse relation
    """

    __slots__ = ("attribute", "myself")

    def __init__(self, attribute: "RelationAttribute", instance: "Instance"):
        self.attribute: "RelationAttribute" = attribute
        self.myself: "Instance" = instance
        ResultVariable.__init__(self)

    def set_value(self, value: "Instance", location: Location, recur: bool = True) -> None:
        if self.hasValue:
            if self.value != value:
                raise DoubleSetException(self, None, value, location)
            else:
                return
        if not isinstance(value, Unknown) and self.type is not None:
            self.type.validate(value)
        self.value = value
        self.location = location
        self.hasValue = True
        # set counterpart
        if self.attribute.end and recur:
            assert isinstance(value, Instance)
            value.set_attribute(self.attribute.end.name, self.myself, location, False)
        for waiter in self.waiters:
            waiter.ready(self)
        self.waiters = None


class DelayedResultVariable(ResultVariable[T]):
    """
        DelayedResultVariable are ResultVariables of which it is unclear how many results will be set.

        i.e. there may be speculation about when they can be considered complete.

        When the freeze method is called, no more values will be accepted and
        the DelayedResultVariable will behave as a normal ResultVariable.

        When a DelayedResultVariable is definitely full, it is freeze itself.

        DelayedResultVariable are queued with the scheduler at the point at which they might be complete.
        The scheduler can decide when to freeze them. A DelayedResultVariable  can be complete when
          - it contains enough elements
          - there are no providers which still have to provide some values (tracked inexactly)
            (a queue variable can be dequeued by the scheduler when a provider is added)
    """

    __slots__ = ("queued", "queues", "listeners")

    def __init__(self, queue: "QueueScheduler", value: T = None) -> None:
        ResultVariable.__init__(self, value)
        self.queued = False
        self.queues = queue
        if self.can_get():
            self.queue()

    def freeze(self) -> None:
        if self.hasValue:
            return
        self.queued = True
        self.hasValue = True
        for waiter in self.waiters:
            waiter.ready(self)
        # prevent memory leaks
        self.waiters = None
        self.listeners = None
        self.queues = None

    def queue(self) -> None:
        if self.queued:
            return
        self.queued = True
        self.queues.add_possible(self)

    def unqueue(self) -> None:
        self.queued = False

    def get_waiting_providers(self) -> int:
        """How many values are definitely still waiting for"""
        raise NotImplementedError()

    def get_progress_potential(self) -> int:
        """How many are actually waiting for us """
        return len(self.waiters)


ListValue = Union["Instance", List["Instance"]]


class Promise(IPromise[ListValue]):

    __slots__ = ("provider", "owner")

    def __init__(self, owner: "ListVariable", provider: "Statement"):
        self.provider: "Optional[Statement]" = provider
        self.owner: "ListVariable" = owner

    def set_value(self, value: ListValue, location: Location, recur: bool = True) -> None:
        self.owner.set_promised_value(self, value, location, recur)


class BaseListVariable(DelayedResultVariable[ListValue]):
    """
    List variable, but only the part that is independent of an instance
    """

    value: "List[Instance]"

    __slots__ = ("promisses", "done_promisses")

    def __init__(self, queue: "QueueScheduler") -> None:
        self.promisses: List[Promise] = []
        self.done_promisses: List[Promise] = []
        self.listeners: List[ResultCollector[ListValue]] = []
        super().__init__(queue, [])

    def get_promise(self, provider: "Statement") -> IPromise[ListValue]:
        out = Promise(self, provider)
        self.promisses.append(out)
        return out

    def set_promised_value(self, promis: Promise, value: ListValue, location: Location, recur: bool = True) -> None:
        self.done_promisses.append(promis)
        self.set_value(value, location, recur)

    def get_waiting_providers(self) -> int:
        # todo: optimize?
        out = len(self.promisses) - len(self.done_promisses)
        if out < 0:
            raise Exception("SEVERE: COMPILER STATE CORRUPT: provide count negative")
        return out

    def _set_value(self, value: ListValue, location: Location, recur: bool = True) -> bool:
        """
        First half of set_value, returns True if second half should run
        """
        if self.hasValue:
            if isinstance(value, list):
                if len(value) == 0:
                    # empty list terminates list addition
                    return False
                for subvalue in value:
                    if subvalue not in self.value:
                        raise ModifiedAfterFreezeException(
                            self,
                            instance=self.myself,
                            attribute=self.attribute,
                            value=value,
                            location=location,
                            reverse=not recur,
                        )
            elif value in self.value:
                return False
            else:
                raise ModifiedAfterFreezeException(
                    self, instance=self.myself, attribute=self.attribute, value=value, location=location, reverse=not recur
                )

        if isinstance(value, list):
            if len(value) == 0:
                # the values of empty lists need no processing,
                # but a set_value from an empty list may fulfill a promise, allowing this object to be queued
                if self.can_get():
                    self.queue()
            else:
                for v in value:
                    self.set_value(v, location, recur)
            return False

        if self.type is not None:
            self.type.validate(value)

        if value in self.value:
            # any set_value may fulfill a promise, allowing this object to be queued
            if self.can_get():
                self.queue()
            return False

        self.value.append(value)

        for l in self.listeners:
            l.receive_result(value, location)

        return True

    def set_value(self, value: ListValue, location: Location, recur: bool = True) -> None:
        if not self._set_value(value, location, recur):
            return
        if self.can_get():
            self.queue()

    def can_get(self) -> bool:
        return self.get_waiting_providers() == 0

    def get_progress_potential(self) -> int:
        """How many are actually waiting for us """
        return len(self.waiters) - len(self.listeners)

    def receive_result(self, value: ListValue, location: Location) -> None:
        self.set_value(value, location)

    def listener(self, resultcollector: ResultCollector, location: Location) -> None:
        for value in self.value:
            resultcollector.receive_result(value, location)
        self.listeners.append(resultcollector)

    def is_multi(self) -> bool:
        return True

    def __str__(self) -> str:
        return "BaseListVariable %s" % (self.value)


class TempListVariable(BaseListVariable):

    __slots__ = ()

    def set_promised_value(self, promis: Promise, value: ListValue, location: Location, recur: bool = True) -> None:
        super().set_promised_value(promis, value, location, recur)
        # 100% accurate promisse tracking
        if len(self.promisses) == len(self.done_promisses):
            self.freeze()


class ListVariable(BaseListVariable):

    value: "List[Instance]"

    __slots__ = ("attribute", "myself")

    def __init__(self, attribute: "RelationAttribute", instance: "Instance", queue: "QueueScheduler") -> None:
        self.attribute: "RelationAttribute" = attribute
        self.myself = instance
        super().__init__(queue)

    def set_value(self, value: ListValue, location: Location, recur: bool = True) -> None:
        try:
            if not self._set_value(value, location, recur):
                return
        except ModifiedAfterFreezeException as e:
            if len(self.value) == self.attribute.high:
                new_exception: CompilerException = RuntimeException(
                    None, "Exceeded relation arity on attribute '%s' of instance '%s'" % (self.attribute.name, self.myself)
                )
                new_exception.set_location(location)
                raise new_exception
            raise e
        # set counterpart
        if self.attribute.end is not None and recur:
            value.set_attribute(self.attribute.end.name, self.myself, location, False)

        if self.attribute.high is not None:
            if len(self.value) > self.attribute.high:
                raise RuntimeException(
                    None, "List over full: max nr of items is %d, content is %s" % (self.attribute.high, self.value)
                )

            if self.attribute.high == len(self.value):
                self.freeze()

        if self.can_get():
            self.queue()

    def can_get(self) -> bool:
        return len(self.value) >= self.attribute.low and self.get_waiting_providers() == 0

    def __str__(self) -> str:
        return "ListVariable %s %s = %s" % (self.myself, self.attribute, self.value)


class OptionVariable(DelayedResultVariable["Instance"]):

    __slots__ = ("attribute", "myself", "location")

    def __init__(self, attribute: "Attribute", instance: "Instance", queue: "QueueScheduler") -> None:
        DelayedResultVariable.__init__(self, queue)
        self.value = None
        self.attribute = attribute
        self.myself = instance
        self.location = None

    def set_value(self, value: "Instance", location: Location, recur: bool = True) -> None:
        assert location is not None
        if self.hasValue:
            if self.value is None:
                raise ModifiedAfterFreezeException(
                    self, instance=self.myself, attribute=self.attribute, value=value, location=location, reverse=not recur
                )
            if self.value != value:
                raise DoubleSetException(self, None, value, location)

        if not isinstance(value, Unknown) and self.type is not None:
            self.type.validate(value)

        # set counterpart
        if self.attribute.end is not None and recur:
            value.set_attribute(self.attribute.end.name, self.myself, location, False)

        self.value = value
        self.location = location
        self.freeze()

    def get_waiting_providers(self) -> int:
        # todo: optimize?
        if self.provider is None:
            return 0
        if self.hasValue:
            return 0
        return 1

    def can_get(self) -> bool:
        return self.get_waiting_providers() == 0

    def get_value(self) -> "Instance":
        result = DelayedResultVariable.get_value(self)
        if result is None:
            raise OptionalValueException(self.myself, self.attribute)
        return result

    def __str__(self) -> str:
        return "OptionVariable %s %s = %s" % (self.myself, self.attribute, self.value)


class DeprecatedOptionVariable(OptionVariable):
    """
        Represents nullable attributes. In the future this class can be removed, and a standard
        ResultVariable with nullable type should be used.
    """

    def freeze(self) -> None:
        if self.value is None:
            warning: CompilerDeprecationWarning = CompilerDeprecationWarning(
                None,
                "No value for attribute %s.%s. Assign null instead of leaving unassigned." % (self.myself.type, self.attribute),
            )
            warning.set_location(self.myself.get_location())
            inmanta_warnings.warn(warning)
        super().freeze()


class QueueScheduler(object):
    """
        Object representing the compiler to the AST nodes. It provides access to the queueing mechanism and the type system.

        MUTABLE!
    """

    __slots__ = ("compiler", "runqueue", "waitqueue", "types", "allwaiters")

    def __init__(
        self,
        compiler: "Compiler",
        runqueue: "List[Waiter]",
        waitqueue: List[ResultVariable],
        types: Dict[str, Type],
        allwaiters: "Set[Waiter]",
    ) -> None:
        self.compiler = compiler
        self.runqueue = runqueue
        self.waitqueue = waitqueue
        self.types = types
        self.allwaiters = allwaiters

    def add_running(self, item: "Waiter") -> None:
        self.runqueue.append(item)

    def add_possible(self, rv: ResultVariable) -> None:
        self.waitqueue.append(rv)

    def get_compiler(self) -> "Compiler":
        return self.compiler

    def get_types(self) -> Dict[str, Type]:
        return self.types

    def add_to_all(self, item: "Waiter") -> None:
        self.allwaiters.add(item)

    def remove_from_all(self, item: "Waiter") -> None:
        self.allwaiters.remove(item)

    def get_tracker(self) -> Optional[Tracker]:
        return None

    def for_tracker(self, tracer: Tracker) -> "QueueScheduler":
        return DelegateQueueScheduler(self, tracer)


class DelegateQueueScheduler(QueueScheduler):
    __slots__ = ("__delegate", "__tracker")

    def __init__(self, delegate: QueueScheduler, tracker: Tracker):
        self.__delegate = delegate
        self.__tracker = tracker

    def add_running(self, item: "Waiter") -> None:
        self.__delegate.add_running(item)

    def add_possible(self, rv: ResultVariable) -> None:
        self.__delegate.add_possible(rv)

    def get_compiler(self) -> "Compiler":
        return self.__delegate.get_compiler()

    def get_types(self) -> Dict[str, Type]:
        return self.__delegate.get_types()

    def add_to_all(self, item: "Waiter") -> None:
        self.__delegate.add_to_all(item)

    def remove_from_all(self, item: "Waiter") -> None:
        self.__delegate.remove_from_all(item)

    def get_tracker(self) -> Tracker:
        return self.__tracker

    def for_tracker(self, tracer: Tracker) -> QueueScheduler:
        return DelegateQueueScheduler(self.__delegate, tracer)


class Waiter(object):
    """
        Waiters represent an executable unit, that can be executed the result variables they depend on have their values.
    """

    __slots__ = ("waitcount", "queue", "done")

    def __init__(self, queue: QueueScheduler):
        self.waitcount = 1
        self.queue = queue
        self.queue.add_to_all(self)
        self.done = False

    def waitfor(self, waitable: ResultVariable) -> None:
        self.waitcount = self.waitcount + 1
        waitable.waitfor(self)

    def ready(self, other: Union[ResultVariable, "Waiter"]) -> None:
        self.waitcount = self.waitcount - 1
        if self.waitcount == 0:
            self.queue.add_running(self)
        if self.waitcount < 0:
            raise Exception("SEVERE: COMPILER STATE CORRUPT: waitcount negative")

    def execute(self) -> None:
        pass


class ExecutionUnit(Waiter):
    """
       Basic assign statement:
        - Wait for a dict of requirements
        - Call the execute method on the expression, with a map of the resulting values
        - Assign the resulting value to the result variable

        @param provides: Whether to register this XU as provider to the result variable
    """

    __slots__ = ("result", "requires", "expression", "resolver", "queue_scheduler", "owner")

    def __init__(
        self,
        queue_scheduler: QueueScheduler,
        resolver: "Resolver",
        result: ResultVariable,
        requires: Dict[object, ResultVariable],
        expression: "ExpressionStatement",
        owner: "Optional[Statement]" = None,
    ):
        Waiter.__init__(self, queue_scheduler)
        self.result = result.get_promise(expression)
        self.requires = requires
        self.expression = expression
        self.resolver = resolver
        self.queue_scheduler = queue_scheduler
        for r in requires.values():
            self.waitfor(r)
        self.ready(self)
        if owner is not None:
            self.owner = owner
        else:
            self.owner = expression

    def _unsafe_execute(self) -> None:
        requires = {k: v.get_value() for (k, v) in self.requires.items()}
        value = self.expression.execute(requires, self.resolver, self.queue_scheduler)
        self.result.set_value(value, self.expression.location)
        self.done = True

    def execute(self) -> None:
        try:
            self._unsafe_execute()
        except RuntimeException as e:
            e.set_statement(self.owner)
            raise e

    def __repr__(self) -> str:
        return repr(self.expression)


class HangUnit(Waiter):
    """
        Wait for a dict of requirements, call the resume method on the resumer, with a map of the resulting values
    """

    __slots__ = ("resolver", "requires", "resumer", "target")

    def __init__(
        self,
        queue_scheduler: QueueScheduler,
        resolver: "Resolver",
        requires: Dict[object, ResultVariable],
        target: Optional[ResultVariable],
        resumer: "Resumer",
    ) -> None:
        Waiter.__init__(self, queue_scheduler)
        self.resolver = resolver
        self.requires = requires
        self.resumer = resumer
        self.target = target
        for r in requires.values():
            self.waitfor(r)
        self.ready(self)

    def execute(self) -> None:
        try:
            self.resumer.resume({k: v.get_value() for (k, v) in self.requires.items()}, self.resolver, self.queue, self.target)
        except RuntimeException as e:
            e.set_statement(self.resumer)
            raise e
        self.done = True


class RawUnit(Waiter):
    """
        Wait for a map of requirements, call the resume method on the resumer,
        but with a map of ResultVariables instead of their values
    """

    __slots__ = ("resolver", "requires", "resumer")

    def __init__(
        self,
        queue_scheduler: QueueScheduler,
        resolver: "Resolver",
        requires: Dict[object, ResultVariable],
        resumer: "RawResumer",
    ) -> None:
        Waiter.__init__(self, queue_scheduler)
        self.resolver = resolver
        self.requires = requires
        self.resumer = resumer
        for r in requires.values():
            self.waitfor(r)
        self.ready(self)

    def execute(self) -> None:
        try:
            self.resumer.resume(self.requires, self.resolver, self.queue)
        except RuntimeException as e:
            e.set_statement(self.resumer)
            e.location = self.resumer.location
            raise e
        self.done = True


"""
Resolution

 - lexical scope (module it is in, then parent modules)
   - handled in NS and direct_lookup on XU
 - dynamic scope (entity, for loop,...)
   - resolvers
   - lex scope as arg or root

resolution
 - FQN:  to lexical scope (via parents) -> to its  NS (imports) -> to target NS -> directLookup
 - N: to resolver -> to parents -> to NS (lex root) -> directlookup

"""

Typeorvalue = Union[Type, ResultVariable]


class Resolver(object):

    __slots__ = ("namespace", "dataflow_graph")

    def __init__(self, namespace: Namespace, enable_dataflow_graph: bool = False) -> None:
        self.namespace = namespace
        self.dataflow_graph: Optional[DataflowGraph] = DataflowGraph(self) if enable_dataflow_graph else None

    def lookup(self, name: str, root: Namespace = None) -> Typeorvalue:
        # override lexial root
        # i.e. delegate to parent, until we get to the root, then either go to our root or lexical root of our caller
        if root is not None:
            ns = root
        else:
            ns = self.namespace

        return ns.lookup(name)

    def get_root_resolver(self) -> "Resolver":
        return self

    def for_namespace(self, namespace: Namespace) -> "Resolver":
        return NamespaceResolver(self, namespace)

    def get_dataflow_node(self, name: str) -> "dataflow.AssignableNodeReference":
        try:
            result_variable: Typeorvalue = self.lookup(name)
            assert isinstance(result_variable, ResultVariable)
            return result_variable.get_dataflow_node()
        except NotFoundException:
            # This block is only executed if the model contains a reference to an undefined variable.
            # Since we don't know in which scope it should be defined, we assume top scope.
            root_graph: Optional[DataflowGraph] = self.get_root_resolver().dataflow_graph
            assert root_graph is not None
            return root_graph.get_own_variable(name)


class NamespaceResolver(Resolver):

    __slots__ = ("parent", "root")

    def __init__(self, parent: Resolver, lecial_root: Namespace) -> None:
        self.parent = parent
        self.root = lecial_root
        self.dataflow_graph: Optional[DataflowGraph] = None
        if parent.dataflow_graph is not None:
            self.dataflow_graph = DataflowGraph(self, parent.dataflow_graph)

    def lookup(self, name: str, root: Namespace = None) -> Typeorvalue:
        if root is not None:
            return self.parent.lookup(name, root)
        return self.parent.lookup(name, self.root)

    def for_namespace(self, namespace: Namespace) -> "Resolver":
        return NamespaceResolver(self, namespace)

    def get_root_resolver(self) -> "Resolver":
        return self.parent.get_root_resolver()


class ExecutionContext(Resolver):

    __slots__ = ("block", "slots", "resolver")

    def __init__(self, block: "BasicBlock", resolver: Resolver):
        self.block = block
        self.slots: Dict[str, ResultVariable] = {n: ResultVariable() for n in block.get_variables()}
        self.resolver = resolver
        self.dataflow_graph: Optional[DataflowGraph] = None
        if resolver.dataflow_graph is not None:
            self.dataflow_graph = DataflowGraph(self, resolver.dataflow_graph)
            for name, var in self.slots.items():
                node_ref: dataflow.AssignableNodeReference = dataflow.AssignableNode(name).reference()
                var.set_dataflow_node(node_ref)

    def lookup(self, name: str, root: Namespace = None) -> Typeorvalue:
        if "::" in name:
            return self.resolver.lookup(name, root)
        if name in self.slots:
            return self.slots[name]
        return self.resolver.lookup(name, root)

    def direct_lookup(self, name: str) -> ResultVariable:
        if name in self.slots:
            return self.slots[name]
        else:
            raise NotFoundException(None, name, "variable %s not found" % name)

    def emit(self, queue: QueueScheduler) -> None:
        self.block.emit(self, queue)

    def get_root_resolver(self) -> Resolver:
        return self.resolver.get_root_resolver()

    def for_namespace(self, namespace: Namespace) -> Resolver:
        return NamespaceResolver(self, namespace)


# also extends locatable
class Instance(ExecutionContext):
    def set_location(self, location: Location) -> None:
        assert location is not None and location.lnr > 0
        self._location = location

    def get_location(self) -> Location:
        assert self._location is not None
        return self._location

    location = property(get_location, set_location)

    __slots__ = (
        "_location",
        "resolver",
        "type",
        "sid",
        "implementations",
        "trackers",
        "locations",
        "instance_node",
    )

    def __init__(
        self,
        mytype: "Entity",
        resolver: Resolver,
        queue: QueueScheduler,
        node: Optional["dataflow.InstanceNodeReference"] = None,
    ) -> None:
        Locatable.__init__(self)
        # ExecutionContext, Resolver -> this class only uses it as an "interface", so no constructor call!
        self.resolver = resolver.get_root_resolver()
        self.type = mytype
        self.slots: Dict[str, ResultVariable] = {
            n: mytype.get_attribute(n).get_new_result_variable(self, queue)
            # prune duplicates first because get_new_result_variable() has side effects
            for n in set(mytype.get_all_attribute_names())
        }

        # TODO: this is somewhat ugly. Is there a cleaner way to enforce this constraint
        assert (resolver.dataflow_graph is None) == (node is None)
        self.dataflow_graph: Optional[DataflowGraph] = None
        self.instance_node: Optional[dataflow.InstanceNodeReference] = node
        if self.instance_node is not None:
            self.dataflow_graph = DataflowGraph(self, resolver.dataflow_graph)
            for name, var in self.slots.items():
                var.set_dataflow_node(dataflow.InstanceAttributeNodeReference(self.instance_node.top_node(), name))

        self.slots["self"] = ResultVariable()
        self.slots["self"].set_value(self, None)
<<<<<<< HEAD
        # temporary fix, will get removed by merging #1879
        if resolver.dataflow_graph is not None:
            self.slots["self"].set_dataflow_node(self.get_dataflow_node("self"))
=======
        if self.instance_node is not None:
            self_var_node: dataflow.AssignableNodeReference = dataflow.AssignableNode("__self__").reference()
            self_var_node.assign(self.instance_node, self, cast(DataflowGraph, self.dataflow_graph))
            self.slots["self"].set_dataflow_node(self_var_node)

>>>>>>> d364e94c
        self.sid = id(self)
        self.implementations: "Set[Implementation]" = set()

        # see inmanta.ast.execute.scheduler.QueueScheduler
        self.trackers: List[Tracker] = []

        self.locations: List[Location] = []

    def get_type(self) -> "Entity":
        return self.type

    def set_attribute(self, name: str, value: object, location: Location, recur: bool = True) -> None:
        if name not in self.slots:
            raise NotFoundException(None, name, "cannot set attribute with name %s on type %s" % (name, str(self.type)))
        try:
            self.slots[name].set_value(value, location, recur)
        except RuntimeException as e:
            raise AttributeException(self, self, name, cause=e)

    def get_attribute(self, name: str) -> ResultVariable:
        try:
            return self.slots[name]
        except KeyError:
            raise NotFoundException(None, name, "could not find attribute with name: %s in type %s" % (name, self.type))

    def __repr__(self) -> str:
        return "%s %02x" % (self.type, self.sid)

    def __str__(self) -> str:
        return "%s (instantiated at %s)" % (self.type, ",".join([str(l) for l in self.get_locations()]))

    def add_implementation(self, impl: "Implementation") -> bool:
        if impl in self.implementations:
            return False
        self.implementations.add(impl)
        return True

    def final(self, excns: List[RuntimeException]) -> None:
        """
            The object should be complete, freeze all attributes
        """
        if len(self.implementations) == 0:
            excns.append(RuntimeException(self, "Unable to select implementation for entity %s" % self.type.name))

        for k, v in self.slots.items():
            if not v.is_ready():
                if v.can_get():
                    v.freeze()
                else:
                    attr = self.type.get_attribute(k)
                    if attr.is_multi():
                        low = attr.low
                        # none for list attributes
                        # list for n-ary relations
                        length = 0 if v.value is None else len(v.value)
                        excns.append(
                            UnsetException(
                                "The object %s is not complete: attribute %s (%s) requires %d values but only %d are set"
                                % (self, k, attr.location, low, length),
                                self,
                                attr,
                            )
                        )
                    else:
                        excns.append(
                            UnsetException(
                                "The object %s is not complete: attribute %s (%s) is not set" % (self, k, attr.location),
                                self,
                                attr,
                            )
                        )

    def dump(self) -> None:
        print("------------ ")
        print(str(self))
        print("------------ ")
        for (n, v) in self.slots.items():
            if v.can_get():

                value = v.value
                print("%s\t\t%s" % (n, value))
            else:
                print("BAD: %s\t\t%s" % (n, v.provider))

    def verify_done(self) -> bool:
        for v in self.slots.values():
            if not v.can_get():
                return False
        return True

    def set_location(self, location: Location) -> None:
        Locatable.set_location(self, location)
        self.locations.append(location)

    def get_location(self) -> Location:
        return self.location

    def get_locations(self) -> List[Location]:
        return self.locations<|MERGE_RESOLUTION|>--- conflicted
+++ resolved
@@ -913,17 +913,11 @@
 
         self.slots["self"] = ResultVariable()
         self.slots["self"].set_value(self, None)
-<<<<<<< HEAD
-        # temporary fix, will get removed by merging #1879
-        if resolver.dataflow_graph is not None:
-            self.slots["self"].set_dataflow_node(self.get_dataflow_node("self"))
-=======
         if self.instance_node is not None:
             self_var_node: dataflow.AssignableNodeReference = dataflow.AssignableNode("__self__").reference()
             self_var_node.assign(self.instance_node, self, cast(DataflowGraph, self.dataflow_graph))
             self.slots["self"].set_dataflow_node(self_var_node)
 
->>>>>>> d364e94c
         self.sid = id(self)
         self.implementations: "Set[Implementation]" = set()
 
