--- conflicted
+++ resolved
@@ -522,16 +522,10 @@
     def set_attribute(self, name, value, location, recur=True):
         if name not in self.slots:
             raise NotFoundException(None, name, "cannot set attribute with name %s on type %s" % (name, str(self.type)))
-<<<<<<< HEAD
-        if provides:
-            self.slots[name].set_provider(self)
         try:
             self.slots[name].set_value(value, location, recur)
         except RuntimeException as e:
             raise AttributeException(None, self, name, cause=e)
-=======
-        self.slots[name].set_value(value, location, recur)
->>>>>>> 234e60c6
 
     def get_attribute(self, name):
         try:
