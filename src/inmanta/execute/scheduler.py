"""
    Copyright 2017 Inmanta

    Licensed under the Apache License, Version 2.0 (the "License");
    you may not use this file except in compliance with the License.
    You may obtain a copy of the License at

        http://www.apache.org/licenses/LICENSE-2.0

    Unless required by applicable law or agreed to in writing, software
    distributed under the License is distributed on an "AS IS" BASIS,
    WITHOUT WARRANTIES OR CONDITIONS OF ANY KIND, either express or implied.
    See the License for the specific language governing permissions and
    limitations under the License.

    Contact: code@inmanta.com
"""

import itertools
import logging
import os
import time
from collections import deque
from typing import Dict, List, Set, Tuple

from inmanta import plugins
from inmanta.ast import CompilerException, CycleExcpetion, Location, MultiException, RuntimeException
from inmanta.ast.entity import Entity
from inmanta.ast.statements import DefinitionStatement, TypeDefinitionStatement
from inmanta.ast.statements.define import DefineEntity, DefineImplement, DefineIndex, DefineRelation, DefineTypeDefault
from inmanta.ast.type import TYPES, Type
from inmanta.const import LOG_LEVEL_TRACE
from inmanta.execute.proxy import UnsetException
from inmanta.execute.runtime import ExecutionContext, ExecutionUnit, QueueScheduler, Resolver
from inmanta.execute.tracking import ModuleTracker

DEBUG = True
LOGGER = logging.getLogger(__name__)

<<<<<<< HEAD
MAX_ITERATIONS = 100000
=======
MAX_ITERATIONS = 10000
>>>>>>> 7ed4f57a


class Scheduler(object):
    """
        This class schedules statements for execution
    """

    def __init__(self):
        pass

    def freeze_all(self, exns):
        for t in [t for t in self.types.values() if isinstance(t, Entity)]:
            t.final(exns)

        instances = self.types["std::Entity"].get_all_instances()

        for i in instances:
            i.final(exns)

    def dump(self, type="std::Entity"):
        instances = self.types[type].get_all_instances()

        for i in instances:
            i.dump()

    def verify_done(self):
        instances = self.types["std::Entity"].get_all_instances()
        notdone = []
        for i in instances:
            if not i.verify_done():
                notdone.append(i)

        return notdone

    def get_types(self):
        return self.types

    def get_scopes(self):
        return self.scopes

    def dump_not_done(self):

        for i in self.verify_done():
            i.dump()

    def sort_entities(self, entity_map: Dict[str, DefineEntity]) -> List[DefineEntity]:
        out: List[DefineEntity] = []
        loopstack: Set[str] = set()
        while len(entity_map) > 0:
            workon = next(iter(entity_map.keys()))
            self.do_sort_entities(entity_map, workon, out, loopstack)
        return out

    def do_sort_entities(
        self, entity_map: Dict[str, DefineEntity], name: str, acc: List[DefineEntity], loopstack: Set[str]
    ) -> None:
        nexte = entity_map[name]
        try:
            del entity_map[name]
            loopstack.add(name)
            for p in nexte.get_full_parent_names():
                if p in loopstack:
                    raise CycleExcpetion(nexte, p)
                if p in entity_map:
                    self.do_sort_entities(entity_map, p, acc, loopstack)
            loopstack.remove(name)
            acc.append(nexte)
        except CycleExcpetion as ce:
            ce.add(nexte)
            raise

    def define_types(self, compiler, statements, blocks):
        """
            This is the first compiler stage that defines all types_and_impl
        """
        # get all relevant stmts
        definitions = [d for d in statements if isinstance(d, DefinitionStatement)]
        others = [d for d in statements if not isinstance(d, DefinitionStatement)]

        if not len(others) == 0:
            raise Exception("others not empty %s" % repr(others))

        # collect all  types and impls
        types_and_impl = {}

        # set primitive types
        compiler.get_ns().set_primitives(TYPES)

        # all stmts contributing types and impls
        newtypes = [
            k for k in [t.register_types() for t in definitions if isinstance(t, TypeDefinitionStatement)] if k is not None
        ]

        for (name, type_symbol) in newtypes:
            types_and_impl[name] = type_symbol

        # now that we have objects for all types, populate them
        implements = [t for t in definitions if isinstance(t, DefineImplement)]
        others = [t for t in definitions if not isinstance(t, DefineImplement)]
        entities = {t.fullName: t for t in others if isinstance(t, DefineEntity)}
        typedefaults = [t for t in others if isinstance(t, DefineTypeDefault)]
        others = [t for t in others if not (isinstance(t, DefineEntity) or isinstance(t, DefineTypeDefault))]
        indices = [t for t in others if isinstance(t, DefineIndex)]
        others = [t for t in others if not isinstance(t, DefineIndex)]

        # first entities, so we have inheritance
        # parents first
        for d in self.sort_entities(entities):
            d.evaluate()

        for d in typedefaults:
            d.evaluate()

        for d in others:
            d.evaluate()

        # indices late, as they require all attributes
        for d in indices:
            d.evaluate()

        # lastly the implements, as they require implementations
        for d in implements:
            d.evaluate()

        types = {k: v for k, v in types_and_impl.items() if isinstance(v, Type) or isinstance(v, plugins.Plugin)}
        compiler.plugins = {k: v for k, v in types_and_impl.items() if isinstance(v, plugins.Plugin)}

        # give type info to all types, to normalize blocks inside them
        for t in types.values():
            t.normalize()

        # normalize root blocks
        for block in blocks:
            block.normalize()

        self.types = {k: v for k, v in types_and_impl.items() if isinstance(v, Type)}

    def anchormap(self, compiler, statements, blocks) -> List[Tuple[Location, Location]]:
        prev = time.time()

        # first evaluate all definitions, this should be done in one iteration
        self.define_types(compiler, statements, blocks)

        # relations are also in blocks
        statements = (s for s in statements if not isinstance(s, DefineRelation))
        anchors = (
            anchor
            for container in itertools.chain(statements, blocks)
            for anchor in container.get_anchors()
            if anchor is not None
        )

        rangetorange = [(anchor.get_location(), anchor.resolve()) for anchor in anchors]
        rangetorange = [(f, t) for f, t in rangetorange if t is not None]

        now = time.time()
        LOGGER.debug("Anchormap took %f seconds", now - prev)

        return rangetorange

    def run(self, compiler, statements, blocks):
        """
            Evaluate the current graph
        """
        prev = time.time()

        # first evaluate all definitions, this should be done in one iteration
        self.define_types(compiler, statements, blocks)

        # give all loose blocks an empty XC
        # register the XC's as scopes
        # All named scopes are now present
        for block in blocks:
            res = Resolver(block.namespace)
            xc = ExecutionContext(block, res)
            block.context = xc
            block.namespace.scope = xc

        # setup queues
        # queue for runnable items
        basequeue = deque()
        # queue for RV's that are delayed
        waitqueue = deque()
        # queue for RV's that are delayed and had no effective waiters when they were first in the waitqueue
        zerowaiters = deque()
        # queue containing everything, to find hanging statements
        all_statements = []

        # Wrap in object to pass around
        queue = QueueScheduler(compiler, basequeue, waitqueue, self.types, all_statements)

        # emit all top level statements
        for block in blocks:
            block.context.emit(queue.for_tracker(ModuleTracker(block)))

        # start an evaluation loop
        i = 0
        count = 0
        max_iterations = int(os.getenv("INMANTA_MAX_ITERATIONS", MAX_ITERATIONS))
        while i < max_iterations:
            now = time.time()

            # check if we can stop the execution
            if len(basequeue) == 0 and len(waitqueue) == 0 and len(zerowaiters) == 0:
                break
            else:
                i += 1

            LOGGER.debug(
                "Iteration %d (e: %d, w: %d, p: %d, done: %d, time: %f)",
                i,
                len(basequeue),
                len(waitqueue),
                len(zerowaiters),
                count,
                now - prev,
            )
            prev = now

            # evaluate all that is ready
            while len(basequeue) > 0:
                next = basequeue.popleft()
                try:
                    next.execute()
                    count = count + 1
                except UnsetException as e:
                    # some statements don't know all their dependencies up front,...
                    next.waitfor(e.get_result_variable())

            # all safe stmts are done
            progress = False

            # find a RV that has waiters, so freezing creates progress
            while len(waitqueue) > 0 and not progress:
                next = waitqueue.popleft()
                if next.get_progress_potential() == 0:
                    zerowaiters.append(next)
                elif next.get_waiting_providers() > 0:
                    # definitely not done
                    # drop from queue
                    # will requeue when value is added
                    next.unqueue()
                else:
                    # freeze it and go to next iteration, new statements will be on the basequeue
                    LOGGER.log(LOG_LEVEL_TRACE, "Freezing %s", next)
                    next.freeze()
                    progress = True

            # no waiters in waitqueue,...
            # see if any zerowaiters have become gotten waiters
            if not progress:
                waitqueue = deque(w for w in zerowaiters if w.get_progress_potential() != 0)
                queue.waitqueue = waitqueue
                zerowaiters = deque(w for w in zerowaiters if w.get_progress_potential() == 0)
                while len(waitqueue) > 0 and not progress:
                    LOGGER.debug("Moved zerowaiters to waiters")
                    next = waitqueue.popleft()
                    if next.get_waiting_providers() > 0:
                        next.unqueue()
                    else:
                        LOGGER.log(LOG_LEVEL_TRACE, "Freezing %s", next)
                        next.freeze()
                        progress = True

            # no one waiting anymore, all done, freeze and finish
            if not progress:
                LOGGER.debug("Finishing statements with no waiters")
                while len(zerowaiters) > 0:
                    next = zerowaiters.pop()
                    next.freeze()

        now = time.time()
        LOGGER.debug(
            "Iteration %d (e: %d, w: %d, p: %d, done: %d, time: %f)",
            i,
            len(basequeue),
            len(waitqueue),
            len(zerowaiters),
            count,
            now - prev,
        )

        if i == max_iterations:
            raise CompilerException(f"Could not complete model, max_iterations {max_iterations} reached.")

        # now = time.time()
        # print(now - prev)
        # end evaluation loop
        # self.dump_not_done()
        # print(basequeue, waitqueue)
        # dumpHangs()
        # self.dump()
        # rint(len(self.types["std::Entity"].get_all_instances()))

        excns = []
        self.freeze_all(excns)

        if len(excns) == 0:
            pass
        elif len(excns) == 1:
            raise excns[0]
        else:
            raise MultiException(excns)

        all_statements = [x for x in all_statements if not x.done]

        if all_statements:
            stmt = None
            for st in all_statements:
                if isinstance(st, ExecutionUnit):
                    stmt = st
                    break

            raise RuntimeException(stmt.expression, "not all statements executed %s" % all_statements)
        # self.dump("std::File")

        return True<|MERGE_RESOLUTION|>--- conflicted
+++ resolved
@@ -37,11 +37,8 @@
 DEBUG = True
 LOGGER = logging.getLogger(__name__)
 
-<<<<<<< HEAD
-MAX_ITERATIONS = 100000
-=======
+
 MAX_ITERATIONS = 10000
->>>>>>> 7ed4f57a
 
 
 class Scheduler(object):
