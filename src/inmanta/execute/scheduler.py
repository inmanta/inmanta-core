"""
    Copyright 2017 Inmanta

    Licensed under the Apache License, Version 2.0 (the "License");
    you may not use this file except in compliance with the License.
    You may obtain a copy of the License at

        http://www.apache.org/licenses/LICENSE-2.0

    Unless required by applicable law or agreed to in writing, software
    distributed under the License is distributed on an "AS IS" BASIS,
    WITHOUT WARRANTIES OR CONDITIONS OF ANY KIND, either express or implied.
    See the License for the specific language governing permissions and
    limitations under the License.

    Contact: code@inmanta.com
"""

import itertools
import logging
import os
import time
from collections import deque
from typing import Dict, List, Set, Tuple

from inmanta import plugins
from inmanta.ast import CompilerException, CycleExcpetion, Location, MultiException, RuntimeException
from inmanta.ast.entity import Entity
from inmanta.ast.statements import DefinitionStatement, TypeDefinitionStatement
from inmanta.ast.statements.define import DefineEntity, DefineImplement, DefineIndex, DefineRelation, DefineTypeDefault
from inmanta.ast.type import TYPES, Type
from inmanta.const import LOG_LEVEL_TRACE
from inmanta.execute.proxy import UnsetException
from inmanta.execute.runtime import ExecutionContext, ExecutionUnit, QueueScheduler, Resolver
from inmanta.execute.tracking import ModuleTracker

DEBUG = True
LOGGER = logging.getLogger(__name__)

<<<<<<< HEAD
MAX_ITERATIONS = 100000
=======

MAX_ITERATIONS = 10000
>>>>>>> 12eb77b0


class Scheduler(object):
    """
        This class schedules statements for execution
    """

    def __init__(self):
        pass

    def freeze_all(self, exns):
        for t in [t for t in self.types.values() if isinstance(t, Entity)]:
            t.final(exns)

        instances = self.types["std::Entity"].get_all_instances()

        for i in instances:
            i.final(exns)

    def dump(self, type="std::Entity"):
        instances = self.types[type].get_all_instances()

        for i in instances:
            i.dump()

    def verify_done(self):
        instances = self.types["std::Entity"].get_all_instances()
        notdone = []
        for i in instances:
            if not i.verify_done():
                notdone.append(i)

        return notdone

    def get_types(self):
        return self.types

    def get_scopes(self):
        return self.scopes

    def dump_not_done(self):

        for i in self.verify_done():
            i.dump()

    def sort_entities(self, entity_map: Dict[str, DefineEntity]) -> List[DefineEntity]:
        out: List[DefineEntity] = []
        loopstack: Set[str] = set()
        while len(entity_map) > 0:
            workon = next(iter(entity_map.keys()))
            self.do_sort_entities(entity_map, workon, out, loopstack)
        return out

    def do_sort_entities(
        self, entity_map: Dict[str, DefineEntity], name: str, acc: List[DefineEntity], loopstack: Set[str]
    ) -> None:
        nexte = entity_map[name]
        try:
            del entity_map[name]
            loopstack.add(name)
            for p in nexte.get_full_parent_names():
                if p in loopstack:
                    raise CycleExcpetion(nexte, p)
                if p in entity_map:
                    self.do_sort_entities(entity_map, p, acc, loopstack)
            loopstack.remove(name)
            acc.append(nexte)
        except CycleExcpetion as ce:
            ce.add(nexte)
            raise

    def define_types(self, compiler, statements, blocks):
        """
            This is the first compiler stage that defines all types_and_impl
        """
        # get all relevant stmts
        definitions = [d for d in statements if isinstance(d, DefinitionStatement)]
        others = [d for d in statements if not isinstance(d, DefinitionStatement)]

        if not len(others) == 0:
            raise Exception("others not empty %s" % repr(others))

        # collect all  types and impls
        types_and_impl = {}

        # set primitive types
        compiler.get_ns().set_primitives(TYPES)

        # all stmts contributing types and impls
        newtypes = [
            k for k in [t.register_types() for t in definitions if isinstance(t, TypeDefinitionStatement)] if k is not None
        ]

        for (name, type_symbol) in newtypes:
            types_and_impl[name] = type_symbol

        # now that we have objects for all types, populate them
        implements = [t for t in definitions if isinstance(t, DefineImplement)]
        others = [t for t in definitions if not isinstance(t, DefineImplement)]
        entities = {t.fullName: t for t in others if isinstance(t, DefineEntity)}
        typedefaults = [t for t in others if isinstance(t, DefineTypeDefault)]
        others = [t for t in others if not (isinstance(t, DefineEntity) or isinstance(t, DefineTypeDefault))]
        indices = [t for t in others if isinstance(t, DefineIndex)]
        others = [t for t in others if not isinstance(t, DefineIndex)]

        # first entities, so we have inheritance
        # parents first
        for d in self.sort_entities(entities):
            d.evaluate()

        for d in typedefaults:
            d.evaluate()

        for d in others:
            d.evaluate()

        # indices late, as they require all attributes
        for d in indices:
            d.evaluate()

        # lastly the implements, as they require implementations
        for d in implements:
            d.evaluate()

        types = {k: v for k, v in types_and_impl.items() if isinstance(v, Type) or isinstance(v, plugins.Plugin)}
        compiler.plugins = {k: v for k, v in types_and_impl.items() if isinstance(v, plugins.Plugin)}

        # give type info to all types, to normalize blocks inside them
        for t in types.values():
            t.normalize()

        # normalize root blocks
        for block in blocks:
            block.normalize()

        self.types = {k: v for k, v in types_and_impl.items() if isinstance(v, Type)}

    def anchormap(self, compiler, statements, blocks) -> List[Tuple[Location, Location]]:
        prev = time.time()

        # first evaluate all definitions, this should be done in one iteration
        self.define_types(compiler, statements, blocks)

        # relations are also in blocks
        statements = (s for s in statements if not isinstance(s, DefineRelation))
        anchors = (
            anchor
            for container in itertools.chain(statements, blocks)
            for anchor in container.get_anchors()
            if anchor is not None
        )

        rangetorange = [(anchor.get_location(), anchor.resolve()) for anchor in anchors]
        rangetorange = [(f, t) for f, t in rangetorange if t is not None]

        now = time.time()
        LOGGER.debug("Anchormap took %f seconds", now - prev)

        return rangetorange

    def run(self, compiler, statements, blocks):
        """
            Evaluate the current graph
        """
        prev = time.time()

        # first evaluate all definitions, this should be done in one iteration
        self.define_types(compiler, statements, blocks)

        # give all loose blocks an empty XC
        # register the XC's as scopes
        # All named scopes are now present
        for block in blocks:
            res = Resolver(block.namespace)
            xc = ExecutionContext(block, res)
            block.context = xc
            block.namespace.scope = xc

        # setup queues
        # queue for runnable items
        basequeue = deque()
        # queue for RV's that are delayed
        waitqueue = deque()
        # queue for RV's that are delayed and had no effective waiters when they were first in the waitqueue
        zerowaiters = deque()
        # queue containing everything, to find hanging statements
        all_statements = set()

        # Wrap in object to pass around
        queue = QueueScheduler(compiler, basequeue, waitqueue, self.types, all_statements)

        # emit all top level statements
        for block in blocks:
            block.context.emit(queue.for_tracker(ModuleTracker(block)))

        # start an evaluation loop
        i = 0
        count = 0
        max_iterations = int(os.getenv("INMANTA_MAX_ITERATIONS", MAX_ITERATIONS))
        while i < max_iterations:
            now = time.time()

            # check if we can stop the execution
            if len(basequeue) == 0 and len(waitqueue) == 0 and len(zerowaiters) == 0:
                break
            else:
                i += 1

            LOGGER.debug(
                "Iteration %d (e: %d, w: %d, p: %d, done: %d, time: %f)",
                i,
                len(basequeue),
                len(waitqueue),
                len(zerowaiters),
                count,
                now - prev,
            )
            prev = now

            # evaluate all that is ready
            while len(basequeue) > 0:
                next = basequeue.popleft()
                try:
                    next.execute()
                    all_statements.discard(next)
                    count = count + 1
                except UnsetException as e:
                    # some statements don't know all their dependencies up front,...
                    next.waitfor(e.get_result_variable())

            # all safe stmts are done
            progress = False

            # find a RV that has waiters, so freezing creates progress
            while len(waitqueue) > 0 and not progress:
                next = waitqueue.popleft()
                if next.hasValue:
                    # already froze itself
                    continue
                if next.get_progress_potential() == 0:
                    zerowaiters.append(next)
                elif next.get_waiting_providers() > 0:
                    # definitely not done
                    # drop from queue
                    # will requeue when value is added
                    next.unqueue()
                else:
                    # freeze it and go to next iteration, new statements will be on the basequeue
                    LOGGER.log(LOG_LEVEL_TRACE, "Freezing %s", next)
                    next.freeze()
                    progress = True

            # no waiters in waitqueue,...
            # see if any zerowaiters have become gotten waiters
            if not progress:
<<<<<<< HEAD
                waitqueue = deque((w for w in zerowaiters if w.get_progress_potential() != 0))
=======
                waitqueue = deque(w for w in zerowaiters if w.get_progress_potential() != 0)
>>>>>>> 12eb77b0
                queue.waitqueue = waitqueue
                zerowaiters = deque(w for w in zerowaiters if w.get_progress_potential() == 0)
                while len(waitqueue) > 0 and not progress:
                    LOGGER.debug("Moved zerowaiters to waiters")
                    next = waitqueue.popleft()
                    if next.get_waiting_providers() > 0:
                        next.unqueue()
                    else:
                        LOGGER.log(LOG_LEVEL_TRACE, "Freezing %s", next)
                        next.freeze()
                        progress = True

            # no one waiting anymore, all done, freeze and finish
            if not progress:
                LOGGER.debug("Finishing statements with no waiters")
                while len(zerowaiters) > 0:
                    next = zerowaiters.pop()
                    next.freeze()

        now = time.time()
        LOGGER.info(
            "Iteration %d (e: %d, w: %d, p: %d, done: %d, time: %f)",
            i,
            len(basequeue),
            len(waitqueue),
            len(zerowaiters),
            count,
            now - prev,
        )

        if i == max_iterations:
            raise CompilerException(f"Could not complete model, max_iterations {max_iterations} reached.")

        # now = time.time()
        # print(now - prev)
        # end evaluation loop
        # self.dump_not_done()
        # print(basequeue, waitqueue)
        # dumpHangs()
        # self.dump()
        # rint(len(self.types["std::Entity"].get_all_instances()))

        excns = []
        self.freeze_all(excns)

        if len(excns) == 0:
            pass
        elif len(excns) == 1:
            raise excns[0]
        else:
            raise MultiException(excns)

        if all_statements:
            stmt = None
            for st in all_statements:
                if isinstance(st, ExecutionUnit):
                    stmt = st
                    break

            raise RuntimeException(stmt.expression, "not all statements executed %s" % all_statements)
        # self.dump("std::File")

        return True<|MERGE_RESOLUTION|>--- conflicted
+++ resolved
@@ -37,12 +37,8 @@
 DEBUG = True
 LOGGER = logging.getLogger(__name__)
 
-<<<<<<< HEAD
-MAX_ITERATIONS = 100000
-=======
 
 MAX_ITERATIONS = 10000
->>>>>>> 12eb77b0
 
 
 class Scheduler(object):
@@ -298,11 +294,7 @@
             # no waiters in waitqueue,...
             # see if any zerowaiters have become gotten waiters
             if not progress:
-<<<<<<< HEAD
-                waitqueue = deque((w for w in zerowaiters if w.get_progress_potential() != 0))
-=======
                 waitqueue = deque(w for w in zerowaiters if w.get_progress_potential() != 0)
->>>>>>> 12eb77b0
                 queue.waitqueue = waitqueue
                 zerowaiters = deque(w for w in zerowaiters if w.get_progress_potential() == 0)
                 while len(waitqueue) > 0 and not progress:
