"""
    Copyright 2017 Inmanta

    Licensed under the Apache License, Version 2.0 (the "License");
    you may not use this file except in compliance with the License.
    You may obtain a copy of the License at

        http://www.apache.org/licenses/LICENSE-2.0

    Unless required by applicable law or agreed to in writing, software
    distributed under the License is distributed on an "AS IS" BASIS,
    WITHOUT WARRANTIES OR CONDITIONS OF ANY KIND, either express or implied.
    See the License for the specific language governing permissions and
    limitations under the License.

    Contact: code@inmanta.com
"""

import argparse
import base64
import logging
import os
import time
import uuid
from collections.abc import Sequence
from typing import Any, Callable, Optional, Union

import pydantic

from inmanta import const, loader, protocol
from inmanta.agent.handler import Commander
from inmanta.ast import CompilerException, Namespace
from inmanta.ast.entity import Entity
from inmanta.config import Option, is_list, is_str, is_uuid_opt
from inmanta.const import ResourceState
from inmanta.data.model import PipConfig, ResourceVersionIdStr
from inmanta.execute.proxy import DynamicProxy, UnknownException
from inmanta.execute.runtime import Instance
from inmanta.execute.util import Unknown
from inmanta.module import Project
from inmanta.protocol import Result
from inmanta.resources import Id, IgnoreResourceException, Resource, resource, to_id
from inmanta.stable_api import stable_api
from inmanta.util import get_compiler_version, hash_file

LOGGER = logging.getLogger(__name__)

unknown_parameters: list[dict[str, str]] = []

cfg_env = Option("config", "environment", None, "The environment this model is associated with", is_uuid_opt)
cfg_export = Option(
    "config",
    "export",
    "",
    "The list of exporters to use. This option is ignored when the --export-plugin option is used.",
    is_list,
)
cfg_unknown_handler = Option("unknown_handler", "default", "prune-agent", "default method to handle unknown values ", is_str)


ModelDict = dict[str, Entity]
ResourceDict = dict[Id, Resource]
ProxiedType = dict[str, Sequence[Union[str, tuple, int, float, bool, "DynamicProxy"]]]


class DependencyCycleException(Exception):
    def __init__(self, start: Resource) -> None:
        super().__init__()
        self.start = start
        self.cycle = [start]
        self.running = True

    def add_to_cycle(self, node: Resource) -> None:
        if node == self.start:
            self.running = False
        elif self.running:
            self.cycle.append(node)

    def __str__(self) -> str:
        return "Cycle in dependencies: %s" % self.cycle


def upload_code(conn: protocol.SyncClient, tid: uuid.UUID, version: int, code_manager: loader.CodeManager) -> None:
    res = conn.stat_files(list(code_manager.get_file_hashes()))
    if res is None or res.code != 200:
        raise Exception("Unable to upload handler plugin code to the server (msg: %s)" % res.result)

    for file in res.result["files"]:
        content = code_manager.get_file_content(file)
        res = conn.upload_file(id=file, content=base64.b64encode(content).decode("ascii"))
        if res is None or res.code != 200:
            raise Exception("Unable to upload handler plugin code to the server (msg: %s)" % res.result)

    source_map = {
        resource_name: {source.hash: (source.path, source.module_name, source.requires) for source in sources}
        for resource_name, sources in code_manager.get_types()
    }

    res = conn.upload_code_batched(tid=tid, id=version, resources=source_map)
    if res is None or res.code != 200:
        raise Exception("Unable to upload handler plugin code to the server (msg: %s)" % res.result)


class Exporter:
    """
    This class handles exporting the compiled configuration model
    """

    # instance vars
    types: Optional[dict[str, Entity]]
    scopes: Optional[Namespace]
    failed: bool  # did the compile fail?

    # class vars
    __export_functions: dict[str, tuple[list[str], Callable[["Exporter", ProxiedType], None]]] = {}
    # type is not entirely right, ProxiedType argument can be absent
    __dep_manager: list[Callable[[ModelDict, ResourceDict], None]] = []

    @classmethod
    def add(cls, name: str, types: list[str], function: Callable[["Exporter", ProxiedType], None]) -> None:
        """
        Add a new export function
        """
        cls.__export_functions[name] = (types, function)

    @classmethod
    def add_dependency_manager(cls, function: Callable[[ModelDict, ResourceDict], None]) -> None:
        """
        Register a new dependency manager
        """
        cls.__dep_manager.append(function)

    def __init__(self, options: Optional[argparse.Namespace] = None) -> None:
        self.options = options

        self._resources: ResourceDict = {}
        self._resource_sets: dict[str, Optional[str]] = {}
        self._empty_resource_sets: list[str] = []
        self._resource_state: dict[str, ResourceState] = {}
        self._unknown_objects: set[str] = set()
        # Actual version (placeholder for partial export) is set as soon as export starts.
        self._version: Optional[int] = None
        self._scope = None
        self.failed = False

        self._file_store: dict[str, bytes] = {}

    def _get_instance_proxies_of_types(self, types: list[str]) -> dict[str, Sequence[ProxiedType]]:
        """Returns a dict of instances for the given types"""
        proxies: dict[str, Sequence[ProxiedType]] = {}
        for t in types:
            if self.types is not None and t in self.types:
                proxies[t] = [DynamicProxy.return_value(i) for i in self.types[t].get_all_instances()]
            else:
                proxies[t] = []

        return proxies

    def _load_resources(self, types: dict[str, Entity]) -> None:
        """
        Load all registered resources and resource_sets
        """
        resource.validate()
        entities = resource.get_entity_resources()
        resource_mapping = {}
        ignored_set = set()

        for entity in entities:
            if entity not in types:
                continue
            instances = types[entity].get_all_instances()
            if len(instances) > 0:
                for instance in instances:
                    try:
                        res = Resource.create_from_model(self, entity, DynamicProxy.return_value(instance))
                        resource_mapping[instance] = res
                        self.add_resource(res)
                    except UnknownException:
                        ignored_set.add(instance)
                        # We get this exception when the attribute that is used to create the object id contains an unknown.
                        # We can safely ignore this resource == prune it
                        LOGGER.debug(
                            "Skipped resource of type %s because its id contains an unknown (location: %s)",
                            entity,
                            instance.location,
                        )

                    except IgnoreResourceException:
                        ignored_set.add(instance)
                        LOGGER.info(
                            "Ignoring resource of type %s because it requested to ignore it. (location: %s)",
                            entity,
                            instance.location,
                        )

        self._load_resource_sets(types, resource_mapping)
        Resource.convert_requires(resource_mapping, ignored_set)

    def _load_resource_sets(self, types: dict[str, Entity], resource_mapping: dict["Instance", "Resource"]) -> None:
        """
        load the resource_sets in a dict with as keys resource_ids and as values the name of the resource_set
        the resource belongs to.
        This method should only be called after all resources have been extracted from the model.
        """
        resource_sets: dict[str, Optional[str]] = {}
        resource_set_instances: list["Instance"] = (
            types["std::ResourceSet"].get_all_instances() if "std::ResourceSet" in types else []
        )
        for resource_set_instance in resource_set_instances:
            name: str = resource_set_instance.get_attribute("name").get_value()
            empty_set: bool = True
            resources_in_set: list[Instance] = resource_set_instance.get_attribute("resources").get_value()
            for resource_in_set in resources_in_set:
                if resource_in_set in resource_mapping:
                    resource_id: str = resource_mapping[resource_in_set].id.resource_str()
                    if resource_id in resource_sets and resource_sets[resource_id] != name:
                        raise CompilerException(
                            f"resource '{resource_id}' can not be part of multiple ResourceSets: "
                            f"{resource_sets[resource_id]} and {name}"
                        )
                    resource_sets[resource_id] = name
                    empty_set = False
                else:
                    LOGGER.warning(
                        "resource %s is part of ResourceSet %s but will not be exported.",
                        str(resource_in_set),
                        str(resource_set_instance.get_attribute("name").get_value()),
                    )
            if empty_set:
                self._empty_resource_sets.append(name)
        self._resource_sets = resource_sets

    def _run_export_plugins_specified_in_config_file(self) -> None:
        """
        Run any additional export plug-ins
        """
        export = []
        for pl in cfg_export.get():
            export.append(pl.strip())

        for name in export:
            if name.strip() == "":
                continue
            self.run_export_plugin(name)

    def run_export_plugin(self, name: str) -> None:
        if name not in Exporter.__export_functions:
            raise Exception("Export function %s does not exist." % name)

        types, function = Exporter.__export_functions[name]
        if len(types) > 0:
            function(self, types=self._get_instance_proxies_of_types(types))
        else:
            function(self)

    def _call_dep_manager(self, types: ModelDict) -> None:
        """
        Call all dep managers and let them add dependencies
        """
        for fnc in self.__class__.__dep_manager:
            try:
                fnc(types, self._resources)
            except UnknownException:
                LOGGER.debug("Dependency manager %s caused an unknown exception", fnc)

        # Because dependency managers are only semi-trusted code, we can not assume they respect the proper typing
        # There are already many dependency manager who are somewhat liberal in what they put into the requires set

        def cleanup(requires: Union[ResourceVersionIdStr, Resource, Id]) -> Id:
            """
            Main type cleanup

            :param requires: a requirement, can be a string, resource, Id
            :return: the same requirement, but as an Id
            :raises Exception: the requirement can not be converted
            """

            if isinstance(requires, str):
                myid = Id.parse_id(requires)
                if myid.version == 0:
                    raise Exception(
                        f"A dependency manager inserted a resource id without version this is not allowed {requires}"
                    )
                return myid
            if isinstance(requires, Resource):
                return requires.id
            if isinstance(requires, Id):
                return requires
            raise Exception(
                f"A dependency manager inserted the object {repr(requires)} of type {type(requires)} "
                "into a requires relation. However, only string, Resource or Id are allowable types "
            )

        # Clean up requires and resource_requires
        for res in self._resources.values():
            res.requires = {cleanup(r) for r in res.requires}
            res.resource_requires = {self._resources[r] for r in res.requires}

    def _validate_graph(self) -> None:
        """
        Validate the graph and if requested by the user, dump it
        """
        done: set[Resource] = set()

        def find_cycle(current: Resource, working: set[Resource]) -> None:
            if current in done:
                return
            if current in working:
                raise DependencyCycleException(current)
            working.add(current)
            for dep in current.resource_requires:
                try:
                    find_cycle(dep, working)
                except DependencyCycleException as e:
                    e.add_to_cycle(current)
                    raise e
            done.add(current)
            working.remove(current)

        for res in self._resources.values():
            if res not in done:
                find_cycle(res, set())

        if self.options and self.options.depgraph:
            dot = "digraph G {\n"
            for res in self._resources.values():
                res_id = res.id.resource_version_str()
                dot += '\t"%s";\n' % res_id

                for req in res.resource_requires:
                    dot += f'\t"{res_id}" -> "{req}";\n'

            dot += "}\n"

            with open("dependencies.dot", "wb+") as fd:
                fd.write(dot.encode())

    def get_version(self, no_commit: bool = False, partial_compile: bool = False) -> int:
        if no_commit or partial_compile:
            return 0
        tid = cfg_env.get()
        if tid is None:
            LOGGER.warning("The environment for this model should be set for export to server!")
            return 0
        else:
            conn = protocol.SyncClient("compiler")
            result = conn.reserve_version(tid)
            if result.code != 200:
                raise Exception(f"Unable to reserve version number from server (msg: {result.result})")
            return result.result["data"]

    def run(
        self,
        types: Optional[dict[str, Entity]],
        scopes: Optional[Namespace],
        metadata: dict[str, str] = {},
        no_commit: bool = False,
        include_status: bool = False,
        model_export: bool = False,
        export_plugin: Optional[str] = None,
        partial_compile: bool = False,
        resource_sets_to_remove: Optional[Sequence[str]] = None,
    ) -> Union[tuple[int, ResourceDict], tuple[int, ResourceDict, dict[str, ResourceState]]]:
        """
        Run the export functions. Return value for partial json export uses 0 as version placeholder.
        """
        start = time.time()
        if not partial_compile and resource_sets_to_remove:
            raise Exception("Cannot remove resource sets when a full compile was done")
        resource_sets_to_remove_all: list[str] = list(resource_sets_to_remove) if resource_sets_to_remove is not None else []

        self.types = types
        self.scopes = scopes

        self._version = self.get_version(no_commit, partial_compile)

        if types is not None:
            # then process the configuration model to submit it to the mgmt server
            # This is the actual export : convert entities to resources.
            self._load_resources(types)
            resource_sets_to_remove_all += self._empty_resource_sets
            # call dependency managers
            self._call_dep_manager(types)
            metadata[const.META_DATA_COMPILE_STATE] = const.Compilestate.success
            self.failed = False
        else:
            metadata[const.META_DATA_COMPILE_STATE] = const.Compilestate.failed
            self.failed = True
            LOGGER.warning("Compilation of model failed.")

        if not self.failed:
            if export_plugin is not None:
                # Run export plugin specified on CLI
                self.run_export_plugin(export_plugin)
            else:
                self._run_export_plugins_specified_in_config_file()

        # validate the dependency graph
        self._validate_graph()

        resources = self.resources_to_list()

        export_done = time.time()
        LOGGER.debug("Generating resources from the compiled model took %0.03f seconds", export_done - start)

        if len(self._resources) == 0:
            LOGGER.warning("Empty deployment model.")

        if self.options and self.options.json:
            with open(self.options.json, "wb+") as fd:
                fd.write(protocol.json_encode(resources).encode("utf-8"))
        elif (not self.failed or len(self._resources) > 0 or len(unknown_parameters) > 0) and not no_commit:
            self._version = self.commit_resources(
                self._version, resources, metadata, partial_compile, resource_sets_to_remove_all, Project.get().metadata.pip
            )
            LOGGER.info("Committed resources with version %d" % self._version)

        exported_version: int = self._version
        if include_status:
            return exported_version, self._resources, self._resource_state

        LOGGER.debug("Committing resources took %0.03f seconds", time.time() - export_done)

        return exported_version, self._resources

    def add_resource(self, resource: Resource) -> None:
        """
        Add a new resource to the list of exported resources. When
        commit_resources is called, the entire list of resources is sent
        to the server.

        A resource is a map of attributes. This method validates the id
        of the resource and will add a version (if it is not set already)
        """
        if resource.version > 0:
            raise Exception("Versions should not be added to resources during model compilation.")

        resource.set_version(self._version)

        if resource.id in self._resources:
            raise CompilerException("Resource %s exists more than once in the configuration model" % resource.id)

        is_undefined = False
        for unknown in resource.unknowns:
            is_undefined = True
            value = getattr(resource, unknown)
            if value.source is not None and hasattr(value.source, "_type"):
                resource_id = to_id(value.source)
                if resource_id:
                    self._unknown_objects.add(resource_id)

        if is_undefined:
            self._resource_state[resource.id.resource_str()] = const.ResourceState.undefined
        else:
            self._resource_state[resource.id.resource_str()] = const.ResourceState.available

        self._resources[resource.id] = resource

    def resources_to_list(self) -> list[dict[str, Any]]:
        """Convert the resource list to a json representation"""
        resources = []

        for res in self._resources.values():
            resources.append(res.serialize())

        return resources

    def deploy_code(self, conn: protocol.SyncClient, tid: uuid.UUID, version: Optional[int] = None) -> None:
        """Deploy code to the server"""
        if version is None:
            version = int(time.time())

        code_manager = loader.CodeManager()
        LOGGER.info("Sending resources and handler source to server")

        # Load both resource definition and handlers
        for type_name, resource_definition in resource.get_resources():
            code_manager.register_code(type_name, resource_definition)

        for type_name, handler_definition in Commander.get_providers():
            code_manager.register_code(type_name, handler_definition)

        LOGGER.info("Uploading source files")

        upload_code(conn, tid, version, code_manager)

    def commit_resources(
        self,
        version: Optional[int],
        resources: list[dict[str, str]],
        metadata: dict[str, str],
        partial_compile: bool,
<<<<<<< HEAD
        resource_sets_to_remove: list[str],
=======
        resource_sets_to_remove: List[str],
        pip_config: PipConfig,
>>>>>>> 0e188b76
    ) -> int:
        """
        Commit the entire list of resources to the configuration server.

        :return: The version for which resources were committed.
        """
        tid = cfg_env.get()
        if tid is None:
            LOGGER.error("The environment for this model should be set!")
            raise Exception("The environment for this model should be set!")

        if version is None and not partial_compile:
            raise Exception("Full export requires version to be set")

        conn = protocol.SyncClient("compiler")

        # partial exports use the same code as the version they're based on
        if not partial_compile:
            self.deploy_code(conn, tid, version)

        LOGGER.info("Uploading %d files" % len(self._file_store))

        # collect all hashes and send them at once to the server to check
        # if they are already uploaded
        hashes = list(self._file_store.keys())

        result = conn.stat_files(files=hashes)

        if result.code != 200:
            raise Exception("Unable to check status of files at server")

        to_upload = result.result["files"]

        LOGGER.info("Only %d files are new and need to be uploaded" % len(to_upload))
        for hash_id in to_upload:
            content = self._file_store[hash_id]

            result = conn.upload_file(id=hash_id, content=base64.b64encode(content).decode("ascii"))

            if result.code != 200:
                LOGGER.error("Unable to upload file with hash %s" % hash_id)
            else:
                LOGGER.debug("Uploaded file with hash %s" % hash_id)

        # Collecting version information
        version_info = {const.EXPORT_META_DATA: metadata}

        LOGGER.info("Sending resource updates to server")
        if LOGGER.isEnabledFor(logging.DEBUG):
            for res in resources:
                rid = res["id"]
                resource_set: Optional[str] = self._resource_sets.get(Id.parse_id(rid).resource_str(), None)
                if resource_set is not None:
                    LOGGER.debug("  %s in resource set %s", rid, resource_set)
                else:
                    LOGGER.debug("  %s not in any resource set", rid)

        def do_put(**kwargs: object) -> Result:
            if partial_compile:
                result = conn.put_partial(
                    tid=tid,
                    resources=resources,
                    resource_sets=self._resource_sets,
                    unknowns=unknown_parameters,
                    resource_state=self._resource_state,
                    version_info=version_info,
                    removed_resource_sets=resource_sets_to_remove,
                    **kwargs,
                )
            else:
                result = conn.put_version(
                    tid=tid,
                    version=version,
                    resources=resources,
                    resource_sets=self._resource_sets,
                    unknowns=unknown_parameters,
                    resource_state=self._resource_state,
                    version_info=version_info,
                    compiler_version=get_compiler_version(),
                    **kwargs,
                )
            return result

        # Backward compatibility with ISO6 servers
        result = do_put(pip_config=pip_config)
        if (
            result.code == 400
            and isinstance(result.result, dict)
            and "Invalid request: request contains fields {'pip_config'}" in result.result.get("message", "")
        ):
            LOGGER.warning(
                "Pip config will not be correctly picked up by the agent: "
                "the orchestrator we are exporting to does not support this!"
            )
            result = do_put()

        if result.code != 200:
            LOGGER.error("Failed to commit resource updates (%s)", result.result["message"])
            raise Exception("Failed to commit resource updates (%s)" % result.result["message"])

        if version == 0:
            assert result.result is not None
            return pydantic.TypeAdapter(int).validate_python(result.result["data"])
        else:
            return version

    def upload_file(self, content: Union[str, bytes]) -> str:
        """
        Upload a file to the configuration server. This operation is not
        executed in the transaction.
        """
        bcontent: bytes

        if not isinstance(content, bytes):
            bcontent = content.encode("utf-8")
        else:
            bcontent = content

        hash_id = hash_file(bcontent)
        self._file_store[hash_id] = bcontent

        return hash_id

    def get_environment_id(self) -> str:
        env = str(cfg_env.get())

        if env is None:
            raise Exception("The environment of the model should be configured in config>environment")

        return env


@stable_api
class dependency_manager:  # noqa: N801
    """
    Register a function that manages dependencies in the configuration model that will be deployed.
    """

    def __init__(self, function: Callable[[ModelDict, ResourceDict], None]) -> None:
        Exporter.add_dependency_manager(function)


class code_manager:  # noqa: N801
    """Register a function that will be invoked after all resource and handler code is collected. A code manager can add
    or modify code before it is uploaded to the server.
    """

    def __init__(self, function: Callable[[], None]) -> None:
        pass


class export:  # noqa: N801
    """
    A decorator that registers an export function
    """

    def __init__(self, name: str, *args: str) -> None:
        self.name = name
        self.types = args

    def __call__(self, function: Callable[["Exporter", ProxiedType], None]) -> Callable[["Exporter", ProxiedType], None]:
        """
        The wrapping
        """
        Exporter.add(self.name, self.types, function)
        return function


@export("dump", "std::File", "std::Service", "std::Package")
def export_dumpfiles(exporter: Exporter, types: ProxiedType) -> None:
    prefix = "dump"

    if not os.path.exists(prefix):
        os.mkdir(prefix)

    for file in types["std::File"]:
        path = os.path.join(prefix, file.host.name + file.path.replace("/", "+"))  # type: ignore
        with open(path, "w+", encoding="utf-8") as fd:
            if isinstance(file.content, Unknown):  # type: ignore
                fd.write("UNKNOWN -> error")
            else:
                fd.write(file.content)  # type: ignore

    path = os.path.join(prefix, "services")
    with open(path, "w+", encoding="utf-8") as fd:
        for svc in types["std::Service"]:
            fd.write(f"{svc.host.name} -> {svc.name}\n")  # type: ignore

    path = os.path.join(prefix, "packages")
    with open(path, "w+", encoding="utf-8") as fd:
        for pkg in types["std::Package"]:
            fd.write(f"{pkg.host.name} -> {pkg.name}\n")  # type: ignore<|MERGE_RESOLUTION|>--- conflicted
+++ resolved
@@ -490,12 +490,8 @@
         resources: list[dict[str, str]],
         metadata: dict[str, str],
         partial_compile: bool,
-<<<<<<< HEAD
         resource_sets_to_remove: list[str],
-=======
-        resource_sets_to_remove: List[str],
         pip_config: PipConfig,
->>>>>>> 0e188b76
     ) -> int:
         """
         Commit the entire list of resources to the configuration server.
