--- conflicted
+++ resolved
@@ -28,47 +28,6 @@
 from strawberry_sqlalchemy_mapper import StrawberrySQLAlchemyLoader, StrawberrySQLAlchemyMapper
 
 mapper: StrawberrySQLAlchemyMapper[typing.Any] = StrawberrySQLAlchemyMapper()
-<<<<<<< HEAD
-SCHEMA: strawberry.Schema | None = None
-
-
-def get_expert_mode(root: "Environment") -> bool:
-    assert hasattr(root, "settings")
-    return bool(root.settings.get("enable_lsm_expert_mode", False))
-
-
-@mapper.type(models.Environment)
-class Environment:
-    # Add every relation/attribute that we don't want to expose in our GraphQL endpoint to `__exclude__`
-    __exclude__ = [
-        "project_",
-        "agentprocess",
-        "code",
-        "compile",
-        "configurationmodel",
-        "discoveredresource",
-        "environmentmetricsgauge",
-        "environmentmetricstimer",
-        "notification",
-        "parameter",
-        "resource_persistent_state",
-        "unknownparameter",
-        "agent",
-    ]
-    is_expert_mode: bool = strawberry.field(resolver=get_expert_mode)
-
-
-@mapper.type(models.Notification)
-class Notification:
-    pass
-
-
-def get_schema() -> strawberry.Schema:
-    global SCHEMA
-    if SCHEMA is None:
-        SCHEMA = initialize_schema()
-    return SCHEMA
-=======
 
 
 @dataclasses.dataclass
@@ -78,7 +37,6 @@
     """
 
     compiler_service: CompilerService
->>>>>>> f7a2d01d
 
 
 class StrawberryFilter:
@@ -90,7 +48,6 @@
     pass
 
 
-<<<<<<< HEAD
 @strawberry.input
 class EnvironmentFilter(StrawberryFilter):
     id: typing.Optional[str] = strawberry.UNSET
@@ -113,8 +70,6 @@
     created: typing.Optional[str] = strawberry.UNSET
 
 
-=======
->>>>>>> f7a2d01d
 def add_filter_and_sort(
     stmt: Select[typing.Any],
     filter: typing.Optional[StrawberryFilter] = strawberry.UNSET,
