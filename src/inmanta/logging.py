"""
    Copyright 2023 Inmanta

    Licensed under the Apache License, Version 2.0 (the "License");
    you may not use this file except in compliance with the License.
    You may obtain a copy of the License at

        http://www.apache.org/licenses/LICENSE-2.0

    Unless required by applicable law or agreed to in writing, software
    distributed under the License is distributed on an "AS IS" BASIS,
    WITHOUT WARRANTIES OR CONDITIONS OF ANY KIND, either express or implied.
    See the License for the specific language governing permissions and
    limitations under the License.

    Contact: code@inmanta.com
"""

import enum
import logging
import logging.config
import os
import re
import sys
from argparse import Namespace
from collections import abc
from collections.abc import Iterator
from contextlib import contextmanager
from logging import handlers
from typing import Optional, TextIO
import logging.config

import colorlog
import yaml
from colorlog.formatter import LogColors

<<<<<<< HEAD
from inmanta import const, config
=======
from inmanta import config, const
from inmanta.server import config as server_config
>>>>>>> 2c124270
from inmanta.stable_api import stable_api

LOGGER = logging.getLogger(__name__)


def _is_on_tty() -> bool:
    return (hasattr(sys.stdout, "isatty") and sys.stdout.isatty()) or const.ENVIRON_FORCE_TTY in os.environ


"""
This dictionary maps the Inmanta log levels to the corresponding Python log levels
"""
log_levels = {
    "0": logging.ERROR,
    "1": logging.WARNING,
    "2": logging.INFO,
    "3": logging.DEBUG,
    "4": 2,
    "ERROR": logging.ERROR,
    "WARNING": logging.WARNING,
    "INFO": logging.INFO,
    "DEBUG": logging.DEBUG,
    "TRACE": 2,
}


@stable_api
class LoggingConfigExtension:
    """
    This class is used by an extension to declare the default logging config that should be used when
    no dict-based logging config was provided by the user. The FullLoggingConfig class provides support
    to merge this logging config into the main logging config of inmanta-core. This class supports only
    version 1 of Python's dictConfig format.
    """

    def __init__(
        self,
        *,
        formatters: Optional[abc.Mapping[str, object]] = None,
        handlers: Optional[abc.Mapping[str, object]] = None,
        loggers: Optional[abc.Mapping[str, object]] = None,
        root_handlers: Optional[abc.Set[str]] = None,
        log_dirs_to_create: Optional[abc.Set[str]] = None,
    ) -> None:
        """
        :param log_dirs_to_create: The log directories that should be created before the logging config can be used.
        """
        self.formatters = formatters if formatters else {}
        self.handlers = handlers if handlers else {}
        self.loggers = loggers if loggers else {}
        self.root_handlers = root_handlers if root_handlers else set()
        self.log_dirs_to_create = log_dirs_to_create if log_dirs_to_create else set()

    def ensure_log_dirs(self) -> None:
        """
        This method makes sure that the log directories, required by this logging config, are present on disk.
        The directories are created if they don't exist yet.
        """
        for directory in self.log_dirs_to_create:
            os.makedirs(directory, exist_ok=True)

    def validate_for_extension(self, extension_name: str) -> None:
        """
        Verify that the names of the formatters and handlers are prefixed with `<name-extension>_` and
        raise an Exception in case this constraint is violated.
        """
        for logging_config_element in ["formatters", "handlers"]:
            for name in getattr(self, logging_config_element):
                if not name.startswith(f"{extension_name}_"):
                    raise Exception(
                        f"{logging_config_element.capitalize()} defined in the default logging config of an extension must be"
                        f" prefixed with `{extension_name}_`. Extension {extension_name} defines a"
                        f" {logging_config_element[0:-1]} with the invalid name {name}."
                    )


class FullLoggingConfig(LoggingConfigExtension):
    """
    A FullLoggingConfig that can be applied on Python's logging framework.

    This class supports only version 1 of Python's dictConfig format.
    """

    def __init__(
        self,
        *,
        formatters: Optional[abc.Mapping[str, object]] = None,
        handlers: Optional[abc.Mapping[str, object]] = None,
        loggers: Optional[abc.Mapping[str, object]] = None,
        root_handlers: Optional[abc.Set[str]] = None,
        log_dirs_to_create: Optional[abc.Set[str]] = None,
        root_log_level: Optional[int | str] = None,
    ):
        super().__init__(
            formatters=formatters,
            handlers=handlers,
            loggers=loggers,
            root_handlers=root_handlers,
            log_dirs_to_create=log_dirs_to_create,
        )
        self.root_log_level = root_log_level

    def join(self, logging_config_extension: LoggingConfigExtension) -> "FullLoggingConfig":
        """
        Join this FullLoggingConfig and the given LoggingConfigExtension together into a single
        FullLoggingConfig object that contains all the logging config of both objects.
        """
        common_formatter_names = set(self.formatters.keys()) & set(logging_config_extension.formatters.keys())
        if common_formatter_names:
            raise Exception(f"The following formatter names appear in multiple logging configs: {common_formatter_names}")
        common_handler_names = set(self.handlers.keys()) & set(logging_config_extension.handlers.keys())
        if common_handler_names:
            raise Exception(f"The following handler names appear in multiple logging configs: {common_handler_names}")
        common_logger_names = set(self.loggers.keys()) & set(logging_config_extension.loggers.keys())
        if common_logger_names:
            raise Exception(f"The following logger names appear in multiple logging configs: {common_logger_names}")
        return FullLoggingConfig(
            formatters=dict(**self.formatters, **logging_config_extension.formatters),
            handlers=dict(**self.handlers, **logging_config_extension.handlers),
            loggers=dict(**self.loggers, **logging_config_extension.loggers),
            root_handlers=set(*self.root_handlers, *logging_config_extension.root_handlers),
            log_dirs_to_create=set(*self.log_dirs_to_create, *logging_config_extension.log_dirs_to_create),
            root_log_level=self.root_log_level,
        )

    def apply_config(self) -> None:
        """
        Configure the logging system with this logging config.
        """
        self.ensure_log_dirs()
        dict_config = self._to_dict_config()
        logging.config.dictConfig(dict_config)

    def _to_dict_config(self) -> dict[str, object]:
        """
        Convert this object into a dictionary format that can be passed to logging.config.dictConfig() method
        to configure logging.
        """
        return {
            "version": 1,
            "formatters": dict(self.formatters),
            "handlers": dict(self.handlers),
            "loggers": dict(self.loggers),
            "root": {
                "handlers": self.root_handlers,
                **({"level": self.root_log_level} if self.root_log_level else {}),
            },
            "disable_existing_loggers": False,
        }


class Options(Namespace):
    """
    The Options class provides a way to configure the InmantaLoggerConfig with the following attributes:

    :param log_file: if this attribute is set, the logs will be written to the specified file instead of the stream
                     specified in `get_instance`.
    :param log_file_level: the Inmanta logging level for the file handler (if `log_file` is set).
                           The possible inmanta log levels and their associated python log level are defined in the
                           inmanta.logging.log_levels dictionary.
    :param verbose: the verbosity level of the log messages. can be a number from 0 to 4.
                    if a bigger number is provided, 4 will be used. Refer to log_file_level for the explanation of each level.
                    default is 1 (WARNING)
    :param timed: if true,  adds the time to the formatter in the log lines.
    :param logging_config: Path to the dict-based logging config file.
    """

    log_file: Optional[str] = None
    log_file_level: str = "INFO"
    verbose: int = 1
    timed: bool = False
    keep_logger_names: bool = False
    logging_config: Optional[str] = None


class LoggerMode(enum.Enum):
    """
    A different log format is used when the compiler/exporter is executed. This enum
    indicates which mode we are currently executing in.
        * COMPILER: the compiler is running.
        * EXPORT: The exporter is running.
        * OTHER: We are executing neither the compiler nor the exporter (e.g. running the server).
    """

    COMPILER = "compiler"
    EXPORTER = "exporter"
    OTHER = "other"


class LoggingConfigBuilder:

    def get_bootstrap_logging_config(
        self,
        stream: TextIO = sys.stdout,
        logging_config_extensions: Optional[abc.Sequence[LoggingConfigExtension]] = None,
    ) -> FullLoggingConfig:
        """
        This method returns the logging config that should be used between the moment that the process starts,
        and the moment that the logging-related config options are parsed and applied.

        :param stream: The TextIO stream where the logs will be sent to.
        :param logging_config_extensions: The logging config required by the extensions.
        """
        name_root_handler = "core_console_handler"
        logging_config_core = FullLoggingConfig(
            formatters={
                "core_console_formatter": self._get_multiline_formatter_config(),
            },
            handlers={
                name_root_handler: {
                    "class": "logging.StreamHandler",
                    "formatter": "core_console_formatter",
                    "level": "INFO",
                    "stream": stream,
                },
            },
            loggers={},
            root_handlers={name_root_handler},
            root_log_level="INFO",
        )
        logging_config_core.validate_for_extension(extension_name="core")
        return self._join_logging_configs(logging_config_core, logging_config_extensions)

    def get_logging_config_from_options(
        self,
        stream: TextIO,
        options: Options,
        logging_config_extensions: Optional[abc.Sequence[LoggingConfigExtension]] = None,
    ) -> FullLoggingConfig:
        """
        Return the logging config based on the given configuration options, passed on the CLI,
        and the configuration options present in the config file.

        :param stream: The TextIO stream where the logs will be sent to.
        :param options: The config options passed on the CLI.
        :param logging_config_extensions: The logging config required by the extensions.
        """
        handlers: dict[str, object] = {}
        handler_root_logger: str
        log_level: int
        if options.log_file:
            log_level = convert_inmanta_log_level(options.log_file_level)
            handler_root_logger = "core_server_log"
            handlers[handler_root_logger] = {
                "class": "logging.handlers.WatchedFileHandler",
                "level": log_level,
                "formatter": "core_server_log_formatter",
                "filename": options.log_file,
                "mode": "a+",
            }
        else:
            log_level = convert_inmanta_log_level(inmanta_log_level=str(options.verbose), cli=True)
            handler_root_logger = "core_console"
            handlers[handler_root_logger] = {
                "class": "logging.StreamHandler",
                "formatter": "core_console_formatter",
                "level": log_level,
                "stream": stream,
            }

        full_logging_config = FullLoggingConfig(
            formatters={
                # Always add all the formatters, even if they are not used by configuration. This way
                # the formatters can be used if the user dumps the default logging config to file.
                "core_resource_action_log_formatter": {
                    "format": "%(asctime)s %(levelname)-8s %(name)-10s %(message)s",
                },
                "core_server_log_formatter": {
                    "format": "%(asctime)s %(levelname)-8s %(name)-10s %(message)s",
                },
                "core_console_formatter": self._get_multiline_formatter_config(options),
            },
            handlers={
                **handlers,
                "core_resource_action_handler": {
                    "class": "inmanta.logging.ParametrizedFileHandler",
                    "level": "DEBUG",
                    "formatter": "core_resource_action_log_formatter",
                    "name_parent_logger": const.NAME_RESOURCE_ACTION_LOGGER,
                    "log_file_template": os.path.join(
                        config.log_dir.get(), server_config.server_resource_action_log_prefix.get() + "{child_logger_name}.log"
                    ),
                },
                "core_tornado_debug_log_handler": {
                    "class": "inmanta.logging.TornadoDebugLogHandler",
                    "level": "DEBUG",
                },
            },
            loggers={
                const.NAME_RESOURCE_ACTION_LOGGER: {
                    "level": "DEBUG",
                    "propagate": True,
                    "handlers": ["core_resource_action_handler"],
                },
                "tornado.general": {
                    "level": "DEBUG",
                    "propagate": True,
                    "handlers": ["core_tornado_debug_log_handler"],
                },
            },
            root_handlers={handler_root_logger},
            root_log_level=log_level,
        )
        full_logging_config.validate_for_extension(extension_name="core")
        return self._join_logging_configs(full_logging_config, logging_config_extensions)

    def get_logging_config_for_agent(self, log_file: str, inmanta_log_level: str, cli_log: bool) -> FullLoggingConfig:
        """
        Returns the logging config for an agent.

        :param log_file: The log file were the logs should be sent to.
        :param inmanta_log_level: The Inmanta log level threshold, that indicates which log records should be ignored
                                  and which should be logged. This log level is taking into account for log records sent
                                  to file and to stderr.
        :param cli_log: A boolean indicating whether logs should also be sent to stderr or not.
        """
        python_log_level: int = convert_inmanta_log_level(inmanta_log_level)
        cli_handlers = {}
        name_root_handler = "core_agent_log_handler"
        root_loggers = {name_root_handler}
        if cli_log:
            cli_handlers["core_console_handler"] = {
                "class": "logging.StreamHandler",
                "formatter": "core_console_formatter",
                "level": python_log_level,
                "stream": "ext://sys.stderr",
            }
            root_loggers.add("core_console_handler")
        full_logging_config = FullLoggingConfig(
            formatters={
                # Always add all the formatters, even if they are not used by configuration. This way
                # the formatters can be used if the user dumps the default logging config to file.
                "core_agent_log_formatter": {
                    "format": "%(asctime)s %(levelname)-8s %(name)-10s %(message)s",
                },
                "core_console_formatter": self._get_multiline_formatter_config(),
            },
            handlers={
                name_root_handler: {
                    "class": "logging.handlers.WatchedFileHandler",
                    "level": python_log_level,
                    "formatter": "core_agent_log_formatter",
                    "filename": log_file,
                    "mode": "a+",
                },
                **cli_handlers,
            },
            loggers={},
            root_handlers=root_loggers,
            root_log_level=python_log_level,
        )
        full_logging_config.validate_for_extension(extension_name="core")
        return full_logging_config

    def _join_logging_configs(
        self,
        full_logger_config: FullLoggingConfig,
        logging_config_extensions: Optional[abc.Sequence[LoggingConfigExtension]] = None,
    ) -> FullLoggingConfig:
        """
        Join the given LoggingConfigCore and the LoggingConfigExtensions together into a single LoggingConfigCore
        object that contains all the loging config.
        """
        logging_config_extensions = logging_config_extensions if logging_config_extensions else []
        result = full_logger_config
        for logging_config_ext in logging_config_extensions:
            result = result.join(logging_config_ext)
        return result

    def _get_multiline_formatter_config(self, options: Optional[Options] = None) -> dict[str, object]:
        """
        Returns the dict-based formatter config for logs that will be sent to the console.

        :param options: The config options requested by the user or None if the config options are not parsed yet and
                        the bootstrap_logger_config should be used.
        """
        # Use a shorter space padding if we know that we will use short names as the logger name.
        # Otherwise the log records contains too much white spaces.
        space_padding_after_logger_name = (
            15
            if (
                options
                and not options.keep_logger_names
                and hasattr(options, "func")
                and options.func.__name__ in ["compile_project", "export"]
            )
            else 25
        )
        log_format = "%(asctime)s " if options and options.timed else ""
        if _is_on_tty():
            log_format += f"%(log_color)s%(name)-{space_padding_after_logger_name}s%(levelname)-8s%(reset)s%(blue)s%(message)s"
            log_colors = {"DEBUG": "cyan", "INFO": "green", "WARNING": "yellow", "ERROR": "red", "CRITICAL": "red"}
        else:
            log_format += f"%(name)-{space_padding_after_logger_name}s%(levelname)-8s%(message)s"
            log_colors = None

        return {
            "()": "inmanta.logging.MultiLineFormatter",
            "fmt": log_format,
            "log_colors": log_colors,
            "reset": _is_on_tty(),
            "no_color": not _is_on_tty(),
            "keep_logger_names": options.keep_logger_names if options else False,
        }


def convert_inmanta_log_level(inmanta_log_level: str, cli: bool = False) -> int:
    """
    Convert the given Inmanta log level to the corresponding Python log level.

    :param inmanta_log_level: The inmanta logging level
    :param cli: True if the logs will be outputted to the CLI.
    :return: python log level
    """
    # maximum of 4 v's
    if inmanta_log_level.isdigit() and int(inmanta_log_level) > 4:
        inmanta_log_level = "4"
    # The minimal log level on the CLI is always WARNING
    if cli and (inmanta_log_level == "ERROR" or (inmanta_log_level.isdigit() and int(inmanta_log_level) < 1)):
        inmanta_log_level = "WARNING"
    # Converts the Inmanta log level to the Python log level
    python_log_level = log_levels[inmanta_log_level]
    return python_log_level


class LoggerModeManager:
    """
    A singleton that keeps track of the current LoggerMode.
    """

    _instance: Optional["LoggerModeManager"] = None

    def __init__(self) -> None:
        self._logger_mode = LoggerMode.OTHER

    def get_logger_mode(self) -> LoggerMode:
        """
        Returns the current logger mode.
        """
        return self._logger_mode

    @contextmanager
    def run_in_logger_mode(self, logger_mode: LoggerMode) -> Iterator[None]:
        """
        A contextmanager that can be used to temporarily change the LoggerMode within a code block.
        This ContextManager updates the LoggerModeManager singleton and is therefore not async- or threadsafe.
        """
        prev_logger_mode = self._logger_mode
        self._logger_mode = logger_mode
        try:
            yield
        finally:
            self._logger_mode = prev_logger_mode

    @classmethod
    def get_instance(cls) -> "LoggerModeManager":
        if cls._instance is None:
            cls._instance = LoggerModeManager()
        return cls._instance


@stable_api
class InmantaLoggerConfig:
    """
    This class is the entry-point for configuring the Python logging framework.

    Usage:
    To use this class, you first need to call the `get_instance`. This method takes a `stream` argument
    that specifies where the log messages should be sent to. If no `stream` is provided,
    the log messages will be sent to standard output.

    You can then call the `apply_options` method to configure the logging options.

    The setup is not done in one step as we want logs for the cmd_parser, which will provide the options needed to configure
    the 'final' logger with `apply_options`.
    """

    _instance: Optional["InmantaLoggerConfig"] = None

    def __init__(self, stream: TextIO = sys.stdout) -> None:
        """
        Set up the logging handler for Inmanta

        :param stream: The TextIO stream where the logs will be sent to.
        """
        log_config: FullLoggingConfig = LoggingConfigBuilder().get_bootstrap_logging_config(stream)
        self._stream = stream
        self._handlers: abc.Sequence[logging.Handler] = self._apply_logging_config(log_config)
        self._options_applied: bool = False
        self._logging_configs_extensions: list[LoggingConfigExtension] = []

    @classmethod
    def get_current_instance(cls) -> "InmantaLoggerConfig":
        """
        Obtain the InmantaLoggerConfig singleton. This method assumes that an InmantaLoggerConfig was already initialized
        using the `get_instance()` method.
        """
        if not cls._instance:
            raise Exception("InmantaLoggerConfig was not yet initialized. Call get_instance() first.")
        return cls._instance

    @classmethod
    @stable_api
    def get_instance(cls, stream: TextIO = sys.stdout) -> "InmantaLoggerConfig":
        """
        This method should be used to obtain an instance of this class, because this class is a singleton.

        :param stream: The stream to send log messages to. Default is standard output (sys.stdout)
        """
        if cls._instance:
            if len(cls._instance._handlers) != 1:
                raise Exception("More than one root handler configured.")
            if not isinstance(cls._instance._handlers[0], logging.StreamHandler):
                raise Exception("Instance already exists with a different handler")
            elif isinstance(cls._instance._handlers[0], logging.StreamHandler) and cls._instance._handlers[0].stream != stream:
                raise Exception("Instance already exists with a different stream")
        else:
            cls._instance = cls(stream)
        return cls._instance

    @classmethod
    @stable_api
    def clean_instance(cls) -> None:
        """
        This method should be used to clean up an instance of this class
        """
        for handler in logging.root.handlers:
            # File-based handlers automatically re-open after close() if log records are written to them.
            # As such, we explicitly remove the handler from the root logger here.
            logging.root.removeHandler(handler)
            handler.flush()
            handler.close()
        logging.shutdown()
        cls._instance = None

    def apply_logging_config_from_file(self, path: str) -> None:
        """
<<<<<<< HEAD
        Apply the dict-based logging config defined in the given file.
        """
        with open(path, "r") as fh:
            dict_content = yaml.safe_load(fh)
        logging.config.dictConfig(dict_content)
=======
        Apply the given logging options.
>>>>>>> 2c124270

    def _get_logging_config_file(self, options: Options) -> Optional[str]:
        """
        Fetch the value of the logging_config configuration option. The
        configuration options are considered in the following order:
           1. The --logging-config CLI option.
           2. The INMANTA_CONFIG_LOGGING_CONFIG environment variable.
           3. The logging_config option in the config files.
        """
        if options.logging_config:
            return options.logging_config
        return config.logging_config.get()

    def _apply_logging_config_from_file(self, config_file: str) -> None:
        if not os.path.isfile(config_file):
            raise Exception(f"File {}")
        with open(config_file, "r") as fh:
            dict_config = yaml.safe_load(fh)
            try:
                logging.config.dictConfig(dict_config)
            except yaml.YAMLError:


    def _apply_logging_config_from_options(self, options: Options) -> None:
        self._options_applied = True
<<<<<<< HEAD
        self._keep_logger_names = options.keep_logger_names
        log_file = options.log_file
        log_file_level = options.log_file_level
        if log_file:
            self.configure_file_logger(log_file, log_file_level)
        else:
            # Use a shorter space padding if we know that we will use short names as the logger name.
            # Otherwise the log records contains too much white spaces.
            space_padding_after_logger_name = (
                15
                if (
                    not options.keep_logger_names
                    and hasattr(options, "func")
                    and options.func.__name__ in ["compile_project", "export"]
                )
                else 25
            )
            formatter = self._get_log_formatter_for_stream_handler(
                timed=options.timed, space_padding_after_logger_name=space_padding_after_logger_name
            )
            self.set_log_formatter(formatter)
            self.set_log_level(str(options.verbose))

    @stable_api
    def apply_options(self, options: Options) -> None:
        """
        Apply the logging options to the current handler. A handler should have been created before

        :param options: The Option object coming from the command line. This function uses the following
            attributes: log_file, log_file_level, verbose, timed
        """
        if self._options_applied:
            raise Exception("Options can only be applied once to a handler.")

        logging_config_file: Optional[str] = self._get_logging_config_file(options)
        if logging_config_file:
            self._apply_logging_config_from_file(logging_config_file)
        else:
            self._apply_logging_config_from_options(options)

    def configure_file_logger(self, log_file: str, inmanta_log_level: str) -> None:
        self.set_logfile_location(log_file)
        formatter = logging.Formatter(fmt="%(asctime)s %(levelname)-8s %(name)-10s %(message)s")
        self.set_log_formatter(formatter)
        self.set_log_level(inmanta_log_level, cli=False)

    def add_cli_logger(self, inmanta_log_level: str) -> logging.Handler:
        """Add a simple cli logger, used for debugging subprocesses"""
        handler = logging.StreamHandler()
        handler.setLevel(self.convert_inmanta_log_level(inmanta_log_level))
        handler.setFormatter(self._get_log_formatter_for_stream_handler(False))
        logging.root.addHandler(handler)
        return handler
=======
        config_builder = LoggingConfigBuilder()
        logging_config: FullLoggingConfig = config_builder.get_logging_config_from_options(
            self._stream, options, self._logging_configs_extensions
        )
        self._handlers = self._apply_logging_config(logging_config)

    def _apply_logging_config(self, logging_config: FullLoggingConfig) -> abc.Sequence[logging.Handler]:
        """
        Apply the given logging_config as the current configuration of the logging system.

        This method assume that the given config defines a single root handler.
        """
        logging_config.apply_config()
        return logging.root.handlers
>>>>>>> 2c124270

    @stable_api
    def set_log_level(self, inmanta_log_level: str, cli: bool = True) -> None:
        """
        [DEPRECATED] Set the logging level. A handler should have been created before.
        The possible inmanta log levels and their associated python log level
        are defined in the inmanta.logging.log_levels dictionary.

        :param inmanta_log_level: The inmanta logging level
        :param cli: True if the logs will be outputted to the CLI.
        """
        python_log_level = convert_inmanta_log_level(inmanta_log_level, cli)
        for handler in self._handlers:
            handler.setLevel(python_log_level)
        logging.root.setLevel(python_log_level)

    @stable_api
    def set_log_formatter(self, formatter: logging.Formatter) -> None:
        """
        [DEPRECATED] Set the log formatter. A handler should have been created before

        :param formatter: The log formatter.
        """
        for handler in self._handlers:
            handler.setFormatter(formatter)

    @stable_api
    def set_logfile_location(self, location: str) -> None:
        """
        [DEPRECATED] Set the location of the log file. Be careful that this function will replace the current handler
        with a new one. This means that configurations done on the previous handler will be lost.

        :param location: The location of the log file.
        """
        file_handler = logging.handlers.WatchedFileHandler(filename=location, mode="a+")
        for handler in self._handlers:
            handler.close()
            logging.root.removeHandler(handler)
        self._handlers = [file_handler]
        logging.root.addHandler(file_handler)

    @stable_api
    def get_handler(self) -> logging.Handler:
        """
        [DEPRECATED] Get the logging handler

        :return: The logging handler
        """
        assert len(self._handlers) == 1, "This could happen if this method is used in combination with the caplog fixture."
        return self._handlers[0]

    @stable_api
    def register_default_logging_config(self, logging_config: LoggingConfigExtension) -> None:
        """
        Register the default logging config for a certain extension.
        """
        self._logging_configs_extensions.append(logging_config)


class MultiLineFormatter(colorlog.ColoredFormatter):
    """
    Formatter for multi-line log records.

    This class extends the `colorlog.ColoredFormatter` class to provide a custom formatting method for log records that
    span multiple lines.
    """

    inmanta_plugin_pkg_regex = re.compile(r"^inmanta_plugins\.(?P<module_name>[^.]+)")
    # Regex that extracts the name of the module from a fully qualified import of a Python
    # module inside an Inmanta module.

    def __init__(
        self,
        fmt: Optional[str] = None,
        *,
        # keep interface minimal: only include fields we actually use
        log_colors: Optional[LogColors] = None,
        reset: bool = True,
        no_color: bool = False,
        keep_logger_names: bool,
    ):
        """
        Initialize a new `MultiLineFormatter` instance.

        :param fmt: Optional string specifying the log record format.
        :param log_colors: Optional `LogColors` object mapping log level names to color codes.
        :param reset: Boolean indicating whether to reset terminal colors at the end of each log record.
        :param no_color: Boolean indicating whether to disable colors in the output.
        :param keep_logger_names: Display the log messages using the name of the logger that created the log message,
                                  instead of the component of the compiler that was executing while the log record was created
                                  or the name of the module that created the log message.
        """
        super().__init__(fmt, log_colors=log_colors, reset=reset, no_color=no_color)
        self.fmt = fmt
        self._keep_logger_names = keep_logger_names
        self._logger_mode_manager = LoggerModeManager.get_instance()

    def get_header_length(self, record: logging.LogRecord) -> int:
        """
        Get the header length of a given log record.

        :param record: The `logging.LogRecord` object for which to calculate the header length.
        :return: The length of the header in the log record, without color codes.
        """
        # to get the length of the header we want to get the header without the color codes
        formatter = colorlog.ColoredFormatter(
            fmt=self.fmt,
            log_colors=self.log_colors,
            reset=False,
            no_color=True,
        )
        header = formatter.format(
            logging.LogRecord(
                record.name,
                record.levelno,
                record.pathname,
                record.lineno,
                "",
                (),
                None,
            )
        )
        return len(header)

    def format(self, record: logging.LogRecord) -> str:
        """
        Format a log record with added indentation.

        :param record: The `logging.LogRecord` object to format.
        :return: The formatted log record as a string.
        """
        record = self._wrap_record(record)
        indent: str = " " * self.get_header_length(record)
        head, *tail = super().format(record).splitlines(True)
        return head + "".join(indent + line for line in tail)

    def _wrap_record(self, record: logging.LogRecord) -> logging.LogRecord:
        """
        Wrap a log record to perform renaming for specific formatter as determined by the _logger_mode

        This is derived from the way the colorlog.ColoredFormatter works
        """
        old_name = record.name
        new_name = self._get_logger_name_for(old_name)
        if old_name == new_name:
            return record
        attributes = dict(record.__dict__)
        attributes["name"] = new_name
        return logging.makeLogRecord(attributes)

    def _get_logger_name_for(self, logger_name: str) -> str:
        """
        Returns the logger name that should be used in the log record.

        :attr logger_name: The name of the logger that was used to create the log record.
        """
        logger_mode = self._logger_mode_manager.get_logger_mode()
        if not self._keep_logger_names and logger_mode in [LoggerMode.COMPILER, LoggerMode.EXPORTER]:
            if not logger_name.startswith("inmanta"):
                # This is a log record from a third-party library. Don't adjust the logger name.
                return logger_name
            if logger_name == "inmanta.pip":
                # Log record created by a pip subprocess started by the inmanta.
                return "pip"
            match: Optional[re.Match[str]] = self.inmanta_plugin_pkg_regex.match(logger_name)
            if match:
                # Log record created by an Inmanta module.
                return match.groupdict()["module_name"]
            else:
                # Log record created by Inmanta code.
                return logger_mode.value
        else:
            # Don't modify the logger name
            return logger_name


@stable_api
class ParametrizedFileHandler(logging.Handler):
    """
    A file handler that writes to different files based on the last part of the logger name.
    """

    def __init__(self, name_parent_logger: str, log_file_template: str) -> None:
        """
        :param name_parent_logger: The log records created by children of this logger will be written to file by this handler.
                                   This handler will ignore log records created by any other logger.
        :param log_file_template: A template for the path to the log file. This is an f-string that holds the parameter
                                  `child_logger_name`. This part will be replaced by the name of the direct child of
                                  self.name_parent_logger that belongs to the logger that created the record.
        """
        super().__init__()
        self.name_parent_logger = name_parent_logger
        self.log_file_template: str = log_file_template
        self.child_handlers: dict[str, handlers.WatchedFileHandler] = {}

    def flush(self) -> None:
        for child in self.child_handlers.values():
            child.flush()

    def setFormatter(self, fmt: Optional[logging.Formatter]) -> None:
        super().setFormatter(fmt)
        for child in self.child_handlers.values():
            child.setFormatter(fmt)

    def setLevel(self, level: str | int) -> None:
        super().setLevel(level)
        for child in self.child_handlers.values():
            child.setLevel(level)

    def close(self) -> None:
        for child in self.child_handlers.values():
            child.close()
        self.child_handlers = {}
        super().close()

    def emit(self, record: logging.LogRecord) -> None:
        if not record.name.startswith(f"{self.name_parent_logger}."):
            return
        logger_name_without_parent_prefix = record.name.removeprefix(f"{self.name_parent_logger}.")
        logger_name_direct_child_of_parent_logger = logger_name_without_parent_prefix.split(".")[0]
        path_logfile = self.log_file_template.format(child_logger_name=logger_name_direct_child_of_parent_logger)
        if path_logfile not in self.child_handlers:
            try:
                handler = logging.handlers.WatchedFileHandler(filename=path_logfile, mode="a+")
            except FileNotFoundError:
                log_dir = os.path.dirname(self.log_file_template)
                if not os.path.exists(log_dir):
                    LOGGER.warning(
                        "Cannot write to resource action log, because directory %s doesn't exist.",
                        path_logfile,
                    )
                else:
                    LOGGER.exception("Failed to write to resource action log file.")
                return
            handler.setFormatter(self.formatter)
            handler.setLevel(self.level)
            self.child_handlers[path_logfile] = handler
        self.child_handlers[path_logfile].emit(record)


class TornadoDebugLogHandler(logging.Handler):
    """
    A custom log handler for Tornados 'max_clients limit reached' debug logs.
    """

    def __init__(self, level: int = logging.NOTSET) -> None:
        super().__init__(level)
        self.logger = logging.getLogger("inmanta.protocol.endpoints")

    def emit(self, record: logging.LogRecord) -> None:
        if (
            record.levelno == logging.DEBUG
            and record.name.startswith("tornado.general")
            and record.msg.startswith("max_clients limit reached")
        ):
            self.logger.warning(record.msg)  # Log Tornado log as inmanta warnings<|MERGE_RESOLUTION|>--- conflicted
+++ resolved
@@ -34,12 +34,9 @@
 import yaml
 from colorlog.formatter import LogColors
 
-<<<<<<< HEAD
 from inmanta import const, config
-=======
 from inmanta import config, const
 from inmanta.server import config as server_config
->>>>>>> 2c124270
 from inmanta.stable_api import stable_api
 
 LOGGER = logging.getLogger(__name__)
@@ -577,15 +574,11 @@
 
     def apply_logging_config_from_file(self, path: str) -> None:
         """
-<<<<<<< HEAD
         Apply the dict-based logging config defined in the given file.
         """
         with open(path, "r") as fh:
             dict_content = yaml.safe_load(fh)
         logging.config.dictConfig(dict_content)
-=======
-        Apply the given logging options.
->>>>>>> 2c124270
 
     def _get_logging_config_file(self, options: Options) -> Optional[str]:
         """
@@ -611,29 +604,11 @@
 
     def _apply_logging_config_from_options(self, options: Options) -> None:
         self._options_applied = True
-<<<<<<< HEAD
-        self._keep_logger_names = options.keep_logger_names
-        log_file = options.log_file
-        log_file_level = options.log_file_level
-        if log_file:
-            self.configure_file_logger(log_file, log_file_level)
-        else:
-            # Use a shorter space padding if we know that we will use short names as the logger name.
-            # Otherwise the log records contains too much white spaces.
-            space_padding_after_logger_name = (
-                15
-                if (
-                    not options.keep_logger_names
-                    and hasattr(options, "func")
-                    and options.func.__name__ in ["compile_project", "export"]
-                )
-                else 25
-            )
-            formatter = self._get_log_formatter_for_stream_handler(
-                timed=options.timed, space_padding_after_logger_name=space_padding_after_logger_name
-            )
-            self.set_log_formatter(formatter)
-            self.set_log_level(str(options.verbose))
+        config_builder = LoggingConfigBuilder()
+        logging_config: FullLoggingConfig = config_builder.get_logging_config_from_options(
+            self._stream, options, self._logging_configs_extensions
+        )
+        self._handlers = self._apply_logging_config(logging_config)
 
     @stable_api
     def apply_options(self, options: Options) -> None:
@@ -658,20 +633,6 @@
         self.set_log_formatter(formatter)
         self.set_log_level(inmanta_log_level, cli=False)
 
-    def add_cli_logger(self, inmanta_log_level: str) -> logging.Handler:
-        """Add a simple cli logger, used for debugging subprocesses"""
-        handler = logging.StreamHandler()
-        handler.setLevel(self.convert_inmanta_log_level(inmanta_log_level))
-        handler.setFormatter(self._get_log_formatter_for_stream_handler(False))
-        logging.root.addHandler(handler)
-        return handler
-=======
-        config_builder = LoggingConfigBuilder()
-        logging_config: FullLoggingConfig = config_builder.get_logging_config_from_options(
-            self._stream, options, self._logging_configs_extensions
-        )
-        self._handlers = self._apply_logging_config(logging_config)
-
     def _apply_logging_config(self, logging_config: FullLoggingConfig) -> abc.Sequence[logging.Handler]:
         """
         Apply the given logging_config as the current configuration of the logging system.
@@ -680,7 +641,6 @@
         """
         logging_config.apply_config()
         return logging.root.handlers
->>>>>>> 2c124270
 
     @stable_api
     def set_log_level(self, inmanta_log_level: str, cli: bool = True) -> None:
