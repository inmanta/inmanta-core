"""
    Copyright 2023 Inmanta

    Licensed under the Apache License, Version 2.0 (the "License");
    you may not use this file except in compliance with the License.
    You may obtain a copy of the License at

        http://www.apache.org/licenses/LICENSE-2.0

    Unless required by applicable law or agreed to in writing, software
    distributed under the License is distributed on an "AS IS" BASIS,
    WITHOUT WARRANTIES OR CONDITIONS OF ANY KIND, either express or implied.
    See the License for the specific language governing permissions and
    limitations under the License.

    Contact: code@inmanta.com
"""

import enum
import logging
import logging.config
import os
import re
import sys
from argparse import Namespace
from collections import abc
from collections.abc import Iterator
from contextlib import contextmanager
from logging import handlers
from typing import Optional, TextIO

import colorlog
from colorlog.formatter import LogColors

from inmanta import config, const
from inmanta.server import config as server_config
from inmanta.stable_api import stable_api

LOGGER = logging.getLogger(__name__)


def _is_on_tty() -> bool:
    return (hasattr(sys.stdout, "isatty") and sys.stdout.isatty()) or const.ENVIRON_FORCE_TTY in os.environ


"""
This dictionary maps the Inmanta log levels to the corresponding Python log levels
"""
log_levels = {
    "0": logging.ERROR,
    "1": logging.WARNING,
    "2": logging.INFO,
    "3": logging.DEBUG,
    "4": 2,
    "ERROR": logging.ERROR,
    "WARNING": logging.WARNING,
    "INFO": logging.INFO,
    "DEBUG": logging.DEBUG,
    "TRACE": 2,
}


@stable_api
class LoggingConfigExtension:
    """
    This class is used by an extension to declare the default logging config that should be used when
    no dict-based logging config was provided by the user. The FullLoggingConfig class provides support
    to merge this logging config into the main logging config of inmanta-core. This class supports only
    version 1 of Python's dictConfig format.
    """

    def __init__(
        self,
        *,
        formatters: Optional[abc.Mapping[str, object]] = None,
        handlers: Optional[abc.Mapping[str, object]] = None,
        loggers: Optional[abc.Mapping[str, object]] = None,
        root_handlers: Optional[abc.Set[str]] = None,
        log_dirs_to_create: Optional[abc.Set[str]] = None,
    ) -> None:
        """
        :param log_dirs_to_create: The log directories that should be created before the logging config can be used.
        """
        self.formatters = formatters if formatters else {}
        self.handlers = handlers if handlers else {}
        self.loggers = loggers if loggers else {}
        self.root_handlers = root_handlers if root_handlers else set()
        self.log_dirs_to_create = log_dirs_to_create if log_dirs_to_create else set()

    def ensure_log_dirs(self) -> None:
        """
        This method makes sure that the log directories, required by this logging config, are present on disk.
        The directories are created if they don't exist yet.
        """
        for directory in self.log_dirs_to_create:
            os.makedirs(directory, exist_ok=True)

    def validate_for_extension(self, extension_name: str) -> None:
        """
        Verify that the names of the formatters and handlers are prefixed with `<name-extension>_` and
        raise an Exception in case this constraint is violated.
        """
        for logging_config_element in ["formatters", "handlers"]:
            for name in getattr(self, logging_config_element):
                if not name.startswith(f"{extension_name}_"):
                    raise Exception(
                        f"{logging_config_element.capitalize()} defined in the default logging config of an extension must be"
                        f" prefixed with `{extension_name}_`. Extension {extension_name} defines a"
                        f" {logging_config_element[0:-1]} with the invalid name {name}."
                    )


class FullLoggingConfig(LoggingConfigExtension):
    """
    A FullLoggingConfig that can be applied on Python's logging framework.

    This class supports only version 1 of Python's dictConfig format.
    """

    def __init__(
        self,
        *,
        formatters: Optional[abc.Mapping[str, object]] = None,
        handlers: Optional[abc.Mapping[str, object]] = None,
        loggers: Optional[abc.Mapping[str, object]] = None,
        root_handlers: Optional[abc.Set[str]] = None,
        log_dirs_to_create: Optional[abc.Set[str]] = None,
        root_log_level: Optional[int | str] = None,
    ):
        super().__init__(
            formatters=formatters,
            handlers=handlers,
            loggers=loggers,
            root_handlers=root_handlers,
            log_dirs_to_create=log_dirs_to_create,
        )
        self.root_log_level = root_log_level

    def join(self, logging_config_extension: LoggingConfigExtension) -> "FullLoggingConfig":
        """
        Join this FullLoggingConfig and the given LoggingConfigExtension together into a single
        FullLoggingConfig object that contains all the logging config of both objects.
        """
        common_formatter_names = set(self.formatters.keys()) & set(logging_config_extension.formatters.keys())
        if common_formatter_names:
            raise Exception(f"The following formatter names appear in multiple logging configs: {common_formatter_names}")
        common_handler_names = set(self.handlers.keys()) & set(logging_config_extension.handlers.keys())
        if common_handler_names:
            raise Exception(f"The following handler names appear in multiple logging configs: {common_handler_names}")
        common_logger_names = set(self.loggers.keys()) & set(logging_config_extension.loggers.keys())
        if common_logger_names:
            raise Exception(f"The following logger names appear in multiple logging configs: {common_logger_names}")
        return FullLoggingConfig(
            formatters=dict(**self.formatters, **logging_config_extension.formatters),
            handlers=dict(**self.handlers, **logging_config_extension.handlers),
            loggers=dict(**self.loggers, **logging_config_extension.loggers),
            root_handlers=set(*self.root_handlers, *logging_config_extension.root_handlers),
            log_dirs_to_create=set(*self.log_dirs_to_create, *logging_config_extension.log_dirs_to_create),
            root_log_level=self.root_log_level,
        )

    def apply_config(self) -> None:
        """
        Configure the logging system with this logging config.
        """
        self.ensure_log_dirs()
        dict_config = self._to_dict_config()
        logging.config.dictConfig(dict_config)

    def _to_dict_config(self) -> dict[str, object]:
        """
        Convert this object into a dictionary format that can be passed to logging.config.dictConfig() method
        to configure logging.
        """
        return {
            "version": 1,
            "formatters": dict(self.formatters),
            "handlers": dict(self.handlers),
            "loggers": dict(self.loggers),
            "root": {
                "handlers": self.root_handlers,
                **({"level": self.root_log_level} if self.root_log_level else {}),
            },
            "disable_existing_loggers": False,
        }


class Options(Namespace):
    """
    The Options class provides a way to configure the InmantaLoggerConfig with the following attributes:
    - `log_file`: if this attribute is set, the logs will be written to the specified file instead of the stream
      specified in `get_instance`.
    - `log_file_level`: the Inmanta logging level for the file handler (if `log_file` is set).
        The possible inmanta log levels and their associated python log level are defined in the
        inmanta.logging.log_levels dictionary.
    - `verbose`: the verbosity level of the log messages. can be a number from 0 to 4.
        if a bigger number is provided, 4 will be used. Refer to log_file_level for the explanation of each level.
        default is 1 (WARNING)
    - `timed`: if true,  adds the time to the formatter in the log lines.
    """

    log_file: Optional[str] = None
    log_file_level: str = "INFO"
    verbose: int = 1
    timed: bool = False
    keep_logger_names: bool = False


class LoggerMode(enum.Enum):
    """
    A different log format is used when the compiler/exporter is executed. This enum
    indicates which mode we are currently executing in.
        * COMPILER: the compiler is running.
        * EXPORT: The exporter is running.
        * OTHER: We are executing neither the compiler nor the exporter (e.g. running the server).
    """

    COMPILER = "compiler"
    EXPORTER = "exporter"
    OTHER = "other"


class LoggingConfigBuilder:

    def get_bootstrap_logging_config(
        self,
        stream: TextIO = sys.stdout,
        logging_config_extensions: Optional[abc.Sequence[LoggingConfigExtension]] = None,
    ) -> FullLoggingConfig:
        """
        This method returns the logging config that should be used between the moment that the process starts,
        and the moment that the logging-related config options are parsed and applied.

        :param stream: The TextIO stream where the logs will be sent to.
        :param logging_config_extensions: The logging config required by the extensions.
        """
        name_root_handler = "core_console_handler"
        logging_config_core = FullLoggingConfig(
            formatters={
                "core_console_formatter": self._get_multiline_formatter_config(),
            },
            handlers={
                name_root_handler: {
                    "class": "logging.StreamHandler",
                    "formatter": "core_console_formatter",
                    "level": "INFO",
                    "stream": stream,
                },
            },
            loggers={},
            root_handlers={name_root_handler},
            root_log_level="INFO",
        )
        logging_config_core.validate_for_extension(extension_name="core")
        return self._join_logging_configs(logging_config_core, logging_config_extensions)

    def get_logging_config_from_options(
        self,
        stream: TextIO,
        options: Options,
        logging_config_extensions: Optional[abc.Sequence[LoggingConfigExtension]] = None,
    ) -> FullLoggingConfig:
        """
        Return the logging config based on the given configuration options, passed on the CLI,
        and the configuration options present in the config file.

        :param stream: The TextIO stream where the logs will be sent to.
        :param options: The config options passed on the CLI.
        :param logging_config_extensions: The logging config required by the extensions.
        """
        handlers: dict[str, object] = {}
        handler_root_logger: str
        log_level: int
        if options.log_file:
            log_level = convert_inmanta_log_level(options.log_file_level)
            handler_root_logger = "core_server_log"
            handlers[handler_root_logger] = {
                "class": "logging.handlers.WatchedFileHandler",
                "level": log_level,
                "formatter": "core_server_log_formatter",
                "filename": options.log_file,
                "mode": "a+",
            }
        else:
            log_level = convert_inmanta_log_level(inmanta_log_level=str(options.verbose), cli=True)
            handler_root_logger = "core_console"
            handlers[handler_root_logger] = {
                "class": "logging.StreamHandler",
                "formatter": "core_console_formatter",
                "level": log_level,
                "stream": stream,
            }

        full_logging_config = FullLoggingConfig(
            formatters={
                # Always add all the formatters, even if they are not used by configuration. This way
                # the formatters can be used if the user dumps the default logging config to file.
                "core_resource_action_log_formatter": {
                    "format": "%(asctime)s %(levelname)-8s %(name)-10s %(message)s",
                },
                "core_server_log_formatter": {
                    "format": "%(asctime)s %(levelname)-8s %(name)-10s %(message)s",
                },
                "core_console_formatter": self._get_multiline_formatter_config(options),
            },
            handlers={
                **handlers,
                "core_resource_action_handler": {
                    "class": "inmanta.logging.ParametrizedFileHandler",
                    "level": "DEBUG",
                    "formatter": "core_resource_action_log_formatter",
                    "name_parent_logger": const.NAME_RESOURCE_ACTION_LOGGER,
                    "log_file_template": os.path.join(
                        config.log_dir.get(), server_config.server_resource_action_log_prefix.get() + "{child_logger_name}.log"
                    ),
                },
                "core_tornado_debug_log_handler": {
                    "class": "inmanta.logging.TornadoDebugLogHandler",
                    "level": "DEBUG",
                },
            },
            loggers={
                const.NAME_RESOURCE_ACTION_LOGGER: {
                    "level": "DEBUG",
                    "propagate": True,
                    "handlers": ["core_resource_action_handler"],
                },
                "tornado.general": {
                    "level": "DEBUG",
                    "propagate": True,
                    "handlers": ["core_tornado_debug_log_handler"],
                },
            },
            root_handlers={handler_root_logger},
            root_log_level=log_level,
        )
        full_logging_config.validate_for_extension(extension_name="core")
        return self._join_logging_configs(full_logging_config, logging_config_extensions)

    def get_logging_config_for_agent(self, log_file: str, inmanta_log_level: str, cli_log: bool) -> FullLoggingConfig:
        """
        Returns the logging config for an agent.

        :param log_file: The log file were the logs should be sent to.
        :param inmanta_log_level: The Inmanta log level threshold, that indicates which log records should be ignored
                                  and which should be logged. This log level is taking into account for log records sent
                                  to file and to stderr.
        :param cli_log: A boolean indicating whether logs should also be sent to stderr or not.
        """
        python_log_level: int = convert_inmanta_log_level(inmanta_log_level)
        cli_handlers = {}
        name_root_handler = "core_agent_log_handler"
        root_loggers = {name_root_handler}
        if cli_log:
            cli_handlers["core_console_handler"] = {
                "class": "logging.StreamHandler",
                "formatter": "core_console_formatter",
                "level": python_log_level,
                "stream": "ext://sys.stderr",
            }
            root_loggers.add("core_console_handler")
        full_logging_config = FullLoggingConfig(
            formatters={
                # Always add all the formatters, even if they are not used by configuration. This way
                # the formatters can be used if the user dumps the default logging config to file.
                "core_agent_log_formatter": {
                    "format": "%(asctime)s %(levelname)-8s %(name)-10s %(message)s",
                },
                "core_console_formatter": self._get_multiline_formatter_config(),
            },
            handlers={
                name_root_handler: {
                    "class": "logging.handlers.WatchedFileHandler",
                    "level": python_log_level,
                    "formatter": "core_agent_log_formatter",
                    "filename": log_file,
                    "mode": "a+",
                },
                **cli_handlers,
            },
            loggers={},
            root_handlers=root_loggers,
            root_log_level=python_log_level,
        )
        full_logging_config.validate_for_extension(extension_name="core")
        return full_logging_config

    def _join_logging_configs(
        self,
        full_logger_config: FullLoggingConfig,
        logging_config_extensions: Optional[abc.Sequence[LoggingConfigExtension]] = None,
    ) -> FullLoggingConfig:
        """
        Join the given LoggingConfigCore and the LoggingConfigExtensions together into a single LoggingConfigCore
        object that contains all the loging config.
        """
        logging_config_extensions = logging_config_extensions if logging_config_extensions else []
        result = full_logger_config
        for logging_config_ext in logging_config_extensions:
            result = result.join(logging_config_ext)
        return result

    def _get_multiline_formatter_config(self, options: Optional[Options] = None) -> dict[str, object]:
        """
        Returns the dict-based formatter config for logs that will be sent to the console.

        :param options: The config options requested by the user or None if the config options are not parsed yet and
                        the bootstrap_logger_config should be used.
        """
        # Use a shorter space padding if we know that we will use short names as the logger name.
        # Otherwise the log records contains too much white spaces.
        space_padding_after_logger_name = (
            15
            if (
                options
                and not options.keep_logger_names
                and hasattr(options, "func")
                and options.func.__name__ in ["compile_project", "export"]
            )
            else 25
        )
        log_format = "%(asctime)s " if options and options.timed else ""
        if _is_on_tty():
            log_format += f"%(log_color)s%(name)-{space_padding_after_logger_name}s%(levelname)-8s%(reset)s%(blue)s%(message)s"
            log_colors = {"DEBUG": "cyan", "INFO": "green", "WARNING": "yellow", "ERROR": "red", "CRITICAL": "red"}
        else:
            log_format += f"%(name)-{space_padding_after_logger_name}s%(levelname)-8s%(message)s"
            log_colors = None

        return {
            "()": "inmanta.logging.MultiLineFormatter",
            "fmt": log_format,
            "log_colors": log_colors,
            "reset": _is_on_tty(),
            "no_color": not _is_on_tty(),
            "keep_logger_names": options.keep_logger_names if options else False,
        }


def convert_inmanta_log_level(inmanta_log_level: str, cli: bool = False) -> int:
    """
    Convert the given Inmanta log level to the corresponding Python log level.

    :param inmanta_log_level: The inmanta logging level
    :param cli: True if the logs will be outputted to the CLI.
    :return: python log level
    """
    # maximum of 4 v's
    if inmanta_log_level.isdigit() and int(inmanta_log_level) > 4:
        inmanta_log_level = "4"
    # The minimal log level on the CLI is always WARNING
    if cli and (inmanta_log_level == "ERROR" or (inmanta_log_level.isdigit() and int(inmanta_log_level) < 1)):
        inmanta_log_level = "WARNING"
    # Converts the Inmanta log level to the Python log level
    python_log_level = log_levels[inmanta_log_level]
    return python_log_level


class LoggerModeManager:
    """
    A singleton that keeps track of the current LoggerMode.
    """

    _instance: Optional["LoggerModeManager"] = None

    def __init__(self) -> None:
        self._logger_mode = LoggerMode.OTHER

    def get_logger_mode(self) -> LoggerMode:
        """
        Returns the current logger mode.
        """
        return self._logger_mode

    @contextmanager
    def run_in_logger_mode(self, logger_mode: LoggerMode) -> Iterator[None]:
        """
        A contextmanager that can be used to temporarily change the LoggerMode within a code block.
        This ContextManager updates the LoggerModeManager singleton and is therefore not async- or threadsafe.
        """
        prev_logger_mode = self._logger_mode
        self._logger_mode = logger_mode
        try:
            yield
        finally:
            self._logger_mode = prev_logger_mode

    @classmethod
    def get_instance(cls) -> "LoggerModeManager":
        if cls._instance is None:
            cls._instance = LoggerModeManager()
        return cls._instance


@stable_api
class InmantaLoggerConfig:
    """
    This class is the entry-point for configuring the Python logging framework.

    Usage:
    To use this class, you first need to call the `get_instance`. This method takes a `stream` argument
    that specifies where the log messages should be sent to. If no `stream` is provided,
    the log messages will be sent to standard output.

    You can then call the `apply_options` method to configure the logging options.

    The setup is not done in one step as we want logs for the cmd_parser, which will provide the options needed to configure
    the 'final' logger with `apply_options`.
    """

    _instance: Optional["InmantaLoggerConfig"] = None

    def __init__(self, stream: TextIO = sys.stdout) -> None:
        """
        Set up the logging handler for Inmanta

        :param stream: The TextIO stream where the logs will be sent to.
        """
        log_config: FullLoggingConfig = LoggingConfigBuilder().get_bootstrap_logging_config(stream)
        self._stream = stream
        self._handlers: abc.Sequence[logging.Handler] = self._apply_logging_config(log_config)
        self._options_applied: bool = False
        self._logging_configs_extensions: list[LoggingConfigExtension] = []

    @classmethod
    def get_current_instance(cls) -> "InmantaLoggerConfig":
        """
        Obtain the InmantaLoggerConfig singleton. This method assumes that an InmantaLoggerConfig was already initialized
        using the `get_instance()` method.
        """
        if not cls._instance:
            raise Exception("InmantaLoggerConfig was not yet initialized. Call get_instance() first.")
        return cls._instance

    @classmethod
    @stable_api
    def get_instance(cls, stream: TextIO = sys.stdout) -> "InmantaLoggerConfig":
        """
        This method should be used to obtain an instance of this class, because this class is a singleton.

        :param stream: The stream to send log messages to. Default is standard output (sys.stdout)
        """
        if cls._instance:
            if len(cls._instance._handlers) != 1:
                raise Exception("More than one root handler configured.")
            if not isinstance(cls._instance._handlers[0], logging.StreamHandler):
                raise Exception("Instance already exists with a different handler")
            elif isinstance(cls._instance._handlers[0], logging.StreamHandler) and cls._instance._handlers[0].stream != stream:
                raise Exception("Instance already exists with a different stream")
        else:
            cls._instance = cls(stream)
        return cls._instance

    @classmethod
    @stable_api
    def clean_instance(cls) -> None:
        """
        This method should be used to clean up an instance of this class
        """
        for handler in logging.root.handlers:
            # File-based handlers automatically re-open after close() if log records are written to them.
            # As such, we explicitly remove the handler from the root logger here.
            logging.root.removeHandler(handler)
            handler.flush()
            handler.close()
        logging.shutdown()
        cls._instance = None

    @stable_api
    def apply_options(self, options: Options) -> None:
        """
        Apply the given logging options.

        :param options: The Option object coming from the command line. This function uses the following
            attributes: log_file, log_file_level, verbose, timed
        """
        if self._options_applied:
            raise Exception("Options can only be applied once to a handler.")
        self._options_applied = True
<<<<<<< HEAD
        self._keep_logger_names = options.keep_logger_names
        log_file = options.log_file
        log_file_level = options.log_file_level
        if log_file:
            self.configure_file_logger(log_file, log_file_level)
        else:
            # Use a shorter space padding if we know that we will use short names as the logger name.
            # Otherwise the log records contains too much white spaces.
            space_padding_after_logger_name = (
                15
                if (
                    not options.keep_logger_names
                    and hasattr(options, "func")
                    and options.func.__name__ in ["compile_project", "export"]
                )
                else 25
            )
            formatter = self._get_log_formatter_for_stream_handler(
                timed=options.timed, space_padding_after_logger_name=space_padding_after_logger_name
            )
            self.set_log_formatter(formatter)
            self.set_log_level(str(options.verbose))

    def configure_file_logger(self, log_file: str, inmanta_log_level: str) -> None:
        self.set_logfile_location(log_file)
        formatter = logging.Formatter(fmt="%(asctime)s %(levelname)-8s %(name)-10s %(message)s")
        self.set_log_formatter(formatter)
        self.set_log_level(inmanta_log_level, cli=False)

    def add_cli_logger(self, log_level: int) -> logging.Handler:
        """Add a simple cli logger, used for debugging subprocesses"""
        handler = logging.StreamHandler()
        handler.setLevel(log_level)
        handler.setFormatter(self._get_log_formatter_for_stream_handler(False))
        logging.root.addHandler(handler)
        return handler
=======
        config_builder = LoggingConfigBuilder()
        logging_config: FullLoggingConfig = config_builder.get_logging_config_from_options(
            self._stream, options, self._logging_configs_extensions
        )
        self._handlers = self._apply_logging_config(logging_config)

    def _apply_logging_config(self, logging_config: FullLoggingConfig) -> abc.Sequence[logging.Handler]:
        """
        Apply the given logging_config as the current configuration of the logging system.

        This method assume that the given config defines a single root handler.
        """
        logging_config.apply_config()
        return logging.root.handlers
>>>>>>> 2c124270

    @stable_api
    def set_log_level(self, inmanta_log_level: str, cli: bool = True) -> None:
        """
        [DEPRECATED] Set the logging level. A handler should have been created before.
        The possible inmanta log levels and their associated python log level
        are defined in the inmanta.logging.log_levels dictionary.

        :param inmanta_log_level: The inmanta logging level
        :param cli: True if the logs will be outputted to the CLI.
        """
<<<<<<< HEAD
        python_log_level = self.convert_inmanta_log_level(inmanta_log_level, cli)
        self.set_python_log_level(python_log_level)

    def set_python_log_level(self, log_level: int) -> None:
        """
        Set the logging level. A handler should have been created before.
        The possible inmanta log levels and their associated python log level
        are defined in the inmanta.logging.log_levels dictionary.

        :param inmanta_log_level: The inmanta logging level
        """
        self._handler.setLevel(log_level)
        logging.root.setLevel(log_level)
=======
        python_log_level = convert_inmanta_log_level(inmanta_log_level, cli)
        for handler in self._handlers:
            handler.setLevel(python_log_level)
        logging.root.setLevel(python_log_level)
>>>>>>> 2c124270

    @stable_api
    def set_log_formatter(self, formatter: logging.Formatter) -> None:
        """
        [DEPRECATED] Set the log formatter. A handler should have been created before

        :param formatter: The log formatter.
        """
        for handler in self._handlers:
            handler.setFormatter(formatter)

    @stable_api
    def set_logfile_location(self, location: str) -> None:
        """
        [DEPRECATED] Set the location of the log file. Be careful that this function will replace the current handler
        with a new one. This means that configurations done on the previous handler will be lost.

        :param location: The location of the log file.
        """
        file_handler = logging.handlers.WatchedFileHandler(filename=location, mode="a+")
        for handler in self._handlers:
            handler.close()
            logging.root.removeHandler(handler)
        self._handlers = [file_handler]
        logging.root.addHandler(file_handler)

    @stable_api
    def get_handler(self) -> logging.Handler:
        """
        [DEPRECATED] Get the logging handler

        :return: The logging handler
        """
        assert len(self._handlers) == 1, "This could happen if this method is used in combination with the caplog fixture."
        return self._handlers[0]

    @stable_api
    def register_default_logging_config(self, logging_config: LoggingConfigExtension) -> None:
        """
        Register the default logging config for a certain extension.
        """
        self._logging_configs_extensions.append(logging_config)


class MultiLineFormatter(colorlog.ColoredFormatter):
    """
    Formatter for multi-line log records.

    This class extends the `colorlog.ColoredFormatter` class to provide a custom formatting method for log records that
    span multiple lines.
    """

    inmanta_plugin_pkg_regex = re.compile(r"^inmanta_plugins\.(?P<module_name>[^.]+)")
    # Regex that extracts the name of the module from a fully qualified import of a Python
    # module inside an Inmanta module.

    def __init__(
        self,
        fmt: Optional[str] = None,
        *,
        # keep interface minimal: only include fields we actually use
        log_colors: Optional[LogColors] = None,
        reset: bool = True,
        no_color: bool = False,
        keep_logger_names: bool,
    ):
        """
        Initialize a new `MultiLineFormatter` instance.

        :param fmt: Optional string specifying the log record format.
        :param log_colors: Optional `LogColors` object mapping log level names to color codes.
        :param reset: Boolean indicating whether to reset terminal colors at the end of each log record.
        :param no_color: Boolean indicating whether to disable colors in the output.
        :param keep_logger_names: Display the log messages using the name of the logger that created the log message,
                                  instead of the component of the compiler that was executing while the log record was created
                                  or the name of the module that created the log message.
        """
        super().__init__(fmt, log_colors=log_colors, reset=reset, no_color=no_color)
        self.fmt = fmt
        self._keep_logger_names = keep_logger_names
        self._logger_mode_manager = LoggerModeManager.get_instance()

    def get_header_length(self, record: logging.LogRecord) -> int:
        """
        Get the header length of a given log record.

        :param record: The `logging.LogRecord` object for which to calculate the header length.
        :return: The length of the header in the log record, without color codes.
        """
        # to get the length of the header we want to get the header without the color codes
        formatter = colorlog.ColoredFormatter(
            fmt=self.fmt,
            log_colors=self.log_colors,
            reset=False,
            no_color=True,
        )
        header = formatter.format(
            logging.LogRecord(
                record.name,
                record.levelno,
                record.pathname,
                record.lineno,
                "",
                (),
                None,
            )
        )
        return len(header)

    def format(self, record: logging.LogRecord) -> str:
        """
        Format a log record with added indentation.

        :param record: The `logging.LogRecord` object to format.
        :return: The formatted log record as a string.
        """
        record = self._wrap_record(record)
        indent: str = " " * self.get_header_length(record)
        head, *tail = super().format(record).splitlines(True)
        return head + "".join(indent + line for line in tail)

    def _wrap_record(self, record: logging.LogRecord) -> logging.LogRecord:
        """
        Wrap a log record to perform renaming for specific formatter as determined by the _logger_mode

        This is derived from the way the colorlog.ColoredFormatter works
        """
        old_name = record.name
        new_name = self._get_logger_name_for(old_name)
        if old_name == new_name:
            return record
        attributes = dict(record.__dict__)
        attributes["name"] = new_name
        return logging.makeLogRecord(attributes)

    def _get_logger_name_for(self, logger_name: str) -> str:
        """
        Returns the logger name that should be used in the log record.

        :attr logger_name: The name of the logger that was used to create the log record.
        """
        logger_mode = self._logger_mode_manager.get_logger_mode()
        if not self._keep_logger_names and logger_mode in [LoggerMode.COMPILER, LoggerMode.EXPORTER]:
            if not logger_name.startswith("inmanta"):
                # This is a log record from a third-party library. Don't adjust the logger name.
                return logger_name
            if logger_name == "inmanta.pip":
                # Log record created by a pip subprocess started by the inmanta.
                return "pip"
            match: Optional[re.Match[str]] = self.inmanta_plugin_pkg_regex.match(logger_name)
            if match:
                # Log record created by an Inmanta module.
                return match.groupdict()["module_name"]
            else:
                # Log record created by Inmanta code.
                return logger_mode.value
        else:
            # Don't modify the logger name
            return logger_name


@stable_api
class ParametrizedFileHandler(logging.Handler):
    """
    A file handler that writes to different files based on the last part of the logger name.
    """

    def __init__(self, name_parent_logger: str, log_file_template: str) -> None:
        """
        :param name_parent_logger: The log records created by children of this logger will be written to file by this handler.
                                   This handler will ignore log records created by any other logger.
        :param log_file_template: A template for the path to the log file. This is an f-string that holds the parameter
                                  `child_logger_name`. This part will be replaced by the name of the direct child of
                                  self.name_parent_logger that belongs to the logger that created the record.
        """
        super().__init__()
        self.name_parent_logger = name_parent_logger
        self.log_file_template: str = log_file_template
        self.child_handlers: dict[str, handlers.WatchedFileHandler] = {}

    def flush(self) -> None:
        for child in self.child_handlers.values():
            child.flush()

    def setFormatter(self, fmt: Optional[logging.Formatter]) -> None:
        super().setFormatter(fmt)
        for child in self.child_handlers.values():
            child.setFormatter(fmt)

    def setLevel(self, level: str | int) -> None:
        super().setLevel(level)
        for child in self.child_handlers.values():
            child.setLevel(level)

    def close(self) -> None:
        for child in self.child_handlers.values():
            child.close()
        self.child_handlers = {}
        super().close()

    def emit(self, record: logging.LogRecord) -> None:
        if not record.name.startswith(f"{self.name_parent_logger}."):
            return
        logger_name_without_parent_prefix = record.name.removeprefix(f"{self.name_parent_logger}.")
        logger_name_direct_child_of_parent_logger = logger_name_without_parent_prefix.split(".")[0]
        path_logfile = self.log_file_template.format(child_logger_name=logger_name_direct_child_of_parent_logger)
        if path_logfile not in self.child_handlers:
            try:
                handler = logging.handlers.WatchedFileHandler(filename=path_logfile, mode="a+")
            except FileNotFoundError:
                log_dir = os.path.dirname(self.log_file_template)
                if not os.path.exists(log_dir):
                    LOGGER.warning(
                        "Cannot write to resource action log, because directory %s doesn't exist.",
                        path_logfile,
                    )
                else:
                    LOGGER.exception("Failed to write to resource action log file.")
                return
            handler.setFormatter(self.formatter)
            handler.setLevel(self.level)
            self.child_handlers[path_logfile] = handler
        self.child_handlers[path_logfile].emit(record)


class TornadoDebugLogHandler(logging.Handler):
    """
    A custom log handler for Tornados 'max_clients limit reached' debug logs.
    """

    def __init__(self, level: int = logging.NOTSET) -> None:
        super().__init__(level)
        self.logger = logging.getLogger("inmanta.protocol.endpoints")

    def emit(self, record: logging.LogRecord) -> None:
        if (
            record.levelno == logging.DEBUG
            and record.name.startswith("tornado.general")
            and record.msg.startswith("max_clients limit reached")
        ):
            self.logger.warning(record.msg)  # Log Tornado log as inmanta warnings<|MERGE_RESOLUTION|>--- conflicted
+++ resolved
@@ -577,44 +577,6 @@
         if self._options_applied:
             raise Exception("Options can only be applied once to a handler.")
         self._options_applied = True
-<<<<<<< HEAD
-        self._keep_logger_names = options.keep_logger_names
-        log_file = options.log_file
-        log_file_level = options.log_file_level
-        if log_file:
-            self.configure_file_logger(log_file, log_file_level)
-        else:
-            # Use a shorter space padding if we know that we will use short names as the logger name.
-            # Otherwise the log records contains too much white spaces.
-            space_padding_after_logger_name = (
-                15
-                if (
-                    not options.keep_logger_names
-                    and hasattr(options, "func")
-                    and options.func.__name__ in ["compile_project", "export"]
-                )
-                else 25
-            )
-            formatter = self._get_log_formatter_for_stream_handler(
-                timed=options.timed, space_padding_after_logger_name=space_padding_after_logger_name
-            )
-            self.set_log_formatter(formatter)
-            self.set_log_level(str(options.verbose))
-
-    def configure_file_logger(self, log_file: str, inmanta_log_level: str) -> None:
-        self.set_logfile_location(log_file)
-        formatter = logging.Formatter(fmt="%(asctime)s %(levelname)-8s %(name)-10s %(message)s")
-        self.set_log_formatter(formatter)
-        self.set_log_level(inmanta_log_level, cli=False)
-
-    def add_cli_logger(self, log_level: int) -> logging.Handler:
-        """Add a simple cli logger, used for debugging subprocesses"""
-        handler = logging.StreamHandler()
-        handler.setLevel(log_level)
-        handler.setFormatter(self._get_log_formatter_for_stream_handler(False))
-        logging.root.addHandler(handler)
-        return handler
-=======
         config_builder = LoggingConfigBuilder()
         logging_config: FullLoggingConfig = config_builder.get_logging_config_from_options(
             self._stream, options, self._logging_configs_extensions
@@ -629,7 +591,6 @@
         """
         logging_config.apply_config()
         return logging.root.handlers
->>>>>>> 2c124270
 
     @stable_api
     def set_log_level(self, inmanta_log_level: str, cli: bool = True) -> None:
@@ -641,26 +602,10 @@
         :param inmanta_log_level: The inmanta logging level
         :param cli: True if the logs will be outputted to the CLI.
         """
-<<<<<<< HEAD
-        python_log_level = self.convert_inmanta_log_level(inmanta_log_level, cli)
-        self.set_python_log_level(python_log_level)
-
-    def set_python_log_level(self, log_level: int) -> None:
-        """
-        Set the logging level. A handler should have been created before.
-        The possible inmanta log levels and their associated python log level
-        are defined in the inmanta.logging.log_levels dictionary.
-
-        :param inmanta_log_level: The inmanta logging level
-        """
-        self._handler.setLevel(log_level)
-        logging.root.setLevel(log_level)
-=======
         python_log_level = convert_inmanta_log_level(inmanta_log_level, cli)
         for handler in self._handlers:
             handler.setLevel(python_log_level)
         logging.root.setLevel(python_log_level)
->>>>>>> 2c124270
 
     @stable_api
     def set_log_formatter(self, formatter: logging.Formatter) -> None:
