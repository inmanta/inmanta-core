"""
    Copyright 2023 Inmanta

    Licensed under the Apache License, Version 2.0 (the "License");
    you may not use this file except in compliance with the License.
    You may obtain a copy of the License at

        http://www.apache.org/licenses/LICENSE-2.0

    Unless required by applicable law or agreed to in writing, software
    distributed under the License is distributed on an "AS IS" BASIS,
    WITHOUT WARRANTIES OR CONDITIONS OF ANY KIND, either express or implied.
    See the License for the specific language governing permissions and
    limitations under the License.

    Contact: code@inmanta.com
"""
import logging
import os
import sys
from argparse import Namespace
<<<<<<< HEAD
=======
from collections.abc import Iterator
from contextlib import contextmanager
>>>>>>> d8383af9
from typing import Optional, TextIO

import colorlog
from colorlog.formatter import LogColors

from inmanta import const
from inmanta.stable_api import stable_api


def _is_on_tty() -> bool:
    return (hasattr(sys.stdout, "isatty") and sys.stdout.isatty()) or const.ENVIRON_FORCE_TTY in os.environ


"""
This dictionary maps the Inmanta log levels to the corresponding Python log levels
"""
log_levels = {
    "0": logging.ERROR,
    "1": logging.WARNING,
    "2": logging.INFO,
    "3": logging.DEBUG,
    "4": 2,
    "ERROR": logging.ERROR,
    "WARNING": logging.WARNING,
    "INFO": logging.INFO,
    "DEBUG": logging.DEBUG,
    "TRACE": 2,
}


class Options(Namespace):
    """
    The Options class provides a way to configure the InmantaLoggerConfig with the following attributes:
    - `log_file`: if this attribute is set, the logs will be written to the specified file instead of the stream
      specified in `get_instance`.
    - `log_file_level`: the Inmanta logging level for the file handler (if `log_file` is set).
        The possible inmanta log levels and their associated python log level are defined in the
        inmanta.logging.log_levels dictionary.
    - `verbose`: the verbosity level of the log messages. can be a number from 0 to 4.
        if a bigger number is provided, 4 will be used. Refer to log_file_level for the explanation of each level.
        default is 1 (WARNING)
    - `timed`: if true,  adds the time to the formatter in the log lines.
    """

    log_file: Optional[str]
    log_file_level: str = "INFO"
    verbose: int = 1
    timed: bool = False


@stable_api
class InmantaLoggerConfig:
    """
    A class that provides logging functionality for Inmanta projects.

    Usage:
    To use this class, you first need to call the `get_instance`. This method takes a `stream` argument
    that specifies where the log messages should be sent to. If no `stream` is provided,
    the log messages will be sent to standard output.

    You can then call the `apply_options` method to configure the logging options.

    The setup is not done in one step as we want logs for the cmd_parser, which will provide the options needed to configure
    the 'final' logger with `apply_options`.

    for more fine-grained configuration the following functions can be used as well:
        - `set_log_level`
        - `set_log_formatter`
        - `set_logfile_location`
    """

    _instance: Optional["InmantaLoggerConfig"] = None

    def __init__(self, stream: TextIO = sys.stdout) -> None:
        """
        Set up the logging handler for Inmanta

        :param stream: The stream to send log messages to. Default is standard output (sys.stdout).
        """
        self._options_applied = False
        self._handler: logging.Handler = logging.StreamHandler(stream=stream)
        self.set_log_level("INFO")
        formatter = self._get_log_formatter_for_stream_handler(timed=False)
        self.set_log_formatter(formatter)

        logging.root.handlers = []
        logging.root.addHandler(self._handler)
        logging.root.setLevel(0)

    @classmethod
    @stable_api
    def get_instance(cls, stream: TextIO = sys.stdout) -> "InmantaLoggerConfig":
        """
        This method should be used to obtain an instance of this class, because this class is a singleton.

        :param stream: The stream to send log messages to. Default is standard output (sys.stdout)
        """
        if cls._instance:
            if not isinstance(cls._instance._handler, logging.StreamHandler):
                raise Exception("Instance already exists with a different handler")
            elif isinstance(cls._instance._handler, logging.StreamHandler) and cls._instance._handler.stream != stream:
                raise Exception("Instance already exists with a different stream")
        else:
            cls._instance = cls(stream)
        return cls._instance

    @classmethod
    @stable_api
    def clean_instance(cls) -> None:
        """
        This method should be used to clean up an instance of this class

        """
        if cls._instance and cls._instance._handler:
            cls._instance._handler.close()
            logging.root.removeHandler(cls._instance._handler)
        cls._instance = None

    @stable_api
    def apply_options(self, options: Options) -> None:
        """
        Apply the logging options to the current handler. A handler should have been created before

        :param options: The Option object coming from the command line. This function uses the following
            attributes: log_file, log_file_level, verbose, timed
        """
        if self._options_applied:
            raise Exception("Options can only be applied once to a handler.")
        self._options_applied = True
        if options.log_file:
            self.set_logfile_location(options.log_file)
            formatter = logging.Formatter(fmt="%(asctime)s %(levelname)-8s %(name)-10s %(message)s")
            self.set_log_formatter(formatter)
            self.set_log_level(options.log_file_level, cli=False)
        else:
            if options.timed:
                formatter = self._get_log_formatter_for_stream_handler(timed=True)
                self.set_log_formatter(formatter)
            self.set_log_level(str(options.verbose))

    @stable_api
    def set_log_level(self, inmanta_log_level: str, cli: bool = True) -> None:
        """
        Set the logging level. A handler should have been created before.
        The possible inmanta log levels and their associated python log level
        are defined in the inmanta.logging.log_levels dictionary.

        :param inmanta_log_level: The inmanta logging level
        :param cli: True if the logs will be outputted to the CLI.
        """
        # maximum of 4 v's
        if inmanta_log_level.isdigit() and int(inmanta_log_level) > 4:
            inmanta_log_level = "4"

        # The minimal log level on the CLI is always WARNING
        if cli and (inmanta_log_level == "ERROR" or (inmanta_log_level.isdigit() and int(inmanta_log_level) < 1)):
            inmanta_log_level = "WARNING"

        # Converts the Inmanta log level to the Python log level
        python_log_level = log_levels[inmanta_log_level]
        self._handler.setLevel(python_log_level)

    @stable_api
    def set_log_formatter(self, formatter: logging.Formatter) -> None:
        """
        Set the log formatter. A handler should have been created before

        :param formatter: The log formatter.
        """
        self._handler.setFormatter(formatter)

    @stable_api
    def set_logfile_location(self, location: str) -> None:
        """
        Set the location of the log file. Be careful that this function will replace the current handler with a new one
        This means that configurations done on the previous handler will be lost.

        :param location: The location of the log file.
        """
        file_handler = logging.handlers.WatchedFileHandler(filename=location, mode="a+")
        if self._handler:
            self._handler.close()
            logging.root.removeHandler(self._handler)
        self._handler = file_handler
        logging.root.addHandler(self._handler)

    @stable_api
    def get_handler(self) -> logging.Handler:
        """
        Get the logging handler

        :return: The logging handler
        """
        return self._handler

    def _get_log_formatter_for_stream_handler(self, timed: bool) -> logging.Formatter:
        log_format = "%(asctime)s " if timed else ""
        if _is_on_tty():
            log_format += "%(log_color)s%(name)-25s%(levelname)-8s%(reset)s%(blue)s%(message)s"
            formatter = MultiLineFormatter(
                log_format,
                reset=True,
                log_colors={"DEBUG": "cyan", "INFO": "green", "WARNING": "yellow", "ERROR": "red", "CRITICAL": "red"},
            )
        else:
            log_format += "%(name)-25s%(levelname)-8s%(message)s"
            formatter = MultiLineFormatter(
                log_format,
                reset=False,
                no_color=True,
            )
        return formatter


class MultiLineFormatter(colorlog.ColoredFormatter):
    """
    Formatter for multi-line log records.

    This class extends the `colorlog.ColoredFormatter` class to provide a custom formatting method for log records that
    span multiple lines.
    """

    def __init__(
        self,
        fmt: Optional[str] = None,
        *,
        # keep interface minimal: only include fields we actually use
        log_colors: Optional[LogColors] = None,
        reset: bool = True,
        no_color: bool = False,
    ):
        """
        Initialize a new `MultiLineFormatter` instance.

        :param fmt: Optional string specifying the log record format.
        :param log_colors: Optional `LogColors` object mapping log level names to color codes.
        :param reset: Boolean indicating whether to reset terminal colors at the end of each log record.
        :param no_color: Boolean indicating whether to disable colors in the output.
        """
        super().__init__(fmt, log_colors=log_colors, reset=reset, no_color=no_color)
        self.fmt = fmt

    def get_header_length(self, record: logging.LogRecord) -> int:
        """
        Get the header length of a given log record.

        :param record: The `logging.LogRecord` object for which to calculate the header length.
        :return: The length of the header in the log record, without color codes.
        """
        # to get the length of the header we want to get the header without the color codes
        formatter = colorlog.ColoredFormatter(
            fmt=self.fmt,
            log_colors=self.log_colors,
            reset=False,
            no_color=True,
        )
        header = formatter.format(
            logging.LogRecord(
                name=record.name,
                level=record.levelno,
                pathname=record.pathname,
                lineno=record.lineno,
                msg="",
                args=(),
                exc_info=None,
            )
        )
        return len(header)

    def format(self, record: logging.LogRecord) -> str:
        """
        Format a log record with added indentation.

        :param record: The `logging.LogRecord` object to format.
        :return: The formatted log record as a string.
        """
        indent: str = " " * self.get_header_length(record)
        head, *tail = super().format(record).splitlines(True)
        return head + "".join(indent + line for line in tail)<|MERGE_RESOLUTION|>--- conflicted
+++ resolved
@@ -19,11 +19,8 @@
 import os
 import sys
 from argparse import Namespace
-<<<<<<< HEAD
-=======
 from collections.abc import Iterator
 from contextlib import contextmanager
->>>>>>> d8383af9
 from typing import Optional, TextIO
 
 import colorlog
