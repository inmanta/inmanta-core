--- conflicted
+++ resolved
@@ -78,17 +78,7 @@
     that specifies where the log messages should be sent to. If no `stream` is provided,
     the log messages will be sent to standard output.
 
-<<<<<<< HEAD
-    You can then call the `apply_options` method to configure the logging options. This method takes an `options`
-    argument that should be an Option object with the following attributes:
-    - `log_file`: if this attribute is set, the logs will be written to the specified file instead of the stream
-      specified in `get_instance`.
-    - `log_file_level`: the logging level for the file handler (if `log_file` is set).
-    - `verbose`: the verbosity level of the log messages.
-    - `timed`: if true,  adds the time to the formatter in the log lines.
-=======
     You can then call the `apply_options` method to configure the logging options.
->>>>>>> 3a78e754
 
     The setup is not done in one step as we want logs for the cmd_parser, which will provide the options needed to configure
     the 'final' logger with `apply_options`.
