"""
    Copyright 2017 Inmanta

    Licensed under the Apache License, Version 2.0 (the "License");
    you may not use this file except in compliance with the License.
    You may obtain a copy of the License at

        http://www.apache.org/licenses/LICENSE-2.0

    Unless required by applicable law or agreed to in writing, software
    distributed under the License is distributed on an "AS IS" BASIS,
    WITHOUT WARRANTIES OR CONDITIONS OF ANY KIND, either express or implied.
    See the License for the specific language governing permissions and
    limitations under the License.

    Contact: code@inmanta.com
"""

import os
import logging
import uuid
import datetime
import json
from collections import defaultdict


from inmanta import protocol
from inmanta.config import Config, cmdline_rest_transport
from inmanta.const import AgentTriggerMethod, TIME_ISOFMT
from inmanta.resources import Id
import click
import texttable
from time import sleep


from typing import Optional, cast, Dict, Any, List, Callable

from inmanta.types import JsonType


class Client(object):
    log = logging.getLogger(__name__)

    def __init__(self, host: Optional[str], port: Optional[int]) -> None:
        if host is None:
            self.host = cast(str, cmdline_rest_transport.host.get())
        else:
            self.host = host
            Config.set("cmdline_rest_transport", "host", host)

        if port is None:
            self.port = cast(int, cmdline_rest_transport.port.get())
        else:
            self.port = port
            Config.set("cmdline_rest_transport", "port", str(port))

        self._client = protocol.SyncClient("cmdline")

    def do_request(
        self, method_name: str, key_name: Optional[str]=None, arguments: JsonType={}, allow_none: bool=False
    ) -> Optional[JsonType]:
        """
            Do a request and return the response
        """
        self.log.debug(
            "Calling method %s on server %s:%s with arguments %s", method_name, self.host, self.host, arguments
        )

        if not hasattr(self._client, method_name):
            raise Exception("API call %s is not available." % method_name)

        method: Callable[..., protocol.Result] = getattr(self._client, method_name)
        result = method(**arguments)

        if result is None:
            raise Exception("Failed to call server.")

        self.log.debug("Got response code %s and data: %s", result.code, result.result)

        if result.code == 200:
            if key_name is None:
                return result.result

            if key_name in result.result:
                return result.result[key_name]

            raise Exception("Expected %s in the response of %s." % (key_name, method_name))
        elif result.code == 404:
            if not allow_none:
                raise Exception("Requested %s not found on server" % key_name)
            return None

        else:
            msg = ": "
            if result.result is not None and "message" in result.result:
                msg += result.result["message"]

            raise Exception(("An error occurred while requesting %s" % key_name) + msg)

    def get_list(self, method_name: str, key_name: Optional[str]=None, arguments: JsonType={}) -> List[Dict[str, str]]:
        """
            Same as do request, but return type is a list of dicts
        """
        return cast(List[Dict[str, str]], self.do_request(method_name, key_name, arguments, False))

    def get_dict(self, method_name: str, key_name: Optional[str] = None, arguments: JsonType = {}) -> Dict[str, str]:
        """
            Same as do request, but return type is a list of dicts
        """
        return cast(Dict[str, str], self.do_request(method_name, key_name, arguments, False))

    def to_project_id(self, ref: str) -> uuid.UUID:
        """
            Convert ref to a uuid
        """
        try:
            project_id = uuid.UUID(ref)
        except ValueError:
            # try to resolve the id as project name
            projects = self.get_list("list_projects", "projects")

            id_list = []
            for project in projects:
                if ref == project["name"]:
                    id_list.append(project["id"])

            if len(id_list) == 0:
                raise Exception("Unable to find a project with the given id or name")

            elif len(id_list) > 1:
                raise Exception("Found multiple projects with %s name, please use the ID." % ref)

            else:
                project_id = uuid.UUID(id_list[0])

        return project_id

    def to_environment_id(self, ref: str, project_id: uuid.UUID=None) -> uuid.UUID:
        """
            Convert ref to an env uuid, optionally scoped to a project
        """
        try:
            env_id = uuid.UUID(ref)
        except ValueError:
            # try to resolve the id as project name
            envs = self.get_list("list_environments", "environments")

            id_list = []
            for env in envs:
                if ref == env["name"]:
                    if project_id is None or project_id == env["project_id"]:
                        id_list.append(env["id"])

            if len(id_list) == 0:
                raise Exception("Unable to find an environment with the given id or name")

            elif len(id_list) > 1:
                raise Exception("Found multiple environment with %s name, please use the ID." % ref)

            else:
                env_id = uuid.UUID(id_list[0])

        return env_id

    def to_form_id(self, ref: str, environment: uuid.UUID) -> uuid.UUID:
        """
            Convert ref to a form uuid
        """
        try:
            env_id = uuid.UUID(ref)
        except ValueError:
            # try to resolve the id as project name
            forms = self.get_list("list_forms", "forms", arguments=dict(tid=environment))

            id_list = []
            for form in forms:
                if ref == form["form_type"]:
                    id_list.append(form["form_id"])

            if len(id_list) == 0:
                raise Exception("Unable to find a form with the given id or name")

            elif len(id_list) > 1:
                raise Exception("Found multiple forms with %s name, please use the ID." % ref)

            else:
                env_id = uuid.UUID(id_list[0])

        return env_id


def print_table(header: List[str], rows: List[List[str]], data_type: List[str]=None) -> None:
    width, _ = click.get_terminal_size()

    table = texttable.Texttable(max_width=width)
    table.set_deco(texttable.Texttable.HEADER | texttable.Texttable.BORDER | texttable.Texttable.VLINES)
    if data_type is not None:
        table.set_cols_dtype(data_type)
    table.header(header)
    for row in rows:
        table.add_row(row)
    click.echo(table.draw())


@click.group()
@click.option("--host", help="The server hostname to connect to")
@click.option("--port", help="The server port to connect to")
@click.pass_context
def cmd(ctx: click.Context, host: str, port: int) -> None:
    ctx.obj = Client(host, port)


@cmd.group("project")
@click.pass_context
def project(ctx: click.Context) -> None:
    pass


@project.command(name="list")
@click.pass_obj
def project_list(client: Client) -> None:
    projects = client.get_list("list_projects", "projects")

    if len(projects) > 0:
        print_table(['ID', 'Name'], [[n['id'], n['name']] for n in projects])

    else:
        click.echo("No projects defined.", err=True)


@project.command(name="show")
@click.argument("project")  # , help="The the id or name of the project to show")
@click.pass_obj
def project_show(client: Client, project: str) -> None:
    project_id = client.to_project_id(project)
    project_data = client.get_dict("get_project", "project", dict(id=project_id))

    print_table(["Name", "Value"], [["ID", project_data["id"]], ["Name", project_data["name"]]])


@project.command(name="create")
@click.option("--name", "-n", help="The name of the new project", required=True)
@click.pass_obj
def project_create(client: Client, name: str) -> None:
    project = client.get_dict("create_project", "project", {"name": name})
    print_table(["Name", "Value"], [["ID", project["id"]], ["Name", project["name"]]])


@project.command(name="modify")
@click.option("--name", "-n", help="The new name of the project", required=True)
@click.argument("project")  # , help="The id of the project to modify")
@click.pass_obj
def project_modify(client: Client, name: str, project: str) -> None:
    project_id = client.to_project_id(project)
    project_data = client.get_dict("modify_project", "project", dict(id=project_id, name=name))
    print_table(["Name", "Value"], [["ID", project_data["id"]], ["Name", project_data["name"]]])


@project.command(name="delete")
@click.argument("project")  # , help="The id of the project to modify")
@click.pass_obj
def project_delete(client: Client, project: str) -> None:
    project_id = client.to_project_id(project)
    client.do_request("delete_project", arguments={"id": project_id})
    click.echo("Project successfully deleted")


@cmd.group("environment")
@click.pass_context
def environment(ctx: click.Context) -> None:
    pass


@environment.command(name="create")
@click.option("--name", "-n", help="The name of the new environment", required=True)
@click.option("--project", "-p", help="The id of the project this environment belongs to", required=True)
@click.option("--repo-url", "-r", required=False, default="",
              help="The url of the repository that contains the configuration model")
@click.option("--branch", "-b", required=False, default="master",
              help="The branch in the repository that contains the configuration model")
@click.option("--save", "-s", default=False, is_flag=True,
              help="Save the ID of the environment and the server to the .inmanta config file")
@click.pass_obj
def environment_create(client: Client, name: str, project: str, repo_url: str, branch: str, save: bool) -> None:
    project_id = client.to_project_id(project)
    env = client.get_dict(
        "create_environment",
        "environment",
        dict(project_id=project_id, name=name, repository=repo_url, branch=branch)
    )
    project_data = client.get_dict("get_project", "project", {"id": project_id})

    if save:
        cfg = """
[config]
heartbeat-interval = 60
fact-expire = 1800
environment=%(env)s

[compiler_rest_transport]
host=%(host)s
port=%(port)s

[cmdline_rest_transport]
host=%(host)s
port=%(port)s
""" % {"env": env["id"], "host": client.host, "port": client.port}
        if os.path.exists(".inmanta"):
            click.echo(".inmanta exits, not writing config", err=True)
        else:
            with open(".inmanta", 'w') as f:
                f.write(cfg)

    print_table(
        ['Environment ID', 'Environment name', 'Project ID', 'Project name'],
        [[env["id"], env["name"], project_data["id"], project_data["name"]]]
    )


@environment.command(name="list")
@click.pass_obj
def environment_list(client: Client) -> None:
    environments = client.get_list("list_environments", "environments")

    data = []
    for env in environments:
        prj = client.get_dict("get_project", "project", dict(id=env["project"]))
        prj_name = prj['name']
        data.append([prj_name, env['project'], env['name'], env['id']])

    if len(data) > 0:
        print_table(['Project name', 'Project ID', 'Environment', 'Environment ID'], data)
    else:
        click.echo("No environment defined.")


@environment.command(name="show")
@click.argument("environment")
@click.pass_obj
def environment_show(client: Client, environment: str) -> None:
    env = client.get_dict("get_environment", "environment", dict(id=client.to_environment_id(environment)))
    print_table(
        ['ID', 'Name', 'Repository URL', 'Branch Name'],
        [[env["id"], env["name"], env["repo_url"], env["repo_branch"]]],
    )


@environment.command(name="modify")
@click.option("--name", "-n", help="The name of the new environment", required=True)
@click.option("--repo-url", "-r", required=False, default="",
              help="The url of the repository that contains the configuration model")
@click.option("--branch", "-b", required=False, default="master",
              help="The branch in the repository that contains the configuration model")
@click.argument("environment")
@click.pass_obj
def environment_modify(client: Client, environment: str, name: str, repo_url: str, branch: str) -> None:
    env = client.get_dict(
        "modify_environment",
        "environment",
        dict(id=client.to_environment_id(environment), name=name, repository=repo_url, branch=branch)
    )

    print_table(
        ['ID', 'Name', 'Repository URL', 'Branch Name'],
        [[env["id"], env["name"], env["repo_url"], env["repo_branch"]]]
    )


@environment.command(name="delete")
@click.argument("environment")
@click.pass_obj
def environment_delete(client: Client, environment: str) -> None:
    env_id = client.to_environment_id(environment)
    client.do_request("delete_environment", arguments=dict(id=env_id))
    click.echo("Environment successfully deleted")


@environment.group("setting")
@click.pass_context
def env_setting(ctx: click.Context) -> None:
    pass


@env_setting.command(name="list")
@click.option("--environment", "-e", help="The environment to use", required=True)
@click.pass_obj
def env_setting_list(client: Client, environment: str) -> None:
    tid = client.to_environment_id(environment)
    settings = cast(Dict[str, Dict[str, str]], client.do_request("list_settings", arguments=dict(tid=tid)))

    table_body = []
    for key in sorted(settings["metadata"].keys()):
        meta = cast(Dict[str, str], settings["metadata"][key])
        value = ""
        if key in settings["settings"]:
            value = str(settings["settings"][key])

        default_value = ""
        if "default" in meta:
            default_value = str(meta["default"])

        table_body.append([key, value, default_value, meta["type"], meta["doc"]])

    click.echo("Settings for environment %s" % tid)
    print_table(["Key", "Value", "Default value", "Type", "Help"], table_body)


@env_setting.command(name="set")
@click.option("--environment", "-e", help="The environment to use", required=True)
@click.option("--key", "-k", help="The key to set", required=True)
@click.option("--value", "-o", help="The value to set", required=True)
@click.pass_obj
def env_setting_set(client: Client, environment: str, key: str, value: str) -> None:
    tid = client.to_environment_id(environment)
    client.do_request("set_setting", arguments=dict(tid=tid, id=key, value=value))


@env_setting.command(name="get")
@click.option("--environment", "-e", help="The environment to use", required=True)
@click.option("--key", "-k", help="The key to get", required=True)
@click.pass_obj
def env_setting_get(client: Client, environment: str, key: str) -> None:
    tid = client.to_environment_id(environment)
    value = client.get_dict("get_setting", arguments=dict(tid=tid, id=key))
    click.echo(value["value"])


@env_setting.command(name="delete")
@click.option("--environment", "-e", help="The environment to use", required=True)
@click.option("--key", "-k", help="The key to delete", required=True)
@click.pass_obj
def env_setting_del(client: Client, environment: str, key: str) -> None:
    tid = client.to_environment_id(environment)
    client.do_request("delete_setting", arguments=dict(tid=tid, id=key))


@cmd.group("agent")
@click.pass_context
def agent(ctx: click.Context) -> None:
    pass


@agent.command(name="list")
@click.option("--environment", "-e", help="The environment to use", required=True)
@click.pass_obj
def agent_list(client: Client, environment: str) -> None:
    env_id = client.to_environment_id(environment)
    agents = client.get_list("list_agents", key_name="agents", arguments=dict(tid=env_id))
    data = []
    for agent in agents:
        data.append([agent["name"], agent["environment"], agent["last_failover"]])

    print_table(['Agent', 'Environment', 'Last fail over'], data)


@cmd.group("version")
@click.pass_context
def version(ctx: click.Context) -> None:
    pass


@version.command(name="list")
@click.option("--environment", "-e", help="The environment to use", required=True)
@click.pass_obj
def version_list(client: Client, environment: str) -> None:
    env_id = client.to_environment_id(environment)
    versions = client.get_list("list_versions", "versions", arguments=dict(tid=env_id))

    print_table(
        ['Created at', 'Version', 'Released', 'Deployed', '# Resources', '# Done', 'State'],
        [[x['date'], x['version'], x['released'], x['deployed'], x['total'], x['done'], x['result']] for x in versions],
        ["t", "t", "t", "t", "t", "t", "t"]
    )


@version.command(name="release")
@click.option("--environment", "-e", help="The environment to use", required=True)
@click.option("--push", "-p", help="Push the version to the deployment agents", is_flag=True)
@click.option("--full", help="Make the agents execute a full deploy instead of an incremental deploy. "
                             "Should be used together with the --push option", is_flag=True)
@click.argument("version")
@click.pass_obj
def version_release(client: Client, environment: str, push: bool, full: bool, version: str) -> None:
    env_id = client.to_environment_id(environment)
    if push:
        trigger_method = AgentTriggerMethod.get_agent_trigger_method(full)
        x = client.get_dict("release_version", "model", dict(tid=env_id, id=version, push=True,
                                                             agent_trigger_method=trigger_method))
    else:
        x = client.get_dict("release_version", "model", dict(tid=env_id, id=version))

    print_table(
        ['Created at', 'Version', 'Released', 'Deployed', '# Resources', '# Done', 'State'],
        [[x['date'], x['version'], x['released'], x['deployed'], x['total'], x['done'], x['result']]]
    )


@cmd.group("param")
@click.pass_context
def param(ctx: click.Context) -> None:
    pass


@param.command(name="list")
@click.option("--environment", "-e", help="The environment to use", required=True)
@click.pass_obj
def param_list(client: Client, environment: str) -> None:
    result = client.get_dict("list_params", arguments=dict(tid=client.to_environment_id(environment)))
    expire = int(result["expire"])
    now = datetime.datetime.strptime(result["now"], TIME_ISOFMT)
    when = now - datetime.timedelta(0, expire)

    data = []
    parameters = cast(List[Dict[str, str]], result["parameters"])
    for p in parameters:
        data.append(
            [
                p["resource_id"],
                p['name'],
                p['source'],
                p['updated'],
                str(float(datetime.datetime.strptime(p["updated"], TIME_ISOFMT) < when))
            ]
        )

    print_table(['Resource', 'Name', 'Source', 'Updated', 'Expired'], data)


@param.command(name="set")
@click.option("--environment", "-e", help="The environment to use", required=True)
@click.option("--name", help="The name of the parameter", required=True)
@click.option("--value", help="The value of the parameter", required=True)
@click.pass_obj
def param_set(client: Client, environment: str, name: str, value: str) -> None:
    tid = client.to_environment_id(environment)
    # first fetch the parameter
    param_data = cast(
        Optional[Dict[str, str]],
        client.do_request("get_param", "parameter", dict(tid=tid, id=name, resource_id=""), allow_none=True)
    )

    param = {"source": "user", "metadata": {}} if param_data is None else param_data
    param_return = client.get_dict(
        "set_param",
        "parameter",
        dict(tid=tid, id=name, value=value, source=param["source"], resource_id="", metadata=param["metadata"])
    )

    print_table(
        ['Name', 'Value', 'Source', 'Updated'],
        [[param_return['name'], param_return['value'], param_return['source'], param_return['updated']]]
    )


@param.command(name="get")
@click.option("--environment", "-e", help="The environment to use", required=True)
@click.option("--name", help="The name of the parameter", required=True)
@click.option("--resource", help="The resource id of the parameter")
@click.pass_obj
def param_get(client: Client, environment: str, name: str, resource: str) -> None:
    tid = client.to_environment_id(environment)

    if resource is None:
        resource = ""

    # first fetch the parameter
    param = client.get_dict("get_param", "parameter", dict(tid=tid, id=name, resource_id=resource))

    print_table(
        ['Name', 'Value', 'Source', 'Updated'],
        [[param['name'], param['value'], param['source'], param['updated']]]
    )


@version.command(name="report")
@click.option("--environment", "-e", help="The environment to use", required=True)
@click.option("--version", "-i", help="The version to create a report from", required=True)
@click.option("-l", is_flag=True, help="Show a detailed version of the report")
@click.pass_obj
def version_report(client: Client, environment: str, version: str, l: bool) -> None:
    tid = client.to_environment_id(environment)
    result = client.do_request("get_version", arguments=dict(tid=tid, id=version, include_logs=True))

    agents: Dict[str, Dict[str, List[str]]] = defaultdict(lambda: defaultdict(lambda: []))
    for res in result["resources"]:
        if len(res["actions"]) > 0 or l:
            agents[res["agent"]][res["resource_type"]].append(res)

    for agent in sorted(agents.keys()):
        click.echo(click.style("Agent: %s" % agent, bold=True))
        click.echo("=" * 72)

        for t in sorted(agents[agent].keys()):
            parsed_resource_version_id = Id.parse_id(agents[agent][t][0]["resource_version_id"])
            click.echo(click.style("Resource type:", bold=True)
                       + "{type} ({attr})".format(type=t, attr=parsed_resource_version_id.attribute))
            click.echo("-" * 72)

            for res in agents[agent][t]:
                parsed_id = Id.parse_id(res["resource_version_id"])
                click.echo((click.style(parsed_id.attribute_value, bold=True) + " (#actions=%d)") % len(res["actions"]))
                # for dryrun show only the latest, for deploy all
                if not result["model"]["released"]:
                    if len(res["actions"]) > 0:
                        action = res["actions"][0]
                        click.echo("* last check: %s" % action["timestamp"])
                        click.echo("* result: %s" % ("error" if action["level"] != "INFO" else "success"))
                        if len(action["data"]) == 0:
                            click.echo("* no changes")
                        else:
                            click.echo("* changes:")
                            for field in sorted(action["data"].keys()):
                                values = action["data"][field]
                                if field == "hash":
                                    click.echo("  - content:")
                                    diff_value = client.do_request("diff", arguments=dict(a=values[0], b=values[1]))
                                    click.echo("    " + "    ".join(diff_value["diff"]))
                                else:
                                    click.echo("  - %s:" % field)
                                    click.echo("    " + click.style("from:", bold=True) + " %s" % values[0])
                                    click.echo("    " + click.style("to:", bold=True) + " %s" % values[1])

                                click.echo("")

                        click.echo("")
                else:
                    pass

            click.echo("")


@cmd.group("form")
@click.pass_context
def form(ctx: click.Context) -> None:
    pass


@form.command(name="list")
@click.option("--environment", "-e", help="The environment to use", required=True)
@click.pass_obj
def form_list(client: Client, environment: str) -> None:
    result = client.get_list("list_forms", "forms", arguments=dict(tid=client.to_environment_id(environment)))

    data = []
    for p in result:
        data.append([p["form_type"], p['form_id']])

    print_table(['Form Type', 'Form ID'], data)


@form.command(name="show")
@click.option("--environment", "-e", help="The environment to use", required=True)
@click.option("--form-type", "-t", help="Show details of this form", required=True)
@click.pass_obj
def form_show(client: Client, environment: str, form_type: str) -> None:
    result = client.get_dict("get_form", "form", arguments=dict(tid=client.to_environment_id(environment), id=form_type))
    values = []
    for k, v in result["fields"].items():
        if k in result["defaults"] and result["defaults"][k] != "":
            values.append([k, "type: %s, default: %s" % (v, result["defaults"][k])])
        else:
            values.append([k, "type: %s" % v])

    print_table(["Field", "Spec"], values)


@form.command(name="export")
@click.option("--environment", "-e", help="The environment to use", required=True)
@click.option("--form-type", "-t", help="Show details of this form", required=True)
@click.pass_obj
def form_export(client: Client, environment: str, form_type: str) -> None:
    tid = client.to_environment_id(environment)
    form_def = client.get_dict("get_form", "form", arguments=dict(tid=tid, id=form_type))
    form_records = client.get_list(
        "list_records",
        "records",
        arguments=dict(tid=tid, form_type=form_type, include_record=True)
    )

    click.echo(json.dumps({"form_type": form_def, "records": form_records}))


@form.command(name="import")
@click.option("--environment", "-e", help="The environment to use", required=True)
@click.option("--form-type", "-t", help="Show details of this form", required=True)
@click.option("--file", help="The json file with the record data", required=True)
@click.pass_obj
def form_import(client: Client, environment: str, form_type: str, file: str) -> None:
    tid = client.to_environment_id(environment)
    if not os.path.exists(file):
        raise Exception("%s file does not exist." % file)

    data = {}
    with open(file, "r") as fd:
        try:
            data = json.load(fd)
        except Exception as e:
            raise Exception("Unable to load records, invalid json") from e

    if "records" not in data:
        raise Exception("No records found in input file")

    form_type_def: Dict[str, str] = data["form_type"]
    if form_type != form_type_def["form_type"]:
        raise click.ClickException("Unable to load form data for %s into form %s" % (form_type_def["form_type"], form_type))

<<<<<<< HEAD
    form_id = form_type_def["id"]

    records = cast(List[JsonType], data["records"])
=======
    records = cast(List[Dict[str, Any]], data["records"])
>>>>>>> aedab6e3
    for record in records:
        if record["form"] == form_type:
            client.do_request("create_record", "record", arguments=dict(tid=tid, form_type=form_type, form=record["fields"]))


@cmd.group("record")
@click.pass_context
def record(ctx: click.Context) -> None:
    pass


@record.command(name="list")
@click.option("--environment", "-e", help="The environment to use", required=True)
@click.option("--form-type", "-t", help="Show details of this form", required=True)
@click.option("--show-all", "-a", help="Show all fields", is_flag=True, default=False)
@click.pass_obj
def record_list(client: Client, environment: str, form_type: str, show_all: bool) -> None:
    tid = client.to_environment_id(environment)

    if not show_all:
        result = client.get_list("list_records", "records", arguments=dict(tid=tid, form_type=form_type))
        data = []
        for p in result:
            data.append([p["id"], p['changed']])

        print_table(['Record ID', 'Changed'], data)
    else:
        result = client.get_list("list_records", "records", arguments=dict(tid=tid, form_type=form_type, include_record=True))
        fields = []
        data = []
        for p in result:
            fields = p["fields"].keys()
            values = [p["id"], p['changed']]
            values.extend(p["fields"].values())
            data.append(values)

        allfields = ['Record ID', 'Changed']
        allfields.extend(fields)
        print_table(allfields, data)


@record.command(name="create")
@click.option("--environment", "-e", help="The environment to use", required=True)
@click.option("--form-type", "-t", help="Create a record of this type.", required=True)
@click.option("--field", "-p", help="Field values", multiple=True, default=[])
@click.pass_obj
def record_create(client: Client, environment: str, form_type: str, field: List[str]) -> None:
    tid = client.to_environment_id(environment)

    fields = {}
    for f in field:
        parts = f.split("=")
        if len(parts) != 2:
            raise Exception("Argument %s should be in the key=value form." % f)

        fields[parts[0].strip()] = parts[1].strip()

    try:
        uuid.UUID(form_type)
        raise Exception("Form type should be the type string, not the uuid.")
    except ValueError:
        pass

    result = client.get_list("create_record", "record", arguments=dict(tid=tid, form_type=form_type, form=fields))

    values = []
    fields = cast(List[Dict[str, str]], result["fields"])
    for k in sorted(fields.keys()):
        values.append([k, fields[k]])

    print_table(["Field", "Value"], values)


@record.command(name="update")
@click.option("--environment", "-e", help="The environment to use", required=True)
@click.option("--record", "-r", help="The id of the record to edit", required=True)
@click.option("--field", "-p", help="Field values", multiple=True, default=[])
@click.pass_obj
def record_update(client: Client, environment: str, record: str, field: List[str]) -> None:
    tid = client.to_environment_id(environment)

    fields = {}
    for f in field:
        parts = f.split("=")
        if len(parts) != 2:
            raise Exception("Argument %s should be in the key=value form." % f)

        fields[parts[0].strip()] = parts[1].strip()

    result = cast(
        Dict[str, Dict[str, str]],
        client.do_request("update_record", "record", arguments=dict(tid=tid, id=record, form=fields))
    )

    values = []
    for k in sorted(result["fields"].keys()):
        values.append([k, result["fields"][k]])

    print_table(["Field", "Value"], values)


@record.command(name="delete")
@click.option("--environment", "-e", help="The environment to use", required=True)
@click.argument("record")
@click.pass_obj
def record_delete(client: Client, environment: str, record: str) -> None:
    tid = client.to_environment_id(environment)
    try:
        record_id = uuid.UUID(record)
    except ValueError:
        raise Exception("The record id should be a valid UUID")

    client.do_request("delete_record", arguments=dict(tid=tid, id=record_id))


@cmd.command(name="monitor")
@click.option("--environment", "-e", help="The environment to use", required=True)
@click.pass_obj
def monitor_deploy(client: Client, environment: str) -> None:
    tid = client.to_environment_id(environment)

    versions = cast(Dict[str, List[Dict[str, str]]], client.do_request("list_versions", arguments=dict(tid=tid)))
    allversion = versions["versions"]
    first: Dict[str, str] = next(version for version in allversion if version["result"] != "pending")

    total = int(first["total"])
    done = int(first["done"])
    last = done
    ident = int(first["version"])

    with click.progressbar(label="version:%d" % ident, length=total, show_pos=True, show_eta=False) as bar:
        bar.update(done)
        while done != total:
            if done != last:
                bar.update(done - last)
                last = done
            sleep(1)
            version = cast(
                Dict[str, Dict[str, int]],
                client.get_dict("get_version", arguments=dict(tid=tid, id=int(ident), limit=0))
            )
            done = version["model"]["done"]
        if done != last:
            bar.update(done - last)
            last = done

    click.echo("Complete: %s/%s" % (done, total))


@cmd.group("token")
@click.pass_context
def token(ctx: click.Context) -> None:
    pass


@token.command(name="create")
@click.option("--environment", "-e", help="The environment to use.", required=True)
@click.option("--api", is_flag=True, help="Add client_type api to the token.")
@click.option("--compiler", is_flag=True, help="Add client_type compiler to the token.")
@click.option("--agent", is_flag=True, help="Add client_type agent to the token.")
@click.pass_obj
def create_token(client: Client, environment: str, api: str, compiler: str, agent: str) -> None:
    tid = client.to_environment_id(environment)

    client_types = []
    if api:
        client_types.append("api")

    if compiler:
        client_types.append("compiler")

    if agent:
        client_types.append("agent")

    token = cast(str, client.do_request("create_token", key_name="token", arguments=dict(tid=tid, client_types=client_types)))

    click.echo("Token: " + token)


@token.command(name="bootstrap")
@click.pass_obj
def bootstrap_token(client: Client) -> None:
    """
        Generate a bootstrap token that provides access to everything. This token is only valid for 3600 seconds.
    """
    click.echo("Token: " + protocol.encode_token(["api", "compiler", "agent"], expire=3600))


def main() -> None:
    Config.load_config()
    cmd()


if __name__ == '__main__':
    main()<|MERGE_RESOLUTION|>--- conflicted
+++ resolved
@@ -704,13 +704,7 @@
     if form_type != form_type_def["form_type"]:
         raise click.ClickException("Unable to load form data for %s into form %s" % (form_type_def["form_type"], form_type))
 
-<<<<<<< HEAD
-    form_id = form_type_def["id"]
-
     records = cast(List[JsonType], data["records"])
-=======
-    records = cast(List[Dict[str, Any]], data["records"])
->>>>>>> aedab6e3
     for record in records:
         if record["form"] == form_type:
             client.do_request("create_record", "record", arguments=dict(tid=tid, form_type=form_type, form=record["fields"]))
