--- conflicted
+++ resolved
@@ -56,7 +56,7 @@
 
 import more_itertools
 import yaml
-from pkg_resources import Distribution, Requirement, parse_requirements, parse_version
+from pkg_resources import Requirement, parse_requirements, parse_version
 from pydantic import BaseModel, Field, NameEmail, ValidationError, validator
 
 import inmanta.warnings
@@ -93,6 +93,8 @@
 
 class InmantaModuleRequirement:
     def __init__(self, requirement: Requirement) -> None:
+        if requirement.project_name.startswith(ModuleV2.PKG_NAME_PREFIX):
+            raise ValueError("InmantaModuleRequirement instances work with inmanta module names, not python package names.")
         self._requirement: Requirement = requirement
 
     @property
@@ -109,17 +111,16 @@
     def specifier(self):
         return self._requirement.specifier
 
-    def __contains__(self, dist_or_version: Union[Distribution, str]) -> bool:
-        return dist_or_version in self._requirement
+    def __contains__(self, version: str) -> bool:
+        return version in self._requirement
 
     def __str__(self) -> str:
-        # Requirement.__str__ does not convert underscores
-        return str(self._requirement)
+        return str(self._requirement).replace("-", "_")
 
     @classmethod
     def parse(cls: Type[TInmantaModuleRequirement], spec: str) -> TInmantaModuleRequirement:
         if "-" in spec:
-            raise ValueError("Invalid inmanta module requirement: inmanta module names use '_', not '-'")
+            raise ValueError("Invalid inmanta module requirement: inmanta module names use '_', not '-'.")
         return cls(Requirement.parse(spec))
 
 
@@ -374,6 +375,15 @@
         return ModuleV2.PKG_NAME_PREFIX + module_name.replace("_", "-")
 
     @classmethod
+    def get_inmanta_module_name(cls, python_package_name: str) -> str:
+        if not python_package_name.startswith(ModuleV2.PKG_NAME_PREFIX):
+            raise ValueError(f"Invalid python package name: should start with {ModuleV2.PKG_NAME_PREFIX}")
+        result: str = python_package_name[len(ModuleV2.PKG_NAME_PREFIX):].replace("-", "_")
+        if not result:
+            raise ValueError("Invalid python package name: empty module name part.")
+        return result
+
+    @classmethod
     def get_python_package_requirement(cls, module_req: InmantaModuleRequirement) -> Requirement:
         return Requirement.parse(
             str(module_req).replace(module_req.project_name, cls.get_python_package_name(module_req.project_name))
@@ -413,10 +423,16 @@
         init: Optional[str] = env.ProcessEnv.get_module_file(package)
         if init is None:
             return None
-        try:
-            return ModuleLike.get_first_directory_containing_file(os.path.dirname(init), ModuleV2.MODULE_FILE)
-        except FileNotFoundError:
-            return None
+        pkg_installation_dir = os.path.abspath(os.path.dirname(init))
+        if os.path.exists(os.path.join(pkg_installation_dir, ModuleV2.MODULE_FILE)):
+            # normal install: __init__.py is in module root
+            return pkg_installation_dir
+        else:
+            # editable install: __init__.py is in `inmanta_plugins/<mod_name>`
+            module_root_dir = os.path.normpath(os.path.join(pkg_installation_dir, os.pardir, os.pardir))
+            if os.path.exists(os.path.join(module_root_dir, ModuleV2.MODULE_FILE)):
+                return module_root_dir
+        raise Exception(f"Invalid module: found plugins package but the module has no {ModuleV2.MODULE_FILE}.")
 
     @classmethod
     def from_path(cls, project: Optional["Project"], path: str) -> "ModuleV2":
@@ -750,16 +766,11 @@
     def to_v2(self) -> "ModuleV2Metadata":
         values = self.dict()
         del values["compiler_version"]
-        install_requires = [f"{ModuleV2.PKG_NAME_PREFIX}{r}" for r in values["requires"]]
+        install_requires = [ModuleV2Source.get_python_package_name(r) for r in values["requires"]]
         del values["requires"]
-<<<<<<< HEAD
         # TODO: add test for _ -> - conversion
         values["name"] = ModuleV2Source.get_python_package_name(values["name"])
-        return ModuleV2Metadata(**values)
-=======
-        values["name"] = ModuleV2.PKG_NAME_PREFIX + values["name"]
         return ModuleV2Metadata(**values, install_requires=install_requires)
->>>>>>> 08b9dec8
 
 
 @stable_api
@@ -1209,7 +1220,6 @@
         self.load()
         return self.modules
 
-<<<<<<< HEAD
     def get_module(self, full_module_name: str, install: bool = False, allow_v1: bool = False) -> "Module":
         """
         Get a module instance for a given module name. Caches modules by top level name for later access.
@@ -1220,9 +1230,6 @@
             installing v1 modules.
         :param allow_v1: Allow this module to be loaded as v1.
         """
-=======
-    def get_module(self, full_module_name: str) -> "Module":
->>>>>>> 08b9dec8
         parts = full_module_name.split("::")
         module_name = parts[0]
 
@@ -1297,7 +1304,6 @@
 
         return list(chain.from_iterable(ast_by_top_level_mod.values()))
 
-<<<<<<< HEAD
     def load_module(self, module_name: str, install: bool = False, allow_v1: bool = False) -> "Module":
         """
         Get a module instance for a given module name. Should be called prior to configuring the module finder to include v1
@@ -1308,6 +1314,8 @@
             installing v1 modules.
         :param allow_v1: Allow this module to be loaded as v1.
         """
+        if not self.is_using_virtual_env():
+            self.virtualenv.use_virtual_env()
         reqs: Mapping[str, List[InmantaModuleRequirement]] = self.collect_requirements()
         module_reqs: List[InmantaModuleRequirement] = (
             list(reqs[module_name]) if module_name in reqs else [InmantaModuleRequirement.parse(module_name)]
@@ -1316,27 +1324,10 @@
         module: Optional[Module]
         try:
             module = self.module_source.get_module(self, module_reqs, install=install)
+            if module is not None and self.resolver_v1.path_for(module_name) is not None:
+                LOGGER.warning("Module %s is installed as a V1 module and a V2 module", module_name)
             if module is None and allow_v1:
                 module = self.resolver_v1.get_module(self, module_reqs, install=True)
-=======
-    def load_module(self, module_name: str) -> "Module":
-        if not self.is_using_virtual_env():
-            self.virtualenv.use_virtual_env()
-        try:
-            v2_module = ModuleV2.get_installed_module(self, module_name)
-            v1_module = ModuleV1.get_installed_module(self, module_name)
-
-            if v1_module and v2_module:
-                LOGGER.warning("Module %s is installed as a V1 module and a V2 module", module_name)
-
-            try:
-                module = next(elem for elem in [v2_module, v1_module] if elem is not None)
-            except StopIteration:
-                module = self.install_module(module_name)
-
-            self.modules[module_name] = module
-            return module
->>>>>>> 08b9dec8
         except Exception as e:
             raise InvalidModuleException(f"Could not load module {module_name}") from e
 
@@ -1347,14 +1338,6 @@
 
         self.modules[module_name] = module
         return module
-
-    def install_module(self, module_name: str) -> "ModuleV1":
-        # This method only supports ModuleV1, support for ModuleV2 will be added in #3083
-        reqs = self.collect_requirements()
-        if module_name in reqs:
-            return ModuleV1.install(self, module_name, reqs[module_name], install_mode=self._install_mode)
-        else:
-            return ModuleV1.install(self, module_name, list(parse_requirements(module_name)), install_mode=self._install_mode)
 
     def install_in_compiler_venv(self, path: str, editable: bool) -> None:
         if not self.is_using_virtual_env():
@@ -1457,13 +1440,9 @@
 
     def collect_requirements(self) -> "Dict[str, List[InmantaModuleRequirement]]":
         """
-        Collect the list of all requirements of all V1 modules in the project.
-        """
-<<<<<<< HEAD
-        specs = {}  # type: Dict[str, List[InmantaModuleRequirement]]
-=======
-        specs: Dict[str, List[Requirement]] = {}
->>>>>>> 08b9dec8
+        Collect the list of all module requirements of all V1 modules in the project.
+        """
+        specs: Dict[str, List[InmantaModuleRequirement]] = {}
         merge_specs(specs, self.requires())
         for module in self.modules.values():
             if isinstance(module, ModuleV1):
@@ -1528,20 +1507,8 @@
         """
         Collect the list of all python requirements off all V1 modules in this project
         """
-<<<<<<< HEAD
-        req_files = [
-            x.strip()
-            for x in [mod.get_python_requirements() for mod in self.modules.values() if isinstance(mod, ModuleV1)]
-            if x is not None
-        ]
-        req_lines = [x for x in "\n".join(req_files).split("\n") if len(x.strip()) > 0]
-        req_lines = self._remove_comments(req_lines)
-        req_lines = self._remove_line_continuations(req_lines)
-        return list(set(req_lines))
-=======
         reqs = chain.from_iterable([mod.get_python_requirements_as_list() for mod in self.modules.values()])
         return list(set(reqs))
->>>>>>> 08b9dec8
 
     def get_root_namespace(self) -> Namespace:
         return self.root_ns
@@ -1613,32 +1580,24 @@
         self.ensure_versioned()
         self.model_dir = os.path.join(self.path, Module.MODEL_DIR)
 
-    @classmethod
-    @abstractmethod
-    def get_installed_module(cls, project: Project, module_name: str) -> Optional["Module"]:
-        """
-        Return a Module instance when a module with the given name is installed in the given project.
-        If no such module is installed, this method returns None.
-        """
-        raise NotImplementedError()
-
     @abstractmethod
     def get_module_requirements(self) -> List[str]:
         """
-        Return all requirements this module has to other modules.
+        Return all requirements this module has to other modules. Requirements should be on inmanta module names, not Python
+        package names.
         """
         raise NotImplementedError()
 
-    def requires(self) -> "List[Requirement]":
-        """
-        Return all requirements this module has to other modules as a list of Requirements.
+    def requires(self) -> "List[InmantaModuleRequirement]":
+        """
+        Return all requirements this module has to other modules as a list of requirements.
         """
         reqs = []
         for spec in self.get_module_requirements():
             req = [x for x in parse_requirements(spec)]
             if len(req) > 1:
                 print(f"Module file for {self._path} has bad line in requirements specification {spec}")
-            reqe = req[0]
+            reqe = InmantaModuleRequirement(req[0])
             reqs.append(reqe)
         return reqs
 
@@ -1876,8 +1835,6 @@
             print("done")
         print()
 
-<<<<<<< HEAD
-=======
     @abstractmethod
     def get_python_requirements_as_list(self) -> List[str]:
         """
@@ -1885,7 +1842,6 @@
         """
         raise NotImplementedError()
 
->>>>>>> 08b9dec8
     def execute_command(self, cmd: str) -> None:
         print("executing %s on %s in %s" % (cmd, self.name, self._path))
         print("=" * 10)
@@ -1904,14 +1860,6 @@
         except InvalidMetadata as e:
             raise InvalidModuleException(f"The module found at {path} is not a valid V1 module") from e
 
-    @classmethod
-    def get_installed_module(cls, project: Project, module_name: str) -> Optional["ModuleV1"]:
-        path = project.resolver.path_for(module_name)
-        if path is None:
-            return None
-        else:
-            return cls(project, path)
-
     def get_metadata_file_path(self) -> str:
         return os.path.join(self.path, self.MODULE_FILE)
 
@@ -1927,27 +1875,7 @@
         """
         return str(self._metadata.compiler_version)
 
-<<<<<<< HEAD
-    # TODO: on master requires returns a mix of Python package requirements and inmanta module requirements
-    def requires(self) -> "List[InmantaModuleRequirement]":
-        """
-        Get the requires for this module. This is a list of requirements on inmanta modules, not the corresponding Python
-        packages, i.e. my_module>=1 instead of inmanta-module-my-module>=1.
-        """
-        # filter on import stmt
-        reqs = []
-        for spec in self._metadata.requires:
-            req = [x for x in parse_requirements(spec)]
-            if len(req) > 1:
-                print("Module file for %s has bad line in requirements specification %s" % (self._path, spec))
-            reqe = InmantaModuleRequirement(req[0])
-            reqs.append(reqe)
-        return reqs
-
     def get_all_requires(self) -> List[InmantaModuleRequirement]:
-=======
-    def get_all_requires(self) -> List[Requirement]:
->>>>>>> 08b9dec8
         """
         :return: all modules required by an import from any sub-modules, with all constraints applied
         """
@@ -2092,29 +2020,6 @@
     def get_metadata_file_schema_type(cls) -> Type[ModuleV1Metadata]:
         return ModuleV1Metadata
 
-<<<<<<< HEAD
-    def get_python_requirements(self) -> Optional[str]:
-        """
-        Install python requirements with pip in a virtual environment
-        """
-        file = os.path.join(self._path, "requirements.txt")
-        if os.path.exists(file):
-            with open(file, "r", encoding="utf-8") as fd:
-                return fd.read()
-        else:
-            return None
-
-    @lru_cache()
-    def get_python_requirements_as_list(self) -> List[str]:
-        raw = self.get_python_requirements()
-        if raw is None:
-            return []
-        else:
-            requirements_lines = [y for y in [x.strip() for x in raw.split("\n")] if len(y) != 0]
-            requirements_lines = self._remove_comments(requirements_lines)
-            requirements_lines = self._remove_line_continuations(requirements_lines)
-            return requirements_lines
-=======
     def get_plugin_dir(self) -> Optional[str]:
         plugins_dir = os.path.join(self._path, loader.PLUGIN_DIR)
         if not os.path.exists(plugins_dir):
@@ -2123,7 +2028,9 @@
 
     def get_module_requirements(self) -> List[str]:
         module_requirements_in_requirements_txt = [
-            req for req in self.get_python_requirements_as_list() if req.startswith(ModuleV2.PKG_NAME_PREFIX)
+            ModuleV2Source.get_inmanta_module_name(req)
+            for req in self.get_python_requirements_as_list()
+            if req.startswith(ModuleV2.PKG_NAME_PREFIX)
         ]
         return list(self.metadata.requires) + module_requirements_in_requirements_txt
 
@@ -2138,7 +2045,6 @@
                 return list(set(req_lines))
         else:
             return []
->>>>>>> 08b9dec8
 
 
 @stable_api
@@ -2162,26 +2068,6 @@
             pass
 
     @classmethod
-    def get_installed_module(cls, project: Project, module_name: str) -> Optional["ModuleV2"]:
-        fq_module_path = f"{const.PLUGINS_PACKAGE}.{module_name}"
-        if fq_module_path in sys.modules:
-            # importlib.util.find_spec() can only determine the module spec correctly
-            # when the module was not loaded yet.
-            raise Exception(f"Module {fq_module_path} was already loaded")
-        spec = importlib.util.find_spec(fq_module_path)
-        if spec is None or spec.origin is None:
-            return None
-        try:
-            pkg_installation_dir = os.path.abspath(os.path.dirname(spec.origin))
-            if os.path.exists(os.path.join(pkg_installation_dir, cls.MODULE_FILE)):
-                return cls(project, pkg_installation_dir, is_editable_install=False)
-            else:
-                module_root_dir = os.path.normpath(os.path.join(pkg_installation_dir, os.pardir, os.pardir))
-                return cls(project, module_root_dir, is_editable_install=True)
-        except InvalidModuleException:
-            return None
-
-    @classmethod
     def get_package_name_for(cls, module_name: str) -> str:
         return f"{cls.PKG_NAME_PREFIX}{module_name}"
 
@@ -2203,7 +2089,11 @@
             return self.path
 
     def get_module_requirements(self) -> List[str]:
-        return [req for req in self.get_python_requirements_as_list() if req.startswith(self.PKG_NAME_PREFIX)]
+        return [
+            ModuleV2Source.get_inmanta_module_name(req)
+            for req in self.get_python_requirements_as_list()
+            if req.startswith(self.PKG_NAME_PREFIX)
+        ]
 
     def get_python_requirements_as_list(self) -> List[str]:
         return list(self.metadata.install_requires)