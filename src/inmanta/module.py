--- conflicted
+++ resolved
@@ -453,11 +453,6 @@
         """
         module_name: str = self._get_module_name(module_spec)
         installed: Optional[TModule] = self.get_installed_module(project, module_name)
-<<<<<<< HEAD
-        if installed is None and install:
-            installed = self.install(project, module_spec)
-
-=======
 
         def _should_install_module() -> bool:
             """
@@ -479,7 +474,6 @@
 
         if _should_install_module():
             return self.install(project, module_spec)
->>>>>>> 6d21c463
         return installed
 
     @abstractmethod
