"""
    Copyright 2016 Inmanta

    Licensed under the Apache License, Version 2.0 (the "License");
    you may not use this file except in compliance with the License.
    You may obtain a copy of the License at

        http://www.apache.org/licenses/LICENSE-2.0

    Unless required by applicable law or agreed to in writing, software
    distributed under the License is distributed on an "AS IS" BASIS,
    WITHOUT WARRANTIES OR CONDITIONS OF ANY KIND, either express or implied.
    See the License for the specific language governing permissions and
    limitations under the License.

    Contact: code@inmanta.com
"""

import glob
import imp
import logging
import os
from os.path import sys
import subprocess
import tempfile
import shutil
from argparse import ArgumentParser
import inspect
from pkg_resources import parse_version, parse_requirements
import time
from subprocess import CalledProcessError
from tarfile import TarFile
from io import BytesIO


import yaml
import inmanta
from inmanta import env
from inmanta.ast import Namespace, CompilerException, ModuleNotFoundException
from inmanta import plugins
from inmanta.parser.plyInmantaParser import parse
import ruamel.yaml
from inmanta.parser import plyInmantaParser
from inmanta.ast.blocks import BasicBlock
from inmanta.ast.statements import DefinitionStatement
from inmanta.util import memoize, get_compiler_version
from inmanta.ast.statements.define import DefineImport

LOGGER = logging.getLogger(__name__)


class InvalidModuleException(Exception):
    """
        This exception is raised if a module is invalid
    """


class InvalidModuleFileException(Exception):
    """
        This exception is raised if a module file is invalid
    """


class ProjectNotFoundExcpetion(Exception):
    """
        This exception is raised when inmanta is unable to find a valid project
    """


class GitProvider:

    def clone(self, src, dest):
        pass

    def fetch(self, repo):
        pass

    def get_all_tags(self, repo):
        pass

    def get_file_for_version(self, repo, tag, file):
        pass


class CLIGitProvider(GitProvider):

    def clone(self, src, dest):
        subprocess.check_call(["git", "clone", src, dest], stdout=subprocess.DEVNULL,
                              stderr=subprocess.DEVNULL, env={"GIT_ASKPASS": "true"})

    def fetch(self, repo):
        subprocess.check_call(["git", "fetch", "--tags"], cwd=repo, stdout=subprocess.DEVNULL,
                              stderr=subprocess.DEVNULL, env={"GIT_ASKPASS": "true"})

    def status(self, repo):
        return subprocess.check_output(["git", "status", "--porcelain"], cwd=repo).decode("utf-8")

    def get_all_tags(self, repo):
        return subprocess.check_output(["git", "tag"], cwd=repo).decode("utf-8").splitlines()

    def checkout_tag(self, repo, tag):
        subprocess.check_call(["git", "checkout", tag], cwd=repo, stdout=subprocess.DEVNULL, stderr=subprocess.DEVNULL)

    def commit(self, repo, message, commit_all, add=[]):
        for file in add:
            subprocess.check_call(["git", "add", file], cwd=repo, stdout=subprocess.DEVNULL, stderr=subprocess.DEVNULL)
        if not commit_all:
            subprocess.check_call(["git", "commit", "-m", message], cwd=repo,
                                  stdout=subprocess.DEVNULL, stderr=subprocess.DEVNULL)
        else:
            subprocess.check_call(["git", "commit", "-a", "-m", message], cwd=repo,
                                  stdout=subprocess.DEVNULL, stderr=subprocess.DEVNULL)

    def tag(self, repo, tag):
        subprocess.check_call(["git", "tag", "-a", "-m", "auto tag by module tool", tag], cwd=repo,
                              stdout=subprocess.DEVNULL, stderr=subprocess.DEVNULL)

    def push(self, repo):
        return subprocess.check_output(["git", "push", "--follow-tags", "--porcelain"],
                                       cwd=repo, stderr=subprocess.DEVNULL).decode("utf-8")

    def get_file_for_version(self, repo, tag, file):
        data = subprocess.check_output(["git", "archive", "--format=tar", tag, file],
                                       cwd=repo, stderr=subprocess.DEVNULL)
        tf = TarFile(fileobj=BytesIO(data))
        tfile = tf.next()
        b = tf.extractfile(tfile)
        return b.read().decode("utf-8")
# try:
#     import pygit2
#     import re
#
#     class LibGitProvider(GitProvider):
#
#         def clone(self, src, dest):
#             pygit2.clone_repository(src, dest)
#
#         def fetch(self, repo):
#             repoh = pygit2.Repository(repo)
#             repoh.remotes["origin"].fetch()
#
#         def status(self, repo):
#             # todo
#             return subprocess.check_output(["git", "status", "--porcelain"], cwd=repo).decode("utf-8")
#
#         def get_all_tags(self, repo):
#             repoh = pygit2.Repository(repo)
#             regex = re.compile('^refs/tags/(.*)')
#             return [m.group(1) for m in [regex.match(t) for t in repoh.listall_references()] if m]
#
#         def checkout_tag(self, repo, tag):
#             repoh = pygit2.Repository(repo)
#             repoh.checkout("refs/tags/" + tag)
#
#         def commit(self, repo, message, commit_all, add=[]):
#             repoh = pygit2.Repository(repo)
#             index = repoh.index
#             index.read()
#
#             for file in add:
#                 index.add(os.path.relpath(file, repo))
#
#             if commit_all:
#                 index.add_all()
#
#             index.write()
#             tree = index.write_tree()
#
#             config = pygit2.Config.get_global_config()
#             try:
#                 email = config["user.email"]
#             except KeyError:
#                 email = "inmanta@example.com"
#                 LOGGER.warn("user.email not set in git config")
#
#             try:
#                 username = config["user.name"]
#             except KeyError:
#                 username = "Inmanta Moduletool"
#                 LOGGER.warn("user.name not set in git config")
#
#             author = pygit2.Signature(username, email)
#
#             return repoh.create_commit("HEAD", author, author, message, tree, [repoh.head.get_object().hex])
#
#         def tag(self, repo, tag):
#             repoh = pygit2.Repository(repo)
#
#             config = pygit2.Config.get_global_config()
#             try:
#                 email = config["user.email"]
#             except KeyError:
#                 email = "inmanta@example.com"
#                 LOGGER.warn("user.email not set in git config")
#
#             try:
#                 username = config["user.name"]
#             except KeyError:
#                 username = "Inmanta Moduletool"
#                 LOGGER.warn("user.name not set in git config")
#
#             author = pygit2.Signature(username, email)
#
#             repoh.create_tag(tag, repoh.head.target, pygit2.GIT_OBJ_COMMIT, author, "auto tag by module tool")
#
#     gitprovider = LibGitProvider()
# except ImportError as e:
gitprovider = CLIGitProvider()


class ModuleRepo:

    def clone(self, name: str, dest: str) -> bool:
        raise NotImplementedError("Abstract method")

    def path_for(self, name: str):
        # same class is used for search parh and remote repos, perhaps not optimal
        raise NotImplementedError("Abstract method")


class CompositeModuleRepo(ModuleRepo):

    def __init__(self, children):
        self.children = children

    def clone(self, name: str, dest: str) -> bool:
        for child in self.children:
            if child.clone(name, dest):
                return True
        return False

    def path_for(self, name: str):
        for child in self.children:
            result = child.path_for(name)
            if result is not None:
                return result
        return None


class LocalFileRepo(ModuleRepo):

    def __init__(self, root, parent_root=None):
        if parent_root is None:
            self.root = os.path.abspath(root)
        else:
            self.root = os.path.join(parent_root, root)

    def clone(self, name: str, dest: str) -> bool:
        try:
            gitprovider.clone(os.path.join(self.root, name), os.path.join(dest, name))
            return True
        except Exception:
            LOGGER.debug("could not clone repo", exc_info=True)
            return False

    def path_for(self, name: str):
        path = os.path.join(self.root, name)
        if os.path.exists(path):
            return path
        return None


class RemoteRepo(ModuleRepo):

    def __init__(self, baseurl):
        self.baseurl = baseurl

    def clone(self, name: str, dest: str) -> bool:
        try:
            gitprovider.clone(self.baseurl + name, os.path.join(dest, name))
            return True
        except Exception:
            LOGGER.debug("could not clone repo", exc_info=True)
            return False

    def path_for(self, name: str):
        raise NotImplementedError("Should only be called on local repos")


def makeRepo(path, root=None):
    if ":" in path:
        return RemoteRepo(path)
    else:
        return LocalFileRepo(path, parent_root=root)


def merge_specs(mainspec, new):
    """Merge two maps str->[T] by concatting their lists."""
    for req in new:
        key = req.project_name
        if key not in mainspec:
            mainspec[key] = [req]
        else:
            mainspec[key] = mainspec[key] + [req]


class ModuleLike:
    """
        Commons superclass for projects and modules, which are both versioned by git
    """

    def __init__(self, path):
        """
            @param path: root git directory
        """
        self._path = path

    def get_name(self):
        raise NotImplemented()

    name = property(get_name)

    def get_config_for_rewrite(self):
        with open(self.get_config_file_name(), "r") as fd:
            return ruamel.yaml.load(fd.read(), ruamel.yaml.RoundTripLoader)

    def rewrite_config(self, data):
        with open(self.get_config_file_name(), "w") as fd:
            fd.write(ruamel.yaml.dump(data, Dumper=ruamel.yaml.RoundTripDumper))

    def _load_file(self, ns, file):
        statements = []
        stmts = plyInmantaParser.parse(ns, file)
        block = BasicBlock(ns)
        for s in stmts:
            if isinstance(s, DefinitionStatement):
                statements.append(s)
            elif isinstance(s, str):
                pass
            else:
                block.add(s)
        return (statements, block)

    def requires(self) -> dict:
        """
            Get the requires for this module
        """
        # filter on import stmt

        if "requires" not in self._meta or self._meta["requires"] is None:
            return {}

        reqs = []
        for spec in self._meta["requires"]:
            req = [x for x in parse_requirements(spec)]
            if len(req) > 1:
                print("Module file for %s has bad line in requirements specification %s" % (self._path, spec))
            req = req[0]
            reqs.append(req)
        return reqs

INSTALL_RELEASES = "release"
INSTALL_PRERELEASES = "prerelease"
INSTALL_MASTER = "master"
INSTALL_OPTS = [INSTALL_MASTER, INSTALL_PRERELEASES, INSTALL_RELEASES]


class Project(ModuleLike):
    """
        An inmanta project
    """
    PROJECT_FILE = "project.yml"
    _project = None

    def __init__(self, path, autostd=True):
        """
            Initialize the project, this includes
             * Loading the project.yaml (into self._meta)
             * Setting paths from project.yaml
             * Loading all modules in the module path (into self.modules)
            It does not include
             * verify if project.yml corresponds to the modules in self.modules

            @param path: The directory where the project is located

        """
        super().__init__(path)
        self.project_path = path

        if not os.path.exists(path):
            raise Exception("Unable to find project directory %s" % path)

        project_file = os.path.join(path, Project.PROJECT_FILE)

        if not os.path.exists(project_file):
            raise Exception(
                "Project directory does not contain a project file")

        with open(project_file, "r") as fd:
            self._meta = yaml.load(fd)

        if "modulepath" not in self._meta:
            raise Exception("modulepath is required in the project(.yml) file")

        modulepath = self._meta["modulepath"]
        if not isinstance(modulepath, list):
            modulepath = [modulepath]
        self.modulepath = [os.path.abspath(os.path.join(path, x)) for x in modulepath]
        self.resolver = CompositeModuleRepo([makeRepo(x) for x in self.modulepath])

        if "repo" not in self._meta:
            raise Exception("repo is required in the project(.yml) file")

        repo = self._meta["repo"]
        if not isinstance(repo, list):
            repo = [repo]
        self.repolist = [x for x in repo]
        self.externalResolver = CompositeModuleRepo([makeRepo(x, root=path) for x in self.repolist])

        self.downloadpath = None
        if "downloadpath" in self._meta:
            self.downloadpath = os.path.abspath(os.path.join(
                path, self._meta["downloadpath"]))
            if self.downloadpath not in self.modulepath:
                LOGGER.warning("Downloadpath is not in module path! Module install will not work as expected")

            if not os.path.exists(self.downloadpath):
                os.mkdir(self.downloadpath)

        self.freeze_file = os.path.join(path, "module.version")
        self._freeze_versions = self._load_freeze(self.freeze_file)

        self.virtualenv = env.VirtualEnv(os.path.join(path, ".env"))

        self.loaded = False
        self.modules = {}

        self.root_ns = Namespace("__root__")

        self.autostd = autostd
        self._install_mode = INSTALL_RELEASES
        if "install_mode" in self._meta:
            mode = self._meta["install_mode"]
            if mode not in INSTALL_OPTS:
                LOGGER.warning("Invallid value for install_mode, should be one of [%s]" % ','.join(INSTALL_OPTS))
            else:
                self._install_mode = mode

    @classmethod
    def get_project_dir(cls, cur_dir):
        """
            Find the project directory where we are working in. Traverse up until we find Project.PROJECT_FILE or reach /
        """
        project_file = os.path.join(cur_dir, Project.PROJECT_FILE)

        if os.path.exists(project_file):
            return cur_dir

        parent_dir = os.path.abspath(os.path.join(cur_dir, os.pardir))
        if parent_dir == cur_dir:
            raise ProjectNotFoundExcpetion("Unable to find an inmanta project")

        return cls.get_project_dir(parent_dir)

    @classmethod
    def get(cls):
        """
            Get the instance of the project
        """
        if cls._project is None:
            cls._project = Project(cls.get_project_dir(os.curdir))

        return cls._project

    @classmethod
    def set(cls, project):
        """
            Get the instance of the project
        """
        cls._project = project
        os.chdir(project._path)
        plugins.PluginMeta.clear()

    def _load_freeze(self, freeze_file: str) -> {}:
        """
            Load the versions defined in the freeze file
        """
        if not os.path.exists(freeze_file):
            return {}

        with open(freeze_file, "r") as fd:
            return yaml.load(fd)

    def load(self):
        if not self.loaded:
            self.get_complete_ast()
            self.use_virtual_env()
            self.loaded = True
            self.verify()
            try:
                self.load_plugins()
            except CompilerException:
                # do python install
                pyreq = self.collect_python_requirements()
                if len(pyreq) > 0:
                    try:
                        # install reqs, with cache
                        self.virtualenv.install_from_list(pyreq)
                        self.load_plugins()
                    except CompilerException:
                        # cache could be damaged, ignore it
                        self.virtualenv.install_from_list(pyreq, cache=False)
                        self.load_plugins()
                else:
                    self.load_plugins()

    @memoize
    def get_complete_ast(self):
        # load ast
        (statements, block) = self.__load_ast()
        blocks = [block]
        statements = [x for x in statements]
        # get imports
        imports = [x for x in statements if isinstance(x, DefineImport)]
        if self.autostd:
            imports.insert(0, DefineImport("std", "std"))
        done = set()
        while len(imports) > 0:
            imp = imports.pop()
            ns = imp.name
            if ns in done:
                continue

            parts = ns.split("::")
            module_name = parts[0]

            try:
                # get module
                if module_name in self.modules:
                    module = self.modules[module_name]
                else:
                    module = self.load_module(module_name)
                # get NS
                for i in range(1, len(parts) + 1):
                    subs = '::'.join(parts[0:i])
                    if subs in done:
                        continue
                    (nstmt, nb) = module.get_ast(subs)
                    done.add(subs)
                    statements.extend(nstmt)
                    blocks.append(nb)

                # get imports and add to list
                    nimp = [x for x in nstmt if isinstance(x, DefineImport)]
                    imports.extend(nimp)
            except InvalidModuleException:
                raise ModuleNotFoundException(ns, imp)

        return (statements, blocks)

    def __load_ast(self):
        main_ns = Namespace("__config__", self.root_ns)
        return self._load_file(main_ns, os.path.join(self.project_path, "main.cf"))

    def load_module(self, module_name):
        path = self.resolver.path_for(module_name)
        if path is not None:
            module = Module(self, path)
        else:
            reqs = self.collect_requirements()
            if module_name in reqs:
                module = Module.install(self, module_name, reqs[module_name], self._install_mode)
            else:
                module = Module.install(self, module_name, parse_requirements(module_name), self._install_mode)
        self.modules[module_name] = module
        return module

    def load_plugins(self) -> None:
        """
            Load all plug-ins
        """
        if not self.loaded:
            LOGGER.warn("loading plugins on project that has not been loaded completely")
        for module in self.modules.values():
            module.load_plugins()

    def verify(self) -> None:
        # verify module dependencies
        result = True
        result &= self.verify_requires()
        if not result:
            raise CompilerException("Not all module dependencies have been met.")

    def use_virtual_env(self) -> None:
        """
            Use the virtual environment
        """
        self.virtualenv.use_virtual_env()

    def sorted_modules(self) -> list:
        """
            Return a list of all modules, sorted on their name
        """
        names = self.modules.keys()
        names = sorted(names)

        mod_list = []
        for name in names:
            mod_list.append(self.modules[name])

        return mod_list

    def collect_requirements(self):
        """
            Collect the list of all requirements of all modules in the project.
        """
        if not self.loaded:
            LOGGER.warn("collecting reqs on project that has not been loaded completely")

        specs = {}
        merge_specs(specs, self.requires())
        for module in self.modules.values():
            reqs = module.requires()
            merge_specs(specs, reqs)
        return specs

    def collect_imported_requirements(self):
        imports = set([x.name.split("::")[0] for x in self.get_complete_ast()[0] if isinstance(x, DefineImport)])
        imports.add("std")
        specs = self.collect_requirements()

        def get_spec(name):
            if name in specs:
                return specs[name]
            return parse_requirements(name)

        return {name: get_spec(name) for name in imports}

    def verify_requires(self) -> bool:
        """
            Check if all the required modules for this module have been loaded
        """
        LOGGER.info("verifying project")
        imports = set([x.name for x in self.get_complete_ast()[0] if isinstance(x, DefineImport)])
        modules = self.modules

        good = True

        for name, spec in self.collect_requirements().items():
            if name not in imports:
                continue
            module = modules[name]
            version = parse_version(str(module.version))
            for r in spec:
                if version not in r:
                    LOGGER.warning("requirement %s on module %s not fullfilled, not at version %s" % (r, name, version))
                    good = False

        return good

    def collect_python_requirements(self):
        """
            Collect the list of all python requirements off all modules in this project
        """
        pyreq = [x.strip() for x in [mod.get_python_requirements() for mod in self.modules.values()] if x is not None]
        pyreq = '\n'.join(pyreq).split("\n")
        pyreq = [x for x in pyreq if len(x.strip()) > 0]
        return list(set(pyreq))

    def get_name(self):
        return "project.yml"

    name = property(get_name)

    def get_config_file_name(self):
        return os.path.join(self._path, "project.yml")

    def get_root_namespace(self):
        return self.root_ns


class Module(ModuleLike):
    """
        This class models an inmanta configuration module
    """
    requires_fields = ["name", "license", "version"]

    def __init__(self, project: Project, path: str, **kwmeta: dict):
        """
            Create a new configuration module

            :param project: A reference to the project this module belongs to.
            :param path: Where is the module stored
            :param kwmeta: Meta-data
        """
        super().__init__(path)
        self._project = project
        self._meta = kwmeta
        self._plugin_namespaces = []

        if not Module.is_valid_module(self._path):
            raise InvalidModuleException(("Module %s is not a valid inmanta configuration module. Make sure that a " +
                                          "model/_init.cf file exists and a module.yml definition file.") % self._path)

        self.load_module_file()
        self.is_versioned()

    def get_name(self):
        """
            Returns the name of the module (if the meta data is set)
        """
        if "name" in self._meta:
            return self._meta["name"]

        return None

    name = property(get_name)

    def get_version(self):
        """
            Return the version of this module
        """
        if "version" in self._meta:
            return self._meta["version"]

        return None

    version = property(get_version)

    @classmethod
    def install(cls, project, modulename, requirements, install=True, install_mode=INSTALL_RELEASES):
        """
           Install a module, return module object
        """
        # verify pressence in module path
        path = project.resolver.path_for(modulename)
        if path is not None:
            # if exists, report
            LOGGER.info("module %s already found at %s", modulename, path)
            gitprovider.fetch(path)
        else:
            # otherwise install
            path = os.path.join(project.downloadpath, modulename)
            result = project.externalResolver.clone(modulename, project.downloadpath)
            if not result:
                raise InvalidModuleException("could not locate module with name: %s", modulename)

        return cls.update(project, modulename, requirements, path, False, install_mode=install_mode)

    @classmethod
    def update(cls, project, modulename, requirements, path=None, fetch=True, install_mode=INSTALL_RELEASES):
        """
           Update a module, return module object
        """

        if path is None:
            path = project.resolver.path_for(modulename)

        if fetch:
            gitprovider.fetch(path)

<<<<<<< HEAD
        if install_mode == INSTALL_MASTER:
            gitprovider.checkout(path, "master")
        else:
            release_only = (install_mode == INSTALL_RELEASES)
            versions = cls.get_suitable_versions_for(modulename, requirements, path, release_only=release_only)
=======
        version = cls.get_suitable_version_for(modulename, requirements, path)

        if version is None:
            print("no suitable version found for module %s" % modulename)
        else:
            gitprovider.checkout_tag(path, str(version))
>>>>>>> 572a76c6

            if len(versions) == 0:
                print("no suitable version found for module %s" % modulename)
            else:
                gitprovider.checkout_tag(path, str(versions[0]))

            return Module(project, path)

    @classmethod
<<<<<<< HEAD
    def get_suitable_versions_for(cls, modulename, requirements, path, release_only=True):
=======
    def get_suitable_version_for(cls, modulename, requirements, path):
>>>>>>> 572a76c6
        versions = gitprovider.get_all_tags(path)

        def try_parse(x):
            try:
                return parse_version(x)
            except Exception:
                return None

        versions = [x for x in [try_parse(v) for v in versions] if x is not None]
        versions = sorted(versions, reverse=True)

        for r in requirements:
            versions = [x for x in r.specifier.filter(versions, not release_only)]

        comp_version = get_compiler_version()
        if comp_version is not None:
            comp_version = parse_version(comp_version)
            # use base version, to make sure dev versions work as expected
            comp_version = parse_version(comp_version.base_version)
            return cls.__best_for_compiler_version(modulename, versions, path, comp_version)
        else:
            return versions[0]

    @classmethod
    def __best_for_compiler_version(cls, modulename, versions, path, comp_version):
        def get_cv_for(best):
            cfg = gitprovider.get_file_for_version(path, str(best), "module.yml")
            cfg = yaml.load(cfg)
            if "compiler_version" not in cfg:
                return None
            return parse_version(cfg["compiler_version"])

        best = versions[0]
        atleast = get_cv_for(best)
        if atleast is None or comp_version > atleast:
            return best

        # binary search
        hi = len(versions)
        lo = 1
        while lo < hi:
            mid = (lo + hi) // 2
            atleast = get_cv_for(versions[mid])
            if atleast is not None and atleast > comp_version:
                lo = mid + 1
            else:
                hi = mid
        if hi == len(versions):
            LOGGER.warn("Could not find version of module %s suitable for this compiler, try a newer compiler" % modulename)
            return None
        return versions[lo]

    def is_versioned(self):
        """
            Check if this module is versioned, and if so the version number in the module file should
            have a tag. If the version has + the current revision can be a child otherwise the current
            version should match the tag
        """
        if not os.path.exists(os.path.join(self._path, ".git")):
            LOGGER.warning("Module %s is not version controlled, we recommend you do this as soon as possible."
                           % self._meta["name"])
            return False
        return True

    @classmethod
    def is_valid_module(cls, module_path):
        """
            Checks if this module is a valid configuration module. A module should contain a
            module.yml file.
        """
        if not os.path.isfile(os.path.join(module_path, "module.yml")):
            return False

        return True

    def load_module_file(self):
        """
            Load the module definition file
        """
        with open(self.get_config_file_name(), "r") as fd:
            mod_def = yaml.load(fd)

            if mod_def is None or len(mod_def) < len(Module.requires_fields):
                raise InvalidModuleFileException("The module file of %s does not have the required fields: %s" %
                                                 (self._path, ", ".join(Module.requires_fields)))

            for name, value in mod_def.items():
                self._meta[name] = value

        for req_field in Module.requires_fields:
            if req_field not in self._meta:
                raise InvalidModuleFileException(
                    "%s is required in module file of module %s" % (req_field, self._path))

        if self._meta["name"] != os.path.basename(self._path):
            LOGGER.warning("The name in the module file (%s) does not match the directory name (%s)"
                           % (self._meta["name"], os.path.basename(self._path)))

    def get_config_file_name(self):
        return os.path.join(self._path, "module.yml")

    def get_module_files(self):
        """
            Returns the path of all model files in this module, relative to the module root
        """
        files = []
        for model_file in glob.glob(os.path.join(self._path, "model", "*.cf")):
            files.append(model_file)

        return files

    def get_ast(self, name):
        if name == self.name:
            file = os.path.join(self._path, "model/_init.cf")
        else:
            parts = name.split("::")
            parts = parts[1:]
            if os.path.isdir(os.path.join(self._path, "model/" + "/".join(parts))):
                file = os.path.join(self._path, "model/" + "/".join(parts) + "/_init.cf")
            else:
                file = os.path.join(self._path, "model/" + "/".join(parts) + ".cf")

        ns = self._project.get_root_namespace().get_ns_or_create(name)

        try:
            return self._load_file(ns, file)
        except FileNotFoundError:
            raise InvalidModuleException("could not locate module with name: %s", name)

    def load_plugins(self):
        """
            Load all plug-ins from a configuration module
        """
        plugin_dir = os.path.join(self._path, "plugins")

        if not os.path.exists(plugin_dir):
            return

        if not os.path.exists(os.path.join(plugin_dir, "__init__.py")):
            raise CompilerException(
                "The plugin directory %s should be a valid python package with a __init__.py file" % plugin_dir)

        try:
            mod_name = self._meta["name"]
            imp.load_package("inmanta_plugins." + mod_name, plugin_dir)

            self._plugin_namespaces.append(mod_name)

            for py_file in glob.glob(os.path.join(plugin_dir, "*.py")):
                if not py_file.endswith("__init__.py"):
                    # name of the python module
                    sub_mod = "inmanta_plugins." + mod_name + "." + os.path.basename(py_file).split(".")[0]
                    self._plugin_namespaces.append(sub_mod)

                    # load the python file
                    imp.load_source(sub_mod, py_file)

        except ImportError as e:
            raise CompilerException(
                "Unable to load all plug-ins for module %s" % self._meta["name"]) from e

    def versions(self):
        """
            Provide a list of all versions available in the repository
        """
        versions = gitprovider.get_all_tags(self._path)

        def try_parse(x):
            try:
                return parse_version(x)
            except Exception:
                return None

        versions = [x for x in [try_parse(v) for v in versions] if x is not None]
        versions = sorted(versions, reverse=True)

        return versions

    def status(self):
        """
            Run a git status on this module
        """
        output = gitprovider.status(self._path)

        files = [x.strip() for x in output.split("\n") if x != ""]

        if len(files) > 0:
            print("Module %s (%s)" % (self._meta["name"], self._path))
            for f in files:
                print("\t%s" % f)

            print()
        else:
            print("Module %s (%s) has no changes" % (self._meta["name"], self._path))

    def push(self):
        """
            Run a git status on this module
        """
        sys.stdout.write("%s (%s) " % (self.get_name(), self._path))
        sys.stdout.flush()
        try:
            print(gitprovider.push(self._path))
        except CalledProcessError:
            print("Cloud not push module %s" % self.get_name())
        else:
            print("done")
        print()

    def get_python_requirements(self):
        """
            Install python requirements with pip in a virtual environment
        """
        file = os.path.join(self._path, "requirements.txt")
        if os.path.exists(file):
            with open(file, 'r') as fd:
                return fd.read()
        else:
            return None

    @memoize
    def get_python_requirements_as_list(self):
        raw = self.get_python_requirements()
        if raw is None:
            return []
        else:
            return [y for y in [x.strip() for x in raw.split("\n")] if len(y) != 0]

    def execute_command(self, cmd):
        print("executing %s on %s in %s" % (cmd, self.get_name(), self._path))
        print("=" * 10)
        subprocess.call(cmd, shell=True, cwd=self._path)
        print("=" * 10)


class ModuleTool(object):
    """
        A tool to manage configuration modules
    """

    def __init__(self):
        self._mod_handled_list = set()

    @classmethod
    def modules_parser_config(cls, parser: ArgumentParser):
        subparser = parser.add_subparsers(title="subcommand", dest="cmd")
        subparser.add_parser("list", help="List all modules used in this project in a table")
        do = subparser.add_parser("do", help="Execute a command on all loaded modules")
        do.add_argument("command", metavar='command', help='the command to  execute')
        subparser.add_parser("update", help="Update all modules used in this project")
        subparser.add_parser("install", help="Install all modules required for this this project")
        subparser.add_parser("status", help="Run a git status on all modules and report")
        subparser.add_parser("push", help="Run a git push on all modules and report")
        # not currently working
        # subparser.add_parser("freeze", help="Freeze the version of all modules")
        subparser.add_parser("verify", help="Verify dependencies and frozen module versions")
        validate = subparser.add_parser(
            "validate", help="Validate the module we are currently in. i.e. try to compile it against an empty main model")
        validate.add_argument("-r", "--repo", help="Additional repo to load modules from", action="append")
        validate.add_argument("-n", "--no-clean", help="Do not remove the validation project when finished",
                              action="store_true")
        validate.add_argument("-s", "--parse-only", help="Only parse the module", action="store_true")
        validate.add_argument("-i", "--isolate", help="Move the module to another directory before cloning."
                              " I.e. remove all other modules in the current directory from the search path",
                              action="store_true")
        validate.add_argument("-w", "--workingcopy", help="Use the actual state of the module instead of the latest tag",
                              action="store_true")
        commit = subparser.add_parser("commit", help="Commit all changes in the current module.")
        commit.add_argument("-m", "--message", help="Commit message", required=True)
        commit.add_argument("-r", "--release", dest="dev", help="make a release", action="store_false")
        commit.add_argument("-v", "--version", help="Version to use on tag")
        commit.add_argument("-a", "--all", dest="commit_all", help="Use commit -a", action="store_true")

    def execute(self, cmd, args):
        """
            Execute the given command
        """
        if cmd is not None and cmd != '' and hasattr(self, cmd):
            method = getattr(self, cmd)
            margs = inspect.getfullargspec(method).args
            margs.remove("self")
            outargs = {k: getattr(args, k) for k in margs if hasattr(args, k)}
            method(**outargs)
        else:
            raise Exception("%s not implemented" % cmd)

    def help(self):
        """
            Show a list of commands
        """
        print("Available commands: list")

    def do(self, command):
        project = Project.get()

        project.load()
        for mod in Project.get().sorted_modules():
            try:
                mod.execute_command(command)
            except Exception as e:
                print(e)

    def list(self):
        """
            List all modules in a table
        """
        table = []
        name_length = 10
        version_length = 10

        project = Project.get()
        project.get_complete_ast()

        names = sorted(project.modules.keys())
        specs = project.collect_imported_requirements()
        for name in names:
            name_length = max(len(name), name_length)
            mod = Project.get().modules[name]
            version = str(mod.version)
            if name not in specs:
                specs[name] = []
<<<<<<< HEAD

            if project._install_mode == INSTALL_MASTER:
                reqv = "master"
            else:
                release_only = project._install_mode == INSTALL_RELEASES
                versions = Module.get_suitable_versions_for(
                    name, specs[name], mod._path, release_only=release_only)
                if len(versions) == 0:
                    reqv = "None"
                else:
                    reqv = str(versions[0])
=======
            versions = Module.get_suitable_version_for(name, specs[name], mod._path)
            if versions is None:
                reqv = "None"
            else:
                reqv = str(versions)
>>>>>>> 572a76c6

            version_length = max(len(version), len(reqv), version_length)

            table.append((name, version, reqv))
        print("+" + "-" * (name_length + version_length * 2 + 8) + "+")
        print("| Name%s | Version%s | Expected%s |" % (
            " " * (name_length - len("Name")),
            " " * (version_length - len("Version")),
            " " * (version_length - len("Expected"))))
        print("+" + "-" * (name_length + version_length * 2 + 8) + "+")
        for name, version, reqv in table:
            print("| %s | %s | %s |" % (name + " " * (name_length - len(name)),
                                        version + " " * (version_length - len(version)),
                                        reqv + " " * (version_length - len(reqv))))

        print("+" + "-" * (name_length + version_length * 2 + 8) + "+")

    def update(self, project=None):
        """
            Update all modules from their source
        """

        if project is None:
            project = Project.get()

        project.get_complete_ast()
        specs = project.collect_imported_requirements()

        for name, spec in specs.items():
            print("updating module: %s" % name)
            Module.update(project, name, spec, install_mode=project._install_mode)

    def install(self, project=None):
        """
            Install all modules the project requires
        """
        if project is None:
            project = Project.get()

        project.load()

    def status(self):
        """
            Run a git status on all modules and report
        """
        project = Project.get()

        project.load()
        for mod in project.sorted_modules():
            mod.status()

    def push(self):
        """
            Push all modules
        """
        project = Project.get()

        project.load()
        for mod in Project.get().sorted_modules():
            mod.push()

    def freeze(self, create_file=True):
        """
            Freeze the version of all modules
        """
        project = Project.get()
        if os.path.exists(project.freeze_file) and create_file:
            print(
                "A module.version file already exists, overwrite this file? y/n")
            while True:
                value = sys.stdin.readline().strip()
                if value != "y" and value != "n":
                    print("Please answer with y or n")
                else:
                    if value == "n":
                        return

                    break

        file_content = {}

        for mod in Project.get().sorted_modules():
            version = str(mod.get_version())
            modc = {'version': version}

            repo = mod.get_scm_url()
            tag = mod.get_scm_version()

            if repo is not None:
                modc["repo"] = repo
                modc["hash"] = tag

            branch = mod.get_scm_branch()

            if branch is not None:
                modc["branch"] = branch

            file_content[mod._meta["name"]] = modc

        if create_file:
            with open(project.freeze_file, "w+") as fd:
                fd.write(yaml.dump(file_content))

        return file_content

    def verify(self):
        """
            Verify dependencies and frozen module versions
        """
        Project.get().verify()

    def _find_module(self):
        module = Module(None, os.path.realpath(os.curdir))
        LOGGER.info("Successfully loaded module %s with version %s" % (module.name, module.version))
        return module

    def commit(self, message, version=None, dev=True, commit_all=False):
        """
            Commit all current changes.
        """
        # find module
        module = self._find_module()
        # get version
        old_version = parse_version(str(module.version))
        # determine new version
        if version is not None:
            baseversion = version
        else:
            if old_version.is_prerelease:
                baseversion = old_version.base_version
            else:
                baseversion = old_version.base_version
                parts = baseversion.split('.')
                parts[-1] = str(int(parts[-1]) + 1)
                baseversion = '.'.join(parts)

        if dev:
            baseversion = "%s.dev%d" % (baseversion, time.time())

        baseversion = parse_version(baseversion)
        if baseversion <= old_version:
            print("new versions (%s) is not larger then old version (%s), aborting" % (baseversion, old_version))
            return

        cfg = module.get_config_for_rewrite()
        cfg["version"] = str(baseversion)
        module.rewrite_config(cfg)
        print("set version to: " + str(baseversion))
        # commit
        gitprovider.commit(module._path, message, commit_all, [module.get_config_file_name()])
        # tag
        gitprovider.tag(module._path, str(baseversion))

    def validate(self, repo=[], no_clean=False, parse_only=False, isolate=False, workingcopy=False):
        """
            Validate the module we are currently in
        """
        if repo is None:
            repo = []
        valid = True
        module = self._find_module()
        if not module.is_versioned():
            LOGGER.error("Module is not versioned correctly, validation will fail")
            valid = False

        # compile the source files in the module
        ns_root = Namespace("__root__")
        ns_mod = Namespace(module.name, ns_root)
        for model_file in module.get_module_files():
            try:
                ns = ns_mod
                if not model_file.endswith("_init.cf"):
                    part_name = model_file.split("/")[-1][:-3]
                    ns = Namespace(part_name, ns_mod)

                parse(ns, model_file)
                LOGGER.info("Successfully parsed %s" % model_file)
            except Exception:
                valid = False
                LOGGER.exception("Unable to parse %s, validation will fail" % model_file)

        if parse_only:
            if not valid:
                sys.exit(1)
            sys.exit(0)
        # create a test project
        LOGGER.info("Creating a new project to test the module")
        project_dir = tempfile.mkdtemp()

        if isolate:
            search_root = tempfile.mkdtemp()
            os.symlink(module._path, os.path.join(search_root, module.name))
        else:
            search_root = os.path.split(module._path)[0]

        try:
            lib_dir = os.path.join(project_dir, "libs")
            os.mkdir(lib_dir)

            repo.insert(0, search_root)
            allrepos = ["'%s'" % x for x in repo]
            allrepos = ','.join(allrepos)

            LOGGER.info("Setting up project")
            with open(os.path.join(project_dir, "project.yml"), "w+") as fd:
                fd.write("""name: test
description: Project to validate module %(name)s
repo: [%(repo)s]
modulepath: libs
downloadpath: libs
requires:
    %(name)s: %(name)s == %(version)s
""" % {"name": module.name, "version": str(module.versions()[0]), "repo": allrepos})

            LOGGER.info("Installing dependencies")
            test_project = Project(project_dir)
            test_project.use_virtual_env()
            Project.set(test_project)

            LOGGER.info("Compiling empty initial model")
            main_cf = os.path.join(project_dir, "main.cf")
            with open(main_cf, "w+") as fd:
                fd.write("import %s" % (module.name))

            if workingcopy:
                # overwrite with actual
                modpath = os.path.join(project_dir, "libs", module.name)
                shutil.rmtree(modpath)
                shutil.copytree(module._path, modpath)

            project = Project(project_dir)
            project.use_virtual_env()
            Project.set(project)
            LOGGER.info("Verifying modules")
            project.verify()
            LOGGER.info("Loading all plugins")
            project.load()

            values = inmanta.compiler.do_compile()

            if values is not None:
                LOGGER.info("Successfully compiled module and its dependencies.")
            else:
                LOGGER.error("Unable to compile module and its dependencies, validation will fail")
                valid = False

        except Exception:
            LOGGER.exception("An exception occurred during validation")
            valid = False

        finally:
            if no_clean:
                LOGGER.info("Project not cleaned, root at %s", project_dir)

            else:
                shutil.rmtree(project_dir)

        if not valid:
            sys.exit(1)

        sys.exit(0)<|MERGE_RESOLUTION|>--- conflicted
+++ resolved
@@ -559,9 +559,9 @@
         else:
             reqs = self.collect_requirements()
             if module_name in reqs:
-                module = Module.install(self, module_name, reqs[module_name], self._install_mode)
+                module = Module.install(self, module_name, reqs[module_name], install_mode=self._install_mode)
             else:
-                module = Module.install(self, module_name, parse_requirements(module_name), self._install_mode)
+                module = Module.install(self, module_name, parse_requirements(module_name), install_mode=self._install_mode)
         self.modules[module_name] = module
         return module
 
@@ -749,34 +749,21 @@
         if fetch:
             gitprovider.fetch(path)
 
-<<<<<<< HEAD
         if install_mode == INSTALL_MASTER:
             gitprovider.checkout(path, "master")
         else:
             release_only = (install_mode == INSTALL_RELEASES)
-            versions = cls.get_suitable_versions_for(modulename, requirements, path, release_only=release_only)
-=======
-        version = cls.get_suitable_version_for(modulename, requirements, path)
-
-        if version is None:
-            print("no suitable version found for module %s" % modulename)
-        else:
-            gitprovider.checkout_tag(path, str(version))
->>>>>>> 572a76c6
-
-            if len(versions) == 0:
+            version = cls.get_suitable_version_for(modulename, requirements, path, release_only=release_only)
+
+            if version is None:
                 print("no suitable version found for module %s" % modulename)
             else:
-                gitprovider.checkout_tag(path, str(versions[0]))
-
-            return Module(project, path)
+                gitprovider.checkout_tag(path, str(version))
+
+        return Module(project, path)
 
     @classmethod
-<<<<<<< HEAD
-    def get_suitable_versions_for(cls, modulename, requirements, path, release_only=True):
-=======
-    def get_suitable_version_for(cls, modulename, requirements, path):
->>>>>>> 572a76c6
+    def get_suitable_version_for(cls, modulename, requirements, path, release_only=True):
         versions = gitprovider.get_all_tags(path)
 
         def try_parse(x):
@@ -1098,25 +1085,17 @@
             version = str(mod.version)
             if name not in specs:
                 specs[name] = []
-<<<<<<< HEAD
 
             if project._install_mode == INSTALL_MASTER:
                 reqv = "master"
             else:
                 release_only = project._install_mode == INSTALL_RELEASES
-                versions = Module.get_suitable_versions_for(
+                versions = Module.get_suitable_version_for(
                     name, specs[name], mod._path, release_only=release_only)
-                if len(versions) == 0:
+                if versions is None:
                     reqv = "None"
                 else:
-                    reqv = str(versions[0])
-=======
-            versions = Module.get_suitable_version_for(name, specs[name], mod._path)
-            if versions is None:
-                reqv = "None"
-            else:
-                reqv = str(versions)
->>>>>>> 572a76c6
+                    reqv = str(versions)
 
             version_length = max(len(version), len(reqv), version_length)
 
