"""
    Copyright 2017 Inmanta

    Licensed under the Apache License, Version 2.0 (the "License");
    you may not use this file except in compliance with the License.
    You may obtain a copy of the License at

        http://www.apache.org/licenses/LICENSE-2.0

    Unless required by applicable law or agreed to in writing, software
    distributed under the License is distributed on an "AS IS" BASIS,
    WITHOUT WARRANTIES OR CONDITIONS OF ANY KIND, either express or implied.
    See the License for the specific language governing permissions and
    limitations under the License.

    Contact: code@inmanta.com
"""

import configparser
import enum
import glob
import importlib
import logging
import os
import re
import string
import subprocess
import sys
import tempfile
import traceback
import types
from abc import ABC, abstractmethod
from collections import defaultdict
from configparser import ConfigParser
from functools import lru_cache
from importlib.abc import Loader
from io import BytesIO, TextIOBase
from itertools import chain
from subprocess import CalledProcessError
from tarfile import TarFile
from time import time
from typing import (
    Any,
    Dict,
    Generic,
    Iterable,
    Iterator,
    List,
    Mapping,
    NewType,
    Optional,
    Set,
    TextIO,
    Tuple,
    Type,
    TypeVar,
    Union,
)

import more_itertools
import pkg_resources
import yaml
from pkg_resources import Distribution, DistributionNotFound, Requirement, parse_requirements, parse_version
from pydantic import BaseModel, Field, NameEmail, ValidationError, validator

import inmanta.warnings
from inmanta import const, env, loader, plugins
from inmanta.ast import CompilerException, LocatableString, Location, Namespace, Range, WrappingRuntimeException
from inmanta.ast.blocks import BasicBlock
from inmanta.ast.statements import BiStatement, DefinitionStatement, DynamicStatement, Statement
from inmanta.ast.statements.define import DefineImport
from inmanta.parser import plyInmantaParser
from inmanta.parser.plyInmantaParser import cache_manager
from inmanta.stable_api import stable_api
from inmanta.util import get_compiler_version
from packaging import version
from ruamel.yaml import YAML
from ruamel.yaml.comments import CommentedMap

try:
    from typing import TYPE_CHECKING
except ImportError:
    TYPE_CHECKING = False


if TYPE_CHECKING:
    from pkg_resources.packaging.version import Version  # noqa: F401


LOGGER = logging.getLogger(__name__)

Path = NewType("Path", str)
ModuleName = NewType("ModuleName", str)


TModule = TypeVar("TModule", bound="Module")
TInmantaModuleRequirement = TypeVar("TInmantaModuleRequirement", bound="InmantaModuleRequirement")


class InmantaModuleRequirement:
    """
    Represents a requirement on an inmanta module. This is a wrapper around Requirement. This class is provided for the
    following reasons:
        1. Work around some particulars of Requirement's semantics with respect to naming conventions.
        2. Improve readability and clarity of purpose where a requirement on either a Python package or an inmanta module is
            used by distinguishing the two on a type level.
    """

    def __init__(self, requirement: Requirement) -> None:
        if requirement.project_name.startswith(ModuleV2.PKG_NAME_PREFIX):
            raise ValueError("InmantaModuleRequirement instances work with inmanta module names, not python package names.")
        self._requirement: Requirement = requirement

    @property
    def project_name(self) -> str:
        # Requirement converts all "_" to "-". Inmanta modules use "_"
        return self._requirement.project_name.replace("-", "_")

    @property
    def key(self) -> str:
        # Requirement converts all "_" to "-". Inmanta modules use "_"
        return self._requirement.key.replace("-", "_")

    @property
    def specifier(self) -> str:
        return self._requirement.specifier

    def __eq__(self, other: object) -> bool:
        if not isinstance(other, InmantaModuleRequirement):
            return NotImplemented
        return self._requirement == other._requirement

    def __contains__(self, version: str) -> bool:
        return version in self._requirement

    def __str__(self) -> str:
        return str(self._requirement).replace("-", "_")

    def __hash__(self) -> int:
        return self._requirement.__hash__()

    def to_python_package_requirement(self) -> Requirement:
        """
        Return a Requirement with the name of the Python distribution package for this module requirement.
        """
        module_name = self.key
        pkg_name = ModuleV2.get_package_name_for(module_name)
        pkg_req_str = self.__str__().replace(module_name, pkg_name, 1)  # Replace max 1 occurrence
        return Requirement.parse(pkg_req_str)

    @classmethod
    def parse(cls: Type[TInmantaModuleRequirement], spec: str) -> TInmantaModuleRequirement:
        if "-" in spec:
            raise ValueError("Invalid inmanta module requirement: inmanta module names use '_', not '-'.")
        return cls(Requirement.parse(spec))


class CompilerExceptionWithExtendedTrace(CompilerException):
    """
    A compiler exception that adds additional information about the cause of this exception
    to the formatted trace.
    """

    def format_trace(self, indent: str = "", indent_level: int = 0) -> str:
        """Make a representation of this exception and its causes"""
        # can have a cause of any type
        out = indent * indent_level + self.format()

        if self.__cause__ is not None:
            part = traceback.format_exception_only(self.__cause__.__class__, self.__cause__)
            out += "\n" + indent * indent_level + "caused by:\n"
            for line in part:
                out += indent * (indent_level + 1) + line

        return out


@stable_api
class InvalidModuleException(CompilerExceptionWithExtendedTrace):
    """
    This exception is raised if a module is invalid.
    """


class ModuleNotFoundException(CompilerExceptionWithExtendedTrace):
    """
    This exception is raised if a module is not found in any of the repositories.
    """


class ModuleLoadingException(WrappingRuntimeException):
    """
    Wrapper around an InvalidModuleException or a ModuleNotFoundException that contains extra information
    about the specific DefinedImport statement that cannot not be processed correctly.
    """

    def __init__(
        self,
        name: str,
        stmt: "DefineImport",
        cause: Union[InvalidModuleException, ModuleNotFoundException],
        msg: Optional[str] = None,
    ) -> None:
        """
        :param name: The name of the module that could not be loaded.
        :param stmt: The DefinedImport statement that triggered the failure
        :param cause: The InvalidModuleException or ModuleNotFoundException that was raised
        :param msg: A description of the error.
        """
        if msg is None:
            msg = "Failed to load module %s" % name
        WrappingRuntimeException.__init__(self, stmt, msg, cause)
        self.name = name

    def importantance(self) -> int:
        return 5


class ModuleMetadataFileNotFound(InvalidModuleException):
    pass


@stable_api
class InvalidMetadata(CompilerException):
    """
    This exception is raised if the metadata file of a project or module is invalid.
    """

    def __init__(self, msg: str, validation_error: Optional[ValidationError] = None) -> None:
        if validation_error is not None:
            msg = self._extend_msg_with_validation_information(msg, validation_error)
        super(InvalidMetadata, self).__init__(msg=msg)

    @classmethod
    def _extend_msg_with_validation_information(cls, msg: str, validation_error: ValidationError) -> str:
        for error in validation_error.errors():
            mgs: str = error["msg"]
            error_type = error["type"]
            msg += f"\n{error['loc']}\n\t{mgs} ({error_type})"
        return msg


class MetadataDeprecationWarning(inmanta.warnings.InmantaWarning):
    pass


class ProjectNotFoundException(CompilerException):
    """
    This exception is raised when inmanta is unable to find a valid project
    """


class PluginModuleLoadException(Exception):
    """
    Exception representing an error during plugin module loading.
    """

    def __init__(self, cause: Exception, module: str, fq_import: str, path: str, lineno: Optional[int]) -> None:
        """
        :param cause: The exception raised by the import.
        :param module: The name of the Inmanta module.
        :param fq_import: The fully qualified import to the Python module for which the loading failed.
        :param path: The path to the file on disk that belongs to `fq_import`.
        :param lineno: Optionally, the line number in `path` that causes the loading issue.
        """
        self.cause: Exception = cause
        self.module: str = module
        self.fq_import: str = fq_import
        self.path: str = path
        self.lineno: Optional[int] = lineno
        lineno_suffix = f":{self.lineno}" if self.lineno is not None else ""
        super().__init__(
            "%s while loading plugin module %s at %s: %s"
            % (
                self.get_cause_type_name(),
                self.module,
                f"{self.path}{lineno_suffix}",
                self.cause,
            )
        )

    def get_cause_type_name(self) -> str:
        module: Optional[str] = type(self.cause).__module__
        name: str = type(self.cause).__qualname__
        return name if module is None or module == "builtins" else "%s.%s" % (module, name)

    def to_compiler_exception(self) -> CompilerException:
        module: Optional[str] = type(self.cause).__module__
        name: str = type(self.cause).__qualname__
        cause_type_name = name if module is None or module == "builtins" else "%s.%s" % (module, name)

        exception = CompilerException(
            f"Unable to load all plug-ins for module {self.module}:"
            f"\n\t{cause_type_name} while loading plugin module {self.fq_import}: {self.cause}"
        )
        exception.set_location(Location(self.path, self.lineno if self.lineno is not None else 0))
        return exception


class GitProvider(object):
    def clone(self, src: str, dest: str) -> None:
        pass

    def fetch(self, repo: str) -> None:
        pass

    def get_all_tags(self, repo: str) -> List[str]:
        pass

    def get_file_for_version(self, repo: str, tag: str, file: str) -> str:
        pass

    def checkout_tag(self, repo: str, tag: str) -> None:
        pass

    def commit(self, repo: str, message: str, commit_all: bool, add: List[str] = []) -> None:
        pass

    def tag(self, repo: str, tag: str) -> None:
        pass

    def push(self, repo: str) -> str:
        pass


class CLIGitProvider(GitProvider):
    def clone(self, src: str, dest: str) -> None:
        env = os.environ.copy()
        env["GIT_ASKPASS"] = "true"
        subprocess.check_call(["git", "clone", src, dest], stdout=subprocess.DEVNULL, stderr=subprocess.DEVNULL, env=env)

    def fetch(self, repo: str) -> None:
        env = os.environ.copy()
        env["GIT_ASKPASS"] = "true"
        subprocess.check_call(
            ["git", "fetch", "--tags"], cwd=repo, stdout=subprocess.DEVNULL, stderr=subprocess.DEVNULL, env=env
        )

    def status(self, repo: str) -> str:
        return subprocess.check_output(["git", "status", "--porcelain"], cwd=repo).decode("utf-8")

    def get_all_tags(self, repo: str) -> List[str]:
        return subprocess.check_output(["git", "tag"], cwd=repo).decode("utf-8").splitlines()

    def checkout_tag(self, repo: str, tag: str) -> None:
        subprocess.check_call(["git", "checkout", tag], cwd=repo, stdout=subprocess.DEVNULL, stderr=subprocess.DEVNULL)

    def commit(self, repo: str, message: str, commit_all: bool, add: List[str] = []) -> None:
        for file in add:
            subprocess.check_call(["git", "add", file], cwd=repo, stdout=subprocess.DEVNULL, stderr=subprocess.DEVNULL)
        if not commit_all:
            subprocess.check_call(
                ["git", "commit", "-m", message], cwd=repo, stdout=subprocess.DEVNULL, stderr=subprocess.DEVNULL
            )
        else:
            subprocess.check_call(
                ["git", "commit", "-a", "-m", message], cwd=repo, stdout=subprocess.DEVNULL, stderr=subprocess.DEVNULL
            )

    def tag(self, repo: str, tag: str) -> None:
        subprocess.check_call(
            ["git", "tag", "-a", "-m", "auto tag by module tool", tag],
            cwd=repo,
            stdout=subprocess.DEVNULL,
            stderr=subprocess.DEVNULL,
        )

    def pull(self, repo: str) -> str:
        return subprocess.check_output(["git", "pull"], cwd=repo, stderr=subprocess.DEVNULL).decode("utf-8")

    def push(self, repo: str) -> str:
        return subprocess.check_output(
            ["git", "push", "--follow-tags", "--porcelain"], cwd=repo, stderr=subprocess.DEVNULL
        ).decode("utf-8")

    def get_file_for_version(self, repo: str, tag: str, file: str) -> str:
        data = subprocess.check_output(["git", "archive", "--format=tar", tag, file], cwd=repo, stderr=subprocess.DEVNULL)
        tf = TarFile(fileobj=BytesIO(data))
        tfile = tf.next()
        assert tfile is not None
        b = tf.extractfile(tfile)
        assert b is not None
        return b.read().decode("utf-8")


gitprovider = CLIGitProvider()


class ModuleSource(Generic[TModule]):
    def get_installed_module(self, project: "Project", module_name: str) -> Optional[TModule]:
        """
        Returns a module object for a module if it is installed.
        """
        path: Optional[str] = self.path_for(module_name)
        return self.from_path(project, module_name, path) if path is not None else None

    def get_module(
        self, project: "Project", module_spec: List[InmantaModuleRequirement], install: bool = False
    ) -> Optional[TModule]:
        """
        Returns the appropriate module instance for a given module spec.

        :param project: The project associated with the module.
        :param module_spec: The module specification including any constraints on its version. Ignored if module
            is already installed. In this case, the project is responsible for verifying constraint compatibility.
        :param install: Whether to attempt to install the module if it hasn't been installed yet.
        """
        module_name: str = self._get_module_name(module_spec)
        installed: Optional[TModule] = self.get_installed_module(project, module_name)
        if installed is not None:
            return installed
        elif install:
            return self.install(project, module_spec)
        else:
            return None

    @abstractmethod
    def install(
        self, project: "Project", module_spec: List[InmantaModuleRequirement], update_when_already_installed: bool = False
    ) -> Optional[TModule]:
        """
        Attempt to install a module given a module spec.

        :param project: The project associated with the module.
        :param module_spec: The module specification including any constraints on its version.
        :param update_when_already_installed: By default, this method doesn't check the given version constraint when
                                              the module is already installed. Setting this parameter to True, ensure that
                                              the correct module version is installed after the execution of this method.
        :return: The module object when the module was installed. When the module could not be found, None is returned.
        """
        raise NotImplementedError("Abstract method")

    @abstractmethod
    def path_for(self, name: str) -> Optional[str]:
        """
        Returns the path to the module root directory. Should be called prior to configuring the module finder for v1 modules.
        """
        raise NotImplementedError("Abstract method")

    @classmethod
    @abstractmethod
    def from_path(cls, project: Optional["Project"], module_name: str, path: str) -> TModule:
        """
        Returns a module instance given a path to it.
        """
        raise NotImplementedError("Abstract method")

    def _get_module_name(self, module_spec: List[InmantaModuleRequirement]) -> str:
        module_names: Set[str] = {req.project_name for req in module_spec}
        module_name: str = more_itertools.one(
            module_names,
            too_short=ValueError("module_spec should contain at least one requirement"),
            too_long=ValueError("module_spec should contain requirements for exactly one module"),
        )
        return module_name


class ModuleV2Source(ModuleSource["ModuleV2"]):
    def __init__(self, urls: List[str]) -> None:
        self.urls: List[str] = [url if not os.path.exists(url) else os.path.abspath(url) for url in urls]
        env.process_env.init_namespace(const.PLUGINS_PACKAGE)

    @classmethod
    def get_installed_version(cls, module_name: str) -> Optional[version.Version]:
        """
        Returns the version for a module if it is installed.
        """
        if module_name.startswith(ModuleV2.PKG_NAME_PREFIX):
            raise ValueError("PythonRepo instances work with inmanta module names, not Python package names.")
        try:
            dist: Distribution = pkg_resources.get_distribution(cls.get_python_package_name(module_name))
            return version.Version(dist.version)
        except DistributionNotFound:
            return None
        except version.InvalidVersion:
            raise InvalidModuleException(f"Package {dist.project_name} was installed but it has no valid version.")

    @classmethod
    def get_python_package_name(cls, module_name: str) -> str:
        return ModuleV2.PKG_NAME_PREFIX + module_name.replace("_", "-")

    @classmethod
    def get_inmanta_module_name(cls, python_package_name: str) -> str:
        if not python_package_name.startswith(ModuleV2.PKG_NAME_PREFIX):
            raise ValueError(f"Invalid python package name: should start with {ModuleV2.PKG_NAME_PREFIX}")
        result: str = python_package_name[len(ModuleV2.PKG_NAME_PREFIX) :].replace("-", "_")
        if not result:
            raise ValueError("Invalid python package name: empty module name part.")
        return result

    @classmethod
    def get_python_package_requirement(cls, module_req: InmantaModuleRequirement) -> Requirement:
        return Requirement.parse(
            str(module_req).replace(module_req.project_name, cls.get_python_package_name(module_req.project_name))
        )

    @classmethod
    def get_namespace_package_name(cls, module_name: str) -> str:
        return f"{const.PLUGINS_PACKAGE}.{module_name}"

    def install(
        self,
        project: Optional["Project"],
        module_spec: List[InmantaModuleRequirement],
        update_when_already_installed: bool = False,
    ) -> Optional["ModuleV2"]:
        module_name: str = self._get_module_name(module_spec)
        requirements: List[Requirement] = [self.get_python_package_requirement(req) for req in module_spec]
        allow_pre_releases = project is not None and project.install_mode in {InstallMode.prerelease, InstallMode.master}
        try:
            env.process_env.install_from_index(
                requirements, self.urls, allow_pre_releases=allow_pre_releases, upgrade=update_when_already_installed
            )
        except env.PackageNotFound:
            return None
        path: Optional[str] = self.path_for(module_name)
        if path is None:
            python_package: str = self.get_python_package_name(module_name)
            namespace_package: str = self.get_namespace_package_name(module_name)
            raise InvalidModuleException(f"{python_package} does not contain a {namespace_package} module.")
        return self.from_path(project, module_name, path)

    def path_for(self, name: str) -> Optional[str]:
        """
        Returns the path to the module root directory. Should be called prior to configuring the module finder for v1 modules.
        """
        if name.startswith(ModuleV2.PKG_NAME_PREFIX):
            raise ValueError("PythonRepo instances work with inmanta module names, not Python package names.")
        package: str = self.get_namespace_package_name(name)
        mod_spec: Optional[Tuple[Optional[str], Loader]] = env.ActiveEnv.get_module_file(package)
        if mod_spec is None:
            return None
        init, mod_loader = mod_spec
        if isinstance(mod_loader, loader.PluginModuleLoader):
            # Module was found in the environment but it is associated with the v1 module loader. Since the v2 loader has
            # precedence, we can conclude the module has not been installed in v2 mode. If it were, the module could never
            # be associated with the v1 loader.
            return None
        if init is None:
            raise InvalidModuleException(f"Package {package} was installed but no __init__.py file could be found.")
        pkg_installation_dir = os.path.abspath(os.path.dirname(init))
        if os.path.exists(os.path.join(pkg_installation_dir, ModuleV2.MODULE_FILE)):
            # normal install: __init__.py is in module root
            return pkg_installation_dir
        else:
            # editable install: __init__.py is in `inmanta_plugins/<mod_name>`
            module_root_dir = os.path.normpath(os.path.join(pkg_installation_dir, os.pardir, os.pardir))
            if os.path.exists(os.path.join(module_root_dir, ModuleV2.MODULE_FILE)):
                return module_root_dir
        raise InvalidModuleException(f"Invalid module: found plugins package but the module has no {ModuleV2.MODULE_FILE}.")

    @classmethod
    def from_path(cls, project: Optional["Project"], module_name: str, path: str) -> "ModuleV2":
        return ModuleV2(
            project,
            path,
            is_editable_install=os.path.exists(os.path.join(path, const.PLUGINS_PACKAGE)),
            installed_version=cls.get_installed_version(module_name),
        )

    def _get_module_name(self, module_spec: List[InmantaModuleRequirement]) -> str:
        module_name: str = super()._get_module_name(module_spec)
        if module_name.startswith(ModuleV2.PKG_NAME_PREFIX.replace("-", "_")):
            raise ValueError("PythonRepo instances work with inmanta module names, not Python package names.")
        return module_name


class ModuleV1Source(ModuleSource["ModuleV1"]):
    def __init__(self, local_repo: "ModuleRepo", remote_repo: "ModuleRepo") -> None:
        self.local_repo: ModuleRepo = local_repo
        self.remote_repo: ModuleRepo = remote_repo

    def install(
        self, project: "Project", module_spec: List[InmantaModuleRequirement], update_when_already_installed: bool = False
    ) -> Optional["ModuleV1"]:
        module_name: str = self._get_module_name(module_spec)
        path: Optional[str] = self.path_for(module_name)
        if path is not None:
            if update_when_already_installed:
                return ModuleV1.update(project, module_name, module_spec, path, fetch=False, install_mode=project.install_mode)
            else:
                return self.from_path(project, module_name, path)
        else:
            if project.downloadpath is None:
                raise CompilerException(
                    f"Can not install module {module_name} because 'downloadpath' is not set in {project.PROJECT_FILE}"
                )
            download_path: str = os.path.join(project.downloadpath, module_name)
            result = self.remote_repo.clone(module_name, project.downloadpath)
            if not result:
                return None

            return ModuleV1.update(
                project, module_name, module_spec, download_path, fetch=False, install_mode=project.install_mode
            )

    def path_for(self, name: str) -> Optional[str]:
        return self.local_repo.path_for(name)

    @classmethod
    def from_path(cls, project: Optional["Project"], module_name: str, path: str) -> "ModuleV1":
        return ModuleV1(project, path)


class ModuleRepo:
    def clone(self, name: str, dest: str) -> bool:
        raise NotImplementedError("Abstract method")

    def path_for(self, name: str) -> Optional[str]:
        # same class is used for search path and remote repos, perhaps not optimal
        raise NotImplementedError("Abstract method")


class CompositeModuleRepo(ModuleRepo):
    def __init__(self, children: List[ModuleRepo]) -> None:
        self.children = children

    def clone(self, name: str, dest: str) -> bool:
        for child in self.children:
            if child.clone(name, dest):
                return True
        return False

    def path_for(self, name: str) -> Optional[str]:
        for child in self.children:
            result = child.path_for(name)
            if result is not None:
                return result
        return None


class LocalFileRepo(ModuleRepo):
    def __init__(self, root: str, parent_root: Optional[str] = None) -> None:
        if parent_root is None:
            self.root = os.path.abspath(root)
        else:
            self.root = os.path.join(parent_root, root)

    def clone(self, name: str, dest: str) -> bool:
        try:
            gitprovider.clone(os.path.join(self.root, name), os.path.join(dest, name))
            return True
        except Exception:
            LOGGER.debug("could not clone repo", exc_info=True)
            return False

    def path_for(self, name: str) -> Optional[str]:
        path = os.path.join(self.root, name)
        if os.path.exists(path):
            return path
        return None


class RemoteRepo(ModuleRepo):
    def __init__(self, baseurl: str) -> None:
        self.baseurl = baseurl

    def clone(self, name: str, dest: str) -> bool:
        try:
            url = self.baseurl.format(name)
            if url == self.baseurl:
                url = self.baseurl + name

            gitprovider.clone(url, os.path.join(dest, name))
            return True
        except Exception:
            LOGGER.debug("could not clone repo", exc_info=True)
            return False

    def path_for(self, name: str) -> Optional[str]:
        raise NotImplementedError("Should only be called on local repos")


def make_repo(path: str, root: Optional[str] = None) -> Union[LocalFileRepo, RemoteRepo]:
    """
    Returns the appropriate `ModuleRepo` instance (v1) for the given path.
    """
    # check that the second char is not a colon (windows)
    if ":" in path and path[1] != ":":
        return RemoteRepo(path)
    else:
        return LocalFileRepo(path, parent_root=root)


def merge_specs(mainspec: "Dict[str, List[InmantaModuleRequirement]]", new: "List[InmantaModuleRequirement]") -> None:
    """Merge two maps str->[T] by concatting their lists."""
    for req in new:
        key = req.project_name
        if key not in mainspec:
            mainspec[key] = [req]
        else:
            mainspec[key] = mainspec[key] + [req]


@stable_api
class InstallMode(str, enum.Enum):
    """
    The module install mode determines what version of a module should be selected when a module is downloaded.
    """

    release = "release"
    """
    Only use a released version that is compatible with the current compiler and any version constraints defined in the
    ``requires`` lists for the project or any other modules (see :class:`ProjectMetadata`, :class:`ModuleV1Metadata` and
    :class:`ModuleV2Metadata`).

    A module is considered released in the following situations:
      * For V1 modules: There is a tag on a commit. This tag is a valid, pep440 compliant version identifier and it's not a
                        prelease version.
      * For V2 modules: The python package was published on a Python package repository, the version identifier is pep440
                        compliant and is not a prerelease version.
    """

    prerelease = "prerelease"
    """
    Similar to :attr:`InstallMode.release` but prerelease versions are allowed as well.
    """

    master = "master"
    """
    For V1 modules: Use the module's master branch.
    For V2 modules: Equivalent to :attr:`InstallMode.prerelease`
    """


INSTALL_OPTS: List[str] = [mode.value for mode in InstallMode]  # Part of the stable API
"""
List of possible module install modes, kept for backwards compatibility. New code should use :class:`InstallMode` instead.
"""


@stable_api
class FreezeOperator(str, enum.Enum):
    eq = "=="
    compatible = "~="
    ge = ">="

    @classmethod
    def get_regex_for_validation(cls) -> str:
        all_values = [re.escape(o.value) for o in cls]
        return f"^({'|'.join(all_values)})$"


class RawParser(ABC):
    @classmethod
    @abstractmethod
    def parse(cls, source: Union[str, TextIO]) -> Mapping[str, object]:
        raise NotImplementedError()


class YamlParser(RawParser):
    @classmethod
    def parse(cls, source: Union[str, TextIO]) -> Mapping[str, object]:
        try:
            return yaml.safe_load(source)
        except yaml.YAMLError as e:
            if isinstance(source, TextIOBase):
                raise InvalidMetadata(msg=f"Invalid yaml syntax in {source.name}:\n{str(e)}") from e
            else:
                raise InvalidMetadata(msg=str(e)) from e


class CfgParser(RawParser):
    @classmethod
    def parse(cls, source: Union[str, TextIO]) -> Mapping[str, object]:
        try:
            config: configparser.ConfigParser = configparser.ConfigParser()
            config.read_string(source if isinstance(source, str) else source.read())
            if config.has_option("options", "install_requires"):
                install_requires = [r for r in config.get("options", "install_requires").split("\n") if r]
            else:
                install_requires = []
            return {**config["metadata"], "install_requires": install_requires}
        except configparser.Error as e:
            if isinstance(source, TextIOBase):
                raise InvalidMetadata(msg=f"Invalid syntax in {source.name}:\n{str(e)}") from e
            else:
                raise InvalidMetadata(msg=str(e)) from e
        except KeyError as e:
            if isinstance(source, TextIOBase):
                raise InvalidMetadata(msg=f"Metadata file {source.name} doesn't have a metadata section.") from e
            else:
                raise InvalidMetadata(msg="Metadata file doesn't have a metadata section.") from e


class PreservativeYamlParser:
    """
    A Yaml parser that tries to preserve comments and the order of elements.
    This parser doesn't preserve indentation.
    """

    @classmethod
    def _get_parser(cls) -> YAML:
        parser = YAML()
        # Make sure the indentation settings are used consistently
        parser.indent(mapping=2, sequence=4, offset=2)
        return parser

    @classmethod
    def parse(cls, filename: str) -> CommentedMap:
        parser = cls._get_parser()
        with open(filename, "r", encoding="utf-8") as fd:
            return parser.load(fd)

    @classmethod
    def dump(cls, filename: str, content: CommentedMap) -> None:
        parser = cls._get_parser()
        with open(filename, "w", encoding="utf-8") as fd:
            parser.dump(content, stream=fd)


class RequirementsTxtParser:
    """
    Parser for a requirements.txt file
    """

    @classmethod
    def parse(cls, filename: str) -> List[Requirement]:
        """
        Parse a requirements.txt file into a list of Requirements.
        """
        with open(filename, "r", encoding="utf-8") as fd:
            lines = fd.readlines()
            result = [Requirement.parse(r) for r in lines if r.strip(string.whitespace)]
            return result

    @classmethod
    def parse_raw(cls, filename: str, remove_dep_on_pkg: str) -> str:
        """
        Returns the content of the requirements.txt file with the dependency on `remove_dep_on_pkg` removed.
        """
        result = ""
        with open(filename, "r", encoding="utf-8") as fd:
            for line in fd.readlines():
                if line.strip(string.whitespace) and Requirement.parse(line).key != remove_dep_on_pkg:
                    result += line
        return result


class RequirementsTxtFile:
    def __init__(self, filename: str, create_file_if_not_exists: bool = False) -> None:
        self._filename = filename
        if not os.path.exists(self._filename):
            if create_file_if_not_exists:
                with open(self._filename, "w", encoding="utf-8"):
                    pass
            else:
                raise FileNotFoundError(f"File {filename} does not exist")
        self._requirements = RequirementsTxtParser.parse(filename)

    def has_requirement_for(self, pkg_name: str) -> bool:
        """
        Returns True iff this requirements.txt file contains the given package name.
        """
        return any(r.key == pkg_name for r in self._requirements)

    def set_requirement_and_write(self, requirement: Requirement) -> None:
        """
        Add the given requirement to the requirements.txt file and update the file on disk.
        """
        new_content_file = RequirementsTxtParser.parse_raw(self._filename, remove_dep_on_pkg=requirement.key)
        new_content_file = f"{new_content_file.rstrip(string.whitespace)}\n{requirement}"
        with open(self._filename, "w", encoding="utf-8") as fd:
            fd.write(new_content_file)

    def remove_requirement_and_write(self, pkg_name: str) -> None:
        """
        Remove the dependency on the given package and update the file on disk.
        """
        if self.has_requirement_for(pkg_name):
            return
        new_content_file = RequirementsTxtParser.parse_raw(self._filename, remove_dep_on_pkg=pkg_name)
        with open(self._filename, "w", encoding="utf-8") as fd:
            fd.write(new_content_file)
        self._requirements = RequirementsTxtParser.parse(self._filename)


T = TypeVar("T", bound="Metadata")


@stable_api
class Metadata(BaseModel):
    name: str
    description: Optional[str] = None
    freeze_recursive: bool = False
    freeze_operator: str = Field(default="~=", regex=FreezeOperator.get_regex_for_validation())

    _raw_parser: Type[RawParser]

    @classmethod
    def parse(cls: Type[T], source: Union[str, TextIO]) -> T:
        raw: Mapping[str, object] = cls._raw_parser.parse(source)
        try:
            return cls(**raw)
        except ValidationError as e:
            if isinstance(source, TextIOBase):
                raise InvalidMetadata(msg=f"Metadata defined in {source.name} is invalid", validation_error=e) from e
            else:
                raise InvalidMetadata(msg=str(e), validation_error=e) from e


class MetadataFieldRequires(BaseModel):
    requires: List[str] = []

    @classmethod
    def to_list(cls, v: object) -> List[object]:
        if v is None:
            return []
        if not isinstance(v, list):
            return [v]
        return v

    @validator("requires", pre=True)
    @classmethod
    def requires_to_list(cls, v: object) -> object:
        if isinstance(v, dict):
            # transform legacy format for backwards compatibility
            inmanta.warnings.warn(
                MetadataDeprecationWarning(
                    "The yaml dictionary syntax for specifying module requirements has been deprecated. Please use the"
                    " documented list syntax instead."
                )
            )
            result: List[str] = []
            for key, value in v.items():
                if not (isinstance(key, str) and isinstance(value, str) and value.startswith(key)):
                    raise ValueError("Invalid legacy requires format, expected `mod: mod [constraint]`.")
                result.append(value)
            return result
        return cls.to_list(v)


TModuleMetadata = TypeVar("TModuleMetadata", bound="ModuleMetadata")


@stable_api
class ModuleMetadata(ABC, Metadata):
    version: str
    license: str

    @validator("version")
    @classmethod
    def is_pep440_version(cls, v: str) -> str:
        try:
            version.Version(v)
        except version.InvalidVersion as e:
            raise ValueError(f"Version {v} is not PEP440 compliant") from e
        return v

    @classmethod
    def rewrite_version(cls: Type[TModuleMetadata], source: str, new_version: str) -> Tuple[str, TModuleMetadata]:
        """
        Returns the source text with the version replaced by the new version.
        """
        metadata: TModuleMetadata = cls.parse(source)
        current_version = metadata.version
        if current_version == new_version:
            LOGGER.debug("Current version is the same as the new version: %s", current_version)

        result: str = cls._substitute_version(source, new_version)

        try:
            new_metadata = cls.parse(result)
        except Exception:
            raise Exception("Unable to rewrite module definition.")

        if new_metadata.version != new_version:
            raise Exception(f"Unable to write module definition, should be {new_version} got {new_metadata.version} instead.")

        return result, new_metadata

    @classmethod
    @abstractmethod
    def _substitute_version(cls: Type[TModuleMetadata], source: str, new_version: str) -> str:
        raise NotImplementedError()


@stable_api
class ModuleV1Metadata(ModuleMetadata, MetadataFieldRequires):
    """
    :param name: The name of the module.
    :param description: (Optional) The description of the module
    :param version: The version of the inmanta module.
    :param license: The license for this module
    :param compiler_version: (Optional) The minimal compiler version required to compile this module.
    :param requires: (Optional) Model files import other modules. These imports do not determine a version, this
      is based on the install_mode setting of the project. Modules and projects can constrain a version in the
      requires setting. Similar to the module, version constraints are defined using
      `PEP440 syntax <https://www.python.org/dev/peps/pep-0440/#version-specifiers>`_.
    :param freeze_recursive: (Optional) This key determined if the freeze command will behave recursively or not. If
      freeze_recursive is set to false or not set, the current version of all modules imported directly in any submodule of
      this module will be set in module.yml. If it is set to true, all modules imported in any of those modules will also be
      set.
    :param freeze_operator: (Optional) This key determines the comparison operator used by the freeze command.
      Valid values are [==, ~=, >=]. *Default is '~='*
    """

    compiler_version: Optional[str] = None

    _raw_parser: Type[YamlParser] = YamlParser

    @validator("compiler_version")
    @classmethod
    def is_pep440_version_v1(cls, v: str) -> str:
        return cls.is_pep440_version(v)

    @classmethod
    def _substitute_version(cls: Type[TModuleMetadata], source: str, new_version: str) -> str:
        return re.sub(r"([\s]version\s*:\s*['\"\s]?)[^\"'}\s]+(['\"]?)", r"\g<1>" + new_version + r"\g<2>", source)

    def to_v2(self) -> "ModuleV2Metadata":
        values = self.dict()
        del values["compiler_version"]
        install_requires = [ModuleV2Source.get_python_package_name(r) for r in values["requires"]]
        del values["requires"]
        values["name"] = ModuleV2Source.get_python_package_name(values["name"])
        return ModuleV2Metadata(**values, install_requires=install_requires)


@stable_api
class ModuleV2Metadata(ModuleMetadata):
    """
    :param name: The name of the python package that is generated when packaging this module.
                 This name should follow the format "inmanta-module-<module-name>"
    :param description: (Optional) The description of the module
    :param version: The version of the inmanta module.
    :param license: The license for this module
    :param freeze_recursive: (Optional) This key determined if the freeze command will behave recursively or not. If
      freeze_recursive is set to false or not set, the current version of all modules imported directly in any submodule of
      this module will be set in setup.cfg. If it is set to true, all modules imported in any of those modules will also be
      set.
    :param freeze_operator: (Optional) This key determines the comparison operator used by the freeze command.
      Valid values are [==, ~=, >=]. *Default is '~='*
    :param install_requires: The Python packages this module depends on.
    """

    install_requires: List[str]

    _raw_parser: Type[CfgParser] = CfgParser

    @validator("name")
    @classmethod
    def validate_name_field(cls, v: str) -> str:
        """
        The name field of a V2 module should follow the format "inmanta-module-<module-name>"
        """
        if not v.startswith(ModuleV2.PKG_NAME_PREFIX) or not len(v) > len(ModuleV2.PKG_NAME_PREFIX):
            raise ValueError(f'The name field should follow the format "{ModuleV2.PKG_NAME_PREFIX}<module-name>"')
        if "_" in v:
            raise ValueError("Module names should not contain underscores, use '-' instead.")
        return v

    @classmethod
    def _substitute_version(cls: Type[TModuleMetadata], source: str, new_version: str) -> str:
        return re.sub(r"(\[metadata\][^\[]*\s*version\s*=\s*)[^\"'}\s\[]+", r"\g<1>" + new_version, source)

    def to_config(self, inp: Optional[configparser.ConfigParser] = None) -> configparser.ConfigParser:
        if inp:
            out = inp
        else:
            out = configparser.ConfigParser()

        if not out.has_section("metadata"):
            out.add_section("metadata")

        for k, v in self.dict(exclude_none=True, exclude={"install_requires"}).items():
            out.set("metadata", k, str(v))
        return out


@stable_api
class ModuleRepoType(enum.Enum):
    git = "git"
    package = "package"


@stable_api
class ModuleRepoInfo(BaseModel):

    url: str
    type: ModuleRepoType = ModuleRepoType.git


@stable_api
class ProjectMetadata(Metadata, MetadataFieldRequires):
    """
    :param name: The name of the project.
    :param description: (Optional) An optional description of the project
    :param author: (Optional) The author of the project
    :param author_email: (Optional) The contact email address of author
    :param license: (Optional) License the project is released under
    :param copyright: (Optional) Copyright holder name and date.
    :param modulepath: (Optional) This value is a list of paths where Inmanta should search for modules.
    :param downloadpath: (Optional) This value determines the path where Inmanta should download modules from
      repositories. This path is not automatically included in the modulepath!
    :param install_mode: (Optional) This key determines what version of a module should be selected when a module
      is downloaded. For more information see :class:`InstallMode`.
    :param repo: (Optional) A list (a yaml list) of repositories where Inmanta can find modules. Inmanta tries each repository
      in the order they appear in the list. Each element of this list requires a ``type`` and a ``url`` field. The type field
      can have the following values:

      * git: When the type is set to git, the url field should contain a template of the Git repo URL. Inmanta creates the
        git repo url by formatting {} or {0} with the name of the module. If no formatter is present it appends the name
        of the module to the URL.
      * package: When the type is set to package, the URL field should contains the URL of the Python package repository.
        The repository should be `PEP 503 <https://www.python.org/dev/peps/pep-0503/>`_ (the simple repository API) compliant.

      The old syntax, which only defines a Git URL per list entry is maintained for backward compatibility.
    :param requires: (Optional) This key can contain a list (a yaml list) of version constraints for modules used in this
      project. Similar to the module, version constraints are defined using
      `PEP440 syntax <https://www.python.org/dev/peps/pep-0440/#version-specifiers>`_.
    :param freeze_recursive: (Optional) This key determined if the freeze command will behave recursively or not. If
      freeze_recursive is set to false or not set, the current version of all modules imported directly in the main.cf file
      will be set in project.yml. If it is set to true, the versions of all modules used in this project will set in
      project.yml.
    :param freeze_operator: (Optional) This key determines the comparison operator used by the freeze command.
      Valid values are [==, ~=, >=]. *Default is '~='*
    """

    author: Optional[str] = None
    author_email: Optional[NameEmail] = None
    license: Optional[str] = None
    copyright: Optional[str] = None
    modulepath: List[str] = []
    repo: List[ModuleRepoInfo] = []
    downloadpath: Optional[str] = None
    install_mode: InstallMode = InstallMode.release
    requires: List[str] = []

    _raw_parser: Type[YamlParser] = YamlParser

    @validator("modulepath", pre=True)
    @classmethod
    def modulepath_to_list(cls, v: object) -> object:
        return cls.to_list(v)

    @validator("repo", pre=True)
    @classmethod
    def validate_repo_field(cls, v: object) -> List[Dict[Any, Any]]:
        v_as_list = cls.to_list(v)
        result = []
        for elem in v_as_list:
            if isinstance(elem, str):
                # Ensure backward compatibility with the version of Inmanta that didn't have support for the type field.
                result.append({"url": elem, "type": ModuleRepoType.git})
            elif isinstance(elem, dict):
                result.append(elem)
            else:
                raise ValueError(f"Value should be either a string of a dict, got {elem}")
        return result


@stable_api
class ModuleLike(ABC, Generic[T]):
    """
    Commons superclass for projects and modules, which are both versioned by git
    """

    def __init__(self, path: str) -> None:
        """
        :param path: root git directory
        """
        self._path = path
        self._metadata = self._get_metadata_from_disk()
        self.name = self.get_name_from_metadata(self._metadata)

    @classmethod
    def from_path(cls, path: str) -> Optional["Union[Project, ModuleV1, ModuleV2]"]:
        """
        Get the Project, ModuleV1 or ModuleV2 instance from a path. Returns None when no project or module
        is present at the given path.
        """
        if os.path.exists("project.yml"):
            return Project(path=path)
        if os.path.exists("module.yml"):
            return ModuleV1(project=None, path=path)
        try:
            return ModuleV2(project=None, path=path)
        except ModuleMetadataFileNotFound:
            return None

    @classmethod
    def get_first_directory_containing_file(cls, cur_dir: str, filename: str) -> str:
        """
        Travel up in the directory structure until a file with the given name if found.
        """
        fq_path_to_filename = os.path.join(cur_dir, filename)

        if os.path.exists(fq_path_to_filename):
            return cur_dir

        parent_dir = os.path.abspath(os.path.join(cur_dir, os.pardir))
        if parent_dir == cur_dir:
            raise FileNotFoundError(f"No file with name {filename} exists in any of the parent directories")

        return cls.get_first_directory_containing_file(parent_dir, filename)

    def _get_metadata_from_disk(self) -> T:
        metadata_file_path = self.get_metadata_file_path()

        if not os.path.exists(metadata_file_path):
            raise ModuleMetadataFileNotFound(f"Metadata file {metadata_file_path} does not exist")

        with open(metadata_file_path, "r", encoding="utf-8") as fd:
            return self.get_metadata_from_source(source=fd)

    def get_metadata_from_source(self, source: Union[str, TextIO]) -> T:
        """
        :param source: Either the yaml content as a string or an input stream from the yaml file
        """
        metadata_type: Type[T] = self.get_metadata_file_schema_type()
        return metadata_type.parse(source)

    @property
    def path(self) -> str:
        return self._path

    @property
    def metadata(self) -> T:
        return self._metadata

    @property
    def freeze_recursive(self) -> bool:
        return self._metadata.freeze_recursive

    @property
    def freeze_operator(self) -> str:
        return self._metadata.freeze_operator

    @abstractmethod
    def get_metadata_file_path(self) -> str:
        raise NotImplementedError()

    @classmethod
    @abstractmethod
    def get_metadata_file_schema_type(cls) -> Type[T]:
        raise NotImplementedError()

    @classmethod
    @abstractmethod
    def get_name_from_metadata(cls, metadata: T) -> str:
        raise NotImplementedError()

    @abstractmethod
    def add_module_requirement(self, requirement: InmantaModuleRequirement, add_as_v1_module: bool) -> None:
        """
        Add a new module requirement to the meta-data.
        """
        raise NotImplementedError()

    @abstractmethod
    def has_module_requirement(self, module_name: str) -> bool:
        """
        :returns: True iff the module defines a dependency on the given module
        """
        raise NotImplementedError()

    def _load_file(self, ns: Namespace, file: str) -> Tuple[List[Statement], BasicBlock]:
        ns.location = Location(file, 1)
        statements = []  # type: List[Statement]
        stmts = plyInmantaParser.parse(ns, file)
        block = BasicBlock(ns)
        for s in stmts:
            if isinstance(s, BiStatement):
                statements.append(s)
                block.add(s)
            elif isinstance(s, DefinitionStatement):
                statements.append(s)
                block.add_definition(s)
            elif isinstance(s, str) or isinstance(s, LocatableString):
                pass
            else:
                assert isinstance(s, DynamicStatement)
                block.add(s)
        return (statements, block)

    def _remove_comments(self, lines: List[str]) -> List[str]:
        """
        Remove comments from lines in requirements.txt file.
        """
        result = []
        for line in lines:
            if line.strip().startswith("#"):
                continue
            if " #" in line:
                line_without_comment = line.split(" #", maxsplit=1)[0]
                result.append(line_without_comment)
            else:
                result.append(line)
        return result

    def _remove_line_continuations(self, lines: List[str]) -> List[str]:
        """
        Remove line continuation from lines in requirements.txt file.
        """
        result = []
        line_continuation_buffer = ""
        for line in lines:
            if line.endswith("\\"):
                line_continuation_buffer = f"{line_continuation_buffer}{line[0:-1]}"
            else:
                if line_continuation_buffer:
                    result.append(f"{line_continuation_buffer}{line}")
                    line_continuation_buffer = ""
                else:
                    result.append(line)
        return result

    def _get_requirements_txt_as_list(self) -> List[str]:
        """
        Returns the contents of the requirements.txt file as a list of requirements, if it exists.
        """
        file = os.path.join(self._path, "requirements.txt")
        if os.path.exists(file):
            with open(file, "r", encoding="utf-8") as fd:
                requirements_txt_content = fd.read()
                req_lines = [x for x in requirements_txt_content.split("\n") if len(x.strip()) > 0]
                req_lines = self._remove_comments(req_lines)
                req_lines = self._remove_line_continuations(req_lines)
                return list(set(req_lines))
        else:
            return []

    @abstractmethod
    def get_all_python_requirements_as_list(self) -> List[str]:
        """
        Returns all Python requirements specified by this module like, including requirements on V2 modules.
        """
        raise NotImplementedError()

    def get_strict_python_requirements_as_list(self) -> List[str]:
        """
        Returns the strict python requirements specified by this module like, meaning all Python requirements excluding those on
        inmanta modules.
        """
        return [req for req in self.get_all_python_requirements_as_list() if not req.startswith(ModuleV2.PKG_NAME_PREFIX)]

    def get_module_v2_requirements(self) -> List[InmantaModuleRequirement]:
        """
        Returns all requirements this module like has on v2 modules.
        """
        return [
            InmantaModuleRequirement.parse(ModuleV2Source.get_inmanta_module_name(req))
            for req in self.get_all_python_requirements_as_list()
            if req.startswith(ModuleV2.PKG_NAME_PREFIX)
        ]


@stable_api
class Project(ModuleLike[ProjectMetadata]):
    """
    An inmanta project
    """

    PROJECT_FILE = "project.yml"
    _project = None

    def __init__(self, path: str, autostd: bool = True, main_file: str = "main.cf", venv_path: Optional[str] = None) -> None:
        """
        Initialize the project, this includes
         * Loading the project.yaml (into self._metadata)
         * Setting paths from project.yaml
         * Loading all modules in the module path (into self.modules)
        It does not include
         * verify if project.yml corresponds to the modules in self.modules

        Instances of this class can be created by in two different ways:
        1) Via the Project.get() method
        2) Via the constructor: Always call the Project.set() method after the constructor call.
                                Project instances should only be created via the constructor in test cases.

        :param path: The directory where the project is located
        :param venv_path: Path to the directory that will contain the Python virtualenv.
                          This can be an existing or a non-existing directory.
        """
        if not os.path.exists(path):
            raise ProjectNotFoundException(f"Directory {path} doesn't exist")
        super().__init__(path)
        self.project_path = path
        self.main_file = main_file

        self._metadata.modulepath = [os.path.abspath(os.path.join(path, x)) for x in self._metadata.modulepath]
        self.module_source: ModuleV2Source = ModuleV2Source(
            [repo.url for repo in self._metadata.repo if repo.type == ModuleRepoType.package]
        )
        self.module_source_v1: ModuleV1Source = ModuleV1Source(
            local_repo=CompositeModuleRepo([make_repo(x) for x in self.modulepath]),
            remote_repo=CompositeModuleRepo(
                [make_repo(repo.url, root=path) for repo in self._metadata.repo if repo.type == ModuleRepoType.git]
            ),
        )

        if self._metadata.downloadpath is not None:
            self._metadata.downloadpath = os.path.abspath(os.path.join(path, self._metadata.downloadpath))
            if self._metadata.downloadpath not in self._metadata.modulepath:
                LOGGER.warning("Downloadpath is not in module path! Module install will not work as expected")

            if not os.path.exists(self._metadata.downloadpath):
                os.mkdir(self._metadata.downloadpath)

        if venv_path is None:
            venv_path = os.path.abspath(os.path.join(path, ".env"))
        else:
            venv_path = os.path.abspath(venv_path)
        self.virtualenv = env.VirtualEnv(venv_path)
        self.loaded = False
        self.modules: Dict[str, Module] = {}
        self.root_ns = Namespace("__root__")
        self.autostd = autostd

    def install_module(self, module_req: InmantaModuleRequirement, install_as_v1_module: bool) -> None:
        """
        Install the given module.
        """
        installed_module: Optional[Module]
        if install_as_v1_module:
            installed_module = self.module_source_v1.install(self, module_spec=[module_req], update_when_already_installed=True)
        else:
            installed_module = self.module_source.install(self, module_spec=[module_req], update_when_already_installed=True)
        if not installed_module:
            raise ModuleNotFoundException(
                f"Failed to install module {module_req} as {'V1' if install_as_v1_module else 'V2'} module"
            )

    @classmethod
    def get_name_from_metadata(cls, metadata: ProjectMetadata) -> str:
        return metadata.name

    @property
    def install_mode(self) -> InstallMode:
        return self._metadata.install_mode

    @property
    def modulepath(self) -> List[str]:
        return self._metadata.modulepath

    @property
    def downloadpath(self) -> Optional[str]:
        return self._metadata.downloadpath

    def get_metadata_file_path(self) -> str:
        return os.path.join(self._path, Project.PROJECT_FILE)

    @classmethod
    def get_metadata_file_schema_type(cls) -> Type[ProjectMetadata]:
        return ProjectMetadata

    @classmethod
    def get_project_dir(cls, cur_dir: str) -> str:
        """
        Find the project directory where we are working in. Traverse up until we find Project.PROJECT_FILE or reach /
        """
        try:
            return cls.get_first_directory_containing_file(cur_dir, Project.PROJECT_FILE)
        except FileNotFoundError:
            raise ProjectNotFoundException("Unable to find an inmanta project (project.yml expected)")

    @classmethod
    def get(cls, main_file: str = "main.cf") -> "Project":
        """
        Get the instance of the project
        """
        if cls._project is None:
            cls._project = Project(cls.get_project_dir(os.curdir), main_file=main_file)

        return cls._project

    @classmethod
    def set(cls, project: "Project") -> None:
        """
        Set the instance of the project
        """
        cls._project = project
        os.chdir(project._path)
        plugins.PluginMeta.clear()
        loader.unload_inmanta_plugins()

    def install_modules(self) -> None:
        """
        Installs all modules, both v1 and v2.
        """
        self.load_module_recursive(install=True)
        self.verify()
        # do python install
        pyreq = self.collect_python_requirements()
        if len(pyreq) > 0:
            self.virtualenv.install_from_list(pyreq)
            # installing new dependencies into the virtual environment might introduce new conflicts
            self.verify_python_environment()

    def load(self, install: bool = False) -> None:
        """
        Load this project's AST and plugins.

        :param install: Whether to install the project's modules before attempting to load it.
        """
        if not self.loaded:
            if install:
                self.install_modules()
            if not self.is_using_virtual_env():
                self.use_virtual_env()
            self.get_complete_ast()
            self.loaded = True
            self.verify()
            self.load_plugins()

    @lru_cache()
    def get_ast(self) -> Tuple[List[Statement], BasicBlock]:
        return self.__load_ast()

    def get_imports(self) -> List[DefineImport]:
        (statements, _) = self.get_ast()
        imports = [x for x in statements if isinstance(x, DefineImport)]
        if self.autostd:
            std_locatable = LocatableString("std", Range("__internal__", 1, 1, 1, 1), -1, self.root_ns)
            imp = DefineImport(std_locatable, std_locatable)
            imp.location = std_locatable.location
            imports.insert(0, imp)
        return imports

    def get_complete_ast(self) -> Tuple[List[Statement], List[BasicBlock]]:
        start = time()
        # load ast
        (statements, block) = self.get_ast()
        blocks = [block]
        statements = [x for x in statements]

        for _, nstmt, nb in self.load_module_recursive():
            statements.extend(nstmt)
            blocks.append(nb)

        end = time()
        LOGGER.debug("Parsing took %f seconds", end - start)
        cache_manager.log_stats()
        return (statements, blocks)

    def __load_ast(self) -> Tuple[List[Statement], BasicBlock]:
        main_ns = Namespace("__config__", self.root_ns)
        return self._load_file(main_ns, os.path.join(self.project_path, self.main_file))

    def get_modules(self) -> Dict[str, "Module"]:
        self.load()
        return self.modules

    def get_module(
        self,
        full_module_name: str,
        *,
        allow_v1: bool = False,
        install_v1: bool = False,
        install_v2: bool = False,
        bypass_module_cache: bool = False,
    ) -> "Module":
        """
        Get a module instance for a given module name. Caches modules by top level name for later access. The install parameters
        allow to install the module if it has not been installed yet. If both install parameters are False, the module is
        expected to be preinstalled.

        :param full_module_name: The full name of the module. If this is a submodule, the corresponding top level module is
            used.
        :param allow_v1: Allow this module to be loaded as v1.
        :param install_v1: Allow installing this module as v1 if it has not yet been installed. This option is ignored if
            allow_v1=False.
        :param install_v2: Allow installing this module as v2 if it has not yet been installed, implicitly trusting any Python
            package with the corresponding name.
        :param bypass_module_cache: Fetch the module data from disk even if a cache entry exists.
        """
        parts = full_module_name.split("::")
        module_name = parts[0]

        def use_module_cache() -> bool:
            if bypass_module_cache:
                return False
            if module_name not in self.modules:
                return False
            if not allow_v1 and not isinstance(self.modules[module_name], ModuleV2):
                # Reload module because it was loaded as a V1 module, while it should be loaded as a V2 module
                return False
            return True

        if use_module_cache():
            return self.modules[module_name]
        return self.load_module(module_name, allow_v1=allow_v1, install_v1=install_v1, install_v2=install_v2)

    def load_module_recursive(
        self, install: bool = False, bypass_module_cache: bool = False
    ) -> List[Tuple[str, List[Statement], BasicBlock]]:
        """
        Loads this project's modules and submodules by recursively following import statements starting from the project's main
        file.

        For each imported submodule, return a triple of name, statements, basicblock

        :param install: Run in install mode, installing any modules that have not yet been installed. If install is False,
            all modules are expected to be preinstalled. For security reasons installation of v2 modules is based on explicit
            Python requirements rather than on imports.
        :param bypass_module_cache: Fetch the module data from disk even if a cache entry exists.
        """
        ast_by_top_level_mod: Dict[str, List[Tuple[str, List[Statement], BasicBlock]]] = defaultdict(list)

        # get imports: don't use a set because this collection is used to drive control flow and we want to keep control flow as
        # deterministic as possible
        imports: List[DefineImport] = [x for x in self.get_imports()]

        v2_modules: Set[str] = set()
        """
        Set of modules that should be loaded as a V2 module.
        """
        set_up: Set[str] = set()
        """
        Set of top level modules that have been set up (setup_module()).
        """
        done: Dict[str, Dict[str, DefineImport]] = defaultdict(dict)
        """
        Submodules, grouped by top level that have been fully loaded: AST has been loaded into ast_by_top_level_mod and its
        imports have been added to the queue (load_sub_module()).
        """

        def require_v2(module_name: str) -> None:
            """
            Ensure that the module with the given name gets loaded as a V2 module in a next iteration.
            """
            if module_name in v2_modules:
                # already v2
                return
            v2_modules.add(module_name)
            if module_name in set_up:
                set_up.remove(module_name)
            if module_name in done:
                # some submodules already loaded as v1 => reload
                imports.extend(done[module_name].values())
                del done[module_name]
                if module_name in ast_by_top_level_mod:
                    del ast_by_top_level_mod[module_name]

        def load_module_v2_requirements(module_like: ModuleLike) -> None:
            """
            Loads all v2 modules explicitly required by the supplied module like instance, installing them if install=True. If
            any of these requirements have already been loaded as v1, queues them for reload.
            """
            for requirement in module_like.get_module_v2_requirements():
                # load module
                self.get_module(
                    requirement.key,
                    allow_v1=False,
                    install_v2=install,
                    bypass_module_cache=bypass_module_cache,
                )
                # queue AST reload
                require_v2(requirement.key)

        def setup_module(module: Module) -> None:
            """
            Sets up a top level module, making sure all its v2 requirements are loaded correctly. V2 modules do not support
            import-based installation because of security reasons (it would mean we implicitly trust any `inmanta-module-x`
            package for the module we're trying to load). As a result we need to make sure all required v2 modules are present
            in a set up stage.
            """
            if module.name in set_up:
                # already set up
                return
            load_module_v2_requirements(module)
            set_up.add(module.name)

        def load_sub_module(module: Module, submod: str) -> None:
            """
            Loads a submodule's AST and processes its imports. Enforces dependency generation directionality (v1 can depend on
            v2 but not the other way around). If any modules have already been loaded with an incompatible generation, queues
            them for reload.
            Does not install any v2 modules.
            """
            parts: List[str] = submod.split("::")
            for i in range(1, len(parts) + 1):
                subs = "::".join(parts[0:i])
                if subs in done[module_name]:
                    continue
                (nstmt, nb) = module.get_ast(subs)

                done[module_name][subs] = imp
                ast_by_top_level_mod[module_name].append((subs, nstmt, nb))

                # get imports and add to list
                subs_imports: List[DefineImport] = module.get_imports(subs)
                imports.extend(subs_imports)
                if isinstance(module, ModuleV2):
                    # A V2 module can only depend on V2 modules. Ensure that all dependencies
                    # of this module will be loaded as a V2 module.
                    for dep_module_name in (subs_imp.name.split("::")[0] for subs_imp in subs_imports):
                        require_v2(dep_module_name)

        # load this project's v2 requirements
        load_module_v2_requirements(self)

        # Loop over imports. For each import:
        # 1. Load the top level module. For v1, install if install=True, for v2 import-based installation is disabled for
        #   security reasons. v2 modules installation is done in step 2.
        # 2. Set up top level module if it has not been set up yet, loading v2 requirements and installing them if install=True.
        # 3. Load AST for imported submodule and its parent modules, queueing any transient imports.
        while len(imports) > 0:
            imp: DefineImport = imports.pop()
            ns: str = imp.name

            module_name: str = ns.split("::")[0]

            if ns in done[module_name]:
                continue

            try:
                # get module
                module: Module = self.get_module(
                    module_name,
                    allow_v1=module_name not in v2_modules,
                    install_v1=install,
                    install_v2=False,
                    bypass_module_cache=bypass_module_cache,
                )
                setup_module(module)
                load_sub_module(module, ns)
            except (InvalidModuleException, ModuleNotFoundException) as e:
                raise ModuleLoadingException(ns, imp, e)

        return list(chain.from_iterable(ast_by_top_level_mod.values()))

    def load_module(
        self,
        module_name: str,
        *,
        allow_v1: bool = False,
        install_v1: bool = False,
        install_v2: bool = False,
    ) -> "Module":
        """
        Get a module instance for a given module name. The install parameters allow to install the module if it has not been
        installed yet. If both install parameters are False, the module is expected to be preinstalled.

        :param module_name: The name of the module.
        :param allow_v1: Allow this module to be loaded as v1.
        :param install_v1: Allow installing this module as v1 if it has not yet been installed. This option is ignored if
            allow_v1=False.
        :param install_v2: Allow installing this module as v2 if it has not yet been installed, implicitly trusting any Python
            package with the corresponding name.
        """
        if not self.is_using_virtual_env():
            self.virtualenv.use_virtual_env()
        reqs: Mapping[str, List[InmantaModuleRequirement]] = self.collect_requirements()
        module_reqs: List[InmantaModuleRequirement] = (
            list(reqs[module_name]) if module_name in reqs else [InmantaModuleRequirement.parse(module_name)]
        )

        module: Optional[Union[ModuleV1, ModuleV2]]
        try:
            module = self.module_source.get_module(self, module_reqs, install=install_v2)
            if module is not None and self.module_source_v1.path_for(module_name) is not None:
                LOGGER.warning("Module %s is installed as a V1 module and a V2 module: V1 will be ignored.", module_name)
            if module is None and allow_v1:
                module = self.module_source_v1.get_module(self, module_reqs, install=install_v1)
        except Exception as e:
            raise InvalidModuleException(f"Could not load module {module_name}") from e

        if module is None:
            raise ModuleNotFoundException(
                f"Could not find module {module_name}. Please make sure to add any module v2 requirements with"
                " `inmanta module add` and to install all the project's dependencies with `inmanta project install`."
            )

        self.modules[module_name] = module
        return module

    def install_in_compiler_venv(self, path: str, editable: bool) -> None:
        if not self.is_using_virtual_env():
            self.virtualenv.use_virtual_env()
        self.virtualenv.install(path=path, editable=editable)

    def load_plugins(self) -> None:
        """
        Load all plug-ins
        """
        if not self.loaded:
            LOGGER.warning("loading plugins on project that has not been loaded completely")

        # ensure the loader is properly configured
        loader.PluginModuleFinder.configure_module_finder(self.modulepath)

        for module in self.modules.values():
            module.load_plugins()

    def verify(self) -> None:
        """
        Verifies the integrity of the loaded project, with respect to both inter-module requirements and the Python environment.
        """
        self.verify_modules_cache()
        self.verify_module_version_compatibility()
        self.verify_python_requires()

    def verify_python_environment(self) -> None:
        """
        Verifies the integrity of the loaded project with respect to the Python environment, over which the project has no
        direct control.
        """
        self.verify_modules_cache()
        self.verify_python_requires()

    def verify_modules_cache(self) -> None:
        if not self._modules_cache_is_valid():
            raise CompilerException(
                "Not all modules were loaded correctly as a result of transient dependencies. A recompile should load them"
                " correctly."
            )

    def verify_module_version_compatibility(self) -> None:
        if not self._module_versions_compatible():
            raise CompilerException("Not all module dependencies have been met. Run `inmanta modules update` to resolve this.")

    def verify_python_requires(self) -> None:
        """
        Verifies no incompatibilities exist within the Python environment with respect to installed module v2 requirements.
        """
        if not env.ActiveEnv.check(in_scope=re.compile(f"{ModuleV2.PKG_NAME_PREFIX}.*")):
            raise CompilerException(
                "Not all installed modules are compatible: requirements conflicts were found. Please resolve any conflicts"
                " before attempting another compile. Run `pip check` to check for any incompatibilities."
            )

    def _modules_cache_is_valid(self) -> bool:
        """
        Verify the modules cache after changes have been made to the Python environment. Returns False if any modules
        somehow got installed as another generation or with another version as the one that has been loaded into the AST.

        When this situation occurs, the compiler state is invalid and the compile needs to either abort or attempt recovery.
        The modules cache, from which the AST was loaded, is out of date, therefore at least a partial AST regereneration
        would be required to recover.

        Scenario's that could trigger this state:
            1.
                - latest v2 mod a is installed
                - some v1 mod depends on v2 mod b, which depends on a<2
                - during loading, after a has been loaded, mod b is installed
                - Python downgrades transient dependency a to a<2
            2.
                - latest v2 mod a is installed
                - some v1 (or even v2 when in install mode) mod depends on a<2
                - after loading, during plugin requirements install, `pip install a<2` is run
                - Python downgrades direct dependency a to a<2
        In both cases, a<2 might be a valid version, but since it was installed transiently after the compiler has loaded module
        a, steps would need to be taken to take this change into account.
        """
        result: bool = True
        for name, module in self.modules.items():
            installed: Optional[ModuleV2] = self.module_source.get_installed_module(self, name)
            if installed is None:
                if module.GENERATION == ModuleGeneration.V1:
                    # Loaded module as V1 and no installed V2 module found: no issues with this module
                    continue
                raise CompilerException(
                    f"Invalid state: compiler has loaded module {name} as v2 but it is nowhere to be found."
                )
            else:
                if module.GENERATION == ModuleGeneration.V1:
                    LOGGER.warning(
                        "Compiler has loaded module %s as v1 but it has later been installed as v2 as a side effect.", name
                    )
                    result = False
                elif installed.version != module.version:
                    LOGGER.warning(
                        "Compiler has loaded module %s==%s but %s==%s has later been installed as a side effect.",
                        name,
                        module.version,
                        name,
                        installed.version,
                    )
                    result = False
        return result

    def _module_versions_compatible(self) -> bool:
        """
        Check if all the required modules for this module have been loaded. Assumes the modules cache is valid and up to date.
        """
        LOGGER.info("verifying project")
        imports = set([x.name for x in self.get_complete_ast()[0] if isinstance(x, DefineImport)])

        good = True

        requirements: Dict[str, List[InmantaModuleRequirement]] = self.collect_requirements()
        for name, spec in requirements.items():
            if name not in imports:
                continue
            module = self.modules[name]
            version = parse_version(str(module.version))
            for r in spec:
                if version not in r:
                    LOGGER.warning("requirement %s on module %s not fulfilled, now at version %s", r, name, version)
                    good = False

        return good

    def is_using_virtual_env(self) -> bool:
        return self.virtualenv.is_using_virtual_env()

    def use_virtual_env(self) -> None:
        """
        Use the virtual environment
        """
        self.virtualenv.use_virtual_env()

    def sorted_modules(self) -> list:
        """
        Return a list of all modules, sorted on their name
        """
        names = list(self.modules.keys())
        names = sorted(names)

        mod_list = []
        for name in names:
            mod_list.append(self.modules[name])

        return mod_list

    def add_module_requirement(self, requirement: InmantaModuleRequirement, add_as_v1_module: bool) -> None:
        # Add requirement to metadata file
        YamlMetadataFileWithRequiresField.add_module_requirement_and_write(
            self, requirement, ignore_version_constraint=not add_as_v1_module
        )
        # Refresh in-memory metadata
        with open(self.get_metadata_file_path(), "r", encoding="utf-8") as fd:
            self._metadata = ProjectMetadata.parse(fd)
        # Update requirements.txt file
        requirements_txt_file_path = os.path.join(self._path, "requirements.txt")
        if not add_as_v1_module:
            requirements_txt_file = RequirementsTxtFile(requirements_txt_file_path, create_file_if_not_exists=True)
            requirements_txt_file.set_requirement_and_write(requirement.to_python_package_requirement())
        elif os.path.exists(requirements_txt_file_path):
            requirements_txt_file = RequirementsTxtFile(requirements_txt_file_path)
            requirements_txt_file.remove_requirement_and_write(requirement.to_python_package_requirement().key)

    def has_module_requirement(self, module_name: str) -> bool:
        # Check project.yml file
        if YamlMetadataFileWithRequiresField.has_module_requirement(self, module_name):
            return True
        # Check requirements.txt file
        requirements_txt_file_path = os.path.join(self._path, "requirements.txt")
        if not os.path.exists(requirements_txt_file_path):
            return False
        try:
            requirements_txt_file = RequirementsTxtFile(requirements_txt_file_path, create_file_if_not_exists=False)
        except FileNotFoundError:
            return False
        else:
            return requirements_txt_file.has_requirement_for(ModuleV2.get_package_name_for(module_name))

    def requires(self) -> "List[InmantaModuleRequirement]":
        """
        Get the requires for this project
        """
        # filter on import stmt
        reqs = []
        for spec in self._metadata.requires:
            req = [x for x in parse_requirements(spec)]
            if len(req) > 1:
                print("Module file for %s has bad line in requirements specification %s" % (self._path, spec))
            reqe = InmantaModuleRequirement(req[0])
            reqs.append(reqe)
        return reqs

    def collect_requirements(self) -> "Dict[str, List[InmantaModuleRequirement]]":
        """
        Collect the list of all module requirements of all modules in the project.
        """
        specs: Dict[str, List[InmantaModuleRequirement]] = {}
        merge_specs(specs, self.requires())
        for module in self.modules.values():
            reqs = module.requires()
            merge_specs(specs, reqs)
        return specs

    def collect_imported_requirements(self) -> "Dict[str, List[InmantaModuleRequirement]]":
        imports = set([x.name.split("::")[0] for x in self.get_complete_ast()[0] if isinstance(x, DefineImport)])
        if self.autostd:
            imports.add("std")
        specs: Dict[str, List[InmantaModuleRequirement]] = self.collect_requirements()

        def get_spec(name: str) -> "List[InmantaModuleRequirement]":
            if name in specs:
                return specs[name]
            return [InmantaModuleRequirement.parse(name)]

        return {name: get_spec(name) for name in imports}

    def collect_python_requirements(self) -> List[str]:
        """
        Collect the list of all python requirements of all modules in this project, excluding those on inmanta modules.
        """
        reqs = chain.from_iterable([mod.get_strict_python_requirements_as_list() for mod in self.modules.values()])
        return list(set(reqs))

    def get_root_namespace(self) -> Namespace:
        return self.root_ns

    def get_freeze(self, mode: str = "==", recursive: bool = False) -> Dict[str, str]:
        # collect in scope modules
        if not recursive:
            modules = {m.name: m for m in (self.get_module(imp.name, allow_v1=True) for imp in self.get_imports())}
        else:
            modules = self.get_modules()

        out = {}
        for name, mod in modules.items():
            version = str(mod.version)
            out[name] = mode + " " + version

        return out

    def get_all_python_requirements_as_list(self) -> List[str]:
        return self._get_requirements_txt_as_list()


class DummyProject(Project):
    """ Placeholder project that does nothing """

    def __init__(self, autostd: bool = True) -> None:
        super().__init__(tempfile.gettempdir(), autostd=autostd)

    def _get_metadata_from_disk(self) -> ProjectMetadata:
        return ProjectMetadata(name="DUMMY")


@stable_api
class ModuleGeneration(enum.Enum):
    """
    The generation of a module. This might affect the on-disk structure of a module as well as how it's distributed.
    """

    V1: int = 1
    V2: int = 2


@stable_api
class Module(ModuleLike[TModuleMetadata], ABC):
    """
    This class models an inmanta configuration module
    """

    MODEL_DIR = "model"
    MODULE_FILE: str
    GENERATION: ModuleGeneration

    def __init__(self, project: Optional[Project], path: str) -> None:
        """
        Create a new configuration module

        :param project: A reference to the project this module belongs to.
        :param path: Where is the module stored
        """
        if not os.path.exists(path):
            raise InvalidModuleException(f"Directory {path} doesn't exist")
        super().__init__(path)

        if self.name != os.path.basename(self._path):
            LOGGER.warning(
                "The name in the module file (%s) does not match the directory name (%s)",
                self.name,
                os.path.basename(self._path),
            )

        self._project: Optional[Project] = project
        self.ensure_versioned()
        self.model_dir = os.path.join(self.path, Module.MODEL_DIR)

    def requires(self) -> "List[InmantaModuleRequirement]":
        """
        Return all requirements this module has to other modules as a list of requirements.
        """
        reqs = []
        for spec in self.get_module_requirements():
            req = [x for x in parse_requirements(spec)]
            if len(req) > 1:
                print(f"Module file for {self._path} has bad line in requirements specification {spec}")
            reqe = InmantaModuleRequirement(req[0])
            reqs.append(reqe)
        return reqs

    @classmethod
    def get_module_dir(cls, module_subdirectory: str) -> str:
        """
        Find the top level module from the given subdirectory of a module.
        """
        try:
            return cls.get_first_directory_containing_file(module_subdirectory, cls.MODULE_FILE)
        except FileNotFoundError:
            raise InvalidModuleException(f"Directory {module_subdirectory} is not part of a valid {cls.GENERATION.name} module")

    def rewrite_version(self, new_version: str) -> None:
        new_version = str(new_version)  # make sure it is a string!
        with open(self.get_metadata_file_path(), "r", encoding="utf-8") as fd:
            module_def = fd.read()
        new_module_def, new_metadata = self.get_metadata_file_schema_type().rewrite_version(module_def, new_version)
        with open(self.get_metadata_file_path(), "w+", encoding="utf-8") as fd:
            fd.write(new_module_def)
        self._metadata = new_metadata

    def get_version(self) -> version.Version:
        """
        Return the version of this module. This is the actually installed version, which might differ from the version declared
        in its metadata (e.g. by a .dev0 tag).
        """
        return version.Version(self._metadata.version)

    version = property(get_version)

    def ensure_versioned(self) -> None:
        """
        Check if this module is versioned using Git. If not a warning is logged.
        """
        if not os.path.exists(os.path.join(self.path, ".git")):
            LOGGER.warning("Module %s is not version controlled, we recommend you do this as soon as possible.", self.name)

    @lru_cache()
    def get_ast(self, name: str) -> Tuple[List[Statement], BasicBlock]:
        if self._project is None:
            raise ValueError("Can only get module's AST in the context of a project.")

        if name == self.name:
            file = os.path.join(self.model_dir, "_init.cf")
        else:
            parts = name.split("::")
            parts = parts[1:]
            if os.path.isdir(os.path.join(self.model_dir, *parts)):
                path_elements = [self.model_dir] + parts + ["_init.cf"]
            else:
                path_elements = [self.model_dir] + parts[:-1] + [parts[-1] + ".cf"]
            file = os.path.join(*path_elements)

        ns = self._project.get_root_namespace().get_ns_or_create(name)

        try:
            return self._load_file(ns, file)
        except FileNotFoundError as e:
            raise InvalidModuleException("could not locate module with name: %s" % name) from e

    def get_freeze(self, submodule: str, recursive: bool = False, mode: str = ">=") -> Dict[str, str]:
        if self._project is None:
            raise ValueError("Can only get module's freeze in the context of a project.")

        imports = [statement.name for statement in self.get_imports(submodule)]

        out: Dict[str, str] = {}

        todo: List[str] = imports

        for impor in todo:
            if impor not in out:
                v1_mode: bool = self.GENERATION == ModuleGeneration.V1
                mainmod = self._project.get_module(impor, install_v1=v1_mode, allow_v1=v1_mode)
                vers: version.Version = mainmod.version
                # track submodules for cycle avoidance
                out[impor] = mode + " " + str(vers)
                if recursive:
                    todo.extend([statement.name for statement in mainmod.get_imports(impor)])

        # drop submodules
        return {x: v for x, v in out.items() if "::" not in x}

    @lru_cache()
    def get_imports(self, name: str) -> List[DefineImport]:
        if self._project is None:
            raise ValueError("Can only get module's imports in the context of a project.")

        (statements, block) = self.get_ast(name)
        imports = [x for x in statements if isinstance(x, DefineImport)]
        if self.name != "std" and self._project.autostd:
            std_locatable = LocatableString("std", Range("internal", 0, 0, 0, 0), 0, block.namespace)
            imports.insert(0, DefineImport(std_locatable, std_locatable))
        return imports

    def _get_model_files(self, curdir: str) -> List[str]:
        files: List[str] = []
        init_cf = os.path.join(curdir, "_init.cf")
        if not os.path.exists(init_cf):
            return files

        for entry in os.listdir(curdir):
            entry = os.path.join(curdir, entry)
            if os.path.isdir(entry):
                files.extend(self._get_model_files(entry))

            elif entry[-3:] == ".cf":
                files.append(entry)

        return files

    def get_all_submodules(self) -> List[str]:
        """
        Get all submodules of this module
        """
        modules = []
        files = self._get_model_files(self.model_dir)

        for f in files:
            name = f[len(self.model_dir) + 1 : -3]
            parts = name.split("/")
            if parts[-1] == "_init":
                parts = parts[:-1]

            parts.insert(0, self.name)
            name = "::".join(parts)

            modules.append(name)

        return modules

    @abstractmethod
    def get_plugin_dir(self) -> Optional[str]:
        """
        Return directory containing the python files which define handlers and plugins.
        If no such directory is defined, this method returns None.
        """
        raise NotImplementedError()

    def get_plugin_files(self) -> Iterator[Tuple[Path, ModuleName]]:
        """
        Returns a tuple (absolute_path, fq_mod_name) of all python files in this module.
        """
        plugin_dir: Optional[str] = self.get_plugin_dir()

        if plugin_dir is None:
            return iter(())

        if not os.path.exists(os.path.join(plugin_dir, "__init__.py")):
            raise InvalidModuleException(f"Directory {plugin_dir} should be a valid python package with a __init__.py file")
        return (
            (
                Path(file_name),
                ModuleName(self._get_fq_mod_name_for_py_file(file_name, plugin_dir, self.name)),
            )
            for file_name in glob.iglob(os.path.join(plugin_dir, "**", "*.py"), recursive=True)
        )

    def load_plugins(self) -> None:
        """
        Load all plug-ins from a configuration module
        """
        for path_to_file, fq_mod_name in self.get_plugin_files():
            LOGGER.debug("Loading module %s", fq_mod_name)
            try:
                importlib.import_module(fq_mod_name)
            except Exception as e:
                tb: Optional[types.TracebackType] = sys.exc_info()[2]
                stack: traceback.StackSummary = traceback.extract_tb(tb)
                lineno: Optional[int] = more_itertools.first(
                    (frame.lineno for frame in reversed(stack) if frame.filename == path_to_file), None
                )
                raise PluginModuleLoadException(e, self.name, fq_mod_name, path_to_file, lineno).to_compiler_exception()

    # This method is not part of core's stable API but it is currently used by pytest-inmanta (inmanta/pytest-inmanta#76)
    def _get_fq_mod_name_for_py_file(self, py_file: str, plugin_dir: str, mod_name: str) -> str:
        """
        Returns the fully qualified Python module name for an inmanta module.
        :param py_file: The Python file for the module, relative to the plugin directory.
        :param plugin_dir: The plugin directory relative to the inmanta module's root directory.
        :param mod_name: The top-level name of this module.
        """
        rel_py_file = os.path.relpath(py_file, start=plugin_dir)
        return loader.PluginModuleLoader.convert_relative_path_to_module(os.path.join(mod_name, loader.PLUGIN_DIR, rel_py_file))

    def versions(self) -> List["Version"]:
        """
        Provide a list of all versions available in the repository
        """
        versions = gitprovider.get_all_tags(self._path)

        def try_parse(x: str) -> "Optional[Version]":
            try:
                return parse_version(x)
            except Exception:
                return None

        versions = [x for x in [try_parse(v) for v in versions] if x is not None]
        versions = sorted(versions, reverse=True)

        return versions

    def status(self) -> None:
        """
        Run a git status on this module
        """
        try:
            output = gitprovider.status(self._path)

            files = [x.strip() for x in output.split("\n") if x != ""]

            if len(files) > 0:
                print(f"Module {self.name} ({self._path})")
                for f in files:
                    print("\t%s" % f)

                print()
            else:
                print(f"Module {self.name} ({self._path}) has no changes")
        except Exception:
            print("Failed to get status of module")
            LOGGER.exception("Failed to get status of module %s")

    def push(self) -> None:
        """
        Run a git status on this module
        """
        sys.stdout.write("%s (%s) " % (self.name, self._path))
        sys.stdout.flush()
        try:
            print(gitprovider.push(self._path))
        except CalledProcessError:
            print("Cloud not push module %s" % self.name)
        else:
            print("done")
        print()

    def execute_command(self, cmd: str) -> None:
        print("executing %s on %s in %s" % (cmd, self.name, self._path))
        print("=" * 10)
        subprocess.call(cmd, shell=True, cwd=self._path)
        print("=" * 10)

    @abstractmethod
    def get_module_requirements(self) -> List[str]:
        """
        Returns all requirements this module has on other modules, regardless of module generation. Requirements should be on
        inmanta module names, not Python package names.
        """
        raise NotImplementedError()


@stable_api
class ModuleV1(Module[ModuleV1Metadata]):
    MODULE_FILE = "module.yml"
    GENERATION = ModuleGeneration.V1

    def __init__(self, project: Optional[Project], path: str):
        try:
            super(ModuleV1, self).__init__(project, path)
        except InvalidMetadata as e:
            raise InvalidModuleException(f"The module found at {path} is not a valid V1 module") from e

    def get_metadata_file_path(self) -> str:
        return os.path.join(self.path, self.MODULE_FILE)

    @classmethod
    def get_name_from_metadata(cls, metadata: ModuleV1Metadata) -> str:
        return metadata.name

    @property
    def compiler_version(self) -> Optional[str]:
        """
        Get the minimal compiler version required for this module version. Returns none is the compiler version is not
        constrained.
        """
        return str(self._metadata.compiler_version)

    def get_all_requires(self) -> List[InmantaModuleRequirement]:
        """
        :return: all modules required by an import from any sub-modules, with all constraints applied
        """
        # get all constraints
        spec: Dict[str, InmantaModuleRequirement] = {req.project_name: req for req in self.requires()}
        # find all imports
        imports = {imp.name.split("::")[0] for subm in sorted(self.get_all_submodules()) for imp in self.get_imports(subm)}
        return [spec[r] if spec.get(r) else InmantaModuleRequirement.parse(r) for r in imports]

    @classmethod
    def update(
        cls,
        project: Project,
        modulename: str,
        requirements: Iterable[InmantaModuleRequirement],
        path: Optional[str] = None,
        fetch: bool = True,
        install_mode: InstallMode = InstallMode.release,
    ) -> "ModuleV1":
        """
        Update a module, return module object
        """
        if path is None:
            mypath = project.module_source_v1.path_for(modulename)
            assert mypath is not None, f"trying to update module {modulename} not found on disk "
        else:
            mypath = path

        if fetch:
            LOGGER.info("Performing fetch on %s", mypath)
            gitprovider.fetch(mypath)

        if install_mode == InstallMode.master:
            LOGGER.info("Checking out master on %s", mypath)
            gitprovider.checkout_tag(mypath, "master")
            if fetch:
                LOGGER.info("Pulling master on %s", mypath)
                gitprovider.pull(mypath)
        else:
            release_only = install_mode == InstallMode.release
            version = cls.get_suitable_version_for(modulename, requirements, mypath, release_only=release_only)

            if version is None:
                print("no suitable version found for module %s" % modulename)
            else:
                LOGGER.info("Checking out %s on %s", str(version), mypath)
                gitprovider.checkout_tag(mypath, str(version))

        return cls(project, mypath)

    @classmethod
    def get_suitable_version_for(
        cls, modulename: str, requirements: Iterable[InmantaModuleRequirement], path: str, release_only: bool = True
    ) -> "Optional[Version]":
        versions = gitprovider.get_all_tags(path)

        def try_parse(x: str) -> "Version":
            try:
                return parse_version(x)
            except Exception:
                return None

        versions = [x for x in [try_parse(v) for v in versions] if x is not None]
        versions = sorted(versions, reverse=True)

        for r in requirements:
            versions = [x for x in r.specifier.filter(versions, not release_only)]

        comp_version_raw = get_compiler_version()
        comp_version = parse_version(comp_version_raw)
        return cls.__best_for_compiler_version(modulename, versions, path, comp_version)

    @classmethod
    def __best_for_compiler_version(
        cls, modulename: str, versions: "List[Version]", path: str, comp_version: "Version"
    ) -> "Optional[Version]":
        def get_cv_for(best: "Version") -> "Optional[Version]":
            cfg_text: str = gitprovider.get_file_for_version(path, str(best), cls.MODULE_FILE)
            metadata: ModuleV1Metadata = cls.get_metadata_file_schema_type().parse(cfg_text)
            if metadata.compiler_version is None:
                return None
            v = metadata.compiler_version
            if isinstance(v, (int, float)):
                v = str(v)
            return parse_version(v)

        if not versions:
            return None

        best = versions[0]
        atleast = get_cv_for(best)
        if atleast is None or comp_version >= atleast:
            return best

        # binary search
        hi = len(versions)
        lo = 1
        while lo < hi:
            mid = (lo + hi) // 2
            atleast = get_cv_for(versions[mid])
            if atleast is not None and atleast > comp_version:
                lo = mid + 1
            else:
                hi = mid
        if hi == len(versions):
            LOGGER.warning("Could not find version of module %s suitable for this compiler, try a newer compiler" % modulename)
            return None
        return versions[lo]

    @classmethod
    def get_metadata_file_schema_type(cls) -> Type[ModuleV1Metadata]:
        return ModuleV1Metadata

    def get_plugin_dir(self) -> Optional[str]:
        plugins_dir = os.path.join(self._path, loader.PLUGIN_DIR)
        if not os.path.exists(plugins_dir):
            return None
        return plugins_dir

    def get_all_python_requirements_as_list(self) -> List[str]:
        return self._get_requirements_txt_as_list()

    def get_module_requirements(self) -> List[str]:
        return [*self.metadata.requires, *(str(req) for req in self.get_module_v2_requirements())]

    def add_module_requirement(self, requirement: InmantaModuleRequirement, add_as_v1_module: bool) -> None:
        requirements_txt_file_path = os.path.join(self._path, "requirements.txt")
        if add_as_v1_module:
            # Add requirement to module.yml file
            YamlMetadataFileWithRequiresField.add_module_requirement_and_write(self, requirement)
            # Refresh in-memory metadata
            with open(self.get_metadata_file_path(), "r", encoding="utf-8") as fd:
                self._metadata = ModuleV1Metadata.parse(fd)
            # Remove requirement from requirements.txt file
            if os.path.exists(requirements_txt_file_path):
                requirements_txt_file = RequirementsTxtFile(requirements_txt_file_path)
                requirements_txt_file.remove_requirement_and_write(requirement.to_python_package_requirement().key)
        else:
            # Add requirement to requirements.txt
            requirements_txt_file = RequirementsTxtFile(requirements_txt_file_path, create_file_if_not_exists=True)
            requirements_txt_file.set_requirement_and_write(requirement.to_python_package_requirement())
            # Remove requirement from module.yml file
            YamlMetadataFileWithRequiresField.remove_module_requirement_and_write(self, requirement.key)

    def has_module_requirement(self, module_name: str) -> bool:
        # Check module.yml file
        if YamlMetadataFileWithRequiresField.has_module_requirement(self, module_name):
            return True
        # Check requirements.txt file
        requirements_txt_file_path = os.path.join(self._path, "requirements.txt")
        try:
            requirements_txt_file = RequirementsTxtFile(requirements_txt_file_path, create_file_if_not_exists=False)
        except FileNotFoundError:
            return False
        else:
            return requirements_txt_file.has_requirement_for(ModuleV2.get_package_name_for(module_name))


@stable_api
class ModuleV2(Module[ModuleV2Metadata]):
    MODULE_FILE = "setup.cfg"
    GENERATION = ModuleGeneration.V2
    PKG_NAME_PREFIX = "inmanta-module-"

    def __init__(
        self,
        project: Optional[Project],
        path: str,
        is_editable_install: bool = False,
        installed_version: Optional[version.Version] = None,
    ) -> None:
        self._is_editable_install = is_editable_install
        self._version: Optional[version.Version] = installed_version
        try:
            super(ModuleV2, self).__init__(project, path)
        except InvalidMetadata as e:
            raise InvalidModuleException(f"The module found at {path} is not a valid V2 module") from e

    def get_version(self) -> version.Version:
        return self._version if self._version is not None else super().get_version()

    version = property(get_version)

    def ensure_versioned(self) -> None:
        if self._is_editable_install:
            super(ModuleV2, self).ensure_versioned()
        else:
            # Only editable installs can be checked for versioning
            pass

    @classmethod
    def get_package_name_for(cls, module_name: str) -> str:
        module_name = module_name.replace("_", "-")
        return f"{cls.PKG_NAME_PREFIX}{module_name}"

    def get_metadata_file_path(self) -> str:
        return os.path.join(self.path, ModuleV2.MODULE_FILE)

    @classmethod
    def get_name_from_metadata(cls, metadata: ModuleV2Metadata) -> str:
        return metadata.name[len(cls.PKG_NAME_PREFIX) :].replace("-", "_")

    @classmethod
    def get_metadata_file_schema_type(cls) -> Type[ModuleV2Metadata]:
        return ModuleV2Metadata

    def get_plugin_dir(self) -> str:
        if self._is_editable_install:
            return os.path.join(self.path, const.PLUGINS_PACKAGE, self.name)
        else:
            return self.path

    def get_all_python_requirements_as_list(self) -> List[str]:
        return list(self.metadata.install_requires)

<<<<<<< HEAD
    def add_module_requirement(self, requirement: InmantaModuleRequirement, add_as_v1_module: bool) -> None:
        if add_as_v1_module:
            raise Exception("Cannot add V1 requirement to a V2 module")
        # Parse config file
        config_parser = ConfigParser()
        config_parser.read(self.get_metadata_file_path())
        python_pkg_requirement: Requirement = requirement.to_python_package_requirement()
        if config_parser.has_option("options", "install_requires"):
            new_install_requires = [
                r
                for r in config_parser.get("options", "install_requires").split("\n")
                if r and Requirement.parse(r).key != python_pkg_requirement.key
            ]
            new_install_requires.append(str(python_pkg_requirement))
        else:
            new_install_requires = [str(python_pkg_requirement)]
        config_parser.set("options", "install_requires", "\n".join(new_install_requires))
        # Write config back to disk
        with open(self.get_metadata_file_path(), "w", encoding="utf-8") as fd:
            config_parser.write(fd)
        # Reload in-memory state
        with open(self.get_metadata_file_path(), "r", encoding="utf-8") as fd:
            self._metadata = ModuleV2Metadata.parse(fd)

    def has_module_requirement(self, module_name: str) -> bool:
        config_parser = ConfigParser()
        config_parser.read(self.get_metadata_file_path())
        if not config_parser.has_option("options", "install_requires"):
            return False
        pkg_name: str = ModuleV2.get_package_name_for(module_name)
        return any(
            r
            for r in config_parser.get("options", "install_requires").split("\n")
            if r and Requirement.parse(r).key == pkg_name
        )


class YamlMetadataFileWithRequiresField:
    @classmethod
    def add_module_requirement_and_write(
        cls,
        proj_or_v1_mod: Union[Project, ModuleV1],
        requirement: InmantaModuleRequirement,
        ignore_version_constraint: bool = False,
    ) -> None:
        """
        Updates the metadata file of the given project or module by adding the given requirement the `requires` section.

        :param proj_or_v1_mod: Project or module that should receive the new requirement.
        :param requirement: The requirement to add.
        :param ignore_version_constraint: If True, the version constraint in `requirement` will be left out of the .yml file.
        """
        # Parse cfg file
        content: CommentedMap = PreservativeYamlParser.parse(proj_or_v1_mod.get_metadata_file_path())
        line_to_add = str(requirement) if not ignore_version_constraint else requirement.key
        # Update requires
        if "requires" in content:
            existing_matching_reqs: List[str] = [
                r for r in content["requires"] if InmantaModuleRequirement.parse(r).key == requirement.key
            ]
            for r in existing_matching_reqs:
                content["requires"].remove(r)
            content["requires"].append(line_to_add)
        else:
            content["requires"] = [line_to_add]
        # Write file back to disk
        PreservativeYamlParser.dump(proj_or_v1_mod.get_metadata_file_path(), content)

    @classmethod
    def has_module_requirement(cls, proj_or_v1_mod: Union[Project, ModuleV1], module_name: str) -> bool:
        """
        Returns true iff the given module is present in the `requires` list of the given project or module metadata file.
        """
        content: CommentedMap = PreservativeYamlParser.parse(proj_or_v1_mod.get_metadata_file_path())
        if "requires" not in content:
            return False
        return any(r for r in content["requires"] if InmantaModuleRequirement.parse(r).key == module_name)

    @classmethod
    def remove_module_requirement_and_write(cls, proj_or_v1_mod: Union[Project, ModuleV1], module_name: str) -> None:
        """
        Updates the metadata file of the given project or module by removing the given requirement frm the `requires` section.
        """
        if not cls.has_module_requirement(proj_or_v1_mod, module_name):
            return
        content: CommentedMap = PreservativeYamlParser.parse(proj_or_v1_mod.get_metadata_file_path())
        content["requires"] = [r for r in content["requires"] if InmantaModuleRequirement.parse(r).key != module_name]
        PreservativeYamlParser.dump(proj_or_v1_mod.get_metadata_file_path(), content)
=======
    def get_module_requirements(self) -> List[str]:
        return [str(req) for req in self.get_module_v2_requirements()]
>>>>>>> 9abc6922
<|MERGE_RESOLUTION|>--- conflicted
+++ resolved
@@ -2570,7 +2570,9 @@
     def get_all_python_requirements_as_list(self) -> List[str]:
         return list(self.metadata.install_requires)
 
-<<<<<<< HEAD
+    def get_module_requirements(self) -> List[str]:
+        return [str(req) for req in self.get_module_v2_requirements()]
+
     def add_module_requirement(self, requirement: InmantaModuleRequirement, add_as_v1_module: bool) -> None:
         if add_as_v1_module:
             raise Exception("Cannot add V1 requirement to a V2 module")
@@ -2658,8 +2660,4 @@
             return
         content: CommentedMap = PreservativeYamlParser.parse(proj_or_v1_mod.get_metadata_file_path())
         content["requires"] = [r for r in content["requires"] if InmantaModuleRequirement.parse(r).key != module_name]
-        PreservativeYamlParser.dump(proj_or_v1_mod.get_metadata_file_path(), content)
-=======
-    def get_module_requirements(self) -> List[str]:
-        return [str(req) for req in self.get_module_v2_requirements()]
->>>>>>> 9abc6922
+        PreservativeYamlParser.dump(proj_or_v1_mod.get_metadata_file_path(), content)