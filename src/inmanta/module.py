"""
    Copyright 2021 Inmanta

    Licensed under the Apache License, Version 2.0 (the "License");
    you may not use this file except in compliance with the License.
    You may obtain a copy of the License at

        http://www.apache.org/licenses/LICENSE-2.0

    Unless required by applicable law or agreed to in writing, software
    distributed under the License is distributed on an "AS IS" BASIS,
    WITHOUT WARRANTIES OR CONDITIONS OF ANY KIND, either express or implied.
    See the License for the specific language governing permissions and
    limitations under the License.

    Contact: code@inmanta.com
"""

import configparser
import enum
import glob
import importlib
import logging
import os
import re
import subprocess
import sys
import tempfile
import textwrap
import traceback
import types
import warnings
from abc import ABC, abstractmethod
from collections import abc, defaultdict
from configparser import ConfigParser
from dataclasses import dataclass
from importlib.abc import Loader
from io import BytesIO, TextIOBase
from itertools import chain
from subprocess import CalledProcessError
from tarfile import TarFile
from time import time
from typing import (
    Any,
    Dict,
    Generic,
    Iterable,
    Iterator,
    List,
    Mapping,
    NewType,
    Optional,
    Sequence,
    Set,
    TextIO,
    Tuple,
    Type,
    TypeVar,
    Union,
    cast,
)

import more_itertools
import pkg_resources
import yaml
from pkg_resources import Distribution, DistributionNotFound, Requirement, parse_requirements, parse_version
from pydantic import BaseModel, Field, NameEmail, ValidationError, constr, validator
from pydantic.error_wrappers import display_errors

import packaging.version
from inmanta import RUNNING_TESTS, const, env, loader, plugins
from inmanta.ast import CompilerException, LocatableString, Location, Namespace, Range, WrappingRuntimeException
from inmanta.ast.blocks import BasicBlock
from inmanta.ast.statements import BiStatement, DefinitionStatement, DynamicStatement, Statement
from inmanta.ast.statements.define import DefineImport
from inmanta.file_parser import PreservativeYamlParser, RequirementsTxtParser
from inmanta.parser import plyInmantaParser
from inmanta.parser.plyInmantaParser import cache_manager
from inmanta.stable_api import stable_api
from inmanta.util import get_compiler_version
from inmanta.warnings import InmantaWarning
from packaging import version
from ruamel.yaml.comments import CommentedMap

try:
    from typing import TYPE_CHECKING
except ImportError:
    TYPE_CHECKING = False


LOGGER = logging.getLogger(__name__)

Path = NewType("Path", str)
ModuleName = NewType("ModuleName", str)

T = TypeVar("T")
TModule = TypeVar("TModule", bound="Module")
TProject = TypeVar("TProject", bound="Project")
TInmantaModuleRequirement = TypeVar("TInmantaModuleRequirement", bound="InmantaModuleRequirement")


@stable_api
class InmantaModuleRequirement:
    """
    Represents a requirement on an inmanta module. This is a wrapper around Requirement. This class is provided for the
    following reasons:
        1. Work around some particulars of Requirement's semantics with respect to naming conventions.
        2. Improve readability and clarity of purpose where a requirement on either a Python package or an inmanta module is
            used by distinguishing the two on a type level.
    """

    def __init__(self, requirement: Requirement) -> None:
        if requirement.project_name.startswith(ModuleV2.PKG_NAME_PREFIX):
            raise ValueError("InmantaModuleRequirement instances work with inmanta module names, not python package names.")
        self._requirement: Requirement = requirement

    @property
    def project_name(self) -> str:
        # Requirement converts all "_" to "-". Inmanta modules use "_"
        return self._requirement.project_name.replace("-", "_")

    @property
    def key(self) -> str:
        # Requirement converts all "_" to "-". Inmanta modules use "_"
        return self._requirement.key.replace("-", "_")

    @property
    def specifier(self) -> str:
        return self._requirement.specifier

    def __eq__(self, other: object) -> bool:
        if not isinstance(other, InmantaModuleRequirement):
            return NotImplemented
        return self._requirement == other._requirement

    def __contains__(self, version: str) -> bool:
        return version in self._requirement

    def __str__(self) -> str:
        return str(self._requirement).replace("-", "_")

    def __hash__(self) -> int:
        return self._requirement.__hash__()

    @property
    def specs(self) -> Sequence[Tuple[str, str]]:
        return self._requirement.specs

    def version_spec_str(self) -> str:
        """
        Returns a string representation of this module requirement's version spec. Includes only the version part.
        """
        return ",".join("".join(spec) for spec in self.specs)

    @classmethod
    def parse(cls: Type[TInmantaModuleRequirement], spec: str) -> TInmantaModuleRequirement:
        if spec.startswith(ModuleV2.PKG_NAME_PREFIX):
            raise ValueError(
                "Invalid Inmanta module requirement: Use the Inmanta module name instead of the Python package name"
            )
        if "-" in spec:
            raise ValueError("Invalid Inmanta module requirement: Inmanta module names use '_', not '-'.")
        return cls(Requirement.parse(spec))

    def get_python_package_requirement(self) -> Requirement:
        """
        Return a Requirement with the name of the Python distribution package for this module requirement.
        """
        module_name = self.project_name
        pkg_name = ModuleV2Source.get_package_name_for(module_name)
        pkg_req_str = str(self).replace(module_name, pkg_name, 1)  # Replace max 1 occurrence
        return Requirement.parse(pkg_req_str)


class CompilerExceptionWithExtendedTrace(CompilerException):
    """
    A compiler exception that adds additional information about the cause of this exception
    to the formatted trace.
    """

    def format_trace(self, indent: str = "", indent_level: int = 0) -> str:
        """Make a representation of this exception and its causes"""
        # can have a cause of any type
        out = indent * indent_level + self.format()

        if self.__cause__ is not None:
            part = traceback.format_exception_only(self.__cause__.__class__, self.__cause__)
            out += "\n" + indent * indent_level + "caused by:\n"
            for line in part:
                out += indent * (indent_level + 1) + line

        return out


@stable_api
class InvalidModuleException(CompilerExceptionWithExtendedTrace):
    """
    This exception is raised if a module is invalid.
    """


class ModuleNotFoundException(CompilerExceptionWithExtendedTrace):
    """
    This exception is raised if a module is not found in any of the repositories.
    """


class ModuleLoadingException(WrappingRuntimeException):
    """
    Wrapper around an InvalidModuleException or a ModuleNotFoundException that contains extra information
    about the specific DefinedImport statement that cannot not be processed correctly.
    """

    def __init__(
        self,
        name: str,
        stmt: "DefineImport",
        cause: Union[InvalidModuleException, ModuleNotFoundException],
        msg: Optional[str] = None,
    ) -> None:
        """
        :param name: The name of the module that could not be loaded.
        :param stmt: The DefinedImport statement that triggered the failure
        :param cause: The InvalidModuleException or ModuleNotFoundException that was raised
        :param msg: A description of the error.
        """
        if msg is None:
            msg = "Failed to load module %s" % name
        WrappingRuntimeException.__init__(self, stmt, msg, cause)
        self.name = name

    def importantance(self) -> int:
        return 5


class ModuleMetadataFileNotFound(InvalidModuleException):
    pass


class ModuleV2InV1PathException(InvalidModuleException):
    def __init__(self, project: Optional["Project"], module: "ModuleV2", msg: str) -> None:
        super().__init__(msg)
        self.project: Optional[Project] = project
        self.module: ModuleV2 = module


@stable_api
class InvalidMetadata(CompilerException):
    """
    This exception is raised if the metadata file of a project or module is invalid.
    """

    def __init__(self, msg: str, validation_error: Optional[ValidationError] = None) -> None:
        if validation_error is not None:
            msg = self._extend_msg_with_validation_information(msg, validation_error)
        super(InvalidMetadata, self).__init__(msg=msg)

    @classmethod
    def _extend_msg_with_validation_information(cls, msg: str, validation_error: ValidationError) -> str:
        errors = validation_error.errors()
        if errors:
            msg += "\n" + textwrap.indent(display_errors(errors), " " * 2)
        return msg


class ModuleDeprecationWarning(InmantaWarning):
    pass


@stable_api
class ProjectNotFoundException(CompilerException):
    """
    This exception is raised when inmanta is unable to find a valid project
    """


class PluginModuleLoadException(Exception):
    """
    Exception representing an error during plugin module loading.
    """

    def __init__(self, cause: Exception, module: str, fq_import: str, path: str, lineno: Optional[int]) -> None:
        """
        :param cause: The exception raised by the import.
        :param module: The name of the Inmanta module.
        :param fq_import: The fully qualified import to the Python module for which the loading failed.
        :param path: The path to the file on disk that belongs to `fq_import`.
        :param lineno: Optionally, the line number in `path` that causes the loading issue.
        """
        self.cause: Exception = cause
        self.module: str = module
        self.fq_import: str = fq_import
        self.path: str = path
        self.lineno: Optional[int] = lineno
        lineno_suffix = f":{self.lineno}" if self.lineno is not None else ""
        super().__init__(
            "%s while loading plugin module %s at %s: %s"
            % (
                self.get_cause_type_name(),
                self.module,
                f"{self.path}{lineno_suffix}",
                self.cause,
            )
        )

    def get_cause_type_name(self) -> str:
        module: Optional[str] = type(self.cause).__module__
        name: str = type(self.cause).__qualname__
        return name if module is None or module == "builtins" else "%s.%s" % (module, name)

    def to_compiler_exception(self) -> CompilerException:
        module: Optional[str] = type(self.cause).__module__
        name: str = type(self.cause).__qualname__
        cause_type_name = name if module is None or module == "builtins" else "%s.%s" % (module, name)

        exception = CompilerException(
            f"Unable to load all plug-ins for module {self.module}:"
            f"\n\t{cause_type_name} while loading plugin module {self.fq_import}: {self.cause}"
        )
        exception.set_location(Location(self.path, self.lineno if self.lineno is not None else 0))
        return exception


class UntrackedFilesMode(enum.Enum):
    """
    The different options that can be passed to the --untracked-files option of the `git status` command.
    """

    ALL = "all"
    NORMAL = "normal"
    NO = "no"


class GitProvider(object):
    def clone(self, src: str, dest: str) -> None:
        pass

    def fetch(self, repo: str) -> None:
        pass

    def status(self, repo: str, untracked_files_mode: Optional[UntrackedFilesMode] = None) -> str:
        pass

    def get_all_tags(self, repo: str) -> List[str]:
        pass

    def get_version_tags(self, repo: str, only_return_stable_versions: bool = False) -> list[version.Version]:
        pass

    def get_file_for_version(self, repo: str, tag: str, file: str) -> str:
        pass

    def checkout_tag(self, repo: str, tag: str) -> None:
        pass

    def commit(
        self,
        repo: str,
        message: str,
        commit_all: bool,
        add: Optional[abc.Sequence[str]] = None,
        raise_exc_when_nothing_to_commit: bool = True,
    ) -> None:
        pass

    def tag(self, repo: str, tag: str) -> None:
        pass

    def push(self, repo: str) -> str:
        pass

    def pull(self, repo: str) -> str:
        pass

    def get_remote(self, repo: str) -> Optional[str]:
        pass

    def is_git_repository(self, repo: str) -> bool:
        pass

    def git_init(self, repo: str) -> None:
        pass

    def add(self, repo: str, files: list[str]) -> None:
        pass


class CLIGitProvider(GitProvider):
    def clone(self, src: str, dest: str) -> None:
        process_env = os.environ.copy()
        process_env["GIT_ASKPASS"] = "true"
        cmd = ["git", "clone", src, dest]

        return_code, _ = env.CommandRunner(LOGGER).run_command_and_stream_output(cmd, env_vars=process_env)

        if return_code != 0:
            raise Exception(f"An unexpected error occurred while cloning into {dest} from {src}.")

    def fetch(self, repo: str) -> None:
        env = os.environ.copy()
        env["GIT_ASKPASS"] = "true"
        subprocess.check_call(
            ["git", "fetch", "--tags"], cwd=repo, stdout=subprocess.DEVNULL, stderr=subprocess.DEVNULL, env=env
        )

    def status(self, repo: str, untracked_files_mode: Optional[UntrackedFilesMode] = None) -> str:
        """
        Return the output of the `git status --porcelain` command.

        :param repo: The path to the directory that contains the git repository on which the git command should be executed.
        :param untracked_files_mode: If provided, the --untracked-files option will be passed to `git status` command.
        """
        extra_args = []
        if untracked_files_mode:
            extra_args.append(f"--untracked-files={untracked_files_mode.value}")
        return subprocess.check_output(["git", "status", "--porcelain", *extra_args], cwd=repo).decode("utf-8")

    def get_all_tags(self, repo: str) -> List[str]:
        return subprocess.check_output(["git", "tag"], cwd=repo).decode("utf-8").splitlines()

    def get_version_tags(self, repo: str, only_return_stable_versions: bool = False) -> list[version.Version]:
        """
        Return the Git tags that represent version numbers as version.Version objects. Only PEP440 compliant
        versions will be returned.

        :param repo: The path to the directory that contains the git repository on which the git command should be executed.
        :param only_return_stable_versions: Return only version for stable releases.
        """
        result = []
        all_tags: List[str] = sorted(self.get_all_tags(repo))
        for tag in all_tags:
            try:
                parsed_version: version.Version = version.Version(tag)
            except version.InvalidVersion:
                continue
            if not only_return_stable_versions or not parsed_version.is_prerelease:
                result.append(parsed_version)
        return sorted(result)

    def checkout_tag(self, repo: str, tag: str) -> None:
        subprocess.check_call(["git", "checkout", tag], cwd=repo, stdout=subprocess.DEVNULL, stderr=subprocess.DEVNULL)

    def commit(
        self,
        repo: str,
        message: str,
        commit_all: bool,
        add: Optional[abc.Sequence[str]] = None,
        raise_exc_when_nothing_to_commit: bool = True,
    ) -> None:
        """
        Execute the `git commit` command.

        :param repo: The path to the directory that contains the git repository on which the git command should be executed.
        :param message: The commit message.
        :param commit_all: Commit changes to all tracked files using the `-a` option.
        :param add: Paths to files that have to be staged for the commit.
        :param raise_exc_when_nothing_to_commit: True iff there are no changes to commit.
        """
        if add is None:
            add = []
        self.add(repo=repo, files=add)
        if (
            not raise_exc_when_nothing_to_commit
            and not self.status(repo=repo, untracked_files_mode=UntrackedFilesMode.NO).strip()
        ):
            # Nothing to commit
            return
        if not commit_all:
            subprocess.check_call(
                ["git", "commit", "-m", message], cwd=repo, stdout=subprocess.DEVNULL, stderr=subprocess.DEVNULL
            )
        else:
            subprocess.check_call(
                ["git", "commit", "-a", "-m", message], cwd=repo, stdout=subprocess.DEVNULL, stderr=subprocess.DEVNULL
            )

    def tag(self, repo: str, tag: str) -> None:
        subprocess.check_call(
            ["git", "tag", "-a", "-m", "auto tag by module tool", tag],
            cwd=repo,
            stdout=subprocess.DEVNULL,
            stderr=subprocess.DEVNULL,
        )

    def pull(self, repo: str) -> str:
        return subprocess.check_output(["git", "pull"], cwd=repo, stderr=subprocess.DEVNULL).decode("utf-8")

    def get_remote(self, repo: str) -> Optional[str]:
        """
        Returns the remote tracking repo given a local repo or None if the remote is not yet configured
        """
        try:
            remote = subprocess.check_output(
                ["git", "config", "--get", "remote.origin.url"], cwd=repo, stderr=subprocess.DEVNULL
            ).decode("utf-8")
        except CalledProcessError:
            remote = None
        return remote

    def push(self, repo: str) -> str:
        return subprocess.check_output(
            ["git", "push", "--follow-tags", "--porcelain"], cwd=repo, stderr=subprocess.DEVNULL
        ).decode("utf-8")

    def get_file_for_version(self, repo: str, tag: str, file: str) -> str:
        data = subprocess.check_output(["git", "archive", "--format=tar", tag, file], cwd=repo, stderr=subprocess.DEVNULL)
        tf = TarFile(fileobj=BytesIO(data))
        tfile = tf.next()
        assert tfile is not None
        b = tf.extractfile(tfile)
        assert b is not None
        return b.read().decode("utf-8")

    def is_git_repository(self, repo: str) -> bool:
        """
        Return True iff the given directory is a git repository.
        """
        try:
            self.status(repo=repo)
        except subprocess.CalledProcessError:
            return False
        else:
            return True

    def git_init(self, repo: str) -> None:
        """
        Execute `git init` in the given repository.
        """
        subprocess.check_call(["git", "init"], cwd=repo, stdout=subprocess.DEVNULL, stderr=subprocess.DEVNULL)

    def add(self, repo: str, files: abc.Sequence[str]) -> None:
        if files:
            subprocess.check_call(["git", "add", *files], cwd=repo, stdout=subprocess.DEVNULL, stderr=subprocess.DEVNULL)


gitprovider = CLIGitProvider()


class ModuleSource(Generic[TModule]):
    def get_installed_module(self, project: Optional["Project"], module_name: str) -> Optional[TModule]:
        """
        Returns a module object for a module if it is installed.

        :param project: The project associated with the module.
        :param module_name: The name of the module.
        """
        path: Optional[str] = self.path_for(module_name)
        return self.from_path(project, module_name, path) if path is not None else None

    def get_module(
        self, project: "Project", module_spec: List[InmantaModuleRequirement], install: bool = False
    ) -> Optional[TModule]:
        """
        Returns the appropriate module instance for a given module spec.

        :param project: The project associated with the module.
        :param module_spec: The module specification including any constraints on its version. In this case,
                            the project is responsible for verifying constraint compatibility.
        :param install: Whether to attempt to install the module if it hasn't been installed yet.
        """
        module_name: str = self._get_module_name(module_spec)
        installed: Optional[TModule] = self.get_installed_module(project, module_name)

        def _should_install_module() -> bool:
            """
            Return True iff the given module should get installed
            """
            if not install:
                # No install was requested
                return False
            if installed is None:
                # Package is not installed
                return True
            if isinstance(installed, ModuleV2):
                python_pkg_req = [r.get_python_package_requirement() for r in module_spec]
                if not project.virtualenv.are_installed(python_pkg_req):
                    # Package could define an extra that is not installed yet
                    return True
            # Already installed
            return False

        if _should_install_module():
            return self.install(project, module_spec)
        return installed

    def _format_constraints(self, module_name: str, module_spec: List[InmantaModuleRequirement]) -> str:
        """
        Returns the constraints on a given inmanta module as a string.

        :param module_name: The name of the module.
        :param module_spec: List of inmanta requirements in which to look for the module.
        """
        constraints_on_module: List[str] = [str(req) for req in module_spec if module_name == req.key and req.specs]
        if constraints_on_module:
            from_constraints = f"(with constraints {' '.join(constraints_on_module)})"
        else:
            from_constraints = "(with no version constraints)"
        return from_constraints

    @abstractmethod
    def log_pre_install_information(self, module_name: str, module_spec: List[InmantaModuleRequirement]) -> None:
        """
        Display information about this module's installation before the actual installation.

        :param module_name: The module's name.
        """
        raise NotImplementedError("Abstract method")

    def _log_version_snapshot(self, header: Optional[str], version_snapshot: Dict[str, version.Version]) -> None:
        if version_snapshot:
            out = [header] if header is not None else []
            out.extend(f"{mod}: {version}" for mod, version in version_snapshot.items())
            LOGGER.debug("\n".join(out))

    def _log_snapshot_difference(
        self, version_snapshot: Dict[str, version.Version], previous_snapshot: Dict[str, version.Version], header: Optional[str]
    ) -> None:
        set_pre_install: Set[tuple[str, version.Version]] = set(previous_snapshot.items())
        set_post_install: Set[tuple[str, version.Version]] = set(version_snapshot.items())
        updates_and_additions: Set[tuple[str, version.Version]] = set_post_install - set_pre_install

        if version_snapshot:
            out = [header] if header is not None else []
            for inmanta_module_name, package_version in sorted(version_snapshot.items()):
                if inmanta_module_name not in previous_snapshot.keys():
                    # new module that wasn't previously installed
                    out.append("+ " + inmanta_module_name + ": " + str(package_version))
                elif inmanta_module_name in [elmt[0] for elmt in updates_and_additions]:
                    # module has a different version
                    out.append("+ " + inmanta_module_name + ": " + str(package_version))
                    out.append("- " + inmanta_module_name + ": " + str(previous_snapshot[inmanta_module_name]))

            LOGGER.debug("\n".join(out))

    @abstractmethod
    def install(self, project: "Project", module_spec: List[InmantaModuleRequirement]) -> Optional[TModule]:
        """
        Attempt to install a module given a module spec. Updates a module that is already installed only if it does not match
        the constraints.

        :param project: The project associated with the module.
        :param module_spec: The module specification including any constraints on its version.
        :return: The module object when the module was installed. When the module could not be found, None is returned.
        """
        raise NotImplementedError("Abstract method")

    @abstractmethod
    def path_for(self, name: str) -> Optional[str]:
        """
        Returns the path to the module root directory. Should be called prior to configuring the module finder for v1 modules.
        """
        raise NotImplementedError("Abstract method")

    @classmethod
    @abstractmethod
    def from_path(cls, project: Optional["Project"], module_name: str, path: str) -> TModule:
        """
        Returns a module instance given a path to it.
        """
        raise NotImplementedError("Abstract method")

    def _get_module_name(self, module_spec: List[InmantaModuleRequirement]) -> str:
        module_names: Set[str] = {req.project_name for req in module_spec}
        module_name: str = more_itertools.one(
            module_names,
            too_short=ValueError("module_spec should contain at least one requirement"),
            too_long=ValueError("module_spec should contain requirements for exactly one module"),
        )
        return module_name


@stable_api
class ModuleV2Source(ModuleSource["ModuleV2"]):
    def __init__(self, urls: List[str]) -> None:
        self.urls: List[str] = [url if not os.path.exists(url) else os.path.abspath(url) for url in urls]

    @classmethod
    def get_installed_version(cls, module_name: str) -> Optional[version.Version]:
        """
        Returns the version for a module if it is installed.
        """
        if module_name.startswith(ModuleV2.PKG_NAME_PREFIX):
            raise ValueError("PythonRepo instances work with inmanta module names, not Python package names.")
        try:
            dist: Distribution = pkg_resources.get_distribution(ModuleV2Source.get_package_name_for(module_name))
            return version.Version(dist.version)
        except DistributionNotFound:
            return None
        except version.InvalidVersion:
            raise InvalidModuleException(f"Package {dist.project_name} was installed but it has no valid version.")

    @classmethod
    def get_inmanta_module_name(cls, python_package_name: str) -> str:
        if not python_package_name.startswith(ModuleV2.PKG_NAME_PREFIX):
            raise ValueError(f"Invalid python package name: should start with {ModuleV2.PKG_NAME_PREFIX}")
        result: str = python_package_name[len(ModuleV2.PKG_NAME_PREFIX) :].replace("-", "_")
        if not result:
            raise ValueError("Invalid python package name: empty module name part.")
        return result

    @classmethod
    def get_package_name_for(cls, module_name: str) -> str:
        module_name = module_name.replace("_", "-")
        return f"{ModuleV2.PKG_NAME_PREFIX}{module_name}"

    @classmethod
    def get_namespace_package_name(cls, module_name: str) -> str:
        return f"{const.PLUGINS_PACKAGE}.{module_name}"

    def install(self, project: "Project", module_spec: List[InmantaModuleRequirement]) -> Optional["ModuleV2"]:
        module_name: str = self._get_module_name(module_spec)
        if not self.urls:
            raise Exception(
                f"Attempting to install a v2 module {module_name} but no v2 module source is configured. Add at least one "
                'repo of type "package" to the project config file. e.g. to add PyPi as a module source, add the following to '
                "the `repo` section of the project's `project.yml`:"
                "\n\t- type: package"
                "\n\t  url: https://pypi.org/simple"
            )
        requirements: List[Requirement] = [req.get_python_package_requirement() for req in module_spec]
        allow_pre_releases = project is not None and project.install_mode in {InstallMode.prerelease, InstallMode.master}
        preinstalled: Optional[ModuleV2] = self.get_installed_module(project, module_name)

        # Get known requires and add them to prevent invalidating constraints through updates
        # These could be constraints (-c) as well, but that requires additional sanitation
        # Because for pip not every valid -r is a valid -c
        current_requires = project.get_strict_python_requirements_as_list()
        requirements += [Requirement.parse(r) for r in current_requires]

        if preinstalled is not None:
            # log warning if preinstalled version does not match constraints
            preinstalled_version: str = str(preinstalled.version)
            if not all(preinstalled_version in constraint for constraint in module_spec):
                LOGGER.warning(
                    "Currently installed %s-%s does not match constraint %s: updating to compatible version.",
                    module_name,
                    preinstalled_version,
                    ",".join(constraint.version_spec_str() for constraint in module_spec if constraint.specs),
                )
        try:
            self.log_pre_install_information(module_name, module_spec)
            modules_pre_install = self.take_v2_modules_snapshot(header="Modules versions before installation:")
            env.process_env.install_from_index(requirements, self.urls, allow_pre_releases=allow_pre_releases)

            self.log_post_install_information(module_name)
            self.log_snapshot_difference_v2_modules(modules_pre_install, header="Modules versions after installation:")
        except env.PackageNotFound:
            return None
        path: Optional[str] = self.path_for(module_name)
        if path is None:
            python_package: str = ModuleV2Source.get_package_name_for(module_name)
            namespace_package: str = self.get_namespace_package_name(module_name)
            raise InvalidModuleException(f"{python_package} does not contain a {namespace_package} module.")
        return self.from_path(project, module_name, path)

    def log_pre_install_information(self, module_name: str, module_spec: List[InmantaModuleRequirement]) -> None:
        LOGGER.debug("Installing module %s (v2) %s.", module_name, super()._format_constraints(module_name, module_spec))

    def take_v2_modules_snapshot(self, header: Optional[str] = None) -> Dict[str, version.Version]:
        """
        Log and return a dictionary containing currently installed v2 modules and their versions.

        :param header: Optional text to be displayed before logging the modules and their versions
        """
        packages = env.PythonWorkingSet.get_packages_in_working_set(inmanta_modules_only=True)
        version_snapshot = {self.get_inmanta_module_name(mod): version for mod, version in packages.items()}
        super()._log_version_snapshot(header, version_snapshot)
        return version_snapshot

    def log_snapshot_difference_v2_modules(
        self, previous_snapshot: Dict[str, version.Version], header: Optional[str] = None
    ) -> None:
        """
        Logs a diff view of v2 inmanta modules currently installed (in alphabetical order) and their version.

        :param previous_snapshot: Mapping of inmanta module names to their respective versions. This is the baseline against
        which the currently installed versions will be compared.
        :param header: Optional text to be displayed before logging the diff view
        """
        packages = env.PythonWorkingSet.get_packages_in_working_set(inmanta_modules_only=True)
        version_snapshot = {self.get_inmanta_module_name(mod): version for mod, version in packages.items()}

        super()._log_snapshot_difference(version_snapshot, previous_snapshot, header)

    def log_post_install_information(self, module_name: str) -> None:
        """
        Display information about this module's installation after the actual installation.

        :param module_name: The module's name.
        """
        installed_version: Optional[version.Version] = self.get_installed_version(module_name)
        LOGGER.debug("Successfully installed module %s (v2) version %s", module_name, installed_version)

    def path_for(self, name: str) -> Optional[str]:
        """
        Returns the path to the module root directory. Should be called prior to configuring the module finder for v1 modules.
        """
        if name.startswith(ModuleV2.PKG_NAME_PREFIX):
            raise ValueError("PythonRepo instances work with inmanta module names, not Python package names.")
        package: str = self.get_namespace_package_name(name)
        mod_spec: Optional[Tuple[Optional[str], Loader]] = env.ActiveEnv.get_module_file(package)
        if mod_spec is None:
            return None
        init, mod_loader = mod_spec
        if isinstance(mod_loader, loader.PluginModuleLoader):
            # Module was found in the environment but it is associated with the v1 module loader. Since the v2 loader has
            # precedence, we can conclude the module has not been installed in v2 mode. If it were, the module could never
            # be associated with the v1 loader.
            return None
        if init is None:
            raise InvalidModuleException(f"Package {package} was installed but no __init__.py file could be found.")
        # In case of editable installs the path may contain symlinks to actual location (see
        # PythonEnvironment.get_module_file docstring). Since modules contain non-Python files (of which setuptools may not be
        # aware, therefore they may not exist in the link structure), we need the real path.
        pkg_installation_dir = os.path.dirname(os.path.realpath(init))
        if os.path.exists(os.path.join(pkg_installation_dir, ModuleV2.MODULE_FILE)):
            # normal install: __init__.py is in module root
            return pkg_installation_dir
        else:
            # editable install: __init__.py is in `inmanta_plugins/<mod_name>`
            module_root_dir = os.path.normpath(os.path.join(pkg_installation_dir, os.pardir, os.pardir))
            if os.path.exists(os.path.join(module_root_dir, ModuleV2.MODULE_FILE)):
                return module_root_dir
        raise InvalidModuleException(
            f"Invalid module at {pkg_installation_dir}: found module package but it has no {ModuleV2.MODULE_FILE}. "
            "This occurs when you install or build modules from source incorrectly. "
            "Always use the `inmanta module install` and `inmanta module build` commands to "
            "respectively install and build modules from source. Make sure to uninstall the broken package first."
        )

    @classmethod
    def from_path(cls, project: Optional["Project"], module_name: str, path: str) -> "ModuleV2":
        return ModuleV2(
            project,
            path,
            is_editable_install=os.path.exists(os.path.join(path, const.PLUGINS_PACKAGE)),
            installed_version=cls.get_installed_version(module_name),
        )

    def _get_module_name(self, module_spec: List[InmantaModuleRequirement]) -> str:
        module_name: str = super()._get_module_name(module_spec)
        if module_name.startswith(ModuleV2.PKG_NAME_PREFIX.replace("-", "_")):
            raise ValueError("PythonRepo instances work with inmanta module names, not Python package names.")
        return module_name


class ModuleV1Source(ModuleSource["ModuleV1"]):
    def __init__(self, local_repo: "ModuleRepo", remote_repo: "ModuleRepo") -> None:
        self.local_repo: ModuleRepo = local_repo
        self.remote_repo: ModuleRepo = remote_repo

    def log_pre_install_information(self, module_name: str, module_spec: List[InmantaModuleRequirement]) -> None:
        LOGGER.debug("Installing module %s (v1) %s.", module_name, super()._format_constraints(module_name, module_spec))

    def take_modules_snapshot(self, project: "Project", header: Optional[str] = None) -> Dict[str, version.Version]:
        """
        Log and return a dictionary containing currently loaded modules and their versions.

        :param header: Optional text to be displayed before logging the modules and their versions
        """

        version_snapshot = {module_name: module.version for module_name, module in project.modules.items()}
        super()._log_version_snapshot(header, version_snapshot)
        return version_snapshot

    def log_snapshot_difference_v1_modules(
        self, project: "Project", previous_snapshot: Dict[str, version.Version], header: Optional[str] = None
    ) -> None:
        """
        Logs a diff view on inmanta modules (both v1 and v2) currently loaded (in alphabetical order) and their version.

        :param project: The currently active project.
        :param previous_snapshot: Mapping of inmanta module names to their respective versions. This is the baseline against
        which the currently installed versions will be compared.
        :param header: Optional text to be displayed before logging the diff view.
        """
        version_snapshot = {module_name: module.version for module_name, module in project.modules.items()}
        super()._log_snapshot_difference(version_snapshot, previous_snapshot, header)

    def log_post_install_information(self, module: TModule) -> None:
        """
        Display information about this module's installation after the actual installation.

        :param module: The module.
        """
        local_repo = module.path
        remote_repo = gitprovider.get_remote(local_repo)
        remote_repo = f" from {remote_repo.strip()}" if remote_repo is not None else ""

        LOGGER.debug(
            "Successfully installed module %s (v1) version %s in %s%s.",
            module.name,
            module.version,
            module.path,
            remote_repo,
        )

    def install(self, project: "Project", module_spec: List[InmantaModuleRequirement]) -> Optional["ModuleV1"]:
        module_name: str = self._get_module_name(module_spec)
        preinstalled: Optional[ModuleV1] = self.get_installed_module(project, module_name)
        if preinstalled is not None:
            preinstalled_version: str = str(preinstalled.version)
            if all(preinstalled_version in constraint for constraint in module_spec):
                return preinstalled
            else:
                LOGGER.warning(
                    "Currently installed %s-%s does not match constraint %s: updating to compatible version.",
                    module_name,
                    preinstalled_version,
                    ",".join(constraint.version_spec_str() for constraint in module_spec if constraint.specs),
                )
                self.log_pre_install_information(module_name, module_spec)
                modules_pre_install = self.take_modules_snapshot(project, header="Modules versions before installation:")
                module = ModuleV1.update(
                    project, module_name, module_spec, preinstalled.path, fetch=False, install_mode=project.install_mode
                )
                self.log_snapshot_difference_v1_modules(
                    project, modules_pre_install, header="Modules versions after installation:"
                )
                self.log_post_install_information(module)
                return module
        else:
            if project.downloadpath is None:
                raise CompilerException(
                    f"Can not install module {module_name} because 'downloadpath' is not set in {project.PROJECT_FILE}"
                )
            download_path: str = os.path.join(project.downloadpath, module_name)
            result = self.remote_repo.clone(module_name, project.downloadpath)
            if not result:
                return None

            self.log_pre_install_information(module_name, module_spec)
            modules_pre_install = self.take_modules_snapshot(project, header="Modules versions before installation:")
            module = ModuleV1.update(
                project, module_name, module_spec, download_path, fetch=False, install_mode=project.install_mode
            )
            self.log_snapshot_difference_v1_modules(project, modules_pre_install, header="Modules versions after installation:")
            self.log_post_install_information(module)

            return module

    def path_for(self, name: str) -> Optional[str]:
        return self.local_repo.path_for(name)

    @classmethod
    def from_path(cls, project: Optional["Project"], module_name: str, path: str) -> "ModuleV1":
        return ModuleV1(project, path)


class ModuleRepo:
    def clone(self, name: str, dest: str) -> bool:
        raise NotImplementedError("Abstract method")

    def path_for(self, name: str) -> Optional[str]:
        # same class is used for search path and remote repos, perhaps not optimal
        raise NotImplementedError("Abstract method")


class CompositeModuleRepo(ModuleRepo):
    def __init__(self, children: List[ModuleRepo]) -> None:
        self.children = children

    def clone(self, name: str, dest: str) -> bool:
        for child in self.children:
            if child.clone(name, dest):
                return True
        return False

    def path_for(self, name: str) -> Optional[str]:
        for child in self.children:
            result = child.path_for(name)
            if result is not None:
                return result
        return None


class LocalFileRepo(ModuleRepo):
    def __init__(self, root: str, parent_root: Optional[str] = None) -> None:
        if parent_root is None:
            self.root = os.path.abspath(root)
        else:
            self.root = os.path.join(parent_root, root)

    def clone(self, name: str, dest: str) -> bool:
        try:
            gitprovider.clone(os.path.join(self.root, name), os.path.join(dest, name))
            return True
        except Exception:
            LOGGER.debug("could not clone repo", exc_info=True)
            return False

    def path_for(self, name: str) -> Optional[str]:
        path = os.path.join(self.root, name)
        if os.path.exists(path):
            return path
        return None


class RemoteRepo(ModuleRepo):
    def __init__(self, baseurl: str) -> None:
        self.baseurl = baseurl

    def clone(self, name: str, dest: str) -> bool:
        url, nbr_substitutions = re.subn(r"{}", name, self.baseurl)
        if nbr_substitutions > 1:
            raise InvalidMetadata(msg=f"Wrong repo path at {self.baseurl} : should only contain at most one {{}} pair")
        elif nbr_substitutions == 0:
            url = self.baseurl + name
        try:
            gitprovider.clone(url, os.path.join(dest, name))
            return True
        except Exception:
            LOGGER.debug("could not clone repo", exc_info=True)
            return False

    def path_for(self, name: str) -> Optional[str]:
        raise NotImplementedError("Should only be called on local repos")


def make_repo(path: str, root: Optional[str] = None) -> Union[LocalFileRepo, RemoteRepo]:
    """
    Returns the appropriate `ModuleRepo` instance (v1) for the given path.
    """
    # check that the second char is not a colon (windows)
    if ":" in path and path[1] != ":":
        return RemoteRepo(path)
    else:
        return LocalFileRepo(path, parent_root=root)


def merge_specs(mainspec: "Dict[str, List[InmantaModuleRequirement]]", new: "List[InmantaModuleRequirement]") -> None:
    """Merge two maps str->[TMetadata] by concatting their lists."""
    for req in new:
        key = req.project_name
        if key not in mainspec:
            mainspec[key] = [req]
        else:
            mainspec[key] = mainspec[key] + [req]


@stable_api
class InstallMode(str, enum.Enum):
    """
    The module install mode determines what version of a module should be selected when a module is downloaded.
    """

    release = "release"
    """
    Only use a released version that is compatible with the current compiler and any version constraints defined in the
    ``requires`` lists for the project or any other modules (see :class:`ProjectMetadata`, :class:`ModuleV1Metadata` and
    :class:`ModuleV2Metadata`).

    A module is considered released in the following situations:
      * For V1 modules: There is a tag on a commit. This tag is a valid, pep440 compliant version identifier and it's not a
                        prelease version.
      * For V2 modules: The python package was published on a Python package repository, the version identifier is pep440
                        compliant and is not a prerelease version.
    """

    prerelease = "prerelease"
    """
    Similar to :attr:`InstallMode.release` but prerelease versions are allowed as well.
    """

    master = "master"
    """
    For V1 modules: Use the module's master branch.
    For V2 modules: Equivalent to :attr:`InstallMode.prerelease`
    """


INSTALL_OPTS: List[str] = [mode.value for mode in InstallMode]  # Part of the stable API
"""
List of possible module install modes, kept for backwards compatibility. New code should use :class:`InstallMode` instead.
"""


@stable_api
class FreezeOperator(str, enum.Enum):
    eq = "=="
    compatible = "~="
    ge = ">="

    @classmethod
    def get_regex_for_validation(cls) -> str:
        all_values = [re.escape(o.value) for o in cls]
        return f"^({'|'.join(all_values)})$"


class RawParser(ABC):
    @classmethod
    @abstractmethod
    def parse(cls, source: Union[str, TextIO]) -> Mapping[str, object]:
        raise NotImplementedError()


class YamlParser(RawParser):
    @classmethod
    def parse(cls, source: Union[str, TextIO]) -> Mapping[str, object]:
        try:
            return yaml.safe_load(source)
        except yaml.YAMLError as e:
            if isinstance(source, TextIOBase):
                raise InvalidMetadata(msg=f"Invalid yaml syntax in {source.name}:\n{str(e)}") from e
            else:
                raise InvalidMetadata(msg=str(e)) from e


class CfgParser(RawParser):
    @classmethod
    def parse(cls, source: Union[str, TextIO]) -> Mapping[str, object]:
        try:
            config: configparser.ConfigParser = configparser.ConfigParser()
            config.read_string(source if isinstance(source, str) else source.read())
            if config.has_option("options", "install_requires"):
                install_requires = [r for r in config.get("options", "install_requires").split("\n") if r]
            else:
                install_requires = []
            version_tag: str = config.get("egg_info", "tag_build", fallback="")
            return {**config["metadata"], "install_requires": install_requires, "version_tag": version_tag}
        except configparser.Error as e:
            if isinstance(source, TextIOBase):
                raise InvalidMetadata(msg=f"Invalid syntax in {source.name}:\n{str(e)}") from e
            else:
                raise InvalidMetadata(msg=str(e)) from e
        except KeyError as e:
            if isinstance(source, TextIOBase):
                raise InvalidMetadata(msg=f"Metadata file {source.name} doesn't have a metadata section.") from e
            else:
                raise InvalidMetadata(msg="Metadata file doesn't have a metadata section.") from e


class RequirementsTxtFile:
    """
    This class caches the requirements specified in the requirements.txt file in memory.
    As such, this class will miss any updated applied after the object is constructed.
    """

    def __init__(self, filename: str, create_file_if_not_exists: bool = False) -> None:
        self._filename = filename
        if not os.path.exists(self._filename):
            if create_file_if_not_exists:
                with open(self._filename, "w", encoding="utf-8"):
                    pass
            else:
                raise FileNotFoundError(f"File {filename} does not exist")
        self._requirements = RequirementsTxtParser.parse(filename)

    def has_requirement_for(self, pkg_name: str) -> bool:
        """
        Returns True iff this requirements.txt file contains the given package name. The given `pkg_name` is matched
        case insensitive against the requirements in this RequirementsTxtFile.
        """
        return any(r.key == pkg_name.lower() for r in self._requirements)

    def set_requirement_and_write(self, requirement: Requirement) -> None:
        """
        Add the given requirement to the requirements.txt file and update the file on disk, replacing any existing constraints
        on this package.
        """
        new_content_file = RequirementsTxtParser.get_content_with_dep_removed(self._filename, remove_dep_on_pkg=requirement.key)
        new_content_file = new_content_file.rstrip()
        if new_content_file:
            new_content_file = f"{new_content_file}\n{requirement}"
        else:
            new_content_file = str(requirement)
        self._write(new_content_file)

    def remove_requirement_and_write(self, pkg_name: str) -> None:
        """
        Remove the dependency on the given package and update the file on disk.
        """
        if not self.has_requirement_for(pkg_name):
            return
        new_content_file = RequirementsTxtParser.get_content_with_dep_removed(self._filename, remove_dep_on_pkg=pkg_name)
        self._write(new_content_file)

    def _write(self, new_content_file: str) -> None:
        """
        Write the file to disk.
        """
        with open(self._filename, "w", encoding="utf-8") as fd:
            fd.write(new_content_file)
        self._requirements = RequirementsTxtParser.parse(self._filename)


TMetadata = TypeVar("TMetadata", bound="Metadata")


@stable_api
class Metadata(BaseModel):
    name: str
    description: Optional[str] = None
    freeze_recursive: bool = False
    freeze_operator: str = Field(default="~=", regex=FreezeOperator.get_regex_for_validation())

    _raw_parser: Type[RawParser]

    @classmethod
    def parse(cls: Type[TMetadata], source: Union[str, TextIO]) -> TMetadata:
        raw: Mapping[str, object] = cls._raw_parser.parse(source)
        try:
            return cls(**raw)
        except ValidationError as e:
            if isinstance(source, TextIOBase):
                raise InvalidMetadata(msg=f"Metadata defined in {source.name} is invalid:", validation_error=e) from e
            else:
                raise InvalidMetadata(msg=str(e), validation_error=e) from e


class MetadataFieldRequires(BaseModel):
    requires: List[str] = []

    @classmethod
    def to_list(cls, v: object) -> List[object]:
        if v is None:
            return []
        if not isinstance(v, list):
            return [v]
        return v

    @validator("requires", pre=True)
    @classmethod
    def requires_to_list(cls, v: object) -> object:
        return cls.to_list(v)


TModuleMetadata = TypeVar("TModuleMetadata", bound="ModuleMetadata")


@stable_api
class ModuleMetadata(ABC, Metadata):
    version: str
    license: str
    deprecated: Optional[bool]

    @validator("version")
    @classmethod
    def is_pep440_version(cls, v: str) -> str:
        try:
            version.Version(v)
        except version.InvalidVersion as e:
            raise ValueError(f"Version {v} is not PEP440 compliant") from e
        return v

    @classmethod
    def rewrite_version(
        cls: Type[TModuleMetadata], source: str, new_version: str, version_tag: str = ""
    ) -> Tuple[str, TModuleMetadata]:
        """
        Returns the source text with the version replaced by the new version.
        """
        metadata: TModuleMetadata = cls.parse(source)
        current_version = metadata.version
        if current_version == new_version:
            LOGGER.debug("Current version is the same as the new version: %s", current_version)

        result: str = cls._substitute_version(source, new_version, version_tag)

        try:
            new_metadata = cls.parse(result)
        except Exception:
            raise Exception("Unable to rewrite module definition.")

        # Validate whether the version and version_tag field was updated correctly in metadata file
        full_version_in_meta_data: packaging.version.Version = new_metadata.get_full_version()
        expected_full_version: packaging.version.Version = cls._compose_full_version(new_version, version_tag)
        if full_version_in_meta_data != expected_full_version:
            raise Exception(
                "Unable to write version and version tag information to the module metadata file.\n"
                "\t* For a V1 module: Does the module.yml file contain a syntax error near the version field?\n"
                "\t* For a V2 module: Does the setup.cfg file contain a syntax error near the metadata.version or "
                "the egg_info.tag_build field?"
            )

        return result, new_metadata

    @classmethod
    @abstractmethod
    def _substitute_version(cls: Type[TModuleMetadata], source: str, new_version: str, version_tag: str = "") -> str:
        raise NotImplementedError()

    @abstractmethod
    def get_full_version(self) -> packaging.version.Version:
        """
        Return the full version (version + version tag) of this module.
        """
        raise NotImplementedError()

    @classmethod
    def _compose_full_version(cls, v: str, version_tag: str) -> packaging.version.Version:
        if not version_tag:
            return version.Version(v)
        normalized_tag: str = version_tag.lstrip(".")
        return version.Version(f"{v}.{normalized_tag}")


@stable_api
class ModuleV1Metadata(ModuleMetadata, MetadataFieldRequires):
    """
    :param name: The name of the module.
    :param description: (Optional) The description of the module
    :param version: The version of the inmanta module.
    :param license: The license for this module
    :param compiler_version: (Optional) The minimal compiler version required to compile this module.
    :param requires: (Optional) Model files import other modules. These imports do not determine a version, this
      is based on the install_mode setting of the project. Modules and projects can constrain a version in the
      requires setting. Similar to the module, version constraints are defined using
      `PEP440 syntax <https://www.python.org/dev/peps/pep-0440/#version-specifiers>`_.
    :param freeze_recursive: (Optional) This key determined if the freeze command will behave recursively or not. If
      freeze_recursive is set to false or not set, the current version of all modules imported directly in any submodule of
      this module will be set in module.yml. If it is set to true, all modules imported in any of those modules will also be
      set.
    :param freeze_operator: (Optional) This key determines the comparison operator used by the freeze command.
      Valid values are [==, ~=, >=]. *Default is '~='*
    """

    compiler_version: Optional[str] = None

    _raw_parser: Type[YamlParser] = YamlParser

    @validator("compiler_version")
    @classmethod
    def is_pep440_version_v1(cls, v: str) -> str:
        return cls.is_pep440_version(v)

    @classmethod
    def _substitute_version(cls: Type[TModuleMetadata], source: str, new_version: str, version_tag: str = "") -> str:
        new_version_obj: version.Version = cls._compose_full_version(new_version, version_tag)
        return re.sub(r"([\s]version\s*:\s*['\"\s]?)[^\"'}\s]+(['\"]?)", rf"\g<1>{new_version_obj}\g<2>", source)

    def get_full_version(self) -> packaging.version.Version:
        return version.Version(self.version)

    def to_v2(self) -> "ModuleV2Metadata":
        values = self.dict()
        if values["description"] is not None:
            values["description"] = values["description"].replace("\n", " ")
        del values["compiler_version"]
        install_requires = [ModuleV2Source.get_package_name_for(r) for r in values["requires"]]
        del values["requires"]
        values["name"] = ModuleV2Source.get_package_name_for(values["name"])
        values["version"], values["version_tag"] = ModuleV2Metadata.split_version(version.Version(values["version"]))
        return ModuleV2Metadata(**values, install_requires=install_requires)


@stable_api
class ModuleV2Metadata(ModuleMetadata):
    """
    :param name: The name of the python package that is generated when packaging this module.
                 This name should follow the format "inmanta-module-<module-name>"
    :param description: (Optional) The description of the module
    :param version: The version of the inmanta module. Should not contain build tag.
    :param version_tag: The build tag for this module version, i.e. "dev0"
    :param license: The license for this module
    :param freeze_recursive: (Optional) This key determined if the freeze command will behave recursively or not. If
      freeze_recursive is set to false or not set, the current version of all modules imported directly in any submodule of
      this module will be set in setup.cfg. If it is set to true, all modules imported in any of those modules will also be
      set.
    :param freeze_operator: (Optional) This key determines the comparison operator used by the freeze command.
      Valid values are [==, ~=, >=]. *Default is '~='*
    :param install_requires: The Python packages this module depends on.
    """

    install_requires: List[str]
    version_tag: str = ""

    _raw_parser: Type[CfgParser] = CfgParser

    @validator("version")
    @classmethod
    def is_base_version(cls, v: str) -> str:
        version_obj: version.Version = version.Version(v)
        if str(version_obj) != version_obj.base_version:
            raise ValueError(
                "setup.cfg version should be a base version without tag. Use egg_info.tag_build to configure a tag"
            )
        return v

    @classmethod
    def split_version(cls, v: packaging.version.Version) -> tuple[str, str]:
        """
        Splits a full version in a base version and a tag.
        """

        def get_version_tag(v: packaging.version.Version) -> str:
            if v.is_devrelease:
                return f"dev{v.dev}"
            if v.is_prerelease:
                # e.g. rc
                assert v.pre is not None
                return "%s%s" % (v.pre[0], v.pre[1])
            if v.is_postrelease:
                return f"post{v.post}"
            return ""

        return v.base_version, get_version_tag(v)

    @validator("version_tag")
    @classmethod
    def is_valid_version_tag(cls, v: str) -> str:
        try:
            cls._compose_full_version("1.0.0", v)
        except version.InvalidVersion as e:
            raise ValueError(f"Version tag {v} is not PEP440 compliant") from e
        return v

    @validator("name")
    @classmethod
    def validate_name_field(cls, v: str) -> str:
        """
        The name field of a V2 module should follow the format "inmanta-module-<module-name>"
        """
        if not v.startswith(ModuleV2.PKG_NAME_PREFIX) or not len(v) > len(ModuleV2.PKG_NAME_PREFIX):
            raise ValueError(f'The name field should follow the format "{ModuleV2.PKG_NAME_PREFIX}<module-name>"')
        if "_" in v:
            raise ValueError("Module names should not contain underscores, use '-' instead.")
        return v

    def get_full_version(self) -> packaging.version.Version:
        return self._compose_full_version(self.version, self.version_tag)

    @classmethod
    def _substitute_version(cls: Type[TModuleMetadata], source: str, new_version: str, version_tag: str = "") -> str:
        result = re.sub(
            r"(\[metadata\][^\[]*[ \t\f\v]*version[ \t\f\v]*=[ \t\f\v]*)[\S]+(\n|$)",
            rf"\g<1>{new_version}\n",
            source,
        )
        if "[egg_info]" not in result:
            result = f"{result}\n[egg_info]\ntag_build = {version_tag}"
        elif "tag_build" not in result:
            result = result.replace("[egg_info]", f"[egg_info]\ntag_build = {version_tag}")
        else:
            result = re.sub(
                r"(\[egg_info\][^\[]*[ \t\f\v]*tag_build[ \t\f\v]*=)[ \t\f\v]*[\S]*(\n|$)",
                rf"\g<1> {version_tag}\n",
                result,
            )
        return result

    def to_config(self, inp: Optional[configparser.ConfigParser] = None) -> configparser.ConfigParser:
        if inp:
            out = inp
        else:
            out = configparser.ConfigParser()

        if not out.has_section("metadata"):
            out.add_section("metadata")
        for k, v in self.dict(exclude_none=True, exclude={"install_requires"}).items():
            out.set("metadata", k, str(v))

        if self.version_tag:
            if not out.has_section("egg_info"):
                out.add_section("egg_info")
            out.set("egg_info", "tag_build", self.version_tag)

        return out


@stable_api
class ModuleRepoType(enum.Enum):
    git = "git"
    package = "package"


@stable_api
class ModuleRepoInfo(BaseModel):
    url: str
    type: ModuleRepoType = ModuleRepoType.git


@dataclass(frozen=True)
class RelationPrecedenceRule:
    """
    Represents a rule defined in the relation precedence policy of the project.yml file.
    Indicates that list `first_type.first_relation_name` should be frozen
    before `then_type.then_relation_name`.
    """

    first_type: str
    first_relation_name: str
    then_type: str
    then_relation_name: str

    @classmethod
    def from_string(cls, rule: str) -> "RelationPrecedenceRule":
        """
        Create a RelationPrecedencePolicy object from its string representation.
        """
        match: Optional[re.Match[str]] = ProjectMetadata._re_relation_precedence_rule_compiled.fullmatch(rule.strip())
        if not match:
            raise Exception(
                f"Invalid rule in relation precedence policy: {rule}. "
                f"Expected syntax: '<entity-type>.<relation-name> before <entity-type>.<relation-name>'"
            )
        group_dict = match.groupdict()
        return cls(
            first_type=group_dict["ft"],
            first_relation_name=group_dict["fr"],
            then_type=group_dict["tt"],
            then_relation_name=group_dict["tr"],
        )

    def __str__(self) -> str:
        return f"{self.first_type}.{self.first_relation_name} before {self.then_type}.{self.then_relation_name}"


@stable_api
class ProjectMetadata(Metadata, MetadataFieldRequires):
    """
    :param name: The name of the project.
    :param description: (Optional) An optional description of the project
    :param author: (Optional) The author of the project
    :param author_email: (Optional) The contact email address of author
    :param license: (Optional) License the project is released under
    :param copyright: (Optional) Copyright holder name and date.
    :param modulepath: (Optional) This value is a list of paths where Inmanta should search for modules.
    :param downloadpath: (Optional) This value determines the path where Inmanta should download modules from
      repositories. This path is not automatically included in the modulepath!
    :param install_mode: (Optional) This key determines what version of a module should be selected when a module
      is downloaded. For more information see :class:`InstallMode`.
    :param repo: (Optional) A list (a yaml list) of repositories where Inmanta can find modules. Inmanta tries each repository
      in the order they appear in the list. Each element of this list requires a ``type`` and a ``url`` field. The type field
      can have the following values:

      * git: When the type is set to git, the url field should contain a template of the Git repo URL. Inmanta creates the
        git repo url by formatting {} or {0} with the name of the module. If no formatter is present it appends the name
        of the module to the URL.
      * package: When the type is set to package, the URL field should contains the URL of the Python package repository.
        The repository should be `PEP 503 <https://www.python.org/dev/peps/pep-0503/>`_ (the simple repository API) compliant.

      The old syntax, which only defines a Git URL per list entry is maintained for backward compatibility.
    :param requires: (Optional) This key can contain a list (a yaml list) of version constraints for modules used in this
      project. Similar to the module, version constraints are defined using
      `PEP440 syntax <https://www.python.org/dev/peps/pep-0440/#version-specifiers>`_.
    :param freeze_recursive: (Optional) This key determined if the freeze command will behave recursively or not. If
      freeze_recursive is set to false or not set, the current version of all modules imported directly in the main.cf file
      will be set in project.yml. If it is set to true, the versions of all modules used in this project will set in
      project.yml.
    :param freeze_operator: (Optional) This key determines the comparison operator used by the freeze command.
      Valid values are [==, ~=, >=]. *Default is '~='*
    :param relation_precedence_policy: [EXPERIMENTAL FEATURE] A list of rules that indicate the order in which the compiler
                                       should freeze lists. The following syntax should be used to specify a rule
                                       `<first-type>.<relation-name> before <then-type>.<relation-name>`. With this rule in
                                       place, the compiler will first freeze
                                       `first-type.relation-name` and only then `then-type.relation-name`.
    :param strict_deps_check: Determines whether the compiler or inmanta tools that install/update module dependencies,
                              should check the virtual environment for version conflicts in a strict way or not.
<<<<<<< HEAD
                              A strict check means that all transitive dependencies will be checked for version conflicts
                              and that any violation will result in an error.
                              When a non-strict check is done, only version conflicts in a direct dependency will result
                              in an error. All other violations will only result in a warning message.
=======
                                * A strict check means that all transitive dependencies will be checked for version conflicts
                                  and that any violation will result in an error
                                * When a non-strict check is done, only version conflicts in a direct dependency will result
                                  in an error. All other violations will only result in a warning message.
    :param agent_install_dependency_modules: [EXPERIMENTAL FEATURE] If true, when a module declares Python dependencies on
        other (v2) modules, the agent will install these dependency modules with pip. This option should only be enabled
        if the agent is configured with the appropriate pip related environment variables. The option allows to an extent
        for inter-module dependencies within handler code, even if the dependency module doesn't have any handlers that
        would otherwise be considered relevant for this agent.

        Care should still be taken when you use inter-module imports. The current code loading mechanism does not explicitly
        order reloads. A general guideline is to use qualified imports where you can (import the module rather than objects
        from the module). When this is not feasible, you should be aware of
        `Python's reload semantics <https://docs.python.org/3/library/importlib.html#importlib.reload>`_ and take this into
        account when making changes to handler code.

        Another caveat is that if the dependency module does contain code that is relevant for the agent, it will be loaded
        like any other handler code and it will be this code that is imported by any dependent modules (though depending on
        the load order the very first import may use the version installed by pip). If at some point this dependency module's
        handlers cease to be relevant for this agent, its code will remain stale. Therefore this feature should not be depended
        on in transient scenarios like this.
>>>>>>> 50cd99a0
    """

    _raw_parser: Type[YamlParser] = YamlParser
    _re_relation_precedence_rule: str = r"^(?P<ft>[^\s.]+)\.(?P<fr>[^\s.]+)\s+before\s+(?P<tt>[^\s.]+)\.(?P<tr>[^\s.]+)$"
    _re_relation_precedence_rule_compiled: re.Pattern[str] = re.compile(_re_relation_precedence_rule)

    author: Optional[str] = None
    author_email: Optional[NameEmail] = None
    license: Optional[str] = None
    copyright: Optional[str] = None
    modulepath: List[str] = []
    repo: List[ModuleRepoInfo] = []
    downloadpath: Optional[str] = None
    install_mode: InstallMode = InstallMode.release
    requires: List[str] = []
    relation_precedence_policy: List[constr(strip_whitespace=True, regex=_re_relation_precedence_rule, min_length=1)] = []
    strict_deps_check: bool = True
    agent_install_dependency_modules: bool = False

    @validator("modulepath", pre=True)
    @classmethod
    def modulepath_to_list(cls, v: object) -> object:
        return cls.to_list(v)

    @validator("repo", pre=True)
    @classmethod
    def validate_repo_field(cls, v: object) -> List[Dict[Any, Any]]:
        v_as_list = cls.to_list(v)
        result = []
        for elem in v_as_list:
            if isinstance(elem, str):
                # Ensure backward compatibility with the version of Inmanta that didn't have support for the type field.
                result.append({"url": elem, "type": ModuleRepoType.git})
            elif isinstance(elem, dict):
                result.append(elem)
            else:
                raise ValueError(f"Value should be either a string of a dict, got {elem}")
        return result

    def get_relation_precedence_rules(self) -> List[RelationPrecedenceRule]:
        """
        Return all RelationPrecedenceRules defined in the project.yml file.
        """
        return [RelationPrecedenceRule.from_string(rule_as_str) for rule_as_str in self.relation_precedence_policy]

    def get_index_urls(self) -> List[str]:
        return [repo.url for repo in self.repo if repo.type == ModuleRepoType.package]


@stable_api
class ModuleLike(ABC, Generic[TMetadata]):
    """
    Commons superclass for projects and modules, which are both versioned by git

    :ivar name: The name for this module like instance, in the context of the Inmanta DSL.
    """

    def __init__(self, path: str) -> None:
        """
        :param path: root git directory
        """
        self._path = path
        self._metadata = self._get_metadata_from_disk()
        self.name = self.get_name_from_metadata(self._metadata)

    @classmethod
    @abstractmethod
    # Union[Project, ModuleV1, ModuleV2] would be more strict than ModuleLike[Any] but very restrictive with potential stable
    # API extension in mind.
    def from_path(cls, path: str) -> Optional["ModuleLike"]:
        """
        Get a concrete module like instance from a path. Returns None when no project or module is present at the given path.
        """
        subs: Tuple[Type[ModuleLike], ...] = (Project, Module)
        for sub in subs:
            instance: Optional[ModuleLike] = sub.from_path(path)
            if instance is not None:
                return instance
        return None

    @classmethod
    def get_first_directory_containing_file(cls, cur_dir: str, filename: str) -> str:
        """
        Travel up in the directory structure until a file with the given name is found.
        """
        fq_path_to_filename = os.path.join(cur_dir, filename)

        if os.path.exists(fq_path_to_filename):
            return cur_dir

        parent_dir = os.path.abspath(os.path.join(cur_dir, os.pardir))
        if parent_dir == cur_dir:
            raise FileNotFoundError(f"No file with name {filename} exists in any of the parent directories")

        return cls.get_first_directory_containing_file(parent_dir, filename)

    def _get_metadata_from_disk(self) -> TMetadata:
        metadata_file_path = self.get_metadata_file_path()

        if not os.path.exists(metadata_file_path):
            raise ModuleMetadataFileNotFound(f"Metadata file {metadata_file_path} does not exist")

        with open(metadata_file_path, "r", encoding="utf-8") as fd:
            return self.get_metadata_from_source(source=fd)

    def get_metadata_from_source(self, source: Union[str, TextIO]) -> TMetadata:
        """
        :param source: Either the yaml content as a string or an input stream from the yaml file
        """
        metadata_type: Type[TMetadata] = self.get_metadata_file_schema_type()
        return metadata_type.parse(source)

    @property
    def path(self) -> str:
        return self._path

    @property
    def metadata(self) -> TMetadata:
        return self._metadata

    @property
    def freeze_recursive(self) -> bool:
        return self._metadata.freeze_recursive

    @property
    def freeze_operator(self) -> str:
        return self._metadata.freeze_operator

    @abstractmethod
    def get_metadata_file_path(self) -> str:
        raise NotImplementedError()

    @classmethod
    @abstractmethod
    def get_metadata_file_schema_type(cls) -> Type[TMetadata]:
        raise NotImplementedError()

    @classmethod
    @abstractmethod
    def get_name_from_metadata(cls, metadata: TMetadata) -> str:
        raise NotImplementedError()

    @abstractmethod
    def add_module_requirement_persistent(self, requirement: InmantaModuleRequirement, add_as_v1_module: bool) -> None:
        """
        Add a new module requirement to the files that define requirements on other modules. This could include the
        requirements.txt file next to the metadata file of the project or module. This method updates the files on disk.

        This operation may make this object invalid or outdated if the persisted metadata has been updated since creating this
        instance.
        """
        raise NotImplementedError()

    @abstractmethod
    def get_module_requirements(self) -> List[str]:
        """
        Returns all requirements this module has on other modules, regardless of module generation. Requirements should be on
        inmanta module names, not Python package names.
        """
        raise NotImplementedError()

    def has_module_requirement(self, module_name: str) -> bool:
        """
        :param module_name: The module name in lower cases.
        :returns: True iff the module defines a dependency on the given module in one of the files that
                  declare dependencies module dependencies. This could include the requirements.txt file
                  next to the metadata file of the project or module.
        """
        return any(module_name == InmantaModuleRequirement.parse(req).key for req in self.get_module_requirements())

    def _load_file(self, ns: Namespace, file: str) -> Tuple[List[Statement], BasicBlock]:
        ns.location = Location(file, 1)
        statements = []  # type: List[Statement]
        stmts = plyInmantaParser.parse(ns, file)
        block = BasicBlock(ns)
        for s in stmts:
            if isinstance(s, BiStatement):
                statements.append(s)
                block.add(s)
            elif isinstance(s, DefinitionStatement):
                statements.append(s)
                block.add_definition(s)
            elif isinstance(s, str) or isinstance(s, LocatableString):
                pass
            else:
                assert isinstance(s, DynamicStatement)
                block.add(s)
        return (statements, block)

    def _get_requirements_txt_as_list(self) -> List[str]:
        """
        Returns the contents of the requirements.txt file as a list of requirements, if it exists.
        """
        file = os.path.join(self._path, "requirements.txt")
        if os.path.exists(file):
            return RequirementsTxtParser.parse_requirements_as_strs(file)
        else:
            return []

    @abstractmethod
    def get_all_python_requirements_as_list(self) -> List[str]:
        """
        Returns all Python requirements specified by this module like, including requirements on V2 modules.
        """
        raise NotImplementedError()

    def get_strict_python_requirements_as_list(self) -> List[str]:
        """
        Returns the strict python requirements specified by this module like, meaning all Python requirements excluding those on
        inmanta modules.
        """
        return [req for req in self.get_all_python_requirements_as_list() if not req.startswith(ModuleV2.PKG_NAME_PREFIX)]

    def get_module_v2_requirements(self) -> List[InmantaModuleRequirement]:
        """
        Returns all requirements this module like has on v2 modules.
        """
        return [
            InmantaModuleRequirement.parse(ModuleV2Source.get_inmanta_module_name(req))
            for req in self.get_all_python_requirements_as_list()
            if req.startswith(ModuleV2.PKG_NAME_PREFIX)
        ]


class ModuleLikeWithYmlMetadataFile(ABC):
    @abstractmethod
    def get_metadata_file_path(self) -> str:
        raise NotImplementedError()

    def add_module_requirement_to_requires_and_write(self, requirement: InmantaModuleRequirement) -> None:
        """
        Updates the metadata file of the given project or V1 module by adding the given requirement the `requires` section.

        :param requirement: The requirement to add.
        """
        # Parse cfg file
        content: CommentedMap = PreservativeYamlParser.parse(self.get_metadata_file_path())
        # Update requires
        if "requires" in content:
            existing_matching_reqs: List[str] = [
                r for r in content["requires"] if InmantaModuleRequirement.parse(r).key == requirement.key
            ]
            for r in existing_matching_reqs:
                content["requires"].remove(r)
            content["requires"].append(str(requirement))
        else:
            content["requires"] = [str(requirement)]
        # Write file back to disk
        PreservativeYamlParser.dump(self.get_metadata_file_path(), content)

    def has_module_requirement_in_requires(self, module_name: str) -> bool:
        """
        Returns true iff the given module is present in the `requires` list of the given project or module metadata file.
        """
        content: CommentedMap = PreservativeYamlParser.parse(self.get_metadata_file_path())
        if "requires" not in content:
            return False
        return any(r for r in content["requires"] if InmantaModuleRequirement.parse(r).key == module_name)

    def remove_module_requirement_from_requires_and_write(self, module_name: str) -> None:
        """
        Updates the metadata file of the given project or module by removing the given requirement frm the `requires` section.

        :param module_name: The Inmanta module name is lower case.
        """
        if not self.has_module_requirement_in_requires(module_name):
            return
        content: CommentedMap = PreservativeYamlParser.parse(self.get_metadata_file_path())
        content["requires"] = [r for r in content["requires"] if InmantaModuleRequirement.parse(r).key != module_name]
        PreservativeYamlParser.dump(self.get_metadata_file_path(), content)


@stable_api
class Project(ModuleLike[ProjectMetadata], ModuleLikeWithYmlMetadataFile):
    """
    An inmanta project

    :ivar modules: The collection of loaded modules for this project.
    :ivar module_source: The v2 module source for this project.
    """

    PROJECT_FILE = "project.yml"
    _project = None

    def __init__(
        self,
        path: str,
        autostd: bool = True,
        main_file: str = "main.cf",
        venv_path: Optional[Union[str, "env.VirtualEnv"]] = None,
        attach_cf_cache: bool = True,
        strict_deps_check: Optional[bool] = None,
    ) -> None:
        """
        Initialize the project, this includes
         * Loading the project.yaml (into self._metadata)
         * Setting paths from project.yaml
         * Loading all modules in the module path (into self.modules)
        It does not include
         * verify if project.yml corresponds to the modules in self.modules

        Instances of this class can be created by in two different ways:
        1) Via the Project.get() method
        2) Via the constructor: Always call the Project.set() method after the constructor call.
                                Project instances should only be created via the constructor in test cases.

        :param path: The directory where the project is located
        :param venv_path: Path to the directory that will contain the Python virtualenv.
                          This can be an existing or a non-existing directory.
        :param strict_deps_check: Overrides the strict_deps_check configuration option from the project.yml file if the
                                  provided value is different from None.
        """
        if not os.path.exists(path):
            raise ProjectNotFoundException(f"Directory {path} doesn't exist")
        super().__init__(path)
        self.project_path = path
        self.main_file = main_file

        self._ast_cache: Optional[Tuple[List[Statement], BasicBlock]] = None  # Cache for expensive method calls
        self._metadata.modulepath = [os.path.abspath(os.path.join(path, x)) for x in self._metadata.modulepath]
        self.module_source: ModuleV2Source = ModuleV2Source(self.metadata.get_index_urls())
        self.module_source_v1: ModuleV1Source = ModuleV1Source(
            local_repo=CompositeModuleRepo([make_repo(x) for x in self.modulepath]),
            remote_repo=CompositeModuleRepo(
                [make_repo(repo.url, root=path) for repo in self._metadata.repo if repo.type == ModuleRepoType.git]
            ),
        )

        if self._metadata.downloadpath is not None:
            self._metadata.downloadpath = os.path.abspath(os.path.join(path, self._metadata.downloadpath))
            if self._metadata.downloadpath not in self._metadata.modulepath:
                LOGGER.warning("Downloadpath is not in module path! Module install will not work as expected")

            if not os.path.exists(self._metadata.downloadpath):
                os.mkdir(self._metadata.downloadpath)

        self.virtualenv: env.ActiveEnv
        if venv_path is None:
            self.virtualenv = env.process_env
        else:
            if isinstance(venv_path, env.VirtualEnv):
                self.virtualenv = venv_path
            else:
                venv_path = os.path.abspath(venv_path)
                self.virtualenv = env.VirtualEnv(venv_path)

        self.loaded = False
        self.modules: Dict[str, Module] = {}
        self.root_ns = Namespace("__root__")
        self.autostd = autostd
        if attach_cf_cache:
            cache_manager.attach_to_project(path)

        if strict_deps_check is not None:
            self.strict_deps_check = strict_deps_check
        else:
            self.strict_deps_check = self._metadata.strict_deps_check

    def get_relation_precedence_policy(self) -> List[RelationPrecedenceRule]:
        return self._metadata.get_relation_precedence_rules()

    @classmethod
    def from_path(cls: Type[TProject], path: str) -> Optional[TProject]:
        return cls(path=path) if os.path.exists(os.path.join(path, cls.PROJECT_FILE)) else None

    def install_module(self, module_req: InmantaModuleRequirement, install_as_v1_module: bool) -> None:
        """
        Install the given module. If attempting to as v2, this method implicitly trusts any Python package with the
        corresponding name.
        Does not reinstall if the given module requirement is already met.
        """
        installed_module: Optional[Module]
        if install_as_v1_module:
            installed_module = self.module_source_v1.install(self, module_spec=[module_req])
        else:
            installed_module = self.module_source.install(self, module_spec=[module_req])
        if not installed_module:
            raise ModuleNotFoundException(
                f"Failed to install module {module_req} as {'V1' if install_as_v1_module else 'V2'} module"
            )
        self.modules[installed_module.name] = installed_module

    @classmethod
    def get_name_from_metadata(cls, metadata: ProjectMetadata) -> str:
        return metadata.name

    @property
    def install_mode(self) -> InstallMode:
        return self._metadata.install_mode

    @property
    def modulepath(self) -> List[str]:
        return self._metadata.modulepath

    @property
    def downloadpath(self) -> Optional[str]:
        return self._metadata.downloadpath

    def get_metadata_file_path(self) -> str:
        return os.path.join(self._path, Project.PROJECT_FILE)

    @classmethod
    def get_metadata_file_schema_type(cls) -> Type[ProjectMetadata]:
        return ProjectMetadata

    @classmethod
    def get_project_dir(cls, cur_dir: str) -> str:
        """
        Find the project directory where we are working in. Traverse up until we find Project.PROJECT_FILE or reach /
        """
        try:
            return cls.get_first_directory_containing_file(cur_dir, Project.PROJECT_FILE)
        except FileNotFoundError:
            raise ProjectNotFoundException("Unable to find an inmanta project (project.yml expected)")

    @classmethod
    def get(cls, main_file: str = "main.cf", strict_deps_check: Optional[bool] = None) -> "Project":
        """
        Get the instance of the project
        """
        if cls._project is None:
            cls._project = Project(cls.get_project_dir(os.curdir), main_file=main_file, strict_deps_check=strict_deps_check)

        return cls._project

    @classmethod
    def set(cls, project: "Project", *, clean: bool = True) -> None:
        """
        Set the instance of the project.

        :param clean: Clean up all side effects of any previously loaded projects. Clears the registered plugins and loaded
            Python plugins packages.
        """
        cls._project = project
        os.chdir(project._path)
        if clean:
            plugins.PluginMeta.clear()
            loader.unload_inmanta_plugins()
        loader.PluginModuleFinder.reset()

    def install_modules(self, *, bypass_module_cache: bool = False, update_dependencies: bool = False) -> None:
        """
        Installs all modules, both v1 and v2.

        :param bypass_module_cache: Fetch the module data from disk even if a cache entry exists.
        :param update_dependencies: Update all Python dependencies (recursive) to their latest versions.
        """
        if not self.is_using_virtual_env():
            self.use_virtual_env()

        self.load_module_recursive(install=True, bypass_module_cache=bypass_module_cache)

        indexes_urls: List[str] = self.metadata.get_index_urls()
        # Verify non-python part
        self.verify_modules_cache()
        self.verify_module_version_compatibility()

        # do python install
        pyreq: List[Requirement] = [Requirement.parse(x) for x in self.collect_python_requirements()]

        if len(pyreq) > 0:
            # upgrade both direct and transitive module dependencies: eager upgrade strategy
            self.virtualenv.install_from_index(
                pyreq,
                upgrade=update_dependencies,
                index_urls=indexes_urls if indexes_urls else None,
                upgrade_strategy=env.PipUpgradeStrategy.EAGER,
            )

        self.verify()

    def load(self, install: bool = False) -> None:
        """
        Load this project's AST and plugins.

        :param install: Whether to install the project's modules before attempting to load it.
        """
        if not self.loaded:
            if not self.is_using_virtual_env():
                self.use_virtual_env()
            if install:
                self.install_modules()
            self.get_complete_ast()
            self.loaded = True
            self.verify()
            self.load_plugins()

    def invalidate_state(self, module: Optional[str] = None) -> None:
        """
        Invalidate this project's state, forcing a reload next time load is called.

        :param module: Invalidate the state for a single module. If omitted, invalidates the state for all modules.
        """
        if module is not None:
            if module in self.modules:
                del self.modules[module]
        else:
            self.modules = {}
        self.loaded = False

    def get_ast(self) -> Tuple[List[Statement], BasicBlock]:
        if self._ast_cache is None:
            self._ast_cache = self.__load_ast()
        return self._ast_cache

    def get_imports(self) -> List[DefineImport]:
        (statements, _) = self.get_ast()
        imports = [x for x in statements if isinstance(x, DefineImport)]
        if self.autostd:
            std_locatable = LocatableString("std", Range("__internal__", 1, 1, 1, 1), -1, self.root_ns)
            imp = DefineImport(std_locatable, std_locatable)
            imp.location = std_locatable.location
            imports.insert(0, imp)
        return imports

    def get_complete_ast(self) -> Tuple[List[Statement], List[BasicBlock]]:
        start = time()
        # load ast
        (statements, block) = self.get_ast()
        blocks = [block]
        statements = [x for x in statements]

        for _, nstmt, nb in self.load_module_recursive():
            statements.extend(nstmt)
            blocks.append(nb)

        end = time()
        LOGGER.debug("Parsing took %f seconds", end - start)
        cache_manager.log_stats()
        return (statements, blocks)

    def __load_ast(self) -> Tuple[List[Statement], BasicBlock]:
        main_ns = Namespace("__config__", self.root_ns)
        return self._load_file(main_ns, os.path.join(self.project_path, self.main_file))

    def get_modules(self) -> Dict[str, "Module"]:
        self.load()
        return self.modules

    def get_module(
        self,
        full_module_name: str,
        *,
        allow_v1: bool = False,
        install_v1: bool = False,
        install_v2: bool = False,
        bypass_module_cache: bool = False,
    ) -> "Module":
        """
        Get a module instance for a given module name. Caches modules by top level name for later access. The install parameters
        allow to install the module if it has not been installed yet. If both install parameters are False, the module is
        expected to be preinstalled.

        :param full_module_name: The full name of the module. If this is a submodule, the corresponding top level module is
            used.
        :param allow_v1: Allow this module to be loaded as v1.
        :param install_v1: Allow installing this module as v1 if it has not yet been installed. This option is ignored if
            allow_v1=False.
        :param install_v2: Allow installing this module as v2 if it has not yet been installed, implicitly trusting any Python
            package with the corresponding name.
        :param bypass_module_cache: Fetch the module data from disk even if a cache entry exists.
        """
        parts = full_module_name.split("::")
        module_name = parts[0]

        def use_module_cache() -> bool:
            if bypass_module_cache:
                return False
            if module_name not in self.modules:
                return False
            if not allow_v1 and not isinstance(self.modules[module_name], ModuleV2):
                # Reload module because it was loaded as a V1 module, while it should be loaded as a V2 module
                return False
            return True

        if use_module_cache():
            return self.modules[module_name]
        return self.load_module(module_name, allow_v1=allow_v1, install_v1=install_v1, install_v2=install_v2)

    def load_module_recursive(
        self, install: bool = False, bypass_module_cache: bool = False
    ) -> List[Tuple[str, List[Statement], BasicBlock]]:
        """
        Loads this project's modules and submodules by recursively following import statements starting from the project's main
        file.

        For each imported submodule, return a triple of name, statements, basicblock

        :param install: Run in install mode, installing any modules that have not yet been installed. If install is False,
            all modules are expected to be preinstalled. For security reasons installation of v2 modules is based on explicit
            Python requirements rather than on imports.
        :param bypass_module_cache: Fetch the module data from disk even if a cache entry exists.
        """
        ast_by_top_level_mod: Dict[str, List[Tuple[str, List[Statement], BasicBlock]]] = defaultdict(list)

        # List of imports that still have to be loaded.
        # get imports: don't use a set because this collection is used to drive control flow and we want to keep control flow as
        # deterministic as possible
        imports: List[DefineImport] = [x for x in self.get_imports()]

        # All imports of the entire project
        all_imports: Set[DefineImport] = set(imports)

        v2_modules: Set[str] = set()
        """
        Set of modules that should be loaded as a V2 module.
        """
        set_up: Set[str] = set()
        """
        Set of top level modules that have been set up (setup_module()).
        """
        done: Dict[str, Dict[str, DefineImport]] = defaultdict(dict)
        """
        Submodules, grouped by top level that have been fully loaded: AST has been loaded into ast_by_top_level_mod and its
        imports have been added to the queue (load_sub_module()).
        """

        def require_v2(module_name: str) -> None:
            """
            Ensure that the module with the given name gets loaded as a V2 module in a next iteration.
            """
            if module_name in v2_modules:
                # already v2
                return
            v2_modules.add(module_name)
            if module_name in set_up:
                set_up.remove(module_name)
            if module_name in done:
                # some submodules already loaded as v1 => reload
                add_imports_to_be_loaded(done[module_name].values())
                del done[module_name]
                if module_name in ast_by_top_level_mod:
                    del ast_by_top_level_mod[module_name]

        def load_module_v2_requirements(module_like: ModuleLike) -> None:
            """
            Loads all v2 modules explicitly required by the supplied module like instance, installing them if install=True. If
            any of these requirements have already been loaded as v1, queues them for reload.
            """
            for requirement in module_like.get_module_v2_requirements():
                # load module
                self.get_module(
                    requirement.key,
                    allow_v1=False,
                    install_v2=install,
                    bypass_module_cache=bypass_module_cache,
                )
                # queue AST reload
                require_v2(requirement.key)

        def setup_module(module: Module) -> None:
            """
            Sets up a top level module, making sure all its v2 requirements are loaded correctly. V2 modules do not support
            import-based installation because of security reasons (it would mean we implicitly trust any `inmanta-module-x`
            package for the module we're trying to load). As a result we need to make sure all required v2 modules are present
            in a set up stage.
            """
            if module.name in set_up:
                # already set up
                return
            if isinstance(module, ModuleV2):
                # register it as a v2 module so that any subsequent require_v2 calls
                require_v2(module.name)
            load_module_v2_requirements(module)
            set_up.add(module.name)

        def load_sub_module(module: Module, imp: DefineImport) -> None:
            """
            Loads a submodule's AST and processes its imports. Enforces dependency generation directionality (v1 can depend on
            v2 but not the other way around). If any modules have already been loaded with an incompatible generation, queues
            them for reload.
            Does not install any v2 modules.
            """
            parts: List[str] = imp.name.split("::")
            for i in range(1, len(parts) + 1):
                subs = "::".join(parts[0:i])
                if subs in done[module.name]:
                    continue
                (nstmt, nb) = module.get_ast(subs)

                done[module.name][subs] = imp
                ast_by_top_level_mod[module.name].append((subs, nstmt, nb))

                # get imports and add to list
                subs_imports: List[DefineImport] = module.get_imports(subs)
                add_imports_to_be_loaded(subs_imports)
                if isinstance(module, ModuleV2):
                    # A V2 module can only depend on V2 modules. Ensure that all dependencies
                    # of this module will be loaded as a V2 module.
                    for dep_module_name in (subs_imp.name.split("::")[0] for subs_imp in subs_imports):
                        require_v2(dep_module_name)

        def add_imports_to_be_loaded(new_imports: Iterable[DefineImport]) -> None:
            imports.extend(new_imports)
            all_imports.update(new_imports)

        # load this project's v2 requirements
        load_module_v2_requirements(self)

        # Loop over imports. For each import:
        # 1. Load the top level module. For v1, install if install=True, for v2 import-based installation is disabled for
        #   security reasons. v2 modules installation is done in step 2.
        # 2. Set up top level module if it has not been set up yet, loading v2 requirements and installing them if install=True.
        # 3. Load AST for imported submodule and its parent modules, queueing any transitive imports.
        while len(imports) > 0:
            imp: DefineImport = imports.pop()
            ns: str = imp.name

            module_name: str = ns.split("::")[0]

            if ns in done[module_name]:
                continue

            try:
                # get module
                module: Module = self.get_module(
                    module_name,
                    allow_v1=module_name not in v2_modules,
                    install_v1=install,
                    install_v2=False,
                    bypass_module_cache=bypass_module_cache,
                )
                setup_module(module)
                load_sub_module(module, imp)
            except (InvalidModuleException, ModuleNotFoundException) as e:
                raise ModuleLoadingException(ns, imp, e)

        # Remove modules from self.modules that were not part of an import statement.
        # This happens when a module or a project defines a V2 module requirement in
        # its dependencies, but the requirement is never imported anywhere.
        loaded_modules: Set[str] = set(self.modules.keys())
        imported_modules: Set[str] = set(i.name.split("::")[0] for i in all_imports)
        for module_to_unload in loaded_modules - imported_modules:
            self.invalidate_state(module_to_unload)

        return list(chain.from_iterable(ast_by_top_level_mod.values()))

    def load_module(
        self,
        module_name: str,
        *,
        allow_v1: bool = False,
        install_v1: bool = False,
        install_v2: bool = False,
    ) -> "Module":
        """
        Get a module instance for a given module name. The install parameters allow to install the module if it has not been
        installed yet. If both install parameters are False, the module is expected to be preinstalled.

        :param module_name: The name of the module.
        :param allow_v1: Allow this module to be loaded as v1.
        :param install_v1: Allow installing this module as v1 if it has not yet been installed. This option is ignored if
            allow_v1=False.
        :param install_v2: Allow installing this module as v2 if it has not yet been installed, implicitly trusting any Python
            package with the corresponding name.
        """
        if not self.is_using_virtual_env():
            self.use_virtual_env()
        reqs: Mapping[str, List[InmantaModuleRequirement]] = self.collect_requirements()
        module_reqs: List[InmantaModuleRequirement] = (
            list(reqs[module_name]) if module_name in reqs else [InmantaModuleRequirement.parse(module_name)]
        )

        module: Optional[Union[ModuleV1, ModuleV2]]
        try:
            module = self.module_source.get_module(self, module_reqs, install=install_v2)
            if module is not None and self.module_source_v1.path_for(module_name) is not None:
                LOGGER.warning("Module %s is installed as a V1 module and a V2 module: V1 will be ignored.", module_name)
            if module is None and allow_v1:
                module = self.module_source_v1.get_module(self, module_reqs, install=install_v1)
        except InvalidModuleException:
            raise
        except env.ConflictingRequirements:
            raise
        except Exception as e:
            raise InvalidModuleException(f"Could not load module {module_name}") from e

        if module is None:
            raise ModuleNotFoundException(
                f"Could not find module {module_name}. Please make sure to add any module v2 requirements with"
                " `inmanta module add --v2` and to install all the project's dependencies with `inmanta project install`."
            )
        if isinstance(module, ModuleV1):
            warnings.warn(
                f"Loaded V1 module {module.name}. The use of V1 modules is deprecated. Use the equivalent V2 module instead.",
                category=DeprecationWarning,
            )
        self.modules[module_name] = module
        return module

    def load_plugins(self) -> None:
        """
        Load all plug-ins
        """
        if not self.loaded:
            LOGGER.warning("loading plugins on project that has not been loaded completely")

        # ensure the loader is properly configured
        loader.PluginModuleFinder.configure_module_finder(self.modulepath)

        for module in self.modules.values():
            module.load_plugins()

    def verify(self) -> None:
        """
        Verifies the integrity of the loaded project, with respect to both inter-module requirements and the Python environment.
        """
        LOGGER.info("verifying project")
        self.verify_modules_cache()
        self.verify_module_version_compatibility()
        self.verify_python_requires()

    def verify_python_environment(self) -> None:
        """
        Verifies the integrity of the loaded project with respect to the Python environment, over which the project has no
        direct control.
        """
        self.verify_modules_cache()
        self.verify_python_requires()

    def verify_modules_cache(self) -> None:
        if not self._modules_cache_is_valid():
            raise CompilerException(
                "Not all modules were loaded correctly as a result of transitive dependencies. A recompile should load them"
                " correctly."
            )

    def verify_module_version_compatibility(self) -> None:
        """
        Check if all the required modules for this module have been loaded. Assumes the modules cache is valid and up to date.

        :raises CompilerException: When one or more of the requirements of the project is not satisfied.
        """
        requirements: Dict[str, List[InmantaModuleRequirement]] = self.collect_requirements()

        exc_message = ""
        for name, spec in requirements.items():
            if name not in self.modules:
                # the module is in the project requirements but it is not part of the loaded AST so there is no need to verify
                # its compatibility
                LOGGER.warning("Module %s is present in requires but it is not used by the model.", name)
                continue
            module = self.modules[name]
            version = parse_version(str(module.version))
            for r in spec:
                if version not in r:
                    exc_message += f"\n\t* requirement {r} on module {name} not fulfilled, now at version {version}."

        if exc_message:
            exc_message = f"The following requirements were not satisfied:{exc_message}"
            if self.metadata.install_mode == InstallMode.master:
                exc_message += (
                    "\nThe release type of the project is set to 'master'. Set it to a value that is "
                    "appropriate for the version constraint or remove the version constraint. After that, "
                    "run `inmanta project update` to resolve this issue."
                )
            else:
                exc_message += "\nRun `inmanta project update` to resolve this."
            raise CompilerException(exc_message)

    def verify_python_requires(self) -> None:
        """
        Verifies no incompatibilities exist within the Python environment with respect to installed module v2 requirements.
        """
        if self.strict_deps_check:
            constraints: List[Requirement] = [Requirement.parse(item) for item in self.collect_python_requirements()]
            env.ActiveEnv.check(strict_scope=re.compile(f"{ModuleV2.PKG_NAME_PREFIX}.*"), constraints=constraints)
        else:
            if not env.ActiveEnv.check_legacy(in_scope=re.compile(f"{ModuleV2.PKG_NAME_PREFIX}.*")):
                raise CompilerException(
                    "Not all installed modules are compatible: requirements conflicts were found. Please resolve any conflicts"
                    " before attempting another compile. Run `pip check` to check for any incompatibilities."
                )

    def _modules_cache_is_valid(self) -> bool:
        """
        Verify the modules cache after changes have been made to the Python environment. Returns False if any modules
        somehow got installed as another generation or with another version as the one that has been loaded into the AST.

        When this situation occurs, the compiler state is invalid and the compile needs to either abort or attempt recovery.
        The modules cache, from which the AST was loaded, is out of date, therefore at least a partial AST regeneration
        would be required to recover.

        Scenario's that could trigger this state:
            1.
                - latest v2 mod a is installed
                - some v1 mod depends on v2 mod b, which depends on a<2
                - during loading, after a has been loaded, mod b is installed
                - Python downgrades transitive dependency a to a<2
            2.
                - latest v2 mod a is installed
                - some v1 (or even v2 when in install mode) mod depends on a<2
                - after loading, during plugin requirements install, `pip install a<2` is run
                - Python downgrades direct dependency a to a<2
        In both cases, a<2 might be a valid version, but since it was installed transitively after the compiler has loaded
        module a, steps would need to be taken to take this change into account.
        """
        result: bool = True
        for name, module in self.modules.items():
            installed: Optional[ModuleV2] = self.module_source.get_installed_module(self, name)
            if installed is None:
                if module.GENERATION == ModuleGeneration.V1:
                    # Loaded module as V1 and no installed V2 module found: no issues with this module
                    continue
                raise CompilerException(
                    f"Invalid state: compiler has loaded module {name} as v2 but it is nowhere to be found."
                )
            else:
                if module.GENERATION == ModuleGeneration.V1:
                    LOGGER.warning(
                        "Compiler has loaded module %s as v1 but it has later been installed as v2 as a side effect.", name
                    )
                    result = False
                elif installed.version != module.version:
                    LOGGER.warning(
                        "Compiler has loaded module %s==%s but %s==%s has later been installed as a side effect.",
                        name,
                        module.version,
                        name,
                        installed.version,
                    )
                    result = False
        return result

    def is_using_virtual_env(self) -> bool:
        return self.virtualenv.is_using_virtual_env()

    def use_virtual_env(self) -> None:
        """
        Use the virtual environment. This activates the environment for the current process.
        """
        self.virtualenv.use_virtual_env()

    def sorted_modules(self) -> List["Module"]:
        """
        Return a list of all modules, sorted on their name
        """
        names = list(self.modules.keys())
        names = sorted(names)

        mod_list = []
        for name in names:
            mod_list.append(self.modules[name])

        return mod_list

    def log_installed_modules(self) -> None:
        """
        Log the name, version and generation (v1 or v2) of all installed modules.
        """
        LOGGER.info("The following modules are currently installed:")

        sorted_modules: List["Module"] = self.sorted_modules()

        def get_modules_with_gen(gen: ModuleGeneration) -> Sequence["Module"]:
            return list(filter(lambda mod: mod.GENERATION == gen, sorted_modules))

        v1_modules: Sequence["ModuleV1"] = cast(list["ModuleV1"], get_modules_with_gen(ModuleGeneration.V1))
        v2_modules: Sequence["ModuleV2"] = cast(list["ModuleV2"], get_modules_with_gen(ModuleGeneration.V2))

        if v2_modules:
            LOGGER.info("V2 modules:")
            for v2_mod in v2_modules:
                path = f" ({v2_mod.path})" if v2_mod._is_editable_install else ""
                LOGGER.info(f"  {v2_mod.name}: {v2_mod.version}{path}")
        if v1_modules:
            LOGGER.info("V1 modules:")
            for v1_mod in v1_modules:
                LOGGER.info(f"  {v1_mod.name}: {v1_mod.version}")

    def add_module_requirement_persistent(self, requirement: InmantaModuleRequirement, add_as_v1_module: bool) -> None:
        # Add requirement to metadata file
        if add_as_v1_module:
            self.add_module_requirement_to_requires_and_write(requirement)
            # Refresh in-memory metadata
            with open(self.get_metadata_file_path(), "r", encoding="utf-8") as fd:
                self._metadata = ProjectMetadata.parse(fd)
        # Update requirements.txt file
        requirements_txt_file_path = os.path.join(self._path, "requirements.txt")
        if not add_as_v1_module:
            requirements_txt_file = RequirementsTxtFile(requirements_txt_file_path, create_file_if_not_exists=True)
            requirements_txt_file.set_requirement_and_write(requirement.get_python_package_requirement())
        elif os.path.exists(requirements_txt_file_path):
            requirements_txt_file = RequirementsTxtFile(requirements_txt_file_path)
            requirements_txt_file.remove_requirement_and_write(requirement.get_python_package_requirement().key)

    def get_module_requirements(self) -> List[str]:
        return [*self.metadata.requires, *(str(req) for req in self.get_module_v2_requirements())]

    def requires(self) -> "List[InmantaModuleRequirement]":
        """
        Get the requires for this project
        """
        # filter on import stmt
        reqs = []
        for spec in self._metadata.requires:
            req = [x for x in parse_requirements(spec)]
            if len(req) > 1:
                print("Module file for %s has bad line in requirements specification %s" % (self._path, spec))
            reqe = InmantaModuleRequirement(req[0])
            reqs.append(reqe)
        return [*reqs, *self.get_module_v2_requirements()]

    def collect_requirements(self) -> "Dict[str, List[InmantaModuleRequirement]]":
        """
        Collect the list of all module requirements of all modules in the project.
        """
        specs: Dict[str, List[InmantaModuleRequirement]] = {}
        merge_specs(specs, self.requires())
        for module in self.modules.values():
            reqs = module.requires()
            merge_specs(specs, reqs)
        return specs

    def collect_imported_requirements(self) -> "Dict[str, List[InmantaModuleRequirement]]":
        imports = set([x.name.split("::")[0] for x in self.get_complete_ast()[0] if isinstance(x, DefineImport)])
        if self.autostd:
            imports.add("std")
        specs: Dict[str, List[InmantaModuleRequirement]] = self.collect_requirements()

        def get_spec(name: str) -> "List[InmantaModuleRequirement]":
            if name in specs:
                return specs[name]
            return [InmantaModuleRequirement.parse(name)]

        return {name: get_spec(name) for name in imports}

    def collect_python_requirements(self) -> List[str]:
        """
        Collect the list of all python requirements of all modules in this project, excluding those on inmanta modules.
        """
        reqs = chain(
            chain.from_iterable([mod.get_strict_python_requirements_as_list() for mod in self.modules.values()]),
            self.get_strict_python_requirements_as_list(),
        )
        return list(set(reqs))

    def get_root_namespace(self) -> Namespace:
        return self.root_ns

    def get_freeze(self, mode: str = "==", recursive: bool = False) -> Dict[str, str]:
        # collect in scope modules
        if not recursive:
            modules = {m.name: m for m in (self.get_module(imp.name, allow_v1=True) for imp in self.get_imports())}
        else:
            modules = self.get_modules()

        out = {}
        for name, mod in modules.items():
            version = str(mod.version)
            out[name] = mode + " " + version

        return out

    def get_all_python_requirements_as_list(self) -> List[str]:
        return self._get_requirements_txt_as_list()

    def module_v2_source_configured(self) -> bool:
        """
        Returns True iff this project has one or more module v2 sources configured.
        """
        return any(True for repo in self._metadata.repo if repo.type == ModuleRepoType.package)


@stable_api
class DummyProject(Project):
    """Placeholder project that does nothing"""

    def __init__(self, autostd: bool = True) -> None:
        super().__init__(tempfile.gettempdir(), autostd=autostd, attach_cf_cache=False)

    def _get_metadata_from_disk(self) -> ProjectMetadata:
        return ProjectMetadata(name="DUMMY")


@stable_api
class ModuleGeneration(enum.Enum):
    """
    The generation of a module. This might affect the on-disk structure of a module as well as how it's distributed.
    """

    V1: int = 1
    V2: int = 2


@stable_api
class Module(ModuleLike[TModuleMetadata], ABC):
    """
    This class models an inmanta configuration module
    """

    MODEL_DIR = "model"
    MODULE_FILE: str
    GENERATION: ModuleGeneration

    def __init__(self, project: Optional[Project], path: str) -> None:
        """
        Create a new configuration module

        :param project: A reference to the project this module belongs to.
        :param path: Where is the module stored
        """
        if not os.path.exists(path):
            raise InvalidModuleException(f"Directory {path} doesn't exist")
        super().__init__(path)

        if self.metadata.deprecated:
            warnings.warn(ModuleDeprecationWarning(f"Module {self.name} has been deprecated"))
        self._project: Optional[Project] = project
        self.ensure_versioned()
        self.model_dir = os.path.join(self.path, Module.MODEL_DIR)

        self._ast_cache: Dict[str, Tuple[List[Statement], BasicBlock]] = {}  # Cache for expensive method calls
        self._import_cache: Dict[str, List[DefineImport]] = {}  # Cache for expensive method calls

    @classmethod
    @abstractmethod
    def from_path(cls, path: str) -> Optional["Module"]:
        subs: Tuple[Type[Module], ...] = (ModuleV1, ModuleV2)
        for sub in subs:
            instance: Optional[Module] = sub.from_path(path)
            if instance is not None:
                return instance
        return None

    def requires(self) -> "List[InmantaModuleRequirement]":
        """
        Return all requirements this module has to other modules as a list of requirements.
        """
        reqs = []
        for spec in self.get_module_requirements():
            req = [x for x in parse_requirements(spec)]
            if len(req) > 1:
                print(f"Module file for {self._path} has bad line in requirements specification {spec}")
            reqe = InmantaModuleRequirement(req[0])
            reqs.append(reqe)
        return reqs

    @classmethod
    def get_module_dir(cls, module_subdirectory: str) -> str:
        """
        Find the top level module from the given subdirectory of a module.
        """
        try:
            return cls.get_first_directory_containing_file(module_subdirectory, cls.MODULE_FILE)
        except FileNotFoundError:
            raise InvalidModuleException(f"Directory {module_subdirectory} is not part of a valid {cls.GENERATION.name} module")

    def rewrite_version(self, new_version: str, version_tag: str = "") -> None:
        new_version = str(new_version)  # make sure it is a string!
        with open(self.get_metadata_file_path(), "r", encoding="utf-8") as fd:
            module_def = fd.read()
        new_module_def, new_metadata = self.get_metadata_file_schema_type().rewrite_version(
            module_def, new_version, version_tag
        )
        with open(self.get_metadata_file_path(), "w+", encoding="utf-8") as fd:
            fd.write(new_module_def)
        self._metadata = new_metadata

    def get_version(self) -> version.Version:
        """
        Return the version of this module. This is the actually installed version, which might differ from the version declared
        in its metadata (e.g. by a .dev0 tag).
        """
        return version.Version(self._metadata.version)

    version = property(get_version)

    def ensure_versioned(self) -> None:
        """
        Check if this module is versioned using Git. If not a warning is logged.
        """
        if not os.path.exists(os.path.join(self.path, ".git")):
            LOGGER.warning("Module %s is not version controlled, we recommend you do this as soon as possible.", self.name)

    def get_ast(self, name: str) -> Tuple[List[Statement], BasicBlock]:
        if self._project is None:
            raise ValueError("Can only get module's AST in the context of a project.")

        # Check local cache
        hit = self._ast_cache.get(name, None)
        if hit is not None:
            return hit

        if name == self.name:
            file = os.path.join(self.model_dir, "_init.cf")
        else:
            parts = name.split("::")
            parts = parts[1:]
            if os.path.isdir(os.path.join(self.model_dir, *parts)):
                path_elements = [self.model_dir] + parts + ["_init.cf"]
            else:
                path_elements = [self.model_dir] + parts[:-1] + [parts[-1] + ".cf"]
            file = os.path.join(*path_elements)

        ns = self._project.get_root_namespace().get_ns_or_create(name)

        try:
            out = self._load_file(ns, file)
            # Set local cache before returning
            self._ast_cache[name] = out
            return out
        except FileNotFoundError as e:
            raise InvalidModuleException("could not locate module with name: %s" % name) from e

    def get_freeze(self, submodule: str, recursive: bool = False, mode: str = ">=") -> Dict[str, str]:
        if self._project is None:
            raise ValueError("Can only get module's freeze in the context of a project.")

        imports = [statement.name for statement in self.get_imports(submodule)]

        out: Dict[str, str] = {}

        todo: List[str] = imports

        for impor in todo:
            if impor not in out:
                v1_mode: bool = self.GENERATION == ModuleGeneration.V1
                mainmod = self._project.get_module(impor, install_v1=v1_mode, allow_v1=v1_mode)
                vers: version.Version = mainmod.version
                # track submodules for cycle avoidance
                out[impor] = mode + " " + str(vers)
                if recursive:
                    todo.extend([statement.name for statement in mainmod.get_imports(impor)])

        # drop submodules
        return {x: v for x, v in out.items() if "::" not in x}

    def get_imports(self, name: str) -> List[DefineImport]:
        # Check local cache
        hit = self._import_cache.get(name, None)
        if hit is not None:
            return hit

        if self._project is None:
            raise ValueError("Can only get module's imports in the context of a project.")

        (statements, block) = self.get_ast(name)
        imports = [x for x in statements if isinstance(x, DefineImport)]
        if self.name != "std" and self._project.autostd:
            std_locatable = LocatableString("std", Range("__internal__", 1, 1, 1, 1), -1, block.namespace)
            imp = DefineImport(std_locatable, std_locatable)
            imp.location = std_locatable.location
            imports.insert(0, imp)

        # Set local cache before returning
        self._import_cache[name] = imports
        return imports

    def _get_model_files(self, curdir: str) -> List[str]:
        files: List[str] = []
        init_cf = os.path.join(curdir, "_init.cf")
        if not os.path.exists(init_cf):
            return files

        for entry in os.listdir(curdir):
            entry = os.path.join(curdir, entry)
            if os.path.isdir(entry):
                files.extend(self._get_model_files(entry))

            elif entry[-3:] == ".cf":
                files.append(entry)

        return files

    def get_all_submodules(self) -> List[str]:
        """
        Get all submodules of this module
        """
        modules = []
        files = self._get_model_files(self.model_dir)

        for f in files:
            name = f[len(self.model_dir) + 1 : -3]
            parts = name.split("/")
            if parts[-1] == "_init":
                parts = parts[:-1]

            parts.insert(0, self.name)
            name = "::".join(parts)

            modules.append(name)

        return modules

    @abstractmethod
    def get_plugin_dir(self) -> Optional[str]:
        """
        Return directory containing the python files which define handlers and plugins.
        If no such directory is defined, this method returns None.
        """
        raise NotImplementedError()

    def _list_python_files(self, plugin_dir: str) -> list[str]:
        """Generate a list of all python files"""
        files: Dict[str, str] = {}

        for file_name in glob.iglob(os.path.join(plugin_dir, "**", "*.pyc"), recursive=True):
            # Filter out pyc files in the default cache dir. Only support our compiled pyc files.
            if "__pycache__" not in file_name:
                files[file_name[:-3]] = file_name

        for file_name in glob.iglob(os.path.join(plugin_dir, "**", "*.py"), recursive=True):
            # store the python source file if we do not have a python file
            if file_name[:-2] not in files:
                files[file_name[:-2]] = file_name

        return list(files.values())

    def get_plugin_files(self) -> Iterator[Tuple[Path, ModuleName]]:
        """
        Returns a tuple (absolute_path, fq_mod_name) of all python files in this module.
        """
        plugin_dir: Optional[str] = self.get_plugin_dir()

        if plugin_dir is None:
            return iter(())

        if not os.path.exists(os.path.join(plugin_dir, "__init__.py")) and not os.path.exists(
            os.path.join(plugin_dir, "__init__.pyc")
        ):
            raise InvalidModuleException(f"Directory {plugin_dir} should be a valid python package with a __init__.py file")

        return (
            (
                Path(file_name),
                ModuleName(self._get_fq_mod_name_for_py_file(file_name, plugin_dir, self.name)),
            )
            for file_name in self._list_python_files(plugin_dir)
        )

    def load_plugins(self) -> None:
        """
        Load all plug-ins from a configuration module
        """
        for path_to_file, fq_mod_name in self.get_plugin_files():
            LOGGER.debug("Loading module %s", fq_mod_name)
            try:
                importlib.import_module(fq_mod_name)
            except Exception as e:
                tb: Optional[types.TracebackType] = sys.exc_info()[2]
                stack: traceback.StackSummary = traceback.extract_tb(tb)
                lineno: Optional[int] = more_itertools.first(
                    (frame.lineno for frame in reversed(stack) if frame.filename == path_to_file), None
                )
                raise PluginModuleLoadException(e, self.name, fq_mod_name, path_to_file, lineno).to_compiler_exception()

    # This method is not part of core's stable API but it is currently used by pytest-inmanta (inmanta/pytest-inmanta#76)
    def _get_fq_mod_name_for_py_file(self, py_file: str, plugin_dir: str, mod_name: str) -> str:
        """
        Returns the fully qualified Python module name for an inmanta module.
        :param py_file: The Python file for the module, relative to the plugin directory.
        :param plugin_dir: The plugin directory relative to the inmanta module's root directory.
        :param mod_name: The top-level name of this module.
        """
        rel_py_file = os.path.relpath(py_file, start=plugin_dir)
        return loader.convert_relative_path_to_module(os.path.join(mod_name, loader.PLUGIN_DIR, rel_py_file))

    def execute_command(self, cmd: str) -> None:
        print("executing %s on %s in %s" % (cmd, self.name, self._path))
        print("=" * 10)
        subprocess.call(cmd, shell=True, cwd=self._path)
        print("=" * 10)

    def unload(self) -> None:
        """
        Unloads this module instance from the project, the registered plugins and the loaded Python modules.
        """
        loader.unload_inmanta_plugins(self.name)
        plugins.PluginMeta.clear(self.name)
        if self._project is not None:
            self._project.invalidate_state(self.name)


@stable_api
class ModuleV1(Module[ModuleV1Metadata], ModuleLikeWithYmlMetadataFile):
    MODULE_FILE = "module.yml"
    GENERATION = ModuleGeneration.V1

    def __init__(self, project: Optional[Project], path: str):
        try:
            super(ModuleV1, self).__init__(project, path)
        except InvalidMetadata as e:
            raise InvalidModuleException(f"The module found at {path} is not a valid V1 module") from e
        except ModuleMetadataFileNotFound:
            if os.path.exists(os.path.join(path, ModuleV2.MODULE_FILE)):
                raise ModuleV2InV1PathException(
                    project=project,
                    module=ModuleV2(project, path),
                    msg=f"Module at {path} looks like a v2 module. Please have a look at the documentation on how to use v2"
                    " modules.",
                )
            raise

        # Only show the warning when we are not running tests. Especially on jenkins the directory of the module often does not
        # have the correct name.
        if self.name != os.path.basename(self._path) and not RUNNING_TESTS:
            LOGGER.warning(
                "The name in the module file (%s) does not match the directory name (%s)",
                self.name,
                os.path.basename(self._path),
            )

    @classmethod
    def from_path(cls: Type[TModule], path: str) -> Optional[TModule]:
        return cls(project=None, path=path) if os.path.exists(os.path.join(path, cls.MODULE_FILE)) else None

    def get_metadata_file_path(self) -> str:
        return os.path.join(self.path, self.MODULE_FILE)

    @classmethod
    def get_name_from_metadata(cls, metadata: ModuleV1Metadata) -> str:
        return metadata.name

    @property
    def compiler_version(self) -> Optional[str]:
        """
        Get the minimal compiler version required for this module version. Returns none is the compiler version is not
        constrained.
        """
        return str(self._metadata.compiler_version)

    def get_all_requires(self) -> List[InmantaModuleRequirement]:
        """
        :return: all modules required by an import from any sub-modules, with all constraints applied
        """
        # get all constraints
        spec: Dict[str, InmantaModuleRequirement] = {req.project_name: req for req in self.requires()}
        # find all imports
        imports = {imp.name.split("::")[0] for subm in sorted(self.get_all_submodules()) for imp in self.get_imports(subm)}
        return [spec[r] if spec.get(r) else InmantaModuleRequirement.parse(r) for r in imports]

    @classmethod
    def update(
        cls,
        project: Project,
        modulename: str,
        requirements: Iterable[InmantaModuleRequirement],
        path: Optional[str] = None,
        fetch: bool = True,
        install_mode: InstallMode = InstallMode.release,
    ) -> "ModuleV1":
        """
        Update a module, return module object
        """
        if path is None:
            mypath = project.module_source_v1.path_for(modulename)
            assert mypath is not None, f"trying to update module {modulename} not found on disk "
        else:
            mypath = path

        if fetch:
            LOGGER.info("Performing fetch on %s", mypath)
            gitprovider.fetch(mypath)

        if install_mode == InstallMode.master:
            LOGGER.info("Checking out master on %s", mypath)
            gitprovider.checkout_tag(mypath, "master")
            if fetch:
                LOGGER.info("Pulling master on %s", mypath)
                gitprovider.pull(mypath)
        else:
            release_only = install_mode == InstallMode.release
            version = cls.get_suitable_version_for(modulename, requirements, mypath, release_only=release_only)

            if version is None:
                print("no suitable version found for module %s" % modulename)
            else:
                LOGGER.info("Checking out %s on %s", str(version), mypath)
                gitprovider.checkout_tag(mypath, str(version))

        return cls(project, mypath)

    @classmethod
    def get_suitable_version_for(
        cls, modulename: str, requirements: Iterable[InmantaModuleRequirement], path: str, release_only: bool = True
    ) -> Optional[version.Version]:
        versions_str = gitprovider.get_all_tags(path)

        def try_parse(x: str) -> Optional[version.Version]:
            try:
                return parse_version(x)
            except Exception:
                return None

        versions: List[version.Version] = [x for x in [try_parse(v) for v in versions_str] if x is not None]
        versions = sorted(versions, reverse=True)

        for r in requirements:
            versions = [x for x in r.specifier.filter(versions, not release_only)]

        comp_version_raw = get_compiler_version()
        comp_version = parse_version(comp_version_raw)
        return cls.__best_for_compiler_version(modulename, versions, path, comp_version)

    @classmethod
    def __best_for_compiler_version(
        cls, modulename: str, versions: List[version.Version], path: str, comp_version: version.Version
    ) -> Optional[version.Version]:
        def get_cv_for(best: version.Version) -> Optional[version.Version]:
            cfg_text: str = gitprovider.get_file_for_version(path, str(best), cls.MODULE_FILE)
            metadata: ModuleV1Metadata = cls.get_metadata_file_schema_type().parse(cfg_text)
            if metadata.compiler_version is None:
                return None
            v = metadata.compiler_version
            if isinstance(v, (int, float)):
                v = str(v)
            return parse_version(v)

        if not versions:
            return None

        best = versions[0]
        atleast = get_cv_for(best)
        if atleast is None or comp_version >= atleast:
            return best

        # binary search
        hi = len(versions)
        lo = 1
        while lo < hi:
            mid = (lo + hi) // 2
            atleast = get_cv_for(versions[mid])
            if atleast is not None and atleast > comp_version:
                lo = mid + 1
            else:
                hi = mid
        if hi == len(versions):
            LOGGER.warning("Could not find version of module %s suitable for this compiler, try a newer compiler" % modulename)
            return None
        return versions[lo]

    @classmethod
    def get_metadata_file_schema_type(cls) -> Type[ModuleV1Metadata]:
        return ModuleV1Metadata

    def get_plugin_dir(self) -> Optional[str]:
        plugins_dir = os.path.join(self._path, loader.PLUGIN_DIR)
        if not os.path.exists(plugins_dir):
            return None
        return plugins_dir

    def get_all_python_requirements_as_list(self) -> List[str]:
        return self._get_requirements_txt_as_list()

    def get_module_requirements(self) -> List[str]:
        return [*self.metadata.requires, *(str(req) for req in self.get_module_v2_requirements())]

    def add_module_requirement_persistent(self, requirement: InmantaModuleRequirement, add_as_v1_module: bool) -> None:
        requirements_txt_file_path = os.path.join(self._path, "requirements.txt")
        if add_as_v1_module:
            # Add requirement to module.yml file
            self.add_module_requirement_to_requires_and_write(requirement)
            # Refresh in-memory metadata
            with open(self.get_metadata_file_path(), "r", encoding="utf-8") as fd:
                self._metadata = ModuleV1Metadata.parse(fd)
            # Remove requirement from requirements.txt file
            if os.path.exists(requirements_txt_file_path):
                requirements_txt_file = RequirementsTxtFile(requirements_txt_file_path)
                requirements_txt_file.remove_requirement_and_write(requirement.get_python_package_requirement().key)
        else:
            # Add requirement to requirements.txt
            requirements_txt_file = RequirementsTxtFile(requirements_txt_file_path, create_file_if_not_exists=True)
            requirements_txt_file.set_requirement_and_write(requirement.get_python_package_requirement())
            # Remove requirement from module.yml file
            self.remove_module_requirement_from_requires_and_write(requirement.key)

    def versions(self) -> List[version.Version]:
        """
        Provide a list of all versions available in the repository
        """
        versions_str: List[str] = gitprovider.get_all_tags(self._path)

        def try_parse(x: str) -> Optional[version.Version]:
            try:
                return parse_version(x)
            except Exception:
                return None

        versions = [x for x in [try_parse(v) for v in versions_str] if x is not None]
        versions = sorted(versions, reverse=True)

        return versions

    def status(self) -> None:
        """
        Run a git status on this module
        """
        try:
            output = gitprovider.status(self._path)

            files = [x.strip() for x in output.split("\n") if x != ""]

            if len(files) > 0:
                print(f"Module {self.name} ({self._path})")
                for f in files:
                    print("\t%s" % f)

                print()
            else:
                print(f"Module {self.name} ({self._path}) has no changes")
        except Exception:
            print("Failed to get status of module")
            LOGGER.exception("Failed to get status of module %s")

    def push(self) -> None:
        """
        Run a git push on this module
        """
        sys.stdout.write("%s (%s) " % (self.name, self._path))
        sys.stdout.flush()
        try:
            print(gitprovider.push(self._path))
        except CalledProcessError:
            print("Cloud not push module %s" % self.name)
        else:
            print("done")
        print()


@stable_api
class ModuleV2(Module[ModuleV2Metadata]):
    MODULE_FILE = "setup.cfg"
    GENERATION = ModuleGeneration.V2
    PKG_NAME_PREFIX = "inmanta-module-"

    def __init__(
        self,
        project: Optional[Project],
        path: str,
        is_editable_install: bool = False,
        installed_version: Optional[version.Version] = None,
    ) -> None:
        self._is_editable_install = is_editable_install
        self._version: Optional[version.Version] = installed_version
        super(ModuleV2, self).__init__(project, path)

        if not os.path.exists(os.path.join(self.model_dir, "_init.cf")):
            raise InvalidModuleException(
                f"The module at {path} contains no _init.cf file. This occurs when you install or build modules from source"
                " incorrectly. Always use the `inmanta module install` and `inmanta module build` commands to respectively"
                " install and build modules from source. Make sure to uninstall the broken package first."
            )

    @classmethod
    def from_path(cls: Type[TModule], path: str) -> Optional[TModule]:
        try:
            return cls(project=None, path=path) if os.path.exists(os.path.join(path, cls.MODULE_FILE)) else None
        except InvalidModuleException:
            # setup.cfg is a generic Python config file: if the metadata does not match an inmanta module's, return None
            return None

    def get_version(self) -> version.Version:
        return self._version if self._version is not None else self._metadata.get_full_version()

    version = property(get_version)

    def is_editable(self) -> bool:
        """
        Returns True iff this module has been installed in editable mode.
        """
        return self._is_editable_install

    def ensure_versioned(self) -> None:
        if self._is_editable_install:
            super(ModuleV2, self).ensure_versioned()
        else:
            # Only editable installs can be checked for versioning
            pass

    def get_metadata_file_path(self) -> str:
        return os.path.join(self.path, ModuleV2.MODULE_FILE)

    @classmethod
    def get_name_from_metadata(cls, metadata: ModuleV2Metadata) -> str:
        return metadata.name[len(cls.PKG_NAME_PREFIX) :].replace("-", "_")

    @classmethod
    def get_metadata_file_schema_type(cls) -> Type[ModuleV2Metadata]:
        return ModuleV2Metadata

    def get_plugin_dir(self) -> str:
        if self._is_editable_install:
            return os.path.join(self.path, const.PLUGINS_PACKAGE, self.name)
        else:
            return self.path

    def get_all_python_requirements_as_list(self) -> List[str]:
        return list(self.metadata.install_requires)

    def get_module_requirements(self) -> List[str]:
        return [str(req) for req in self.get_module_v2_requirements()]

    def add_module_requirement_persistent(self, requirement: InmantaModuleRequirement, add_as_v1_module: bool) -> None:
        if add_as_v1_module:
            raise Exception("Cannot add V1 requirement to a V2 module")
        # Parse config file
        config_parser = ConfigParser()
        config_parser.read(self.get_metadata_file_path())
        python_pkg_requirement: Requirement = requirement.get_python_package_requirement()
        if config_parser.has_option("options", "install_requires"):
            new_install_requires = [
                r
                for r in config_parser.get("options", "install_requires").split("\n")
                if r and Requirement.parse(r).key != python_pkg_requirement.key
            ]
            new_install_requires.append(str(python_pkg_requirement))
        else:
            new_install_requires = [str(python_pkg_requirement)]
        config_parser.set("options", "install_requires", "\n".join(new_install_requires))
        # Write config back to disk
        with open(self.get_metadata_file_path(), "w", encoding="utf-8") as fd:
            config_parser.write(fd)
        # Reload in-memory state
        with open(self.get_metadata_file_path(), "r", encoding="utf-8") as fd:
            self._metadata = ModuleV2Metadata.parse(fd)<|MERGE_RESOLUTION|>--- conflicted
+++ resolved
@@ -1548,16 +1548,10 @@
                                        `first-type.relation-name` and only then `then-type.relation-name`.
     :param strict_deps_check: Determines whether the compiler or inmanta tools that install/update module dependencies,
                               should check the virtual environment for version conflicts in a strict way or not.
-<<<<<<< HEAD
                               A strict check means that all transitive dependencies will be checked for version conflicts
                               and that any violation will result in an error.
                               When a non-strict check is done, only version conflicts in a direct dependency will result
                               in an error. All other violations will only result in a warning message.
-=======
-                                * A strict check means that all transitive dependencies will be checked for version conflicts
-                                  and that any violation will result in an error
-                                * When a non-strict check is done, only version conflicts in a direct dependency will result
-                                  in an error. All other violations will only result in a warning message.
     :param agent_install_dependency_modules: [EXPERIMENTAL FEATURE] If true, when a module declares Python dependencies on
         other (v2) modules, the agent will install these dependency modules with pip. This option should only be enabled
         if the agent is configured with the appropriate pip related environment variables. The option allows to an extent
@@ -1575,7 +1569,6 @@
         the load order the very first import may use the version installed by pip). If at some point this dependency module's
         handlers cease to be relevant for this agent, its code will remain stale. Therefore this feature should not be depended
         on in transient scenarios like this.
->>>>>>> 50cd99a0
     """
 
     _raw_parser: Type[YamlParser] = YamlParser
