--- conflicted
+++ resolved
@@ -1544,12 +1544,8 @@
 class ProjectPipConfig(BaseModel):
     """
     :param use_config_file: Indicates whether the pip configuration files have to be taken into account when installing
-<<<<<<< HEAD
-                      Python packages.
+        Python packages.
     :param index_url: List of pip indexes to use project-wide.
-=======
-                            Python packages.
->>>>>>> 09930d94
     """
 
     use_config_file: bool = False
