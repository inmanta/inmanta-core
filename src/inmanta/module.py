--- conflicted
+++ resolved
@@ -1369,14 +1369,9 @@
 
         For each module, return a triple of name, statements, basicblock
 
-<<<<<<< HEAD
-        :param install: Run in install mode, installing modules that have not yet been installed, instead of only
-            installing v1 modules.
-        :param bypass_module_cache: Fetch the module data from disk even if a cache entry exists.
-=======
         :param install: Run in install mode, installing any modules that have not yet been installed. If install is False,
             all modules are expected to be preinstalled.
->>>>>>> 999178e5
+        :param bypass_module_cache: Fetch the module data from disk even if a cache entry exists.
         """
         ast_by_top_level_mod: Dict[str, List[Tuple[str, List[Statement], BasicBlock]]] = defaultdict(list)
 
