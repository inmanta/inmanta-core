"""
    Copyright 2021 Inmanta

    Licensed under the Apache License, Version 2.0 (the "License");
    you may not use this file except in compliance with the License.
    You may obtain a copy of the License at

        http://www.apache.org/licenses/LICENSE-2.0

    Unless required by applicable law or agreed to in writing, software
    distributed under the License is distributed on an "AS IS" BASIS,
    WITHOUT WARRANTIES OR CONDITIONS OF ANY KIND, either express or implied.
    See the License for the specific language governing permissions and
    limitations under the License.

    Contact: code@inmanta.com
"""

import configparser
import importlib
import itertools
import logging
import operator
import os
import re
import subprocess
import sys
import tempfile
import textwrap
import traceback
import types
import typing
import warnings
from abc import ABC, abstractmethod
from collections import abc, defaultdict
from collections.abc import Iterable, Iterator, Mapping, Sequence
from configparser import ConfigParser
from dataclasses import dataclass
from enum import Enum
from functools import reduce
from importlib.abc import Loader
from importlib.metadata import PackageNotFoundError
from io import BytesIO, TextIOBase
from itertools import chain
from subprocess import CalledProcessError
from tarfile import TarFile
from time import time
from typing import Annotated, ClassVar, Dict, Generic, List, NewType, Optional, TextIO, TypeVar, Union, cast

import more_itertools
import pydantic
import yaml
from pydantic import BaseModel, Field, NameEmail, StringConstraints, ValidationError, field_validator

import inmanta.data.model
import packaging.version
from inmanta import RUNNING_TESTS, const, env, loader, plugins
from inmanta.ast import CompilerException, LocatableString, Location, Namespace, Range, WrappingRuntimeException
from inmanta.ast.blocks import BasicBlock
from inmanta.ast.statements import BiStatement, DefinitionStatement, DynamicStatement, Statement
from inmanta.ast.statements.define import DefineImport
from inmanta.env import assert_pip_has_source
from inmanta.util import parse_canonical_requirements, parse_canonical_requirement
from inmanta.file_parser import PreservativeYamlParser, RequirementsTxtParser
from inmanta.parser import plyInmantaParser
from inmanta.parser.plyInmantaParser import cache_manager
from inmanta.stable_api import stable_api
from inmanta.util import get_compiler_version
from inmanta.warnings import InmantaWarning
from packaging.requirements import Requirement
from packaging.specifiers import SpecifierSet
from packaging.version import Version
from ruamel.yaml.comments import CommentedMap

try:
    from typing import TYPE_CHECKING
except ImportError:
    TYPE_CHECKING = False

LOGGER = logging.getLogger(__name__)

Path = NewType("Path", str)
ModuleName = NewType("ModuleName", str)

T = TypeVar("T")
TModule = TypeVar("TModule", bound="Module")
TProject = TypeVar("TProject", bound="Project")
TInmantaModuleRequirement = TypeVar("TInmantaModuleRequirement", bound="InmantaModuleRequirement")


@stable_api
class InmantaModuleRequirement:
    """
    Represents a requirement on an inmanta module. This is a wrapper around Requirement. This class is provided for the
    following reasons:
        1. Work around some particulars of Requirement's semantics with respect to naming conventions.
        2. Improve readability and clarity of purpose where a requirement on either a Python package or an inmanta module is
            used by distinguishing the two on a type level.
    """

    def __init__(self, requirement: Requirement) -> None:
        if requirement.name.startswith(ModuleV2.PKG_NAME_PREFIX):
            raise ValueError(
                f"InmantaModuleRequirement instances work with inmanta module names, not python package names. "
                f"Problematic case: {str(requirement)}"
            )
        self._requirement: Requirement = requirement

    @property
    def project_name(self) -> str:
        # Requirement converts all "_" to "-". Inmanta modules use "_"
        return self._requirement.name.replace("-", "_")

    @property
    def key(self) -> str:
        # Requirement converts all "_" to "-". Inmanta modules use "_"
        return self._requirement.name.replace("-", "_")

    @property
    def specifier(self) -> SpecifierSet:
        return self._requirement.specifier

    def __eq__(self, other: object) -> bool:
        if not isinstance(other, InmantaModuleRequirement):
            return NotImplemented
        return self._requirement == other._requirement

    def __contains__(self, version: packaging.version.Version | str) -> bool:
        return version in self._requirement.specifier

    def __str__(self) -> str:
        return str(self._requirement).replace("-", "_")

    def __hash__(self) -> int:
        return self._requirement.__hash__()

    @property
    def specs(self) -> Sequence[tuple[str, str]]:
        return [(e.operator, e.version) for e in self._requirement.specifier]

    def version_spec_str(self) -> str:
        """
        Returns a string representation of this module requirement's version spec. Includes only the version part.
        """
        return ",".join("".join(spec) for spec in self.specs)

    @classmethod
    def parse(cls: type[TInmantaModuleRequirement], spec: str) -> TInmantaModuleRequirement:
        if spec.startswith(ModuleV2.PKG_NAME_PREFIX):
            raise ValueError(
                "Invalid Inmanta module requirement: Use the Inmanta module name instead of the Python package name"
            )
        if "-" in spec:
            raise ValueError("Invalid Inmanta module requirement: Inmanta module names use '_', not '-'.")
        return cls(parse_canonical_requirement(requirement=spec))

    def get_python_package_requirement(self) -> Requirement:
        """
        Return a Requirement with the name of the Python distribution package for this module requirement.
        """
        module_name = self.project_name
        pkg_name = ModuleV2Source.get_package_name_for(module_name)
        pkg_req_str = str(self).replace(module_name, pkg_name, 1)  # Replace max 1 occurrence
        return parse_canonical_requirement(requirement=pkg_req_str)


class CompilerExceptionWithExtendedTrace(CompilerException):
    """
    A compiler exception that adds additional information about the cause of this exception
    to the formatted trace.
    """

    def format_trace(self, indent: str = "", indent_level: int = 0) -> str:
        """Make a representation of this exception and its causes"""
        # can have a cause of any type
        out = indent * indent_level + self.format()

        if self.__cause__ is not None:
            part = traceback.format_exception_only(self.__cause__.__class__, self.__cause__)
            out += "\n" + indent * indent_level + "caused by:\n"
            for line in part:
                out += indent * (indent_level + 1) + line

        return out


@stable_api
class InvalidModuleException(CompilerExceptionWithExtendedTrace):
    """
    This exception is raised if a module is invalid.
    """


class ModuleNotFoundException(CompilerExceptionWithExtendedTrace):
    """
    This exception is raised if a module is not found in any of the repositories.
    """


class ModuleLoadingException(WrappingRuntimeException):
    """
    Wrapper around an InvalidModuleException or a ModuleNotFoundException that contains extra information
    about the specific DefinedImport statement that cannot not be processed correctly.
    """

    def __init__(
        self,
        name: str,
        stmt: "DefineImport",
        cause: Union[InvalidModuleException, ModuleNotFoundException],
        msg: Optional[str] = None,
    ) -> None:
        """
        :param name: The name of the module that could not be loaded.
        :param stmt: The DefinedImport statement that triggered the failure
        :param cause: The InvalidModuleException or ModuleNotFoundException that was raised
        :param msg: A description of the error.
        """
        if msg is None:
            msg = "Failed to load module %s" % name
        WrappingRuntimeException.__init__(self, stmt, msg, cause)
        self.name = name

    def importantance(self) -> int:
        return 5


class ModuleMetadataFileNotFound(InvalidModuleException):
    pass


class ModuleV2InV1PathException(InvalidModuleException):
    def __init__(self, project: Optional["Project"], module: "ModuleV2", msg: str) -> None:
        super().__init__(msg)
        self.project: Optional[Project] = project
        self.module: ModuleV2 = module


@stable_api
class InvalidMetadata(CompilerException):
    """
    This exception is raised if the metadata file of a project or module is invalid.
    """

    def __init__(self, msg: str, validation_error: Optional[ValidationError] = None) -> None:
        if validation_error is not None:
            msg = self._extend_msg_with_validation_information(msg, validation_error)
        super().__init__(msg=msg)

    @classmethod
    def _extend_msg_with_validation_information(cls, msg: str, validation_error: ValidationError) -> str:
        errors = validation_error.errors()
        if errors:
            msg += "\n" + textwrap.indent(str(validation_error), " " * 2)
        return msg


class ModuleDeprecationWarning(InmantaWarning):
    pass


class ProjectConfigurationWarning(InmantaWarning):
    pass


@stable_api
class ProjectNotFoundException(CompilerException):
    """
    This exception is raised when inmanta is unable to find a valid project
    """


class PluginModuleLoadException(Exception):
    """
    Exception representing an error during plugin module loading.
    """

    def __init__(self, cause: Exception, module: str, fq_import: str, path: str, lineno: Optional[int]) -> None:
        """
        :param cause: The exception raised by the import.
        :param module: The name of the Inmanta module.
        :param fq_import: The fully qualified import to the Python module for which the loading failed.
        :param path: The path to the file on disk that belongs to `fq_import`.
        :param lineno: Optionally, the line number in `path` that causes the loading issue.
        """
        self.cause: Exception = cause
        self.module: str = module
        self.fq_import: str = fq_import
        self.path: str = path
        self.lineno: Optional[int] = lineno
        lineno_suffix = f":{self.lineno}" if self.lineno is not None else ""
        super().__init__(
            "%s while loading plugin module %s at %s: %s"
            % (
                self.get_cause_type_name(),
                self.module,
                f"{self.path}{lineno_suffix}",
                self.cause,
            )
        )

    def get_cause_type_name(self) -> str:
        module: Optional[str] = type(self.cause).__module__
        name: str = type(self.cause).__qualname__
        return name if module is None or module == "builtins" else f"{module}.{name}"

    def to_compiler_exception(self) -> CompilerException:
        module: Optional[str] = type(self.cause).__module__
        name: str = type(self.cause).__qualname__
        cause_type_name = name if module is None or module == "builtins" else f"{module}.{name}"

        exception = CompilerException(
            f"Unable to load all plug-ins for module {self.module}:"
            f"\n\t{cause_type_name} while loading plugin module {self.fq_import}: {self.cause}"
        )
        exception.set_location(Location(self.path, self.lineno if self.lineno is not None else 0))
        return exception


class UntrackedFilesMode(Enum):
    """
    The different options that can be passed to the --untracked-files option of the `git status` command.
    """

    ALL = "all"
    NORMAL = "normal"
    NO = "no"


class GitProvider:
    def clone(self, src: str, dest: str) -> None:
        pass

    def fetch(self, repo: str) -> None:
        pass

    @abstractmethod
    def status(self, repo: str, untracked_files_mode: Optional[UntrackedFilesMode] = None) -> str:
        pass

    @abstractmethod
    def get_all_tags(self, repo: str) -> list[str]:
        pass

    @abstractmethod
    def get_version_tags(self, repo: str, only_return_stable_versions: bool = False) -> list[packaging.version.Version]:
        pass

    @abstractmethod
    def get_file_for_version(self, repo: str, tag: str, file: str) -> str:
        pass

    @abstractmethod
    def checkout_tag(self, repo: str, tag: str) -> None:
        pass

    @abstractmethod
    def commit(
        self,
        repo: str,
        message: str,
        commit_all: bool,
        add: Optional[abc.Sequence[str]] = None,
        raise_exc_when_nothing_to_commit: bool = True,
    ) -> None:
        pass

    def tag(self, repo: str, tag: str) -> None:
        pass

    @abstractmethod
    def push(self, repo: str) -> str:
        pass

    @abstractmethod
    def pull(self, repo: str) -> str:
        pass

    @abstractmethod
    def get_remote(self, repo: str) -> Optional[str]:
        pass

    @abstractmethod
    def is_git_repository(self, repo: str) -> bool:
        pass

    def git_init(self, repo: str) -> None:
        pass

    def add(self, repo: str, files: list[str]) -> None:
        pass


class CLIGitProvider(GitProvider):
    def clone(self, src: str, dest: str) -> None:
        process_env = os.environ.copy()
        process_env["GIT_ASKPASS"] = "true"
        cmd = ["git", "clone", src, dest]

        return_code, _ = env.CommandRunner(LOGGER).run_command_and_stream_output(cmd, env_vars=process_env)

        if return_code != 0:
            raise Exception(f"An unexpected error occurred while cloning into {dest} from {src}.")

    def fetch(self, repo: str) -> None:
        env = os.environ.copy()
        env["GIT_ASKPASS"] = "true"
        subprocess.check_call(
            ["git", "fetch", "--tags"], cwd=repo, stdout=subprocess.DEVNULL, stderr=subprocess.DEVNULL, env=env
        )

    def status(self, repo: str, untracked_files_mode: Optional[UntrackedFilesMode] = None) -> str:
        """
        Return the output of the `git status --porcelain` command.

        :param repo: The path to the directory that contains the git repository on which the git command should be executed.
        :param untracked_files_mode: If provided, the --untracked-files option will be passed to `git status` command.
        """
        extra_args = []
        if untracked_files_mode:
            extra_args.append(f"--untracked-files={untracked_files_mode.value}")
        return subprocess.check_output(["git", "status", "--porcelain", *extra_args], cwd=repo).decode("utf-8")

    def get_all_tags(self, repo: str) -> list[str]:
        return subprocess.check_output(["git", "tag"], cwd=repo).decode("utf-8").splitlines()

    def get_version_tags(self, repo: str, only_return_stable_versions: bool = False) -> list[packaging.version.Version]:
        """
        Return the Git tags that represent version numbers as version.Version objects. Only PEP440 compliant
        versions will be returned.

        :param repo: The path to the directory that contains the git repository on which the git command should be executed.
        :param only_return_stable_versions: Return only version for stable releases.
        """
        result = []
        all_tags: list[str] = sorted(self.get_all_tags(repo))
        for tag in all_tags:
            try:
                parsed_version: packaging.version.Version = packaging.version.Version(tag)
            except packaging.version.InvalidVersion:
                continue
            if not only_return_stable_versions or not parsed_version.is_prerelease:
                result.append(parsed_version)
        return sorted(result)

    def checkout_tag(self, repo: str, tag: str) -> None:
        subprocess.check_call(["git", "checkout", tag], cwd=repo, stdout=subprocess.DEVNULL, stderr=subprocess.DEVNULL)

    def commit(
        self,
        repo: str,
        message: str,
        commit_all: bool,
        add: Optional[abc.Sequence[str]] = None,
        raise_exc_when_nothing_to_commit: bool = True,
    ) -> None:
        """
        Execute the `git commit` command.

        :param repo: The path to the directory that contains the git repository on which the git command should be executed.
        :param message: The commit message.
        :param commit_all: Commit changes to all tracked files using the `-a` option.
        :param add: Paths to files that have to be staged for the commit.
        :param raise_exc_when_nothing_to_commit: True iff there are no changes to commit.
        """
        if add is None:
            add = []
        self.add(repo=repo, files=add)
        if (
            not raise_exc_when_nothing_to_commit
            and not self.status(repo=repo, untracked_files_mode=UntrackedFilesMode.NO).strip()
        ):
            # Nothing to commit
            return
        if not commit_all:
            subprocess.check_call(
                ["git", "commit", "-m", message], cwd=repo, stdout=subprocess.DEVNULL, stderr=subprocess.DEVNULL
            )
        else:
            subprocess.check_call(
                ["git", "commit", "-a", "-m", message], cwd=repo, stdout=subprocess.DEVNULL, stderr=subprocess.DEVNULL
            )

    def tag(self, repo: str, tag: str) -> None:
        subprocess.check_call(
            ["git", "tag", "-a", "-m", "auto tag by module tool", tag],
            cwd=repo,
            stdout=subprocess.DEVNULL,
            stderr=subprocess.DEVNULL,
        )

    def pull(self, repo: str) -> str:
        return subprocess.check_output(["git", "pull"], cwd=repo, stderr=subprocess.DEVNULL).decode("utf-8")

    def get_remote(self, repo: str) -> Optional[str]:
        """
        Returns the remote tracking repo given a local repo or None if the remote is not yet configured
        """
        try:
            remote = subprocess.check_output(
                ["git", "config", "--get", "remote.origin.url"], cwd=repo, stderr=subprocess.DEVNULL
            ).decode("utf-8")
        except CalledProcessError:
            remote = None
        return remote

    def push(self, repo: str) -> str:
        return subprocess.check_output(
            ["git", "push", "--follow-tags", "--porcelain"], cwd=repo, stderr=subprocess.DEVNULL
        ).decode("utf-8")

    def get_file_for_version(self, repo: str, tag: str, file: str) -> str:
        data = subprocess.check_output(["git", "archive", "--format=tar", tag, file], cwd=repo, stderr=subprocess.DEVNULL)
        tf = TarFile(fileobj=BytesIO(data))
        tfile = tf.next()
        assert tfile is not None
        b = tf.extractfile(tfile)
        assert b is not None
        return b.read().decode("utf-8")

    def is_git_repository(self, repo: str) -> bool:
        """
        Return True iff the given directory is a git repository.
        """
        try:
            self.status(repo=repo)
        except subprocess.CalledProcessError:
            return False
        else:
            return True

    def git_init(self, repo: str) -> None:
        """
        Execute `git init` in the given repository.
        """
        subprocess.check_call(["git", "init"], cwd=repo, stdout=subprocess.DEVNULL, stderr=subprocess.DEVNULL)

    def add(self, repo: str, files: abc.Sequence[str]) -> None:
        if files:
            subprocess.check_call(["git", "add", *files], cwd=repo, stdout=subprocess.DEVNULL, stderr=subprocess.DEVNULL)


gitprovider = CLIGitProvider()


class ModuleSource(Generic[TModule]):
    def get_installed_module(self, project: Optional["Project"], module_name: str) -> Optional[TModule]:
        """
        Returns a module object for a module if it is installed.

        :param project: The project associated with the module.
        :param module_name: The name of the module.
        """
        path: Optional[str] = self.path_for(module_name)
        return self.from_path(project, module_name, path) if path is not None else None

    def get_module(
        self, project: "Project", module_spec: list[InmantaModuleRequirement], install: bool = False
    ) -> Optional[TModule]:
        """
        Returns the appropriate module instance for a given module spec.

        :param project: The project associated with the module.
        :param module_spec: The module specification including any constraints on its version. In this case,
                            the project is responsible for verifying constraint compatibility.
        :param install: Whether to attempt to install the module if it hasn't been installed yet.
        """
        module_name: str = self._get_module_name(module_spec)
        installed: Optional[TModule] = self.get_installed_module(project, module_name)

        def _should_install_module() -> bool:
            """
            Return True iff the given module should get installed
            """
            if not install:
                # No install was requested
                return False
            if installed is None:
                # Package is not installed
                return True
            if isinstance(installed, ModuleV2):
                python_pkg_req = [r.get_python_package_requirement() for r in module_spec]
                if not project.virtualenv.are_installed(python_pkg_req):
                    # Package could define an extra that is not installed yet
                    return True
            # Already installed
            return False

        if _should_install_module():
            return self.install(project, module_spec)
        return installed

    def _format_constraints(self, module_name: str, module_spec: list[InmantaModuleRequirement]) -> str:
        """
        Returns the constraints on a given inmanta module as a string.

        :param module_name: The name of the module.
        :param module_spec: List of inmanta requirements in which to look for the module.
        """
        constraints_on_module: list[str] = [str(req) for req in module_spec if module_name == req.key and req.specs]
        if constraints_on_module:
            from_constraints = f"(with constraints {' '.join(constraints_on_module)})"
        else:
            from_constraints = "(with no version constraints)"
        return from_constraints

    @abstractmethod
    def log_pre_install_information(self, module_name: str, module_spec: list[InmantaModuleRequirement]) -> None:
        """
        Display information about this module's installation before the actual installation.

        :param module_name: The module's name.
        """
        raise NotImplementedError("Abstract method")

    def _log_version_snapshot(self, header: Optional[str], version_snapshot: dict[str, packaging.version.Version]) -> None:
        if version_snapshot:
            out = [header] if header is not None else []
            out.extend(f"{mod}: {version}" for mod, version in version_snapshot.items())
            LOGGER.debug("\n".join(out))

    def _log_snapshot_difference(
        self,
        version_snapshot: dict[str, packaging.version.Version],
        previous_snapshot: dict[str, packaging.version.Version],
        header: Optional[str],
    ) -> None:
        set_pre_install: set[tuple[str, packaging.version.Version]] = set(previous_snapshot.items())
        set_post_install: set[tuple[str, packaging.version.Version]] = set(version_snapshot.items())
        updates_and_additions: set[tuple[str, packaging.version.Version]] = set_post_install - set_pre_install

        if version_snapshot:
            out = [header] if header is not None else []
            for inmanta_module_name, package_version in sorted(version_snapshot.items()):
                if inmanta_module_name not in previous_snapshot.keys():
                    # new module that wasn't previously installed
                    out.append("+ " + inmanta_module_name + ": " + str(package_version))
                elif inmanta_module_name in [elmt[0] for elmt in updates_and_additions]:
                    # module has a different version
                    out.append("+ " + inmanta_module_name + ": " + str(package_version))
                    out.append("- " + inmanta_module_name + ": " + str(previous_snapshot[inmanta_module_name]))

            LOGGER.debug("\n".join(out))

    @abstractmethod
    def install(self, project: "Project", module_spec: list[InmantaModuleRequirement]) -> Optional[TModule]:
        """
        Attempt to install a module given a module spec. Updates a module that is already installed only if it does not match
        the constraints.

        :param project: The project associated with the module.
        :param module_spec: The module specification including any constraints on its version.
        :return: The module object when the module was installed. When the module could not be found, None is returned.
        """
        raise NotImplementedError("Abstract method")

    @abstractmethod
    def path_for(self, name: str) -> Optional[str]:
        """
        Returns the path to the module root directory. Should be called prior to configuring the module finder for v1 modules.
        """
        raise NotImplementedError("Abstract method")

    @classmethod
    @abstractmethod
    def from_path(cls, project: Optional["Project"], module_name: str, path: str) -> TModule:
        """
        Returns a module instance given a path to it.
        """
        raise NotImplementedError("Abstract method")

    def _get_module_name(self, module_spec: list[InmantaModuleRequirement]) -> str:
        module_names: set[str] = {req.project_name for req in module_spec}
        module_name: str = more_itertools.one(
            module_names,
            too_short=ValueError("module_spec should contain at least one requirement"),
            too_long=ValueError("module_spec should contain requirements for exactly one module"),
        )
        return module_name


@stable_api
class ModuleV2Source(ModuleSource["ModuleV2"]):
    def __init__(self, urls: Sequence[str] = []) -> None:
        """
        :param urls: retained for backward compatibility
        """
        self.urls: list[str] = [url if not os.path.exists(url) else os.path.abspath(url) for url in urls]

    @classmethod
    def get_installed_version(cls, module_name: str) -> Optional[packaging.version.Version]:
        """
        Returns the version for a module if it is installed.
        """
        if module_name.startswith(ModuleV2.PKG_NAME_PREFIX):
            raise ValueError("PythonRepo instances work with inmanta module names, not Python package names.")
        try:
            return packaging.version.Version(importlib.metadata.version(ModuleV2Source.get_package_name_for(module_name)))
        except PackageNotFoundError:
            return None

    @classmethod
    def get_inmanta_module_name(cls, python_package_name: str) -> str:
        if not python_package_name.startswith(ModuleV2.PKG_NAME_PREFIX):
            raise ValueError(f"Invalid python package name: should start with {ModuleV2.PKG_NAME_PREFIX}")
        result: str = python_package_name[len(ModuleV2.PKG_NAME_PREFIX) :].replace("-", "_")
        if not result:
            raise ValueError("Invalid python package name: empty module name part.")
        return result

    @classmethod
    def get_package_name_for(cls, module_name: str) -> str:
        module_name = module_name.replace("_", "-")
        return f"{ModuleV2.PKG_NAME_PREFIX}{module_name}"

    @classmethod
    def get_namespace_package_name(cls, module_name: str) -> str:
        return f"{const.PLUGINS_PACKAGE}.{module_name}"

    def install(self, project: "Project", module_spec: list[InmantaModuleRequirement]) -> Optional["ModuleV2"]:
        module_name: str = self._get_module_name(module_spec)

        assert_pip_has_source(project.metadata.pip, f"a v2 module {module_name}")

        requirements: list[Requirement] = [req.get_python_package_requirement() for req in module_spec]
        preinstalled: Optional[ModuleV2] = self.get_installed_module(project, module_name)

        # Get known requires and add them to prevent invalidating constraints through updates
        # These could be constraints (-c) as well, but that requires additional sanitation
        # Because for pip not every valid -r is a valid -c
        current_requires = project.get_strict_python_requirements_as_list()
        requirements += parse_canonical_requirements(current_requires)

        if preinstalled is not None:
            # log warning if preinstalled version does not match constraints
            preinstalled_version: str = str(preinstalled.version)
            if not all(preinstalled_version in constraint for constraint in module_spec):
                LOGGER.warning(
                    "Currently installed %s-%s does not match constraint %s: updating to compatible version.",
                    module_name,
                    preinstalled_version,
                    ",".join(constraint.version_spec_str() for constraint in module_spec if constraint.specs),
                )
        try:
            self.log_pre_install_information(module_name, module_spec)
            modules_pre_install = self.take_v2_modules_snapshot(header="Modules versions before installation:")
            env.process_env.install_for_config(
                requirements,
                project.metadata.pip,
            )
            self.log_post_install_information(module_name)
            self.log_snapshot_difference_v2_modules(modules_pre_install, header="Modules versions after installation:")
        except env.PackageNotFound:
            return None
        path: Optional[str] = self.path_for(module_name)
        if path is None:
            python_package: str = ModuleV2Source.get_package_name_for(module_name)
            namespace_package: str = self.get_namespace_package_name(module_name)
            raise InvalidModuleException(f"{python_package} does not contain a {namespace_package} module.")
        return self.from_path(project, module_name, path)

    def log_pre_install_information(self, module_name: str, module_spec: list[InmantaModuleRequirement]) -> None:
        LOGGER.debug("Installing module %s (v2) %s.", module_name, super()._format_constraints(module_name, module_spec))

    def take_v2_modules_snapshot(self, header: Optional[str] = None) -> dict[str, packaging.version.Version]:
        """
        Log and return a dictionary containing currently installed v2 modules and their versions.

        :param header: Optional text to be displayed before logging the modules and their versions
        """
        packages = env.PythonWorkingSet.get_packages_in_working_set(inmanta_modules_only=True)
        version_snapshot = {self.get_inmanta_module_name(mod): version for mod, version in packages.items()}
        super()._log_version_snapshot(header, version_snapshot)
        return version_snapshot

    def log_snapshot_difference_v2_modules(
        self, previous_snapshot: dict[str, packaging.version.Version], header: Optional[str] = None
    ) -> None:
        """
        Logs a diff view of v2 inmanta modules currently installed (in alphabetical order) and their version.

        :param previous_snapshot: Mapping of inmanta module names to their respective versions. This is the baseline against
        which the currently installed versions will be compared.
        :param header: Optional text to be displayed before logging the diff view
        """
        packages = env.PythonWorkingSet.get_packages_in_working_set(inmanta_modules_only=True)
        version_snapshot = {self.get_inmanta_module_name(mod): version for mod, version in packages.items()}

        super()._log_snapshot_difference(version_snapshot, previous_snapshot, header)

    def log_post_install_information(self, module_name: str) -> None:
        """
        Display information about this module's installation after the actual installation.

        :param module_name: The module's name.
        """
        installed_version: Optional[packaging.version.Version] = self.get_installed_version(module_name)
        LOGGER.debug("Successfully installed module %s (v2) version %s", module_name, installed_version)

    def path_for(self, name: str) -> Optional[str]:
        """
        Returns the path to the module root directory. Should be called prior to configuring the module finder for v1 modules.
        """
        if name.startswith(ModuleV2.PKG_NAME_PREFIX):
            raise ValueError("PythonRepo instances work with inmanta module names, not Python package names.")
        package: str = self.get_namespace_package_name(name)
        mod_spec: Optional[tuple[Optional[str], Loader]] = env.ActiveEnv.get_module_file(package)
        if mod_spec is None:
            return None
        init, mod_loader = mod_spec
        if isinstance(mod_loader, loader.PluginModuleLoader):
            # Module was found in the environment but it is associated with the v1 module loader. Since the v2 loader has
            # precedence, we can conclude the module has not been installed in v2 mode. If it were, the module could never
            # be associated with the v1 loader.
            return None
        if init is None:
            raise InvalidModuleException(f"Package {package} was installed but no __init__.py file could be found.")
        # In case of editable installs the path may contain symlinks to actual location (see
        # PythonEnvironment.get_module_file docstring). Since modules contain non-Python files (of which setuptools may not be
        # aware, therefore they may not exist in the link structure), we need the real path.
        pkg_installation_dir = os.path.dirname(os.path.realpath(init))
        if os.path.exists(os.path.join(pkg_installation_dir, ModuleV2.MODULE_FILE)):
            # normal install: __init__.py is in module root
            return pkg_installation_dir
        else:
            # editable install: __init__.py is in `inmanta_plugins/<mod_name>`
            module_root_dir = os.path.normpath(os.path.join(pkg_installation_dir, os.pardir, os.pardir))
            if os.path.exists(os.path.join(module_root_dir, ModuleV2.MODULE_FILE)):
                return module_root_dir
        raise InvalidModuleException(
            f"Invalid module at {pkg_installation_dir}: found module package but it has no {ModuleV2.MODULE_FILE}. "
            "This occurs when you install or build modules from source incorrectly. "
            "Always use the `inmanta module build` command followed by `pip install ./dist/<dist-package>` to "
            "respectively build a module from source and install the distribution package. "
            "Make sure to uninstall the broken package first."
        )

    @classmethod
    def from_path(cls, project: Optional["Project"], module_name: str, path: str) -> "ModuleV2":
        return ModuleV2(
            project,
            path,
            is_editable_install=os.path.exists(os.path.join(path, const.PLUGINS_PACKAGE)),
            installed_version=cls.get_installed_version(module_name),
        )

    def _get_module_name(self, module_spec: list[InmantaModuleRequirement]) -> str:
        module_name: str = super()._get_module_name(module_spec)
        if module_name.startswith(ModuleV2.PKG_NAME_PREFIX.replace("-", "_")):
            raise ValueError("PythonRepo instances work with inmanta module names, not Python package names.")
        return module_name


class ModuleV1Source(ModuleSource["ModuleV1"]):
    def __init__(self, local_repo: "ModuleRepo", remote_repo: "ModuleRepo") -> None:
        self.local_repo: ModuleRepo = local_repo
        self.remote_repo: ModuleRepo = remote_repo

    def log_pre_install_information(self, module_name: str, module_spec: list[InmantaModuleRequirement]) -> None:
        LOGGER.debug("Installing module %s (v1) %s.", module_name, super()._format_constraints(module_name, module_spec))

    def take_modules_snapshot(self, project: "Project", header: Optional[str] = None) -> dict[str, packaging.version.Version]:
        """
        Log and return a dictionary containing currently loaded modules and their versions.

        :param header: Optional text to be displayed before logging the modules and their versions
        """

        version_snapshot = {module_name: module.version for module_name, module in project.modules.items()}
        super()._log_version_snapshot(header, version_snapshot)
        return version_snapshot

    def log_snapshot_difference_v1_modules(
        self, project: "Project", previous_snapshot: dict[str, packaging.version.Version], header: Optional[str] = None
    ) -> None:
        """
        Logs a diff view on inmanta modules (both v1 and v2) currently loaded (in alphabetical order) and their version.

        :param project: The currently active project.
        :param previous_snapshot: Mapping of inmanta module names to their respective versions. This is the baseline against
        which the currently installed versions will be compared.
        :param header: Optional text to be displayed before logging the diff view.
        """
        version_snapshot = {module_name: module.version for module_name, module in project.modules.items()}
        super()._log_snapshot_difference(version_snapshot, previous_snapshot, header)

    def log_post_install_information(self, module: TModule) -> None:
        """
        Display information about this module's installation after the actual installation.

        :param module: The module.
        """
        local_repo = module.path
        remote_repo = gitprovider.get_remote(local_repo)
        remote_repo = f" from {remote_repo.strip()}" if remote_repo is not None else ""

        LOGGER.debug(
            "Successfully installed module %s (v1) version %s in %s%s.",
            module.name,
            module.version,
            module.path,
            remote_repo,
        )

    def install(self, project: "Project", module_spec: list[InmantaModuleRequirement]) -> Optional["ModuleV1"]:
        module_name: str = self._get_module_name(module_spec)
        preinstalled: Optional[ModuleV1] = self.get_installed_module(project, module_name)
        if preinstalled is not None:
            preinstalled_version: str = str(preinstalled.version)
            if all(preinstalled_version in constraint for constraint in module_spec):
                return preinstalled
            else:
                LOGGER.warning(
                    "Currently installed %s-%s does not match constraint %s: updating to compatible version.",
                    module_name,
                    preinstalled_version,
                    ",".join(constraint.version_spec_str() for constraint in module_spec if constraint.specs),
                )
                self.log_pre_install_information(module_name, module_spec)
                modules_pre_install = self.take_modules_snapshot(project, header="Modules versions before installation:")
                module = ModuleV1.update(
                    project, module_name, module_spec, preinstalled.path, fetch=False, install_mode=project.install_mode
                )
                self.log_snapshot_difference_v1_modules(
                    project, modules_pre_install, header="Modules versions after installation:"
                )
                self.log_post_install_information(module)
                return module
        else:
            if project.downloadpath is None:
                raise CompilerException(
                    f"Can not install module {module_name} because 'downloadpath' is not set in {project.PROJECT_FILE}"
                )
            download_path: str = os.path.join(project.downloadpath, module_name)
            result = self.remote_repo.clone(module_name, project.downloadpath)
            if not result:
                return None

            self.log_pre_install_information(module_name, module_spec)
            modules_pre_install = self.take_modules_snapshot(project, header="Modules versions before installation:")
            module = ModuleV1.update(
                project, module_name, module_spec, download_path, fetch=False, install_mode=project.install_mode
            )
            self.log_snapshot_difference_v1_modules(project, modules_pre_install, header="Modules versions after installation:")
            self.log_post_install_information(module)

            return module

    def path_for(self, name: str) -> Optional[str]:
        return self.local_repo.path_for(name)

    @classmethod
    def from_path(cls, project: Optional["Project"], module_name: str, path: str) -> "ModuleV1":
        return ModuleV1(project, path)


class ModuleRepo:
    def clone(self, name: str, dest: str) -> bool:
        raise NotImplementedError("Abstract method")

    def path_for(self, name: str) -> Optional[str]:
        # same class is used for search path and remote repos, perhaps not optimal
        raise NotImplementedError("Abstract method")

    def is_empty(self) -> bool:
        """
        Return true if this repo will never produce any repo.

        Used to distinguish an empty compose repo from a non-empty one
        """
        return False


class CompositeModuleRepo(ModuleRepo):
    def __init__(self, children: list[ModuleRepo]) -> None:
        self.children = children

    def clone(self, name: str, dest: str) -> bool:
        for child in self.children:
            if child.clone(name, dest):
                return True
        return False

    def path_for(self, name: str) -> Optional[str]:
        for child in self.children:
            result = child.path_for(name)
            if result is not None:
                return result
        return None

    def is_empty(self) -> bool:
        return reduce(operator.and_, (child.is_empty() for child in self.children), True)


class LocalFileRepo(ModuleRepo):
    def __init__(self, root: str, parent_root: Optional[str] = None) -> None:
        if parent_root is None:
            self.root = os.path.abspath(root)
        else:
            self.root = os.path.join(parent_root, root)

    def clone(self, name: str, dest: str) -> bool:
        try:
            gitprovider.clone(os.path.join(self.root, name), os.path.join(dest, name))
            return True
        except Exception:
            LOGGER.debug("could not clone repo", exc_info=True)
            return False

    def path_for(self, name: str) -> Optional[str]:
        path = os.path.join(self.root, name)
        if os.path.exists(path):
            return path
        return None

    def is_empty(self) -> bool:
        # May have or receive items
        return False


class RemoteRepo(ModuleRepo):
    def __init__(self, baseurl: str) -> None:
        self.baseurl = baseurl

    def clone(self, name: str, dest: str) -> bool:
        url, nbr_substitutions = re.subn(r"{}", name, self.baseurl)
        if nbr_substitutions > 1:
            raise InvalidMetadata(msg=f"Wrong repo path at {self.baseurl} : should only contain at most one {{}} pair")
        elif nbr_substitutions == 0:
            url = self.baseurl + name
        try:
            gitprovider.clone(url, os.path.join(dest, name))
            return True
        except Exception:
            LOGGER.debug("could not clone repo", exc_info=True)
            return False

    def path_for(self, name: str) -> Optional[str]:
        raise NotImplementedError("Should only be called on local repos")

    def is_empty(self) -> bool:
        # May have or receive items
        return False


def make_repo(path: str, root: Optional[str] = None) -> Union[LocalFileRepo, RemoteRepo]:
    """
    Returns the appropriate `ModuleRepo` instance (v1) for the given path.
    """
    # check that the second char is not a colon (windows)
    if ":" in path and path[1] != ":":
        return RemoteRepo(path)
    else:
        return LocalFileRepo(path, parent_root=root)


def merge_specs(mainspec: "Dict[str, List[InmantaModuleRequirement]]", new: "List[InmantaModuleRequirement]") -> None:
    """Merge two maps str->[TMetadata] by concatting their lists."""
    for req in new:
        key = req.project_name
        if key not in mainspec:
            mainspec[key] = [req]
        else:
            mainspec[key] = mainspec[key] + [req]


@stable_api
class InstallMode(str, Enum):
    """
    The module install mode determines what version of a module should be selected when a module is downloaded.
    """

    release = "release"
    """
    Only use a released version that is compatible with the current compiler and any version constraints defined in the
    ``requires`` lists for the project or any other modules (see :class:`ProjectMetadata`, :class:`ModuleV1Metadata` and
    :class:`ModuleV2Metadata`).

    A module is considered released in the following situations:
      * For V1 modules: There is a tag on a commit. This tag is a valid, pep440 compliant version identifier and it's not a
                        prelease version.
      * For V2 modules: The python package was published on a Python package repository, the version identifier is pep440
                        compliant and is not a prerelease version.
    """

    prerelease = "prerelease"
    """
    Similar to :attr:`InstallMode.release` but prerelease versions are allowed as well.
    """

    master = "master"
    """
    For V1 modules: Use the module's master branch.
    For V2 modules: Equivalent to :attr:`InstallMode.prerelease`
    """


INSTALL_OPTS: list[str] = [mode.value for mode in InstallMode]  # Part of the stable API
"""
List of possible module install modes, kept for backwards compatibility. New code should use :class:`InstallMode` instead.
"""


@stable_api
class FreezeOperator(str, Enum):
    eq = "=="
    compatible = "~="
    ge = ">="

    @classmethod
    def get_regex_for_validation(cls) -> str:
        all_values = [re.escape(o.value) for o in cls]
        return f"^({'|'.join(all_values)})$"


class RawParser(ABC):
    @classmethod
    @abstractmethod
    def parse(cls, source: Union[str, TextIO]) -> Mapping[str, object]:
        raise NotImplementedError()


class YamlParser(RawParser):
    @classmethod
    def parse(cls, source: Union[str, TextIO]) -> Mapping[str, object]:
        try:
            return yaml.safe_load(source)
        except yaml.YAMLError as e:
            if isinstance(source, TextIOBase):
                raise InvalidMetadata(msg=f"Invalid yaml syntax in {source.name}:\n{str(e)}") from e
            else:
                raise InvalidMetadata(msg=str(e)) from e


class CfgParser(RawParser):
    @classmethod
    def parse(cls, source: Union[str, TextIO]) -> Mapping[str, object]:
        try:
            config: configparser.ConfigParser = configparser.ConfigParser()
            config.read_string(source if isinstance(source, str) else source.read())
            if config.has_option("options", "install_requires"):
                install_requires = [r for r in config.get("options", "install_requires").split("\n") if r]
            else:
                install_requires = []
            version_tag: str = config.get("egg_info", "tag_build", fallback="")
            return {**config["metadata"], "install_requires": install_requires, "version_tag": version_tag}
        except configparser.Error as e:
            if isinstance(source, TextIOBase):
                raise InvalidMetadata(msg=f"Invalid syntax in {source.name}:\n{str(e)}") from e
            else:
                raise InvalidMetadata(msg=str(e)) from e
        except KeyError as e:
            if isinstance(source, TextIOBase):
                raise InvalidMetadata(msg=f"Metadata file {source.name} doesn't have a metadata section.") from e
            else:
                raise InvalidMetadata(msg="Metadata file doesn't have a metadata section.") from e


class RequirementsTxtFile:
    """
    This class caches the requirements specified in the requirements.txt file in memory.
    As such, this class will miss any updated applied after the object is constructed.
    """

    def __init__(self, filename: str, create_file_if_not_exists: bool = False) -> None:
        self._filename = filename
        if not os.path.exists(self._filename):
            if create_file_if_not_exists:
                with open(self._filename, "w", encoding="utf-8"):
                    pass
            else:
                raise FileNotFoundError(f"File {filename} does not exist")
        self._requirements = RequirementsTxtParser.parse(filename)

    def has_requirement_for(self, pkg_name: str) -> bool:
        """
        Returns True iff this requirements.txt file contains the given package name. The given `pkg_name` is matched
        case insensitive against the requirements in this RequirementsTxtFile.
        """
        return any(r.name == pkg_name.lower() for r in self._requirements)

    def set_requirement_and_write(self, requirement: Requirement) -> None:
        """
        Add the given requirement to the requirements.txt file and update the file on disk, replacing any existing constraints
        on this package.
        """
        new_content_file = RequirementsTxtParser.get_content_with_dep_removed(
            self._filename, remove_dep_on_pkg=requirement.name
        )
        new_content_file = new_content_file.rstrip()
        if new_content_file:
            new_content_file = f"{new_content_file}\n{requirement}"
        else:
            new_content_file = str(requirement)
        self._write(new_content_file)

    def remove_requirement_and_write(self, pkg_name: str) -> None:
        """
        Remove the dependency on the given package and update the file on disk.
        """
        if not self.has_requirement_for(pkg_name):
            return
        new_content_file = RequirementsTxtParser.get_content_with_dep_removed(self._filename, remove_dep_on_pkg=pkg_name)
        self._write(new_content_file)

    def _write(self, new_content_file: str) -> None:
        """
        Write the file to disk.
        """
        with open(self._filename, "w", encoding="utf-8") as fd:
            fd.write(new_content_file)
        self._requirements = RequirementsTxtParser.parse(self._filename)


TMetadata = TypeVar("TMetadata", bound="Metadata")


@stable_api
class Metadata(BaseModel):
    model_config: typing.ClassVar[pydantic.ConfigDict] = pydantic.ConfigDict(
        # By default pydantic does not coerce to strings. However, our raw metadata may be typed incorrectly,
        # e.g. in case of yaml, 1.0.0 is a string but 1.0 is a float
        coerce_numbers_to_str=True
    )

    name: str
    description: Optional[str] = None
    freeze_recursive: bool = False
    freeze_operator: str = Field(default="~=", pattern=FreezeOperator.get_regex_for_validation())

    _raw_parser: typing.ClassVar[type[RawParser]]

    @classmethod
    def parse(cls: type[TMetadata], source: Union[str, TextIO]) -> TMetadata:
        raw: Mapping[str, object] = cls._raw_parser.parse(source)
        try:
            return cls(
                **raw,
            )
        except ValidationError as e:
            if isinstance(source, TextIOBase):
                raise InvalidMetadata(msg=f"Metadata defined in {source.name} is invalid:", validation_error=e) from e
            else:
                raise InvalidMetadata(msg=str(e), validation_error=e) from e


class MetadataFieldRequires(BaseModel):
    requires: list[str] = []

    @classmethod
    def to_list(cls, v: object) -> list[object]:
        if v is None:
            return []
        if not isinstance(v, list):
            return [v]
        return v

    @field_validator("requires", mode="before")
    @classmethod
    def requires_to_list(cls, v: object) -> object:
        return cls.to_list(v)


TModuleMetadata = TypeVar("TModuleMetadata", bound="ModuleMetadata")


@stable_api
class ModuleMetadata(ABC, Metadata):
    version: str
    license: str
    deprecated: Optional[bool] = None

    @field_validator("version")
    @classmethod
    def is_pep440_version(cls, v: str) -> str:
        try:
            packaging.version.Version(v)
        except packaging.version.InvalidVersion as e:
            raise ValueError(f"Version {v} is not PEP440 compliant") from e
        return v

    @classmethod
    def rewrite_version(
        cls: type[TModuleMetadata], source: str, new_version: str, version_tag: str = ""
    ) -> tuple[str, TModuleMetadata]:
        """
        Returns the source text with the version replaced by the new version.
        """
        metadata: TModuleMetadata = cls.parse(source)
        current_version = metadata.version
        if current_version == new_version:
            LOGGER.debug("Current version is the same as the new version: %s", current_version)

        result: str = cls._substitute_version(source, new_version, version_tag)

        try:
            new_metadata = cls.parse(result)
        except Exception:
            raise Exception("Unable to rewrite module definition.")

        # Validate whether the version and version_tag field was updated correctly in metadata file
        full_version_in_meta_data: packaging.version.Version = new_metadata.get_full_version()
        expected_full_version: packaging.version.Version = cls._compose_full_version(new_version, version_tag)
        if full_version_in_meta_data != expected_full_version:
            raise Exception(
                "Unable to write version and version tag information to the module metadata file.\n"
                "\t* For a V1 module: Does the module.yml file contain a syntax error near the version field?\n"
                "\t* For a V2 module: Does the setup.cfg file contain a syntax error near the metadata.version or "
                "the egg_info.tag_build field?"
            )

        return result, new_metadata

    @classmethod
    @abstractmethod
    def _substitute_version(cls: type[TModuleMetadata], source: str, new_version: str, version_tag: str = "") -> str:
        raise NotImplementedError()

    @abstractmethod
    def get_full_version(self) -> packaging.version.Version:
        """
        Return the full version (version + version tag) of this module.
        """
        raise NotImplementedError()

    @classmethod
    def _compose_full_version(cls, v: str, version_tag: str) -> packaging.version.Version:
        if not version_tag:
            return packaging.version.Version(v)
        normalized_tag: str = version_tag.lstrip(".")
        return packaging.version.Version(f"{v}.{normalized_tag}")


@stable_api
class ModuleV1Metadata(ModuleMetadata, MetadataFieldRequires):
    """
    :param name: The name of the module.
    :param description: (Optional) The description of the module
    :param version: The version of the inmanta module.
    :param license: The license for this module
    :param compiler_version: (Optional) The minimal compiler version required to compile this module.
    :param requires: (Optional) Model files import other modules. These imports do not determine a version, this
      is based on the install_mode setting of the project. Modules and projects can constrain a version in the
      requires setting. Similar to the module, version constraints are defined using
      `PEP440 syntax <https://www.python.org/dev/peps/pep-0440/#version-specifiers>`_.
    :param freeze_recursive: (Optional) This key determined if the freeze command will behave recursively or not. If
      freeze_recursive is set to false or not set, the current version of all modules imported directly in any submodule of
      this module will be set in module.yml. If it is set to true, all modules imported in any of those modules will also be
      set.
    :param freeze_operator: (Optional) This key determines the comparison operator used by the freeze command.
      Valid values are [==, ~=, >=]. *Default is '~='*
    """

    compiler_version: Optional[str] = None

    _raw_parser: typing.ClassVar[type[YamlParser]] = YamlParser

    @field_validator("compiler_version", mode="after")
    @classmethod
    def is_pep440_version_v1(cls, v: str) -> str:
        return cls.is_pep440_version(v)

    @classmethod
    def _substitute_version(cls: type[TModuleMetadata], source: str, new_version: str, version_tag: str = "") -> str:
        new_version_obj: packaging.version.Version = cls._compose_full_version(new_version, version_tag)
        return re.sub(r"([\s]version\s*:\s*['\"\s]?)[^\"'}\s]+(['\"]?)", rf"\g<1>{new_version_obj}\g<2>", source)

    def get_full_version(self) -> packaging.version.Version:
        return packaging.version.Version(self.version)

    def to_v2(self) -> "ModuleV2Metadata":
        values = self.dict()
        if values["description"] is not None:
            values["description"] = values["description"].replace("\n", " ")
        del values["compiler_version"]
        install_requires = [ModuleV2Source.get_package_name_for(r) for r in values["requires"]]
        del values["requires"]
        values["name"] = ModuleV2Source.get_package_name_for(values["name"])
        values["version"], values["version_tag"] = ModuleV2Metadata.split_version(packaging.version.Version(values["version"]))
        return ModuleV2Metadata(**values, install_requires=install_requires)


@stable_api
class ModuleV2Metadata(ModuleMetadata):
    """
    :param name: The name of the python package that is generated when packaging this module.
                 This name should follow the format "inmanta-module-<module-name>"
    :param description: (Optional) The description of the module
    :param version: The version of the inmanta module. Should not contain build tag.
    :param version_tag: The build tag for this module version, i.e. "dev0"
    :param license: The license for this module
    :param freeze_recursive: (Optional) This key determined if the freeze command will behave recursively or not. If
      freeze_recursive is set to false or not set, the current version of all modules imported directly in any submodule of
      this module will be set in setup.cfg. If it is set to true, all modules imported in any of those modules will also be
      set.
    :param freeze_operator: (Optional) This key determines the comparison operator used by the freeze command.
      Valid values are [==, ~=, >=]. *Default is '~='*
    :param install_requires: The Python packages this module depends on.
    :param four_digit_version: Whether to use a four-digit version format (e.g. 23.4.1.0) instead of the standard
        three-digit format (e.g. 23.4.1).
        Even without setting this option to True, a fourth digit is allowed as a revision digit. However, the tooling
        will not use it by default. For example, you can use the '--revision' flag with the command
        'inmanta module release --dev --revision' even if 'four_digit_version' is set to False. But if you don't specify
        '--revision' explicitly, the tooling will consider 'patch' to be the lowest increment.
    """

    install_requires: list[str]
    version_tag: str = ""
    four_digit_version: bool = False
    _raw_parser: typing.ClassVar[type[CfgParser]] = CfgParser

    @field_validator("version")
    @classmethod
    def is_base_version(cls, v: str) -> str:
        version_obj: packaging.version.Version = packaging.version.Version(v)
        if str(version_obj) != version_obj.base_version:
            raise ValueError(
                "setup.cfg version should be a base version without tag. Use egg_info.tag_build to configure a tag"
            )
        return v

    @classmethod
    def split_version(cls, v: packaging.version.Version) -> tuple[str, str]:
        """
        Splits a full version in a base version and a tag.
        """

        def get_version_tag(v: packaging.version.Version) -> str:
            if v.is_devrelease:
                return f"dev{v.dev}"
            if v.is_prerelease:
                # e.g. rc
                assert v.pre is not None
                return f"{v.pre[0]}{v.pre[1]}"
            if v.is_postrelease:
                return f"post{v.post}"
            return ""

        return v.base_version, get_version_tag(v)

    @field_validator("version_tag")
    @classmethod
    def is_valid_version_tag(cls, v: str) -> str:
        try:
            cls._compose_full_version("1.0.0", v)
        except packaging.version.InvalidVersion as e:
            raise ValueError(f"Version tag {v} is not PEP440 compliant") from e
        return v

    @field_validator("name")
    @classmethod
    def validate_name_field(cls, v: str) -> str:
        """
        The name field of a V2 module should follow the format "inmanta-module-<module-name>"
        """
        if not v.startswith(ModuleV2.PKG_NAME_PREFIX) or not len(v) > len(ModuleV2.PKG_NAME_PREFIX):
            raise ValueError(f'The name field should follow the format "{ModuleV2.PKG_NAME_PREFIX}<module-name>"')
        if "_" in v:
            raise ValueError("Module names should not contain underscores, use '-' instead.")
        return v

    def get_full_version(self) -> packaging.version.Version:
        return self._compose_full_version(self.version, self.version_tag)

    @classmethod
    def _substitute_version(cls: type[TModuleMetadata], source: str, new_version: str, version_tag: str = "") -> str:
        result = re.sub(
            r"(\[metadata\][^\[]*?\bversion[ \t\f\v]*=[ \t\f\v]*)[\S]+(\n|$)", rf"\g<1>{new_version}\n", source, flags=re.DOTALL
        )
        if "[egg_info]" not in result:
            result = f"{result}\n[egg_info]\ntag_build = {version_tag}"
        elif "tag_build" not in result:
            result = result.replace("[egg_info]", f"[egg_info]\ntag_build = {version_tag}")
        else:
            result = re.sub(
                r"(\[egg_info\][^\[]*[ \t\f\v]*tag_build[ \t\f\v]*=)[ \t\f\v]*[\S]*(\n|$)",
                rf"\g<1> {version_tag}\n",
                result,
            )
        return result

    def to_config(self, inp: Optional[configparser.ConfigParser] = None) -> configparser.ConfigParser:
        if inp:
            out = inp
        else:
            out = configparser.ConfigParser()

        if not out.has_section("metadata"):
            out.add_section("metadata")
        for k, v in self.dict(exclude_none=True, exclude={"install_requires", "version_tag"}).items():
            out.set("metadata", k, str(v))

        if self.version_tag:
            if not out.has_section("egg_info"):
                out.add_section("egg_info")
            out.set("egg_info", "tag_build", self.version_tag)

        return out


@stable_api
class ModuleRepoType(Enum):
    git = "git"
    package = "package"


@stable_api
class ModuleRepoInfo(BaseModel):
    url: str
    type: ModuleRepoType = ModuleRepoType.git


@dataclass(frozen=True)
class RelationPrecedenceRule:
    """
    Represents a rule defined in the relation precedence policy of the project.yml file.
    Indicates that list `first_type.first_relation_name` should be frozen
    before `then_type.then_relation_name`.
    """

    first_type: str
    first_relation_name: str
    then_type: str
    then_relation_name: str

    @classmethod
    def from_string(cls, rule: str) -> "RelationPrecedenceRule":
        """
        Create a RelationPrecedencePolicy object from its string representation.
        """
        match: Optional[re.Match[str]] = ProjectMetadata._re_relation_precedence_rule_compiled.fullmatch(rule.strip())
        if not match:
            raise Exception(
                f"Invalid rule in relation precedence policy: {rule}. "
                f"Expected syntax: '<entity-type>.<relation-name> before <entity-type>.<relation-name>'"
            )
        group_dict = match.groupdict()
        return cls(
            first_type=group_dict["ft"],
            first_relation_name=group_dict["fr"],
            then_type=group_dict["tt"],
            then_relation_name=group_dict["tr"],
        )

    def __str__(self) -> str:
        return f"{self.first_type}.{self.first_relation_name} before {self.then_type}.{self.then_relation_name}"


@stable_api
class ProjectPipConfig(inmanta.data.model.PipConfig):
    """
    :param index_url: one pip index url for this project.
    :param extra_index_url:  additional pip index urls for this project. This is generally only
        recommended if all configured indexes are under full control of the end user to protect against dependency
        confusion attacks. See the `pip install documentation <https://pip.pypa.io/en/stable/cli/pip_install/>`_ and
        `PEP 708 (draft) <https://peps.python.org/pep-0708/>`_ for more information.
    :param pre:  allow pre-releases when installing Python packages, i.e. pip --pre.
        If null, behaves like false unless pip.use-system-config=true, in which case system config is respected.
    :param use_system_config: defaults to false.
        When true, sets the pip's index url, extra index urls and pre according to the respective settings outlined above
        but otherwise respect any pip environment variables and/or config in the pip config file,
        including any extra-index-urls.

        If no indexes are configured in pip.index-url/pip.extra-index-url, this option falls back to pip's default behavior,
        meaning it uses the pip index url from the environment, the config file, or PyPi, in that order.

        For development, it is recommended to set this option to false, both for portability
        (and related compatibility with tools like pytest-inmanta-lsm) and for security
        (dependency confusion attacks could affect users that aren't aware that inmanta installs Python packages).

        See the :ref:`section<specify_location_pip>` about setting up pip index for more information.
    """

    @pydantic.model_validator(mode="before")
    @classmethod
    def __alert_extra_field__(cls, values: dict[str, object]) -> dict[str, object]:
        extra_fields = values.keys() - cls.model_fields.keys() - {v.alias for v in cls.model_fields.values()}

        for extra_field in extra_fields:
            # This is cfr adr 0000
            warnings.warn(
                ProjectConfigurationWarning(f"Found unexpected configuration value 'pip.{extra_field}' in 'project.yml'")
            )
        return values


@stable_api
class ProjectMetadata(Metadata, MetadataFieldRequires):
    """
    :param name: The name of the project.
    :param description: (Optional) An optional description of the project
    :param author: (Optional) The author of the project
    :param author_email: (Optional) The contact email address of author
    :param license: (Optional) License the project is released under
    :param copyright: (Optional) Copyright holder name and date.
    :param modulepath: (Optional) This value is a list of paths where Inmanta should search for modules.
    :param downloadpath: (Optional) This value determines the path where Inmanta should download modules from
        repositories. This path is not automatically included in the modulepath!
    :param install_mode: (Optional) [DEPRECATED] This key was used to determine what version of a module should be selected
        when a module is downloaded. For more information see :class:`InstallMode`. This should now be set via the ``pre``
        option of the ``pip`` section.
    :param repo: (Optional) A list (a yaml list) of repositories where Inmanta can find modules. Inmanta tries each repository
        in the order they appear in the list. Each element of this list requires a ``type`` and a ``url`` field. The type field
        can have the following values:

        * git: When the type is set to git, the url field should contain a template of the Git repo URL. Inmanta creates the
          git repo url by formatting {} or {0} with the name of the module. If no formatter is present it appends the name
          of the module to the URL.
        * package: [DEPRECATED] Setting up pip indexes should be done via the ``index_urls`` option of the ``pip`` section.
          Refer to the :ref:`migration guide<migrate_to_project_wide_pip_config>` for more information.

        The old syntax, which only defines a Git URL per list entry is maintained for backward compatibility.
    :param requires: (Optional) This key can contain a list (a yaml list) of version constraints for modules used in this
        project. Similar to the module, version constraints are defined using
        `PEP440 syntax <https://www.python.org/dev/peps/pep-0440/#version-specifiers>`_.
    :param freeze_recursive: (Optional) This key determines if the freeze command will behave recursively or not. If
        freeze_recursive is set to false or not set, the current version of all modules imported directly in the main.cf file
        will be set in project.yml. If it is set to true, the versions of all modules used in this project will be set in
        project.yml.
    :param freeze_operator: (Optional) This key determines the comparison operator used by the freeze command.
        Valid values are [==, ~=, >=]. *Default is '~='*
    :param relation_precedence_policy: [EXPERIMENTAL FEATURE] A list of rules that indicate the order in which the compiler
        should freeze lists. The following syntax should be used to specify a rule
        `<first-type>.<relation-name> before <then-type>.<relation-name>`. With this rule in
        place, the compiler will first freeze `first-type.relation-name` and only then `then-type.relation-name`.
    :param strict_deps_check: Determines whether the compiler or inmanta tools that install/update module dependencies,
        should check the virtual environment for version conflicts in a strict way or not.
        A strict check means that all transitive dependencies will be checked for version conflicts and that any violation will
        result in an error.
        When a non-strict check is done, only version conflicts in a direct dependency will result in an error.
        All other violations will only result in a warning message.
    :param agent_install_dependency_modules: [DEPRECATED] If true, when a module declares Python dependencies on
        other (v2) modules, the agent will install these dependency modules with pip. This option should only be enabled
        if the agent is configured with the appropriate pip related environment variables. The option allows to an extent
        for inter-module dependencies within handler code, even if the dependency module doesn't have any handlers that
        would otherwise be considered relevant for this agent.
        Care should still be taken when you use inter-module imports. The current code loading mechanism does not explicitly
        order reloads. A general guideline is to use qualified imports where you can (import the module rather than objects
        from the module). When this is not feasible, you should be aware of
        `Python's reload semantics <https://docs.python.org/3/library/importlib.html#importlib.reload>`_ and take this into
        account when making changes to handler code.
        Another caveat is that if the dependency module does contain code that is relevant for the agent, it will be loaded
        like any other handler code and it will be this code that is imported by any dependent modules (though depending on
        the load order the very first import may use the version installed by pip). If at some point this dependency module's
        handlers cease to be relevant for this agent, its code will remain stale. Therefore this feature should not be depended
        on in transient scenarios like this.
    :param pip: A configuration section that holds information about the pip configuration that should be taken into account
                when installing Python packages (See: :py:class:`inmanta.module.ProjectPipConfig` for more details).
    """

    _raw_parser: typing.ClassVar[type[YamlParser]] = YamlParser

    _re_relation_precedence_rule: str = r"^(?P<ft>[^\s.]+)\.(?P<fr>[^\s.]+)\s+before\s+(?P<tt>[^\s.]+)\.(?P<tr>[^\s.]+)$"
    _re_relation_precedence_rule_compiled: ClassVar[re.Pattern[str]] = re.compile(_re_relation_precedence_rule)

    author: Optional[str] = None
    author_email: Optional[NameEmail] = None
    license: Optional[str] = None
    copyright: Optional[str] = None
    modulepath: list[str] = []
    repo: list[ModuleRepoInfo] = []
    downloadpath: Optional[str] = None
    install_mode: InstallMode = InstallMode.release
    requires: list[str] = []
    relation_precedence_policy: list[
        Annotated[str, StringConstraints(strip_whitespace=True, pattern=_re_relation_precedence_rule, min_length=1)]
    ] = []
    strict_deps_check: bool = True
    agent_install_dependency_modules: bool = True
    pip: ProjectPipConfig = ProjectPipConfig()

    @field_validator("modulepath", mode="before")
    @classmethod
    def modulepath_to_list(cls, v: object) -> object:
        return cls.to_list(v)

    @field_validator("repo", mode="before")
    @classmethod
    def validate_repo_field(cls, v: object) -> list[dict[object, object]]:
        v_as_list = cls.to_list(v)
        result: list[dict[object, object]] = []
        for elem in v_as_list:
            if isinstance(elem, str):
                # Ensure backward compatibility with the version of Inmanta that didn't have support for the type field.
                result.append({"url": elem, "type": ModuleRepoType.git})
            elif isinstance(elem, dict):
                if elem["type"] == ModuleRepoType.package.value:
                    warnings.warn(
                        ProjectConfigurationWarning(
                            "Setting a pip index through the `repo.url` option with type `package` in the project.yml file "
                            "is no longer supported and will be ignored. "
                            "Please set the pip index url through the `pip.index_url` option instead."
                        )
                    )
                result.append(elem)
            else:
                raise ValueError(f"Value should be either a string of a dict, got {elem}")
        return result

    def get_relation_precedence_rules(self) -> list[RelationPrecedenceRule]:
        """
        Return all RelationPrecedenceRules defined in the project.yml file.
        """
        return [RelationPrecedenceRule.from_string(rule_as_str) for rule_as_str in self.relation_precedence_policy]

    def get_index_urls(self) -> list[str]:
        """For backward compatibility with ISO6"""
        # This ensures no duplicates are returned and insertion order is preserved.
        # i.e. the left-most index will be passed to pip as --index-url and the others as --extra-index-url
        return list(
            {
                value: None
                for value in itertools.chain([self.pip.index_url] if self.pip.index_url else [], self.pip.extra_index_url)
            }
        )


@stable_api
class ModuleLike(ABC, Generic[TMetadata]):
    """
    Commons superclass for projects and modules, which are both versioned by git

    :ivar name: The name for this module like instance, in the context of the Inmanta DSL.
    """

    def __init__(self, path: str) -> None:
        """
        :param path: root git directory
        """
        self._path = path
        self._metadata = self._get_metadata_from_disk()
        self.name = self.get_name_from_metadata(self._metadata)

    @classmethod
    @abstractmethod
    # Union[Project, ModuleV1, ModuleV2] would be more strict than ModuleLike[Any] but very restrictive with potential stable
    # API extension in mind.
    def from_path(cls, path: str) -> Optional["ModuleLike"]:
        """
        Get a concrete module like instance from a path. Returns None when no project or module is present at the given path.
        """
        subs: tuple[type[ModuleLike], ...] = (Project, Module)
        for sub in subs:
            instance: Optional[ModuleLike] = sub.from_path(path)
            if instance is not None:
                return instance
        return None

    @classmethod
    def get_first_directory_containing_file(cls, cur_dir: str, filename: str) -> str:
        """
        Travel up in the directory structure until a file with the given name is found.
        """
        fq_path_to_filename = os.path.join(cur_dir, filename)

        if os.path.exists(fq_path_to_filename):
            return cur_dir

        parent_dir = os.path.abspath(os.path.join(cur_dir, os.pardir))
        if parent_dir == cur_dir:
            raise FileNotFoundError(f"No file with name {filename} exists in any of the parent directories")

        return cls.get_first_directory_containing_file(parent_dir, filename)

    def _get_metadata_from_disk(self) -> TMetadata:
        metadata_file_path = self.get_metadata_file_path()

        if not os.path.exists(metadata_file_path):
            raise ModuleMetadataFileNotFound(f"Metadata file {metadata_file_path} does not exist")

        with open(metadata_file_path, encoding="utf-8") as fd:
            return self.get_metadata_from_source(source=fd)

    def get_metadata_from_source(self, source: Union[str, TextIO]) -> TMetadata:
        """
        :param source: Either the yaml content as a string or an input stream from the yaml file
        """
        metadata_type: type[TMetadata] = self.get_metadata_file_schema_type()
        return metadata_type.parse(source)

    @property
    def path(self) -> str:
        return self._path

    @property
    def metadata(self) -> TMetadata:
        return self._metadata

    @property
    def freeze_recursive(self) -> bool:
        return self._metadata.freeze_recursive

    @property
    def freeze_operator(self) -> str:
        return self._metadata.freeze_operator

    @abstractmethod
    def get_metadata_file_path(self) -> str:
        raise NotImplementedError()

    @classmethod
    @abstractmethod
    def get_metadata_file_schema_type(cls) -> type[TMetadata]:
        raise NotImplementedError()

    @classmethod
    @abstractmethod
    def get_name_from_metadata(cls, metadata: TMetadata) -> str:
        raise NotImplementedError()

    @abstractmethod
    def add_module_requirement_persistent(self, requirement: InmantaModuleRequirement, add_as_v1_module: bool) -> None:
        """
        Add a new module requirement to the files that define requirements on other modules. This could include the
        requirements.txt file next to the metadata file of the project or module. This method updates the files on disk.

        This operation may make this object invalid or outdated if the persisted metadata has been updated since creating this
        instance.
        """
        raise NotImplementedError()

    @abstractmethod
    def get_module_requirements(self) -> list[str]:
        """
        Returns all requirements this module has on other modules, regardless of module generation. Requirements should be on
        inmanta module names, not Python package names.
        """
        raise NotImplementedError()

    def has_module_requirement(self, module_name: str) -> bool:
        """
        :param module_name: The module name in lower cases.
        :returns: True iff the module defines a dependency on the given module in one of the files that
                  declare dependencies module dependencies. This could include the requirements.txt file
                  next to the metadata file of the project or module.
        """
        return any(module_name == InmantaModuleRequirement.parse(req).key for req in self.get_module_requirements())

    def _load_file(self, ns: Namespace, file: str) -> tuple[list[Statement], BasicBlock]:
        ns.location = Location(file, 1)
        statements = []  # type: List[Statement]
        stmts = plyInmantaParser.parse(ns, file)
        block = BasicBlock(ns)
        for s in stmts:
            if isinstance(s, BiStatement):
                statements.append(s)
                block.add(s)
            elif isinstance(s, DefinitionStatement):
                statements.append(s)
                block.add_definition(s)
            elif isinstance(s, str) or isinstance(s, LocatableString):
                pass
            else:
                assert isinstance(s, DynamicStatement)
                block.add(s)
        return (statements, block)

    def _get_requirements_txt_as_list(self) -> list[str]:
        """
        Returns the contents of the requirements.txt file as a list of requirements, if it exists.
        """
        file = os.path.join(self._path, "requirements.txt")
        if os.path.exists(file):
            return RequirementsTxtParser.parse_requirements_as_strs(file)
        else:
            return []

    @abstractmethod
    def get_all_python_requirements_as_list(self) -> list[str]:
        """
        Returns all Python requirements specified by this module like, including requirements on V2 modules.
        """
        raise NotImplementedError()

    def get_strict_python_requirements_as_list(self) -> list[str]:
        """
        Returns the strict python requirements specified by this module like, meaning all Python requirements excluding those on
        inmanta modules.
        """
        return [req for req in self.get_all_python_requirements_as_list() if not req.startswith(ModuleV2.PKG_NAME_PREFIX)]

    def get_module_v2_requirements(self) -> list[InmantaModuleRequirement]:
        """
        Returns all requirements this module like has on v2 modules.
        """
        return [
            InmantaModuleRequirement.parse(ModuleV2Source.get_inmanta_module_name(req))
            for req in self.get_all_python_requirements_as_list()
            if req.startswith(ModuleV2.PKG_NAME_PREFIX)
        ]


class ModuleLikeWithYmlMetadataFile(ABC):
    @abstractmethod
    def get_metadata_file_path(self) -> str:
        raise NotImplementedError()

    def add_module_requirement_to_requires_and_write(self, requirement: InmantaModuleRequirement) -> None:
        """
        Updates the metadata file of the given project or V1 module by adding the given requirement the `requires` section.

        :param requirement: The requirement to add.
        """
        # Parse cfg file
        content: CommentedMap = PreservativeYamlParser.parse(self.get_metadata_file_path())
        # Update requires
        if "requires" in content and content["requires"]:
            existing_matching_reqs: list[str] = [
                r for r in content["requires"] if InmantaModuleRequirement.parse(r).key == requirement.key
            ]
            for r in existing_matching_reqs:
                content["requires"].remove(r)
            content["requires"].append(str(requirement))
        else:
            content["requires"] = [str(requirement)]
        # Write file back to disk
        PreservativeYamlParser.dump(self.get_metadata_file_path(), content)

    def has_module_requirement_in_requires(self, module_name: str) -> bool:
        """
        Returns true iff the given module is present in the `requires` list of the given project or module metadata file.
        """
        content: CommentedMap = PreservativeYamlParser.parse(self.get_metadata_file_path())
        if "requires" not in content:
            return False
        return any(r for r in content["requires"] if InmantaModuleRequirement.parse(r).key == module_name)

    def remove_module_requirement_from_requires_and_write(self, module_name: str) -> None:
        """
        Updates the metadata file of the given project or module by removing the given requirement frm the `requires` section.

        :param module_name: The Inmanta module name is lower case.
        """
        if not self.has_module_requirement_in_requires(module_name):
            return
        content: CommentedMap = PreservativeYamlParser.parse(self.get_metadata_file_path())
        content["requires"] = [r for r in content["requires"] if InmantaModuleRequirement.parse(r).key != module_name]
        PreservativeYamlParser.dump(self.get_metadata_file_path(), content)


@stable_api
class Project(ModuleLike[ProjectMetadata], ModuleLikeWithYmlMetadataFile):
    """
    An inmanta project

    :ivar modules: The collection of loaded modules for this project.
    :ivar module_source: The v2 module source for this project.
    """

    PROJECT_FILE = "project.yml"
    _project = None

    def __init__(
        self,
        path: str,
        autostd: bool = True,
        main_file: str = "main.cf",
        venv_path: Optional[Union[str, "env.VirtualEnv"]] = None,
        attach_cf_cache: bool = True,
        strict_deps_check: Optional[bool] = None,
    ) -> None:
        """
        Initialize the project, this includes
         * Loading the project.yaml (into self._metadata)
         * Setting paths from project.yaml
         * Loading all modules in the module path (into self.modules)
        It does not include
         * verify if project.yml corresponds to the modules in self.modules

        Instances of this class can be created by in two different ways:
        1) Via the Project.get() method
        2) Via the constructor: Always call the Project.set() method after the constructor call.
                                Project instances should only be created via the constructor in test cases.

        :param path: The directory where the project is located
        :param venv_path: Path to the directory that will contain the Python virtualenv.
                          This can be an existing or a non-existing directory.
        :param strict_deps_check: Overrides the strict_deps_check configuration option from the project.yml file if the
                                  provided value is different from None.
        """
        if not os.path.exists(path):
            raise ProjectNotFoundException(f"Directory {path} doesn't exist")
        super().__init__(path)
        self.project_path = path
        self.main_file = main_file

        self._ast_cache: Optional[tuple[list[Statement], BasicBlock]] = None  # Cache for expensive method calls
        self._metadata.modulepath = [os.path.abspath(os.path.join(path, x)) for x in self._metadata.modulepath]
        self.module_source: ModuleV2Source = ModuleV2Source()
        self.module_source_v1: ModuleV1Source = ModuleV1Source(
            local_repo=CompositeModuleRepo([make_repo(x) for x in self.modulepath]),
            remote_repo=CompositeModuleRepo(
                [make_repo(repo.url, root=path) for repo in self._metadata.repo if repo.type == ModuleRepoType.git]
            ),
        )

        if not self.module_source_v1.remote_repo.is_empty():
            # This is only relevant if we have a V1 module source
            if self._metadata.downloadpath is not None:
                self._metadata.downloadpath = os.path.abspath(os.path.join(path, self._metadata.downloadpath))
                if self._metadata.downloadpath not in self._metadata.modulepath:
                    LOGGER.warning("Downloadpath is not in module path! Module install will not work as expected")

                if not os.path.exists(self._metadata.downloadpath):
                    os.mkdir(self._metadata.downloadpath)

        self.virtualenv: env.ActiveEnv
        if venv_path is None:
            self.virtualenv = env.process_env
        else:
            if isinstance(venv_path, env.VirtualEnv):
                self.virtualenv = venv_path
            else:
                venv_path = os.path.abspath(venv_path)
                self.virtualenv = env.VirtualEnv(venv_path)

        self.loaded = False
        self.modules: dict[str, Module] = {}
        self.root_ns = Namespace("__root__")
        self.autostd = autostd
        if attach_cf_cache:
            cache_manager.attach_to_project(path)

        if strict_deps_check is not None:
            self.strict_deps_check = strict_deps_check
        else:
            self.strict_deps_check = self._metadata.strict_deps_check

        self._complete_ast: Optional[tuple[list[Statement], list[BasicBlock]]] = None
        # Cache for the complete ast

    def get_relation_precedence_policy(self) -> list[RelationPrecedenceRule]:
        return self._metadata.get_relation_precedence_rules()

    @classmethod
    def from_path(cls: type[TProject], path: str) -> Optional[TProject]:
        return cls(path=path) if os.path.exists(os.path.join(path, cls.PROJECT_FILE)) else None

    def install_module(self, module_req: InmantaModuleRequirement, install_as_v1_module: bool) -> None:
        """
        Install the given module. If attempting to as v2, this method implicitly trusts any Python package with the
        corresponding name.
        Does not reinstall if the given module requirement is already met.
        """
        installed_module: Optional[Module]
        if install_as_v1_module:
            installed_module = self.module_source_v1.install(self, module_spec=[module_req])
        else:
            installed_module = self.module_source.install(self, module_spec=[module_req])
        if not installed_module:
            raise ModuleNotFoundException(
                f"Failed to install module {module_req} as {'V1' if install_as_v1_module else 'V2'} module"
            )
        self.modules[installed_module.name] = installed_module

    @classmethod
    def get_name_from_metadata(cls, metadata: ProjectMetadata) -> str:
        return metadata.name

    @property
    def install_mode(self) -> InstallMode:
        return self._metadata.install_mode

    @property
    def modulepath(self) -> list[str]:
        return self._metadata.modulepath

    @property
    def downloadpath(self) -> Optional[str]:
        return self._metadata.downloadpath

    def get_metadata_file_path(self) -> str:
        return os.path.join(self._path, Project.PROJECT_FILE)

    @classmethod
    def get_metadata_file_schema_type(cls) -> type[ProjectMetadata]:
        return ProjectMetadata

    @classmethod
    def get_project_dir(cls, cur_dir: str) -> str:
        """
        Find the project directory where we are working in. Traverse up until we find Project.PROJECT_FILE or reach /
        """
        try:
            return cls.get_first_directory_containing_file(cur_dir, Project.PROJECT_FILE)
        except FileNotFoundError:
            raise ProjectNotFoundException("Unable to find an inmanta project (project.yml expected)")

    @classmethod
    def get(cls, main_file: str = "main.cf", strict_deps_check: Optional[bool] = None) -> "Project":
        """
        Get the instance of the project
        """
        if cls._project is None:
            cls._project = Project(cls.get_project_dir(os.curdir), main_file=main_file, strict_deps_check=strict_deps_check)

        return cls._project

    @classmethod
    def set(cls, project: "Project", *, clean: bool = True) -> None:
        """
        Set the instance of the project.

        :param clean: Clean up all side effects of any previously loaded projects. Clears the registered plugins and loaded
            Python plugins packages.
        """
        cls._project = project
        os.chdir(project._path)
        if clean:
            plugins.PluginMeta.clear()
            loader.unload_inmanta_plugins()
        loader.PluginModuleFinder.reset()

    def install_modules(self, *, bypass_module_cache: bool = False, update_dependencies: bool = False) -> None:
        """
        Installs all modules, both v1 and v2.

        :param bypass_module_cache: Fetch the module data from disk even if a cache entry exists.
        :param update_dependencies: Update all Python dependencies (recursive) to their latest versions.
        """
        if not self.is_using_virtual_env():
            self.use_virtual_env()

        self.load_module_recursive(install=True, bypass_module_cache=bypass_module_cache)

        # Verify non-python part
        self.verify_modules_cache()
        self.verify_module_version_compatibility()

        # do python install
        pyreq: Sequence[Requirement] = parse_canonical_requirements(self.collect_python_requirements())

        if len(pyreq) > 0:
            # upgrade both direct and transitive module dependencies: eager upgrade strategy
            self.virtualenv.install_for_config(
                pyreq,
                config=self.metadata.pip,
                upgrade=update_dependencies,
                upgrade_strategy=env.PipUpgradeStrategy.EAGER,
            )

        self.verify()

    def load(self, install: bool = False) -> None:
        """
        Load this project's AST and plugins.

        :param install: Whether to install the project's modules before attempting to load it.
        """
        if not self.loaded:
            if not self.is_using_virtual_env():
                self.use_virtual_env()
            if install:
                self.install_modules()
            self.get_complete_ast()
            self.loaded = True
            start = time()
            self.verify()
            self.load_plugins()
            end = time()
            LOGGER.debug("Plugin loading took %0.03f seconds", end - start)

    def invalidate_state(self, module: Optional[str] = None) -> None:
        """
        Invalidate this project's state, forcing a reload next time load is called.

        :param module: Invalidate the state for a single module. If omitted, invalidates the state for all modules.
        """
        if module is not None:
            if module in self.modules:
                del self.modules[module]
        else:
            self.modules = {}
        self.loaded = False
        self._ast_cache = None
        self._complete_ast = None

    def get_ast(self) -> tuple[list[Statement], BasicBlock]:
        if self._ast_cache is None:
            self._ast_cache = self.__load_ast()
        return self._ast_cache

    def get_imports(self) -> list[DefineImport]:
        (statements, _) = self.get_ast()
        imports = [x for x in statements if isinstance(x, DefineImport)]
        if self.autostd:
            std_locatable = LocatableString("std", Range("__internal__", 1, 1, 1, 1), -1, self.root_ns)
            imp = DefineImport(std_locatable, std_locatable)
            imp.location = std_locatable.location
            imports.insert(0, imp)
        return imports

    def get_complete_ast(self) -> tuple[list[Statement], list[BasicBlock]]:
        if self._complete_ast is not None:
            return self._complete_ast
        start = time()
        # load ast
        (statements, block) = self.get_ast()
        blocks = [block]
        statements = [x for x in statements]

        for _, nstmt, nb in self.load_module_recursive():
            statements.extend(nstmt)
            blocks.append(nb)

        end = time()
        LOGGER.debug("Parsing took %0.03f seconds", end - start)
        cache_manager.log_stats()
        self._complete_ast = (statements, blocks)
        return self._complete_ast

    def __load_ast(self) -> tuple[list[Statement], BasicBlock]:
        main_ns = Namespace("__config__", self.root_ns)
        return self._load_file(main_ns, os.path.join(self.project_path, self.main_file))

    def get_modules(self) -> dict[str, "Module"]:
        self.load()
        return self.modules

    def get_module(
        self,
        full_module_name: str,
        *,
        allow_v1: bool = False,
        install_v1: bool = False,
        install_v2: bool = False,
        bypass_module_cache: bool = False,
    ) -> "Module":
        """
        Get a module instance for a given module name. Caches modules by top level name for later access. The install parameters
        allow to install the module if it has not been installed yet. If both install parameters are False, the module is
        expected to be preinstalled.

        :param full_module_name: The full name of the module. If this is a submodule, the corresponding top level module is
            used.
        :param allow_v1: Allow this module to be loaded as v1.
        :param install_v1: Allow installing this module as v1 if it has not yet been installed. This option is ignored if
            allow_v1=False.
        :param install_v2: Allow installing this module as v2 if it has not yet been installed, implicitly trusting any Python
            package with the corresponding name.
        :param bypass_module_cache: Fetch the module data from disk even if a cache entry exists.
        """
        parts = full_module_name.split("::")
        module_name = parts[0]

        def use_module_cache() -> bool:
            if bypass_module_cache:
                return False
            if module_name not in self.modules:
                return False
            if not allow_v1 and not isinstance(self.modules[module_name], ModuleV2):
                # Reload module because it was loaded as a V1 module, while it should be loaded as a V2 module
                return False
            return True

        if use_module_cache():
            return self.modules[module_name]
        return self.load_module(module_name, allow_v1=allow_v1, install_v1=install_v1, install_v2=install_v2)

    def load_module_recursive(
        self, install: bool = False, bypass_module_cache: bool = False
    ) -> list[tuple[str, list[Statement], BasicBlock]]:
        """
        Loads this project's modules and submodules by recursively following import statements starting from the project's main
        file.

        For each imported submodule, return a triple of name, statements, basicblock

        :param install: Run in install mode, installing any modules that have not yet been installed. If install is False,
            all modules are expected to be preinstalled. For security reasons installation of v2 modules is based on explicit
            Python requirements rather than on imports.
        :param bypass_module_cache: Fetch the module data from disk even if a cache entry exists.
        """
        ast_by_top_level_mod: dict[str, list[tuple[str, list[Statement], BasicBlock]]] = defaultdict(list)

        # List of imports that still have to be loaded.
        # get imports: don't use a set because this collection is used to drive control flow and we want to keep control flow as
        # deterministic as possible
        imports: list[DefineImport] = [x for x in self.get_imports()]

        # All imports of the entire project
        all_imports: set[DefineImport] = set(imports)

        v2_modules: set[str] = set()
        """
        Set of modules that should be loaded as a V2 module.
        """
        set_up: set[str] = set()
        """
        Set of top level modules that have been set up (setup_module()).
        """
        done: dict[str, dict[str, DefineImport]] = defaultdict(dict)
        """
        Submodules, grouped by top level that have been fully loaded: AST has been loaded into ast_by_top_level_mod and its
        imports have been added to the queue (load_sub_module()).
        """

        def require_v2(module_name: str) -> None:
            """
            Ensure that the module with the given name gets loaded as a V2 module in a next iteration.
            """
            if module_name in v2_modules:
                # already v2
                return
            v2_modules.add(module_name)
            if module_name in set_up:
                set_up.remove(module_name)
            if module_name in done:
                # some submodules already loaded as v1 => reload
                add_imports_to_be_loaded(done[module_name].values())
                del done[module_name]
                if module_name in ast_by_top_level_mod:
                    del ast_by_top_level_mod[module_name]

        def load_module_v2_requirements(module_like: ModuleLike) -> None:
            """
            Loads all v2 modules explicitly required by the supplied module like instance, installing them if install=True. If
            any of these requirements have already been loaded as v1, queues them for reload.
            """
            for requirement in module_like.get_module_v2_requirements():
                # load module
                self.get_module(
                    requirement.key,
                    allow_v1=False,
                    install_v2=install,
                    bypass_module_cache=bypass_module_cache,
                )
                # queue AST reload
                require_v2(requirement.key)

        def setup_module(module: Module) -> None:
            """
            Sets up a top level module, making sure all its v2 requirements are loaded correctly. V2 modules do not support
            import-based installation because of security reasons (it would mean we implicitly trust any `inmanta-module-x`
            package for the module we're trying to load). As a result we need to make sure all required v2 modules are present
            in a set up stage.
            """
            if module.name in set_up:
                # already set up
                return
            if isinstance(module, ModuleV2):
                # register it as a v2 module so that any subsequent require_v2 calls
                require_v2(module.name)
            load_module_v2_requirements(module)
            set_up.add(module.name)

        def load_sub_module(module: Module, imp: DefineImport) -> None:
            """
            Loads a submodule's AST and processes its imports. Enforces dependency generation directionality (v1 can depend on
            v2 but not the other way around). If any modules have already been loaded with an incompatible generation, queues
            them for reload.
            Does not install any v2 modules.
            """
            parts: list[str] = imp.name.split("::")
            for i in range(1, len(parts) + 1):
                subs = "::".join(parts[0:i])
                if subs in done[module.name]:
                    continue
                (nstmt, nb) = module.get_ast(subs)

                done[module.name][subs] = imp
                ast_by_top_level_mod[module.name].append((subs, nstmt, nb))

                # get imports and add to list
                subs_imports: list[DefineImport] = module.get_imports(subs)
                add_imports_to_be_loaded(subs_imports)
                if isinstance(module, ModuleV2):
                    # A V2 module can only depend on V2 modules. Ensure that all dependencies
                    # of this module will be loaded as a V2 module.
                    for dep_module_name in (subs_imp.name.split("::")[0] for subs_imp in subs_imports):
                        require_v2(dep_module_name)

        def add_imports_to_be_loaded(new_imports: Iterable[DefineImport]) -> None:
            imports.extend(new_imports)
            all_imports.update(new_imports)

        # load this project's v2 requirements
        load_module_v2_requirements(self)

        # Loop over imports. For each import:
        # 1. Load the top level module. For v1, install if install=True, for v2 import-based installation is disabled for
        #   security reasons. v2 modules installation is done in step 2.
        # 2. Set up top level module if it has not been set up yet, loading v2 requirements and installing them if install=True.
        # 3. Load AST for imported submodule and its parent modules, queueing any transitive imports.
        while len(imports) > 0:
            imp: DefineImport = imports.pop()
            ns: str = imp.name

            module_name: str = ns.split("::")[0]

            if ns in done[module_name]:
                continue

            try:
                # get module
                module: Module = self.get_module(
                    module_name,
                    allow_v1=module_name not in v2_modules,
                    install_v1=install,
                    install_v2=False,
                    bypass_module_cache=bypass_module_cache,
                )
                setup_module(module)
                load_sub_module(module, imp)
            except (InvalidModuleException, ModuleNotFoundException) as e:
                raise ModuleLoadingException(ns, imp, e)

        # Remove modules from self.modules that were not part of an import statement.
        # This happens when a module or a project defines a V2 module requirement in
        # its dependencies, but the requirement is never imported anywhere.
        loaded_modules: set[str] = set(self.modules.keys())
        imported_modules: set[str] = {i.name.split("::")[0] for i in all_imports}
        for module_to_unload in loaded_modules - imported_modules:
            self.invalidate_state(module_to_unload)

        return list(chain.from_iterable(ast_by_top_level_mod.values()))

    def load_module(
        self,
        module_name: str,
        *,
        allow_v1: bool = False,
        install_v1: bool = False,
        install_v2: bool = False,
    ) -> "Module":
        """
        Get a module instance for a given module name. The install parameters allow to install the module if it has not been
        installed yet. If both install parameters are False, the module is expected to be preinstalled.

        :param module_name: The name of the module.
        :param allow_v1: Allow this module to be loaded as v1.
        :param install_v1: Allow installing this module as v1 if it has not yet been installed. This option is ignored if
            allow_v1=False.
        :param install_v2: Allow installing this module as v2 if it has not yet been installed, implicitly trusting any Python
            package with the corresponding name.
        """
        if not self.is_using_virtual_env():
            self.use_virtual_env()
        reqs: Mapping[str, list[InmantaModuleRequirement]] = self.collect_requirements()
        module_reqs: list[InmantaModuleRequirement] = (
            list(reqs[module_name]) if module_name in reqs else [InmantaModuleRequirement.parse(module_name)]
        )
        module: Optional[Union[ModuleV1, ModuleV2]]
        try:
            module = self.module_source.get_module(self, module_reqs, install=install_v2)
            if module is not None and self.module_source_v1.path_for(module_name) is not None:
                LOGGER.warning("Module %s is installed as a V1 module and a V2 module: V1 will be ignored.", module_name)
            if module is None and allow_v1:
                module = self.module_source_v1.get_module(self, module_reqs, install=install_v1)
        except InvalidModuleException:
            raise
        except env.ConflictingRequirements:
            raise
        except env.PackageNotFound:
            raise
        except Exception as e:
            raise InvalidModuleException(f"Could not load module {module_name}") from e

        if module is None:
            raise ModuleNotFoundException(
                f"Could not find module {module_name}. Please make sure to add any module v2 requirements with"
                " `inmanta module add --v2` and to install all the project's dependencies with `inmanta project install`."
            )
        if isinstance(module, ModuleV1):
            warnings.warn(
                InmantaWarning(
                    f"Loaded V1 module {module.name}. The use of V1 modules is deprecated."
                    " Use the equivalent V2 module instead."
                )
            )
        self.modules[module_name] = module
        return module

    def load_plugins(self) -> None:
        """
        Load all plug-ins
        """
        if not self.loaded:
            LOGGER.warning("loading plugins on project that has not been loaded completely")

        # ensure the loader is properly configured
        loader.PluginModuleFinder.configure_module_finder(self.modulepath)

        for module in self.modules.values():
            module.load_plugins()

    def verify(self) -> None:
        """
        Verifies the integrity of the loaded project, with respect to both inter-module requirements and the Python environment.
        """
        LOGGER.info("verifying project")
        self.verify_modules_cache()
        self.verify_module_version_compatibility()
        self.verify_python_requires()

    def verify_python_environment(self) -> None:
        """
        Verifies the integrity of the loaded project with respect to the Python environment, over which the project has no
        direct control.
        """
        self.verify_modules_cache()
        self.verify_python_requires()

    def verify_modules_cache(self) -> None:
        if not self._modules_cache_is_valid():
            raise CompilerException(
                "Not all modules were loaded correctly as a result of transitive dependencies. A recompile should load them"
                " correctly."
            )

    def verify_module_version_compatibility(self) -> None:
        """
        Check if all the required modules for this module have been loaded. Assumes the modules cache is valid and up to date.

        :raises CompilerException: When one or more of the requirements of the project is not satisfied.
        """
        requirements: dict[str, list[InmantaModuleRequirement]] = self.collect_requirements()

        exc_message = ""
        for name, spec in requirements.items():
            if name not in self.modules:
                # the module is in the project requirements but it is not part of the loaded AST so there is no need to verify
                # its compatibility
                LOGGER.warning("Module %s is present in requires but it is not used by the model.", name)
                continue
            module = self.modules[name]
            current_version = Version(version=str(module.version))
            for r in spec:
                if current_version not in r:
                    exc_message += f"\n\t* requirement {r} on module {name} not fulfilled, now at version {current_version}."

        if exc_message:
            exc_message = f"The following requirements were not satisfied:{exc_message}"
            if self.metadata.install_mode == InstallMode.master:
                exc_message += (
                    "\nThe release type of the project is set to 'master'. Set it to a value that is "
                    "appropriate for the version constraint or remove the version constraint. After that, "
                    "run `inmanta project update` to resolve this issue."
                )
            else:
                exc_message += "\nRun `inmanta project update` to resolve this."
            raise CompilerException(exc_message)

    def verify_python_requires(self) -> None:
        """
        Verifies no incompatibilities exist within the Python environment with respect to installed module v2 requirements.
        """
        if self.strict_deps_check:
<<<<<<< HEAD
            constraints: Sequence[Requirement] = parse_canonical_requirements(self.collect_python_requirements())
            env.ActiveEnv.check(strict_scope=re.compile(f"{ModuleV2.PKG_NAME_PREFIX}.*"), constraints=constraints)
=======
            constraints: list[Requirement] = [Requirement.parse(item) for item in self.collect_python_requirements()]
            env.process_env.check(strict_scope=re.compile(f"{ModuleV2.PKG_NAME_PREFIX}.*"), constraints=constraints)
>>>>>>> 9ed614e3
        else:
            if not env.process_env.check_legacy(in_scope=re.compile(f"{ModuleV2.PKG_NAME_PREFIX}.*")):
                raise CompilerException(
                    "Not all installed modules are compatible: requirements conflicts were found. Please resolve any conflicts"
                    " before attempting another compile. Run `pip check` to check for any incompatibilities."
                )

    def _modules_cache_is_valid(self) -> bool:
        """
        Verify the modules cache after changes have been made to the Python environment. Returns False if any modules
        somehow got installed as another generation or with another version as the one that has been loaded into the AST.

        When this situation occurs, the compiler state is invalid and the compile needs to either abort or attempt recovery.
        The modules cache, from which the AST was loaded, is out of date, therefore at least a partial AST regeneration
        would be required to recover.

        Scenario's that could trigger this state:
            1.
                - latest v2 mod a is installed
                - some v1 mod depends on v2 mod b, which depends on a<2
                - during loading, after a has been loaded, mod b is installed
                - Python downgrades transitive dependency a to a<2
            2.
                - latest v2 mod a is installed
                - some v1 (or even v2 when in install mode) mod depends on a<2
                - after loading, during plugin requirements install, `pip install a<2` is run
                - Python downgrades direct dependency a to a<2
        In both cases, a<2 might be a valid version, but since it was installed transitively after the compiler has loaded
        module a, steps would need to be taken to take this change into account.
        """
        result: bool = True
        for name, module in self.modules.items():
            installed: Optional[ModuleV2] = self.module_source.get_installed_module(self, name)
            if installed is None:
                if module.GENERATION == ModuleGeneration.V1:
                    # Loaded module as V1 and no installed V2 module found: no issues with this module
                    continue
                raise CompilerException(
                    f"Invalid state: compiler has loaded module {name} as v2 but it is nowhere to be found."
                )
            else:
                if module.GENERATION == ModuleGeneration.V1:
                    LOGGER.warning(
                        "Compiler has loaded module %s as v1 but it has later been installed as v2 as a side effect.", name
                    )
                    result = False
                elif installed.version != module.version:
                    LOGGER.warning(
                        "Compiler has loaded module %s==%s but %s==%s has later been installed as a side effect.",
                        name,
                        module.version,
                        name,
                        installed.version,
                    )
                    result = False
        return result

    def is_using_virtual_env(self) -> bool:
        return self.virtualenv.is_using_virtual_env()

    def use_virtual_env(self) -> None:
        """
        Use the virtual environment. This activates the environment for the current process.
        """
        self.virtualenv.use_virtual_env()

    def sorted_modules(self) -> list["Module"]:
        """
        Return a list of all modules, sorted on their name
        """
        names = list(self.modules.keys())
        names = sorted(names)

        mod_list = []
        for name in names:
            mod_list.append(self.modules[name])

        return mod_list

    def log_installed_modules(self) -> None:
        """
        Log the name, version and generation (v1 or v2) of all installed modules.
        """
        LOGGER.info("The following modules are currently installed:")

        sorted_modules: list["Module"] = self.sorted_modules()

        def get_modules_with_gen(gen: ModuleGeneration) -> Sequence["Module"]:
            return list(filter(lambda mod: mod.GENERATION == gen, sorted_modules))

        v1_modules: Sequence["ModuleV1"] = cast(list["ModuleV1"], get_modules_with_gen(ModuleGeneration.V1))
        v2_modules: Sequence["ModuleV2"] = cast(list["ModuleV2"], get_modules_with_gen(ModuleGeneration.V2))

        if v2_modules:
            LOGGER.info("V2 modules:")
            for v2_mod in v2_modules:
                path = f" ({v2_mod.path})" if v2_mod._is_editable_install else ""
                LOGGER.info(f"  {v2_mod.name}: {v2_mod.version}{path}")
        if v1_modules:
            LOGGER.info("V1 modules:")
            for v1_mod in v1_modules:
                LOGGER.info(f"  {v1_mod.name}: {v1_mod.version}")

    def add_module_requirement_persistent(self, requirement: InmantaModuleRequirement, add_as_v1_module: bool) -> None:
        # Add requirement to metadata file
        if add_as_v1_module:
            self.add_module_requirement_to_requires_and_write(requirement)
            # Refresh in-memory metadata
            with open(self.get_metadata_file_path(), encoding="utf-8") as fd:
                self._metadata = ProjectMetadata.parse(fd)
        # Update requirements.txt file
        requirements_txt_file_path = os.path.join(self._path, "requirements.txt")
        if not add_as_v1_module:
            requirements_txt_file = RequirementsTxtFile(requirements_txt_file_path, create_file_if_not_exists=True)
            requirements_txt_file.set_requirement_and_write(requirement.get_python_package_requirement())
        elif os.path.exists(requirements_txt_file_path):
            requirements_txt_file = RequirementsTxtFile(requirements_txt_file_path)
            requirements_txt_file.remove_requirement_and_write(requirement.get_python_package_requirement().name)

    def get_module_requirements(self) -> list[str]:
        return [*self.metadata.requires, *(str(req) for req in self.get_module_v2_requirements())]

    def requires(self) -> "List[InmantaModuleRequirement]":
        """
        Get the requires for this project
        """
        # filter on import stmt
        reqs = []
        for spec in self._metadata.requires:
            req = [parse_canonical_requirement(requirement=spec)]
            if len(req) > 1:
                print(f"Module file for {self._path} has bad line in requirements specification {spec}")
            reqe = InmantaModuleRequirement(req[0])
            reqs.append(reqe)
        return [*reqs, *self.get_module_v2_requirements()]

    def collect_requirements(self) -> "Dict[str, List[InmantaModuleRequirement]]":
        """
        Collect the list of all module requirements of all modules in the project.
        """
        specs: dict[str, list[InmantaModuleRequirement]] = {}
        merge_specs(specs, self.requires())
        for module in self.modules.values():
            reqs = module.requires()
            merge_specs(specs, reqs)
        return specs

    def collect_imported_requirements(self) -> "Dict[str, List[InmantaModuleRequirement]]":
        imports = {x.name.split("::")[0] for x in self.get_complete_ast()[0] if isinstance(x, DefineImport)}
        if self.autostd:
            imports.add("std")
        specs: dict[str, list[InmantaModuleRequirement]] = self.collect_requirements()

        def get_spec(name: str) -> "List[InmantaModuleRequirement]":
            if name in specs:
                return specs[name]
            return [InmantaModuleRequirement.parse(name)]

        return {name: get_spec(name) for name in imports}

    def collect_python_requirements(self) -> Sequence[str]:
        """
        Collect the list of all python requirements of all modules in this project, excluding those on inmanta modules.
        """
        reqs = chain(
            chain.from_iterable([mod.get_strict_python_requirements_as_list() for mod in self.modules.values()]),
            self.get_strict_python_requirements_as_list(),
        )
        return list(set(reqs))

    def get_root_namespace(self) -> Namespace:
        return self.root_ns

    def get_freeze(self, mode: str = "==", recursive: bool = False) -> dict[str, str]:
        # collect in scope modules
        if not recursive:
            modules = {m.name: m for m in (self.get_module(imp.name, allow_v1=True) for imp in self.get_imports())}
        else:
            modules = self.get_modules()

        out = {}
        for name, mod in modules.items():
            version = str(mod.version)
            out[name] = mode + " " + version

        return out

    def get_all_python_requirements_as_list(self) -> list[str]:
        return self._get_requirements_txt_as_list()

    def module_v2_source_configured(self) -> bool:
        """
        Returns True iff this project has one or more module v2 sources configured.
        """
        return any(True for repo in self._metadata.repo if repo.type == ModuleRepoType.package)


@stable_api
class DummyProject(Project):
    """Placeholder project that does nothing"""

    def __init__(self, autostd: bool = True) -> None:
        super().__init__(tempfile.gettempdir(), autostd=autostd, attach_cf_cache=False)

    def _get_metadata_from_disk(self) -> ProjectMetadata:
        return ProjectMetadata(name="DUMMY")


@stable_api
class ModuleGeneration(Enum):
    """
    The generation of a module. This might affect the on-disk structure of a module as well as how it's distributed.
    """

    V1: int = 1
    V2: int = 2


@stable_api
class Module(ModuleLike[TModuleMetadata], ABC):
    """
    This class models an inmanta configuration module
    """

    MODEL_DIR = "model"
    MODULE_FILE: str
    GENERATION: ModuleGeneration

    def __init__(self, project: Optional[Project], path: str) -> None:
        """
        Create a new configuration module

        :param project: A reference to the project this module belongs to.
        :param path: Where is the module stored
        """
        if not os.path.exists(path):
            raise InvalidModuleException(f"Directory {path} doesn't exist")
        super().__init__(path)

        if self.metadata.deprecated:
            warnings.warn(ModuleDeprecationWarning(f"Module {self.name} has been deprecated"))
        self._project: Optional[Project] = project
        self.ensure_versioned()
        self.model_dir = os.path.join(self.path, Module.MODEL_DIR)

        self._ast_cache: dict[str, tuple[list[Statement], BasicBlock]] = {}  # Cache for expensive method calls
        self._import_cache: dict[str, list[DefineImport]] = {}  # Cache for expensive method calls
        self._dir_cache: Dict[str, list[str]] = {}  # Cache containing all the filepaths present in a dir
        self._plugin_file_cache: Optional[list[tuple[Path, ModuleName]]] = None

    @classmethod
    @abstractmethod
    def from_path(cls, path: str) -> Optional["Module"]:
        subs: tuple[type[Module], ...] = (ModuleV1, ModuleV2)
        for sub in subs:
            instance: Optional[Module] = sub.from_path(path)
            if instance is not None:
                return instance
        return None

    def requires(self) -> "List[InmantaModuleRequirement]":
        """
        Return all requirements this module has to other modules as a list of requirements.
        """
        reqs = []
        for spec in self.get_module_requirements():
            req = [parse_canonical_requirement(requirement=spec)]
            if len(req) > 1:
                print(f"Module file for {self._path} has bad line in requirements specification {spec}")
            reqe = InmantaModuleRequirement(req[0])
            reqs.append(reqe)
        return reqs

    @classmethod
    def get_module_dir(cls, module_subdirectory: str) -> str:
        """
        Find the top level module from the given subdirectory of a module.
        """
        try:
            return cls.get_first_directory_containing_file(module_subdirectory, cls.MODULE_FILE)
        except FileNotFoundError:
            raise InvalidModuleException(f"Directory {module_subdirectory} is not part of a valid {cls.GENERATION.name} module")

    def rewrite_version(self, new_version: str, version_tag: str = "") -> None:
        new_version = str(new_version)  # make sure it is a string!
        with open(self.get_metadata_file_path(), encoding="utf-8") as fd:
            module_def = fd.read()
        new_module_def, new_metadata = self.get_metadata_file_schema_type().rewrite_version(
            module_def, new_version, version_tag
        )
        with open(self.get_metadata_file_path(), "w+", encoding="utf-8") as fd:
            fd.write(new_module_def)
        self._metadata = new_metadata

    def get_version(self) -> packaging.version.Version:
        """
        Return the version of this module. This is the actually installed version, which might differ from the version declared
        in its metadata (e.g. by a .dev0 tag).
        """
        return packaging.version.Version(self._metadata.version)

    version = property(get_version)

    def ensure_versioned(self) -> None:
        """
        Check if this module is versioned using Git. If not a warning is logged.
        """
        if not os.path.exists(os.path.join(self.path, ".git")):
            LOGGER.warning("Module %s is not version controlled, we recommend you do this as soon as possible.", self.name)

    def get_ast(self, name: str) -> tuple[list[Statement], BasicBlock]:
        if self._project is None:
            raise ValueError("Can only get module's AST in the context of a project.")

        # Check local cache
        hit = self._ast_cache.get(name, None)
        if hit is not None:
            return hit

        if name == self.name:
            file = os.path.join(self.model_dir, "_init.cf")
        else:
            parts = name.split("::")
            parts = parts[1:]
            if os.path.isdir(os.path.join(self.model_dir, *parts)):
                path_elements = [self.model_dir] + parts + ["_init.cf"]
            else:
                path_elements = [self.model_dir] + parts[:-1] + [parts[-1] + ".cf"]
            file = os.path.join(*path_elements)

        ns = self._project.get_root_namespace().get_ns_or_create(name)

        try:
            out = self._load_file(ns, file)
            # Set local cache before returning
            self._ast_cache[name] = out
            return out
        except FileNotFoundError as e:
            raise InvalidModuleException("could not locate module with name: %s" % name) from e

    def get_freeze(self, submodule: str, recursive: bool = False, mode: str = ">=") -> dict[str, str]:
        if self._project is None:
            raise ValueError("Can only get module's freeze in the context of a project.")

        imports = [statement.name for statement in self.get_imports(submodule)]

        out: dict[str, str] = {}

        todo: list[str] = imports

        for impor in todo:
            if impor not in out:
                v1_mode: bool = self.GENERATION == ModuleGeneration.V1
                mainmod = self._project.get_module(impor, install_v1=v1_mode, allow_v1=v1_mode)
                vers: packaging.version.Version = mainmod.version
                # track submodules for cycle avoidance
                out[impor] = mode + " " + str(vers)
                if recursive:
                    todo.extend([statement.name for statement in mainmod.get_imports(impor)])

        # drop submodules
        return {x: v for x, v in out.items() if "::" not in x}

    def get_imports(self, name: str) -> list[DefineImport]:
        # Check local cache
        hit = self._import_cache.get(name, None)
        if hit is not None:
            return hit

        if self._project is None:
            raise ValueError("Can only get module's imports in the context of a project.")

        (statements, block) = self.get_ast(name)
        imports = [x for x in statements if isinstance(x, DefineImport)]
        if self.name != "std" and self._project.autostd:
            std_locatable = LocatableString("std", Range("__internal__", 1, 1, 1, 1), -1, block.namespace)
            imp = DefineImport(std_locatable, std_locatable)
            imp.location = std_locatable.location
            imports.insert(0, imp)

        # Set local cache before returning
        self._import_cache[name] = imports
        return imports

    def _get_model_files(self, curdir: str) -> list[str]:
        files: list[str] = []
        init_cf = os.path.join(curdir, "_init.cf")
        if not os.path.exists(init_cf):
            return files

        for entry in os.listdir(curdir):
            entry = os.path.join(curdir, entry)
            if os.path.isdir(entry):
                files.extend(self._get_model_files(entry))

            elif entry[-3:] == ".cf":
                files.append(entry)

        return files

    def get_all_submodules(self) -> list[str]:
        """
        Get all submodules of this module
        """
        modules = []
        files = self._get_model_files(self.model_dir)

        for f in files:
            name = f[len(self.model_dir) + 1 : -3]
            parts = name.split("/")
            if parts[-1] == "_init":
                parts = parts[:-1]

            parts.insert(0, self.name)
            name = "::".join(parts)

            modules.append(name)

        return modules

    @abstractmethod
    def get_plugin_dir(self) -> Optional[str]:
        """
        Return directory containing the python files which define handlers and plugins.
        If no such directory is defined, this method returns None.
        """
        raise NotImplementedError()

    def _list_python_files(self, plugin_dir: str) -> list[str]:
        """
        Generate a list of all Python files in the given plugin directory.
        This method prioritizes .pyc files over .py files, uses caching to avoid duplicate directory walks,
        includes namespace packages and excludes the `model`, `files` and `templates` directories.
        """
        # Return cached results if this directory has been processed before
        if plugin_dir in self._dir_cache:
            return self._dir_cache[plugin_dir]

        files: dict[str, str] = {}
        model_dir_path: str = os.path.join(plugin_dir, "model")
        files_dir_path: str = os.path.join(plugin_dir, "files")
        templates_dir_path: str = os.path.join(plugin_dir, "templates")

        for dirpath, dirnames, filenames in os.walk(plugin_dir, topdown=True):
            # Modify dirnames in-place to stop os.walk from descending into any more subdirectories of the model directory
            if (
                dirpath.startswith(model_dir_path)
                or dirpath.startswith(files_dir_path)
                or dirpath.startswith(templates_dir_path)
            ):
                dirnames[:] = []
                continue

            # Skip this directory if it's already in the cache
            if dirpath in self._dir_cache:
                cached_files = self._dir_cache[dirpath]
                for file in cached_files:
                    base_file_path = os.path.splitext(file)[0]
                    files[base_file_path] = file
                continue

            current_path_files = []

            for filename in filenames:
                file_path = os.path.join(dirpath, filename)

                # Skip files in the default cache directory
                if "__pycache__" in file_path:
                    continue

                base_file_path = os.path.splitext(file_path)[0]

                # Prioritize .pyc files over .py files
                if file_path.endswith(".pyc"):
                    files[base_file_path] = file_path
                    current_path_files.append(file_path)
                elif file_path.endswith(".py") and base_file_path not in files:
                    files[base_file_path] = file_path
                    current_path_files.append(file_path)

            # Update the cache with files found in the current directory
            self._dir_cache[dirpath] = current_path_files

        # Cache the final list of files for the root directory and return it
        self._dir_cache[plugin_dir] = list(files.values())
        return self._dir_cache[plugin_dir]

    def get_plugin_files(self) -> Iterator[tuple[Path, ModuleName]]:
        """
        Returns a tuple (absolute_path, fq_mod_name) of all python files in this module.
        """
        if self._plugin_file_cache is not None:
            return iter(self._plugin_file_cache)

        plugin_dir: Optional[str] = self.get_plugin_dir()

        if plugin_dir is None:
            return iter(())

        if not os.path.exists(os.path.join(plugin_dir, "__init__.py")) and not os.path.exists(
            os.path.join(plugin_dir, "__init__.pyc")
        ):
            raise InvalidModuleException(f"Directory {plugin_dir} should be a valid python package with a __init__.py file")

        self._plugin_file_cache = [
            (
                Path(file_name),
                ModuleName(self._get_fq_mod_name_for_py_file(file_name, plugin_dir, self.name)),
            )
            for file_name in self._list_python_files(plugin_dir)
        ]

        return iter(self._plugin_file_cache)

    def load_plugins(self) -> None:
        """
        Load all plug-ins from a configuration module
        """
        for path_to_file, fq_mod_name in self.get_plugin_files():
            LOGGER.log(const.LOG_LEVEL_TRACE, "Loading Python module %s", fq_mod_name)
            try:
                importlib.import_module(fq_mod_name)
            except Exception as e:
                tb: Optional[types.TracebackType] = sys.exc_info()[2]
                stack: traceback.StackSummary = traceback.extract_tb(tb)
                lineno: Optional[int] = more_itertools.first(
                    (frame.lineno for frame in reversed(stack) if frame.filename == path_to_file), None
                )
                raise PluginModuleLoadException(e, self.name, fq_mod_name, path_to_file, lineno).to_compiler_exception()

    # This method is not part of core's stable API but it is currently used by pytest-inmanta (inmanta/pytest-inmanta#76)
    def _get_fq_mod_name_for_py_file(self, py_file: str, plugin_dir: str, mod_name: str) -> str:
        """
        Returns the fully qualified Python module name for an inmanta module.
        :param py_file: The Python file for the module, relative to the plugin directory.
        :param plugin_dir: The plugin directory relative to the inmanta module's root directory.
        :param mod_name: The top-level name of this module.
        """
        rel_py_file = os.path.relpath(py_file, start=plugin_dir)
        return loader.convert_relative_path_to_module(os.path.join(mod_name, loader.PLUGIN_DIR, rel_py_file))

    def execute_command(self, cmd: str) -> None:
        print(f"executing {cmd} on {self.name} in {self._path}")
        print("=" * 10)
        subprocess.call(cmd, shell=True, cwd=self._path)
        print("=" * 10)

    def unload(self) -> None:
        """
        Unloads this module instance from the project, the registered plugins and the loaded Python modules.
        """
        loader.unload_inmanta_plugins(self.name)
        plugins.PluginMeta.clear(self.name)
        if self._project is not None:
            self._project.invalidate_state(self.name)


@stable_api
class ModuleV1(Module[ModuleV1Metadata], ModuleLikeWithYmlMetadataFile):
    MODULE_FILE = "module.yml"
    GENERATION = ModuleGeneration.V1

    def __init__(self, project: Optional[Project], path: str):
        try:
            super().__init__(project, path)
        except InvalidMetadata as e:
            raise InvalidModuleException(f"The module found at {path} is not a valid V1 module") from e
        except ModuleMetadataFileNotFound:
            if os.path.exists(os.path.join(path, ModuleV2.MODULE_FILE)):
                raise ModuleV2InV1PathException(
                    project=project,
                    module=ModuleV2(project, path),
                    msg=f"Module at {path} looks like a v2 module. Please have a look at the documentation on how to use v2"
                    " modules.",
                )
            raise

        # Only show the warning when we are not running tests. Especially on jenkins the directory of the module often does not
        # have the correct name.
        if self.name != os.path.basename(self._path) and not RUNNING_TESTS:
            LOGGER.warning(
                "The name in the module file (%s) does not match the directory name (%s)",
                self.name,
                os.path.basename(self._path),
            )

    @classmethod
    def from_path(cls: type[TModule], path: str) -> Optional[TModule]:
        return cls(project=None, path=path) if os.path.exists(os.path.join(path, cls.MODULE_FILE)) else None

    def get_metadata_file_path(self) -> str:
        return os.path.join(self.path, self.MODULE_FILE)

    @classmethod
    def get_name_from_metadata(cls, metadata: ModuleV1Metadata) -> str:
        return metadata.name

    @property
    def compiler_version(self) -> Optional[str]:
        """
        Get the minimal compiler version required for this module version. Returns none is the compiler version is not
        constrained.
        """
        return str(self._metadata.compiler_version)

    def get_all_requires(self) -> list[InmantaModuleRequirement]:
        """
        :return: all modules required by an import from any sub-modules, with all constraints applied
        """
        # get all constraints
        spec: dict[str, InmantaModuleRequirement] = {req.project_name: req for req in self.requires()}
        # find all imports
        imports = {imp.name.split("::")[0] for subm in sorted(self.get_all_submodules()) for imp in self.get_imports(subm)}
        return [spec[r] if spec.get(r) else InmantaModuleRequirement.parse(r) for r in imports]

    @classmethod
    def update(
        cls,
        project: Project,
        modulename: str,
        requirements: Iterable[InmantaModuleRequirement],
        path: Optional[str] = None,
        fetch: bool = True,
        install_mode: InstallMode = InstallMode.release,
    ) -> "ModuleV1":
        """
        Update a module, return module object
        """
        if path is None:
            mypath = project.module_source_v1.path_for(modulename)
            assert mypath is not None, f"trying to update module {modulename} not found on disk "
        else:
            mypath = path

        if fetch:
            LOGGER.info("Performing fetch on %s", mypath)
            gitprovider.fetch(mypath)

        if install_mode == InstallMode.master:
            LOGGER.info("Checking out master on %s", mypath)
            gitprovider.checkout_tag(mypath, "master")
            if fetch:
                LOGGER.info("Pulling master on %s", mypath)
                gitprovider.pull(mypath)
        else:
            release_only = install_mode == InstallMode.release
            version = cls.get_suitable_version_for(modulename, requirements, mypath, release_only=release_only)

            if version is None:
                print("no suitable version found for module %s" % modulename)
            else:
                LOGGER.info("Checking out %s on %s", str(version), mypath)
                gitprovider.checkout_tag(mypath, str(version))

        return cls(project, mypath)

    @classmethod
    def get_suitable_version_for(
        cls, modulename: str, requirements: Iterable[InmantaModuleRequirement], path: str, release_only: bool = True
    ) -> Optional[packaging.version.Version]:
        versions_str = gitprovider.get_all_tags(path)

        def try_parse(x: str) -> Optional[packaging.version.Version]:
            try:
                return Version(version=x)
            except Exception:
                return None

        versions: list[packaging.version.Version] = [x for x in [try_parse(v) for v in versions_str] if x is not None]
        versions = sorted(versions, reverse=True)

        for r in requirements:
            versions = [x for x in r.specifier.filter(iterable=versions, prereleases=not release_only)]

        comp_version_raw = get_compiler_version()
        comp_version = Version(version=comp_version_raw)
        return cls.__best_for_compiler_version(modulename, versions, path, comp_version)

    @classmethod
    def __best_for_compiler_version(
        cls, modulename: str, versions: list[packaging.version.Version], path: str, comp_version: packaging.version.Version
    ) -> Optional[packaging.version.Version]:
        def get_cv_for(best: packaging.version.Version) -> Optional[packaging.version.Version]:
            cfg_text: str = gitprovider.get_file_for_version(path, str(best), cls.MODULE_FILE)
            metadata: ModuleV1Metadata = cls.get_metadata_file_schema_type().parse(cfg_text)
            if metadata.compiler_version is None:
                return None
            v = metadata.compiler_version
            if isinstance(v, (int, float)):
                v = str(v)
            return Version(version=v)

        if not versions:
            return None

        best = versions[0]
        atleast = get_cv_for(best)
        if atleast is None or comp_version >= atleast:
            return best

        # binary search
        hi = len(versions)
        lo = 1
        while lo < hi:
            mid = (lo + hi) // 2
            atleast = get_cv_for(versions[mid])
            if atleast is not None and atleast > comp_version:
                lo = mid + 1
            else:
                hi = mid
        if hi == len(versions):
            LOGGER.warning("Could not find version of module %s suitable for this compiler, try a newer compiler" % modulename)
            return None
        return versions[lo]

    @classmethod
    def get_metadata_file_schema_type(cls) -> type[ModuleV1Metadata]:
        return ModuleV1Metadata

    def get_plugin_dir(self) -> Optional[str]:
        plugins_dir = os.path.join(self._path, loader.PLUGIN_DIR)
        if not os.path.exists(plugins_dir):
            return None
        return plugins_dir

    def get_all_python_requirements_as_list(self) -> list[str]:
        return self._get_requirements_txt_as_list()

    def get_module_requirements(self) -> list[str]:
        return [*self.metadata.requires, *(str(req) for req in self.get_module_v2_requirements())]

    def add_module_requirement_persistent(self, requirement: InmantaModuleRequirement, add_as_v1_module: bool) -> None:
        requirements_txt_file_path = os.path.join(self._path, "requirements.txt")
        if add_as_v1_module:
            # Add requirement to module.yml file
            self.add_module_requirement_to_requires_and_write(requirement)
            # Refresh in-memory metadata
            with open(self.get_metadata_file_path(), encoding="utf-8") as fd:
                self._metadata = ModuleV1Metadata.parse(fd)
            # Remove requirement from requirements.txt file
            if os.path.exists(requirements_txt_file_path):
                requirements_txt_file = RequirementsTxtFile(requirements_txt_file_path)
                requirements_txt_file.remove_requirement_and_write(requirement.get_python_package_requirement().name)
        else:
            # Add requirement to requirements.txt
            requirements_txt_file = RequirementsTxtFile(requirements_txt_file_path, create_file_if_not_exists=True)
            requirements_txt_file.set_requirement_and_write(requirement.get_python_package_requirement())
            # Remove requirement from module.yml file
            self.remove_module_requirement_from_requires_and_write(requirement.key)

    def versions(self) -> list[packaging.version.Version]:
        """
        Provide a list of all versions available in the repository
        """
        versions_str: list[str] = gitprovider.get_all_tags(self._path)

        def try_parse(x: str) -> Optional[packaging.version.Version]:
            try:
                return Version(version=x)
            except Exception:
                return None

        versions = [x for x in [try_parse(v) for v in versions_str] if x is not None]
        versions = sorted(versions, reverse=True)

        return versions

    def status(self) -> None:
        """
        Run a git status on this module
        """
        try:
            output = gitprovider.status(self._path)

            files = [x.strip() for x in output.split("\n") if x != ""]

            if len(files) > 0:
                print(f"Module {self.name} ({self._path})")
                for f in files:
                    print("\t%s" % f)

                print()
            else:
                print(f"Module {self.name} ({self._path}) has no changes")
        except Exception:
            print("Failed to get status of module")
            LOGGER.exception("Failed to get status of module %s")

    def push(self) -> None:
        """
        Run a git push on this module
        """
        sys.stdout.write(f"{self.name} ({self._path}) ")
        sys.stdout.flush()
        try:
            print(gitprovider.push(self._path))
        except CalledProcessError:
            print("Cloud not push module %s" % self.name)
        else:
            print("done")
        print()


@stable_api
class ModuleV2(Module[ModuleV2Metadata]):
    MODULE_FILE = "setup.cfg"
    GENERATION = ModuleGeneration.V2
    PKG_NAME_PREFIX = const.MODULE_PKG_NAME_PREFIX

    def __init__(
        self,
        project: Optional[Project],
        path: str,
        is_editable_install: bool = False,
        installed_version: Optional[packaging.version.Version] = None,
    ) -> None:
        self._is_editable_install = is_editable_install
        self._version: Optional[packaging.version.Version] = installed_version
        super().__init__(project, path)

        if not os.path.exists(os.path.join(self.model_dir, "_init.cf")):
            raise InvalidModuleException(
                f"The module at {path} contains no _init.cf file. This occurs when you install or build modules from source"
                " incorrectly. Always use the `inmanta module build` command followed by `pip install ./dist/<dist-package>` "
                "to respectively build a module from source and install the distribution package. "
                "Make sure to uninstall the broken package first."
            )

    @classmethod
    def from_path(cls: type[TModule], path: str) -> Optional[TModule]:
        try:
            return cls(project=None, path=path) if os.path.exists(os.path.join(path, cls.MODULE_FILE)) else None
        except InvalidModuleException:
            # setup.cfg is a generic Python config file: if the metadata does not match an inmanta module's, return None
            return None

    def get_version(self) -> packaging.version.Version:
        return self._version if self._version is not None else self._metadata.get_full_version()

    version = property(get_version)

    def is_editable(self) -> bool:
        """
        Returns True iff this module has been installed in editable mode.
        """
        return self._is_editable_install

    def ensure_versioned(self) -> None:
        if self._is_editable_install:
            super().ensure_versioned()
        else:
            # Only editable installs can be checked for versioning
            pass

    def get_metadata_file_path(self) -> str:
        return os.path.join(self.path, ModuleV2.MODULE_FILE)

    @classmethod
    def get_name_from_metadata(cls, metadata: ModuleV2Metadata) -> str:
        return metadata.name[len(cls.PKG_NAME_PREFIX) :].replace("-", "_")

    @classmethod
    def get_metadata_file_schema_type(cls) -> type[ModuleV2Metadata]:
        return ModuleV2Metadata

    def get_plugin_dir(self) -> str:
        if self._is_editable_install:
            return os.path.join(self.path, const.PLUGINS_PACKAGE, self.name)
        else:
            return self.path

    def get_all_python_requirements_as_list(self) -> list[str]:
        return list(self.metadata.install_requires)

    def get_module_requirements(self) -> list[str]:
        return [str(req) for req in self.get_module_v2_requirements()]

    def add_module_requirement_persistent(self, requirement: InmantaModuleRequirement, add_as_v1_module: bool) -> None:
        if add_as_v1_module:
            raise Exception("Cannot add V1 requirement to a V2 module")
        # Parse config file
        config_parser = ConfigParser()
        config_parser.read(self.get_metadata_file_path())
        python_pkg_requirement: Requirement = requirement.get_python_package_requirement()
        if config_parser.has_option("options", "install_requires"):
            new_install_requires = [
                r
                for r in config_parser.get("options", "install_requires").split("\n")
                if r and parse_canonical_requirement(requirement=r).name != python_pkg_requirement.name
            ]
            new_install_requires.append(str(python_pkg_requirement))
        else:
            new_install_requires = [str(python_pkg_requirement)]
        config_parser.set("options", "install_requires", "\n".join(new_install_requires))
        # Write config back to disk
        with open(self.get_metadata_file_path(), "w", encoding="utf-8") as fd:
            config_parser.write(fd)
        # Reload in-memory state
        with open(self.get_metadata_file_path(), encoding="utf-8") as fd:
            self._metadata = ModuleV2Metadata.parse(fd)<|MERGE_RESOLUTION|>--- conflicted
+++ resolved
@@ -2546,13 +2546,8 @@
         Verifies no incompatibilities exist within the Python environment with respect to installed module v2 requirements.
         """
         if self.strict_deps_check:
-<<<<<<< HEAD
             constraints: Sequence[Requirement] = parse_canonical_requirements(self.collect_python_requirements())
-            env.ActiveEnv.check(strict_scope=re.compile(f"{ModuleV2.PKG_NAME_PREFIX}.*"), constraints=constraints)
-=======
-            constraints: list[Requirement] = [Requirement.parse(item) for item in self.collect_python_requirements()]
             env.process_env.check(strict_scope=re.compile(f"{ModuleV2.PKG_NAME_PREFIX}.*"), constraints=constraints)
->>>>>>> 9ed614e3
         else:
             if not env.process_env.check_legacy(in_scope=re.compile(f"{ModuleV2.PKG_NAME_PREFIX}.*")):
                 raise CompilerException(
