--- conflicted
+++ resolved
@@ -298,11 +298,7 @@
 
     @classmethod
     def get_regex_for_validation(cls) -> str:
-<<<<<<< HEAD
-        all_values = [re.escape(o.value) for o in FreezeOperator]
-=======
-        all_values = [o.value for o in cls]
->>>>>>> 65e6afc9
+        all_values = [re.escape(o.value) for o in cls]
         return f"^({'|'.join(all_values)})$"
 
 
