"""
    Copyright 2018 Inmanta

    Licensed under the Apache License, Version 2.0 (the "License");
    you may not use this file except in compliance with the License.
    You may obtain a copy of the License at

        http://www.apache.org/licenses/LICENSE-2.0

    Unless required by applicable law or agreed to in writing, software
    distributed under the License is distributed on an "AS IS" BASIS,
    WITHOUT WARRANTIES OR CONDITIONS OF ANY KIND, either express or implied.
    See the License for the specific language governing permissions and
    limitations under the License.

    Contact: code@inmanta.com
"""
import argparse
import configparser
import datetime
import enum
import inspect
import itertools
import logging
import os
import py_compile
import re
import shutil
import subprocess
import sys
import tempfile
import time
import zipfile
from argparse import ArgumentParser, RawTextHelpFormatter
from collections import abc
from configparser import ConfigParser
from functools import total_ordering
from typing import TYPE_CHECKING, Any, Dict, List, Optional, Pattern, Set

import click
import more_itertools
import texttable
import yaml
from cookiecutter.main import cookiecutter
from pkg_resources import Requirement, parse_version

import build
import inmanta
import inmanta.warnings
import toml
from build.env import DefaultIsolatedEnv
from inmanta import const, env
from inmanta.ast import CompilerException
from inmanta.command import CLIException, ShowUsageException
from inmanta.const import CF_CACHE_DIR, MAX_UPDATE_ATTEMPT
<<<<<<< HEAD
from inmanta.data.model import PipConfig
=======
>>>>>>> e5d85226
from inmanta.module import (
    DummyProject,
    FreezeOperator,
    InmantaModuleRequirement,
    InstallMode,
    InvalidMetadata,
    InvalidModuleException,
    Module,
    ModuleLike,
    ModuleMetadata,
    ModuleMetadataFileNotFound,
    ModuleNotFoundException,
    ModuleV1,
    ModuleV2,
    ModuleV2Source,
    Project,
    gitprovider,
)
from inmanta.stable_api import stable_api
from packaging.version import Version

if TYPE_CHECKING:
    from packaging.requirements import InvalidRequirement
else:
    from pkg_resources.extern.packaging.requirements import InvalidRequirement

LOGGER = logging.getLogger(__name__)


class ModuleVersionException(CLIException):
    def __init__(self, msg: str) -> None:
        super().__init__(msg, exitcode=5)


class CommandDeprecationWarning(inmanta.warnings.InmantaWarning, FutureWarning):
    pass


def add_deps_check_arguments(parser: argparse.ArgumentParser) -> None:
    """
    Add the --no-strict-deps-check and --strict-deps-check options to the given parser.
    """
    parser.add_argument(
        "--no-strict-deps-check",
        dest="no_strict_deps_check",
        action="store_true",
        default=False,
        help=(
            "When this option is enabled, only version conflicts in the direct dependencies will result in an error. "
            "All other version conflicts will result in a warning. This option is mutually exclusive with the "
            "\--strict-deps-check option."  # noqa: W605
        ),
    )
    parser.add_argument(
        "--strict-deps-check",
        dest="strict_deps_check",
        action="store_true",
        default=False,
        help=(
            "When this option is enabled, a version conflict in any (transitive) dependency will results in an error. "
            "This option is mutually exclusive with the \--no-strict-deps-check option."  # noqa: W605
        ),
    )


def get_strict_deps_check(no_strict_deps_check: bool, strict_deps_check: bool) -> Optional[bool]:
    """
    Perform input validation on the --no-strict-deps-check and --strict-deps-check options and
    return True iff strict dependency checking should be used.
    """
    if no_strict_deps_check and strict_deps_check:
        raise Exception("Options --no-strict-deps-check and --strict-deps-check cannot be set together")
    if not no_strict_deps_check and not strict_deps_check:
        # If none of the *strict_deps_check options are provided, use the value set in the project.yml file
        return None
    if no_strict_deps_check:
        return False
    return strict_deps_check


class ModuleLikeTool(object):
    """Shared code for modules and projects"""

    def execute(self, cmd: Optional[str], args: argparse.Namespace) -> None:
        """
        Execute the given subcommand
        """
        if cmd is not None and cmd != "" and hasattr(self, cmd):
            method = getattr(self, cmd)
            margs = inspect.getfullargspec(method).args
            margs.remove("self")
            outargs = {k: getattr(args, k) for k in margs if hasattr(args, k)}
            method(**outargs)
        else:
            if cmd is None or cmd == "":
                msg = "A subcommand is required."
            else:
                msg = f"{cmd} does not exist."
            raise ShowUsageException(msg)

    def get_project(self, load: bool = False, strict_deps_check: Optional[bool] = None) -> Project:
        project = Project.get(strict_deps_check=strict_deps_check)
        if load:
            project.load()
        return project

    def determine_new_version(self, old_version, version, major, minor, patch, dev):
        """
        Only used by the `inmanta module commit` command.
        """
        was_dev = old_version.is_prerelease

        if was_dev:
            if major or minor or patch:
                LOGGER.warning("when releasing a dev version, options --major, --minor and --patch are ignored")

            # determine new version
            if version is not None:
                baseversion = version
            else:
                baseversion = old_version.base_version

            if not dev:
                outversion = baseversion
            else:
                outversion = "%s.dev%d" % (baseversion, time.time())
        else:
            opts = [x for x in [major, minor, patch] if x]
            if version is not None:
                if len(opts) > 0:
                    LOGGER.warn("when using the --version option, --major, --minor and --patch are ignored")
                outversion = version
            else:
                if len(opts) == 0:
                    LOGGER.error("One of the following options is required: --major, --minor or --patch")
                    return None
                elif len(opts) > 1:
                    LOGGER.error("You can use only one of the following options: --major, --minor or --patch")
                    return None

                # We do not support revision for deprecated methods
                revision = False
                change_type: Optional[ChangeType] = ChangeType.parse_from_bools(revision, patch, minor, major)
                if change_type:
                    outversion = str(VersionOperation.bump_version(change_type, old_version, version_tag=""))
                else:
                    outversion = str(VersionOperation.set_version_tag(old_version, version_tag=""))

            if dev:
                outversion = "%s.dev%d" % (outversion, time.time())

        outversion = parse_version(outversion)
        if outversion <= old_version:
            LOGGER.error("new versions (%s) is not larger then old version (%s), aborting" % (outversion, old_version))
            return None

        return outversion


@total_ordering
@enum.unique
class ChangeType(enum.Enum):
    MAJOR: str = "major"
    MINOR: str = "minor"
    PATCH: str = "patch"
    REVISION: str = "revision"

    def __lt__(self, other: "ChangeType") -> bool:
        order: List[ChangeType] = [ChangeType.REVISION, ChangeType.PATCH, ChangeType.MINOR, ChangeType.MAJOR]
        if other not in order:
            return NotImplemented
        return order.index(self) < order.index(other)

    @classmethod
    def diff(cls, *, low: Version, high: Version) -> Optional["ChangeType"]:
        """
        Returns the order of magnitude of the change type diff between two versions.
        Return None if the versions are less than a patch / a revision (if 4 digit version number) separated from each other.
        For example, a dev release and a post release for the same version number are less
        than a patch separated from each other.
        """
        if low > high:
            raise ValueError(f"Expected low <= high, got {low} > {high}")
        if Version(low.base_version) == Version(high.base_version):
            return None
        if high.major > low.major:
            return cls.MAJOR
        if high.minor > low.minor:
            return cls.MINOR
        if high.micro > low.micro:
            return cls.PATCH
        if len(high.base_version.split(".")) >= 4:
            high_revision = int(high.base_version.split(".")[3])
            # We are switching from 3 digits to 4
            if len(low.base_version.split(".")) < 4 or high_revision > int(low.base_version.split(".")[3]):
                return cls.REVISION
        raise Exception("Couldn't determine version change type diff: this state should be unreachable")

    @classmethod
    def parse_from_bools(cls, revision: bool, patch: bool, minor: bool, major: bool) -> Optional["ChangeType"]:
        """
        Create a ChangeType for the type of which the boolean is set to True. If none
        of the boolean arguments is set to True, None is returned. If more
        than one boolean argument is set to True, a ValueError is raised.
        """
        if sum([revision, patch, minor, major]) > 1:
            raise ValueError("Only one argument of revision, patch, minor or major can be set to True at the same time.")
        if revision:
            return ChangeType.REVISION
        if patch:
            return ChangeType.PATCH
        if minor:
            return ChangeType.MINOR
        if major:
            return ChangeType.MAJOR
        return None


class VersionOperation:
    @classmethod
    def bump_version(cls, change_type: ChangeType, version: Version, version_tag: str) -> Version:
        """
        Bump the release part of the given version with this ChangeType and apply the given version_tag to it.
        If the given version has a different version tag set, it will be ignored.
        """
        bump_index: int
        if change_type is ChangeType.REVISION:
            bump_index = 3
        elif change_type is ChangeType.PATCH:
            bump_index = 2
        elif change_type is ChangeType.MINOR:
            bump_index = 1
        elif change_type is ChangeType.MAJOR:
            bump_index = 0
        else:
            raise RuntimeError(f"Unsupported change type: {change_type}!")

        base_parts = [int(x) for x in version.base_version.split(".")]
        # use 4th digit only if it already existed or if it is being bumped
        nb_digits: int = max(bump_index + 1, 3, len(base_parts))
        parts = list(
            more_itertools.take(
                nb_digits,
                itertools.chain(
                    base_parts[: bump_index + 1],
                    itertools.repeat(0),
                ),
            )
        )
        parts[bump_index] += 1

        while len(parts) > 3 and parts[-1] == 0:
            parts.pop()

        return cls._to_version(parts, version_tag)

    @classmethod
    def set_version_tag(cls, version: Version, version_tag: str) -> Version:
        """
        Return a new version that is a copy of the given version where the version_tag
        is replaced with the given version_tag.
        """
        return cls._to_version(version.release, version_tag)

    @classmethod
    def _to_version(cls, release_part_version_number: abc.Iterable[int], version_tag: str) -> Version:
        """
        Compose a version from the release part of the version number and the version_tag.
        """
        release_part_str = ".".join(str(number) for number in release_part_version_number)
        version_tag_str = f".{version_tag.lstrip('.')}" if version_tag else ""
        return Version(f"{release_part_str}{version_tag_str}")


class ProjectTool(ModuleLikeTool):
    @classmethod
    def parser_config(cls, parser: ArgumentParser, parent_parsers: abc.Sequence[ArgumentParser]) -> None:
        subparser = parser.add_subparsers(title="subcommand", dest="cmd")

        freeze = subparser.add_parser("freeze", help="Set all version numbers in project.yml", parents=parent_parsers)
        freeze.add_argument(
            "-o",
            "--outfile",
            help="File in which to put the new project.yml, default is the existing project.yml. Use - to write to stdout.",
            default=None,
        )
        freeze.add_argument(
            "-r",
            "--recursive",
            help="Freeze dependencies recursively. If not set, freeze_recursive option in project.yml is used,"
            "which defaults to False",
            action="store_true",
            default=None,
        )
        freeze.add_argument(
            "--operator",
            help="Comparison operator used to freeze versions, If not set, the freeze_operator option in"
            " project.yml is used which defaults to ~=",
            choices=[o.value for o in FreezeOperator],
            default=None,
        )
        init = subparser.add_parser("init", help="Initialize directory structure for a project", parents=parent_parsers)
        init.add_argument("--name", "-n", help="The name of the new project", required=True)
        init.add_argument("--output-dir", "-o", help="Output directory path", default="./")
        init.add_argument(
            "--default", help="Use default parameters for the project generation", action="store_true", default=False
        )
        install = subparser.add_parser(
            "install",
            help="Install all modules required for this project.",
            description="""
Install all modules required for this project.

This command installs missing modules in the development venv, but doesn't update already installed modules if that's not
required to satisfy the module version constraints. Use `inmanta project update` instead if the already installed modules need
to be updated to the latest compatible version.

This command might reinstall Python packages in the development venv if the currently installed versions are not compatible
with the dependencies specified by the different Inmanta modules.
        """.strip(),
            parents=parent_parsers,
        )
        add_deps_check_arguments(install)

        update = subparser.add_parser(
            "update",
            help=(
                "Update all modules to the latest version compatible with the module version constraints and install missing "
                "modules"
            ),
            description="""
Update all modules to the latest version compatible with the module version constraints and install missing modules.

This command might reinstall Python packages in the development venv if the currently installed versions are not the latest
compatible with the dependencies specified by the updated modules.
            """.strip(),
            parents=parent_parsers,
        )
        add_deps_check_arguments(update)

    def freeze(self, outfile: Optional[str], recursive: Optional[bool], operator: Optional[str]) -> None:
        """
        !!! Big Side-effect !!! sets yaml parser to be order preserving
        """
        project = self.get_project(load=True)

        if recursive is None:
            recursive = project.freeze_recursive

        if operator is None:
            operator = project.freeze_operator

        freeze = project.get_freeze(mode=operator, recursive=recursive)

        with open(project.get_metadata_file_path(), "r", encoding="utf-8") as fd:
            newconfig = yaml.safe_load(fd)

        requires = sorted([k + " " + v for k, v in freeze.items()])
        newconfig["requires"] = requires

        close = False

        if outfile is None:
            outfile = open(project.get_metadata_file_path(), "w", encoding="UTF-8")
            close = True
        elif outfile == "-":
            outfile = sys.stdout
        else:
            outfile = open(outfile, "w", encoding="UTF-8")
            close = True

        try:
            outfile.write(yaml.dump(newconfig, default_flow_style=False, sort_keys=False))
        finally:
            if close:
                outfile.close()

    def init(self, output_dir: str, name: str, default: bool) -> None:
        os.makedirs(output_dir, exist_ok=True)
        project_path = os.path.join(output_dir, name)
        if os.path.exists(project_path):
            raise Exception(f"Project directory {project_path} already exists")
        cookiecutter(
            "https://github.com/inmanta/inmanta-project-template.git",
            output_dir=output_dir,
            extra_context={"project_name": name},
            no_input=default,
        )

    def install(self, no_strict_deps_check: bool = False, strict_deps_check: bool = False) -> None:
        """
        Install all modules the project requires.
        """
        strict = get_strict_deps_check(no_strict_deps_check, strict_deps_check)
        project: Project = self.get_project(load=False, strict_deps_check=strict)
        project.install_modules()

    def update(
        self,
        module: Optional[str] = None,
        project: Optional[Project] = None,
        no_strict_deps_check: bool = False,
        strict_deps_check: bool = False,
    ) -> None:
        """
        Update all modules to the latest version compatible with the given module version constraints.
        """
        strict = get_strict_deps_check(no_strict_deps_check, strict_deps_check)
        if project is None:
            # rename var to make mypy happy
            my_project = self.get_project(load=False, strict_deps_check=strict)
        else:
            my_project = project

        def do_update(specs: "Dict[str, List[InmantaModuleRequirement]]", modules: List[str]) -> None:
            v2_modules = {module for module in modules if my_project.module_source.path_for(module) is not None}

            v2_python_specs: List[Requirement] = [
                module_spec.get_python_package_requirement()
                for module, module_specs in specs.items()
                for module_spec in module_specs
                if module in v2_modules
            ]
            if v2_python_specs:
                # Get known requires and add them to prevent invalidating constraints through updates
                # These could be constraints (-c) as well, but that requires additional sanitation
                # Because for pip not every valid -r is a valid -c
                current_requires = my_project.get_strict_python_requirements_as_list()
                env.process_env.install_for_config(
                    v2_python_specs + [Requirement.parse(r) for r in current_requires],
                    my_project.metadata.pip,
                    upgrade=True,
                )
                # Invalidate ast cache so that dependencies of installed modules can be updated as well
                my_project.invalidate_state()

            for v1_module in set(modules).difference(v2_modules):
                spec = specs.get(v1_module, [])
                try:
                    ModuleV1.update(my_project, v1_module, spec, install_mode=my_project.install_mode)
                    # Invalidate the state of the updated module
                    my_project.invalidate_state(v1_module)
                except Exception:
                    LOGGER.exception("Failed to update module %s", v1_module)

            # Load the newly installed modules into the modules cache
            my_project.install_modules(bypass_module_cache=True, update_dependencies=True)

        attempt = 0
        done = False
        last_failure: Optional[CompilerException] = None

        while not done and attempt < MAX_UPDATE_ATTEMPT:
            LOGGER.info("Performing update attempt %d of %d", attempt + 1, MAX_UPDATE_ATTEMPT)
            try:
                loaded_mods_pre_update = {module_name: mod.version for module_name, mod in my_project.modules.items()}

                # get AST
                my_project.load_module_recursive(install=True)
                # get current full set of requirements
                specs: Dict[str, List[InmantaModuleRequirement]] = my_project.collect_imported_requirements()
                if module is None:
                    modules = list(specs.keys())
                else:
                    modules = [module]
                do_update(specs, modules)

                loaded_mods_post_update = {module_name: mod.version for module_name, mod in my_project.modules.items()}
                if loaded_mods_pre_update == loaded_mods_post_update:
                    # No changes => state has converged
                    done = True
                else:
                    # New modules were downloaded or existing modules were updated to a new version. Perform another pass to
                    # make sure that all dependencies, defined in these new modules, are taken into account.
                    last_failure = CompilerException("Module update did not converge")
            except CompilerException as e:
                last_failure = e
                # model is corrupt
                LOGGER.info("The model is not currently in an executable state, performing intermediate updates")
                # get all specs from all already loaded modules
                specs = my_project.collect_requirements()

                if module is None:
                    # get all loaded/partly loaded modules
                    modules = list(my_project.modules.keys())
                else:
                    modules = [module]
                do_update(specs, modules)
            attempt += 1

        if last_failure is not None and not done:
            raise last_failure


@stable_api
class ModuleTool(ModuleLikeTool):
    """
    A tool to manage configuration modules
    """

    def __init__(self) -> None:
        self._mod_handled_list = set()

    @classmethod
    def modules_parser_config(cls, parser: ArgumentParser, parent_parsers: abc.Sequence[ArgumentParser]) -> None:
        parser.add_argument("-m", "--module", help="Module to apply this command to", nargs="?", default=None)
        subparser = parser.add_subparsers(title="subcommand", dest="cmd")

        add_help_msg = "Add a module dependency to an Inmanta module or project."
        add = subparser.add_parser(
            "add",
            help=add_help_msg,
            description=f"{add_help_msg} When executed on a project, the module is installed as well. "
            f"Either \--v1 or \--v2 has to be set.",  # noqa: W605
            parents=parent_parsers,
        )
        add.add_argument(
            "module_req",
            help="The name of the module, optionally with a version constraint.",
        )
        add.add_argument("--v1", dest="v1", help="Add the given module as a v1 module", action="store_true")
        add.add_argument("--v2", dest="v2", help="Add the given module as a V2 module", action="store_true")
        add.add_argument(
            "--override",
            dest="override",
            help="Override the version constraint when the given module dependency already exists.",
            action="store_true",
        )

        subparser.add_parser(
            "list",
            help="List all modules used in this project in a table",
            parents=parent_parsers,
        )

        do = subparser.add_parser(
            "do",
            help="Execute a command on all loaded modules",
            parents=parent_parsers,
        )
        do.add_argument("command", metavar="command", help="the command to execute")

        install: ArgumentParser = subparser.add_parser(
            "install",
            parents=parent_parsers,
            help="This command is no longer supported.",
            description="""
        The 'inmanta module install' command is no longer supported. Instead, use one of the following approaches:

        1. To install a module in editable mode, use 'pip install -e .'.
        2. For a non-editable installation, first run 'inmanta module build' followed by 'pip install ./dist/<dist-package>'.
            """.strip(),
        )
        install.add_argument("-e", "--editable", action="store_true", help="Install in editable mode.")
        install.add_argument("path", nargs="?", help="The path to the module.")

        subparser.add_parser(
            "status",
            help="Run a git status on all modules and report",
            parents=parent_parsers,
        )

        subparser.add_parser(
            "push",
            help="Run a git push on all modules and report",
            parents=parent_parsers,
        )

        # not currently working
        subparser.add_parser(
            "verify",
            help="Verify dependencies and frozen module versions",
            parents=parent_parsers,
        )

        commit = subparser.add_parser("commit", help="Commit all changes in the current module.")
        commit.add_argument("-m", "--message", help="Commit message", required=True)
        commit.add_argument("-r", "--release", dest="dev", help="make a release", action="store_false")
        commit.add_argument("--major", dest="major", help="make a major release", action="store_true")
        commit.add_argument("--minor", dest="minor", help="make a major release", action="store_true")
        commit.add_argument("--patch", dest="patch", help="make a major release", action="store_true")
        commit.add_argument("-v", "--version", help="Version to use on tag")
        commit.add_argument("-a", "--all", dest="commit_all", help="Use commit -a", action="store_true")
        commit.add_argument(
            "-t",
            "--tag",
            dest="tag",
            help="Create a tag for the commit."
            "Tags are not created for dev releases by default, if you want to tag it, specify this flag explicitly",
            action="store_true",
        )
        commit.add_argument("-n", "--no-tag", dest="tag", help="Don't create a tag for the commit", action="store_false")
        commit.set_defaults(tag=False)

        create = subparser.add_parser(
            "create",
            help="Create a new module",
            parents=parent_parsers,
        )
        create.add_argument("name", help="The name of the module")
        create.add_argument(
            "--v1", dest="v1", help="Create a v1 module. By default a v2 module is created.", action="store_true"
        )

        freeze = subparser.add_parser(
            "freeze",
            help="Freeze all version numbers in module.yml. This command is only supported on v1 modules. On v2 modules use"
            " the pip freeze command instead.",
            parents=parent_parsers,
        )
        freeze.add_argument(
            "-o",
            "--outfile",
            help="File in which to put the new module.yml, default is the existing module.yml. Use - to write to stdout.",
            default=None,
        )
        freeze.add_argument(
            "-r",
            "--recursive",
            help="Freeze dependencies recursively. If not set, freeze_recursive option in module.yml is used,"
            " which defaults to False",
            action="store_true",
            default=None,
        )
        freeze.add_argument(
            "--operator",
            help="Comparison operator used to freeze versions, If not set, the freeze_operator option in"
            " module.yml is used which defaults to ~=",
            choices=[o.value for o in FreezeOperator],
            default=None,
        )

        build = subparser.add_parser(
            "build",
            help="Build a Python package from a V2 module.",
            parents=parent_parsers,
        )
        build.add_argument(
            "path",
            help="The path to the module that should be built. By default, the current working directory is used.",
            nargs="?",
        )
        build.add_argument(
            "-o",
            "--output-dir",
            help="The directory where the Python package will be stored. Default: <module_root>/dist",
            default=None,
            dest="output_dir",
        )
        build.add_argument(
            "--dev",
            dest="dev_build",
            help="Perform a development build of the module. This adds the build tag `.dev<timestamp>` to the "
            "package name. The timestamp has the form %%Y%%m%%d%%H%%M%%S.",
            default=False,
            action="store_true",
        )
        build.add_argument(
            "-b",
            "--byte-code",
            help="Produce a module wheel that contains only python bytecode for the plugins.",
            action="store_true",
            default=False,
            dest="byte_code",
        )

        subparser.add_parser(
            "v1tov2",
            help="Convert a V1 module to a V2 module in place",
            parents=parent_parsers,
        )

        release = subparser.add_parser(
            "release",
            parents=parent_parsers,
            help="Release a new stable or dev release for this module.",
            description="""
When a stable release is done, this command:

* Does a commit that changes the current version to a stable version.
* Adds Git release tag.
* Does a commit that changes the current version to a development version that is one patch increment ahead of the released
  version.

When a development release is done using the \--dev option, this command:

* Does a commit that updates the current version of the module to a development version that is a patch, minor or major version
  ahead of the previous stable release. The size of the increment is determined by the \--revision, \--patch, \--minor or
  \--major argument (\--patch is the default). When a CHANGELOG.md file is present in the root of the module
  directory then the version number in the changelog is also updated accordingly. The changelog file is always populated with
  the associated stable version and not a development version.
            """.strip(),  # noqa: W605
            formatter_class=RawTextHelpFormatter,
        )
        release.add_argument(
            "--dev",
            dest="dev",
            help="Create a development version. The new version number will have the .dev0 build tag.",
            action="store_true",
            default=False,
        )
        release.add_argument(
            "--major",
            dest="major",
            help="Do a major version bump compared to the previous stable release.",
            action="store_true",
        )
        release.add_argument(
            "--minor",
            dest="minor",
            help="Do a minor version bump compared to the previous stable release.",
            action="store_true",
        )
        release.add_argument(
            "--patch",
            dest="patch",
            help="Do a patch version bump compared to the previous stable release.",
            action="store_true",
        )
        release.add_argument(
            "--revision",
            dest="revision",
            help="Do a revision version bump compared to the previous stable release (only with 4 digits version).",
            action="store_true",
        )
        release.add_argument("-m", "--message", help="Commit message")
        release.add_argument(
            "-c",
            "--changelog-message",
            help="This changelog message will be written to the changelog file. If the -m option is not provided, "
            "this message will also be used as the commit message.",
        )
        release.add_argument("-a", "--all", dest="commit_all", help="Use commit -a", action="store_true")

    def add(self, module_req: str, v1: bool = False, v2: bool = False, override: bool = False) -> None:
        """
        Add a module dependency to an Inmanta module or project.

        :param module_req: The module to add, optionally with a version constraint.
        :param v1: Whether the given module should be added as a V1 module or not.
        :param override: If set to True, override the version constraint when the module dependency already exists.
                         If set to False, this method raises an exception when the module dependency already exists.
        """
        if not v1 and not v2:
            raise CLIException("Either --v1 or --v2 has to be set", exitcode=1)
        if v1 and v2:
            raise CLIException("--v1 and --v2 cannot be set together", exitcode=1)
        module_like: Optional[ModuleLike] = ModuleLike.from_path(path=os.getcwd())
        if module_like is None:
            raise CLIException("Current working directory doesn't contain an Inmanta module or project", exitcode=1)
        try:
            module_requirement = InmantaModuleRequirement.parse(module_req)
        except InvalidRequirement:
            raise CLIException(f"'{module_req}' is not a valid requirement", exitcode=1)
        if not override and module_like.has_module_requirement(module_requirement.key):
            raise CLIException(
                "A dependency on the given module was already defined, use --override to override the version constraint",
                exitcode=1,
            )
        if isinstance(module_like, Project):
            try:
                module_like.install_module(module_requirement, install_as_v1_module=v1)
            except ModuleNotFoundException:
                raise CLIException(
                    f"Failed to install {module_requirement} as a {'v1' if v1 else 'v2'} module.",
                    exitcode=1,
                )
            else:
                # cached project might have inconsistent state after modifying the environment through another instance
                self.get_project(load=False).invalidate_state()
        module_like.add_module_requirement_persistent(requirement=module_requirement, add_as_v1_module=v1)

    def v1tov2(self, module: str) -> None:
        """
        Convert a V1 module to a V2 module in place
        """
        module = self.get_module(module)
        if not isinstance(module, ModuleV1):
            raise ModuleVersionException(f"Expected a v1 module, but found v{module.GENERATION.value} module")
        ModuleConverter(module).convert_in_place()

    def build(
        self, path: Optional[str] = None, output_dir: Optional[str] = None, dev_build: bool = False, byte_code: bool = False
    ) -> str:
        """
        Build a v2 module and return the path to the build artifact.
        """
        if path is not None:
            path = os.path.abspath(path)
        else:
            path = os.getcwd()

        module = self.construct_module(DummyProject(), path)

        if output_dir is None:
            output_dir = os.path.join(path, "dist")

        if isinstance(module, ModuleV1):
            with tempfile.TemporaryDirectory() as tmpdir:
                ModuleConverter(module).convert(tmpdir)
                return V2ModuleBuilder(tmpdir).build(output_dir, dev_build=dev_build, byte_code=byte_code)
        else:
            return V2ModuleBuilder(path).build(output_dir, dev_build=dev_build, byte_code=byte_code)

    def get_project_for_module(self, module: str) -> Project:
        try:
            return self.get_project()
        except Exception:
            # see #721
            return DummyProject()

    def construct_module(self, project: Optional[Project], path: str) -> Module:
        """Construct a V1 or V2 module from a folder"""
        try:
            return ModuleV2(project, path)
        except (ModuleMetadataFileNotFound, InvalidMetadata, InvalidModuleException):
            try:
                return ModuleV1(project, path)
            except (ModuleMetadataFileNotFound, InvalidModuleException):
                raise InvalidModuleException(f"No module can be found at {path}")
            except InvalidMetadata as e:
                raise InvalidModuleException(e.msg)

    def get_module(self, module: Optional[str] = None, project: Optional[Project] = None) -> Module:
        """Finds and loads a module, either based on the CWD or based on the name passed in as an argument and the project"""
        if module is None:
            project = self.get_project_for_module(module)
            path: str = os.path.realpath(os.curdir)
            return self.construct_module(project, path)
        else:
            project = self.get_project(load=True)
            return project.get_module(module, allow_v1=True)

    def get_modules(self, module: Optional[str] = None) -> List[Module]:
        if module is not None:
            return [self.get_module(module)]
        else:
            return self.get_project(load=True).sorted_modules()

    def create(self, name: str, v1: bool, no_input: bool = False) -> None:
        """
        Create a new module with the given name. Defaults to a v2 module.

        :param name: The name for the new module.
        :param v1: Create a v1 module instead.
        :param no_input: Create a module with the default settings, without interaction. Only relevant for v2 modules.
        """
        if v1:
            self._create_v1(name)
        else:
            module_dir: str = name
            if os.path.exists(module_dir):
                raise Exception(f"Directory {module_dir} already exists")
            cookiecutter(
                "https://github.com/inmanta/inmanta-module-template.git",
                no_input=no_input,
                extra_context={"module_name": name},
            )

    def _create_v1(self, name: str) -> None:
        project = self.get_project()
        mod_root = project.modulepath[-1]
        LOGGER.info("Creating new module %s in %s", name, mod_root)

        mod_path = os.path.join(mod_root, name)

        if os.path.exists(mod_path):
            LOGGER.error("%s already exists.", mod_path)
            return

        os.mkdir(mod_path)
        with open(os.path.join(mod_path, "module.yml"), "w+", encoding="utf-8") as fd:
            fd.write(
                """name: %(name)s
license: ASL 2.0
version: 0.0.1dev0"""
                % {"name": name}
            )

        os.mkdir(os.path.join(mod_path, "model"))
        with open(os.path.join(mod_path, "model", "_init.cf"), "w+", encoding="utf-8") as fd:
            fd.write("\n")

        with open(os.path.join(mod_path, ".gitignore"), "w+", encoding="utf-8") as fd:
            fd.write(
                """*.swp
*.pyc
*~
.cache
            """
            )

        subprocess.check_output(["git", "init"], cwd=mod_path)
        subprocess.check_output(["git", "add", ".gitignore", "module.yml", "model/_init.cf"], cwd=mod_path)

        LOGGER.info("Module successfully created.")

    def do(self, command: str, module: str) -> None:
        for mod in self.get_modules(module):
            if not isinstance(mod, ModuleV1):
                LOGGER.warning("Skipping module %s: v2 modules do not support this operation.", mod.name)
                continue
            try:
                mod.execute_command(command)
            except Exception as e:
                print(e)

    def list(self) -> None:
        """
        List all modules in a table
        """

        def show_bool(b: bool) -> str:
            return "yes" if b else "no"

        table = []

        project = Project.get()
        project.get_complete_ast()

        names: abc.Sequence[str] = sorted(project.modules.keys())
        specs: Dict[str, List[InmantaModuleRequirement]] = project.collect_imported_requirements()
        for name in names:
            mod: Module = Project.get().modules[name]
            version = str(mod.version)
            if name not in specs:
                specs[name] = []

            generation: str = str(mod.GENERATION.name).lower()

            reqv: str
            matches: bool
            editable: bool
            if isinstance(mod, ModuleV1):
                try:
                    if project.install_mode == InstallMode.master:
                        reqv = "master"
                    else:
                        release_only = project.install_mode == InstallMode.release
                        versions = ModuleV1.get_suitable_version_for(name, specs[name], mod._path, release_only=release_only)
                        if versions is None:
                            reqv = "None"
                        else:
                            reqv = str(versions)
                except Exception:
                    LOGGER.exception("Problem getting version for module %s" % name)
                    reqv = "ERROR"
                matches = version == reqv
                editable = True
            else:
                reqv = ",".join(req.version_spec_str() for req in specs[name] if req.specs) or "*"
                matches = all(version in req for req in specs[name])
                editable = mod.is_editable()

            table.append((name, generation, editable, version, reqv, matches))

        t = texttable.Texttable()
        t.set_deco(texttable.Texttable.HEADER | texttable.Texttable.BORDER | texttable.Texttable.VLINES)
        t.header(("Name", "Type", "Editable", "Installed version", "Expected in project", "Matches"))
        t.set_cols_dtype(("t", "t", show_bool, "t", "t", show_bool))
        for row in table:
            t.add_row(row)
        print(t.draw())

    def install(self, editable: bool = False, path: Optional[str] = None) -> None:
        """
        This command is no longer supported.
        Use 'pip install -e .' to install a module in editable mode.
        Use 'inmanta module build' followed by 'pip install ./dist/<dist-package>' for non-editable install.
        """
        raise CLIException(
            "The 'inmanta module install' command is no longer supported. "
            "For editable mode installation, use 'pip install -e .'. "
            "For a regular installation, first run 'inmanta module build' and then 'pip install ./dist/<dist-package>'.",
            exitcode=1,
        )

    def status(self, module: Optional[str] = None) -> None:
        """
        a git status on all modules and report
        """
        for mod in self.get_modules(module):
            if not isinstance(mod, ModuleV1):
                LOGGER.warning("Skipping module %s: v2 modules do not support this operation.", mod.name)
                continue
            mod.status()

    def push(self, module: Optional[str] = None) -> None:
        """
        Push all modules
        """
        for mod in self.get_modules(module):
            if not isinstance(mod, ModuleV1):
                LOGGER.warning("Skipping module %s: v2 modules do not support this operation.", mod.name)
                continue
            mod.push()

    def verify(self) -> None:
        """
        Verify dependencies and frozen module versions
        """
        self.get_project(load=True)

    def commit(
        self,
        message: str,
        module: Optional[str] = None,
        version: Optional[str] = None,
        dev: bool = False,
        major: bool = False,
        minor: bool = False,
        patch: bool = False,
        commit_all: bool = False,
        tag: bool = False,
    ) -> None:
        """
        Commit all current changes.
        """
        inmanta.warnings.warn(
            CommandDeprecationWarning(
                "The `inmanta module commit` command has been deprecated in favor of `inmanta module release`."
            )
        )
        # find module
        module = self.get_module(module)
        if not isinstance(module, ModuleV1):
            raise CLIException(f"{module.name} is a v2 module and does not support this operation.", exitcode=1)
        # get version
        old_version = parse_version(str(module.version))

        outversion = self.determine_new_version(old_version, version, major, minor, patch, dev)

        if outversion is None:
            return

        module.rewrite_version(str(outversion))
        # commit
        gitprovider.commit(module._path, message, commit_all, [module.get_metadata_file_path()])
        # tag
        if not dev or tag:
            gitprovider.tag(module._path, str(outversion))

    def freeze(self, outfile: Optional[str], recursive: Optional[bool], operator: str, module: Optional[str] = None) -> None:
        """
        !!! Big Side-effect !!! sets yaml parser to be order preserving
        """
        if (module and ModuleV2.from_path(module)) or ModuleV2.from_path(os.curdir):
            raise CLIException(
                "The `inmanta module freeze` command is not supported on V2 modules. Use the `pip freeze` command instead.",
                exitcode=1,
            )

        # find module
        module_obj = self.get_module(module)

        if recursive is None:
            recursive = module_obj.freeze_recursive

        if operator is None:
            operator = module_obj.freeze_operator

        if operator not in ["==", "~=", ">="]:
            LOGGER.warning("Operator %s is unknown, expecting one of ['==', '~=', '>=']", operator)

        freeze = {}

        for submodule in module_obj.get_all_submodules():
            freeze.update(module_obj.get_freeze(submodule=submodule, mode=operator, recursive=recursive))

        with open(module_obj.get_metadata_file_path(), "r", encoding="utf-8") as fd:
            newconfig = yaml.safe_load(fd)

        requires = sorted([k + " " + v for k, v in freeze.items()])
        newconfig["requires"] = requires

        close = False
        out_fd = None
        if outfile is None:
            out_fd = open(module_obj.get_metadata_file_path(), "w", encoding="UTF-8")
            close = True
        elif outfile == "-":
            out_fd = sys.stdout
        else:
            out_fd = open(outfile, "w", encoding="UTF-8")
            close = True

        try:
            out_fd.write(yaml.dump(newconfig, default_flow_style=False, sort_keys=False))
        finally:
            if close:
                out_fd.close()

    def _get_dev_version_with_minimal_distance_to_previous_stable_release(
        self,
        current_version: Version,
        all_existing_stable_version: abc.Collection[Version],
        minimal_version_bump_to_prev_release: ChangeType,
    ) -> Version:
        """
        Turn the given current_version into a dev version with version_tag dev0 and ensure
        the version number is at least `minimal_version_bump_to_prev_release` separated
        from its predecessor in all_existing_stable_version.

        Invariants:
        1. return a dev version
        2. this version is at least `minimal_version_bump_to_prev_release`
            separated from its predecessor in all_existing_stable_version
        3. it is >= the current version
        """
        version_previous_release: Version
        try:
            version_previous_release = sorted([v for v in all_existing_stable_version if v <= current_version])[-1]
        except IndexError:
            # No previous release happened
            version_previous_release = Version("0.0.0")

        LOGGER.debug("Previous release was %s", version_previous_release)

        assert version_previous_release <= current_version
        current_diff: Optional[ChangeType] = ChangeType.diff(low=version_previous_release, high=current_version)

        LOGGER.debug("Different from current to previous release is %s", current_diff)

        # Determine if we are already sufficiently far ahead
        if current_diff is None or minimal_version_bump_to_prev_release > current_diff:
            LOGGER.debug(
                "Incrementing version number because the current difference is smaller than requested difference: %s<%s",
                current_diff,
                minimal_version_bump_to_prev_release,
            )
            # We are not sufficiently far ahead of the previous release
            # Increment from current_version
            new_version = VersionOperation.bump_version(
                minimal_version_bump_to_prev_release, current_version, version_tag="dev0"
            )
            # invariant 2 holds because
            # current_version >= version_previous_release
            # current_version + minimal_version_bump_to_prev_release >=
            #   version_previous_release + minimal_version_bump_to_prev_release
            # new_version-version_previous_release >= minimal_version_bump_to_prev_release
        else:
            # We are sufficiently far ahead (invariant 2 holds)
            if current_version.is_devrelease:
                LOGGER.debug(
                    "Keeping current dev version because we are sufficiently far ahead of the previous release: %s>=%s",
                    current_diff,
                    minimal_version_bump_to_prev_release,
                )
                # It is good as it is
                new_version = current_version
            else:
                LOGGER.debug(
                    "Incrementing to next dev version because we are sufficiently far ahead of the previous release: %s>=%s",
                    current_diff,
                    minimal_version_bump_to_prev_release,
                )
                # We are a normal or pre release version
                # Adding 0.0.0.dev would make the new_version < current_version
                # so we add 0.0.1.dev
                new_version = VersionOperation.bump_version(ChangeType.PATCH, current_version, version_tag="dev0")
        LOGGER.debug("New version is %s", new_version)

        # Sanity checks
        versions_between_current_and_new_version = [
            v for v in all_existing_stable_version if current_version < v <= new_version
        ]
        if versions_between_current_and_new_version:
            raise click.ClickException(
                f"Error: Stable release {versions_between_current_and_new_version[0]} exists between "
                f"current version {current_version} and new version {new_version}. Make sure your branch is up-to-update "
                f"with the remote repository."
            )

        return new_version

    def release(
        self,
        dev: bool,
        message: Optional[str] = None,
        revision: bool = False,
        patch: bool = False,
        minor: bool = False,
        major: bool = False,
        commit_all: bool = False,
        changelog_message: Optional[str] = None,
    ) -> None:
        """
        Execute the release command.
        """

        # Validate patch, minor, major
        nb_version_bump_arguments_set = sum([revision, patch, minor, major])
        if nb_version_bump_arguments_set > 1:
            raise click.UsageError("Error: Only one of --revision, --patch, --minor and --major can be set at the same time.")

        # Make module
        module_dir = os.path.abspath(os.getcwd())
        module: Module[ModuleMetadata] = self.construct_module(project=DummyProject(), path=module_dir)
        if not gitprovider.is_git_repository(repo=module_dir):
            raise click.ClickException(f"Error: Directory {module_dir} is not a git repository.")

        # Validate current state of the module
        current_version: Version = module.version
        if current_version.epoch != 0:
            raise click.ClickException("Error: Version with an epoch value larger than zero are not supported by this tool.")
        gitprovider.fetch(module_dir)

        # Get history
        stable_releases: list[Version] = gitprovider.get_version_tags(module_dir, only_return_stable_versions=True)

        path_changelog_file = os.path.join(module_dir, const.MODULE_CHANGELOG_FILE)
        changelog: Optional[ModuleChangelog] = (
            ModuleChangelog(path_changelog_file) if os.path.exists(path_changelog_file) else None
        )

        requested_version_bump: Optional[ChangeType] = ChangeType.parse_from_bools(revision, patch, minor, major)
        if not requested_version_bump and dev:
            # Dev always bumps
            requested_version_bump = ChangeType.PATCH

        if requested_version_bump:
            new_version: Version = self._get_dev_version_with_minimal_distance_to_previous_stable_release(
                current_version, stable_releases, requested_version_bump
            )
        else:
            # Never happens for dev release
            new_version = current_version

        if not changelog and changelog_message:
            changelog = ModuleChangelog.create_changelog_file(path_changelog_file, new_version, changelog_message)
        elif changelog:
            if current_version.is_devrelease:
                # Update the existing dev version to the new dev version
                changelog.rewrite_version_in_changelog_header(old_version=current_version, new_version=new_version)
            else:
                changelog.add_section_for_version(current_version, new_version)

            if changelog_message:
                changelog.add_changelog_entry(current_version, new_version, changelog_message)

        if dev:
            assert new_version.dev is not None and new_version.dev == 0
            new_base_version_str, version_tag = str(new_version).rsplit(".", maxsplit=1)
            module.rewrite_version(new_version=new_base_version_str, version_tag=version_tag)
            # If no changes, commit will not happen
            gitprovider.commit(
                repo=module_dir,
                message=changelog_message if changelog_message else message if message else f"Bump version to {new_version}",
                commit_all=commit_all,
                add=[module.get_metadata_file_path()] + ([changelog.get_path()] if changelog else []),
                raise_exc_when_nothing_to_commit=False,
            )
        else:
            release_tag: Version = VersionOperation.set_version_tag(new_version, version_tag="")
            if release_tag in stable_releases:
                raise click.ClickException(f"Error: A Git version tag already exists for version {release_tag}")
            module.rewrite_version(new_version=str(release_tag), version_tag="")
            if changelog:
                changelog.set_release_date_for_version(release_tag)
            gitprovider.commit(
                repo=module_dir,
                message=message if message else f"Release version {module.metadata.get_full_version()}",
                commit_all=commit_all,
                add=[module.get_metadata_file_path()] + ([changelog.get_path()] if changelog else []),
                raise_exc_when_nothing_to_commit=False,
            )
            gitprovider.tag(repo=module_dir, tag=str(release_tag))
            print(f"Tag created successfully: {release_tag}")
            # bump to the next dev version
            self.release(dev=True, message="Bump version to next development version", patch=True)


class ModuleChangelog:
    """
    This class represent the changelog file in an Inmanta module.

    The expected format of the changelog is the following:

    ```
    # Changelog

    ## v1.2.1 - ?

    - Change3

    ## v1.2.0 - 2022-12-19

    - Change1
    - change2
    ```
    """

    def __init__(self, path_changelog_file: str) -> None:
        if not os.path.isfile(path_changelog_file):
            raise Exception(f"{path_changelog_file} is not a file.")
        self.path_changelog_file = os.path.abspath(path_changelog_file)

    @classmethod
    def create_changelog_file(cls, path: str, version: Version, changelog_message: str) -> "ModuleChangelog":
        """
        Create a new changelog file at the given path. Add a section for the given version and write the given
        changelog message to it.
        """
        if os.path.exists(path):
            raise Exception(f"File {path} already exists.")
        with open(path, "w", encoding="utf-8") as fh:
            fh.write(
                f"""
{cls._get_top_level_header()}

{cls._get_header_for_version(version)}

- {changelog_message}
            """.strip()
            )
        return cls(path)

    def get_path(self) -> str:
        return self.path_changelog_file

    @classmethod
    def _get_header_for_version(cls, version: Version) -> str:
        """
        Return the header the given version would have in the changelog.
        """
        return f"## v{version.base_version} - ?"

    @classmethod
    def _get_top_level_header(cls) -> str:
        """
        Return the top-level header of the changelog file.
        """
        return "# Changelog"

    def regex_for_changelog_line(self, version: Version) -> re.Pattern[str]:
        return re.compile(rf"(^#{{1,2}} [vV]?{re.escape(version.base_version)}[^\n]*$)", re.MULTILINE)

    def _add_changelog_section(self, content_changelog: str, old_version: Version, new_version: Version) -> str:
        """
        Add a new section for the given new_version to the changelog, given the current content of the changelog file.
        """
        header_for_new_version: str = self._get_header_for_version(new_version)
        # Try to insert the section before the section of the previous version if such a section exists
        regex_header_previous_version: re.Pattern[str] = self.regex_for_changelog_line(old_version)
        new_content_changelog = regex_header_previous_version.sub(
            repl=f"{header_for_new_version}\n\n\n\\g<1>",
            string=content_changelog,
            count=1,
        )
        if new_content_changelog != content_changelog:
            return new_content_changelog
        # No changelog section exists for the previous version. Search for the top-level header of the changelog and insert the
        # section below it.
        regex_top_level_header: re.Pattern[str] = re.compile(r"(^\# [^\n]*$)", re.MULTILINE)
        new_content_changelog = regex_top_level_header.sub(
            repl=f"\\g<1>\n\n{header_for_new_version}\n\n\n",
            string=content_changelog,
            count=1,
        )
        if new_content_changelog != content_changelog:
            return new_content_changelog
        # No top-level header exists in changelog file. It's a new changelog, insert at the beginning of the file.
        return f"{self._get_top_level_header()}\n\n{header_for_new_version}\n\n\n{content_changelog}"

    def add_section_for_version(self, old_version: Version, new_version: Version) -> None:
        """
        Add a new section for the given new_version to the changelog file. This new section is added right
        above the section of the previous version. If no such section exists, it's added at the top of the file.
        """
        with open(self.path_changelog_file, "r+", encoding="utf-8") as fh:
            content_changelog: str = fh.read()
            new_content_changelog: str = self._add_changelog_section(content_changelog, old_version, new_version)
            fh.seek(0, 0)
            fh.write(new_content_changelog)
            fh.truncate()

    def _has_section_for_version(self, version: Version) -> bool:
        """
        Return True iff this changelog contains a section of the given version.
        """
        with open(self.path_changelog_file, "r", encoding="utf-8") as fh:
            regex_version_header: re.Pattern[str] = self.regex_for_changelog_line(version)
            content = fh.read()
            return regex_version_header.search(content) is not None

    def rewrite_version_in_changelog_header(self, old_version: Version, new_version: Version) -> None:
        """
        Replaces the first occurrence of the given old_version in this changelog file with new_version.
        This operation is performed in-place.
        """
        with open(self.path_changelog_file, "r+", encoding="utf-8") as fh:
            content_changelog = fh.read()
            # The changelog only contains the base_version. Replace only the first occurrence
            # to not accidentally perform invalid replacements in the remainder of the file.
            new_content_changelog = content_changelog.replace(old_version.base_version, new_version.base_version, 1)
            if content_changelog != new_content_changelog:
                fh.seek(0, 0)
                fh.write(new_content_changelog)
                fh.truncate()

    def set_release_date_for_version(self, version: Version) -> None:
        """
        Replace the question mark placeholder in the changelog file with the current data.
        """
        with open(self.path_changelog_file, "r+", encoding="utf-8") as fh:
            content_changelog = fh.read()
            regex_version_header: re.Pattern[str] = re.compile(rf"^({re.escape(f'## v{version} - ')})\?([ ]*)$", re.MULTILINE)
            new_content_changelog = regex_version_header.sub(
                repl=f"\\g<1>{datetime.date.today().isoformat()}\\g<2>",
                string=content_changelog,
                count=1,
            )
            if new_content_changelog != content_changelog:
                fh.seek(0, 0)
                fh.write(new_content_changelog)
                fh.truncate()
            else:
                LOGGER.warning(
                    "Failed to set the release date in the changelog for version %s.",
                    str(version.base_version),
                )

    def add_changelog_entry(self, old_version: Version, version: Version, message: str) -> None:
        """
        Add an entry to the changelog section of the given version.
        """
        if not self._has_section_for_version(version):
            self.add_section_for_version(old_version, version)
        with open(self.path_changelog_file, "r+", encoding="utf-8") as fh:
            content_changelog = fh.read()
            regex_version_header: re.Pattern[str] = re.compile(rf"({re.escape(f'## v{version.base_version} - ?')}[ ]*\n\n)")
            new_content_changelog = regex_version_header.sub(repl=f"\\g<1>- {message}\n", string=content_changelog, count=1)
            if new_content_changelog != content_changelog:
                fh.seek(0, 0)
                fh.write(new_content_changelog)
                fh.truncate()
            else:
                LOGGER.warning(
                    "Failed to add changelog entry to section for version %s.",
                    str(version.base_version),
                )


class ModuleBuildFailedError(Exception):
    def __init__(self, msg: str, *args: Any) -> None:
        self.msg = msg
        super(ModuleBuildFailedError, self).__init__(msg, *args)

    def __str__(self) -> str:
        return self.msg


BUILD_FILE_IGNORE_PATTERN: Pattern[str] = re.compile("|".join(("__pycache__", "__cfcache__", r".*\.pyc", rf"{CF_CACHE_DIR}")))


class DefaultIsolatedEnvCached(DefaultIsolatedEnv):
    """
    An IsolatedEnvBuilder that maintains its build environment across invocations of the context manager.
    This class is only used by the test suite. It decreases the runtime of the test suite because the build
    environment is reused across test cases.

    This class is a singleton. The get_instance() method should be used to obtain an instance of this class.
    """

    _instance: Optional["DefaultIsolatedEnvCached"] = None

    def __init__(self) -> None:
        super().__init__()
        self._isolated_env: Optional[DefaultIsolatedEnv] = None

    @classmethod
    def get_instance(cls) -> "DefaultIsolatedEnvCached":
        """
        This method should be used to obtain an instance of this class, because this class is a singleton.
        """
        if not cls._instance:
            cls._instance = cls()
        return cls._instance

    def __enter__(self) -> DefaultIsolatedEnv:
        if not self._isolated_env:
            self._isolated_env = super(DefaultIsolatedEnvCached, self).__enter__()
            self._install_build_requirements(self._isolated_env)
            # All build dependencies are installed, so we can disable the install() method on self._isolated_env.
            # This prevents unnecessary pip processes from being spawned.
            setattr(self._isolated_env, "install", lambda *args, **kwargs: None)
        return self._isolated_env

    def _install_build_requirements(self, isolated_env: DefaultIsolatedEnv) -> None:
        """
        Install the build requirements required to build the modules present in the tests/data/modules_v2 directory.
        """
        # Make mypy happy
        assert self._isolated_env is not None
        with tempfile.TemporaryDirectory() as tmp_python_project_dir:
            # All modules in the tests/data/modules_v2 directory have the same pyproject.toml file.
            # So we can safely use the pyproject.toml file below.
            pyproject_toml_path = os.path.join(tmp_python_project_dir, "pyproject.toml")
            with open(pyproject_toml_path, "w", encoding="utf-8") as fh:
                fh.write(
                    """
[build-system]
requires = ["setuptools", "wheel"]
build-backend = "setuptools.build_meta"
                """
                )
            builder = build.ProjectBuilder(
                source_dir=tmp_python_project_dir,
                python_executable=self._isolated_env.python_executable,
            )
            isolated_env.install(builder.build_system_requires)
            isolated_env.install(builder.get_requires_for_build(distribution="wheel"))

    def __exit__(self, *args: object) -> None:
        # Ignore implementation from the super class to keep the environment
        pass

    def destroy(self) -> None:
        """
        Cleanup the cached build environment. It should be called at the end of the test suite.
        """
        if self._isolated_env:
            super(DefaultIsolatedEnvCached, self).__exit__()
            self._isolated_env = None


class V2ModuleBuilder:
    DISABLE_DEFAULT_ISOLATED_ENV_CACHED: bool = False

    def __init__(self, module_path: str) -> None:
        """
        :raises InvalidModuleException: The given module_path doesn't reference a valid module.
        :raises ModuleBuildFailedError: Module build was unsuccessful.
        """
        self._module = ModuleV2(project=None, path=os.path.abspath(module_path))

    def build(self, output_directory: str, dev_build: bool = False, byte_code: bool = False) -> str:
        """
        Build the module using the pip system config and return the path to the build artifact.

        :param byte_code: When set to true, only bytecode will be included. This also results in a binary wheel
        """
        if os.path.exists(output_directory):
            if not os.path.isdir(output_directory):
                raise ModuleBuildFailedError(msg=f"Given output directory is not a directory: {output_directory}")

        with tempfile.TemporaryDirectory() as tmpdir:
            # Copy module to temporary directory to perform the build
            build_path = os.path.join(tmpdir, "module")
            shutil.copytree(self._module.path, build_path)
            if dev_build:
                self._add_dev_build_tag_to_setup_cfg(build_path)
            self._ensure_plugins(build_path)
            self._move_data_files_into_namespace_package_dir(build_path)
            if byte_code:
                self._byte_compile_code(build_path)

            path_to_wheel = self._build_v2_module(build_path, output_directory)
            self._verify_wheel(build_path, path_to_wheel)
            return path_to_wheel

    def _add_dev_build_tag_to_setup_cfg(self, build_path: str) -> None:
        """
        Add a build_tag of the format `.dev<timestamp>` to the setup.cfg file. The timestamp has the form %Y%m%d%H%M%S.
        """
        path_setup_cfg = os.path.join(build_path, "setup.cfg")
        # Read setup.cfg file
        config_in = ConfigParser()
        config_in.read(path_setup_cfg)
        # Set build_tag
        if not config_in.has_section("egg_info"):
            config_in.add_section("egg_info")
        timestamp_uct = datetime.datetime.now(datetime.timezone.utc)
        timestamp_uct_str = timestamp_uct.strftime("%Y%m%d%H%M%S")
        config_in.set("egg_info", "tag_build", f".dev{timestamp_uct_str}")
        # Write file back
        with open(path_setup_cfg, "w") as fh:
            config_in.write(fh)

    def _byte_compile_code(self, build_path: str) -> None:
        # Backup src dir and replace .py files with .pyc files
        for root, dirs, files in os.walk(os.path.join(build_path, "inmanta_plugins"), followlinks=True):
            for current_file in [f for f in files if f.endswith(".py")]:
                py_file = os.path.join(root, current_file)
                pyc_file = f"{py_file}c"
                py_compile.compile(file=py_file, cfile=pyc_file, doraise=True)
                os.remove(py_file)

        # Make sure there is a pyc line in the manifest.in
        with open(os.path.join(build_path, "MANIFEST.in"), "r+", encoding="utf-8") as fh:
            content = fh.read()
            # Make sure that there is at least one .pyc include
            if ".pyc" not in content:
                # Add it to the manifest. The read has moved the pointer to the end of the file
                LOGGER.info("Adding .pyc include line to the MANIFEST")
                fh.write("\nrecursive-include inmanta_plugins *.pyc\n")
                fh.write("global-exclude */__pycache__/*\n")

        # For wheel to build a non universal python wheel we need to trick it into thinking it contains
        # compiled extensions against a specific python ABI. If not we might install this wheel on a python with incompatible
        # python code
        dummy_file = os.path.join(build_path, "inmanta_plugins", self._module.name, "_cdummy.c")
        with open(dummy_file, "w") as fd:
            fd.write("// Dummy python file")

        setup_file = os.path.join(build_path, "setup.py")
        if os.path.exists(setup_file):
            LOGGER.warning("This command will overwrite setup.py to make sure a correct wheel is generated.")

        with open(os.path.join(build_path, "setup.py"), "w") as fd:
            fd.write(
                f"""
from distutils.core import setup
from Cython.Build import cythonize
setup(name="{ModuleV2Source.get_package_name_for(self._module.name)}",
    version="{self._module.version}",
    ext_modules=cythonize("inmanta_plugins/{self._module.name}/_cdummy.c"),
)
            """
            )

        # make sure cython is in the pyproject.toml
        pyproject = ModuleConverter.get_pyproject(build_path, build_requires=["wheel", "setuptools", "cython"])
        with open(os.path.join(build_path, "pyproject.toml"), "w") as fh:
            fh.write(pyproject)

    def _verify_wheel(self, build_path: str, path_to_wheel: str) -> None:
        """
        Verify whether there were files in the python package on disk that were not packaged
        in the given wheel and log a warning if such a file exists.
        """
        rel_path_namespace_package = os.path.join("inmanta_plugins", self._module.name)
        abs_path_namespace_package = os.path.join(build_path, rel_path_namespace_package)
        files_in_python_package_dir = self._get_files_in_directory(abs_path_namespace_package, ignore=BUILD_FILE_IGNORE_PATTERN)
        with zipfile.ZipFile(path_to_wheel) as z:
            dir_prefix = f"{rel_path_namespace_package}/"
            files_in_wheel = set(
                info.filename[len(dir_prefix) :]
                for info in z.infolist()
                if not info.is_dir() and info.filename.startswith(dir_prefix)
            )
        unpackaged_files = files_in_python_package_dir - files_in_wheel
        if unpackaged_files:
            LOGGER.warning(
                f"The following files are present in the {rel_path_namespace_package} directory on disk, but were not "
                f"packaged: {list(unpackaged_files)}. Update you MANIFEST.in file if they need to be packaged."
            )

    def _ensure_plugins(self, build_path: str) -> None:
        plugins_folder = os.path.join(build_path, "inmanta_plugins", self._module.name)
        if not os.path.exists(plugins_folder):
            os.makedirs(plugins_folder)
        init_file = os.path.join(plugins_folder, "__init__.py")
        if not os.path.exists(init_file):
            open(init_file, "w").close()

    def _get_files_in_directory(self, directory: str, ignore: Optional[Pattern[str]] = None) -> Set[str]:
        """
        Return the relative paths to all the files in all subdirectories of the given directory.

        :param directory: The directory to list the files of.
        :param ignore: Pattern for files and subdirectories to ignore, regardless of their relative depth. The pattern should
            match the full file or directory names.
        """

        def should_ignore(name: str) -> bool:
            return ignore is not None and ignore.fullmatch(name) is not None

        if not os.path.isdir(directory):
            raise Exception(f"{directory} is not a directory")
        result: Set[str] = set()
        for dirpath, dirnames, filenames in os.walk(directory):
            if should_ignore(os.path.basename(dirpath)):
                # ignore whole subdirectory
                continue
            relative_paths_to_filenames = set(
                os.path.relpath(os.path.join(dirpath, f), directory) for f in filenames if not should_ignore(f)
            )
            result = result | relative_paths_to_filenames
        return result

    def _move_data_files_into_namespace_package_dir(self, build_path: str) -> None:
        """
        Copy all files that have to be packaged into the Python package of the module
        """
        python_pkg_dir = os.path.join(build_path, "inmanta_plugins", self._module.name)
        for dir_name in ["model", "files", "templates"]:
            fq_dir_name = os.path.join(build_path, dir_name)
            if os.path.exists(fq_dir_name):
                shutil.move(fq_dir_name, python_pkg_dir)
        metadata_file = os.path.join(build_path, "setup.cfg")
        shutil.copy(metadata_file, python_pkg_dir)

    def _get_isolated_env_builder(self) -> DefaultIsolatedEnv:
        """
        Returns the DefaultIsolatedEnv instance that should be used to build V2 modules. To speed to up the test
        suite, the build environment is cached when the tests are ran. This is possible because all modules, built
        by the test suite, have the same build requirements. For tests that need to test the code path used in
        production, the V2ModuleBuilder.DISABLE_DEFAULT_ISOLATED_ENV_CACHED flag can be set to True.
        """
        if inmanta.RUNNING_TESTS and not V2ModuleBuilder.DISABLE_DEFAULT_ISOLATED_ENV_CACHED:
            return DefaultIsolatedEnvCached.get_instance()
        else:
            return DefaultIsolatedEnv()

    def _build_v2_module(self, build_path: str, output_directory: str) -> str:
        """
        Build v2 module using the pip system config and using PEP517 package builder.
        """
        try:
            with self._get_isolated_env_builder() as env:
                distribution = "wheel"
                builder = build.ProjectBuilder(source_dir=build_path, python_executable=env.python_executable)
                env.install(builder.build_system_requires)
                env.install(builder.get_requires_for_build(distribution=distribution))
                return builder.build(distribution=distribution, output_directory=output_directory)
        except Exception:
            raise ModuleBuildFailedError(msg="Module build failed")


@stable_api
class ModuleConverter:
    def __init__(self, module: ModuleV1) -> None:
        self._module = module

    def convert(self, output_directory: str) -> None:
        # validate input
        if os.path.exists(output_directory):
            if not os.path.isdir(output_directory):
                raise ModuleBuildFailedError(msg=f"Given output directory is not a directory: {output_directory}")
            if os.listdir(output_directory):
                raise ModuleBuildFailedError(msg=f"Non-empty output directory {output_directory}")
            os.rmdir(output_directory)

        output_directory = os.path.abspath(output_directory)

        # convert meta-data (also performs validation, so we do it first to fail fast)
        setup_cfg = self.get_setup_cfg(self._module.path, warn_on_merge=False)

        # copy all files
        shutil.copytree(self._module.path, output_directory)

        self._do_update(output_directory, setup_cfg, warn_on_merge=False)

    def convert_in_place(self) -> None:
        output_directory = os.path.abspath(self._module.path)

        if os.path.exists(os.path.join(output_directory, "MANIFEST.in")):
            raise CLIException("MANIFEST.in already exists, aborting. Please remove/rename this file", exitcode=1)

        if os.path.exists(os.path.join(output_directory, "inmanta_plugins")):
            raise CLIException("inmanta_plugins folder already exists, aborting. Please remove/rename this file", exitcode=1)

        if os.path.exists(os.path.join(output_directory, "setup.py")):
            raise CLIException(
                f"Cannot convert v1 module at {output_directory} to v2 because a setup.py file is present."
                " Please remove/rename this file",
                exitcode=1,
            )

        setup_cfg = self.get_setup_cfg(output_directory, warn_on_merge=True)
        self._do_update(output_directory, setup_cfg, warn_on_merge=True)

    def _do_update(self, output_directory: str, setup_cfg: ConfigParser, warn_on_merge: bool = False) -> None:
        # remove module.yaml
        os.remove(os.path.join(output_directory, self._module.MODULE_FILE))
        # move plugins or create
        old_plugins = os.path.join(output_directory, "plugins")
        new_plugins = os.path.join(output_directory, "inmanta_plugins", self._module.name)
        if os.path.exists(new_plugins) and os.listdir(new_plugins):
            raise ModuleBuildFailedError(
                msg=f"Could not build module: inmanta_plugins/{self._module.name} directory already exists and is not empty"
            )
        if os.path.exists(new_plugins):
            os.rmdir(new_plugins)
        if os.path.exists(old_plugins):
            shutil.move(old_plugins, new_plugins)
        else:
            os.makedirs(new_plugins)
            with open(os.path.join(new_plugins, "__init__.py"), "w"):
                pass

        # write out pyproject.toml
        # read before erasing
        pyproject = self.get_pyproject(output_directory, warn_on_merge=warn_on_merge)
        with open(os.path.join(output_directory, "pyproject.toml"), "w") as fh:
            fh.write(pyproject)
        # write out setup.cfg
        with open(os.path.join(output_directory, "setup.cfg"), "w") as fh:
            setup_cfg.write(fh)
        # write out MANIFEST.in
        with open(os.path.join(output_directory, "MANIFEST.in"), "w", encoding="utf-8") as fh:
            fh.write(
                f"""
include inmanta_plugins/{self._module.name}/setup.cfg
include inmanta_plugins/{self._module.name}/py.typed
recursive-include inmanta_plugins/{self._module.name}/model *.cf
graft inmanta_plugins/{self._module.name}/files
graft inmanta_plugins/{self._module.name}/templates
                """.strip()
                + "\n"
            )

    @classmethod
    def get_pyproject(cls, in_folder: str, warn_on_merge: bool = False, build_requires: Optional[list[str]] = None) -> str:
        """
        Adds this to the existing config

        [build-system]
        requires = ["setuptools", "wheel"]
        build-backend = "setuptools.build_meta"
        """
        if build_requires is None:
            build_requires = ["setuptools", "wheel"]

        config_in = {}
        if os.path.exists(os.path.join(in_folder, "pyproject.toml")):
            with open(os.path.join(in_folder, "pyproject.toml"), "r") as fh:
                loglevel = logging.WARNING if warn_on_merge else logging.INFO
                LOGGER.log(
                    level=loglevel,
                    msg="pyproject.toml file already exists, merging. This will remove all comments from the file",
                )
                config_in = toml.load(fh)

        # Simple schema validation on relevant part
        build_system = config_in.setdefault("build-system", {})
        if not isinstance(build_system, dict):
            raise CLIException(
                f"Invalid pyproject.toml: 'build-system' should be of type dict but is of type '{type(build_system)}'",
                exitcode=1,
            )

        requires = build_system.setdefault("requires", [])
        if not isinstance(requires, list):
            if isinstance(requires, str):
                # is it a single string, convert to list
                build_system["requires"] = [requires]
                requires = build_system["requires"]
            else:
                raise CLIException(
                    f"Invalid pyproject.toml: 'build-system.requires' should be of type list but is of type '{type(requires)}'",
                    exitcode=1,
                )

        for req in build_requires:
            if req not in requires:
                requires.append(req)
        build_system["build-backend"] = "setuptools.build_meta"

        return toml.dumps(config_in)

    def get_setup_cfg(self, in_folder: str, warn_on_merge: bool = False) -> configparser.ConfigParser:
        config_in = ConfigParser()
        if os.path.exists(os.path.join(in_folder, "setup.cfg")):
            loglevel = logging.WARNING if warn_on_merge else logging.INFO
            LOGGER.log(
                level=loglevel, msg="setup.cfg file already exists, merging. This will remove all comments from the file"
            )
            config_in.read(os.path.join(in_folder, "setup.cfg"))

        # convert main config
        config = self._module.metadata.to_v2().to_config(config_in)

        config.add_section("options")
        config.add_section("options.packages.find")

        # add requirements
        module_requirements: List[InmantaModuleRequirement] = [
            req for req in self._module.get_all_requires() if req.project_name != self._module.name
        ]
        python_requirements: List[str] = self._module.get_strict_python_requirements_as_list()
        if module_requirements or python_requirements:
            requires: List[str] = sorted([str(r.get_python_package_requirement()) for r in module_requirements])
            requires += python_requirements
            config.set("options", "install_requires", "\n".join(requires))

        # Make setuptools work
        config["options"]["zip_safe"] = "False"
        config["options"]["include_package_data"] = "True"
        config["options"]["packages"] = "find_namespace:"
        config["options.packages.find"]["include"] = "inmanta_plugins*"

        return config<|MERGE_RESOLUTION|>--- conflicted
+++ resolved
@@ -53,10 +53,7 @@
 from inmanta.ast import CompilerException
 from inmanta.command import CLIException, ShowUsageException
 from inmanta.const import CF_CACHE_DIR, MAX_UPDATE_ATTEMPT
-<<<<<<< HEAD
 from inmanta.data.model import PipConfig
-=======
->>>>>>> e5d85226
 from inmanta.module import (
     DummyProject,
     FreezeOperator,
