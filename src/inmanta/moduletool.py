--- conflicted
+++ resolved
@@ -37,9 +37,6 @@
 from inmanta.ast import CompilerException
 from inmanta.command import CLIException, ShowUsageException
 from inmanta.const import MAX_UPDATE_ATTEMPT
-<<<<<<< HEAD
-from inmanta.module import FreezeOperator, InstallMode, Module, Project, gitprovider, InvalidModuleException
-=======
 from inmanta.module import (
     FreezeOperator,
     InstallMode,
@@ -49,8 +46,8 @@
     ModuleV2,
     Project,
     gitprovider,
+    InvalidModuleException,
 )
->>>>>>> 2c8f9b31
 
 if TYPE_CHECKING:
     from pkg_resources import Requirement  # noqa: F401
