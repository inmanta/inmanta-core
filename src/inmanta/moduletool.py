"""
    Copyright 2018 Inmanta

    Licensed under the Apache License, Version 2.0 (the "License");
    you may not use this file except in compliance with the License.
    You may obtain a copy of the License at

        http://www.apache.org/licenses/LICENSE-2.0

    Unless required by applicable law or agreed to in writing, software
    distributed under the License is distributed on an "AS IS" BASIS,
    WITHOUT WARRANTIES OR CONDITIONS OF ANY KIND, either express or implied.
    See the License for the specific language governing permissions and
    limitations under the License.

    Contact: code@inmanta.com
"""
import argparse
import configparser
import datetime
import inspect
import logging
import os
import py_compile
import re
import shutil
import subprocess
import sys
import tempfile
import time
import zipfile
from argparse import ArgumentParser
from configparser import ConfigParser
from typing import TYPE_CHECKING, Any, Dict, List, Optional, Pattern, Sequence, Set

import texttable
import yaml
from cookiecutter.main import cookiecutter
from pkg_resources import parse_version

import build
import build.env
import toml
from inmanta import env
from inmanta.ast import CompilerException
from inmanta.command import CLIException, ShowUsageException
from inmanta.const import CF_CACHE_DIR, MAX_UPDATE_ATTEMPT
from inmanta.module import (
    DummyProject,
    FreezeOperator,
    InmantaModuleRequirement,
    InstallMode,
    InvalidMetadata,
    InvalidModuleException,
    Module,
    ModuleGeneration,
    ModuleLike,
    ModuleMetadataFileNotFound,
    ModuleNotFoundException,
    ModuleV1,
    ModuleV2,
    ModuleV2Source,
    Project,
    gitprovider,
)
from inmanta.stable_api import stable_api

if TYPE_CHECKING:
    from pkg_resources import Requirement  # noqa: F401

    from packaging.requirements import InvalidRequirement
else:
    from pkg_resources.extern.packaging.requirements import InvalidRequirement


LOGGER = logging.getLogger(__name__)


class ModuleVersionException(CLIException):
    def __init__(self, msg: str) -> None:
        super().__init__(msg, exitcode=5)


class ModuleLikeTool(object):
    """Shared code for modules and projects"""

    def execute(self, cmd: Optional[str], args: argparse.Namespace) -> None:
        """
        Execute the given subcommand
        """
        if cmd is not None and cmd != "" and hasattr(self, cmd):
            method = getattr(self, cmd)
            margs = inspect.getfullargspec(method).args
            margs.remove("self")
            outargs = {k: getattr(args, k) for k in margs if hasattr(args, k)}
            method(**outargs)
        else:
            if cmd is None or cmd == "":
                msg = "A subcommand is required."
            else:
                msg = f"{cmd} does not exist."
            raise ShowUsageException(msg)

    def get_project(self, load: bool = False) -> Project:
        project = Project.get()
        if load:
            project.load()
        return project

    def determine_new_version(self, old_version, version, major, minor, patch, dev):
        was_dev = old_version.is_prerelease

        if was_dev:
            if major or minor or patch:
                LOGGER.warning("when releasing a dev version, options --major, --minor and --patch are ignored")

            # determine new version
            if version is not None:
                baseversion = version
            else:
                baseversion = old_version.base_version

            if not dev:
                outversion = baseversion
            else:
                outversion = "%s.dev%d" % (baseversion, time.time())
        else:
            opts = [x for x in [major, minor, patch] if x]
            if version is not None:
                if len(opts) > 0:
                    LOGGER.warn("when using the --version option, --major, --minor and --patch are ignored")
                outversion = version
            else:
                if len(opts) == 0:
                    LOGGER.error("One of the following options is required: --major, --minor or --patch")
                    return None
                elif len(opts) > 1:
                    LOGGER.error("You can use only one of the following options: --major, --minor or --patch")
                    return None
                parts = old_version.base_version.split(".")
                while len(parts) < 3:
                    parts.append("0")
                parts = [int(x) for x in parts]
                if patch:
                    parts[2] += 1
                if minor:
                    parts[1] += 1
                    parts[2] = 0
                if major:
                    parts[0] += 1
                    parts[1] = 0
                    parts[2] = 0
                outversion = ".".join([str(x) for x in parts])

            if dev:
                outversion = "%s.dev%d" % (outversion, time.time())

        outversion = parse_version(outversion)
        if outversion <= old_version:
            LOGGER.error("new versions (%s) is not larger then old version (%s), aborting" % (outversion, old_version))
            return None

        return outversion


class ProjectTool(ModuleLikeTool):
    @classmethod
    def parser_config(cls, parser: ArgumentParser) -> None:
        subparser = parser.add_subparsers(title="subcommand", dest="cmd")
        freeze = subparser.add_parser("freeze", help="Set all version numbers in project.yml")
        freeze.add_argument(
            "-o",
            "--outfile",
            help="File in which to put the new project.yml, default is the existing project.yml",
            default=None,
        )
        freeze.add_argument(
            "-r",
            "--recursive",
            help="Freeze dependencies recursively. If not set, freeze_recursive option in project.yml is used,"
            "which defaults to False",
            action="store_true",
            default=None,
        )
        freeze.add_argument(
            "--operator",
            help="Comparison operator used to freeze versions, If not set, the freeze_operator option in"
            " project.yml is used which defaults to ~=",
            choices=[o.value for o in FreezeOperator],
            default=None,
        )
        init = subparser.add_parser("init", help="Initialize directory structure for a project")
        init.add_argument("--name", "-n", help="The name of the new project", required=True)
        init.add_argument("--output-dir", "-o", help="Output directory path", default="./")
        init.add_argument(
            "--default", help="Use default parameters for the project generation", action="store_true", default=False
        )
        subparser.add_parser(
            "install",
            help="Install all modules required for this project.",
            description="""
Install all modules required for this project.

This command installs missing modules in the development venv, but doesn't update already installed modules if that's not
required to satisfy the module version constraints. Use `inmanta project update` instead if the already installed modules need
to be updated to the latest compatible version.

This command might reinstall Python packages in the development venv if the currently installed versions are not compatible
with the dependencies specified by the different Inmanta modules.
        """.strip(),
        )

        subparser.add_parser(
            "update",
            help=(
                "Update all modules to the latest version compatible with the module version constraints and install missing "
                "modules"
            ),
            description="""
Update all modules to the latest version compatible with the module version constraints and install missing modules.

This command might reinstall Python packages in the development venv if the currently installed versions are not the latest
compatible with the dependencies specified by the updated modules.
            """.strip(),
        )

    def freeze(self, outfile: Optional[str], recursive: Optional[bool], operator: Optional[str]) -> None:
        """
        !!! Big Side-effect !!! sets yaml parser to be order preserving
        """
        project = self.get_project(load=True)

        if recursive is None:
            recursive = project.freeze_recursive

        if operator is None:
            operator = project.freeze_operator

        freeze = project.get_freeze(mode=operator, recursive=recursive)

        with open(project.get_metadata_file_path(), "r", encoding="utf-8") as fd:
            newconfig = yaml.safe_load(fd)

        requires = sorted([k + " " + v for k, v in freeze.items()])
        newconfig["requires"] = requires

        close = False

        if outfile is None:
            outfile = open(project.get_metadata_file_path(), "w", encoding="UTF-8")
            close = True
        elif outfile == "-":
            outfile = sys.stdout
        else:
            outfile = open(outfile, "w", encoding="UTF-8")
            close = True

        try:
            outfile.write(yaml.dump(newconfig, default_flow_style=False, sort_keys=False))
        finally:
            if close:
                outfile.close()

    def init(self, output_dir: str, name: str, default: bool) -> None:
        os.makedirs(output_dir, exist_ok=True)
        project_path = os.path.join(output_dir, name)
        if os.path.exists(project_path):
            raise Exception(f"Project directory {project_path} already exists")
        cookiecutter(
            "https://github.com/inmanta/inmanta-project-template.git",
            output_dir=output_dir,
            extra_context={"project_name": name},
            no_input=default,
        )

    def install(self) -> None:
        """
        Install all modules the project requires.
        """
        project: Project = self.get_project(load=False)
        project.install_modules()

    def update(self, module: Optional[str] = None, project: Optional[Project] = None) -> None:
        """
        Update all modules to the latest version compatible with the given module version constraints.
        """

        if project is None:
            # rename var to make mypy happy
            my_project = self.get_project(load=False)
        else:
            my_project = project

        def do_update(specs: "Dict[str, List[InmantaModuleRequirement]]", modules: List[str]) -> None:
            v2_modules = {module for module in modules if my_project.module_source.path_for(module) is not None}

            v2_python_specs: List[Requirement] = [
                ModuleV2Source.get_python_package_requirement(module_spec)
                for module, module_specs in specs.items()
                for module_spec in module_specs
                if module in v2_modules
            ]
            if v2_python_specs:
                env.process_env.install_from_index(
                    v2_python_specs,
                    my_project.module_source.urls,
                    upgrade=True,
                    allow_pre_releases=my_project.install_mode != InstallMode.release,
                )

            for v1_module in set(modules).difference(v2_modules):
                spec = specs.get(v1_module, [])
                try:
                    ModuleV1.update(my_project, v1_module, spec, install_mode=my_project.install_mode)
                except Exception:
                    LOGGER.exception("Failed to update module %s", v1_module)

            # Load the newly installed modules into the modules cache
            my_project.install_modules(bypass_module_cache=True, update_dependencies=True)

        attempt = 0
        done = False
        last_failure: Optional[CompilerException] = None

        while not done and attempt < MAX_UPDATE_ATTEMPT:
            LOGGER.info("Performing update attempt %d of %d", attempt + 1, MAX_UPDATE_ATTEMPT)
            try:
                loaded_mods_pre_update = {module_name: mod.version for module_name, mod in my_project.modules.items()}

                # get AST
                my_project.load_module_recursive(install=True)
                # get current full set of requirements
                specs: Dict[str, List[InmantaModuleRequirement]] = my_project.collect_imported_requirements()
                if module is None:
                    modules = list(specs.keys())
                else:
                    modules = [module]
                do_update(specs, modules)

                loaded_mods_post_update = {module_name: mod.version for module_name, mod in my_project.modules.items()}
                if loaded_mods_pre_update == loaded_mods_post_update:
                    # No changes => state has converged
                    done = True
                else:
                    # New modules were downloaded or existing modules were updated to a new version. Perform another pass to
                    # make sure that all dependencies, defined in these new modules, are taken into account.
                    last_failure = CompilerException("Module update did not converge")
            except CompilerException as e:
                last_failure = e
                # model is corrupt
                LOGGER.info("The model is not currently in an executable state, performing intermediate updates")
                # get all specs from all already loaded modules
                specs = my_project.collect_requirements()

                if module is None:
                    # get all loaded/partly loaded modules
                    modules = list(my_project.modules.keys())
                else:
                    modules = [module]
                do_update(specs, modules)
            attempt += 1

        if last_failure is not None and not done:
            raise last_failure


@stable_api
class ModuleTool(ModuleLikeTool):
    """
    A tool to manage configuration modules
    """

    def __init__(self) -> None:
        self._mod_handled_list = set()

    @classmethod
    def modules_parser_config(cls, parser: ArgumentParser) -> None:
        parser.add_argument("-m", "--module", help="Module to apply this command to", nargs="?", default=None)

        subparser = parser.add_subparsers(title="subcommand", dest="cmd")

        add_help_msg = "Add a module dependency to an Inmanta module or project."
        add = subparser.add_parser(
            "add",
            help=add_help_msg,
            description=f"{add_help_msg} When executed on a project, the module is installed as well. "
            f"Either --v1 or --v2 has to be set.",
        )
        add.add_argument(
            "module_req",
            help="The name of the module, optionally with a version constraint.",
        )
        add.add_argument("--v1", dest="v1", help="Add the given module as a v1 module", action="store_true")
        add.add_argument("--v2", dest="v2", help="Add the given module as a V2 module", action="store_true")
        add.add_argument(
            "--override",
            dest="override",
            help="Override the version constraint when the given module dependency already exists.",
            action="store_true",
        )

        lst = subparser.add_parser("list", help="List all modules used in this project in a table")
        lst.add_argument(
            "-r",
            help="(deprecated) Output a list of requires that can be included in project.yml",
            dest="requires",
            action="store_true",
        )

        do = subparser.add_parser("do", help="Execute a command on all loaded modules")
        do.add_argument("command", metavar="command", help="the command to  execute")

        subparser.add_parser(
            "update",
            help=(
                "(deprecated: use `inmanta project update` instead) Update all modules to the latest version compatible with"
                " the module version constraints and install missing modules"
            ),
            description="""
Update all modules to the latest version compatible with the module version constraints and install missing modules.

This command might reinstall Python packages in the development venv if the currently installed versions are not the latest
compatible with the dependencies specified by the updated modules.
            """.strip(),
        )

        install: ArgumentParser = subparser.add_parser(
            "install",
            help="Install a module in the active Python environment.",
            description="""
Install a module in the active Python environment. Only works for v2 modules: v1 modules can only be installed in the context
of a project.

This command might reinstall Python packages in the development venv if the currently installed versions are not compatible
with the dependencies specified by the installed module.

Like `pip install`, this command does not reinstall a module for which the same version is already installed, except in editable
mode.
        """.strip(),
        )
        install.add_argument("-e", "--editable", action="store_true", help="Install in editable mode.")
        install.add_argument("path", nargs="?", help="The path to the module.")

        subparser.add_parser("status", help="Run a git status on all modules and report")

        subparser.add_parser("push", help="Run a git push on all modules and report")

        # not currently working
        subparser.add_parser("verify", help="Verify dependencies and frozen module versions")

        commit = subparser.add_parser("commit", help="Commit all changes in the current module.")
        commit.add_argument("-m", "--message", help="Commit message", required=True)
        commit.add_argument("-r", "--release", dest="dev", help="make a release", action="store_false")
        commit.add_argument("--major", dest="major", help="make a major release", action="store_true")
        commit.add_argument("--minor", dest="minor", help="make a major release", action="store_true")
        commit.add_argument("--patch", dest="patch", help="make a major release", action="store_true")
        commit.add_argument("-v", "--version", help="Version to use on tag")
        commit.add_argument("-a", "--all", dest="commit_all", help="Use commit -a", action="store_true")
        commit.add_argument(
            "-t",
            "--tag",
            dest="tag",
            help="Create a tag for the commit."
            "Tags are not created for dev releases by default, if you want to tag it, specify this flag explicitly",
            action="store_true",
        )
        commit.add_argument("-n", "--no-tag", dest="tag", help="Don't create a tag for the commit", action="store_false")
        commit.set_defaults(tag=False)

        create = subparser.add_parser("create", help="Create a new module")
        create.add_argument("name", help="The name of the module")
        create.add_argument(
            "--v1", dest="v1", help="Create a v1 module. By default a v2 module is created.", action="store_true"
        )

        freeze = subparser.add_parser("freeze", help="Set all version numbers in project.yml")
        freeze.add_argument(
            "-o",
            "--outfile",
            help="File in which to put the new project.yml, default is the existing project.yml",
            default=None,
        )
        freeze.add_argument(
            "-r",
            "--recursive",
            help="Freeze dependencies recursively. If not set, freeze_recursive option in project.yml is used,"
            "which defaults to False",
            action="store_true",
            default=None,
        )
        freeze.add_argument(
            "--operator",
            help="Comparison operator used to freeze versions, If not set, the freeze_operator option in"
            " project.yml is used which defaults to ~=",
            choices=[o.value for o in FreezeOperator],
            default=None,
        )

        build = subparser.add_parser("build", help="Build a Python package from a V2 module.")
        build.add_argument(
            "path",
            help="The path to the module that should be built. By default, the current working directory is used.",
            nargs="?",
        )
        build.add_argument(
            "-o",
            "--output-dir",
            help="The directory where the Python package will be stored. Default: <module_root>/dist",
            default=None,
            dest="output_dir",
        )
        build.add_argument(
<<<<<<< HEAD
            "-b",
            "--byte-code",
            help="Produce a module wheel that contains only python bytecode for the plugins.",
            action="store_true",
            default=False,
            dest="byte_code",
=======
            "--dev",
            dest="dev_build",
            help="Perform a development build of the module. This adds the build tag `.dev<timestamp>` to the "
            "package name. The timestamp has the form %%Y%%m%%d%%H%%M%%S.",
            default=False,
            action="store_true",
>>>>>>> 50e86c85
        )

        subparser.add_parser("v1tov2", help="Convert a V1 module to a V2 module in place")

    def add(self, module_req: str, v1: bool = False, v2: bool = False, override: bool = False) -> None:
        """
        Add a module dependency to an Inmanta module or project.

        :param module_req: The module to add, optionally with a version constraint.
        :param v1: Whether the given module should be added as a V1 module or not.
        :param override: If set to True, override the version constraint when the module dependency already exists.
                         If set to False, this method raises an exception when the module dependency already exists.
        """
        if not v1 and not v2:
            raise CLIException("Either --v1 or --v2 has to be set", exitcode=1)
        if v1 and v2:
            raise CLIException("--v1 and --v2 cannot be set together", exitcode=1)
        module_like: Optional[ModuleLike] = ModuleLike.from_path(path=os.getcwd())
        if module_like is None:
            raise CLIException("Current working directory doesn't contain an Inmanta module or project", exitcode=1)
        try:
            module_requirement = InmantaModuleRequirement.parse(module_req)
        except InvalidRequirement:
            raise CLIException(f"'{module_req}' is not a valid requirement", exitcode=1)
        if not override and module_like.has_module_requirement(module_requirement.key):
            raise CLIException(
                "A dependency on the given module was already defined, use --override to override the version constraint",
                exitcode=1,
            )
        if isinstance(module_like, Project):
            try:
                module_like.install_module(module_requirement, install_as_v1_module=v1)
            except ModuleNotFoundException:
                raise CLIException(
                    f"Failed to install {module_requirement} as a {'v1' if v1 else 'v2'} module.",
                    exitcode=1,
                )
            else:
                # cached project might have inconsistent state after modifying the environment through another instance
                self.get_project(load=False).invalidate_state()
        module_like.add_module_requirement_persistent(requirement=module_requirement, add_as_v1_module=v1)

    def v1tov2(self, module: str) -> None:
        """
        Convert a V1 module to a V2 module in place
        """
        module = self.get_module(module)
        if not isinstance(module, ModuleV1):
            raise ModuleVersionException(f"Expected a v1 module, but found v{module.GENERATION.value} module")
        ModuleConverter(module).convert_in_place()

<<<<<<< HEAD
    def build(self, path: Optional[str] = None, output_dir: Optional[str] = None, byte_code: bool = False) -> str:
=======
    def build(self, path: Optional[str] = None, output_dir: Optional[str] = None, dev_build: bool = False) -> str:
>>>>>>> 50e86c85
        """
        Build a v2 module and return the path to the build artifact.
        """
        if path is not None:
            path = os.path.abspath(path)
        else:
            path = os.getcwd()

        module = self.construct_module(DummyProject(), path)

        if output_dir is None:
            output_dir = os.path.join(path, "dist")

        if isinstance(module, ModuleV1):
            with tempfile.TemporaryDirectory() as tmpdir:
                ModuleConverter(module).convert(tmpdir)
<<<<<<< HEAD
                return V2ModuleBuilder(tmpdir).build(output_dir, byte_code)
        else:
            return V2ModuleBuilder(path).build(output_dir, byte_code)
=======
                return V2ModuleBuilder(tmpdir).build(output_dir, dev_build=dev_build)
        else:
            return V2ModuleBuilder(path).build(output_dir, dev_build=dev_build)
>>>>>>> 50e86c85

    def get_project_for_module(self, module: str) -> Project:
        try:
            return self.get_project()
        except Exception:
            # see #721
            return DummyProject()

    def construct_module(self, project: Optional[Project], path: str) -> Module:
        """Construct a V1 or V2 module from a folder"""
        try:
            return ModuleV2(project, path)
        except (ModuleMetadataFileNotFound, InvalidMetadata, InvalidModuleException):
            try:
                return ModuleV1(project, path)
            except (ModuleMetadataFileNotFound, InvalidMetadata, InvalidModuleException):
                raise InvalidModuleException(f"No module can be found at {path}")

    def get_module(self, module: Optional[str] = None, project: Optional[Project] = None) -> Module:
        """Finds and loads a module, either based on the CWD or based on the name passed in as an argument and the project"""
        if module is None:
            project = self.get_project_for_module(module)
            path: str = os.path.realpath(os.curdir)
            return self.construct_module(project, path)
        else:
            project = self.get_project(load=True)
            return project.get_module(module, allow_v1=True)

    def get_modules(self, module: Optional[str] = None) -> List[Module]:
        if module is not None:
            return [self.get_module(module)]
        else:
            return self.get_project(load=True).sorted_modules()

    def create(self, name: str, v1: bool, no_input: bool = False) -> None:
        """
        Create a new module with the given name. Defaults to a v2 module.

        :param name: The name for the new module.
        :param v1: Create a v1 module instead.
        :param no_input: Create a module with the default settings, without interaction. Only relevant for v2 modules.
        """
        if v1:
            self._create_v1(name)
        else:
            module_dir: str = name
            if os.path.exists(module_dir):
                raise Exception(f"Directory {module_dir} already exists")
            cookiecutter(
                "https://github.com/inmanta/inmanta-module-template.git",
                no_input=no_input,
                extra_context={"module_name": name},
            )

    def _create_v1(self, name: str) -> None:
        project = self.get_project()
        mod_root = project.modulepath[-1]
        LOGGER.info("Creating new module %s in %s", name, mod_root)

        mod_path = os.path.join(mod_root, name)

        if os.path.exists(mod_path):
            LOGGER.error("%s already exists.", mod_path)
            return

        os.mkdir(mod_path)
        with open(os.path.join(mod_path, "module.yml"), "w+", encoding="utf-8") as fd:
            fd.write(
                """name: %(name)s
license: ASL 2.0
version: 0.0.1dev0"""
                % {"name": name}
            )

        os.mkdir(os.path.join(mod_path, "model"))
        with open(os.path.join(mod_path, "model", "_init.cf"), "w+", encoding="utf-8") as fd:
            fd.write("\n")

        with open(os.path.join(mod_path, ".gitignore"), "w+", encoding="utf-8") as fd:
            fd.write(
                """*.swp
*.pyc
*~
.cache
            """
            )

        subprocess.check_output(["git", "init"], cwd=mod_path)
        subprocess.check_output(["git", "add", ".gitignore", "module.yml", "model/_init.cf"], cwd=mod_path)

        LOGGER.info("Module successfully created.")

    def do(self, command: str, module: str) -> None:
        for mod in self.get_modules(module):
            if not isinstance(mod, ModuleV1):
                LOGGER.warning("Skipping module %s: v2 modules do not support this operation.", mod.name)
                continue
            try:
                mod.execute_command(command)
            except Exception as e:
                print(e)

    def list(self, requires: bool = False) -> None:
        """
        List all modules in a table
        """

        def show_bool(b: bool) -> str:
            return "yes" if b else "no"

        table = []

        project = Project.get()
        project.get_complete_ast()

        names: Sequence[str] = sorted(project.modules.keys())
        specs: Dict[str, List[InmantaModuleRequirement]] = project.collect_imported_requirements()
        for name in names:

            mod: Module = Project.get().modules[name]
            version = str(mod.version)
            if name not in specs:
                specs[name] = []

            generation: str = str(mod.GENERATION.name).lower()

            reqv: str
            matches: bool
            editable: bool
            if isinstance(mod, ModuleV1):
                try:
                    if project.install_mode == InstallMode.master:
                        reqv = "master"
                    else:
                        release_only = project.install_mode == InstallMode.release
                        versions = ModuleV1.get_suitable_version_for(name, specs[name], mod._path, release_only=release_only)
                        if versions is None:
                            reqv = "None"
                        else:
                            reqv = str(versions)
                except Exception:
                    LOGGER.exception("Problem getting version for module %s" % name)
                    reqv = "ERROR"
                matches = version == reqv
                editable = True
            else:
                reqv = ",".join(req.version_spec_str() for req in specs[name] if req.specs) or "*"
                matches = all(version in req for req in specs[name])
                editable = mod.is_editable()

            table.append((name, generation, editable, version, reqv, matches))

        if requires:
            LOGGER.warning("The `inmanta module list -r` command has been deprecated.")
            for name, _, _, version, _, _ in table:
                print("    - %s==%s" % (name, version))
        else:
            t = texttable.Texttable()
            t.set_deco(texttable.Texttable.HEADER | texttable.Texttable.BORDER | texttable.Texttable.VLINES)
            t.header(("Name", "Type", "Editable", "Installed version", "Expected in project", "Matches"))
            t.set_cols_dtype(("t", "t", show_bool, "t", "t", show_bool))
            for row in table:
                t.add_row(row)
            print(t.draw())

    def install(self, editable: bool = False, path: Optional[str] = None) -> None:
        """
        Install a module in the active Python environment. Only works for v2 modules: v1 modules can only be installed in the
        context of a project.
        """

        def install(install_path: str) -> None:
            try:
                env.process_env.install_from_source([env.LocalPackagePath(path=install_path, editable=editable)])
            except env.ConflictingRequirements as e:
                raise InvalidModuleException(e)

        module_path: str = os.path.abspath(path) if path is not None else os.getcwd()
        module: Module = self.construct_module(None, module_path)
        if editable:
            if module.GENERATION == ModuleGeneration.V1:
                raise ModuleVersionException(
                    "Can not install v1 modules in editable mode. You can upgrade your module with `inmanta module v1tov2`."
                )
            install(module_path)
        else:
            with tempfile.TemporaryDirectory() as build_dir:
                build_artifact: str = self.build(module_path, build_dir)
                install(build_artifact)

    def update(self, module: Optional[str] = None, project: Optional[Project] = None) -> None:
        """
        Update all modules to the latest version compatible with the given module version constraints.
        """

        LOGGER.warning("The `inmanta modules update` command has been deprecated in favor of `inmanta project update`.")
        ProjectTool().update(module, project)

    def status(self, module: Optional[str] = None) -> None:
        """
        a git status on all modules and report
        """
        for mod in self.get_modules(module):
            if not isinstance(mod, ModuleV1):
                LOGGER.warning("Skipping module %s: v2 modules do not support this operation.", mod.name)
                continue
            mod.status()

    def push(self, module: Optional[str] = None) -> None:
        """
        Push all modules
        """
        for mod in self.get_modules(module):
            if not isinstance(mod, ModuleV1):
                LOGGER.warning("Skipping module %s: v2 modules do not support this operation.", mod.name)
                continue
            mod.push()

    def verify(self) -> None:
        """
        Verify dependencies and frozen module versions
        """
        self.get_project(load=True)

    def commit(
        self,
        message: str,
        module: Optional[str] = None,
        version: Optional[str] = None,
        dev: bool = False,
        major: bool = False,
        minor: bool = False,
        patch: bool = False,
        commit_all: bool = False,
        tag: bool = False,
    ) -> None:
        """
        Commit all current changes.
        """
        # find module
        module = self.get_module(module)
        if not isinstance(module, ModuleV1):
            raise CLIException(f"{module.name} is a v2 module and does not support this operation.", exitcode=1)
        # get version
        old_version = parse_version(str(module.version))

        outversion = self.determine_new_version(old_version, version, major, minor, patch, dev)

        if outversion is None:
            return

        module.rewrite_version(str(outversion))
        # commit
        gitprovider.commit(module._path, message, commit_all, [module.get_metadata_file_path()])
        # tag
        if not dev or tag:
            gitprovider.tag(module._path, str(outversion))

    def freeze(self, outfile: Optional[str], recursive: Optional[bool], operator: str, module: Optional[str] = None) -> None:
        """
        !!! Big Side-effect !!! sets yaml parser to be order preserving
        """

        # find module
        module_obj = self.get_module(module)

        if recursive is None:
            recursive = module_obj.freeze_recursive

        if operator is None:
            operator = module_obj.freeze_operator

        if operator not in ["==", "~=", ">="]:
            LOGGER.warning("Operator %s is unknown, expecting one of ['==', '~=', '>=']", operator)

        freeze = {}

        for submodule in module_obj.get_all_submodules():
            freeze.update(module_obj.get_freeze(submodule=submodule, mode=operator, recursive=recursive))

        with open(module_obj.get_metadata_file_path(), "r", encoding="utf-8") as fd:
            newconfig = yaml.safe_load(fd)

        requires = sorted([k + " " + v for k, v in freeze.items()])
        newconfig["requires"] = requires

        close = False
        out_fd = None
        if outfile is None:
            out_fd = open(module_obj.get_metadata_file_path(), "w", encoding="UTF-8")
            close = True
        elif outfile == "-":
            out_fd = sys.stdout
        else:
            out_fd = open(outfile, "w", encoding="UTF-8")
            close = True

        try:
            out_fd.write(yaml.dump(newconfig, default_flow_style=False, sort_keys=False))
        finally:
            if close:
                out_fd.close()


class ModuleBuildFailedError(Exception):
    def __init__(self, msg: str, *args: Any) -> None:
        self.msg = msg
        super(ModuleBuildFailedError, self).__init__(msg, *args)

    def __str__(self) -> str:
        return self.msg


BUILD_FILE_IGNORE_PATTERN: Pattern[str] = re.compile("|".join(("__pycache__", "__cfcache__", r".*\.pyc", rf"{CF_CACHE_DIR}")))


class V2ModuleBuilder:
    def __init__(self, module_path: str) -> None:
        """
        :raises InvalidModuleException: The given module_path doesn't reference a valid module.
        :raises ModuleBuildFailedError: Module build was unsuccessful.
        """
        self._module = ModuleV2(project=None, path=os.path.abspath(module_path))

<<<<<<< HEAD
    def build(self, output_directory: str, byte_code: bool = False) -> str:
=======
    def build(self, output_directory: str, dev_build: bool = False) -> str:
>>>>>>> 50e86c85
        """
        Build the module and return the path to the build artifact.

        :param byte_code: When set to true, only bytecode will be included. This also results in a binary wheel
        """
        if os.path.exists(output_directory):
            if not os.path.isdir(output_directory):
                raise ModuleBuildFailedError(msg=f"Given output directory is not a directory: {output_directory}")

        with tempfile.TemporaryDirectory() as tmpdir:
            # Copy module to temporary directory to perform the build
            build_path = os.path.join(tmpdir, "module")
            shutil.copytree(self._module.path, build_path)
            if dev_build:
                self._add_dev_build_tag_to_setup_cfg(build_path)
            self._ensure_plugins(build_path)
            self._move_data_files_into_namespace_package_dir(build_path)
            if byte_code:
                self._byte_compile_code(build_path)

            path_to_wheel = self._build_v2_module(build_path, output_directory)
            self._verify_wheel(build_path, path_to_wheel)
            return path_to_wheel

<<<<<<< HEAD
    def _byte_compile_code(self, build_path: str) -> None:
        # Backup src dir and replace .py files with .pyc files
        for root, dirs, files in os.walk(os.path.join(build_path, "inmanta_plugins"), followlinks=True):
            for current_file in [f for f in files if f.endswith(".py")]:
                py_file = os.path.join(root, current_file)
                pyc_file = f"{py_file}c"
                py_compile.compile(file=py_file, cfile=pyc_file, doraise=True)
                os.remove(py_file)

        # Make sure there is a pyc line in the manifest.in
        with open(os.path.join(build_path, "MANIFEST.in"), "r+", encoding="utf-8") as fh:
            content = fh.read()
            # Make sure that there is at least one .pyc include
            if ".pyc" not in content:
                # Add it to the manifest. The read has moved the pointer to the end of the file
                LOGGER.info("Adding .pyc include line to the MANIFEST")
                fh.write("\nrecursive-include inmanta_plugins *.pyc\n")
                fh.write("global-exclude */__pycache__/*\n")

        # For wheel to build a non universal python wheel we need to trick it into thinking it contains
        # compiled extensions against a specific python ABI. If not we might install this wheel on a python with incompatible
        # python code
        dummy_file = os.path.join(build_path, "inmanta_plugins", self._module.name, "_cdummy.c")
        with open(dummy_file, "w") as fd:
            fd.write("// Dummy python file")

        setup_file = os.path.join(build_path, "setup.py")
        if os.path.exists(setup_file):
            LOGGER.warning("This command will overwrite setup.py to make sure a correct wheel is generated.")

        with open(os.path.join(build_path, "setup.py"), "w") as fd:
            fd.write(
                f"""
from distutils.core import setup
from Cython.Build import cythonize
setup(name="{ModuleV2Source.get_package_name_for(self._module.name)}",
    version="{self._module.version}",
    ext_modules=cythonize("inmanta_plugins/{self._module.name}/_cdummy.c"),
)
            """
            )

        # make sure cython is in the pyproject.toml
        pyproject = ModuleConverter.get_pyproject(build_path, build_requires=["wheel", "setuptools", "cython"])
        with open(os.path.join(build_path, "pyproject.toml"), "w") as fh:
            fh.write(pyproject)
=======
    def _add_dev_build_tag_to_setup_cfg(self, build_path: str) -> None:
        """
        Add a build_tag of the format `.dev<timestamp>` to the setup.cfg file. The timestamp has the form %Y%m%d%H%M%S.
        """
        path_setup_cfg = os.path.join(build_path, "setup.cfg")
        # Read setup.cfg file
        config_in = ConfigParser()
        config_in.read(path_setup_cfg)
        # Set build_tag
        if not config_in.has_section("egg_info"):
            config_in.add_section("egg_info")
        timestamp_uct = datetime.datetime.now(datetime.timezone.utc)
        timestamp_uct_str = timestamp_uct.strftime("%Y%m%d%H%M%S")
        config_in.set("egg_info", "tag_build", f".dev{timestamp_uct_str}")
        # Write file back
        with open(path_setup_cfg, "w") as fh:
            config_in.write(fh)
>>>>>>> 50e86c85

    def _verify_wheel(self, build_path: str, path_to_wheel: str) -> None:
        """
        Verify whether there were files in the python package on disk that were not packaged
        in the given wheel and log a warning if such a file exists.
        """
        rel_path_namespace_package = os.path.join("inmanta_plugins", self._module.name)
        abs_path_namespace_package = os.path.join(build_path, rel_path_namespace_package)
        files_in_python_package_dir = self._get_files_in_directory(abs_path_namespace_package, ignore=BUILD_FILE_IGNORE_PATTERN)
        with zipfile.ZipFile(path_to_wheel) as z:
            dir_prefix = f"{rel_path_namespace_package}/"
            files_in_wheel = set(
                info.filename[len(dir_prefix) :]
                for info in z.infolist()
                if not info.is_dir() and info.filename.startswith(dir_prefix)
            )
        unpackaged_files = files_in_python_package_dir - files_in_wheel
        if unpackaged_files:
            LOGGER.warning(
                f"The following files are present in the {rel_path_namespace_package} directory on disk, but were not "
                f"packaged: {list(unpackaged_files)}. Update you MANIFEST.in file if they need to be packaged."
            )

    def _ensure_plugins(self, build_path: str) -> None:
        plugins_folder = os.path.join(build_path, "inmanta_plugins", self._module.name)
        if not os.path.exists(plugins_folder):
            os.makedirs(plugins_folder)
        init_file = os.path.join(plugins_folder, "__init__.py")
        if not os.path.exists(init_file):
            open(init_file, "w").close()

    def _get_files_in_directory(self, directory: str, ignore: Optional[Pattern[str]] = None) -> Set[str]:
        """
        Return the relative paths to all the files in all subdirectories of the given directory.

        :param directory: The directory to list the files of.
        :param ignore: Pattern for files and subdirectories to ignore, regardless of their relative depth. The pattern should
            match the full file or directory names.
        """

        def should_ignore(name: str) -> bool:
            return ignore is not None and ignore.fullmatch(name) is not None

        if not os.path.isdir(directory):
            raise Exception(f"{directory} is not a directory")
        result: Set[str] = set()
        for (dirpath, dirnames, filenames) in os.walk(directory):
            if should_ignore(os.path.basename(dirpath)):
                # ignore whole subdirectory
                continue
            relative_paths_to_filenames = set(
                os.path.relpath(os.path.join(dirpath, f), directory) for f in filenames if not should_ignore(f)
            )
            result = result | relative_paths_to_filenames
        return result

    def _move_data_files_into_namespace_package_dir(self, build_path: str) -> None:
        """
        Copy all files that have to be packaged into the Python package of the module
        """
        python_pkg_dir = os.path.join(build_path, "inmanta_plugins", self._module.name)
        for dir_name in ["model", "files", "templates"]:
            fq_dir_name = os.path.join(build_path, dir_name)
            if os.path.exists(fq_dir_name):
                shutil.move(fq_dir_name, python_pkg_dir)
        metadata_file = os.path.join(build_path, "setup.cfg")
        shutil.copy(metadata_file, python_pkg_dir)

    def _build_v2_module(self, build_path: str, output_directory: str) -> str:
        """
        Build v2 module using PEP517 package builder.
        """
        try:
            with build.env.IsolatedEnvBuilder() as env:
                distribution = "wheel"
                builder = build.ProjectBuilder(srcdir=build_path, python_executable=env.executable, scripts_dir=env.scripts_dir)
                env.install(builder.build_system_requires)
                env.install(builder.get_requires_for_build(distribution=distribution))
                return builder.build(distribution=distribution, output_directory=output_directory)
        except Exception:
            raise ModuleBuildFailedError(msg="Module build failed")


@stable_api
class ModuleConverter:
    def __init__(self, module: ModuleV1) -> None:
        self._module = module

    def convert(self, output_directory: str) -> None:
        # validate input
        if os.path.exists(output_directory):
            if not os.path.isdir(output_directory):
                raise ModuleBuildFailedError(msg=f"Given output directory is not a directory: {output_directory}")
            if os.listdir(output_directory):
                raise ModuleBuildFailedError(msg=f"Non-empty output directory {output_directory}")
            os.rmdir(output_directory)

        output_directory = os.path.abspath(output_directory)

        # convert meta-data (also performs validation, so we do it first to fail fast)
        setup_cfg = self.get_setup_cfg(self._module.path, warn_on_merge=False)

        # copy all files
        shutil.copytree(self._module.path, output_directory)

        self._do_update(output_directory, setup_cfg, warn_on_merge=False)

    def convert_in_place(self) -> None:
        output_directory = os.path.abspath(self._module.path)

        if os.path.exists(os.path.join(output_directory, "MANIFEST.in")):
            raise CLIException("MANIFEST.in already exists, aborting. Please remove/rename this file", exitcode=1)

        if os.path.exists(os.path.join(output_directory, "inmanta_plugins")):
            raise CLIException("inmanta_plugins folder already exists, aborting. Please remove/rename this file", exitcode=1)

        setup_cfg = self.get_setup_cfg(output_directory, warn_on_merge=True)
        self._do_update(output_directory, setup_cfg, warn_on_merge=True)

    def _do_update(self, output_directory: str, setup_cfg: ConfigParser, warn_on_merge: bool = False) -> None:
        # remove module.yaml
        os.remove(os.path.join(output_directory, self._module.MODULE_FILE))
        # remove requirements.txt
        req = os.path.join(output_directory, "requirements.txt")
        if os.path.exists(req):
            os.remove(req)
        # move plugins or create
        old_plugins = os.path.join(output_directory, "plugins")
        new_plugins = os.path.join(output_directory, "inmanta_plugins", self._module.name)
        if os.path.exists(old_plugins):
            shutil.move(old_plugins, new_plugins)
        else:
            os.makedirs(new_plugins)
            with open(os.path.join(new_plugins, "__init__.py"), "w"):
                pass

        # write out pyproject.toml
        # read before erasing
        pyproject = self.get_pyproject(output_directory, warn_on_merge=warn_on_merge)
        with open(os.path.join(output_directory, "pyproject.toml"), "w") as fh:
            fh.write(pyproject)
        # write out setup.cfg
        with open(os.path.join(output_directory, "setup.cfg"), "w") as fh:
            setup_cfg.write(fh)
        # write out MANIFEST.in
        with open(os.path.join(output_directory, "MANIFEST.in"), "w", encoding="utf-8") as fh:
            fh.write(
                f"""
include inmanta_plugins/{self._module.name}/setup.cfg
include inmanta_plugins/{self._module.name}/py.typed
recursive-include inmanta_plugins/{self._module.name}/model *.cf
graft inmanta_plugins/{self._module.name}/files
graft inmanta_plugins/{self._module.name}/templates
                """.strip()
                + "\n"
            )

    @classmethod
    def get_pyproject(cls, in_folder: str, warn_on_merge: bool = False, build_requires: Optional[list[str]] = None) -> str:
        """
        Adds this to the existing config

        [build-system]
        requires = ["setuptools", "wheel"]
        build-backend = "setuptools.build_meta"
        """
        if build_requires is None:
            build_requires = ["setuptools", "wheel"]

        config_in = {}
        if os.path.exists(os.path.join(in_folder, "pyproject.toml")):
            with open(os.path.join(in_folder, "pyproject.toml"), "r") as fh:
                loglevel = logging.WARNING if warn_on_merge else logging.INFO
                LOGGER.log(
                    level=loglevel,
                    msg="pyproject.toml file already exists, merging. This will remove all comments from the file",
                )
                config_in = toml.load(fh)

        # Simple schema validation on relevant part
        build_system = config_in.setdefault("build-system", {})
        if not isinstance(build_system, dict):
            raise CLIException(
                f"Invalid pyproject.toml: 'build-system' should be of type dict but is of type '{type(build_system)}'",
                exitcode=1,
            )

        requires = build_system.setdefault("requires", [])
        if not isinstance(requires, list):
            if isinstance(requires, str):
                # is it a single string, convert to list
                build_system["requires"] = [requires]
                requires = build_system["requires"]
            else:
                raise CLIException(
                    f"Invalid pyproject.toml: 'build-system.requires' should be of type list but is of type '{type(requires)}'",
                    exitcode=1,
                )

        for req in build_requires:
            if req not in requires:
                requires.append(req)
        build_system["build-backend"] = "setuptools.build_meta"

        return toml.dumps(config_in)

    def get_setup_cfg(self, in_folder: str, warn_on_merge: bool = False) -> configparser.ConfigParser:
        config_in = ConfigParser()
        if os.path.exists(os.path.join(in_folder, "setup.cfg")):
            loglevel = logging.WARNING if warn_on_merge else logging.INFO
            LOGGER.log(
                level=loglevel, msg="setup.cfg file already exists, merging. This will remove all comments from the file"
            )
            config_in.read(os.path.join(in_folder, "setup.cfg"))

        # convert main config
        config = self._module.metadata.to_v2().to_config(config_in)

        config.add_section("options")
        config.add_section("options.packages.find")

        # add requirements
        module_requirements: List[InmantaModuleRequirement] = [
            req for req in self._module.get_all_requires() if req.project_name != self._module.name
        ]
        python_requirements: List[str] = self._module.get_strict_python_requirements_as_list()
        if module_requirements or python_requirements:
            requires: List[str] = sorted([str(ModuleV2Source.get_python_package_requirement(r)) for r in module_requirements])
            requires += python_requirements
            config.set("options", "install_requires", "\n".join(requires))

        # Make setuptools work
        config["options"]["zip_safe"] = "False"
        config["options"]["include_package_data"] = "True"
        config["options"]["packages"] = "find_namespace:"
        config["options.packages.find"]["include"] = "inmanta_plugins*"

        return config<|MERGE_RESOLUTION|>--- conflicted
+++ resolved
@@ -510,21 +510,20 @@
             dest="output_dir",
         )
         build.add_argument(
-<<<<<<< HEAD
+            "--dev",
+            dest="dev_build",
+            help="Perform a development build of the module. This adds the build tag `.dev<timestamp>` to the "
+            "package name. The timestamp has the form %%Y%%m%%d%%H%%M%%S.",
+            default=False,
+            action="store_true",
+        )
+        build.add_argument(
             "-b",
             "--byte-code",
             help="Produce a module wheel that contains only python bytecode for the plugins.",
             action="store_true",
             default=False,
             dest="byte_code",
-=======
-            "--dev",
-            dest="dev_build",
-            help="Perform a development build of the module. This adds the build tag `.dev<timestamp>` to the "
-            "package name. The timestamp has the form %%Y%%m%%d%%H%%M%%S.",
-            default=False,
-            action="store_true",
->>>>>>> 50e86c85
         )
 
         subparser.add_parser("v1tov2", help="Convert a V1 module to a V2 module in place")
@@ -576,11 +575,9 @@
             raise ModuleVersionException(f"Expected a v1 module, but found v{module.GENERATION.value} module")
         ModuleConverter(module).convert_in_place()
 
-<<<<<<< HEAD
-    def build(self, path: Optional[str] = None, output_dir: Optional[str] = None, byte_code: bool = False) -> str:
-=======
-    def build(self, path: Optional[str] = None, output_dir: Optional[str] = None, dev_build: bool = False) -> str:
->>>>>>> 50e86c85
+    def build(
+        self, path: Optional[str] = None, output_dir: Optional[str] = None, dev_build: bool = False, byte_code: bool = False
+    ) -> str:
         """
         Build a v2 module and return the path to the build artifact.
         """
@@ -597,15 +594,9 @@
         if isinstance(module, ModuleV1):
             with tempfile.TemporaryDirectory() as tmpdir:
                 ModuleConverter(module).convert(tmpdir)
-<<<<<<< HEAD
-                return V2ModuleBuilder(tmpdir).build(output_dir, byte_code)
+                return V2ModuleBuilder(tmpdir).build(output_dir, dev_build=dev_build, byte_code=byte_code)
         else:
-            return V2ModuleBuilder(path).build(output_dir, byte_code)
-=======
-                return V2ModuleBuilder(tmpdir).build(output_dir, dev_build=dev_build)
-        else:
-            return V2ModuleBuilder(path).build(output_dir, dev_build=dev_build)
->>>>>>> 50e86c85
+            return V2ModuleBuilder(path).build(output_dir, dev_build=dev_build, byte_code=byte_code)
 
     def get_project_for_module(self, module: str) -> Project:
         try:
@@ -930,11 +921,7 @@
         """
         self._module = ModuleV2(project=None, path=os.path.abspath(module_path))
 
-<<<<<<< HEAD
-    def build(self, output_directory: str, byte_code: bool = False) -> str:
-=======
-    def build(self, output_directory: str, dev_build: bool = False) -> str:
->>>>>>> 50e86c85
+    def build(self, output_directory: str, dev_build: bool = False, byte_code: bool = False) -> str:
         """
         Build the module and return the path to the build artifact.
 
@@ -959,54 +946,6 @@
             self._verify_wheel(build_path, path_to_wheel)
             return path_to_wheel
 
-<<<<<<< HEAD
-    def _byte_compile_code(self, build_path: str) -> None:
-        # Backup src dir and replace .py files with .pyc files
-        for root, dirs, files in os.walk(os.path.join(build_path, "inmanta_plugins"), followlinks=True):
-            for current_file in [f for f in files if f.endswith(".py")]:
-                py_file = os.path.join(root, current_file)
-                pyc_file = f"{py_file}c"
-                py_compile.compile(file=py_file, cfile=pyc_file, doraise=True)
-                os.remove(py_file)
-
-        # Make sure there is a pyc line in the manifest.in
-        with open(os.path.join(build_path, "MANIFEST.in"), "r+", encoding="utf-8") as fh:
-            content = fh.read()
-            # Make sure that there is at least one .pyc include
-            if ".pyc" not in content:
-                # Add it to the manifest. The read has moved the pointer to the end of the file
-                LOGGER.info("Adding .pyc include line to the MANIFEST")
-                fh.write("\nrecursive-include inmanta_plugins *.pyc\n")
-                fh.write("global-exclude */__pycache__/*\n")
-
-        # For wheel to build a non universal python wheel we need to trick it into thinking it contains
-        # compiled extensions against a specific python ABI. If not we might install this wheel on a python with incompatible
-        # python code
-        dummy_file = os.path.join(build_path, "inmanta_plugins", self._module.name, "_cdummy.c")
-        with open(dummy_file, "w") as fd:
-            fd.write("// Dummy python file")
-
-        setup_file = os.path.join(build_path, "setup.py")
-        if os.path.exists(setup_file):
-            LOGGER.warning("This command will overwrite setup.py to make sure a correct wheel is generated.")
-
-        with open(os.path.join(build_path, "setup.py"), "w") as fd:
-            fd.write(
-                f"""
-from distutils.core import setup
-from Cython.Build import cythonize
-setup(name="{ModuleV2Source.get_package_name_for(self._module.name)}",
-    version="{self._module.version}",
-    ext_modules=cythonize("inmanta_plugins/{self._module.name}/_cdummy.c"),
-)
-            """
-            )
-
-        # make sure cython is in the pyproject.toml
-        pyproject = ModuleConverter.get_pyproject(build_path, build_requires=["wheel", "setuptools", "cython"])
-        with open(os.path.join(build_path, "pyproject.toml"), "w") as fh:
-            fh.write(pyproject)
-=======
     def _add_dev_build_tag_to_setup_cfg(self, build_path: str) -> None:
         """
         Add a build_tag of the format `.dev<timestamp>` to the setup.cfg file. The timestamp has the form %Y%m%d%H%M%S.
@@ -1024,7 +963,53 @@
         # Write file back
         with open(path_setup_cfg, "w") as fh:
             config_in.write(fh)
->>>>>>> 50e86c85
+
+    def _byte_compile_code(self, build_path: str) -> None:
+        # Backup src dir and replace .py files with .pyc files
+        for root, dirs, files in os.walk(os.path.join(build_path, "inmanta_plugins"), followlinks=True):
+            for current_file in [f for f in files if f.endswith(".py")]:
+                py_file = os.path.join(root, current_file)
+                pyc_file = f"{py_file}c"
+                py_compile.compile(file=py_file, cfile=pyc_file, doraise=True)
+                os.remove(py_file)
+
+        # Make sure there is a pyc line in the manifest.in
+        with open(os.path.join(build_path, "MANIFEST.in"), "r+", encoding="utf-8") as fh:
+            content = fh.read()
+            # Make sure that there is at least one .pyc include
+            if ".pyc" not in content:
+                # Add it to the manifest. The read has moved the pointer to the end of the file
+                LOGGER.info("Adding .pyc include line to the MANIFEST")
+                fh.write("\nrecursive-include inmanta_plugins *.pyc\n")
+                fh.write("global-exclude */__pycache__/*\n")
+
+        # For wheel to build a non universal python wheel we need to trick it into thinking it contains
+        # compiled extensions against a specific python ABI. If not we might install this wheel on a python with incompatible
+        # python code
+        dummy_file = os.path.join(build_path, "inmanta_plugins", self._module.name, "_cdummy.c")
+        with open(dummy_file, "w") as fd:
+            fd.write("// Dummy python file")
+
+        setup_file = os.path.join(build_path, "setup.py")
+        if os.path.exists(setup_file):
+            LOGGER.warning("This command will overwrite setup.py to make sure a correct wheel is generated.")
+
+        with open(os.path.join(build_path, "setup.py"), "w") as fd:
+            fd.write(
+                f"""
+from distutils.core import setup
+from Cython.Build import cythonize
+setup(name="{ModuleV2Source.get_package_name_for(self._module.name)}",
+    version="{self._module.version}",
+    ext_modules=cythonize("inmanta_plugins/{self._module.name}/_cdummy.c"),
+)
+            """
+            )
+
+        # make sure cython is in the pyproject.toml
+        pyproject = ModuleConverter.get_pyproject(build_path, build_requires=["wheel", "setuptools", "cython"])
+        with open(os.path.join(build_path, "pyproject.toml"), "w") as fh:
+            fh.write(pyproject)
 
     def _verify_wheel(self, build_path: str, path_to_wheel: str) -> None:
         """
