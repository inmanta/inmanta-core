--- conflicted
+++ resolved
@@ -26,11 +26,7 @@
 
 keyworldlist = ['typedef', 'as', 'matching', 'entity', 'extends', 'end', 'in',
                 'implementation', 'for', 'index', 'implement', 'using', 'when', 'and', 'or', 'not', 'true', 'false', 'import',
-<<<<<<< HEAD
-                'is', 'defined', 'dict', 'null']
-=======
-                'is', 'defined', 'dict', "undef"]
->>>>>>> ab781aa6
+                'is', 'defined', 'dict', 'null', 'undef']
 literals = [':', '[', ']', '(', ')', '=', ',', '.', '{', '}']
 reserved = {k: k.upper() for k in keyworldlist}
 
