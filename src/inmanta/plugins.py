--- conflicted
+++ resolved
@@ -31,24 +31,10 @@
 import typing_inspect
 
 import inmanta.ast.type as inmanta_type
-<<<<<<< HEAD
-from inmanta import const, protocol, references, util
-from inmanta.ast import (
-    LocatableString,
-    Location,
-    Namespace,
-    Range,
-    RuntimeException,
-    TypeNotFoundException,
-    WithComment,
-    entity,
-)
-=======
-from inmanta import const, protocol, util
+from inmanta import const, protocol, util, references
 from inmanta.ast import LocatableString, Location, Namespace
 from inmanta.ast import PluginException as PluginException  # noqa: F401 Plugin exception is part of the stable api
 from inmanta.ast import Range, RuntimeException, TypeNotFoundException, WithComment, entity
->>>>>>> e26b82d7
 from inmanta.ast.type import NamedType
 from inmanta.config import Config
 from inmanta.execute.proxy import DynamicProxy
@@ -258,14 +244,7 @@
         # if the value is None, it becomes None
         return None
 
-<<<<<<< HEAD
-    base_type = expected_type.get_base_type()
-    if base_type.has_custom_to_python():
-        if isinstance(value, references.Reference):
-            return value
-=======
     if expected_type.has_custom_to_python():
->>>>>>> e26b82d7
         return expected_type.to_python(value)
     return DynamicProxy.return_value(value)
 
