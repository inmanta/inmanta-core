"""
    Copyright 2017 Inmanta

    Licensed under the Apache License, Version 2.0 (the "License");
    you may not use this file except in compliance with the License.
    You may obtain a copy of the License at

        http://www.apache.org/licenses/LICENSE-2.0

    Unless required by applicable law or agreed to in writing, software
    distributed under the License is distributed on an "AS IS" BASIS,
    WITHOUT WARRANTIES OR CONDITIONS OF ANY KIND, either express or implied.
    See the License for the specific language governing permissions and
    limitations under the License.

    Contact: code@inmanta.com
"""

import inspect
import os
import subprocess
from functools import reduce
from typing import TYPE_CHECKING, Any, Callable, List, Optional, Type, TypeVar

import inmanta.ast.type as InmantaType
from inmanta import const, protocol
from inmanta.ast import CompilerException, LocatableString, Namespace, Range, RuntimeException, TypeNotFoundException
from inmanta.config import Config
from inmanta.execute.proxy import DynamicProxy
from inmanta.execute.runtime import ExecutionUnit, QueueScheduler, Resolver, ResultVariable
from inmanta.execute.util import Unknown

T = TypeVar("T")

if TYPE_CHECKING:
    from inmanta.ast.statements.call import FunctionCall
    from inmanta.ast.statements import ExpressionStatement, DynamicStatement
    from inmanta.compiler import Compiler


class Context(object):
    """
        An instance of this class is used to pass context to the plugin
    """

    __client: Optional[protocol.Client] = None
    __sync_client = None

    @classmethod
    def __get_client(cls) -> protocol.Client:
        if cls.__client is None:
            cls.__client = protocol.Client("compiler")
        return cls.__client

    def __init__(self, resolver: Resolver, queue: QueueScheduler, owner: "FunctionCall", result: ResultVariable) -> None:
        self.resolver = resolver
        self.queue = queue
        self.owner = owner
        self.result = result
        self.compiler = queue.get_compiler()

    def emit_expression(self, stmt: "ExpressionStatement") -> None:
        """
            Add a new statement
        """
        self.owner.copy_location(stmt)
        stmt.normalize(self.resolver)
        reqs = stmt.requires_emit(self.resolver, self.queue)
        ExecutionUnit(self.queue, self.resolver, self.result, reqs, stmt, provides=False)

    def get_resolver(self) -> Resolver:
        return self.resolver

    def get_type(self, name: LocatableString):
        """
            Get a type from the configuration model.
        """
        try:
            return self.queue.get_types()[str(name)]
        except KeyError:
            raise TypeNotFoundException(name, self.owner.namespace)

    def get_queue_scheduler(self) -> QueueScheduler:
        return self.queue

    def get_environment_id(self) -> str:
        env = str(Config.get("config", "environment", None))

        if env is None:
            raise Exception("The environment of the model should be configured in config>environment")

        return env

    def get_compiler(self) -> "Compiler":
        return self.queue.get_compiler()

    def get_data_dir(self) -> str:
        """
            Get the path to the data dir (and create if it does not exist yet
        """
        data_dir = os.path.join("data", self.owner.function.namespace.get_full_name())

        if not os.path.exists(data_dir):
            os.makedirs(data_dir, exist_ok=True)

        return data_dir

    def get_client(self) -> protocol.Client:
        return self.__class__.__get_client()

    def get_sync_client(self) -> protocol.SyncClient:
        if self.__class__.__sync_client is None:
            self.__class__.__sync_client = protocol.SyncClient("compiler")
        return self.__class__.__sync_client

    def run_sync(self, function: Callable[..., T], timeout: int = 5) -> T:
        """
            Execute the async function and return its result. This method takes care of starting and stopping the ioloop. The
            main use for this function is to use the inmanta internal rpc to communicate with the server.

            :param function: The async function to execute. This function should return a yieldable object.
            :param timeout: A timeout for the async function.
            :return: The result of the async call.
            :raises ConnectionRefusedError: When the function timeouts this exception is raised.
        """
        from tornado.ioloop import IOLoop, TimeoutError

        try:
            return IOLoop.current().run_sync(function, timeout)
        except TimeoutError:
            raise ConnectionRefusedError()


class PluginMeta(type):
    """
        A metaclass that registers subclasses in the parent class.
    """

    def __new__(cls, name, bases, dct):
        subclass = type.__new__(cls, name, bases, dct)
        if hasattr(subclass, "__function_name__"):
            cls.add_function(subclass)
        return subclass

    __functions = {}

    @classmethod
    def add_function(cls, plugin_class):
        """
            Add a function plugin class
        """
        name = plugin_class.__function_name__
        ns_parts = str(plugin_class.__module__).split(".")
        ns_parts.append(name)
        if ns_parts[0] != const.PLUGINS_PACKAGE:
            raise Exception("All plugin modules should be loaded in the %s package" % const.PLUGINS_PACKAGE)

        name = "::".join(ns_parts[1:])
        cls.__functions[name] = plugin_class

    @classmethod
    def get_functions(cls):
        """
            Get all functions that are registered
        """
        return cls.__functions

    @classmethod
    def clear(cls) -> None:
        cls.__functions = {}


class Plugin(object, metaclass=PluginMeta):
    """
        This class models a plugin that can be called from the language.
    """

    def __init__(self, namespace: Namespace) -> None:
        self.ns = namespace

        self._context = -1
        self._return = None

        if hasattr(self.__class__, "__function__"):
            self.arguments = self._load_signature(self.__class__.__function__)
        else:
            self.arguments = []

        self.new_statement = None

    def normalize(self) -> None:
        self.resolver = self.namespace
        self.argtypes = [self.to_type(x[1], self.namespace) for x in self.arguments]
        self.returntype = self.to_type(self._return, self.namespace)

    def _load_signature(self, function):
        """
            Load the signature from the given python function
        """
        arg_spec = inspect.getfullargspec(function)
        if arg_spec.defaults is not None:
            default_start = len(arg_spec.args) - len(arg_spec.defaults)
        else:
            default_start = None

        arguments = []
        for i in range(len(arg_spec.args)):
            arg = arg_spec.args[i]

            if arg not in arg_spec.annotations:
                raise Exception("All arguments of plugin '%s' should be annotated" % function.__name__)

            spec_type = arg_spec.annotations[arg]
            if spec_type == Context:
                self._context = i
            else:
                if default_start is not None and default_start <= i:
                    default_value = arg_spec.defaults[default_start - i]

                    arguments.append((arg, spec_type, default_value))
                else:
                    arguments.append((arg, spec_type))

        if "return" in arg_spec.annotations:
            self._return = arg_spec.annotations["return"]

        return arguments

    def add_argument(self, arg_type, arg_type_name, arg_name, optional=False) -> None:
        """
            Add an argument at the next position, of given type.
        """
        self.arguments.append((arg_type, arg_type_name, arg_name, optional))

    def get_signature(self):
        """
            Generate the signature of this plugin
        """
        arg_list = []
        for arg in self.arguments:
            if len(arg) == 3:
                arg_list.append("%s: %s=%s" % (arg[0], arg[1], str(arg[2])))

            elif len(arg) == 2:
                arg_list.append("%s: %s" % (arg[0], arg[1]))

            else:
                arg_list.append(arg[0])

        args = ", ".join(arg_list)

        if self._return is None:
            return "%s(%s)" % (self.__class__.__function_name__, args)
        return "%s(%s) -> %s" % (self.__class__.__function_name__, args, self._return)

    def to_type(self, arg_type: Optional[object], resolver) -> Optional[InmantaType.Type]:
        """
            Convert a string representation of a type to a type
        """
        if arg_type is None:
            return None

        if not isinstance(arg_type, str):
            raise CompilerException(
                "bad annotation in plugin %s::%s, expected str but got %s (%s)"
                % (self.ns, self.__class__.__function_name__, type(arg_type), arg_type)
            )

        if arg_type == "any":
            return None

        if arg_type == "expression":
            return None

<<<<<<< HEAD
        filename: Optional[str] = inspect.getsourcefile(self.__class__.__function__)
        location: Range
        assert filename is not None
        line: int = inspect.getsourcelines(self.__class__.__function__)[1] + 1
        location = Range(filename, line, 1, line, 2)
        locatable_type: LocatableString = LocatableString(arg_type, location, 0, None)

        # stack of transformations to be applied to the base InmantaType.Type
        # transformations will be applied right to left
        transformation_stack: List[Callable[[InmantaType.Type], InmantaType.Type]] = []

        if locatable_type.value.endswith("?"):
            locatable_type.value = locatable_type.value[0:-1]
            transformation_stack.append(InmantaType.NullableType)

        if locatable_type.value.endswith("[]"):
            locatable_type.value = locatable_type.value[0:-2]
            transformation_stack.append(InmantaType.TypedList)
=======
        # quickfix issue #1774
        allowed_element_type: InmantaType.Type = InmantaType.Type()
        if arg_type == "list":
            return InmantaType.TypedList(allowed_element_type)
        if arg_type == "dict":
            return InmantaType.TypedDict(allowed_element_type)

        if arg_type.endswith("[]"):
            locatable_type.value = arg_type[0:-2]
            basetype = resolver.get_type(locatable_type)
            return InmantaType.TypedList(basetype)
>>>>>>> d813d970

        return reduce(lambda acc, transform: transform(acc), reversed(transformation_stack), resolver.get_type(locatable_type))

    def _is_instance(self, value: Any, arg_type: Type) -> bool:
        """
            Check if value is of arg_type
        """
        if arg_type is None:
            return True

        if hasattr(arg_type, "validate"):
            return arg_type.validate(value)

        return isinstance(value, arg_type)

    def check_args(self, args: List[Any]) -> bool:
        """
            Check if the arguments of the call match the function signature
        """
        max_arg = len(self.arguments)
        required = len([x for x in self.arguments if len(x) == 2])

        if len(args) < required or len(args) > max_arg:
            raise Exception(
                "Incorrect number of arguments for %s. Expected at least %d, got %d"
                % (self.get_signature(), required, len(args))
            )

        for i in range(len(args)):
            if isinstance(args[i], Unknown):
                return False

            if self.arguments[i][0] is not None and not self._is_instance(args[i], self.argtypes[i]):
                raise Exception(
                    ("Invalid type for argument %d of '%s', it should be " "%s and %s given.")
                    % (i + 1, self.__class__.__function_name__, self.arguments[i][1], args[i].__class__.__name__)
                )
        return True

    def emit_statement(self) -> "DynamicStatement":
        """
            This method is called to determine if the plugin call pushes a new
            statement
        """
        return self.new_statement

    def is_accept_unknowns(self):
        return self.opts["allow_unknown"]

    def get_variable(self, name, scope):
        """
            Get the given variable
        """
        return DynamicProxy.return_value(self._scope.get_variable(name, scope).value)

    def check_requirements(self) -> None:
        """
            Check if the plug-in has all it requires
        """
        if "bin" in self.opts and self.opts["bin"] is not None:
            for _bin in self.opts["bin"]:
                p = subprocess.Popen(["bash", "-c", "type -p %s" % _bin], stdout=subprocess.PIPE)
                result = p.communicate()

                if len(result[0]) == 0:
                    raise Exception("%s requires %s to be available in $PATH" % (self.__function_name__, _bin))

    def __call__(self, *args):
        """
            The function call itself
        """
        self.check_requirements()
        new_args = []
        for arg in args:
            if isinstance(arg, Context):
                new_args.append(arg)
            elif isinstance(arg, Unknown) and self.is_accept_unknowns():
                new_args.append(arg)
            else:
                new_args.append(DynamicProxy.return_value(arg))

        value = self.call(*new_args)

        value = DynamicProxy.unwrap(value)

        if self.returntype is not None and not isinstance(value, Unknown):
            valid = False
            exception = None

            try:
                valid = value is None or self._is_instance(value, self.returntype)
            except RuntimeException as e:
                raise e
            except Exception as exp:
                exception = exp

            if not valid:
                msg = ""
                if exception is not None:
                    msg = "\n\tException details: " + str(exception)

                raise Exception(
                    "Plugin %s should return value of type %s ('%s' was returned) %s"
                    % (self.__class__.__function_name__, self.returntype, value, msg)
                )

        return value


def plugin(
    function: Callable = None, commands: List[str] = None, emits_statements: bool = False, allow_unknown: bool = False
) -> None:  # noqa: H801
    """
        Python decorator to register functions with inmanta as plugin

        :param function: The function to register with inmanta. This is the first argument when it is used as decorator.
        :param commands: A list of command paths that need to be available. Inmanta raises an exception when the command is
                         not available.
        :param emits_statements: Set to true if this plugin emits new statements that the compiler should execute. This is only
                                 required for complex plugins such as integrating a template engine.
        :param allow_unknown: Set to true if this plugin accepts Unknown values as valid input.
    """

    def curry_name(name=None, commands=None, emits_statements=False, allow_unknown=False):
        """
            Function to curry the name of the function
        """

        def call(fnc):
            """
                Create class to register the function and return the function itself
            """

            def wrapper(self, *args):
                """
                    Python will bind the function as method into the class
                """
                return fnc(*args)

            nonlocal name, commands, emits_statements

            if name is None:
                name = fnc.__name__

            dictionary = {}
            dictionary["__module__"] = fnc.__module__
            dictionary["__function_name__"] = name
            dictionary["opts"] = {"bin": commands, "emits_statements": emits_statements, "allow_unknown": allow_unknown}
            dictionary["call"] = wrapper
            dictionary["__function__"] = fnc

            bases = (Plugin,)
            PluginMeta.__new__(PluginMeta, name, bases, dictionary)

            return fnc

        return call

    if function is None:
        return curry_name(commands=commands, emits_statements=emits_statements, allow_unknown=allow_unknown)

    elif isinstance(function, str):
        return curry_name(function, commands=commands, emits_statements=emits_statements, allow_unknown=allow_unknown)

    elif function is not None:
        fnc = curry_name(commands=commands, emits_statements=emits_statements, allow_unknown=allow_unknown)
        return fnc(function)<|MERGE_RESOLUTION|>--- conflicted
+++ resolved
@@ -272,7 +272,13 @@
         if arg_type == "expression":
             return None
 
-<<<<<<< HEAD
+        # quickfix issue #1774
+        allowed_element_type: InmantaType.Type = InmantaType.Type()
+        if arg_type == "list":
+            return InmantaType.TypedList(allowed_element_type)
+        if arg_type == "dict":
+            return InmantaType.TypedDict(allowed_element_type)
+
         filename: Optional[str] = inspect.getsourcefile(self.__class__.__function__)
         location: Range
         assert filename is not None
@@ -291,19 +297,6 @@
         if locatable_type.value.endswith("[]"):
             locatable_type.value = locatable_type.value[0:-2]
             transformation_stack.append(InmantaType.TypedList)
-=======
-        # quickfix issue #1774
-        allowed_element_type: InmantaType.Type = InmantaType.Type()
-        if arg_type == "list":
-            return InmantaType.TypedList(allowed_element_type)
-        if arg_type == "dict":
-            return InmantaType.TypedDict(allowed_element_type)
-
-        if arg_type.endswith("[]"):
-            locatable_type.value = arg_type[0:-2]
-            basetype = resolver.get_type(locatable_type)
-            return InmantaType.TypedList(basetype)
->>>>>>> d813d970
 
         return reduce(lambda acc, transform: transform(acc), reversed(transformation_stack), resolver.get_type(locatable_type))
 
