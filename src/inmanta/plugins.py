--- conflicted
+++ resolved
@@ -19,6 +19,7 @@
 import asyncio
 import collections.abc
 import dataclasses
+import functools
 import inspect
 import logging
 import numbers
@@ -282,15 +283,51 @@
 }
 
 
-<<<<<<< HEAD
-def _convert_to_reference(python_type: type[object], origin: type[object]) -> inmanta_type.Type | None:
+@dataclass(frozen=True)
+class ModelType:
+    """
+    Dataclass used with typing.Annotated to represent Inmanta model types in Python code.
+
+    If we want to represent "std::Entity" as "typing.Any" in our plugins we could define the following type:
+
+    type Entity = typing.Annotated[typing.Any, ModelType["std::Entity"]]
+
+    and then use it on our plugin:
+
+    @plugin
+    def my_plugin(value: Entity) -> None:
+        pass
+
+    We will validate the argument as "std::Entity", while presenting
+    a proper Python type (typing.Any) for IDE and static typing purposes.
+    It is the user's responsibility to ensure that the validation type sufficiently matches the Python type.
+
+    :param model_type: The fully qualified name of the Inmanta model type
+    """
+
+    model_type: str
+
+    def __class_getitem__(cls: type[Self], key: str) -> Self:
+        return cls(key)
+
+
+def parse_dsl_type(dsl_type: str, location: Range, resolver: Namespace) -> inmanta_type.Type:
+    locatable_type: LocatableString = LocatableString(dsl_type, location, 0, resolver)
+    return inmanta_type.resolve_type(locatable_type, resolver)
+
+
+def _convert_to_reference(
+    python_type: type[object], origin: type[object], location: Range, resolver: Namespace
+) -> inmanta_type.Type | None:
     if issubclass(origin, Reference):
         args = typing.get_args(python_type)
-        return ReferenceType(to_dsl_type(args[0]))
+        return ReferenceType(to_dsl_type(args[0], location, resolver))
     return None
 
 
-def _convert_origin_to_dsl_type(python_type: type[object], origin: type[object]) -> inmanta_type.Type | None:
+def _convert_origin_to_dsl_type(
+    python_type: type[object], origin: type[object], location: Range, resolver: Namespace
+) -> inmanta_type.Type | None:
     # dict
     if issubclass(origin, Mapping):
         if origin in [collections.abc.Mapping, dict, typing.Mapping]:
@@ -306,7 +343,7 @@
             if len(args) == 1:
                 return inmanta_type.TypedDict(inmanta_type.Any())
 
-            return inmanta_type.TypedDict(to_dsl_type(args[1]))
+            return inmanta_type.TypedDict(to_dsl_type(args[1], location, resolver))
         else:
             raise TypingException(None, f"invalid type {python_type}, dictionary types should be Mapping or dict")
 
@@ -316,7 +353,7 @@
             args = typing.get_args(python_type)
             if not args:
                 return inmanta_type.List()
-            return inmanta_type.TypedList(to_dsl_type(args[0]))
+            return inmanta_type.TypedList(to_dsl_type(args[0], location, resolver))
         else:
             raise TypingException(None, f"invalid type {python_type}, list types should be Sequence or list")
 
@@ -324,46 +361,10 @@
     if issubclass(origin, collections.abc.Set):
         raise TypingException(None, f"invalid type {python_type}, set is not supported on the plugin boundary")
 
-    return _convert_to_reference(python_type, origin)
-
-
-def to_dsl_type(python_type: type[object]) -> inmanta_type.Type:
-=======
-@dataclass(frozen=True)
-class ModelType:
-    """
-    Dataclass used with typing.Annotated to represent Inmanta model types in Python code.
-
-    If we want to represent "std::Entity" as "typing.Any" in our plugins we could define the following type:
-
-    type Entity = typing.Annotated[typing.Any, ModelType["std::Entity"]]
-
-    and then use it on our plugin:
-
-    @plugin
-    def my_plugin(value: Entity) -> None:
-        pass
-
-    We will validate the argument as "std::Entity", while presenting
-    a proper Python type (typing.Any) for IDE and static typing purposes.
-    It is the user's responsibility to ensure that the validation type sufficiently matches the Python type.
-
-    :param model_type: The fully qualified name of the Inmanta model type
-    """
-
-    model_type: str
-
-    def __class_getitem__(cls: type[Self], key: str) -> Self:
-        return cls(key)
-
-
-def parse_dsl_type(dsl_type: str, location: Range, resolver: Namespace) -> inmanta_type.Type:
-    locatable_type: LocatableString = LocatableString(dsl_type, location, 0, resolver)
-    return inmanta_type.resolve_type(locatable_type, resolver)
+    return _convert_to_reference(python_type, origin, location, resolver)
 
 
 def to_dsl_type(python_type: type[object], location: Range, resolver: Namespace) -> inmanta_type.Type:
->>>>>>> ba036f60
     """
     Convert a python type annotation to an Inmanta DSL type annotation.
 
@@ -393,20 +394,11 @@
                 # Probably not possible
                 return Null()
             if len(other_types) == 1:
-<<<<<<< HEAD
-                return inmanta_type.NullableType(to_dsl_type(other_types[0]))
-            return inmanta_type.create_union([to_dsl_type(arg) for arg in other_types] + [Null()])
-        else:
-            bases = [to_dsl_type(arg) for arg in typing.get_args(python_type)]
-            return inmanta_type.create_union(bases)
-=======
                 return inmanta_type.NullableType(to_dsl_type(other_types[0], location, resolver))
-            bases = [to_dsl_type(arg, location, resolver) for arg in other_types]
-            return inmanta_type.NullableType(inmanta_type.Union(bases))
+            return inmanta_type.create_union([to_dsl_type(arg, location, resolver) for arg in other_types] + [Null()])
         else:
             bases = [to_dsl_type(arg, location, resolver) for arg in typing.get_args(python_type)]
-            return inmanta_type.Union(bases)
->>>>>>> ba036f60
+            return inmanta_type.create_union(bases)
 
     if dataclasses.is_dataclass(python_type):
         entity = get_inmanta_type_for_dataclass(python_type)
@@ -417,9 +409,8 @@
     # Lists and dicts
     if typing_inspect.is_generic_type(python_type):
         origin = typing.get_origin(python_type)
-<<<<<<< HEAD
         if origin is not None:
-            out = _convert_origin_to_dsl_type(python_type, origin)
+            out = _convert_origin_to_dsl_type(python_type, origin, location, resolver)
             if out is not None:
                 return out
         else:
@@ -444,44 +435,9 @@
                     all_bases.extend(typing_inspect.get_generic_bases(base))
                     continue
 
-                out = _convert_to_reference(base, origin)
+                out = _convert_to_reference(base, origin, location, resolver)
                 if out is not None:
                     return out
-=======
-
-        # dict
-        if issubclass(origin, Mapping):
-            if origin in [collections.abc.Mapping, dict, Mapping]:
-                args = typing.get_args(python_type)
-                if not args:
-                    return inmanta_type.TypedDict(inmanta_type.Any())
-
-                if not issubclass(args[0], str):
-                    raise TypingException(
-                        None, f"invalid type {python_type}, the keys of any dict should be 'str', got {args[0]} instead"
-                    )
-
-                if len(args) == 1:
-                    return inmanta_type.TypedDict(inmanta_type.Any())
-
-                return inmanta_type.TypedDict(to_dsl_type(args[1], location, resolver))
-            else:
-                raise TypingException(None, f"invalid type {python_type}, dictionary types should be Mapping or dict")
-
-        # List
-        if issubclass(origin, Sequence):
-            if origin in [collections.abc.Sequence, list, Sequence]:
-                args = typing.get_args(python_type)
-                if not args:
-                    return inmanta_type.List()
-                return inmanta_type.TypedList(to_dsl_type(args[0], location, resolver))
-            else:
-                raise TypingException(None, f"invalid type {python_type}, list types should be Sequence or list")
-
-        # Set
-        if issubclass(origin, collections.abc.Set):
-            raise TypingException(None, f"invalid type {python_type}, set is not supported on the plugin boundary")
->>>>>>> ba036f60
 
         # Annotated
         if origin is typing.Annotated:
@@ -1186,7 +1142,12 @@
 
         value = DynamicProxy.unwrap(
             value,
-            dynamic_context=DynamicUnwrapContext(resolver=resolver, queue=queue, location=location, type_resolver=to_dsl_type),
+            dynamic_context=DynamicUnwrapContext(
+                resolver=resolver,
+                queue=queue,
+                location=location,
+                type_resolver=functools.partial(to_dsl_type, location=location, resolver=resolver),
+            ),
         )
 
         try:
