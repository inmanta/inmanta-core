"""
Copyright 2017 Inmanta

Licensed under the Apache License, Version 2.0 (the "License");
you may not use this file except in compliance with the License.
You may obtain a copy of the License at

    http://www.apache.org/licenses/LICENSE-2.0

Unless required by applicable law or agreed to in writing, software
distributed under the License is distributed on an "AS IS" BASIS,
WITHOUT WARRANTIES OR CONDITIONS OF ANY KIND, either express or implied.
See the License for the specific language governing permissions and
limitations under the License.

Contact: code@inmanta.com
"""

import asyncio
import collections.abc
import dataclasses
import inspect
import logging
import numbers
import os
import subprocess
import typing
import warnings
from abc import abstractmethod
from collections import abc
from collections.abc import Mapping, Sequence
from dataclasses import dataclass
from typing import TYPE_CHECKING, Any, Callable, Literal, Optional, Self, Type, TypeVar

import typing_inspect

import inmanta.ast.type as inmanta_type
from inmanta import const, protocol, util
from inmanta.ast import InvalidTypeAnnotation, LocatableString, Location, MultiUnsetException, Namespace
from inmanta.ast import PluginException as PluginException  # noqa: F401 Plugin exception is part of the stable api
from inmanta.ast import (
    PluginTypeException,
    Range,
    RuntimeException,
    TypeNotFoundException,
    TypingException,
    UnsetException,
    WithComment,
)
from inmanta.ast.type import NamedType
from inmanta.config import Config
from inmanta.execute.proxy import DynamicProxy, DynamicUnwrapContext
from inmanta.execute.runtime import QueueScheduler, Resolver, ResultVariable
from inmanta.execute.util import NoneValue, Unknown
from inmanta.stable_api import stable_api
from inmanta.warnings import InmantaWarning

T = TypeVar("T")
T_FUNC = TypeVar("T_FUNC", bound=Callable[..., object])

if TYPE_CHECKING:
    from inmanta.ast.statements import DynamicStatement
    from inmanta.ast.statements.call import FunctionCall
    from inmanta.compiler import Compiler


LOGGER = logging.getLogger(__name__)


class PluginDeprecationWarning(InmantaWarning):
    pass


@stable_api
class Context:
    """
    An instance of this class is used to pass context to the plugin
    """

    __client: Optional["protocol.Client"] = None
    __sync_client = None

    @classmethod
    def __get_client(cls) -> "protocol.Client":
        if cls.__client is None:
            cls.__client = protocol.Client("compiler")
        return cls.__client

    def __init__(
        self, resolver: Resolver, queue: QueueScheduler, owner: "FunctionCall", plugin: "Plugin", result: ResultVariable
    ) -> None:
        self.resolver = resolver
        self.queue = queue
        self.owner = owner
        self.plugin = plugin
        self.result = result
        self.compiler = queue.get_compiler()

    def get_resolver(self) -> Resolver:
        return self.resolver

    def get_type(self, name: LocatableString) -> inmanta_type.Type:
        """
        Get a type from the configuration model.
        """
        try:
            return self.queue.get_types()[str(name)]
        except KeyError:
            raise TypeNotFoundException(name, self.owner.namespace)

    def get_queue_scheduler(self) -> QueueScheduler:
        return self.queue

    def get_environment_id(self) -> str:
        env = str(Config.get("config", "environment", None))

        if env is None:
            raise Exception("The environment of the model should be configured in config>environment")

        return env

    def get_compiler(self) -> "Compiler":
        return self.queue.get_compiler()

    def get_data_dir(self) -> str:
        """
        Get the path to the data dir (and create if it does not exist yet
        """
        data_dir = os.path.join("data", self.plugin.namespace.get_full_name())

        if not os.path.exists(data_dir):
            os.makedirs(data_dir, exist_ok=True)

        return data_dir

    def get_client(self) -> "protocol.Client":
        return self.__class__.__get_client()

    def get_sync_client(self) -> "protocol.SyncClient":
        if self.__class__.__sync_client is None:
            self.__class__.__sync_client = protocol.SyncClient("compiler")
        return self.__class__.__sync_client

    def run_sync(self, function: Callable[[], abc.Awaitable[T]], timeout: int = 5) -> T:
        """
        Execute the async function and return its result. This method uses this thread's current (not running) event loop if
        there is one, otherwise it creates a new one. The main use for this function is to use the inmanta internal rpc to
        communicate with the server.

        :param function: The async function to execute. This function should return a yieldable object.
        :param timeout: A timeout for the async function.
        :return: The result of the async call.
        :raises ConnectionRefusedError: When the function timeouts this exception is raised.
        """
        with_timeout: abc.Awaitable[T] = asyncio.wait_for(function(), timeout)
        try:
            return util.ensure_event_loop().run_until_complete(with_timeout)
        except TimeoutError:
            raise ConnectionRefusedError()


@stable_api
class PluginMeta(type):
    """
    A metaclass that keeps track of concrete plugin subclasses. This class is responsible for all plugin registration.
    """

    def __new__(cls, name: str, bases: tuple[type, ...], dct: dict[str, object]) -> type:
        subclass = type.__new__(cls, name, bases, dct)
        if hasattr(subclass, "__function_name__"):
            cls.add_function(subclass)
        return subclass

    __functions: dict[str, type["Plugin"]] = {}

    @classmethod
    def add_function(cls, plugin_class: type["Plugin"]) -> None:
        """
        Add a function plugin class
        """
        cls.__functions[plugin_class.__fq_plugin_name__] = plugin_class

    @classmethod
    def get_functions(cls) -> dict[str, "Type[Plugin]"]:
        """
        Get all functions that are registered
        """
        return dict(cls.__functions)

    @classmethod
    def clear(cls, inmanta_module: Optional[str] = None) -> None:
        """
        Clears registered plugin functions.

        :param inmanta_module: Clear plugin functions for a specific inmanta module. If omitted, clears all registered plugin
            functions.
        """
        if inmanta_module is not None:
            top_level: str = f"{const.PLUGINS_PACKAGE}.{inmanta_module}"
            cls.__functions = {
                fq_name: plugin_class
                for fq_name, plugin_class in cls.__functions.items()
                if plugin_class.__module__ != top_level and not plugin_class.__module__.startswith(f"{top_level}.")
            }
        else:
            cls.__functions = {}


class Null(inmanta_type.Type):
    """
    This custom type is used for the validation of plugins which only
    accept null as an argument or return value.
    """

    def validate(self, value: Optional[object]) -> bool:
        if isinstance(value, NoneValue):
            return True

        raise RuntimeException(None, f"Invalid value '{value}', expected {self.type_string()}")

    def type_string(self) -> str:
        return "null"

    def type_string_internal(self) -> str:
        return self.type_string()

    def as_python_type_string(self) -> "str | None":
        return "None"

    def corresponds_to(self, type: inmanta_type.Type) -> bool:
        return isinstance(type, (Null, inmanta_type.Any))

    def has_custom_to_python(self) -> bool:
        return False

    def __eq__(self, other: object) -> bool:
        return type(self) == type(other)  # noqa: E721

    def get_location(self) -> Optional[Location]:
        return None


# Define some types which are used in the context of plugins.
PLUGIN_TYPES = {
    "any": inmanta_type.Any(),  # Any value will pass validation
    "expression": inmanta_type.Any(),  # Any value will pass validation
    "null": Null(),  # Only NoneValue will pass validation
    None: Null(),  # Only NoneValue will pass validation
}

python_to_model = {
    str: inmanta_type.String(),
    float: inmanta_type.Float(),
    numbers.Number: inmanta_type.Number(),
    int: inmanta_type.Integer(),
    bool: inmanta_type.Bool(),
    dict: inmanta_type.TypedDict(inmanta_type.Any()),
    typing.Mapping: inmanta_type.TypedDict(inmanta_type.Any()),
    Mapping: inmanta_type.TypedDict(inmanta_type.Any()),
    list: inmanta_type.List(),
    typing.Sequence: inmanta_type.List(),
    Sequence: inmanta_type.List(),
    object: inmanta_type.Any(),
}


@dataclass(frozen=True)
class ModelType:
    model_type: str

    def __class_getitem__(cls: type[Self], key: str) -> Self:
        return cls(key)


Entity: typing.TypeAlias = typing.Annotated[Any, ModelType["std::Entity"]]
"""
    Alias used to treat std::Entity as an object in Python for type verification
"""


def parse_dsl_type(dsl_type: str, location: Range, resolver: Namespace) -> inmanta_type.Type:
    locatable_type: LocatableString = LocatableString(dsl_type, location, 0, resolver)
    return inmanta_type.resolve_type(locatable_type, resolver)


def to_dsl_type(python_type: type[object], location: Range, resolver: Namespace) -> inmanta_type.Type:
    """
    Convert a python type annotation to an Inmanta DSL type annotation.

    :param python_type: The evaluated python type as provided in the Python type annotation.
    :param location: The location of this evaluation on the model
    :param resolver: The namespace that can be used to resolve the type annotation of this argument.
    """
    # Resolve aliases
    if isinstance(python_type, typing.TypeAliasType):
        return to_dsl_type(python_type.__value__, location, resolver)

    # Any to any
<<<<<<< HEAD
    if python_type is Any:
        return inmanta_type.Type()
=======
    if python_type is typing.Any:
        return inmanta_type.Any()
>>>>>>> 8a1006f3

    # None to None
    if python_type is type(None) or python_type is None:
        return Null()

    # Unions and optionals
    if typing_inspect.is_union_type(python_type):
        # Optional type
        bases: Sequence[inmanta_type.Type]
        if typing_inspect.is_optional_type(python_type):
            other_types = [tt for tt in typing.get_args(python_type) if not typing_inspect.is_optional_type(tt)]
            if len(other_types) == 0:
                # Probably not possible
                return Null()
            if len(other_types) == 1:
                return inmanta_type.NullableType(to_dsl_type(other_types[0], location, resolver))
            bases = [to_dsl_type(arg, location, resolver) for arg in other_types]
            return inmanta_type.NullableType(inmanta_type.Union(bases))
        else:
            bases = [to_dsl_type(arg, location, resolver) for arg in typing.get_args(python_type)]
            return inmanta_type.Union(bases)

    # Lists and dicts
    if typing_inspect.is_generic_type(python_type):
        origin = typing.get_origin(python_type)

        # dict
        if issubclass(origin, Mapping):
            if origin in [collections.abc.Mapping, dict, Mapping]:
                args = typing.get_args(python_type)
                if not args:
                    return inmanta_type.TypedDict(inmanta_type.Any())

                if not issubclass(args[0], str):
                    raise TypingException(
                        None, f"invalid type {python_type}, the keys of any dict should be 'str', got {args[0]} instead"
                    )

                if len(args) == 1:
                    return inmanta_type.TypedDict(inmanta_type.Any())

                return inmanta_type.TypedDict(to_dsl_type(args[1], location, resolver))
            else:
                raise TypingException(None, f"invalid type {python_type}, dictionary types should be Mapping or dict")

        # List
        if issubclass(origin, Sequence):
            if origin in [collections.abc.Sequence, list, Sequence]:
                args = typing.get_args(python_type)
                if not args:
                    return inmanta_type.List()
                return inmanta_type.TypedList(to_dsl_type(args[0], location, resolver))
            else:
                raise TypingException(None, f"invalid type {python_type}, list types should be Sequence or list")

        # Set
        if issubclass(origin, collections.abc.Set):
            raise TypingException(None, f"invalid type {python_type}, set is not supported on the plugin boundary")

        # Annotated
        if origin is typing.Annotated:
            for meta in python_type.__metadata__:  # type: ignore
                if isinstance(meta, ModelType):
                    return parse_dsl_type(meta.model_type, location, resolver)
            # the annotation doesn't concern us => use base type
            return to_dsl_type(typing.get_args(python_type)[0], location, resolver)

    if python_type in python_to_model:
        return python_to_model[python_type]

    warnings.warn(
        InmantaWarning(
            f"Python type {python_type} was implicitly cast to 'Any' because no matching type was found in the Inmanta DSL. "
            f"Please refer to the documentation for an overview of supported types at the plugin boundary."
        )
    )

    return inmanta_type.Any()


def validate_and_convert_to_python_domain(expected_type: inmanta_type.Type, value: object) -> object:
    """
    Given a model domain value and an inmanta type, produce the corresponding python object

    Unknowns are not handled by this method!
    """
    expected_type.validate(value)

    if isinstance(value, NoneValue):
        # if the type is not nullable, it will fail when validating
        # if the value is None, it becomes None
        return None

    if expected_type.has_custom_to_python():
        return expected_type.to_python(value)

    return DynamicProxy.return_value(value)


class PluginCallContext:
    """
    Internal state of a plugin call

    Used to carry state from the argument validation to the return validation

    """


class PluginValue:
    """
    Base class for all values that go in and out of a plugin: arguments and return value.

    The class has two class attributes that should be set in the different subclasses:
    :attr VALUE_TYPE: The type of io value it is, argument or return value
    :attr VALUE_NAME: The name of the io value, the argument name or "return value"

    These attributes are only used for better error reporting.
    """

    VALUE_TYPE: str = ""
    VALUE_NAME: str = ""

    def __init__(self, type_expression: object) -> None:
        self.type_expression = type_expression
        self._resolved_type: Optional[inmanta_type.Type] = None

    @property
    def resolved_type(self) -> inmanta_type.Type:
        """
        Get the resolved type of this plugin io.  The resolved type can only be accessed
        once this object has been normalized (which happens during the plugin normalization).
        """
        if self._resolved_type is None:
            raise RuntimeException(
                stmt=None,
                msg=f"{type(self).__name__} {self.VALUE_NAME} ({repr(self.type_expression)}) has not been normalized, "
                "its resolved type can't be accessed.",
            )
        return self._resolved_type

    def resolve_type(self, plugin: "Plugin", resolver: Namespace) -> inmanta_type.Type:
        """
        Convert the string representation of this argument's type to a type.
        If no type annotation is present or if the type annotation allows any type to be passed
        as argument, then None is returned.

        Expects to be called during the normalization stage.

        :param plugin: The plugin that this argument is part of.
        :param resolver: The namespace that can be used to resolve the type annotation of this
            argument.
        """
        if isinstance(self.type_expression, collections.abc.Hashable) and self.type_expression in PLUGIN_TYPES:
            self._resolved_type = PLUGIN_TYPES[self.type_expression]
            return self._resolved_type

        plugin_line: Range = Range(plugin.location.file, plugin.location.lnr, 1, plugin.location.lnr + 1, 1)
        if not isinstance(self.type_expression, str):
            if typing_inspect.is_union_type(self.type_expression) and not typing.get_args(self.type_expression):
                # If typing.Union is not subscripted, isinstance(self.type_expression, type) evaluates to False.
                raise InvalidTypeAnnotation(stmt=None, msg=f"Union type must be subscripted, got {self.type_expression}")
            if isinstance(self.type_expression, type) or typing.get_origin(self.type_expression) is not None:
                self._resolved_type = to_dsl_type(self.type_expression, plugin_line, resolver)
            else:
                raise InvalidTypeAnnotation(
                    stmt=None,
                    msg="Bad annotation in plugin %s for %s, expected str or python type but got %s (%s)"
                    % (plugin.get_full_name(), self.VALUE_NAME, type(self.type_expression).__name__, self.type_expression),
                )
        else:
            locatable_type: LocatableString = LocatableString(self.type_expression, plugin_line, 0, resolver)
            self._resolved_type = inmanta_type.resolve_type(locatable_type, resolver)
        return self._resolved_type

    def validate(self, value: object) -> bool:
        """
        Validate that the given value can be passed to this argument.  Returns True if the value is known
        and valid, False if the value is unknown, and raises a :py:class:`inmanta.ast.RuntimeException`
        if the value is not of the expected type.

        :param value: The value to validate
        """
        if isinstance(value, Unknown):
            # Value is not known, it can not be validated
            return False

        # Validate the value, use custom validate method of the type if it exists
        return self.resolved_type.validate(value)

    @abstractmethod
    def get_signature_display(self, *, use_dsl_types: bool = False) -> str:
        """
        Get the string representing the type for this plugin value.
        The dsl_type argument controls if this type should be returned
        as the plain python type (as it is defined in the plugin e.g. list[str])
        or as the corresponding inferred Inmanta DSL type (e.g. string[]).

        :param use_dsl_types: Display this value's type as the inferred Inmanta DSL
            type or as plain python.
        :return: the string representation for this type in the specified
            language
        """
        raise NotImplementedError()


class PluginArgument(PluginValue):
    """
    Represents the argument of an Inmanta plugin.
    """

    VALUE_TYPE = "argument value"

    # Marker used to indicate that a plugin argument has no default value.
    NO_DEFAULT_VALUE_SET = object()

    def __init__(
        self,
        arg_name: str,
        arg_type: object,
        arg_position: Optional[int] = None,
        default_value: object = NO_DEFAULT_VALUE_SET,
    ) -> None:
        super().__init__(arg_type)
        self.arg_name = arg_name
        self.arg_type = self.type_expression
        self.arg_position = arg_position
        self.is_kw_only_argument = arg_position is None
        self._default_value = default_value
        self.VALUE_NAME = self.arg_name

    @property
    def default_value(self) -> Optional[object]:
        if not self.has_default_value():
            raise Exception("PluginArgument doesn't have a default value")
        return self._default_value

    def has_default_value(self) -> bool:
        """
        Return True iff this plugin argument has a default value set.
        """
        return self._default_value is not self.NO_DEFAULT_VALUE_SET

    def get_signature_display(self, *, use_dsl_types: bool = False) -> str:
        if use_dsl_types:
            return "%s: %s" % (self.arg_name, self.resolved_type.type_string_internal())

        return str(self)

    def __str__(self) -> str:
        if self.has_default_value():
            return "%s: %s = %s" % (self.arg_name, repr(self.arg_type), str(self.default_value))
        else:
            return "%s: %s" % (self.arg_name, repr(self.arg_type))


class PluginReturn(PluginValue):
    """
    Represent the return type of an Inmanta plugin.
    """

    VALUE_TYPE = "returned value"
    VALUE_NAME = "return value"

    def get_signature_display(self, *, use_dsl_types: bool = False) -> str:
        if use_dsl_types:
            return str(self.resolved_type)
        else:
            return repr(self.type_expression)


@dataclasses.dataclass
class CheckedArgs:

    args: list[object]
    kwargs: Mapping[str, object]
    unknowns: bool


class Plugin(NamedType, WithComment, metaclass=PluginMeta):
    """
    This class models a plugin that can be called from the language.
    """

    deprecated: bool = False
    replaced_by: Optional[str] = None

    def __init__(self, namespace: Namespace) -> None:
        self.ns = namespace
        self.namespace = namespace

        # The index of the Context attribute.
        self._context: int = -1

        # Load the signature and build all the PluginArgument objects corresponding to it
        self.args: list[PluginArgument] = list()
        self.var_args: Optional[PluginArgument] = None
        self.kwargs: dict[str, PluginArgument] = dict()
        self.var_kwargs: Optional[PluginArgument] = None
        self.all_args: dict[str, PluginArgument] = dict()
        self.return_type: PluginReturn = PluginReturn("null")
        if hasattr(self.__class__, "__function__"):
            self._load_signature(self.__class__.__function__)

        self.new_statement = None

        filename: Optional[str] = inspect.getsourcefile(self.__class__.__function__)
        assert filename is not None
        try:
            line: int = inspect.getsourcelines(self.__class__.__function__)[1] + 1
        except OSError:
            # In case of bytecompiled code there is no source line
            line = 1

        if self.__class__.__function__.__doc__:
            self.comment = self.__class__.__function__.__doc__

        self.location = Location(filename, line)

    def normalize(self) -> None:
        self.resolver = self.namespace

        # Resolve all the types that we expect to receive as input of our plugin
        for arg in self.all_args.values():
            arg.resolve_type(self, self.resolver)
        if self.var_args is not None:
            self.var_args.resolve_type(self, self.resolver)
        if self.var_kwargs is not None:
            self.var_kwargs.resolve_type(self, self.resolver)

        self.return_type.resolve_type(self, self.resolver)

        LOGGER.debug(
            "Found plugin %s::%s",
            self.namespace,
            self.get_signature(use_dsl_types=True),
        )

    def _load_signature(self, function: Callable[..., object]) -> None:
        """
        Load the signature from the given python function, and update the relevant attributes
        of this object.
        """
        # Reset relevant object attributes
        self.args = list()
        self.var_args = None
        self.kwargs = dict()
        self.var_kwargs = None
        self.all_args = dict()

        # Inspect the function to get its arguments and annotations
        arg_spec = inspect.getfullargspec(function)

        # Load the return annotation.  If not return annotation is provided, the returned
        # type is "any".
        if "return" not in arg_spec.annotations:
            self.return_type = PluginReturn("any")
        else:
            self.return_type = PluginReturn(arg_spec.annotations["return"])

        def get_annotation(arg: str) -> object:
            """
            Get the annotation for a specific argument, and if none exists, raise an exception
            """
            if arg not in arg_spec.annotations:
                raise RuntimeException(
                    stmt=None,
                    msg=f"All arguments of plugin {repr(self.get_full_name())} should be annotated: "
                    f"{repr(arg)} has no annotation",
                )

            return arg_spec.annotations[arg]

        if arg_spec.varargs is not None:
            # We have a catch-all positional arguments
            self.var_args = PluginArgument(
                arg_name=arg_spec.varargs,
                arg_type=get_annotation(arg_spec.varargs),
            )

        if arg_spec.varkw is not None:
            # We have a catch-all keyword arguments
            self.var_kwargs = PluginArgument(
                arg_name=arg_spec.varkw,
                arg_type=get_annotation(arg_spec.varkw),
            )

        # Save all positional arguments
        defaults_start_at = len(arg_spec.args) - len(arg_spec.defaults or [])
        for position, arg in enumerate(arg_spec.args):
            annotation = get_annotation(arg)
            if annotation == Context:
                self._context = position
                continue

            # Resolve the default before changing the position because
            # of the context presence, as the defaults list definitely
            # takes into account the context presence.
            default = (
                arg_spec.defaults[position - defaults_start_at]
                if position >= defaults_start_at
                else PluginArgument.NO_DEFAULT_VALUE_SET
            )

            if self._context != -1:
                # If we have a context argument, the position index
                # needs to be adapted as this context object can never be passed
                # from the model.
                position -= 1

            argument = PluginArgument(
                arg_name=arg,
                arg_type=annotation,
                arg_position=position,
                default_value=default,
            )

            # This is a positional argument, we register it now
            self.args.append(argument)
            self.all_args[arg] = argument

        # Save all key-word arguments
        for arg in arg_spec.kwonlyargs:
            argument = PluginArgument(
                arg_name=arg,
                arg_type=get_annotation(arg),
                default_value=(
                    arg_spec.kwonlydefaults[arg]
                    if arg_spec.kwonlydefaults is not None and arg in arg_spec.kwonlydefaults
                    else PluginArgument.NO_DEFAULT_VALUE_SET
                ),
            )
            self.kwargs[arg] = argument
            self.all_args[arg] = argument

    def get_signature(self, *, use_dsl_types: bool = False) -> str:
        """
        Generate the signature of this plugin. Return a string
        containing the arguments and their types, and the type
        of the returned value.  The `dsl_types` argument controls
        whether to display the types in the signature as python
        types, or as the corresponding inferred types from the
        Inmanta DSL.

        :param use_dsl_types: control if the signature should be displayed
        using the plain python types (dsl_types=False) as written in the plugin
        or the corresponding inferred Inmanta DSL types (dsl_types=True).

        """
        # Start the list with all positional arguments
        arg_list = [arg.get_signature_display(use_dsl_types=use_dsl_types) for arg in self.args]

        # Filter all positional arguments out of the kwargs list
        kwargs = [
            arg.get_signature_display(use_dsl_types=use_dsl_types) for _, arg in self.kwargs.items() if arg.is_kw_only_argument
        ]

        if self.var_args is not None:
            arg_list.append("*" + self.var_args.get_signature_display(use_dsl_types=use_dsl_types))
        elif kwargs:
            # For keyword only arguments, we need a marker if we don't have a catch-all
            # positional argument
            arg_list.append("*")

        # Add all keyword-only arguments to the list
        arg_list.extend(kwargs)

        if self.var_kwargs is not None:
            arg_list.append("**" + self.var_kwargs.get_signature_display(use_dsl_types=use_dsl_types))

        # Join all arguments, separated by a comma
        args_string = ", ".join(arg_list)

        if self.return_type.type_expression is None:
            return "%s(%s)" % (self.__class__.__function_name__, args_string)
        return "%s(%s) -> %s" % (
            self.__class__.__function_name__,
            args_string,
            self.return_type.get_signature_display(use_dsl_types=use_dsl_types),
        )

    def get_arg(self, position: int) -> PluginArgument:
        """
        Get the argument at a given position, raise a RuntimeException if it doesn't exists..
        If a catch-all positional argument is defined, it will never raise a RuntimeException.

        :param position: The position of the argument (excluding any Context argument)
        """
        if position < len(self.args):
            return self.args[position]
        elif self.var_args is not None:
            return self.var_args
        else:
            raise RuntimeException(None, f"{self.get_full_name()}() got an unexpected positional argument: {position}")

    def get_kwarg(self, name: str) -> PluginArgument:
        """
        Get the argument with a given name, raise a RuntimeException if it doesn't exists.
        If a catch-all keyword argument is defined, it will never raise a RuntimeException.

        We currently don't support positional-only parameters, so we can simply look for any
        parameter named this way, positional or not.

        :param name: The name of the argument
        """
        if name in self.all_args:
            return self.all_args[name]
        elif self.var_kwargs is not None:
            return self.var_kwargs
        else:
            # Trying to provide a keyword argument which doesn't exist
            # The exception raised here tries to match as closely as possible what python
            # would have raised as exception
            raise RuntimeException(None, f"{self.get_full_name()}() got an unexpected keyword argument: '{name}'")

    def report_missing_arguments(
        self, missing_args: collections.abc.Sequence[str], args_sort: Literal["positional", "keyword-only"]
    ) -> None:
        """
        Helper method to raise an exception specifying that the given arguments are missing.  We try here
        to stick as much as possible to the error that python would have raised, only changing its type.

        The type of the exception raised is RuntimeException.

        If the list of missing_args is empty, we don't report any exception.

        :param missing_args: The missing arguments we should report
        :param args_sort: The sort of argument we are checking (positional or kw)
        """
        func = self.get_full_name()
        if len(missing_args) == 1:
            # The exception raised here tries to match as closely as possible what python
            # would have raised as exception
            raise RuntimeException(None, f"{func}() missing 1 required {args_sort} argument: '{missing_args[0]}'")
        if len(missing_args) > 1:
            arg_names = " and ".join(
                (
                    ", ".join(repr(arg) for arg in missing_args[:-1]),
                    repr(missing_args[-1]),
                )
            )
            # The exception raised here tries to match as closely as possible what python
            # would have raised as exception
            raise RuntimeException(None, f"{func}() missing {len(missing_args)} required {args_sort} arguments: {arg_names}")

    def check_args(self, args: Sequence[object], kwargs: Mapping[str, object]) -> CheckedArgs:
        """
        Check if the arguments of the call match the function signature.

        1. Check if we have too many arguments
        2. Check if we have too few arguments
        3. Check if we have any duplicate arguments (provided as positional and keyword)
        4. Validate the type of each of the provided arguments

        :param args: All the positional arguments to pass on to the plugin function
        :param kwargs: All the keyword arguments to pass on to the plugin function
        """
        if self.var_args is None and len(args) > len(self.args):
            # (1) We got too many positional arguments
            # The exception raised here tries to match as closely as possible what python
            # would have raised as exception
            raise RuntimeException(
                None, f"{self.get_full_name()}() takes {len(self.args)} positional arguments but {len(args)} were given"
            )

        # (2) Check that all positional arguments without a default are provided
        missing_positional_arguments = [
            arg.arg_name
            for position, arg in enumerate(self.args)
            if (
                position >= len(args)  # No input from user in positional args
                and arg.arg_name not in kwargs  # No input from user in keyword args
                and not arg.has_default_value()  # No default value in plugin definition
            )
        ]
        self.report_missing_arguments(missing_positional_arguments, "positional")

        # (2) Check that all keyword arguments without a default are provided
        missing_keyword_arguments = [
            name
            for name, arg in self.kwargs.items()
            if (
                arg.is_kw_only_argument  # The argument was not yet checked as positional arg
                and name not in kwargs  # No input from user in keyword args
                and not arg.has_default_value()  # No default value in plugin definition
            )
        ]
        self.report_missing_arguments(missing_keyword_arguments, "keyword-only")

        converted_args = []
        is_unknown = False

        # Validate all positional arguments
        for position, value in enumerate(args):
            # (1) Get the corresponding argument, fails if we don't have one
            arg = self.get_arg(position)
            result: object
            if isinstance(value, Unknown):
                result = value
                is_unknown = True
            else:
                try:
                    # (4) Validate the input value
                    result = validate_and_convert_to_python_domain(arg.resolved_type, value)
                except (UnsetException, MultiUnsetException):
                    raise
                except RuntimeException as e:
                    raise PluginTypeException(
                        stmt=None,
                        msg=(
                            f"Value {value!r} for argument {arg.arg_name} of plugin "
                            f"{self.get_full_name()} has incompatible type."
                            f" Expected type: {arg.resolved_type}"
                        ),
                        cause=e,
                    )
            converted_args.append(result)

        converted_kwargs = {}
        # Validate all kw arguments
        for name, value in kwargs.items():
            # (1) Get the corresponding kwarg, fails if we don't have one
            kwarg = self.get_kwarg(name)

            # (3) Make sure that our argument is not provided twice
            if kwarg.arg_position is not None and kwarg.arg_position < len(args):
                # The exception raised here tries to match as closely as possible what python
                # would have raised as exception
                raise RuntimeException(None, f"{self.get_full_name()}() got multiple values for argument '{name}'")

            # (4) Validate the input value
            if isinstance(value, Unknown):
                result = value
                is_unknown = True
            else:
                try:
                    result = validate_and_convert_to_python_domain(kwarg.resolved_type, value)
                except (UnsetException, MultiUnsetException):
                    raise
                except RuntimeException as e:
                    raise PluginTypeException(
                        stmt=None,
                        msg=(
                            f"Value {value} for argument {kwarg.arg_name} of plugin"
                            f" {self.get_full_name()} has incompatible type."
                            f" Expected type: {kwarg.resolved_type}"
                        ),
                        cause=e,
                    )
            converted_kwargs[name] = result

        return CheckedArgs(args=converted_args, kwargs=converted_kwargs, unknowns=is_unknown)

    def emit_statement(self) -> "DynamicStatement":
        """
        This method is called to determine if the plugin call pushes a new
        statement
        """
        return self.new_statement

    def is_accept_unknowns(self) -> bool:
        return self.opts["allow_unknown"]

    def check_requirements(self) -> None:
        """
        Check if the plug-in has all it requires
        """
        if "bin" in self.opts and self.opts["bin"] is not None:
            for _bin in self.opts["bin"]:
                p = subprocess.Popen(["bash", "-c", "type -p %s" % _bin], stdout=subprocess.PIPE)
                result = p.communicate()

                if len(result[0]) == 0:
                    raise Exception(f"{self.__function_name__} requires {_bin} to be available in $PATH")

    @classmethod
    def deprecate_function(cls, replaced_by: Optional[str] = None) -> None:
        cls.deprecated = True
        cls.replaced_by = replaced_by

    def __call__(self, *args: object, **kwargs: object) -> object:
        """
        The function call itself

        As a call, for backward compact
        """
        if self.deprecated:
            msg: str = f"Plugin '{self.get_full_name()}' is deprecated."
            if self.replaced_by:
                msg += f" It should be replaced by '{self.replaced_by}'."
            warnings.warn(PluginDeprecationWarning(msg))
        self.check_requirements()

        def new_arg(arg: object) -> object:
            if isinstance(arg, Context):
                # Not expected to happen, as the compiler itself now uses call_in_context
                return arg
            elif isinstance(arg, Unknown) and self.is_accept_unknowns():
                # If false, DynamicProxy.return_value wil raise an exception
                return arg
            else:
                return DynamicProxy.return_value(arg)

        new_args = [new_arg(arg) for arg in args]
        new_kwargs = {k: new_arg(v) for k, v in kwargs.items()}

        value = self.call(*new_args, **new_kwargs)

        value = DynamicProxy.unwrap(value)

        # Validate the returned value
        try:
            self.return_type.validate(value)
        except (UnsetException, MultiUnsetException):
            raise
        except RuntimeException as e:
            raise PluginTypeException(
                stmt=None,
                msg=(
                    f"Return value {value} of plugin {self.get_full_name()} has incompatible type."
                    f" Expected type: {self.return_type.resolved_type}"
                ),
                cause=e,
            )

        return value

    def call_in_context(
        self,
        processed_args: CheckedArgs,
        resolver: Resolver,
        queue: QueueScheduler,
        location: Location,
    ) -> object:
        """
        The function call itself, with compiler context
        """
        if self.deprecated:
            msg: str = f"Plugin '{self.get_full_name()}' is deprecated."
            if self.replaced_by:
                msg += f" It should be replaced by '{self.replaced_by}'."
            warnings.warn(PluginDeprecationWarning(msg))
        self.check_requirements()
        args = processed_args.args
        kwargs = processed_args.kwargs
        value = self.call(*args, **kwargs)

        value = DynamicProxy.unwrap(
            value,
            dynamic_context=DynamicUnwrapContext(resolver=resolver, queue=queue, location=location),
        )

        try:
            # Validate the returned value
            self.return_type.validate(value)
            return value
        except (UnsetException, MultiUnsetException):
            raise
        except RuntimeException as e:
            raise PluginTypeException(
                stmt=None,
                msg=(
                    f"Return value {value} of plugin {self.get_full_name()} has incompatible type."
                    f" Expected type: {self.return_type.resolved_type}"
                ),
                cause=e,
            )

    def get_full_name(self) -> str:
        return f"{self.ns.get_full_name()}::{self.__class__.__function_name__}"

    def type_string(self) -> str:
        return self.get_full_name()

    def as_python_type_string(self) -> "str | None":
        raise NotImplementedError("Plugins should not be arguments to plugins, this code is not expected to be called")

    def corresponds_to(self, type: inmanta_type.Type) -> bool:
        raise NotImplementedError("Plugins should not be arguments to plugins, this code is not expected to be called")

    def to_python(self, instance: object) -> "object":
        raise NotImplementedError("Plugins should not be arguments to plugins, this code is not expected to be called")


@typing.overload
def plugin(
    function: str | None = None,
    commands: Optional[list[str]] = None,
    emits_statements: bool = False,
    allow_unknown: bool = False,
) -> Callable[[T_FUNC], T_FUNC]: ...


@typing.overload
def plugin(
    function: T_FUNC,
    commands: Optional[list[str]] = None,
    emits_statements: bool = False,
    allow_unknown: bool = False,
) -> T_FUNC: ...


@stable_api
def plugin(
    function: T_FUNC | str | None = None,
    commands: Optional[list[str]] = None,
    emits_statements: bool = False,
    allow_unknown: bool = False,
) -> T_FUNC | Callable[[T_FUNC], T_FUNC]:
    """
    Python decorator to register functions with inmanta as plugin

    :param function: The function to register with inmanta. This is the first argument when it is used as decorator.
    :param commands: A list of command paths that need to be available. Inmanta raises an exception when the command is
                     not available.
    :param emits_statements: Set to true if this plugin emits new statements that the compiler should execute. This is only
                             required for complex plugins such as integrating a template engine.
    :param allow_unknown: Set to true if this plugin accepts Unknown values as valid input.
    """

    def curry_name(
        name: Optional[str] = None,
        commands: Optional[list[str]] = None,
        emits_statements: bool = False,
        allow_unknown: bool = False,
    ) -> Callable[[T_FUNC], T_FUNC]:
        """
        Function to curry the name of the function
        """

        def call(fnc: T_FUNC) -> T_FUNC:
            """
            Create class to register the function and return the function itself
            """

            def wrapper(self, *args: object, **kwargs: object) -> Any:
                """
                Python will bind the function as method into the class
                """
                return fnc(*args, **kwargs)

            nonlocal name, commands, emits_statements

            if name is None:
                name = fnc.__name__

            ns_parts = str(fnc.__module__).split(".")
            ns_parts.append(name)
            if ns_parts[0] != const.PLUGINS_PACKAGE:
                raise Exception("All plugin modules should be loaded in the %s package" % const.PLUGINS_PACKAGE)

            fq_plugin_name = "::".join(ns_parts[1:])

            dictionary: dict[str, object] = {}
            dictionary["__module__"] = fnc.__module__

            dictionary["__function_name__"] = name
            dictionary["__fq_plugin_name__"] = fq_plugin_name

            dictionary["opts"] = {"bin": commands, "emits_statements": emits_statements, "allow_unknown": allow_unknown}
            dictionary["call"] = wrapper
            dictionary["__function__"] = fnc

            bases = (Plugin,)
            fnc.__plugin__ = PluginMeta.__new__(PluginMeta, name, bases, dictionary)  # type: ignore[attr-defined]
            return fnc

        return call

    if function is None:
        return curry_name(commands=commands, emits_statements=emits_statements, allow_unknown=allow_unknown)

    elif isinstance(function, str):
        return curry_name(function, commands=commands, emits_statements=emits_statements, allow_unknown=allow_unknown)

    elif function is not None:
        fnc = curry_name(commands=commands, emits_statements=emits_statements, allow_unknown=allow_unknown)
        return fnc(function)


@stable_api
def deprecated(
    function: Optional[Callable] = None, *, replaced_by: Optional[str] = None, **kwargs: abc.Mapping[str, object]
) -> Callable:
    """
    the kwargs are currently ignored but where added in case we want to add something later on.
    """

    def inner(fnc: Callable):
        if hasattr(fnc, "__plugin__"):
            fnc.__plugin__.deprecate_function(replaced_by)
        else:
            raise Exception(
                f"Can not deprecate '{fnc.__name__}': The '@deprecated' decorator should be used in combination with the "
                f"'@plugin' decorator and should be placed at the top."
            )
        return fnc

    if function is not None:
        return inner(function)
    return inner<|MERGE_RESOLUTION|>--- conflicted
+++ resolved
@@ -296,13 +296,8 @@
         return to_dsl_type(python_type.__value__, location, resolver)
 
     # Any to any
-<<<<<<< HEAD
-    if python_type is Any:
-        return inmanta_type.Type()
-=======
     if python_type is typing.Any:
         return inmanta_type.Any()
->>>>>>> 8a1006f3
 
     # None to None
     if python_type is type(None) or python_type is None:
