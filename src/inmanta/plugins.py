"""
    Copyright 2017 Inmanta

    Licensed under the Apache License, Version 2.0 (the "License");
    you may not use this file except in compliance with the License.
    You may obtain a copy of the License at

        http://www.apache.org/licenses/LICENSE-2.0

    Unless required by applicable law or agreed to in writing, software
    distributed under the License is distributed on an "AS IS" BASIS,
    WITHOUT WARRANTIES OR CONDITIONS OF ANY KIND, either express or implied.
    See the License for the specific language governing permissions and
    limitations under the License.

    Contact: code@inmanta.com
"""

import asyncio
import collections.abc
import dataclasses
import inspect
import numbers
import os
import subprocess
import typing
import warnings
from collections import abc
from typing import TYPE_CHECKING, Any, Callable, Literal, Mapping, Optional, Sequence, Type, TypeVar

import typing_inspect

import inmanta.ast.type as inmanta_type
from inmanta import const, protocol, references, util
from inmanta.ast import LocatableString, Location, Namespace
from inmanta.ast import PluginException as PluginException  # noqa: F401 Plugin exception is part of the stable api
from inmanta.ast import Range, RuntimeException, TypeNotFoundException, WithComment, entity
from inmanta.ast.type import NamedType
from inmanta.config import Config
from inmanta.execute.proxy import DynamicProxy
from inmanta.execute.runtime import QueueScheduler, Resolver, ResultVariable
from inmanta.execute.util import NoneValue, Unknown
from inmanta.stable_api import stable_api
from inmanta.warnings import InmantaWarning

T = TypeVar("T")

if TYPE_CHECKING:
    from inmanta.ast.statements import DynamicStatement
    from inmanta.ast.statements.call import FunctionCall
    from inmanta.compiler import Compiler


class PluginDeprecationWarning(InmantaWarning):
    pass


@stable_api
class Context:
    """
    An instance of this class is used to pass context to the plugin
    """

    __client: Optional["protocol.Client"] = None
    __sync_client = None

    @classmethod
    def __get_client(cls) -> "protocol.Client":
        if cls.__client is None:
            cls.__client = protocol.Client("compiler")
        return cls.__client

    def __init__(
        self, resolver: Resolver, queue: QueueScheduler, owner: "FunctionCall", plugin: "Plugin", result: ResultVariable
    ) -> None:
        self.resolver = resolver
        self.queue = queue
        self.owner = owner
        self.plugin = plugin
        self.result = result
        self.compiler = queue.get_compiler()

    def get_resolver(self) -> Resolver:
        return self.resolver

    def get_type(self, name: LocatableString) -> inmanta_type.Type:
        """
        Get a type from the configuration model.
        """
        try:
            return self.queue.get_types()[str(name)]
        except KeyError:
            raise TypeNotFoundException(name, self.owner.namespace)

    def get_queue_scheduler(self) -> QueueScheduler:
        return self.queue

    def get_environment_id(self) -> str:
        env = str(Config.get("config", "environment", None))

        if env is None:
            raise Exception("The environment of the model should be configured in config>environment")

        return env

    def get_compiler(self) -> "Compiler":
        return self.queue.get_compiler()

    def get_data_dir(self) -> str:
        """
        Get the path to the data dir (and create if it does not exist yet
        """
        data_dir = os.path.join("data", self.plugin.namespace.get_full_name())

        if not os.path.exists(data_dir):
            os.makedirs(data_dir, exist_ok=True)

        return data_dir

    def get_client(self) -> "protocol.Client":
        return self.__class__.__get_client()

    def get_sync_client(self) -> "protocol.SyncClient":
        if self.__class__.__sync_client is None:
            self.__class__.__sync_client = protocol.SyncClient("compiler")
        return self.__class__.__sync_client

    def run_sync(self, function: Callable[[], abc.Awaitable[T]], timeout: int = 5) -> T:
        """
        Execute the async function and return its result. This method uses this thread's current (not running) event loop if
        there is one, otherwise it creates a new one. The main use for this function is to use the inmanta internal rpc to
        communicate with the server.

        :param function: The async function to execute. This function should return a yieldable object.
        :param timeout: A timeout for the async function.
        :return: The result of the async call.
        :raises ConnectionRefusedError: When the function timeouts this exception is raised.
        """
        with_timeout: abc.Awaitable[T] = asyncio.wait_for(function(), timeout)
        try:
            return util.ensure_event_loop().run_until_complete(with_timeout)
        except TimeoutError:
            raise ConnectionRefusedError()


@stable_api
class PluginMeta(type):
    """
    A metaclass that keeps track of concrete plugin subclasses. This class is responsible for all plugin registration.
    """

    def __new__(cls, name: str, bases: tuple[type, ...], dct: dict[str, object]) -> type:
        subclass = type.__new__(cls, name, bases, dct)
        if hasattr(subclass, "__function_name__"):
            cls.add_function(subclass)
        return subclass

    __functions: dict[str, type["Plugin"]] = {}

    @classmethod
    def add_function(cls, plugin_class: type["Plugin"]) -> None:
        """
        Add a function plugin class
        """
        cls.__functions[plugin_class.__fq_plugin_name__] = plugin_class

    @classmethod
    def get_functions(cls) -> dict[str, "Type[Plugin]"]:
        """
        Get all functions that are registered
        """
        return dict(cls.__functions)

    @classmethod
    def clear(cls, inmanta_module: Optional[str] = None) -> None:
        """
        Clears registered plugin functions.

        :param inmanta_module: Clear plugin functions for a specific inmanta module. If omitted, clears all registered plugin
            functions.
        """
        if inmanta_module is not None:
            top_level: str = f"{const.PLUGINS_PACKAGE}.{inmanta_module}"
            cls.__functions = {
                fq_name: plugin_class
                for fq_name, plugin_class in cls.__functions.items()
                if plugin_class.__module__ != top_level and not plugin_class.__module__.startswith(f"{top_level}.")
            }
        else:
            cls.__functions = {}


class Null(inmanta_type.Type):
    """
    This custom type is used for the validation of plugins which only
    accept null as an argument or return value.
    """

    def validate(self, value: Optional[object]) -> bool:
        if isinstance(value, NoneValue):
            return True

        raise RuntimeException(None, f"Invalid value '{value}', expected {self.type_string()}")

    def type_string(self) -> str:
        return "null"

    def type_string_internal(self) -> str:
        return self.type_string()

    def as_python_type_string(self) -> "str | None":
        return "None"

    def corresponds_to(self, pytype: type[object]) -> bool:
        return pytype is type(None)

    def has_custom_to_python(self) -> bool:
        return True

    def to_python(self, instance: object) -> "object":
        assert instance is None
        return None


# Define some types which are used in the context of plugins.
PLUGIN_TYPES = {
    "any": inmanta_type.AnyType(),  # Any value will pass validation
    "expression": inmanta_type.AnyType(),  # Any value will pass validation
    "null": Null(),  # Only NoneValue will pass validation
    None: Null(),  # Only NoneValue will pass validation
}


def validate_and_convert_to_python_domain(expected_type: inmanta_type.Type, value: object) -> object:
    """
    Given a model domain value and an inmanta type, produce the corresponding python object

    Unknowns are not handled by this method!
    """
    expected_type.validate(value)

    if isinstance(value, NoneValue):
        # if the type is not nullable, it will fail when validating
        # if the value is None, it becomes None
        return None

    if expected_type.has_custom_to_python():
        return expected_type.to_python(value)
    return DynamicProxy.return_value(value)


python_to_model = {
    str: inmanta_type.String(),
    float: inmanta_type.Float(),
    numbers.Number: inmanta_type.Number(),
    int: inmanta_type.Integer(),
    bool: inmanta_type.Bool(),
    dict: inmanta_type.LiteralDict(),
    list: inmanta_type.LiteralList(),
}


def primitive_python_type_to_model_domain(intype: type) -> inmanta_type.Type:
    """
    Convert a primtive python type to the model domain

    Currently only used to construct explainer messages
    """
    if typing_inspect.is_union_type(intype):
        # only Optional should reach this
        assert any(typing_inspect.is_optional_type(tt) for tt in typing_inspect.get_args(intype, evaluate=True))
        other_types = [tt for tt in typing_inspect.get_args(intype, evaluate=True) if not typing_inspect.is_optional_type(tt)]
        assert len(other_types) == 1
        return inmanta_type.NullableType(primitive_python_type_to_model_domain(other_types[0]))
    if typing_inspect.is_generic_type(intype):
        orig = typing_inspect.get_origin(intype)
        assert orig is not None  # Make mypy happy

        if issubclass(orig, dict):
            args = typing_inspect.get_args(intype, evaluate=True)
            assert len(args) == 2
            assert issubclass(args[0], str)  # TODO
            return inmanta_type.TypedDict(primitive_python_type_to_model_domain(args[1]))
        else:
            assert issubclass(orig, list)  # Only one type of generic should get here
            args = typing_inspect.get_args(intype, evaluate=True)
            assert len(args) == 1
            return inmanta_type.TypedList(primitive_python_type_to_model_domain(args[0]))
    return python_to_model[intype]


class PluginCallContext:
    """
    Internal state of a plugin call

    Used to carry state from the argument validation to the return validation

    """


class PluginValue:
    """
    Base class for all values that go in and out of a plugin: arguments and return value.

    The class has two class attributes that should be set in the different subclasses:
    :attr VALUE_TYPE: The type of io value it is, argument or return value
    :attr VALUE_NAME: The name of the io value, the argument name or "return value"

    These attributes are only used for better error reporting.
    """

    VALUE_TYPE: str = ""
    VALUE_NAME: str = ""

    def __init__(self, type_expression: object) -> None:
        self.type_expression = type_expression
        self._resolved_type: Optional[inmanta_type.Type] = None

    @property
    def resolved_type(self) -> inmanta_type.Type:
        """
        Get the resolved type of this plugin io.  The resolved type can only be accessed
        once this object has been normalized (which happens during the plugin normalization).
        """
        if self._resolved_type is None:
            raise RuntimeException(
                stmt=None,
                msg=f"{type(self).__name__} {self.VALUE_NAME} ({repr(self.type_expression)}) has not been normalized, "
                "its resolved type can't be accessed.",
            )
        return self._resolved_type

    def resolve_type(self, plugin: "Plugin", resolver: Namespace) -> inmanta_type.Type:
        """
        Convert the string representation of this argument's type to a type.
        If no type annotation is present or if the type annotation allows any type to be passed
        as argument, then None is returned.

        :param plugin: The plugin that this argument is part of.
        :param resolver: The namespace that can be used to resolve the type annotation of this
            argument.
        """
        if self.type_expression in PLUGIN_TYPES:
            self._resolved_type = PLUGIN_TYPES[self.type_expression]
            return self._resolved_type

        if not isinstance(self.type_expression, str):
            raise RuntimeException(
                stmt=None,
                msg="Bad annotation in plugin %s for %s, expected str but got %s (%s)"
                % (plugin.get_full_name(), self.VALUE_NAME, type(self.type_expression).__name__, self.type_expression),
            )

        plugin_line: Range = Range(plugin.location.file, plugin.location.lnr, 1, plugin.location.lnr + 1, 1)
        locatable_type: LocatableString = LocatableString(self.type_expression, plugin_line, 0, resolver)
        self._resolved_type = inmanta_type.resolve_type(locatable_type, resolver)
        return self._resolved_type

    def validate(self, value: object) -> bool:
        """
        Validate that the given value can be passed to this argument.  Returns True if the value is known
        and valid, False if the value is unknown, and raises a ValueError is the value is not of the
        expected type.

        :param value: The value to validate
        """
        if isinstance(value, Unknown):
            # Value is not known, it can not be validated
            return False

        # Validate the value, use custom validate method of the type if it exists
        return self.resolved_type.validate(value)


class PluginArgument(PluginValue):
    """
    Represents the argument of an Inmanta plugin.
    """

    VALUE_TYPE = "argument value"

    # Marker used to indicate that a plugin argument has no default value.
    NO_DEFAULT_VALUE_SET = object()

    def __init__(
        self,
        arg_name: str,
        arg_type: object,
        arg_position: Optional[int] = None,
        default_value: object = NO_DEFAULT_VALUE_SET,
    ) -> None:
        super().__init__(arg_type)
        self.arg_name = arg_name
        self.arg_type = self.type_expression
        self.arg_position = arg_position
        self.is_kw_only_argument = arg_position is None
        self._default_value = default_value
        self.VALUE_NAME = self.arg_name

    @property
    def default_value(self) -> Optional[object]:
        if not self.has_default_value():
            raise Exception("PluginArgument doesn't have a default value")
        return self._default_value

    def has_default_value(self) -> bool:
        """
        Return True iff this plugin argument has a default value set.
        """
        return self._default_value is not self.NO_DEFAULT_VALUE_SET

    def __str__(self) -> str:
        if self.has_default_value():
            return "%s: %s = %s" % (self.arg_name, repr(self.arg_type), str(self.default_value))
        else:
            return "%s: %s" % (self.arg_name, repr(self.arg_type))


class PluginReturn(PluginValue):
    """
    Represent the return type of an Inmanta plugin.
    """

    VALUE_TYPE = "returned value"
    VALUE_NAME = "return value"

    def to_model_domain(self, value: object, resolver: Resolver, queue: QueueScheduler, location: Location) -> object:
        # Basic unwrap
        value = DynamicProxy.unwrap(value)

        # Post process dataclasses
        base_type = self.resolved_type.get_base_type()
        if isinstance(base_type, entity.Entity) and (dc_type := base_type.get_paired_dataclass()) is not None:

            def make_dc(value: object) -> object:
<<<<<<< HEAD
                if isinstance(value, dc_type) or references.is_reference_of(value, dc_type):
=======
                if isinstance(value, dc_type):
>>>>>>> a93ff6d0
                    return base_type.from_python(value, resolver, queue, location)
                else:
                    raise RuntimeException(None, f"Invalid value '{value}', expected {base_type.type_string()}")

            outer_type = self.resolved_type

            if isinstance(outer_type, inmanta_type.NullableType):
                if isinstance(value, NoneValue):
                    return value
                outer_type = outer_type.element_type

            if isinstance(outer_type, inmanta_type.List):
                if isinstance(value, Sequence):
                    return [make_dc(v) for v in value]
                else:
                    raise RuntimeException(None, f"Invalid value '{value}', expected {self.resolved_type.type_string()}")
            else:
                return make_dc(value)

        self.validate(value)
        return value


@dataclasses.dataclass
class CheckedArgs:

    args: list[object]
    kwargs: Mapping[str, object]
    unknows: bool


class Plugin(NamedType, WithComment, metaclass=PluginMeta):
    """
    This class models a plugin that can be called from the language.
    """

    deprecated: bool = False
    replaced_by: Optional[str] = None

    def __init__(self, namespace: Namespace) -> None:
        self.ns = namespace
        self.namespace = namespace

        # The index of the Context attribute.
        self._context: int = -1

        # Load the signature and build all the PluginArgument objects corresponding to it
        self.args: list[PluginArgument] = list()
        self.var_args: Optional[PluginArgument] = None
        self.kwargs: dict[str, PluginArgument] = dict()
        self.var_kwargs: Optional[PluginArgument] = None
        self.all_args: dict[str, PluginArgument] = dict()
        self.return_type: PluginReturn = PluginReturn("null")
        if hasattr(self.__class__, "__function__"):
            self._load_signature(self.__class__.__function__)

        self.new_statement = None

        filename: Optional[str] = inspect.getsourcefile(self.__class__.__function__)
        assert filename is not None
        try:
            line: int = inspect.getsourcelines(self.__class__.__function__)[1] + 1
        except OSError:
            # In case of bytecompiled code there is no source line
            line = 1

        if self.__class__.__function__.__doc__:
            self.comment = self.__class__.__function__.__doc__

        self.location = Location(filename, line)

    def normalize(self) -> None:
        self.resolver = self.namespace

        # Resolve all the types that we expect to receive as input of our plugin
        for arg in self.all_args.values():
            arg.resolve_type(self, self.resolver)
        if self.var_args is not None:
            self.var_args.resolve_type(self, self.resolver)
        if self.var_kwargs is not None:
            self.var_kwargs.resolve_type(self, self.resolver)

        self.return_type.resolve_type(self, self.resolver)

    def _load_signature(self, function: Callable[..., object]) -> None:
        """
        Load the signature from the given python function, and update the relevant attributes
        of this object.
        """
        # Reset relevant object attributes
        self.args = list()
        self.var_args = None
        self.kwargs = dict()
        self.var_kwargs = None
        self.all_args = dict()

        # Inspect the function to get its arguments and annotations
        arg_spec = inspect.getfullargspec(function)

        # Load the return annotation.  If not return annotation is provided, the returned
        # type is "any".
        if "return" not in arg_spec.annotations:
            self.return_type = PluginReturn("any")
        else:
            self.return_type = PluginReturn(arg_spec.annotations["return"])

        def get_annotation(arg: str) -> object:
            """
            Get the annotation for a specific argument, and if none exists, raise an exception
            """
            if arg not in arg_spec.annotations:
                raise RuntimeException(
                    stmt=None,
                    msg=f"All arguments of plugin {repr(self.get_full_name())} should be annotated: "
                    f"{repr(arg)} has no annotation",
                )

            return arg_spec.annotations[arg]

        if arg_spec.varargs is not None:
            # We have a catch-all positional arguments
            self.var_args = PluginArgument(
                arg_name=arg_spec.varargs,
                arg_type=get_annotation(arg_spec.varargs),
            )

        if arg_spec.varkw is not None:
            # We have a catch-all keyword arguments
            self.var_kwargs = PluginArgument(
                arg_name=arg_spec.varkw,
                arg_type=get_annotation(arg_spec.varkw),
            )

        # Save all positional arguments
        defaults_start_at = len(arg_spec.args) - len(arg_spec.defaults or [])
        for position, arg in enumerate(arg_spec.args):
            annotation = get_annotation(arg)
            if annotation == Context:
                self._context = position
                continue

            # Resolve the default before changing the position because
            # of the context presence, as the defaults list definitely
            # takes into account the context presence.
            default = (
                arg_spec.defaults[position - defaults_start_at]
                if position >= defaults_start_at
                else PluginArgument.NO_DEFAULT_VALUE_SET
            )

            if self._context != -1:
                # If we have a context argument, the position index
                # needs to be adapted as this context object can never be passed
                # from the model.
                position -= 1

            argument = PluginArgument(
                arg_name=arg,
                arg_type=annotation,
                arg_position=position,
                default_value=default,
            )

            # This is a positional argument, we register it now
            self.args.append(argument)
            self.all_args[arg] = argument

        # Save all key-word arguments
        for arg in arg_spec.kwonlyargs:
            argument = PluginArgument(
                arg_name=arg,
                arg_type=get_annotation(arg),
                default_value=(
                    arg_spec.kwonlydefaults[arg]
                    if arg_spec.kwonlydefaults is not None and arg in arg_spec.kwonlydefaults
                    else PluginArgument.NO_DEFAULT_VALUE_SET
                ),
            )
            self.kwargs[arg] = argument
            self.all_args[arg] = argument

    def get_signature(self) -> str:
        """
        Generate the signature of this plugin.  The signature is a string representing the the function
        as it can be called as a plugin in the model.
        """
        # Start the list with all positional arguments
        arg_list = [str(arg) for arg in self.args]

        # Filter all positional arguments out of the kwargs list
        kwargs = [str(arg) for _, arg in self.kwargs.items() if arg.is_kw_only_argument]

        if self.var_args is not None:
            arg_list.append("*" + str(self.var_args))
        elif kwargs:
            # For keyword only arguments, we need a marker if we don't have a catch-all
            # positional argument
            arg_list.append("*")

        # Add all keyword-only arguments to the list
        arg_list.extend(kwargs)

        if self.var_kwargs is not None:
            arg_list.append("**" + str(self.var_kwargs))

        # Join all arguments, separated by a comma
        args_string = ", ".join(arg_list)

        if self.return_type.type_expression is None:
            return "%s(%s)" % (self.__class__.__function_name__, args_string)
        return "%s(%s) -> %s" % (self.__class__.__function_name__, args_string, repr(self.return_type.type_expression))

    def get_arg(self, position: int) -> PluginArgument:
        """
        Get the argument at a given position, raise a RuntimeException if it doesn't exists..
        If a catch-all positional argument is defined, it will never raise a RuntimeException.

        :param position: The position of the argument (excluding any Context argument)
        """
        if position < len(self.args):
            return self.args[position]
        elif self.var_args is not None:
            return self.var_args
        else:
            raise RuntimeException(None, f"{self.get_full_name()}() got an unexpected positional argument: {position}")

    def get_kwarg(self, name: str) -> PluginArgument:
        """
        Get the argument with a given name, raise a RuntimeException if it doesn't exists.
        If a catch-all keyword argument is defined, it will never raise a RuntimeException.

        We currently don't support positional-only parameters, so we can simply look for any
        parameter named this way, positional or not.

        :param name: The name of the argument
        """
        if name in self.all_args:
            return self.all_args[name]
        elif self.var_kwargs is not None:
            return self.var_kwargs
        else:
            # Trying to provide a keyword argument which doesn't exist
            # The exception raised here tries to match as closely as possible what python
            # would have raised as exception
            raise RuntimeException(None, f"{self.get_full_name()}() got an unexpected keyword argument: '{name}'")

    def report_missing_arguments(
        self, missing_args: collections.abc.Sequence[str], args_sort: Literal["positional", "keyword-only"]
    ) -> None:
        """
        Helper method to raise an exception specifying that the given arguments are missing.  We try here
        to stick as much as possible to the error that python would have raised, only changing its type.

        The type of the exception raised is RuntimeException.

        If the list of missing_args is empty, we don't report any exception.

        :param missing_args: The missing arguments we should report
        :param args_sort: The sort of argument we are checking (positional or kw)
        """
        func = self.get_full_name()
        if len(missing_args) == 1:
            # The exception raised here tries to match as closely as possible what python
            # would have raised as exception
            raise RuntimeException(None, f"{func}() missing 1 required {args_sort} argument: '{missing_args[0]}'")
        if len(missing_args) > 1:
            arg_names = " and ".join(
                (
                    ", ".join(repr(arg) for arg in missing_args[:-1]),
                    repr(missing_args[-1]),
                )
            )
            # The exception raised here tries to match as closely as possible what python
            # would have raised as exception
            raise RuntimeException(None, f"{func}() missing {len(missing_args)} required {args_sort} arguments: {arg_names}")

    def check_args(self, args: Sequence[object], kwargs: Mapping[str, object]) -> CheckedArgs:
        """
        Check if the arguments of the call match the function signature.

        1. Check if we have too many arguments
        2. Check if we have too few arguments
        3. Check if we have any duplicate arguments (provided as positional and keyword)
        4. Validate the type of each of the provided arguments

        :param args: All the positional arguments to pass on to the plugin function
        :param kwargs: All the keyword arguments to pass on to the plugin function
        """
        if self.var_args is None and len(args) > len(self.args):
            # (1) We got too many positional arguments
            # The exception raised here tries to match as closely as possible what python
            # would have raised as exception
            raise RuntimeException(
                None, f"{self.get_full_name()}() takes {len(self.args)} positional arguments but {len(args)} were given"
            )

        # (2) Check that all positional arguments without a default are provided
        missing_positional_arguments = [
            arg.arg_name
            for position, arg in enumerate(self.args)
            if (
                position >= len(args)  # No input from user in positional args
                and arg.arg_name not in kwargs  # No input from user in keyword args
                and not arg.has_default_value()  # No default value in plugin definition
            )
        ]
        self.report_missing_arguments(missing_positional_arguments, "positional")

        # (2) Check that all keyword arguments without a default are provided
        missing_keyword_arguments = [
            name
            for name, arg in self.kwargs.items()
            if (
                arg.is_kw_only_argument  # The argument was not yet checked as positional arg
                and name not in kwargs  # No input from user in keyword args
                and not arg.has_default_value()  # No default value in plugin definition
            )
        ]
        self.report_missing_arguments(missing_keyword_arguments, "keyword-only")

        converted_args = []
        is_unknown = False

        # Validate all positional arguments
        for position, value in enumerate(args):
            # (1) Get the corresponding argument, fails if we don't have one
            arg = self.get_arg(position)
            result: object
            if isinstance(value, Unknown):
                result = value
                is_unknown = True
            else:
                # (4) Validate the input value
                result = validate_and_convert_to_python_domain(arg.resolved_type, value)
            converted_args.append(result)

        converted_kwargs = {}
        # Validate all kw arguments
        for name, value in kwargs.items():
            # (1) Get the corresponding kwarg, fails if we don't have one
            kwarg = self.get_kwarg(name)

            # (3) Make sure that our argument is not provided twice
            if kwarg.arg_position is not None and kwarg.arg_position < len(args):
                # The exception raised here tries to match as closely as possible what python
                # would have raised as exception
                raise RuntimeException(None, f"{self.get_full_name()}() got multiple values for argument '{name}'")

            # (4) Validate the input value
            if isinstance(value, Unknown):
                result = value
                is_unknown = True
            else:
                result = validate_and_convert_to_python_domain(kwarg.resolved_type, value)
            converted_kwargs[name] = result

        return CheckedArgs(args=converted_args, kwargs=converted_kwargs, unknows=is_unknown)

    def emit_statement(self) -> "DynamicStatement":
        """
        This method is called to determine if the plugin call pushes a new
        statement
        """
        return self.new_statement

    def is_accept_unknowns(self) -> bool:
        return self.opts["allow_unknown"]

    def check_requirements(self) -> None:
        """
        Check if the plug-in has all it requires
        """
        if "bin" in self.opts and self.opts["bin"] is not None:
            for _bin in self.opts["bin"]:
                p = subprocess.Popen(["bash", "-c", "type -p %s" % _bin], stdout=subprocess.PIPE)
                result = p.communicate()

                if len(result[0]) == 0:
                    raise Exception(f"{self.__function_name__} requires {_bin} to be available in $PATH")

    @classmethod
    def deprecate_function(cls, replaced_by: Optional[str] = None) -> None:
        cls.deprecated = True
        cls.replaced_by = replaced_by

    def __call__(self, *args: object, **kwargs: object) -> object:
        """
        The function call itself

        As a call, for backward compact
        """
        if self.deprecated:
            msg: str = f"Plugin '{self.get_full_name()}' is deprecated."
            if self.replaced_by:
                msg += f" It should be replaced by '{self.replaced_by}'."
            warnings.warn(PluginDeprecationWarning(msg))
        self.check_requirements()

        value = self.call(*args, **kwargs)

        value = DynamicProxy.unwrap(value)

        # Validate the returned value
        self.return_type.validate(value)

        return value

    def call_in_context(
        self,
        args: Sequence[object],
        kwargs: Mapping[str, object],
        resolver: Resolver,
        queue: QueueScheduler,
        location: Location,
    ) -> object:
        """
        The function call itself, with compiler context
        """
        if self.deprecated:
            msg: str = f"Plugin '{self.get_full_name()}' is deprecated."
            if self.replaced_by:
                msg += f" It should be replaced by '{self.replaced_by}'."
            warnings.warn(PluginDeprecationWarning(msg))
        self.check_requirements()
        value = self.call(*args, **kwargs)
        # Validate the returned value
        return self.return_type.to_model_domain(value, resolver, queue, location)

    def get_full_name(self) -> str:
        return f"{self.ns.get_full_name()}::{self.__class__.__function_name__}"

    def type_string(self) -> str:
        return self.get_full_name()

    def as_python_type_string(self) -> "str | None":
        raise NotImplementedError("Plugins should not be arguments to plugins, this code is not expected to be called")

    def corresponds_to(self, pytype: type[object]) -> bool:
        raise NotImplementedError("Plugins should not be arguments to plugins, this code is not expected to be called")

    def to_python(self, instance: object) -> "object":
        raise NotImplementedError("Plugins should not be arguments to plugins, this code is not expected to be called")


@stable_api
def plugin(
    function: Optional[Callable] = None,
    commands: Optional[list[str]] = None,
    emits_statements: bool = False,
    allow_unknown: bool = False,
) -> Callable:
    """
    Python decorator to register functions with inmanta as plugin

    :param function: The function to register with inmanta. This is the first argument when it is used as decorator.
    :param commands: A list of command paths that need to be available. Inmanta raises an exception when the command is
                     not available.
    :param emits_statements: Set to true if this plugin emits new statements that the compiler should execute. This is only
                             required for complex plugins such as integrating a template engine.
    :param allow_unknown: Set to true if this plugin accepts Unknown values as valid input.
    """

    def curry_name(
        name: Optional[str] = None,
        commands: Optional[list[str]] = None,
        emits_statements: bool = False,
        allow_unknown: bool = False,
    ) -> Callable:
        """
        Function to curry the name of the function
        """

        def call(fnc):
            """
            Create class to register the function and return the function itself
            """

            def wrapper(self, *args: object, **kwargs: object) -> Any:
                """
                Python will bind the function as method into the class
                """
                return fnc(*args, **kwargs)

            nonlocal name, commands, emits_statements

            if name is None:
                name = fnc.__name__

            ns_parts = str(fnc.__module__).split(".")
            ns_parts.append(name)
            if ns_parts[0] != const.PLUGINS_PACKAGE:
                raise Exception("All plugin modules should be loaded in the %s package" % const.PLUGINS_PACKAGE)

            fq_plugin_name = "::".join(ns_parts[1:])

            dictionary = {}
            dictionary["__module__"] = fnc.__module__

            dictionary["__function_name__"] = name
            dictionary["__fq_plugin_name__"] = fq_plugin_name

            dictionary["opts"] = {"bin": commands, "emits_statements": emits_statements, "allow_unknown": allow_unknown}
            dictionary["call"] = wrapper
            dictionary["__function__"] = fnc

            bases = (Plugin,)
            fnc.__plugin__ = PluginMeta.__new__(PluginMeta, name, bases, dictionary)
            return fnc

        return call

    if function is None:
        return curry_name(commands=commands, emits_statements=emits_statements, allow_unknown=allow_unknown)

    elif isinstance(function, str):
        return curry_name(function, commands=commands, emits_statements=emits_statements, allow_unknown=allow_unknown)

    elif function is not None:
        fnc = curry_name(commands=commands, emits_statements=emits_statements, allow_unknown=allow_unknown)
        return fnc(function)


@stable_api
def deprecated(
    function: Optional[Callable] = None, *, replaced_by: Optional[str] = None, **kwargs: abc.Mapping[str, object]
) -> Callable:
    """
    the kwargs are currently ignored but where added in case we want to add something later on.
    """

    def inner(fnc: Callable):
        if hasattr(fnc, "__plugin__"):
            fnc.__plugin__.deprecate_function(replaced_by)
        else:
            raise Exception(
                f"Can not deprecate '{fnc.__name__}': The '@deprecated' decorator should be used in combination with the "
                f"'@plugin' decorator and should be placed at the top."
            )
        return fnc

    if function is not None:
        return inner(function)
    return inner<|MERGE_RESOLUTION|>--- conflicted
+++ resolved
@@ -433,11 +433,7 @@
         if isinstance(base_type, entity.Entity) and (dc_type := base_type.get_paired_dataclass()) is not None:
 
             def make_dc(value: object) -> object:
-<<<<<<< HEAD
                 if isinstance(value, dc_type) or references.is_reference_of(value, dc_type):
-=======
-                if isinstance(value, dc_type):
->>>>>>> a93ff6d0
                     return base_type.from_python(value, resolver, queue, location)
                 else:
                     raise RuntimeException(None, f"Invalid value '{value}', expected {base_type.type_string()}")
