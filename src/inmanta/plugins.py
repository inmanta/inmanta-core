--- conflicted
+++ resolved
@@ -31,27 +31,11 @@
 
 import typing_inspect
 
-import typing_inspect
-
 import inmanta.ast.type as inmanta_type
 from inmanta import const, protocol, util
-<<<<<<< HEAD
 from inmanta.ast import LocatableString, Location, Namespace
 from inmanta.ast import PluginException as PluginException  # noqa: F401 Plugin exception is part of the stable api
 from inmanta.ast import Range, RuntimeException, TypeNotFoundException, WithComment, entity
-=======
-from inmanta.ast import (  # noqa: F401 Plugin exception is part of the stable api
-    LocatableString,
-    Location,
-    Namespace,
-    PluginException,
-    Range,
-    RuntimeException,
-    TypeNotFoundException,
-    TypingException,
-    WithComment,
-)
->>>>>>> b667ab67
 from inmanta.ast.type import NamedType
 from inmanta.config import Config
 from inmanta.execute.proxy import DynamicProxy
@@ -226,7 +210,6 @@
     def type_string_internal(self) -> str:
         return self.type_string()
 
-<<<<<<< HEAD
     def as_python_type_string(self) -> "str | None":
         return "None"
 
@@ -239,10 +222,9 @@
     def to_python(self, instance: object) -> "object":
         assert instance is None
         return None
-=======
+
     def __eq__(self, other: object) -> bool:
         return type(self) == type(other)  # noqa: E721
->>>>>>> b667ab67
 
 
 # Define some types which are used in the context of plugins.
