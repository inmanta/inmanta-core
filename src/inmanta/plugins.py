--- conflicted
+++ resolved
@@ -22,12 +22,7 @@
 import subprocess
 import warnings
 from collections import abc
-<<<<<<< HEAD
 from typing import TYPE_CHECKING, Any, Callable, Dict, List, Literal, Optional, Tuple, Type, TypeVar
-=======
-from functools import reduce
-from typing import TYPE_CHECKING, Any, Callable, Optional, Type, TypeVar
->>>>>>> 4ed51e0e
 
 import inmanta.ast.type as inmanta_type
 from inmanta import const, protocol, util
@@ -371,16 +366,12 @@
         # The index of the Context attribute.
         self._context: int = -1
 
-<<<<<<< HEAD
         # Load the signature and build all the PluginArgument objects corresponding to it
         self.args: list[PluginArgument] = list()
         self.var_args: Optional[PluginArgument] = None
         self.kwargs: dict[str, PluginArgument] = dict()
         self.var_kwargs: Optional[PluginArgument] = None
         self.return_type: PluginReturn = PluginReturn("null")
-=======
-        self.arguments: list[PluginArgument]
->>>>>>> 4ed51e0e
         if hasattr(self.__class__, "__function__"):
             self._load_signature(self.__class__.__function__)
 
@@ -402,7 +393,6 @@
     def normalize(self) -> None:
         self.resolver = self.namespace
 
-<<<<<<< HEAD
         # Resolve all the types that we expect to receive as input of our plugin
         for arg in self.kwargs.values():
             # Normalizing the kwargs will also normalize the args as they are all
@@ -416,9 +406,6 @@
         self.return_type.resolve_type(self, self.resolver)
 
     def _load_signature(self, function: Callable[..., object]) -> None:
-=======
-    def _load_signature(self, function: Callable[..., object]) -> list[PluginArgument]:
->>>>>>> 4ed51e0e
         """
         Load the signature from the given python function, and update the relevant attributes
         of this object.
@@ -439,7 +426,6 @@
         else:
             self.return_type = PluginReturn(arg_spec.annotations["return"])
 
-<<<<<<< HEAD
         def get_annotation(arg: str) -> object:
             """
             Get the annotation for a specific argument, and if none exists, raise an exception
@@ -449,16 +435,6 @@
                     f"All arguments of plugin {repr(self.get_full_name())} should be annotated: "
                     f"{repr(arg)} has no annotation"
                 )
-=======
-        arguments: list[PluginArgument] = []
-
-        def process_kw_only_args(argument_name: str, annotation: object) -> PluginArgument:
-            if arg_spec.kwonlydefaults and argument_name in arg_spec.kwonlydefaults:
-                default_value = arg_spec.kwonlydefaults[argument_name]
-                return PluginArgument(argument_name, annotation, is_kw_only_argument=True, default_value=default_value)
-            else:
-                return PluginArgument(argument_name, annotation, is_kw_only_argument=True)
->>>>>>> 4ed51e0e
 
             return arg_spec.annotations[arg]
 
@@ -520,29 +496,8 @@
 
     def get_signature(self) -> str:
         """
-<<<<<<< HEAD
         Generate the signature of this plugin.  The signature is a string representing the the function
         as it can be called as a plugin in the model.
-=======
-        Generate the signature of this plugin
-        """
-        arg_list = []
-        for arg in self.arguments:
-            if arg.has_default_value():
-                arg_list.append(f"{arg.arg_name}: {arg.arg_type}={str(arg.default_value)}")
-            else:
-                arg_list.append(f"{arg.arg_name}: {arg.arg_type}")
-
-        args = ", ".join(arg_list)
-
-        if self._return is None:
-            return f"{self.__class__.__function_name__}({args})"
-        return f"{self.__class__.__function_name__}({args}) -> {self._return}"
-
-    def to_type(self, arg_type: Optional[object], resolver: Namespace) -> Optional[inmanta_type.Type]:
-        """
-        Convert a string representation of a type to a type
->>>>>>> 4ed51e0e
         """
         # Start the list with all positional arguments
         arg_list = [str(arg) for arg in self.args]
@@ -566,15 +521,9 @@
         # Join all arguments, separated by a comma
         args_string = ", ".join(arg_list)
 
-<<<<<<< HEAD
         if self.return_type.type_expression is None:
             return "%s(%s)" % (self.__class__.__function_name__, args_string)
         return "%s(%s) -> %s" % (self.__class__.__function_name__, args_string, repr(self.return_type.type_expression))
-=======
-        # stack of transformations to be applied to the base inmanta_type.Type
-        # transformations will be applied right to left
-        transformation_stack: list[Callable[[inmanta_type.Type], inmanta_type.Type]] = []
->>>>>>> 4ed51e0e
 
     def get_arg(self, position: int) -> PluginArgument:
         """
@@ -595,11 +544,7 @@
         Get the argument with a given name, raise a RuntimeException if it doesn't exists.
         If a catch-all keyword argument is defined, it will never raise a RuntimeException.
 
-<<<<<<< HEAD
         :param name: The name of the argument
-=======
-    def _is_instance(self, value: object, arg_type: type[object]) -> bool:
->>>>>>> 4ed51e0e
         """
         if name in self.kwargs:
             return self.kwargs[name]
@@ -653,29 +598,13 @@
         :param args: All the positional arguments to pass on to the plugin function
         :param kwargs: All the keyword arguments to pass on to the plugin function
         """
-<<<<<<< HEAD
         if self.var_args is None and len(args) > len(self.args):
             # (1) We got too many positional arguments
             # The exception raised here tries to match as closely as possible what python
             # would have raised as exception
-=======
-        max_arg = len(self.arguments)
-        if len(args) + len(kwargs) > max_arg:
-            raise Exception(
-                "Incorrect number of arguments for %s. Expected at most %d, got %d"
-                % (self.get_signature(), max_arg, len(args) + len(kwargs))
-            )
-        # check for missing arguments
-        required_args: frozenset[str] = frozenset(arg.arg_name for arg in self.arguments if not arg.has_default_value())
-        present_positional_args: frozenset[str] = frozenset(arg.arg_name for arg in self.arguments[: len(args)])
-        present_kwargs: frozenset[str] = frozenset(kwargs.keys())
-        missing_args = required_args.difference({*present_positional_args, *present_kwargs})
-        if missing_args:
->>>>>>> 4ed51e0e
             raise RuntimeException(
                 None, f"{self.get_full_name()}() takes {len(self.args)} positional arguments but {len(args)} were given"
             )
-<<<<<<< HEAD
 
         # (2) Check that all positional arguments without a default are provided
         missing_positional_arguments = [
@@ -685,14 +614,6 @@
                 position >= len(args)  # No input from user in positional args
                 and arg.arg_name not in kwargs  # No input from user in keyword args
                 and not arg.has_default_value()  # No default value in plugin definition
-=======
-        # check for kwargs overlap with positional arguments
-        overlapping_args: frozenset[str] = present_kwargs.intersection(present_positional_args)
-        if overlapping_args:
-            raise RuntimeException(
-                None,
-                "Multiple values for {} in {}()".format(",".join(overlapping_args), self.__class__.__function_name__),
->>>>>>> 4ed51e0e
             )
         ]
         self.report_missing_arguments(missing_positional_arguments, "positional")
@@ -714,13 +635,8 @@
             # (1) Get the corresponding argument, fails if we don't have one
             arg = self.get_arg(position)
 
-<<<<<<< HEAD
             # (4) Validate the input value
             if not arg.validate(value):
-=======
-        def is_valid(expected_arg: PluginArgument, expected_type: type[object], arg: object) -> bool:
-            if isinstance(arg, Unknown):
->>>>>>> 4ed51e0e
                 return False
 
         # Validate all kw arguments
@@ -737,20 +653,6 @@
             # (4) Validate the input value
             if not kwarg.validate(value):
                 return False
-<<<<<<< HEAD
-
-=======
-        arg_types: dict[str, tuple[PluginArgument, Optional[inmanta_type.Type]]] = {
-            arg.arg_name: (arg, self.argtypes[i]) for i, arg in enumerate(self.arguments)
-        }
-        for k, v in kwargs.items():
-            try:
-                (expected_arg, expected_type) = arg_types[k]
-                if not is_valid(expected_arg, expected_type, v):
-                    return False
-            except KeyError:
-                raise RuntimeException(None, f"Invalid keyword argument '{k}' for '{self.__class__.__function_name__}()'")
->>>>>>> 4ed51e0e
         return True
 
     def emit_statement(self) -> "DynamicStatement":
