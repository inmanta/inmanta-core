"""
    Copyright 2017 Inmanta

    Licensed under the Apache License, Version 2.0 (the "License");
    you may not use this file except in compliance with the License.
    You may obtain a copy of the License at

        http://www.apache.org/licenses/LICENSE-2.0

    Unless required by applicable law or agreed to in writing, software
    distributed under the License is distributed on an "AS IS" BASIS,
    WITHOUT WARRANTIES OR CONDITIONS OF ANY KIND, either express or implied.
    See the License for the specific language governing permissions and
    limitations under the License.

    Contact: code@inmanta.com
"""

import asyncio
import collections.abc
import dataclasses
import inspect
import numbers
import os
import subprocess
import typing
import warnings
from collections import abc
from typing import TYPE_CHECKING, Any, Callable, Literal, Mapping, Optional, Sequence, Type, TypeVar

import typing_inspect

import inmanta.ast.type as inmanta_type
from inmanta import const, protocol, util, references
from inmanta.ast import (
    LocatableString,
    Location,
    Namespace,
    Range,
    RuntimeException,
    TypeNotFoundException,
    WithComment,
    entity,
)
from inmanta.ast.type import NamedType
from inmanta.config import Config
from inmanta.const import DATACLASS_SELF_FIELD
from inmanta.execute.proxy import DynamicProxy
from inmanta.execute.runtime import QueueScheduler, Resolver, ResultVariable, WrappedValueVariable
from inmanta.execute.util import NoneValue, Unknown
from inmanta.stable_api import stable_api
from inmanta.warnings import InmantaWarning

T = TypeVar("T")

if TYPE_CHECKING:
    from inmanta.ast.statements import DynamicStatement
    from inmanta.ast.statements.call import FunctionCall
    from inmanta.compiler import Compiler


class PluginDeprecationWarning(InmantaWarning):
    pass


@stable_api
class Context:
    """
    An instance of this class is used to pass context to the plugin
    """

    __client: Optional["protocol.Client"] = None
    __sync_client = None

    @classmethod
    def __get_client(cls) -> "protocol.Client":
        if cls.__client is None:
            cls.__client = protocol.Client("compiler")
        return cls.__client

    def __init__(
        self, resolver: Resolver, queue: QueueScheduler, owner: "FunctionCall", plugin: "Plugin", result: ResultVariable
    ) -> None:
        self.resolver = resolver
        self.queue = queue
        self.owner = owner
        self.plugin = plugin
        self.result = result
        self.compiler = queue.get_compiler()

    def get_resolver(self) -> Resolver:
        return self.resolver

    def get_type(self, name: LocatableString) -> inmanta_type.Type:
        """
        Get a type from the configuration model.
        """
        try:
            return self.queue.get_types()[str(name)]
        except KeyError:
            raise TypeNotFoundException(name, self.owner.namespace)

    def get_queue_scheduler(self) -> QueueScheduler:
        return self.queue

    def get_environment_id(self) -> str:
        env = str(Config.get("config", "environment", None))

        if env is None:
            raise Exception("The environment of the model should be configured in config>environment")

        return env

    def get_compiler(self) -> "Compiler":
        return self.queue.get_compiler()

    def get_data_dir(self) -> str:
        """
        Get the path to the data dir (and create if it does not exist yet
        """
        data_dir = os.path.join("data", self.plugin.namespace.get_full_name())

        if not os.path.exists(data_dir):
            os.makedirs(data_dir, exist_ok=True)

        return data_dir

    def get_client(self) -> "protocol.Client":
        return self.__class__.__get_client()

    def get_sync_client(self) -> "protocol.SyncClient":
        if self.__class__.__sync_client is None:
            self.__class__.__sync_client = protocol.SyncClient("compiler")
        return self.__class__.__sync_client

    def run_sync(self, function: Callable[[], abc.Awaitable[T]], timeout: int = 5) -> T:
        """
        Execute the async function and return its result. This method uses this thread's current (not running) event loop if
        there is one, otherwise it creates a new one. The main use for this function is to use the inmanta internal rpc to
        communicate with the server.

        :param function: The async function to execute. This function should return a yieldable object.
        :param timeout: A timeout for the async function.
        :return: The result of the async call.
        :raises ConnectionRefusedError: When the function timeouts this exception is raised.
        """
        with_timeout: abc.Awaitable[T] = asyncio.wait_for(function(), timeout)
        try:
            return util.ensure_event_loop().run_until_complete(with_timeout)
        except TimeoutError:
            raise ConnectionRefusedError()


@stable_api
class PluginMeta(type):
    """
    A metaclass that keeps track of concrete plugin subclasses. This class is responsible for all plugin registration.
    """

    def __new__(cls, name: str, bases: tuple[type, ...], dct: dict[str, object]) -> type:
        subclass = type.__new__(cls, name, bases, dct)
        if hasattr(subclass, "__function_name__"):
            cls.add_function(subclass)
        return subclass

    __functions: dict[str, type["Plugin"]] = {}

    @classmethod
    def add_function(cls, plugin_class: type["Plugin"]) -> None:
        """
        Add a function plugin class
        """
        cls.__functions[plugin_class.__fq_plugin_name__] = plugin_class

    @classmethod
    def get_functions(cls) -> dict[str, "Type[Plugin]"]:
        """
        Get all functions that are registered
        """
        return dict(cls.__functions)

    @classmethod
    def clear(cls, inmanta_module: Optional[str] = None) -> None:
        """
        Clears registered plugin functions.

        :param inmanta_module: Clear plugin functions for a specific inmanta module. If omitted, clears all registered plugin
            functions.
        """
        if inmanta_module is not None:
            top_level: str = f"{const.PLUGINS_PACKAGE}.{inmanta_module}"
            cls.__functions = {
                fq_name: plugin_class
                for fq_name, plugin_class in cls.__functions.items()
                if plugin_class.__module__ != top_level and not plugin_class.__module__.startswith(f"{top_level}.")
            }
        else:
            cls.__functions = {}


class Null(inmanta_type.Type):
    """
    This custom type is used for the validation of plugins which only
    accept null as an argument or return value.
    """

    def validate(self, value: Optional[object]) -> bool:
        if isinstance(value, NoneValue):
            return True

        raise RuntimeException(None, f"Invalid value '{value}', expected {self.type_string()}")

    def type_string(self) -> str:
        return "null"

    def type_string_internal(self) -> str:
        return self.type_string()

    def as_python_type_string(self) -> "str | None":
        return "None"

    def corresponds_to(self, pytype: typing.Type) -> bool:
        return pytype is type(None)

    def has_custom_to_python(self) -> bool:
        return True

    def to_python(self, instance: object) -> "object":
        assert instance is None
        return None


# Define some types which are used in the context of plugins.
PLUGIN_TYPES = {
    "any": inmanta_type.AnyType(),  # Any value will pass validation
    "expression": inmanta_type.AnyType(),  # Any value will pass validation
    "null": Null(),  # Only NoneValue will pass validation
    None: Null(),  # Only NoneValue will pass validation
}


def validate_and_convert_to_python_domain(expected_type: inmanta_type.Type, value: object) -> object:
    """
    Given a model domain value and an inmanta type, produce the corresponding python object

    Unknowns are not handled by this method!
    """
    import inmanta.ast.entity

    expected_type.validate(value)

    if isinstance(value, NoneValue):
        # if the type is not nullable, it will fail when validating
        # if the value is None, it becomes None
        return None

    base_type = expected_type.get_base_type()
    if base_type.has_custom_to_python():
        return expected_type.to_python(value)
    return DynamicProxy.return_value(value)


python_to_model = {
    str: inmanta_type.String(),
    float: inmanta_type.Float(),
    numbers.Number: inmanta_type.Number(),
    int: inmanta_type.Integer(),
    bool: inmanta_type.Bool(),
    dict: inmanta_type.LiteralDict(),
    list: inmanta_type.LiteralList(),
}


def primitive_python_type_to_model_domain(intype: Type) -> inmanta_type.Type:
    """
    Convert a primtive python type to the model domain

    Currently only used to construct explainer messages
    """
    if typing_inspect.is_union_type(intype):
        # only Optional should reach this
        assert any(typing_inspect.is_optional_type(tt) for tt in typing_inspect.get_args(intype, evaluate=True))
        other_types = [tt for tt in typing_inspect.get_args(intype, evaluate=True) if not typing_inspect.is_optional_type(tt)]
        assert len(other_types) == 1
        return inmanta_type.NullableType(primitive_python_type_to_model_domain(other_types[0]))
    if typing_inspect.is_generic_type(intype):
        orig = typing_inspect.get_origin(intype)
        assert orig is not None  # Make mypy happy

        if issubclass(orig, dict):
            args = typing_inspect.get_args(intype, evaluate=True)
            assert len(args) == 2
            assert issubclass(args[0], str)  # TODO
            return inmanta_type.TypedDict(primitive_python_type_to_model_domain(args[1]))
        else:
            assert issubclass(orig, list)  # Only one type of generic should get here
            args = typing_inspect.get_args(intype, evaluate=True)
            assert len(args) == 1
            return inmanta_type.TypedList(primitive_python_type_to_model_domain(args[0]))
    return python_to_model[intype]


class PluginCallContext:
    """
    Internal state of a plugin call

    Used to carry state from the argument validation to the return validation

    """


class PluginValue:
    """
    Base class for all values that go in and out of a plugin: arguments and return value.

    The class has two class attributes that should be set in the different subclasses:
    :attr VALUE_TYPE: The type of io value it is, argument or return value
    :attr VALUE_NAME: The name of the io value, the argument name or "return value"

    These attributes are only used for better error reporting.
    """

    VALUE_TYPE: str = ""
    VALUE_NAME: str = ""

    def __init__(self, type_expression: object) -> None:
        self.type_expression = type_expression
        self._resolved_type: Optional[inmanta_type.Type] = None

    @property
    def resolved_type(self) -> inmanta_type.Type:
        """
        Get the resolved type of this plugin io.  The resolved type can only be accessed
        once this object has been normalized (which happens during the plugin normalization).
        """
        if self._resolved_type is None:
            raise RuntimeException(
                stmt=None,
                msg=f"{type(self).__name__} {self.VALUE_NAME} ({repr(self.type_expression)}) has not been normalized, "
                "its resolved type can't be accessed.",
            )
        return self._resolved_type

    def resolve_type(self, plugin: "Plugin", resolver: Namespace) -> inmanta_type.Type:
        """
        Convert the string representation of this argument's type to a type.
        If no type annotation is present or if the type annotation allows any type to be passed
        as argument, then None is returned.

        :param plugin: The plugin that this argument is part of.
        :param resolver: The namespace that can be used to resolve the type annotation of this
            argument.
        """
        if self.type_expression in PLUGIN_TYPES:
            self._resolved_type = PLUGIN_TYPES[self.type_expression]
            return self._resolved_type

        if not isinstance(self.type_expression, str):
            raise RuntimeException(
                stmt=None,
                msg="Bad annotation in plugin %s for %s, expected str but got %s (%s)"
                % (plugin.get_full_name(), self.VALUE_NAME, type(self.type_expression).__name__, self.type_expression),
            )

        plugin_line: Range = Range(plugin.location.file, plugin.location.lnr, 1, plugin.location.lnr + 1, 1)
        locatable_type: LocatableString = LocatableString(self.type_expression, plugin_line, 0, resolver)
        self._resolved_type = inmanta_type.resolve_type(locatable_type, resolver)
        return self._resolved_type

    def validate(self, value: object) -> bool:
        """
        Validate that the given value can be passed to this argument.  Returns True if the value is known
        and valid, False if the value is unknown, and raises a ValueError is the value is not of the
        expected type.

        :param value: The value to validate
        """
        if isinstance(value, Unknown):
            # Value is not known, it can not be validated
            return False

        # Validate the value, use custom validate method of the type if it exists
        return self.resolved_type.validate(value)


class PluginArgument(PluginValue):
    """
    Represents the argument of an Inmanta plugin.
    """

    VALUE_TYPE = "argument value"

    # Marker used to indicate that a plugin argument has no default value.
    NO_DEFAULT_VALUE_SET = object()

    def __init__(
        self,
        arg_name: str,
        arg_type: object,
        arg_position: Optional[int] = None,
        default_value: object = NO_DEFAULT_VALUE_SET,
    ) -> None:
        super().__init__(arg_type)
        self.arg_name = arg_name
        self.arg_type = self.type_expression
        self.arg_position = arg_position
        self.is_kw_only_argument = arg_position is None
        self._default_value = default_value
        self.VALUE_NAME = self.arg_name

    @property
    def default_value(self) -> Optional[object]:
        if not self.has_default_value():
            raise Exception("PluginArgument doesn't have a default value")
        return self._default_value

    def has_default_value(self) -> bool:
        """
        Return True iff this plugin argument has a default value set.
        """
        return self._default_value is not self.NO_DEFAULT_VALUE_SET

    def __str__(self) -> str:
        if self.has_default_value():
            return "%s: %s = %s" % (self.arg_name, repr(self.arg_type), str(self.default_value))
        else:
            return "%s: %s" % (self.arg_name, repr(self.arg_type))

    def to_python_domain(self, value: object) -> object:
        return validate_and_convert_to_python_domain(self.resolved_type, value)


class PluginReturn(PluginValue):
    """
    Represent the return type of an Inmanta plugin.
    """

    VALUE_TYPE = "returned value"
    VALUE_NAME = "return value"

    def to_model_domain(self, value: object, resolver: Resolver, queue: QueueScheduler, location: Location) -> object:
        # Basic unwrap
        value = DynamicProxy.unwrap(value)

        # Post process dataclasses
        base_type = self.resolved_type.get_base_type()
        is_datclass_based = isinstance(base_type, entity.Entity) and base_type._paired_dataclass is not None
        if is_datclass_based:

            def make_dc(value: object) -> object:
<<<<<<< HEAD
                if dataclasses.is_dataclass(value) or isinstance(value, references.Reference):
                    # TODO LISTS!!!
                    instance = base_type.get_instance(
                        {k: v if v is not None else NoneValue() for k, v in dataclasses.astuple(value)},
                        resolver,
                        queue,
                        location,
                        None,
                    )
                    dataclass_self = WrappedValueVariable(value)
                    instance.slots[DATACLASS_SELF_FIELD] = dataclass_self
                    # generate an implementation
                    for stmt in base_type.get_sub_constructor():
                        stmt.emit(instance, queue)
                    return instance
=======
                if isinstance(value, base_type._paired_dataclass):
                    return base_type.from_python(value, resolver, queue, location)
>>>>>>> e59eeffc
                else:
                    raise RuntimeException(None, f"Invalid value '{value}', expected {base_type.type_string()}")

            outer_type = self.resolved_type

            if isinstance(outer_type, inmanta_type.NullableType):
                if isinstance(value, NoneValue):
                    return value
                outer_type = outer_type.element_type

            if isinstance(outer_type, inmanta_type.List):
                if isinstance(value, Sequence):
                    return [make_dc(v) for v in value]
                else:
                    raise RuntimeException(None, f"Invalid value '{value}', expected {self.resolved_type.type_string()}")
            else:
                return make_dc(value)

        self.validate(value)
        return value


@dataclasses.dataclass
class CheckedArgs:

    args: list[object]
    kwargs: Mapping[str, object]
    unknows: bool


class Plugin(NamedType, WithComment, metaclass=PluginMeta):
    """
    This class models a plugin that can be called from the language.
    """

    deprecated: bool = False
    replaced_by: Optional[str] = None

    def __init__(self, namespace: Namespace) -> None:
        self.ns = namespace
        self.namespace = namespace

        # The index of the Context attribute.
        self._context: int = -1

        # Load the signature and build all the PluginArgument objects corresponding to it
        self.args: list[PluginArgument] = list()
        self.var_args: Optional[PluginArgument] = None
        self.kwargs: dict[str, PluginArgument] = dict()
        self.var_kwargs: Optional[PluginArgument] = None
        self.all_args: dict[str, PluginArgument] = dict()
        self.return_type: PluginReturn = PluginReturn("null")
        if hasattr(self.__class__, "__function__"):
            self._load_signature(self.__class__.__function__)

        self.new_statement = None

        filename: Optional[str] = inspect.getsourcefile(self.__class__.__function__)
        assert filename is not None
        try:
            line: int = inspect.getsourcelines(self.__class__.__function__)[1] + 1
        except OSError:
            # In case of bytecompiled code there is no source line
            line = 1

        if self.__class__.__function__.__doc__:
            self.comment = self.__class__.__function__.__doc__

        self.location = Location(filename, line)

    def normalize(self) -> None:
        self.resolver = self.namespace

        # Resolve all the types that we expect to receive as input of our plugin
        for arg in self.all_args.values():
            arg.resolve_type(self, self.resolver)
        if self.var_args is not None:
            self.var_args.resolve_type(self, self.resolver)
        if self.var_kwargs is not None:
            self.var_kwargs.resolve_type(self, self.resolver)

        self.return_type.resolve_type(self, self.resolver)

    def _load_signature(self, function: Callable[..., object]) -> None:
        """
        Load the signature from the given python function, and update the relevant attributes
        of this object.
        """
        # Reset relevant object attributes
        self.args = list()
        self.var_args = None
        self.kwargs = dict()
        self.var_kwargs = None
        self.all_args = dict()

        # Inspect the function to get its arguments and annotations
        arg_spec = inspect.getfullargspec(function)

        # Load the return annotation.  If not return annotation is provided, the returned
        # type is "any".
        if "return" not in arg_spec.annotations:
            self.return_type = PluginReturn("any")
        else:
            self.return_type = PluginReturn(arg_spec.annotations["return"])

        def get_annotation(arg: str) -> object:
            """
            Get the annotation for a specific argument, and if none exists, raise an exception
            """
            if arg not in arg_spec.annotations:
                raise RuntimeException(
                    stmt=None,
                    msg=f"All arguments of plugin {repr(self.get_full_name())} should be annotated: "
                    f"{repr(arg)} has no annotation",
                )

            return arg_spec.annotations[arg]

        if arg_spec.varargs is not None:
            # We have a catch-all positional arguments
            self.var_args = PluginArgument(
                arg_name=arg_spec.varargs,
                arg_type=get_annotation(arg_spec.varargs),
            )

        if arg_spec.varkw is not None:
            # We have a catch-all keyword arguments
            self.var_kwargs = PluginArgument(
                arg_name=arg_spec.varkw,
                arg_type=get_annotation(arg_spec.varkw),
            )

        # Save all positional arguments
        defaults_start_at = len(arg_spec.args) - len(arg_spec.defaults or [])
        for position, arg in enumerate(arg_spec.args):
            annotation = get_annotation(arg)
            if annotation == Context:
                self._context = position
                continue

            # Resolve the default before changing the position because
            # of the context presence, as the defaults list definitely
            # takes into account the context presence.
            default = (
                arg_spec.defaults[position - defaults_start_at]
                if position >= defaults_start_at
                else PluginArgument.NO_DEFAULT_VALUE_SET
            )

            if self._context != -1:
                # If we have a context argument, the position index
                # needs to be adapted as this context object can never be passed
                # from the model.
                position -= 1

            argument = PluginArgument(
                arg_name=arg,
                arg_type=annotation,
                arg_position=position,
                default_value=default,
            )

            # This is a positional argument, we register it now
            self.args.append(argument)
            self.all_args[arg] = argument

        # Save all key-word arguments
        for arg in arg_spec.kwonlyargs:
            argument = PluginArgument(
                arg_name=arg,
                arg_type=get_annotation(arg),
                default_value=(
                    arg_spec.kwonlydefaults[arg]
                    if arg_spec.kwonlydefaults is not None and arg in arg_spec.kwonlydefaults
                    else PluginArgument.NO_DEFAULT_VALUE_SET
                ),
            )
            self.kwargs[arg] = argument
            self.all_args[arg] = argument

    def get_signature(self) -> str:
        """
        Generate the signature of this plugin.  The signature is a string representing the the function
        as it can be called as a plugin in the model.
        """
        # Start the list with all positional arguments
        arg_list = [str(arg) for arg in self.args]

        # Filter all positional arguments out of the kwargs list
        kwargs = [str(arg) for _, arg in self.kwargs.items() if arg.is_kw_only_argument]

        if self.var_args is not None:
            arg_list.append("*" + str(self.var_args))
        elif kwargs:
            # For keyword only arguments, we need a marker if we don't have a catch-all
            # positional argument
            arg_list.append("*")

        # Add all keyword-only arguments to the list
        arg_list.extend(kwargs)

        if self.var_kwargs is not None:
            arg_list.append("**" + str(self.var_kwargs))

        # Join all arguments, separated by a comma
        args_string = ", ".join(arg_list)

        if self.return_type.type_expression is None:
            return "%s(%s)" % (self.__class__.__function_name__, args_string)
        return "%s(%s) -> %s" % (self.__class__.__function_name__, args_string, repr(self.return_type.type_expression))

    def get_arg(self, position: int) -> PluginArgument:
        """
        Get the argument at a given position, raise a RuntimeException if it doesn't exists..
        If a catch-all positional argument is defined, it will never raise a RuntimeException.

        :param position: The position of the argument (excluding any Context argument)
        """
        if position < len(self.args):
            return self.args[position]
        elif self.var_args is not None:
            return self.var_args
        else:
            raise RuntimeException(None, f"{self.get_full_name()}() got an unexpected positional argument: {position}")

    def get_kwarg(self, name: str) -> PluginArgument:
        """
        Get the argument with a given name, raise a RuntimeException if it doesn't exists.
        If a catch-all keyword argument is defined, it will never raise a RuntimeException.

        We currently don't support positional-only parameters, so we can simply look for any
        parameter named this way, positional or not.

        :param name: The name of the argument
        """
        if name in self.all_args:
            return self.all_args[name]
        elif self.var_kwargs is not None:
            return self.var_kwargs
        else:
            # Trying to provide a keyword argument which doesn't exist
            # The exception raised here tries to match as closely as possible what python
            # would have raised as exception
            raise RuntimeException(None, f"{self.get_full_name()}() got an unexpected keyword argument: '{name}'")

    def report_missing_arguments(
        self, missing_args: collections.abc.Sequence[str], args_sort: Literal["positional", "keyword-only"]
    ) -> None:
        """
        Helper method to raise an exception specifying that the given arguments are missing.  We try here
        to stick as much as possible to the error that python would have raised, only changing its type.

        The type of the exception raised is RuntimeException.

        If the list of missing_args is empty, we don't report any exception.

        :param missing_args: The missing arguments we should report
        :param args_sort: The sort of argument we are checking (positional or kw)
        """
        func = self.get_full_name()
        if len(missing_args) == 1:
            # The exception raised here tries to match as closely as possible what python
            # would have raised as exception
            raise RuntimeException(None, f"{func}() missing 1 required {args_sort} argument: '{missing_args[0]}'")
        if len(missing_args) > 1:
            arg_names = " and ".join(
                (
                    ", ".join(repr(arg) for arg in missing_args[:-1]),
                    repr(missing_args[-1]),
                )
            )
            # The exception raised here tries to match as closely as possible what python
            # would have raised as exception
            raise RuntimeException(None, f"{func}() missing {len(missing_args)} required {args_sort} arguments: {arg_names}")

    def check_args(self, args: Sequence[object], kwargs: Mapping[str, object]) -> CheckedArgs:
        """
        Check if the arguments of the call match the function signature.

        1. Check if we have too many arguments
        2. Check if we have too few arguments
        3. Check if we have any duplicate arguments (provided as positional and keyword)
        4. Validate the type of each of the provided arguments

        :param args: All the positional arguments to pass on to the plugin function
        :param kwargs: All the keyword arguments to pass on to the plugin function
        """
        if self.var_args is None and len(args) > len(self.args):
            # (1) We got too many positional arguments
            # The exception raised here tries to match as closely as possible what python
            # would have raised as exception
            raise RuntimeException(
                None, f"{self.get_full_name()}() takes {len(self.args)} positional arguments but {len(args)} were given"
            )

        # (2) Check that all positional arguments without a default are provided
        missing_positional_arguments = [
            arg.arg_name
            for position, arg in enumerate(self.args)
            if (
                position >= len(args)  # No input from user in positional args
                and arg.arg_name not in kwargs  # No input from user in keyword args
                and not arg.has_default_value()  # No default value in plugin definition
            )
        ]
        self.report_missing_arguments(missing_positional_arguments, "positional")

        # (2) Check that all keyword arguments without a default are provided
        missing_keyword_arguments = [
            name
            for name, arg in self.kwargs.items()
            if (
                arg.is_kw_only_argument  # The argument was not yet checked as positional arg
                and name not in kwargs  # No input from user in keyword args
                and not arg.has_default_value()  # No default value in plugin definition
            )
        ]
        self.report_missing_arguments(missing_keyword_arguments, "keyword-only")

        converted_args = []
        is_unknown = False

        # Validate all positional arguments
        for position, value in enumerate(args):
            # (1) Get the corresponding argument, fails if we don't have one
            arg = self.get_arg(position)
            result: object
            if isinstance(value, Unknown):
                result = value
                is_unknown = True
            else:
                # (4) Validate the input value
                result = validate_and_convert_to_python_domain(arg.resolved_type, value)
            converted_args.append(result)

        converted_kwargs = {}
        # Validate all kw arguments
        for name, value in kwargs.items():
            # (1) Get the corresponding kwarg, fails if we don't have one
            kwarg = self.get_kwarg(name)

            # (3) Make sure that our argument is not provided twice
            if kwarg.arg_position is not None and kwarg.arg_position < len(args):
                # The exception raised here tries to match as closely as possible what python
                # would have raised as exception
                raise RuntimeException(None, f"{self.get_full_name()}() got multiple values for argument '{name}'")

            # (4) Validate the input value
            if isinstance(value, Unknown):
                result = value
                is_unknown = True
            else:
                result = validate_and_convert_to_python_domain(kwarg.resolved_type, value)
            converted_kwargs[name] = result

        return CheckedArgs(args=converted_args, kwargs=converted_kwargs, unknows=is_unknown)

    def emit_statement(self) -> "DynamicStatement":
        """
        This method is called to determine if the plugin call pushes a new
        statement
        """
        return self.new_statement

    def is_accept_unknowns(self) -> bool:
        return self.opts["allow_unknown"]

    def check_requirements(self) -> None:
        """
        Check if the plug-in has all it requires
        """
        if "bin" in self.opts and self.opts["bin"] is not None:
            for _bin in self.opts["bin"]:
                p = subprocess.Popen(["bash", "-c", "type -p %s" % _bin], stdout=subprocess.PIPE)
                result = p.communicate()

                if len(result[0]) == 0:
                    raise Exception(f"{self.__function_name__} requires {_bin} to be available in $PATH")

    @classmethod
    def deprecate_function(cls, replaced_by: Optional[str] = None) -> None:
        cls.deprecated = True
        cls.replaced_by = replaced_by

    def __call__(self, *args: object, **kwargs: object) -> object:
        """
        The function call itself

        As a call, for backward compact
        """
        if self.deprecated:
            msg: str = f"Plugin '{self.get_full_name()}' is deprecated."
            if self.replaced_by:
                msg += f" It should be replaced by '{self.replaced_by}'."
            warnings.warn(PluginDeprecationWarning(msg))
        self.check_requirements()

        value = self.call(*args, **kwargs)

        value = DynamicProxy.unwrap(value)

        # Validate the returned value
        self.return_type.validate(value)

        return value

    def call_in_context(
        self,
        args: Sequence[object],
        kwargs: Mapping[str, object],
        resolver: Resolver,
        queue: QueueScheduler,
        location: Location,
    ) -> object:
        """
        The function call itself, with compiler context
        """
        if self.deprecated:
            msg: str = f"Plugin '{self.get_full_name()}' is deprecated."
            if self.replaced_by:
                msg += f" It should be replaced by '{self.replaced_by}'."
            warnings.warn(PluginDeprecationWarning(msg))
        self.check_requirements()
        value = self.call(*args, **kwargs)
        # Validate the returned value
        return self.return_type.to_model_domain(value, resolver, queue, location)

    def get_full_name(self) -> str:
        return f"{self.ns.get_full_name()}::{self.__class__.__function_name__}"

    def type_string(self) -> str:
        return self.get_full_name()

    def as_python_type_string(self) -> "str | None":
        raise NotImplementedError("Plugins should not be arguments to plugins, this code is not expected to be called")

    def corresponds_to(self, pytype: Type) -> bool:
        raise NotImplementedError("Plugins should not be arguments to plugins, this code is not expected to be called")

    def to_python(self, instance: object) -> "object":
        raise NotImplementedError("Plugins should not be arguments to plugins, this code is not expected to be called")


@stable_api
class PluginException(Exception):
    """
    Base class for custom exceptions raised from a plugin.
    """

    def __init__(self, message: str) -> None:
        self.message = message


@stable_api
def plugin(
    function: Optional[Callable] = None,
    commands: Optional[list[str]] = None,
    emits_statements: bool = False,
    allow_unknown: bool = False,
) -> Callable:
    """
    Python decorator to register functions with inmanta as plugin

    :param function: The function to register with inmanta. This is the first argument when it is used as decorator.
    :param commands: A list of command paths that need to be available. Inmanta raises an exception when the command is
                     not available.
    :param emits_statements: Set to true if this plugin emits new statements that the compiler should execute. This is only
                             required for complex plugins such as integrating a template engine.
    :param allow_unknown: Set to true if this plugin accepts Unknown values as valid input.
    """

    def curry_name(
        name: Optional[str] = None,
        commands: Optional[list[str]] = None,
        emits_statements: bool = False,
        allow_unknown: bool = False,
    ) -> Callable:
        """
        Function to curry the name of the function
        """

        def call(fnc):
            """
            Create class to register the function and return the function itself
            """

            def wrapper(self, *args: object, **kwargs: object) -> Any:
                """
                Python will bind the function as method into the class
                """
                return fnc(*args, **kwargs)

            nonlocal name, commands, emits_statements

            if name is None:
                name = fnc.__name__

            ns_parts = str(fnc.__module__).split(".")
            ns_parts.append(name)
            if ns_parts[0] != const.PLUGINS_PACKAGE:
                raise Exception("All plugin modules should be loaded in the %s package" % const.PLUGINS_PACKAGE)

            fq_plugin_name = "::".join(ns_parts[1:])

            dictionary = {}
            dictionary["__module__"] = fnc.__module__

            dictionary["__function_name__"] = name
            dictionary["__fq_plugin_name__"] = fq_plugin_name

            dictionary["opts"] = {"bin": commands, "emits_statements": emits_statements, "allow_unknown": allow_unknown}
            dictionary["call"] = wrapper
            dictionary["__function__"] = fnc

            bases = (Plugin,)
            fnc.__plugin__ = PluginMeta.__new__(PluginMeta, name, bases, dictionary)
            return fnc

        return call

    if function is None:
        return curry_name(commands=commands, emits_statements=emits_statements, allow_unknown=allow_unknown)

    elif isinstance(function, str):
        return curry_name(function, commands=commands, emits_statements=emits_statements, allow_unknown=allow_unknown)

    elif function is not None:
        fnc = curry_name(commands=commands, emits_statements=emits_statements, allow_unknown=allow_unknown)
        return fnc(function)


@stable_api
def deprecated(
    function: Optional[Callable] = None, *, replaced_by: Optional[str] = None, **kwargs: abc.Mapping[str, object]
) -> Callable:
    """
    the kwargs are currently ignored but where added in case we want to add something later on.
    """

    def inner(fnc: Callable):
        if hasattr(fnc, "__plugin__"):
            fnc.__plugin__.deprecate_function(replaced_by)
        else:
            raise Exception(
                f"Can not deprecate '{fnc.__name__}': The '@deprecated' decorator should be used in combination with the "
                f"'@plugin' decorator and should be placed at the top."
            )
        return fnc

    if function is not None:
        return inner(function)
    return inner<|MERGE_RESOLUTION|>--- conflicted
+++ resolved
@@ -448,26 +448,8 @@
         if is_datclass_based:
 
             def make_dc(value: object) -> object:
-<<<<<<< HEAD
-                if dataclasses.is_dataclass(value) or isinstance(value, references.Reference):
-                    # TODO LISTS!!!
-                    instance = base_type.get_instance(
-                        {k: v if v is not None else NoneValue() for k, v in dataclasses.astuple(value)},
-                        resolver,
-                        queue,
-                        location,
-                        None,
-                    )
-                    dataclass_self = WrappedValueVariable(value)
-                    instance.slots[DATACLASS_SELF_FIELD] = dataclass_self
-                    # generate an implementation
-                    for stmt in base_type.get_sub_constructor():
-                        stmt.emit(instance, queue)
-                    return instance
-=======
                 if isinstance(value, base_type._paired_dataclass):
                     return base_type.from_python(value, resolver, queue, location)
->>>>>>> e59eeffc
                 else:
                     raise RuntimeException(None, f"Invalid value '{value}', expected {base_type.type_string()}")
 
