--- conflicted
+++ resolved
@@ -960,16 +960,6 @@
     name = property(lambda self: self._name)
     end_point_names = property(get_end_point_names)
 
-<<<<<<< HEAD
-    def set_node_name(self):
-        """
-            This determines the name of the machine this endpoint is running on
-        """
-        node_name = nodename.get()
-        return node_name
-
-=======
->>>>>>> abc13f7f
     def _get_hostname(self):
         """
             Determine the hostname of this machine
