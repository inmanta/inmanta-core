--- conflicted
+++ resolved
@@ -1017,36 +1017,17 @@
     def seen(self):
         self._seen = time.time()
 
-<<<<<<< HEAD
     def put_call(self, call_spec):
+        import inmanta.server.config
+
         future = tornado.concurrent.Future()
-=======
-    def put_call(self, agent, call_spec):
-        import inmanta.server.config
-
-        future = tornado.concurrent.Future()
-        if agent in self._agent_node_map:
-            LOGGER.debug("Putting call %s %s for agent %s in queue", call_spec["method"], call_spec["url"], agent)
-            nodename = self._agent_node_map[agent]
-            q = self._node_queues[nodename]
-            call_spec["reply_id"] = uuid.uuid4()
-            call_spec["agent"] = agent
-            q.put(call_spec)
-
-            _set_timeout(self._io_loop, self._replies, call_spec["reply_id"], future, inmanta.server.config.timeout.get(),
-                         "Call %s %s for agent %s timed out." % (call_spec["method"], call_spec["url"], agent))
-            self._replies[call_spec["reply_id"]] = future
-        else:
-            LOGGER.warning("Call for agent %s ignore because it is not known to the server.", agent)
-            future.set_exception(Exception())
->>>>>>> a545e321
 
         LOGGER.debug("Putting call %s %s for agent %s in queue", call_spec["method"], call_spec["url"], self._sid)
 
         q = self._queue
         call_spec["reply_id"] = uuid.uuid4()
         q.put(call_spec)
-        _set_timeout(self._io_loop, self._replies, call_spec["reply_id"], future, int(Config.get("config", "timeout", 2)),
+        _set_timeout(self._io_loop, self._replies, call_spec["reply_id"], future, inmanta.server.config.timeout.get(),
                      "Call %s %s for agent %s timed out." % (call_spec["method"], call_spec["url"],  self._sid))
         self._replies[call_spec["reply_id"]] = future
 
@@ -1285,6 +1266,7 @@
             else:
                 LOGGER.warning("Heartbeat failed with status %d and message: %s", result.code, result.result)
 
+
 class ClientMeta(type):
     """
         A meta class that programs all protocol method call into the Client class.
