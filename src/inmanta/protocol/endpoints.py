--- conflicted
+++ resolved
@@ -293,14 +293,10 @@
 
         body.update(kwargs)
 
-<<<<<<< HEAD
         with logfire.propagate.attach_context(
             {const.TRACEPARENT: method_call.headers[const.TRACEPARENT]} if const.TRACEPARENT in method_call.headers else {}
         ):
             response: common.Response = await transport._execute_call(config, body, method_call.headers)
-=======
-        response: common.Response = await transport._execute_call(config, body, method_call.headers)
->>>>>>> 9c534257
 
         if response.status_code == 500:
             msg = ""
