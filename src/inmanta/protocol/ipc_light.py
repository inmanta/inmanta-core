"""
    Copyright 2024 Inmanta

    Licensed under the Apache License, Version 2.0 (the "License");
    you may not use this file except in compliance with the License.
    You may obtain a copy of the License at

        http://www.apache.org/licenses/LICENSE-2.0

    Unless required by applicable law or agreed to in writing, software
    distributed under the License is distributed on an "AS IS" BASIS,
    WITHOUT WARRANTIES OR CONDITIONS OF ANY KIND, either express or implied.
    See the License for the specific language governing permissions and
    limitations under the License.

    Contact: code@inmanta.com
"""

import abc
import asyncio
import functools
import logging
import pickle
import struct
import typing
import uuid
from asyncio import Future, Protocol, transports
from dataclasses import dataclass
from typing import Optional


class IPCException(Exception):
    pass


class ConnectionLost(IPCException):
    pass


ServerContext = typing.TypeVar("ServerContext")
""" An object to give IPC calls access to the server """

ReturnType = typing.TypeVar("ReturnType")


class IPCFrame(abc.ABC):
    """Interface marker for IPC frames"""
    pass

class IPCMethod(IPCFrame, typing.Generic[ServerContext, ReturnType]):
    """Base class for methods intended for IPC"""

    @abc.abstractmethod
    async def call(self, context: ServerContext) -> ReturnType:
        pass


@dataclass
class IPCRequestFrame(IPCFrame, typing.Generic[ServerContext, ReturnType]):
    id: Optional[uuid.UUID]
    method: IPCMethod[ServerContext, ReturnType]


@dataclass
class IPCReplyFrame(IPCFrame):
    id: uuid.UUID
    returnvalue: object
    is_exception: bool


@dataclass
<<<<<<< HEAD
class IPCLogRecord(IPCFrame):
=======
class IPCLogRecord:
    """
    Derived from logging.LogRecord, but simplified

    :param name: the logger name, as on logging.LogRecord
    :param levelno: the log level, in numeric form, as on logging.LogRecord
    :param msg: the message, as produced by record.getMessage() i.e. this record has all arguments already formatted in
    """
>>>>>>> 746931dd

    name: str
    levelno: int
    msg: str


class IPCFrameProtocol(Protocol, typing.Generic[ServerContext]):
    """
    Simple protocol which sends

    frame_length: 4 bytes, unsigned integer
    frame: frame_length, pickled data
    """

    # TODo: investigate memory view
    def __init__(self, name: str) -> None:
        # Expected size of frame
        # -1 if no frame in flight
        self.frame_size = -1

        # Buffer with all data we have received and not dispatched
        self.frame_buffer: Optional[bytes] = None

        # Our transport
        self.transport: Optional[transports.Transport] = None

        self.name = name
        self.logger = logging.getLogger(f"ipc.{name}")

    def connection_made(self, transport: transports.Transport) -> None:
        # Capture the transport
        self.transport = transport

    def data_received(self, data: bytes) -> None:
        # Get a block of data
        # Append to frame buffer
        if self.frame_buffer is not None:
            self.frame_buffer += data
        else:
            self.frame_buffer = data
        while True:
            # Eat up frames
            if self.frame_size == -1:
                if len(self.frame_buffer) < 4:
                    # incomplete length field, wait for data
                    break

                # new frame length received
                length = struct.unpack_from("!L", self.frame_buffer)[0]
                self.frame_size = length
            if len(self.frame_buffer) >= self.frame_size + 4:
                # Fill frame in buffer, dispatch
                self._block_received(self.frame_buffer[4 : self.frame_size + 4])
                # Truncate buffer
                self.frame_buffer = self.frame_buffer[self.frame_size + 4 :]
                # Reset frame size
                self.frame_size = -1
            else:
                # Not full frame anymore, wait for data
                break

    def _block_received(self, block: bytes) -> None:
        """Interception point for tests of block handling"""
        try:
            frame = pickle.loads(block)
        except Exception:
            # Failed to unpickle, drop connection
            self.logger.exception("Dropping IPC connection %s because of deserialization failure", self.name)
            self.transport.close()
            return
        try:
            self.frame_received(frame)
        except Exception:
            # Failed to unpickle, drop connection
            self.logger.exception("Unexpected exception while handling frame", self.name)

    def send_frame(self, frame: IPCRequestFrame[ServerContext, ReturnType] | IPCReplyFrame) -> None:
        """
        Helper method to construct and send frames
        """
        if self.transport.is_closing():
            raise ConnectionLost()
        buffer = pickle.dumps(frame)
        size = struct.pack("!L", len(buffer))
        self.transport.write(size + buffer)

    def frame_received(self, frame: IPCRequestFrame[ServerContext, ReturnType] | IPCReplyFrame) -> None:
        """
        Method for frame handling subclasses

        Always call super, to use multiple inheritance to compose handlers
        """
        raise Exception(f"Frame not handled {frame}")


class IPCServer(IPCFrameProtocol[ServerContext], abc.ABC, typing.Generic[ServerContext]):
    """Base server that dispatched methods"""

    @abc.abstractmethod
    def get_context(self) -> ServerContext:
        pass

    # TODO: timeouts?
    def frame_received(self, frame: IPCRequestFrame[ServerContext, ReturnType] | IPCReplyFrame) -> None:
        if isinstance(frame, IPCRequestFrame):
            asyncio.get_running_loop().create_task(self.dispatch(frame))
        else:
            super().frame_received(frame)

    async def dispatch(self, frame: IPCRequestFrame[ServerContext, ReturnType]) -> None:
        """
        Dispatch handler that sends back return values
        """
        try:
            return_value = await frame.method.call(self.get_context())
            if frame.id is not None:
                self.send_frame(IPCReplyFrame(frame.id, return_value, is_exception=False))
        except Exception as e:
            self.logger.debug("Exception on rpc call", exc_info=True)
            if frame.id is not None:
                self.send_frame(IPCReplyFrame(frame.id, e, is_exception=True))


class IPCClient(IPCFrameProtocol[ServerContext]):
    """Base client that dispatched method calls"""

    def __init__(self, name: str):
        super().__init__(name)
        # TODO timeouts
        self.requests: dict[uuid.UUID, Future[object]] = {}
        # All outstanding calls

    @typing.overload
    def call(
        self, method: IPCMethod[ServerContext, ReturnType], has_reply: typing.Literal[True] = True
    ) -> Future[ReturnType]: ...

    @typing.overload
    def call(self, method: IPCMethod[ServerContext, ReturnType], has_reply: typing.Literal[False]) -> None: ...

    def call(self, method: IPCMethod[ServerContext, ReturnType], has_reply: bool = True) -> Future[ReturnType] | None:
        """Call a method with given arguments"""
        request = IPCRequestFrame(
            id=uuid.uuid4() if has_reply else None,
            method=method,
        )
        self.send_frame(request)

        if not has_reply:
            return None

        done = asyncio.get_event_loop().create_future()
        self.requests[request.id] = done  # Mypy can't do it
        return done

    def frame_received(self, frame: IPCRequestFrame[ServerContext, ReturnType] | IPCReplyFrame) -> None:
        """Handle replies"""
        if isinstance(frame, IPCReplyFrame):
            self.process_reply(frame)
        else:
            super().frame_received(frame)

    def process_reply(self, frame: IPCReplyFrame) -> None:
        if frame.is_exception:
            self.requests[frame.id].set_exception(frame.returnvalue)
        else:
            self.requests[frame.id].set_result(frame.returnvalue)
        del self.requests[frame.id]

    def connection_lost(self, exc: Exception | None) -> None:
        excn = ConnectionLost()
        excn.__cause__ = exc
        for outstanding_request in self.requests.values():
            outstanding_request.set_exception(excn)
        self.requests.clear()
        super().connection_lost(exc)


class FinalizingIPCClient(IPCClient[ServerContext]):
    """IPC client that can signal shutdown"""

    def __init__(self, name: str):
        super().__init__(name)
        self.finalizers: list[typing.Callable[[], typing.Coroutine[typing.Any, typing.Any, None]]] = []

    def connection_lost(self, exc: Exception | None) -> None:
        super().connection_lost(exc)
        for fin in self.finalizers:
            asyncio.get_running_loop().create_task(fin())


class LogReceiver(IPCFrameProtocol[ServerContext]):
    """
    IPC feature to receive log message

    It re-injects the log message into the logging framework in the exact same place as it was on the sender side.

    This makes the LogShipper/LogReceiver pair a (mostly) transparent bridge.
    Log records are simplified when transported.

    When installing the LogShipper and LogReceiver in the same process, this will create an infinite loop
    """

    def frame_received(self, frame: IPCRequestFrame[ServerContext, ReturnType] | IPCReplyFrame) -> None:
        if isinstance(frame, IPCLogRecord):
            # calling log here is safe because if there are no arguments, formatter is never called
            logging.getLogger(frame.name).log(frame.levelno, frame.msg)
        else:
            super().frame_received(frame)


class LogShipper(logging.Handler):
    """
    Log sender associated with the log receiver

    This sender is threadsafe
    """

    def __init__(self, protocol: IPCFrameProtocol[typing.Any], eventloop: asyncio.BaseEventLoop) -> None:
        self.protocol = protocol
        self.eventloop = eventloop
        self.logger_name = "inmanta.ipc.logs"
        self.logger = logging.getLogger(self.logger_name)
        super().__init__()

    def _send_frame(self, record: IPCLogRecord) -> None:
        try:
            self.protocol.send_frame(record)
        except Exception:
            # Stop exception here
            # Log in own logger to prevent loops
            self.logger.info("Could not send log line", exc_info=True)
            return

    def emit(self, record: logging.LogRecord) -> None:
        if record.name == self.logger_name:
            # avoid loops
            # When we fail to send, we produce a log line on this logger
            return
        self.eventloop.call_soon_threadsafe(
            functools.partial(
                self._send_frame,
                IPCLogRecord(
                    record.name,
                    record.levelno,
                    record.getMessage(),
                ),
            )
        )<|MERGE_RESOLUTION|>--- conflicted
+++ resolved
@@ -69,10 +69,7 @@
 
 
 @dataclass
-<<<<<<< HEAD
 class IPCLogRecord(IPCFrame):
-=======
-class IPCLogRecord:
     """
     Derived from logging.LogRecord, but simplified
 
@@ -80,7 +77,6 @@
     :param levelno: the log level, in numeric form, as on logging.LogRecord
     :param msg: the message, as produced by record.getMessage() i.e. this record has all arguments already formatted in
     """
->>>>>>> 746931dd
 
     name: str
     levelno: int
