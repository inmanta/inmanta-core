"""
    Copyright 2024 Inmanta

    Licensed under the Apache License, Version 2.0 (the "License");
    you may not use this file except in compliance with the License.
    You may obtain a copy of the License at

        http://www.apache.org/licenses/LICENSE-2.0

    Unless required by applicable law or agreed to in writing, software
    distributed under the License is distributed on an "AS IS" BASIS,
    WITHOUT WARRANTIES OR CONDITIONS OF ANY KIND, either express or implied.
    See the License for the specific language governing permissions and
    limitations under the License.

    Contact: code@inmanta.com
"""

import abc
import asyncio
import functools
import logging
import pickle
import struct
import typing
import uuid
from asyncio import Future, Protocol, transports
from dataclasses import dataclass
from typing import Optional


class IPCException(Exception):
    pass


class ConnectionLost(IPCException):
    pass


ServerContext = typing.TypeVar("ServerContext")
""" An object to give IPC calls access to the server """

ReturnType = typing.TypeVar("ReturnType")


class IPCMethod(abc.ABC, typing.Generic[ServerContext, ReturnType]):
    """Base class for methods intended for IPC"""

    @abc.abstractmethod
    async def call(self, context: ServerContext) -> ReturnType:
        pass


@dataclass
class IPCRequestFrame(typing.Generic[ServerContext, ReturnType]):
    id: Optional[uuid.UUID]
    method: IPCMethod[ServerContext, ReturnType]


@dataclass
class IPCReplyFrame:
    id: uuid.UUID
    returnvalue: object
    is_exception: bool


@dataclass
class IPCLogRecord:

    name: str
    levelno: int
    msg: str


class IPCFrameProtocol(Protocol, typing.Generic[ServerContext]):
    """
    Simple protocol which sends

    frame_length: 4 bytes, unsigned integer
    frame: frame_length, pickled data
    """

    # TODo: investigate memory view
    def __init__(self, name: str) -> None:
        # Expected size of frame
        # -1 if no frame in flight
        self.frame_size = -1

        # Buffer with all data we have received and not dispatched
        self.frame_buffer: Optional[bytes] = None

        # Our transport
        self.transport: Optional[transports.Transport] = None

        self.name = name
        self.logger = logging.getLogger(f"ipc.{name}")

    def connection_made(self, transport: transports.Transport) -> None:
        # Capture the transport
        self.transport = transport

    def data_received(self, data: bytes) -> None:
        # Get a block of data
        # Append to frame buffer
        if self.frame_buffer is not None:
            self.frame_buffer += data
        else:
            self.frame_buffer = data
        while True:
            # Eat up frames
            if self.frame_size == -1:
                if len(self.frame_buffer) < 4:
                    # incomplete length field, wait for data
                    break

                # new frame length received
                length = struct.unpack_from("!L", self.frame_buffer)[0]
                self.frame_size = length
            if len(self.frame_buffer) >= self.frame_size + 4:
                # Fill frame in buffer, dispatch
                self._block_received(self.frame_buffer[4 : self.frame_size + 4])
                # Truncate buffer
                self.frame_buffer = self.frame_buffer[self.frame_size + 4 :]
                # Reset frame size
                self.frame_size = -1
            else:
                # Not full frame anymore, wait for data
                break

    def _block_received(self, block: bytes) -> None:
        """Interception point for tests of block handling"""
        try:
            frame = pickle.loads(block)
        except Exception:
            # Failed to unpickle, drop connection
            self.logger.exception("Dropping IPC connection %s because of deserialization failure", self.name)
            self.transport.close()
            return
        try:
            self.frame_received(frame)
        except Exception:
            # Failed to unpickle, drop connection
            self.logger.exception("Unexpected exception while handling frame", self.name)

    def send_frame(self, frame: IPCRequestFrame[ServerContext, ReturnType] | IPCReplyFrame) -> None:
        """
        Helper method to construct and send frames
        """
        if self.transport.is_closing():
            raise ConnectionLost()
        buffer = pickle.dumps(frame)
        size = struct.pack("!L", len(buffer))
        self.transport.write(size + buffer)

    def frame_received(self, frame: IPCRequestFrame[ServerContext, ReturnType] | IPCReplyFrame) -> None:
        """
        Method for frame handling subclasses

        Always call super, to use multiple inheritance to compose handlers
        """
        raise Exception(f"Frame not handled {frame}")


class IPCServer(IPCFrameProtocol[ServerContext], abc.ABC, typing.Generic[ServerContext]):
    """Base server that dispatched methods"""

    @abc.abstractmethod
    def get_context(self) -> ServerContext:
        pass

    # TODO: timeouts?
    def frame_received(self, frame: IPCRequestFrame[ServerContext, ReturnType] | IPCReplyFrame) -> None:
        if isinstance(frame, IPCRequestFrame):
            asyncio.get_running_loop().create_task(self.dispatch(frame))
        else:
            super().frame_received(frame)

    async def dispatch(self, frame: IPCRequestFrame[ServerContext, ReturnType]) -> None:
        """
        Dispatch handler that sends back return values
        """
        try:
            return_value = await frame.method.call(self.get_context())
            if frame.id is not None:
                self.send_frame(IPCReplyFrame(frame.id, return_value, is_exception=False))
        except Exception as e:
            self.logger.debug("Exception on rpc call", exc_info=True)
            if frame.id is not None:
                self.send_frame(IPCReplyFrame(frame.id, e, is_exception=True))


class IPCClient(IPCFrameProtocol[ServerContext]):
    """Base client that dispatched method calls"""

    def __init__(self, name: str):
        super().__init__(name)
        # TODO timeouts
        self.requests: dict[uuid.UUID, Future[object]] = {}
        # All outstanding calls

    @typing.overload
    def call(
        self, method: IPCMethod[ServerContext, ReturnType], has_reply: typing.Literal[True] = True
    ) -> Future[ReturnType]: ...

    @typing.overload
    def call(self, method: IPCMethod[ServerContext, ReturnType], has_reply: typing.Literal[False]) -> None: ...

    def call(self, method: IPCMethod[ServerContext, ReturnType], has_reply: bool = True) -> Future[ReturnType] | None:
        """Call a method with given arguments"""
        request = IPCRequestFrame(
            id=uuid.uuid4() if has_reply else None,
            method=method,
        )
        self.send_frame(request)

        if not has_reply:
            return None

        done = asyncio.get_event_loop().create_future()
        self.requests[request.id] = done  # Mypy can't do it
        return done

    def frame_received(self, frame: IPCRequestFrame[ServerContext, ReturnType] | IPCReplyFrame) -> None:
        """Handle replies"""
        if isinstance(frame, IPCReplyFrame):
            self.process_reply(frame)
        else:
            super().frame_received(frame)

    def process_reply(self, frame: IPCReplyFrame) -> None:
        if frame.is_exception:
            self.requests[frame.id].set_exception(frame.returnvalue)
        else:
            self.requests[frame.id].set_result(frame.returnvalue)
        del self.requests[frame.id]

    def connection_lost(self, exc: Exception | None) -> None:
        excn = ConnectionLost()
        excn.__cause__ = exc
        for outstanding_request in self.requests.values():
            outstanding_request.set_exception(excn)
        self.requests.clear()
        super().connection_lost(exc)


class FinalizingIPCClient(IPCClient[ServerContext]):
    """IPC client that can signal shutdown"""

    def __init__(self, name: str):
        super().__init__(name)
        self.finalizers: list[typing.Callable[[], typing.Coroutine[typing.Any, typing.Any, None]]] = []

    def connection_lost(self, exc: Exception | None) -> None:
        super().connection_lost(exc)
        for fin in self.finalizers:
            asyncio.get_running_loop().create_task(fin())


class LogReceiver(IPCFrameProtocol[ServerContext]):
    """
<<<<<<< HEAD
    IPC frame feature to receive log message
=======
    IPC feature to receive log message
>>>>>>> 2401165c
    """

    def frame_received(self, frame: IPCRequestFrame[ServerContext, ReturnType] | IPCReplyFrame) -> None:
        if isinstance(frame, IPCLogRecord):
<<<<<<< HEAD
            # calling log here is safe because if there are nu arguments, formatter is never called
=======
            # calling log here is safe because if there are no arguments, formatter is never called
>>>>>>> 2401165c
            logging.getLogger(frame.name).log(frame.levelno, frame.msg)
        else:
            super().frame_received(frame)


class LogShipper(logging.Handler):
    """
    Log sender associated with the log receiver

    This sender is threadsafe
    """

<<<<<<< HEAD
    def __init__(self, channel: IPCFrameProtocol[typing.Any], eventloop: asyncio.AbstractEventLoop) -> None:
        self.channel = channel
        self.eventloop = eventloop
        super().__init__()

    def emit(self, record: logging.LogRecord) -> None:
        self.eventloop.call_soon_threadsafe(
            functools.partial(
                self.channel.send_frame,
=======
    def __init__(self, protocol: IPCFrameProtocol[object], eventloop: asyncio.BaseEventLoop) -> None:
        self.protocol = protocol
        self.eventloop = eventloop
        self.logger_name = "inmanta.ipc.logs"
        self.logger = logging.getLogger(self.logger_name)
        super().__init__()

    def _send_frame(self, record: IPCLogRecord) -> None:
        try:
            self.protocol.send_frame(record)
        except:
            # Stop exception here
            # Log in own logger to prevent loops
            self.logger.info("Could not send log line", exc_info=True)
            return

    def emit(self, record: logging.LogRecord) -> None:
        if record.name == self.logger_name:
            # avoid loops
            return
        self.eventloop.call_soon_threadsafe(
            functools.partial(
                self._send_frame,
>>>>>>> 2401165c
                IPCLogRecord(
                    record.name,
                    record.levelno,
                    self.format(record),
                ),
            )
        )<|MERGE_RESOLUTION|>--- conflicted
+++ resolved
@@ -259,20 +259,12 @@
 
 class LogReceiver(IPCFrameProtocol[ServerContext]):
     """
-<<<<<<< HEAD
-    IPC frame feature to receive log message
-=======
     IPC feature to receive log message
->>>>>>> 2401165c
     """
 
     def frame_received(self, frame: IPCRequestFrame[ServerContext, ReturnType] | IPCReplyFrame) -> None:
         if isinstance(frame, IPCLogRecord):
-<<<<<<< HEAD
-            # calling log here is safe because if there are nu arguments, formatter is never called
-=======
             # calling log here is safe because if there are no arguments, formatter is never called
->>>>>>> 2401165c
             logging.getLogger(frame.name).log(frame.levelno, frame.msg)
         else:
             super().frame_received(frame)
@@ -285,18 +277,7 @@
     This sender is threadsafe
     """
 
-<<<<<<< HEAD
-    def __init__(self, channel: IPCFrameProtocol[typing.Any], eventloop: asyncio.AbstractEventLoop) -> None:
-        self.channel = channel
-        self.eventloop = eventloop
-        super().__init__()
-
-    def emit(self, record: logging.LogRecord) -> None:
-        self.eventloop.call_soon_threadsafe(
-            functools.partial(
-                self.channel.send_frame,
-=======
-    def __init__(self, protocol: IPCFrameProtocol[object], eventloop: asyncio.BaseEventLoop) -> None:
+    def __init__(self, protocol: IPCFrameProtocol[typing.Any], eventloop: asyncio.BaseEventLoop) -> None:
         self.protocol = protocol
         self.eventloop = eventloop
         self.logger_name = "inmanta.ipc.logs"
@@ -319,7 +300,6 @@
         self.eventloop.call_soon_threadsafe(
             functools.partial(
                 self._send_frame,
->>>>>>> 2401165c
                 IPCLogRecord(
                     record.name,
                     record.levelno,
