--- conflicted
+++ resolved
@@ -817,15 +817,9 @@
     """
     Retrieve the source code associated with a specific version of a configuration model for a given resource in an environment.
 
-<<<<<<< HEAD
     :param tid: The id of the environment to which the code belongs.
     :param id: The version number of the configuration model.
     :param resource: The identifier of the resource. This should be a resource ID, not a resource version ID.
-=======
-    :param tid: The environment the code belongs to
-    :param id: The id (version) of the configuration model
-    :param resource: The id of the resource to get the code for
->>>>>>> 8ff68682
     """
 
 
