"""
Copyright 2019 Inmanta

Licensed under the Apache License, Version 2.0 (the "License");
you may not use this file except in compliance with the License.
You may obtain a copy of the License at

    http://www.apache.org/licenses/LICENSE-2.0

Unless required by applicable law or agreed to in writing, software
distributed under the License is distributed on an "AS IS" BASIS,
WITHOUT WARRANTIES OR CONDITIONS OF ANY KIND, either express or implied.
See the License for the specific language governing permissions and
limitations under the License.

Contact: code@inmanta.com

Module defining the v1 rest api
"""

import datetime
import uuid
from typing import Any, Literal, Optional, Union

import inmanta.types
from inmanta import const, data, resources
from inmanta.const import ResourceState
from inmanta.data import model
from inmanta.data.model import PipConfig
from inmanta.protocol import exceptions
from inmanta.protocol.auth.decorators import auth
from inmanta.protocol.common import ArgOption
from inmanta.protocol.decorators import method, typedmethod
from inmanta.types import JsonType, PrimitiveTypes


async def convert_environment(env: uuid.UUID, metadata: dict) -> "data.Environment":
    metadata[const.INMANTA_URN + "env"] = str(env)
    env = await data.Environment.get_by_id(env)
    if env is None:
        raise exceptions.NotFound("The given environment id does not exist!")
    return env


async def add_env(env: uuid.UUID, metadata: dict) -> uuid.UUID:
    metadata[const.INMANTA_URN + "env"] = str(env)
    return env


async def ignore_env(obj: Any, metadata: dict) -> Any:
    """
    This mapper only adds an env all for authz
    """
    metadata[const.INMANTA_URN + "env"] = "all"
    return obj


async def convert_resource_version_id(rvid: inmanta.types.ResourceVersionIdStr, metadata: dict) -> "resources.Id":
    try:
        return resources.Id.parse_resource_version_id(rvid)
    except Exception:
        raise exceptions.BadRequest(f"Invalid resource version id: {rvid}")


ENV_OPTS: dict[str, ArgOption] = {
    "tid": ArgOption(header=const.INMANTA_MT_HEADER, reply_header=True, getter=convert_environment)
}
AGENT_ENV_OPTS: dict[str, ArgOption] = {"tid": ArgOption(header=const.INMANTA_MT_HEADER, reply_header=True, getter=add_env)}
RVID_OPTS = {"rvid": ArgOption(getter=convert_resource_version_id)}


# Method for working with projects
@auth(auth_label=const.AuthorizationLabel.PROJECT_WRITE, read_only=False)
@method(path="/project", operation="PUT", client_types=[const.ClientType.api])
def create_project(name: str, project_id: Optional[uuid.UUID] = None):
    """
    Create a new project

    :param name: The name of the project
    :param project_id: Optional. A unique uuid, when it is not provided the server generates one
    """


@auth(auth_label=const.AuthorizationLabel.PROJECT_WRITE, read_only=False)
@method(path="/project/<id>", operation="POST", client_types=[const.ClientType.api])
def modify_project(id: uuid.UUID, name: str):
    """
    Modify the given project.

    :param id: The id of the project to modify.
    :param name: The new name for the project.
    """


@auth(auth_label=const.AuthorizationLabel.PROJECT_WRITE, read_only=False)
@method(path="/project/<id>", operation="DELETE", client_types=[const.ClientType.api])
def delete_project(id: uuid.UUID):
    """
    Delete the given project and all related data.

    :param id: The id of the project to be deleted.
    """


@auth(auth_label=const.AuthorizationLabel.PROJECT_READ, read_only=True)
@method(path="/project", operation="GET", client_types=[const.ClientType.api])
def list_projects():
    """
    Returns a list of projects ordered alphabetically by name. The environments within each project are also sorted by name.
    """


@auth(auth_label=const.AuthorizationLabel.PROJECT_READ, read_only=True)
@method(path="/project/<id>", operation="GET", client_types=[const.ClientType.api])
def get_project(id: uuid.UUID):
    """
    Get a project and a list of the ids of all environments.

    :param id: The id of the project to retrieve.
    """


# Methods for working with environments
@auth(auth_label=const.AuthorizationLabel.ENVIRONMENT_WRITE, read_only=False, environment_param="environment_id")
@method(path="/environment", operation="PUT", client_types=[const.ClientType.api])
def create_environment(
    project_id: uuid.UUID,
    name: str,
    repository: Optional[str] = None,
    branch: Optional[str] = None,
    environment_id: Optional[uuid.UUID] = None,
):
    """
    Create a new environment

    :param project_id: The id of the project this environment belongs to
    :param name: The name of the environment.
    :param repository: Optional. The URL of the repository.
    :param branch: Optional. The name of the branch in the repository.
    :param environment_id: Optional. A unique environment id, if none an id is allocated by the server.
    """


@auth(auth_label=const.AuthorizationLabel.ENVIRONMENT_WRITE, read_only=False, environment_param="id")
@method(path="/environment/<id>", operation="POST", client_types=[const.ClientType.api])
def modify_environment(id: uuid.UUID, name: str, repository: Optional[str] = None, branch: Optional[str] = None):
    """
    Modify the given environment.

    :param id: The id of the environment to modify.
    :param name: The new name for the environment.
    :param repository: Optional. The URL of the repository.
    :param branch: Optional. The name of the branch in the repository.

    If 'repository' or 'branch' is provided as None, the corresponding attribute of the environment remains unchanged.
    """


@auth(auth_label=const.AuthorizationLabel.ENVIRONMENT_WRITE, read_only=False, environment_param="id")
@method(path="/environment/<id>", operation="DELETE", client_types=[const.ClientType.api])
def delete_environment(id: uuid.UUID):
    """
    Delete the given environment and all related data.

    :param id: The id of the environment to be deleted.

    :raises NotFound: The given environment doesn't exist.
    :raises Forbidden: The given environment is protected.
    """


@auth(auth_label=const.AuthorizationLabel.ENVIRONMENT_READ, read_only=True)
@method(path="/environment", operation="GET", client_types=[const.ClientType.api])
def list_environments():
    """
    Returns a list of environments. The results are sorted by (project id, environment name, environment id).
    """


<<<<<<< HEAD
@auth(auth_label=const.AuthorizationLabel.ENVIRONMENT_READ, read_only=True, environment_param="id")
@method(
    path="/environment/<id>",
    operation="GET",
    client_types=[const.ClientType.api],
    arg_options={"id": ArgOption(getter=add_env)},
)
def get_environment(id: uuid.UUID, versions: Optional[int] = None, resources: Optional[int] = None):
    """
    Get an environment and all versions associated.

    :param id: The id of the environment to return.
    :param versions: Optional. If provided and greater than 0, include this many of the most recent versions for this
                     environment, ordered in descending order of their version number.
                     If not provided or 0, no version information is included.
    :param resources: Optional. If provided and greater than 0, include a summary of the resources in the environment.
    """


=======
>>>>>>> e9121a39
# Method for listing/getting/setting/removing settings of an environment. This API is also used by agents to configure
# environments.


@auth(auth_label=const.AuthorizationLabel.ENVIRONMENT_SETTINGS_READ, read_only=True, environment_param="tid")
@method(
    path="/environment_settings",
    operation="GET",
    arg_options=ENV_OPTS,
    api=True,
    agent_server=True,
    client_types=[const.ClientType.api, const.ClientType.agent, const.ClientType.compiler],
)
def list_settings(tid: uuid.UUID):
    """
    List the settings in the current environment ordered by name alphabetically.

    :param tid: The id of the environment to list settings for.
    """


@auth(auth_label=const.AuthorizationLabel.ENVIRONMENT_SETTINGS_WRITE, read_only=False, environment_param="tid")
@method(
    path="/environment_settings/<id>",
    operation="POST",
    arg_options=ENV_OPTS,
    api=True,
    agent_server=True,
    client_types=[const.ClientType.api, const.ClientType.agent, const.ClientType.compiler],
)
def set_setting(tid: uuid.UUID, id: str, value: Union[PrimitiveTypes, JsonType]):
    """
    Set a value for a setting.

    :param tid: The id of the environment.
    :param id: The id of the setting to set.
    :param value: The value to set for the setting.
    """


@auth(auth_label=const.AuthorizationLabel.ENVIRONMENT_SETTINGS_READ, read_only=True, environment_param="tid")
@method(
    path="/environment_settings/<id>",
    operation="GET",
    arg_options=ENV_OPTS,
    api=True,
    agent_server=True,
    client_types=[const.ClientType.api, const.ClientType.agent],
)
def get_setting(tid: uuid.UUID, id: str):
    """
    Get the value of a setting.

    :param tid: The id of the environment.
    :param id: The id of the setting to retrieve.
    """


@auth(auth_label=const.AuthorizationLabel.ENVIRONMENT_SETTINGS_WRITE, read_only=False, environment_param="tid")
@method(
    path="/environment_settings/<id>",
    operation="DELETE",
    arg_options=ENV_OPTS,
    api=True,
    agent_server=True,
    client_types=[const.ClientType.api, const.ClientType.agent],
)
def delete_setting(tid: uuid.UUID, id: str):
    """
    Restore the given setting to its default value.

    :param tid: The id of the environment from which the setting is to be deleted.
    :param id: The key of the setting to delete.

    """


# Method for listing and creating auth tokens for an environment that can be used by the agent and compilers


@auth(auth_label=const.AuthorizationLabel.TOKEN, read_only=False, environment_param="tid")
@method(
    path="/environment_auth",
    operation="POST",
    arg_options=ENV_OPTS,
    client_types=[const.ClientType.api, const.ClientType.compiler],
)
def create_token(tid: uuid.UUID, client_types: list, idempotent: bool = True):
    """
    Create or get a new token for the given client types.

    :param tid: The environment id.
    :param client_types: The client types for which this token is valid (api, agent, compiler).
    :param idempotent: Optional. The token should be idempotent, meaning it does not have an expire or issued at set,
                       so its value will not change.
    """


@auth(auth_label=const.AuthorizationLabel.ENVIRONMENT_WRITE, read_only=False, environment_param="id")
@method(
    path="/decommission/<id>",
    operation="DELETE",
    arg_options={"id": ArgOption(getter=convert_environment)},
    client_types=[const.ClientType.api],
)
def clear_environment(id: uuid.UUID):
    """
    Clears an environment by removing most of its associated data.
    This method deletes various components associated with the specified environment from the database,
    including agents, compile data, parameters, notifications, code, resources, and configuration models.
    However, it retains the entry in the Environment table itself and settings are kept.
    The environment will be temporarily halted during the decommissioning process.

    :param id: The id of the environment to be cleared.

    :raises NotFound: The given environment doesn't exist.
    :raises Forbidden: The given environment is protected.

    """


# Send a heartbeat to indicate that an agent is alive
@method(
    path="/heartbeat",
    operation="POST",
    agent_server=True,
    validate_sid=False,
    arg_options=ENV_OPTS,
    client_types=[const.ClientType.agent],
)
def heartbeat(sid: uuid.UUID, tid: uuid.UUID, endpoint_names: list, nodename: str, no_hang: bool = False):
    """
    Send a heartbeat to the server

    :param sid: The session ID used by this agent at this moment
    :param tid: The environment this node and its agents belongs to
    :param endpoint_names: The names of the endpoints on this node
    :param nodename: The name of the node from which the heart beat comes
    :param no_hang: Optional. don't use this call for long polling, but for connectivity check

    also registered as API method, because it is called with an invalid SID the first time
    """


@method(
    path="/heartbeat",
    operation="PUT",
    agent_server=True,
    arg_options={"sid": ArgOption(getter=ignore_env)},
    client_types=[const.ClientType.agent],
)
def heartbeat_reply(sid: uuid.UUID, reply_id: uuid.UUID, data: dict):
    """
    Send a reply back to the server

    :param sid: The session ID used by this agent at this moment
    :param reply_id: The id data is a reply to
    :param data: The data as a response to the reply
    """


# Upload, retrieve and check for file. A file is identified by a hash of its content.


@auth(auth_label=const.AuthorizationLabel.FILES_WRITE, read_only=False)
@method(
    path="/file/<id>",
    operation="PUT",
    agent_server=True,
    api=True,
    client_types=[const.ClientType.api, const.ClientType.agent, const.ClientType.compiler],
    arg_options={"id": ArgOption(getter=ignore_env)},
)
def upload_file(id: str, content: str):
    """
    Upload a new file

    :param id: The id of the file
    :param content: The base64 encoded content of the file
    """


@auth(auth_label=const.AuthorizationLabel.FILES_READ, read_only=True)
@method(
    path="/file/<id>",
    operation="HEAD",
    agent_server=True,
    api=True,
    client_types=[const.ClientType.api, const.ClientType.agent, const.ClientType.compiler],
    arg_options={"id": ArgOption(getter=ignore_env)},
)
def stat_file(id: str):
    """
    Does the file exist

    :param id: The id of the file to check
    """


@auth(auth_label=const.AuthorizationLabel.FILES_READ, read_only=True)
@method(
    path="/file/<id>",
    operation="GET",
    agent_server=True,
    api=True,
    client_types=[const.ClientType.api, const.ClientType.agent, const.ClientType.compiler],
    arg_options={"id": ArgOption(getter=ignore_env)},
)
def get_file(id: str):
    """
    Retrieve a file

    :param id: The id of the file to retrieve
    """


@auth(auth_label=const.AuthorizationLabel.FILES_READ, read_only=True)
@method(
    path="/file",
    api=True,
    client_types=[const.ClientType.api, const.ClientType.agent, const.ClientType.compiler],
    arg_options={"files": ArgOption(getter=ignore_env)},
)
def stat_files(files: list):
    """
    Check which files exist in the given list

    :param files: A list of file ids to check
    :return: A list of files that do not exist.
    """


# Manage resources on the server


@auth(auth_label=const.AuthorizationLabel.RESOURCES_READ, read_only=True, environment_param="tid")
@method(
    path="/resource/<id>",
    operation="GET",
    agent_server=True,
    validate_sid=False,
    arg_options=ENV_OPTS,
    api=True,
    client_types=[const.ClientType.api, const.ClientType.agent],
)
def get_resource(
    tid: uuid.UUID,
    id: str,
    logs: Optional[bool] = None,
    log_action: Optional[const.ResourceAction] = None,
    log_limit: int = 0,
):
    """
    Return a resource with the given id.

    :param tid: The id of the environment this resource belongs to
    :param id: Get the resource with the given resource version id
    :param logs: Optional. Include the logs in the response
    :param status: Optional. Only return the status of the resource
    :param log_action: Optional. The log action to include, leave empty/none for all actions. Valid actions are one of
                      the action strings in const.ResourceAction
    :param log_limit: Optional. Limit the number of logs included in the response, up to a maximum of 1000.
                      To retrieve more entries, use  /api/v2/resource_actions
                      (:func:`~inmanta.protocol.methods_v2.get_resource_actions`)
                      If None, a default limit (set to 1000) is applied.
    """


@method(path="/resource", operation="POST", agent_server=True, arg_options=ENV_OPTS, client_types=[const.ClientType.agent])
def resource_action_update(
    tid: uuid.UUID,
    resource_ids: list,
    action_id: uuid.UUID,
    action: const.ResourceAction,
    started: Optional[datetime.datetime] = None,
    finished: Optional[datetime.datetime] = None,
    status: Optional[Union[const.ResourceState, const.DeprecatedResourceState]] = None,
    messages: list = [],
    changes: dict = {},
    change: Optional[const.Change] = None,
    send_events: bool = False,
):
    """
    Send a resource update to the server

    :param tid: The id of the environment this resource belongs to
    :param resource_ids: The resource with the given resource_version_id id from the agent
    :param action_id: A unique id to indicate the resource action that has be updated
    :param action: The action performed
    :param started: Optional. The timestamp when this action was started. When this action (action_id) has not been saved yet,
                    started has to be defined.
    :param finished: Optional. The timestamp when this action was finished. Afterwards, no changes with the same action_id
                    can be stored. The status field also has to be set.
    :param status: Optional. The current status of the resource (if known)
    :param messages: Optional. A list of log entries to add to this entry.
    :param changes: Optional. A dict of changes to this resource. The key of this dict indicates the attributes/fields that
                   have been changed. The value contains the new value and/or the original value.
    :param change: Optional. The result of the changes
    :param send_events: Optional. [DEPRECATED] The value of this field is not used anymore.
    """


# Manage configuration model versions


@auth(auth_label=const.AuthorizationLabel.DESIRED_STATE_READ, read_only=True, environment_param="tid")
@method(path="/version", operation="GET", arg_options=ENV_OPTS, client_types=[const.ClientType.api])
def list_versions(tid: uuid.UUID, start: Optional[int] = None, limit: Optional[int] = None):
    """
    Returns a list of all available versions, ordered by version number, descending

    :param tid: The id of the environment
    :param start: Optional. parameter to control the amount of results that are returned. 0 is the latest version.
    :param limit: Optional. parameter to control the amount of results returned, up to a maximum of 1000.
                  If None, a default limit (set to 1000) is applied.
    """


@auth(auth_label=const.AuthorizationLabel.DESIRED_STATE_READ, read_only=True, environment_param="tid")
@method(path="/version/<id>", operation="GET", arg_options=ENV_OPTS, client_types=[const.ClientType.api])
def get_version(
    tid: uuid.UUID, id: int, include_logs: Optional[bool] = None, log_filter: Optional[str] = None, limit: Optional[int] = None
):
    """
    Get a particular version and a list of all resources in this version

    :param tid: The id of the environment
    :param id: The id of the version to retrieve
    :param include_logs: Optional. If true, a log of all operations on all resources is included
    :param log_filter: Optional. Filter log to only include actions of the specified type
    :param limit: Optional. The maximal number of actions to return per resource (starting from the latest),
                    up to a maximum of 1000.
                    To retrieve more entries, use /api/v2/resource_actions
                    (:func:`~inmanta.protocol.methods_v2.get_resource_actions`)
                    If None, a default limit (set to 1000) is applied.
    """


@auth(auth_label=const.AuthorizationLabel.DESIRED_STATE_WRITE, read_only=False, environment_param="tid")
@method(path="/version/<id>", operation="DELETE", arg_options=ENV_OPTS, client_types=[const.ClientType.api])
def delete_version(tid: uuid.UUID, id: int):
    """
    Delete a particular version and resources

    :param tid: The id of the environment
    :param id: The id of the version to retrieve
    """


@method(path="/version", operation="PUT", arg_options=ENV_OPTS, client_types=[const.ClientType.compiler])
def put_version(
    tid: uuid.UUID,
    version: int,
    resources: list,
    resource_state: dict[inmanta.types.ResourceIdStr, Literal[ResourceState.available, ResourceState.undefined]] = {},
    unknowns: Optional[list[dict[str, PrimitiveTypes]]] = None,
    version_info: Optional[dict] = None,
    compiler_version: Optional[str] = None,
    resource_sets: dict[inmanta.types.ResourceIdStr, Optional[str]] = {},
    pip_config: Optional[PipConfig] = None,
):
    """
    Store a new version of the configuration model

    The version number must be obtained through the reserve_version call

    :param tid: The id of the environment
    :param version: The version of the configuration model
    :param resources: A list of all resources in the configuration model (deployable)
    :param resource_state: A dictionary with the initial const.ResourceState per resource id. The ResourceState should be set
                           to undefined when the resource depends on an unknown or available when it doesn't.
    :param unknowns: Optional. A list of unknown parameters that caused the model to be incomplete
    :param version_info: Optional. Module version information
    :param compiler_version: Optional. version of the compiler, if not provided, this call will return an error
    :param resource_sets: Optional. a dictionary describing which resource belongs to which resource set
    :param pip_config: Optional. Pip config used by this version
    """


@auth(auth_label=const.AuthorizationLabel.DESIRED_STATE_WRITE, read_only=False, environment_param="tid")
@method(
    path="/version/<id>", operation="POST", arg_options=ENV_OPTS, client_types=[const.ClientType.api, const.ClientType.compiler]
)
def release_version(
    tid: uuid.UUID, id: int, push: bool = False, agent_trigger_method: Optional[const.AgentTriggerMethod] = None
):
    """
    Release version of the configuration model for deployment.

    :param tid: The id of the environment
    :param id: The version of the CM to deploy
    :param push: [DEPRECATED] This argument is ignored.
    :param agent_trigger_method: [DEPRECATED]: This argument is ignored.

    :return: Returns the following status codes:
            200: The version is released
            404: The requested version does not exist
            409: The requested version was already released
    """


@auth(auth_label=const.AuthorizationLabel.DEPLOY, read_only=False, environment_param="tid")
@method(path="/deploy", operation="POST", arg_options=ENV_OPTS, client_types=[const.ClientType.api])
def deploy(
    tid: uuid.UUID,
    agent_trigger_method: const.AgentTriggerMethod = const.AgentTriggerMethod.push_full_deploy,
    agents: Optional[list] = None,
):
    """
    Notify agents to perform a deploy now.

    :param tid: The id of the environment.
    :param agent_trigger_method: Indicates whether the agents should perform a full or an incremental deploy.
    :param agents: Optional, names of specific agents to trigger
    """


# Method for requesting and quering a dryrun


@auth(auth_label=const.AuthorizationLabel.DRYRUN_WRITE, read_only=False, environment_param="tid")
@method(path="/dryrun/<id>", operation="POST", arg_options=ENV_OPTS, client_types=[const.ClientType.api])
def dryrun_request(tid: uuid.UUID, id: int):
    """
    Do a dryrun

    :param tid: The id of the environment
    :param id: The version of the CM to deploy
    """


@auth(auth_label=const.AuthorizationLabel.DRYRUN_READ, read_only=True, environment_param="tid")
@method(path="/dryrun", operation="GET", arg_options=ENV_OPTS, client_types=[const.ClientType.api])
def dryrun_list(tid: uuid.UUID, version: Optional[int] = None):
    """
    Get the list of dry runs for an environment. The results are sorted by dry run id.

    :param tid: The id of the environment
    :param version: Optional. Only for this version
    """


@auth(auth_label=const.AuthorizationLabel.DRYRUN_READ, read_only=True, environment_param="tid")
@method(path="/dryrun/<id>", operation="GET", arg_options=ENV_OPTS, client_types=[const.ClientType.api])
def dryrun_report(tid: uuid.UUID, id: uuid.UUID):
    """
    Create a dryrun report

    :param tid: The id of the environment
    :param id: The version dryrun to report
    """


@method(path="/dryrun/<id>", operation="PUT", agent_server=True, arg_options=ENV_OPTS, client_types=[const.ClientType.agent])
def dryrun_update(tid: uuid.UUID, id: uuid.UUID, resource: str, changes: dict):
    """
    Store dryrun results at the server

    :param tid: The id of the environment
    :param id: The version dryrun to report
    :param resource: The id of the resource
    :param changes: The required changes
    """


# Method for requesting a dryrun from an agent


@method(
    path="/agent_dryrun/<id>",
    operation="POST",
    server_agent=True,
    timeout=5,
    arg_options=AGENT_ENV_OPTS,
    client_types=[],
    enforce_auth=False,
)
def do_dryrun(tid: uuid.UUID, id: uuid.UUID, agent: str, version: int):
    """
    Do a dryrun on an agent

    :param tid: The environment id
    :param id: The id of the dryrun
    :param agent: The agent to do the dryrun for
    :param version: The version of the model to dryrun
    """


# Method to notify the server of changes in the configuration model source code


@auth(auth_label=const.AuthorizationLabel.COMPILER_EXECUTE, read_only=False, environment_param="id")
@method(
    path="/notify/<id>",
    operation="GET",
    arg_options={"id": ArgOption(getter=convert_environment)},
    client_types=[const.ClientType.api],
)
def notify_change_get(id: uuid.UUID, update: bool = True):
    """
    Simplified GET version of the POST method

    :param id: The id of the environment.
    :param update: Optional. Indicates whether to update the model code and modules. Defaults to true.
    """


@auth(auth_label=const.AuthorizationLabel.COMPILER_EXECUTE, read_only=False, environment_param="id")
@method(
    path="/notify/<id>",
    operation="POST",
    arg_options={"id": ArgOption(getter=convert_environment)},
    client_types=[const.ClientType.api],
)
def notify_change(id: uuid.UUID, update: bool = True, metadata: dict = {}):
    """
    Notify the server that the repository of the environment with the given id, has changed.

    :param id: The id of the environment
    :param update: Optional. Update the model code and modules. Default value is true
    :param metadata: Optional. The metadata that indicates the source of the compilation trigger.
    """


@auth(auth_label=const.AuthorizationLabel.COMPILER_STATUS_READ, read_only=True, environment_param="id")
@method(path="/notify/<id>", operation="HEAD", client_types=[const.ClientType.api])
def is_compiling(id: uuid.UUID):
    """
    Is a compiler running for the given environment

    :param id: The environment id
    """


# Get and set parameters on the server


@auth(auth_label=const.AuthorizationLabel.PARAMETER_READ, read_only=True, environment_param="tid")
@method(
    path="/parameter/<id>",
    operation="GET",
    arg_options=ENV_OPTS,
    client_types=[const.ClientType.api, const.ClientType.compiler, const.ClientType.agent],
)
def get_param(tid: uuid.UUID, id: str, resource_id: Optional[str] = None):
    """
    Get a parameter from the server.

    :param tid: The id of the environment
    :param id: The name of the parameter
    :param resource_id: Optional. scope the parameter to resource (fact),
                        if the resource id should not contain a version, the latest version is used
    :return: Returns the following status codes:

        - 200: The parameter content is returned
        - 404: The parameter is not found and unable to find it because its resource is not known to the server
        - 410: The parameter has expired
        - 503: The parameter is not found but its value is requested from an agent

    """


@auth(auth_label=const.AuthorizationLabel.PARAMETER_WRITE, read_only=False, environment_param="tid")
@method(
    path="/parameter/<id>",
    operation="PUT",
    arg_options=ENV_OPTS,
    client_types=[const.ClientType.api, const.ClientType.compiler, const.ClientType.agent],
)
def set_param(
    tid: uuid.UUID,
    id: str,
    source: const.ParameterSource,
    value: str,
    resource_id: Optional[str] = None,
    metadata: dict = {},
    recompile: bool = False,
    expires: Optional[bool] = None,
):
    """
    Set a parameter on the server. If the parameter is an tracked unknown, it will trigger a recompile on the server.
    Otherwise, if the value is changed and recompile is true, a recompile is also triggered.
    [DEPRECATED] Please use the new endpoints `/facts/<name>` and `/parameters/<name>` instead.

    :param tid: The id of the environment
    :param id: The name of the parameter
    :param source: The source of the parameter.
    :param value: The value of the parameter
    :param resource_id: Optional. Scope the parameter to resource (fact)
    :param metadata: Optional. Metadata about the parameter
    :param recompile: Optional. Whether to trigger a recompile
    :param expires: When setting a new parameter/fact: if set to None, then a sensible default will be provided (i.e. False
        for parameter and True for fact). When updating a parameter or fact, a None value will leave the existing value
        unchanged.
    """


@auth(auth_label=const.AuthorizationLabel.PARAMETER_WRITE, read_only=False, environment_param="tid")
@method(
    path="/parameter/<id>",
    operation="DELETE",
    arg_options=ENV_OPTS,
    client_types=[const.ClientType.api, const.ClientType.compiler, const.ClientType.agent],
)
def delete_param(tid: uuid.UUID, id: str, resource_id: Optional[str] = None):
    """
    Delete a parameter on the server

    :param tid: The id of the environment
    :param id: The name of the parameter
    :param resource_id: Optional. The resource id of the parameter
    """


@auth(auth_label=const.AuthorizationLabel.PARAMETER_READ, read_only=True, environment_param="tid")
@method(
    path="/parameter", operation="POST", arg_options=ENV_OPTS, client_types=[const.ClientType.api, const.ClientType.compiler]
)
def list_params(tid: uuid.UUID, query: dict = {}):
    """
    List/query parameters in this environment. The results are ordered alphabetically by parameter name.

    :param tid: The id of the environment
    :param query: Optional. A query to match against metadata
    """


#  Get and set parameters on the server


@auth(auth_label=const.AuthorizationLabel.PARAMETER_WRITE, read_only=False, environment_param="tid")
@method(
    path="/parameters",
    operation="PUT",
    agent_server=True,
    arg_options=ENV_OPTS,
    client_types=[const.ClientType.api, const.ClientType.compiler, const.ClientType.agent],
)
def set_parameters(tid: uuid.UUID, parameters: list):
    """
    Set a parameter on the server

    :param tid: The id of the environment
    :param parameters: A list of dicts with the following keys:

        - id The name of the parameter
        - source The source of the parameter. Valid values are defined in the ParameterSource enum (see: inmanta/const.py)
        - value The value of the parameter
        - resource_id Optionally, scope the parameter to resource (fact)
        - expires Defaults to true. Set to false to create a never expiring fact
        - metadata metadata about the parameter
    """


# Get parameters from the agent


@method(
    path="/agent_parameter",
    operation="POST",
    server_agent=True,
    timeout=5,
    arg_options=AGENT_ENV_OPTS,
    client_types=[],
    reply=False,
    enforce_auth=False,
)
def get_parameter(tid: uuid.UUID, agent: str, resource: dict):
    """
    Get all parameters/facts known by the agents for the given resource

    This method will not actually return them.
    This call wil register the request with the agent and return,
    The agent will push the parameters back to the server when they are available.

    :param tid: The environment
    :param agent: The agent to get the parameters from
    :param resource: The resource to query the parameters from
    """


@method(path="/codebatched/<id>", operation="PUT", arg_options=ENV_OPTS, client_types=[const.ClientType.compiler])
def upload_code_batched(tid: uuid.UUID, id: int, resources: dict):
    """
    Upload batches of code for various resources associated with a specific version of a configuration model in an environment.

    :param tid: The id of the environment to which the code belongs.
    :param id: The version number of the configuration model.
    :param resources: A dictionary where each key is a string representing a resource type.
                  For each resource type, the value is a dictionary. This nested dictionary's keys are file hashes,
                  and each key maps to a tuple. This tuple contains three elements: the file name, the module name,
                  and a list of requirements.

    The endpoint validates that all provided file references are valid and checks for conflicts with existing code entries.
    """


# Generate download the diff of two hashes


@auth(auth_label=const.AuthorizationLabel.FILES_READ, read_only=True)
@method(path="/filediff", client_types=[const.ClientType.api])
def diff(file_id_1: str, file_id_2: str):
    """
    Returns the diff of the files with the two given ids

    :param file_id_1: The identifier of the first file.
    :param file_id_2: The identifier of the second file.

    :return: A string representing the diff between the two files.
    """


# Get a list of compile reports


@auth(auth_label=const.AuthorizationLabel.COMPILEREPORT_READ, read_only=True, environment_param="tid")
@method(path="/compilereport", operation="GET", arg_options=ENV_OPTS, client_types=[const.ClientType.api])
def get_reports(tid: uuid.UUID, start: Optional[str] = None, end: Optional[str] = None, limit: Optional[int] = None):
    """
    Return compile reports newer then start

    The returned compile report objects may carry links to other objects, e.g. a service instance.
    The full list of supported links can be found :ref:`here <api_self_referencing_links>`.

    :param tid: The id of the environment to get a report from
    :param start: Optional. Reports after start
    :param end: Optional. Reports before end
    :param limit: Optional. Maximum number of results, up to a maximum of 1000
                  If None, a default limit (set to 1000) is applied.
    """


@auth(auth_label=const.AuthorizationLabel.COMPILEREPORT_READ, read_only=True)
@method(path="/compilereport/<id>", operation="GET", client_types=[const.ClientType.api])
def get_report(id: uuid.UUID):
    """
    Get a compile report from the server

    The returned compile report object may carry links to other objects, e.g. a service instance.
    The full list of supported links can be found :ref:`here <api_self_referencing_links>`.

    :param id: The id of the compile and its reports to fetch.
    """


# Get a list of all agents


@auth(auth_label=const.AuthorizationLabel.AGENT_READ, read_only=True, environment_param="environment")
@method(path="/agentproc", operation="GET", client_types=[const.ClientType.api])
def list_agent_processes(
    environment: Optional[uuid.UUID] = None,
    expired: bool = True,
    start: Optional[uuid.UUID] = None,
    end: Optional[uuid.UUID] = None,
    limit: Optional[int] = None,
):
    """
    Return a list of all nodes and the agents for these nodes

    :param environment: Optional. An optional environment. If set, only the agents that belong to this environment are returned
    :param expired: Optional. if true show expired processes, otherwise only living processes are shown. True by default
    :param start: Optional. Agent processes after start (sorted by sid in ASC)
    :param end: Optional. Agent processes before end (sorted by sid in ASC)
    :param limit: Optional. Maximum number of results, up to a maximum of 1000
                  If None, a default limit (set to 1000) is applied.

    :raises BadRequest: limit parameter can not exceed 1000
    :raises NotFound: The given environment id does not exist!

    :return: A list of nodes
    """


@auth(auth_label=const.AuthorizationLabel.AGENT_READ, read_only=True)
@method(path="/agentproc/<id>", operation="GET", client_types=[const.ClientType.api])
def get_agent_process(id: uuid.UUID):
    """
    Return a detailed report for a node

    :param id: The session id of the agent
    :return: The requested node
    """


# Get a list of all agents
@auth(auth_label=const.AuthorizationLabel.AGENT_WRITE, read_only=False, environment_param="tid")
@method(path="/agent/<id>", operation="POST", api=True, timeout=5, arg_options=ENV_OPTS, client_types=[const.ClientType.api])
def trigger_agent(tid: uuid.UUID, id: str):
    """
    Request the server to reload an agent

    :param tid: The environment this agent is defined in
    :param id: The name of the agent
    :return: The requested node
    """


@auth(auth_label=const.AuthorizationLabel.AGENT_READ, read_only=True, environment_param="tid")
@method(path="/agent", operation="GET", api=True, timeout=5, arg_options=ENV_OPTS, client_types=[const.ClientType.api])
def list_agents(tid: uuid.UUID, start: Optional[str] = None, end: Optional[str] = None, limit: Optional[int] = None):
    """
    List all agent for an environment

    [DEPRECATED] use the V2 `get_agents` or `/agents` endpoint instead

    :param tid: The environment the agents are defined in
    :param start: Optional. Agent after start (sorted by name in ASC)
    :param end: Optional. Agent before end (sorted by name in ASC)
    :param limit: Optional. Maximum number of results, up to a maximum of 1000.
                  If None, a default limit (set to 1000) is applied.

    :raises BadRequest: limit parameter can not exceed 1000
    :raises NotFound: The given environment id does not exist!
    """


# Reporting by the agent to the server


@method(path="/status", operation="GET", server_agent=True, enforce_auth=False, timeout=5, client_types=[])
def get_status():
    """
    A call from the server to the agent to report its status to the server

    :return: A map with report items
    """


# Methods to allow the server to set the agents state


@method(path="/agentstate", operation="POST", server_agent=True, enforce_auth=False, timeout=5, client_types=[])
def set_state(agent: Optional[str], enabled: bool):
    """
    Set the state of the agent.

    :param agent: The name of the agent if it's provided. None represents all agents
    :param enabled: A boolean value indicating whether the agent should be paused (enabled=False) or unpaused (enabled=True).
    """


@method(
    path="/deploy",
    operation="POST",
    server_agent=True,
    enforce_auth=False,
    timeout=5,
    arg_options=AGENT_ENV_OPTS,
    client_types=[],
)
def trigger(tid: uuid.UUID, id: None | str, incremental_deploy: bool):
    """
    When the <id> parameter is set: request this specific agent to reload resources.
    Otherwise, request ALL agents in the environment to reload resources.

    :param tid: The environment this agent is defined in
    :param id: The name of the agent
    :param incremental_deploy: Indicates whether the agent should perform an incremental deploy or a full deploy
    """


@typedmethod(
    path="/scheduler/",
    operation="POST",
    server_agent=True,
    enforce_auth=False,
    timeout=5,
    arg_options=AGENT_ENV_OPTS,
    client_types=[],
)
def trigger_read_version(tid: uuid.UUID) -> int:
    """
    Notify the scheduler that a new version has been released

    :param tid: The environment this agent is defined in
    """


# Methods for the agent to get its initial state from the server


@method(path="/agentrecovery", operation="GET", agent_server=True, arg_options=ENV_OPTS, client_types=[const.ClientType.agent])
def get_state(tid: uuid.UUID, sid: uuid.UUID, agent: str):
    """
    Get the state for this agent.

    :param tid: The id of the environment.
    :param sid: The session ID associated with this agent.
    :param agent: The name of the agent.

    :return: A map with key enabled and value a boolean.
    """


@auth(auth_label=const.AuthorizationLabel.STATUS_READ, read_only=True)
@typedmethod(path="/serverstatus", operation="GET", client_types=[const.ClientType.api])
def get_server_status() -> model.StatusResponse:
    """
    Get the status of the server
    """


@auth(auth_label=const.AuthorizationLabel.COMPILER_STATUS_READ, read_only=True, environment_param="tid")
@typedmethod(
    path="/compilequeue",
    operation="GET",
    arg_options=ENV_OPTS,
    client_types=[const.ClientType.api],
    api_version=1,
    envelope_key="queue",
)
def get_compile_queue(tid: uuid.UUID) -> list[model.CompileRun]:
    """
    Get the current compiler queue on the server, ordered by increasing `requested` timestamp.

    The returned compile run object may carry links to other objects, e.g. a service instance. The full list of supported links
    can be found :ref:`here <api_self_referencing_links>`.

    :param tid: The id of the environment for which to retrieve the compile queue.

    :return: A list of CompileRun objects representing the current state of the compiler queue,
             with each entry detailing a specific compile run.
    """<|MERGE_RESOLUTION|>--- conflicted
+++ resolved
@@ -177,28 +177,6 @@
     """
 
 
-<<<<<<< HEAD
-@auth(auth_label=const.AuthorizationLabel.ENVIRONMENT_READ, read_only=True, environment_param="id")
-@method(
-    path="/environment/<id>",
-    operation="GET",
-    client_types=[const.ClientType.api],
-    arg_options={"id": ArgOption(getter=add_env)},
-)
-def get_environment(id: uuid.UUID, versions: Optional[int] = None, resources: Optional[int] = None):
-    """
-    Get an environment and all versions associated.
-
-    :param id: The id of the environment to return.
-    :param versions: Optional. If provided and greater than 0, include this many of the most recent versions for this
-                     environment, ordered in descending order of their version number.
-                     If not provided or 0, no version information is included.
-    :param resources: Optional. If provided and greater than 0, include a summary of the resources in the environment.
-    """
-
-
-=======
->>>>>>> e9121a39
 # Method for listing/getting/setting/removing settings of an environment. This API is also used by agents to configure
 # environments.
 
