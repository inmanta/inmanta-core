--- conflicted
+++ resolved
@@ -20,11 +20,7 @@
 
 import datetime
 import uuid
-<<<<<<< HEAD
-from typing import Any, Optional, Union
-=======
-from typing import Any, Dict, List, Literal, Optional, Union
->>>>>>> 0e188b76
+from typing import Any, Literal, Optional, Union
 
 from inmanta import const, data, resources
 from inmanta.const import ResourceState
@@ -545,16 +541,12 @@
     tid: uuid.UUID,
     version: int,
     resources: list,
-    resource_state: Dict[model.ResourceIdStr, Literal[ResourceState.available, ResourceState.undefined]] = {},
-    unknowns: Optional[List[Dict[str, PrimitiveTypes]]] = None,
+    resource_state: dict[model.ResourceIdStr, Literal[ResourceState.available, ResourceState.undefined]] = {},
+    unknowns: Optional[list[dict[str, PrimitiveTypes]]] = None,
     version_info: Optional[dict] = None,
     compiler_version: Optional[str] = None,
-<<<<<<< HEAD
     resource_sets: dict[model.ResourceIdStr, Optional[str]] = {},
-=======
-    resource_sets: Dict[model.ResourceIdStr, Optional[str]] = {},
     pip_config: Optional[PipConfig] = None,
->>>>>>> 0e188b76
 ):
     """
     Store a new version of the configuration model
