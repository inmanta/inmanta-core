"""
    Copyright 2019 Inmanta

    Licensed under the Apache License, Version 2.0 (the "License");
    you may not use this file except in compliance with the License.
    You may obtain a copy of the License at

        http://www.apache.org/licenses/LICENSE-2.0

    Unless required by applicable law or agreed to in writing, software
    distributed under the License is distributed on an "AS IS" BASIS,
    WITHOUT WARRANTIES OR CONDITIONS OF ANY KIND, either express or implied.
    See the License for the specific language governing permissions and
    limitations under the License.

    Contact: code@inmanta.com

    Module defining the v2 rest api
"""
import datetime
import uuid
from typing import Dict, List, Optional, Union

from inmanta.const import AgentAction, ApiDocsFormat, Change, ClientType, ResourceState
from inmanta.data import model
from inmanta.protocol.common import ReturnValue
from inmanta.types import PrimitiveTypes

from ..data.model import ResourceIdStr
from . import methods
from .decorators import typedmethod
from .openapi.model import OpenAPI


@typedmethod(
    path="/version/partial",
    operation="PUT",
    arg_options=methods.ENV_OPTS,
    client_types=[ClientType.compiler],
    api_version=2,
    varkw=True,
)
def put_partial(
    tid: uuid.UUID,
    version: int,
    resource_state: Optional[Dict[ResourceIdStr, ResourceState]] = None,
    unknowns: Optional[List[Dict[str, PrimitiveTypes]]] = None,
    resource_sets: Optional[Dict[ResourceIdStr, Optional[str]]] = None,
    removed_resource_sets: Optional[List[str]] = None,
    **kwargs: object,  # bypass the type checking for the resources and version_info argument
) -> None:
    """
    Store a new version of the configuration model after a partial recompile.

    The version number must be obtained through the reserve_version call

    This method is experimental and its interface may receive breaking changes in future releases.

    :param tid: The id of the environment
    :param version: The version of the configuration model
    :param resource_state: A dictionary with the initial const.ResourceState per resource id
    :param unknowns: A list of unknown parameters that caused the model to be incomplete
    :param resource_sets: a dictionary describing which resources belong to which resource set
    :param removed_resource_sets: a list of resource_sets that should be deleted from the model
    :param **kwargs: The following arguments are supported:
              * resources: a list of resource objects.
              * version_info: Model version information
    """


# Method for working with projects
@typedmethod(path="/project", operation="PUT", client_types=[ClientType.api], api_version=2)
def project_create(name: str, project_id: uuid.UUID = None) -> model.Project:
    """
    Create a new project

    :param name: The name of the project
    :param project_id: A unique uuid, when it is not provided the server generates one
    """


@typedmethod(path="/project/<id>", operation="POST", client_types=[ClientType.api], api_version=2)
def project_modify(id: uuid.UUID, name: str) -> model.Project:
    """
    Modify the given project
    """


@typedmethod(path="/project/<id>", operation="DELETE", client_types=[ClientType.api], api_version=2)
def project_delete(id: uuid.UUID) -> None:
    """
    Delete the given project and all related data
    """


@typedmethod(path="/project", operation="GET", client_types=[ClientType.api], api_version=2)
def project_list(environment_details: bool = False) -> List[model.Project]:
    """
    Returns a list of projects
    :param environment_details: Whether to include the icon and description of the environments in the results
    """


@typedmethod(path="/project/<id>", operation="GET", client_types=[ClientType.api], api_version=2)
def project_get(id: uuid.UUID, environment_details: bool = False) -> model.Project:
    """
    Get a project and a list of the environments under this project
    :param environment_details: Whether to include the icon and description of the environments in the results
    """


# Methods for working with environments
@typedmethod(path="/environment", operation="PUT", client_types=[ClientType.api], api_version=2)
def environment_create(
    project_id: uuid.UUID,
    name: str,
    repository: Optional[str] = None,
    branch: Optional[str] = None,
    environment_id: uuid.UUID = None,
    description: str = "",
    icon: str = "",
) -> model.Environment:
    """
    Create a new environment

    :param project_id: The id of the project this environment belongs to
    :param name: The name of the environment
    :param repository: The url (in git form) of the repository
    :param branch: The name of the branch in the repository
    :param environment_id: A unique environment id, if none an id is allocated by the server
    :param description: The description of the environment, maximum 255 characters
    :param icon: The data-url of the icon of the environment. It should follow the pattern `<mime-type>;base64,<image>`, where
                 <mime-type> is one of: 'image/png', 'image/jpeg', 'image/webp', 'image/svg+xml', and <image> is the image in
                 the format matching the specified mime-type, and base64 encoded.
                 The length of the whole string should be maximum 64 kb.

    :raises BadRequest: When the parameters supplied are not valid.
    """


@typedmethod(path="/environment/<id>", operation="POST", client_types=[ClientType.api], api_version=2)
def environment_modify(
    id: uuid.UUID,
    name: str,
    repository: str = None,
    branch: str = None,
    project_id: Optional[uuid.UUID] = None,
    description: Optional[str] = None,
    icon: Optional[str] = None,
) -> model.Environment:
    """
    Modify the given environment
    The optional parameters that are unspecified will be left unchanged by the update.

    :param id: The id of the environment
    :param name: The name of the environment
    :param repository: The url (in git form) of the repository
    :param branch: The name of the branch in the repository
    :param project_id: The id of the project the environment belongs to
    :param description: The description of the environment, maximum 255 characters
    :param icon: The data-url of the icon of the environment. It should follow the pattern `<mime-type>;base64,<image>` , where
                 <mime-type> is one of: 'image/png', 'image/jpeg', 'image/webp', 'image/svg+xml', and <image> is the image in
                 the format matching the specified mime-type, and base64 encoded.
                 The length of the whole string should be maximum 64 kb.
                 The icon can be removed by setting this parameter to an empty string.

    :raises BadRequest: When the parameters supplied are not valid.
    :raises NotFound: The given environment doesn't exist.
    """


@typedmethod(path="/environment/<id>", operation="DELETE", client_types=[ClientType.api], api_version=2)
def environment_delete(id: uuid.UUID) -> None:
    """
    Delete the given environment and all related data.

    :param id: The uuid of the environment.

    :raises NotFound: The given environment doesn't exist.
    :raises Forbidden: The given environment is protected.
    """


@typedmethod(path="/environment", operation="GET", client_types=[ClientType.api], api_version=2)
def environment_list(details: bool = False) -> List[model.Environment]:
    """
    Returns a list of environments
    :param details: Whether to include the icon and description of the environments in the results
    """


@typedmethod(
    path="/environment/<id>",
    operation="GET",
    client_types=[ClientType.api],
    arg_options={"id": methods.ArgOption(getter=methods.add_env)},
    api_version=2,
)
def environment_get(id: uuid.UUID, details: bool = False) -> model.Environment:
    """
    Get an environment and all versions associated

    :param id: The id of the environment to return
    :param details: Whether to include the icon and description of the environment
    """


@typedmethod(
    path="/actions/environment/halt",
    operation="POST",
    arg_options=methods.ENV_OPTS,
    client_types=[ClientType.api],
    api_version=2,
)
def halt_environment(tid: uuid.UUID) -> None:
    """
    Halt all orchestrator operations for an environment. The environment will enter a state where all agents are paused and
    can not be unpaused. Incoming compile requests will still be queued but compilation will halt. Normal operation can be
    restored using the `resume_environment` endpoint.

    :param tid: The environment id

    :raises NotFound: The given environment doesn't exist.
    """


@typedmethod(
    path="/actions/environment/resume",
    operation="POST",
    arg_options=methods.ENV_OPTS,
    client_types=[ClientType.api],
    api_version=2,
)
def resume_environment(tid: uuid.UUID) -> None:
    """
    Resume all orchestrator operations for an environment. Resumes normal environment operation and unpauses all agents
    that were active when the environment was halted.

    :param tid: The environment id

    :raises NotFound: The given environment doesn't exist.
    """


@typedmethod(
    path="/decommission/<id>",
    operation="POST",
    arg_options={"id": methods.ArgOption(getter=methods.convert_environment)},
    client_types=[ClientType.api],
    api_version=2,
)
def environment_decommission(id: uuid.UUID, metadata: Optional[model.ModelMetadata] = None) -> int:
    """
    Decommission an environment. This is done by uploading an empty model to the server and let purge_on_delete handle
    removal.

    :param id: The uuid of the environment.
    :param metadata: Optional metadata associated with the decommissioning

    :raises NotFound: The given environment doesn't exist.
    :raises Forbidden: The given environment is protected.
    """


@typedmethod(
    path="/decommission/<id>",
    operation="DELETE",
    arg_options={"id": methods.ArgOption(getter=methods.convert_environment)},
    client_types=[ClientType.api],
    api_version=2,
)
def environment_clear(id: uuid.UUID) -> None:
    """
    Clear all data from this environment.

    :param id: The uuid of the environment.

    :raises NotFound: The given environment doesn't exist.
    :raises Forbidden: The given environment is protected.
    """


# Method for listing and creating auth tokens for an environment that can be used by the agent and compilers
@typedmethod(
    path="/environment_auth",
    operation="POST",
    arg_options=methods.ENV_OPTS,
    client_types=[ClientType.api, ClientType.compiler],
    api_version=2,
)
def environment_create_token(tid: uuid.UUID, client_types: List[str], idempotent: bool = True) -> str:
    """
    Create or get a new token for the given client types. Tokens generated with this call are scoped to the current
    environment.

    :param tid: The environment id
    :param client_types: The client types for which this token is valid (api, agent, compiler)
    :param idempotent: The token should be idempotent, such tokens do not have an expire or issued at set so their
                       value will not change.
    """


# Method for listing/getting/setting/removing settings of an environment. This API is also used by agents to configure
# environments.
@typedmethod(
    path="/environment_settings",
    operation="GET",
    arg_options=methods.ENV_OPTS,
    api=True,
    agent_server=True,
    client_types=[ClientType.api, ClientType.agent, ClientType.compiler],
    api_version=2,
)
def environment_settings_list(tid: uuid.UUID) -> model.EnvironmentSettingsReponse:
    """
    List the settings in the current environment
    """


@typedmethod(
    path="/environment_settings/<id>",
    operation="POST",
    arg_options=methods.ENV_OPTS,
    api=True,
    agent_server=True,
    client_types=[ClientType.api, ClientType.agent, ClientType.compiler],
    api_version=2,
)
def environment_settings_set(tid: uuid.UUID, id: str, value: model.EnvSettingType) -> ReturnValue[None]:
    """
    Set a value
    """


@typedmethod(
    path="/environment_settings/<id>",
    operation="GET",
    arg_options=methods.ENV_OPTS,
    api=True,
    agent_server=True,
    client_types=[ClientType.api, ClientType.agent],
    api_version=2,
)
def environment_setting_get(tid: uuid.UUID, id: str) -> model.EnvironmentSettingsReponse:
    """
    Get a value
    """


@typedmethod(
    path="/environment_settings/<id>",
    operation="DELETE",
    arg_options=methods.ENV_OPTS,
    api=True,
    agent_server=True,
    client_types=[ClientType.api, ClientType.agent],
    api_version=2,
)
def environment_setting_delete(tid: uuid.UUID, id: str) -> ReturnValue[None]:
    """
    Delete a value
    """


@typedmethod(
    path="/reserve_version", operation="POST", arg_options=methods.ENV_OPTS, client_types=[ClientType.compiler], api_version=2
)
def reserve_version(tid: uuid.UUID) -> int:
    """
    Reserve a version number in this environment.
    """


@typedmethod(path="/docs", operation="GET", client_types=[ClientType.api], api_version=2)
def get_api_docs(format: Optional[ApiDocsFormat] = ApiDocsFormat.swagger) -> ReturnValue[Union[OpenAPI, str]]:
    """
    Get the OpenAPI definition of the API
    :param format: Use 'openapi' to get the schema in json format, leave empty or use 'swagger' to get the Swagger-UI view
    """


@typedmethod(
    path="/agent/<name>/<action>", operation="POST", arg_options=methods.ENV_OPTS, client_types=[ClientType.api], api_version=2
)
def agent_action(tid: uuid.UUID, name: str, action: AgentAction) -> None:
    """
    Execute an action on an agent

    :param tid: The environment this agent is defined in.
    :param name: The name of the agent.
    :param action: The type of action that should be executed on an agent.
                    Pause and unpause can only be used when the environment is not halted,
                    while the on_resume actions can only be used when the environment is halted.
                    * pause: A paused agent cannot execute any deploy operations.
                    * unpause: A unpaused agent will be able to execute deploy operations.
                    * keep_paused_on_resume: The agent will still be paused when the environment is resumed
                    * unpause_on_resume: The agent will be unpaused when the environment is resumed

    :raises Forbidden: The given environment has been halted and the action is pause/unpause,
                        or the environment is not halted and the action is related to the on_resume behavior
    """


@typedmethod(
    path="/agents/<action>", operation="POST", arg_options=methods.ENV_OPTS, client_types=[ClientType.api], api_version=2
)
def all_agents_action(tid: uuid.UUID, action: AgentAction) -> None:
    """
    Execute an action on all agents in the given environment.

    :param tid: The environment of the agents.
    :param action: The type of action that should be executed on the agents.
                    Pause and unpause can only be used when the environment is not halted,
                    while the on_resume actions can only be used when the environment is halted.
                    * pause: A paused agent cannot execute any deploy operations.
                    * unpause: A unpaused agent will be able to execute deploy operations.
                    * keep_paused_on_resume: The agents will still be paused when the environment is resumed
                    * unpause_on_resume: The agents will be unpaused when the environment is resumed

    :raises Forbidden: The given environment has been halted and the action is pause/unpause,
                        or the environment is not halted and the action is related to the on_resume behavior
    """


@typedmethod(path="/agents", operation="GET", arg_options=methods.ENV_OPTS, client_types=[ClientType.api], api_version=2)
def get_agents(
    tid: uuid.UUID,
    limit: Optional[int] = None,
    start: Optional[Union[datetime.datetime, bool, str]] = None,
    end: Optional[Union[datetime.datetime, bool, str]] = None,
    first_id: Optional[str] = None,
    last_id: Optional[str] = None,
    filter: Optional[Dict[str, List[str]]] = None,
    sort: str = "name.asc",
) -> List[model.Agent]:
    """
    Get all of the agents in the given environment
    :param tid: The id of the environment the agents should belong to
    :param limit: Limit the number of agents that are returned
    :param start: The lower limit for the order by column (exclusive).
    :param first_id: The name to use as a continuation token for paging, in combination with the 'start' value,
            because the order by column might contain non-unique values
    :param last_id: The name to use as a continuation token for paging, in combination with the 'end' value,
            because the order by column might contain non-unique values
                Only one of 'start' and 'end' should be specified at the same time.
    :param end: The upper limit for the order by column (exclusive).
                Only one of 'start' and 'end' should be specified at the same time.
    :param filter: Filter the list of returned agents.
                Filtering by 'name', 'process_name' and 'status' is supported.
    :param sort: Return the results sorted according to the parameter value.
                Sorting by 'name', 'process_name', 'status', 'paused' and 'last_failover' is supported.
                The following orders are supported: 'asc', 'desc'
    :return: A list of all matching agents
    :raise NotFound: This exception is raised when the referenced environment is not found
    :raise BadRequest: When the parameters used for filtering, sorting or paging are not valid
    """


@typedmethod(
    path="/agents/process/<id>", operation="GET", arg_options=methods.ENV_OPTS, client_types=[ClientType.api], api_version=2
)
def get_agent_process_details(tid: uuid.UUID, id: uuid.UUID, report: bool = False) -> model.AgentProcess:
    """
    Get the details of an agent process

    :param tid: Id of the environment
    :param id: The id of the specific agent process
    :param report: Whether to include a report from the agent or not
    :return: The details of an agent process
    :raise NotFound: This exception is raised when the referenced environment or agent process is not found
    """


@typedmethod(path="/agentmap", api=False, server_agent=True, operation="POST", client_types=[], api_version=2)
def update_agent_map(agent_map: Dict[str, str]) -> None:
    """
    Notify an agent about the fact that the autostart_agent_map has been updated.

    :param agent_map: The content of the new autostart_agent_map
    """


@typedmethod(
    path="/compiledata/<id>",
    operation="GET",
    client_types=[ClientType.api],
    api_version=2,
)
def get_compile_data(id: uuid.UUID) -> Optional[model.CompileData]:
    """
    Get the compile data for the given compile request.

    :param id: The id of the compile.
    """


@typedmethod(
    path="/resource_actions", operation="GET", arg_options=methods.ENV_OPTS, client_types=[ClientType.api], api_version=2
)
def get_resource_actions(
    tid: uuid.UUID,
    resource_type: Optional[str] = None,
    agent: Optional[str] = None,
    attribute: Optional[str] = None,
    attribute_value: Optional[str] = None,
    log_severity: Optional[str] = None,
    limit: Optional[int] = 0,
    action_id: Optional[uuid.UUID] = None,
    first_timestamp: Optional[datetime.datetime] = None,
    last_timestamp: Optional[datetime.datetime] = None,
) -> ReturnValue[List[model.ResourceAction]]:
    """
    Return resource actions matching the search criteria.

    :param tid: The id of the environment this resource belongs to
    :param resource_type: The resource entity type that should be queried
    :param agent: Agent name that is used to filter the results
    :param attribute: Attribute name used for filtering
    :param attribute_value: Attribute value used for filtering. Attribute and attribute value should be supplied together.
    :param log_severity: Only include ResourceActions which have a log message with this severity.
    :param limit: Limit the number of resource actions included in the response, up to 1000
    :param action_id: Start the query from this action_id.
            To be used in combination with either the first or last timestamp.
    :param first_timestamp: Limit the results to resource actions that started later
            than the value of this parameter (exclusive)
    :param last_timestamp: Limit the results to resource actions that started earlier
            than the value of this parameter (exclusive).
            Only the first_timestamp or last_timestamp parameter should be supplied
    :return: the list of matching Resource Actions in a descending order according to the 'started' timestamp.
            If a limit was specified, also return the links to the next and previous pages.
            The "next" page always refers to the actions that started earlier,
            while the "prev" page refers to actions that started later.

    :raises BadRequest: When the supplied parameters are not valid.

    """


@typedmethod(
    path="/resource/<rvid>/deploy/done",
    operation="POST",
    agent_server=True,
    arg_options={**methods.ENV_OPTS, **methods.RVID_OPTS},
    client_types=[ClientType.agent],
    api_version=2,
)
def resource_deploy_done(
    tid: uuid.UUID,
    rvid: model.ResourceVersionIdStr,
    action_id: uuid.UUID,
    status: ResourceState,
    messages: List[model.LogLine] = [],
    changes: Dict[str, model.AttributeStateChange] = {},
    change: Optional[Change] = None,
) -> None:
    """
    Report to the server that an agent has finished the deployment of a certain resource.

    :param tid: The id of the environment the resource belongs to
    :param rvid: The resource version id of the resource for which the deployment is finished.
    :param action_id: A unique ID associated with this resource deployment action. This should be the same ID that was
                      passed to the `/resource/<resource_id>/deploy/start` API call.
    :param status: The current status of the resource (if known)
    :param messages: A list of log entries produced by the deployment action.
    :param changes: A dict of changes to this resource. The key of this dict indicates the attributes/fields that
                   have been changed. The value contains the new value and/or the original value.
    :param change: The type of change that was done the given resource.
    """


@typedmethod(
    path="/resource/<rvid>/deploy/start",
    operation="POST",
    agent_server=True,
    arg_options={**methods.ENV_OPTS, **methods.RVID_OPTS},
    client_types=[ClientType.agent],
    api_version=2,
)
def resource_deploy_start(
    tid: uuid.UUID,
    rvid: model.ResourceVersionIdStr,
    action_id: uuid.UUID,
) -> Dict[model.ResourceVersionIdStr, ResourceState]:
    """
    Report to the server that the agent will start the deployment of the given resource.

    :param tid: The id of the environment the resource belongs to
    :param rvid: The resource version id of the resource for which the deployment will start
    :param action_id: A unique id used to track the action of this deployment
    :return: A dict mapping the resource version id of each dependency of resource_id to
             the last deployment status of that resource.
    """


# No pagination support is provided for this endpoint because there is no elegant way to page the output of this endpoint.
@typedmethod(
    path="/resource/<rvid>/events",
    operation="GET",
    arg_options={**methods.ENV_OPTS, **methods.RVID_OPTS},
    agent_server=True,
    client_types=[ClientType.agent],
    api_version=2,
)
def get_resource_events(
    tid: uuid.UUID,
    rvid: model.ResourceVersionIdStr,
) -> Dict[model.ResourceIdStr, List[model.ResourceAction]]:
    """
    Return relevant events for a resource, i.e. all deploy actions for each of its dependencies since this resources' last
    deploy or all deploy actions if this resources hasn't been deployed before. The resource actions are sorted in descending
    order according to their started timestamp.

    :param tid: The id of the environment this resource belongs to
    :param rvid: The id of the resource to get events for.
    :raises BadRequest: When this endpoint in called while the resource with the given resource version is not
                        in the deploying state.
    """


@typedmethod(
    path="/resource/<rvid>/did_dependency_change",
    operation="GET",
    arg_options={**methods.ENV_OPTS, **methods.RVID_OPTS},
    agent_server=True,
    client_types=[ClientType.agent],
    api_version=2,
)
def resource_did_dependency_change(
    tid: uuid.UUID,
    rvid: model.ResourceVersionIdStr,
) -> bool:
    """
    Returns True iff this resources' events indicate a change in its dependencies since the resource's last deployment.

    :param tid: The id of the environment this resource belongs to
    :param rvid: The id of the resource.
    :raises BadRequest: When this endpoint in called while the resource with the given resource version is not
                        in the deploying state.
    """


@typedmethod(path="/resource", operation="GET", arg_options=methods.ENV_OPTS, client_types=[ClientType.api], api_version=2)
def resource_list(
    tid: uuid.UUID,
    limit: Optional[int] = None,
    first_id: Optional[model.ResourceVersionIdStr] = None,
    last_id: Optional[model.ResourceVersionIdStr] = None,
    start: Optional[str] = None,
    end: Optional[str] = None,
    filter: Optional[Dict[str, List[str]]] = None,
    sort: str = "resource_type.desc",
    deploy_summary: bool = False,
) -> List[model.LatestReleasedResource]:
    """
    :param tid: The id of the environment this resource belongs to
    :param limit: Limit the number of instances that are returned
    :param first_id: The resource_version_id to use as a continuation token for paging, in combination with the 'start' value,
            because the order by column might contain non-unique values
    :param last_id: The resource_version_id to use as a continuation token for paging, in combination with the 'end' value,
            because the order by column might contain non-unique values
    :param start: The lower limit for the order by column (exclusive).
                Only one of 'start' and 'end' should be specified at the same time.
    :param end: The upper limit for the order by column (exclusive).
                Only one of 'start' and 'end' should be specified at the same time.
    :param filter: Filter the list of returned resources.
                Filters should be specified with the syntax `?filter.<filter_key>=value`, for example `?filter.status=deployed`
                It's also possible to provide multiple values for the same filter, in this case resources are returned,
                if they match any of these filter values.
                For example: `?filter.status=deployed&filter.status=available` returns instances with either of the statuses
                deployed or available.
                Multiple different filters narrow the results however (they are treated as an 'AND' operator).
                For example `filter.status=deployed&filter.agent=internal` returns resources
                with 'deployed' status, where the 'agent' is set to 'internal_agent'.
                The following options are available:
                agent: filter by the agent of the resource
                resource_type: filter by the type of the resource
                resource_id_value: filter by the attribute values of the resource
                status: filter by the current status of the resource.
                For status filters it's also possible to invert the condition with '!', for example
                `filter.status=!orphaned` will return all the resources that are not in 'orphaned' state
                The values for the 'agent', 'resource_type' and 'value' filters are matched partially.
    :param sort: Return the results sorted according to the parameter value.
                It should follow the pattern `<attribute_to_sort_by>.<order>`, for example `resource_type.desc`
                (case insensitive).
                The following sorting attributes are supported: 'resource_type', 'agent', 'resource_id_value', 'status'.
                The following orders are supported: 'asc', 'desc'
    :param deploy_summary: If set to true, returns a summary of the deployment status of the resources in the environment
                           in the metadata, describing how many resources are in each state as well as the total number
                           of resources. The summary does not take into account the current filters or paging parameters.
                           Orphaned resources are not included in the summary
    :return: A list of all matching released resources
    :raise NotFound: This exception is raised when the referenced environment is not found
    :raise BadRequest: When the parameters used for filtering, sorting or paging are not valid
    """


@typedmethod(
    path="/resource/<rid>", operation="GET", arg_options=methods.ENV_OPTS, client_types=[ClientType.api], api_version=2
)
def resource_details(tid: uuid.UUID, rid: model.ResourceIdStr) -> model.ReleasedResourceDetails:
    """
    :return: The details of the latest released version of a resource
    :raise NotFound: This exception is raised when the referenced environment or resource is not found
    """


@typedmethod(
    path="/resource/<rid>/history", operation="GET", arg_options=methods.ENV_OPTS, client_types=[ClientType.api], api_version=2
)
def resource_history(
    tid: uuid.UUID,
    rid: model.ResourceIdStr,
    limit: Optional[int] = None,
    first_id: Optional[str] = None,
    last_id: Optional[str] = None,
    start: Optional[datetime.datetime] = None,
    end: Optional[datetime.datetime] = None,
    sort: str = "date.desc",
) -> List[model.ResourceHistory]:
    """
    :param tid: The id of the environment this resource belongs to
    :param rid: The id of the resource
    :param limit: Limit the number of instances that are returned
    :param first_id: The attribute_hash to use as a continuation token for paging, in combination with the 'start' value,
            because the order by column might contain non-unique values
    :param last_id: The attribute_hash to use as a continuation token for paging, in combination with the 'end' value,
            because the order by column might contain non-unique values
    :param start: The lower limit for the order by column (exclusive).
                Only one of 'start' and 'end' should be specified at the same time.
    :param end: The upper limit for the order by column (exclusive).
                Only one of 'start' and 'end' should be specified at the same time.
    :param sort: Return the results sorted according to the parameter value.
                It should follow the pattern `<attribute_to_sort_by>.<order>`, for example `date.desc`
                (case insensitive).
                Sorting by `date` is supported.
                The following orders are supported: 'asc', 'desc'
    :return: The history of a resource, according to its attributes
    :raise NotFound: This exception is raised when the referenced environment is not found
    :raise BadRequest: When the parameters used for sorting or paging are not valid
    """


@typedmethod(
    path="/resource/<rid>/logs", operation="GET", arg_options=methods.ENV_OPTS, client_types=[ClientType.api], api_version=2
)
def resource_logs(
    tid: uuid.UUID,
    rid: model.ResourceIdStr,
    limit: Optional[int] = None,
    start: Optional[datetime.datetime] = None,
    end: Optional[datetime.datetime] = None,
    filter: Optional[Dict[str, List[str]]] = None,
    sort: str = "timestamp.desc",
) -> List[model.ResourceLog]:
    """
    Get the logs of a specific resource
    :param tid: The id of the environment this resource belongs to
    :param rid: The id of the resource
    :param limit: Limit the number of instances that are returned
    :param start: The lower limit for the order by column (exclusive).
                Only one of 'start' and 'end' should be specified at the same time.
    :param end: The upper limit for the order by column (exclusive).
                Only one of 'start' and 'end' should be specified at the same time.
    :param filter: Filter the list of returned logs.
                Filters should be specified with the syntax `?filter.<filter_key>=value`,
                for example `?filter.minimal_log_level=INFO`
                It's also possible to provide multiple values for the same filter, in this case resources are returned,
                if they match any of these filter values.
                For example: `?filter.action=pull&filter.action=deploy` returns logs with either of the actions
                pull or deploy.
                Multiple different filters narrow the results however (they are treated as an 'AND' operator).
                For example `filter.minimal_log_level=INFO&filter.action=deploy` returns logs
                with 'deploy' action, where the 'log_level' is at least 'INFO'.
                The following options are available:
                action: filter by the action of the log
                timestamp: return the logs matching the timestamp constraints. Valid constraints are of the form
                    "<lt|le|gt|ge>:<x>". The expected format is YYYY-MM-DDTHH:mm:ss.ssssss, so an ISO-8601 datetime string,
                    in UTC timezone. For example:
                    `?filter.timestamp=ge:2021-08-18T09:21:30.568353&filter.timestamp=lt:2021-08-18T10:21:30.568353`.
                    Multiple constraints can be specified, in which case only log messages that match all constraints will be
                    returned.
                message: filter by the content of the log messages. Partial matches are allowed. (case-insensitive)
                minimal_log_level: filter by the log level of the log messages. The filter specifies the minimal level,
                so messages with either this level, or a higher severity level are going to be included in the result.
                For example, for `filter.minimal_log_level=INFO`, the log messages with level `INFO, WARNING, ERROR, CRITICAL`
                all match the query.
    :param sort: Return the results sorted according to the parameter value.
                It should follow the pattern `<attribute_to_sort_by>.<order>`, for example `timestamp.desc`
                (case insensitive).
                The only sorting by `timestamp` is supported.
                The following orders are supported: 'asc', 'desc'
    :return: A list of all matching resource logs
    :raise NotFound: This exception is raised when the referenced environment is not found
    :raise BadRequest: When the parameters used for filtering, sorting or paging are not valid
    """


@typedmethod(
    path="/resource/<rid>/facts", operation="GET", arg_options=methods.ENV_OPTS, client_types=[ClientType.api], api_version=2
)
def get_facts(tid: uuid.UUID, rid: model.ResourceIdStr) -> List[model.Fact]:
    """
    Get the facts related to a specific resource
    :param tid: The id of the environment
    :param rid: Id of the resource
    :return: The facts related to this resource
    :raise NotFound: This status code is returned when the referenced environment is not found
    """


@typedmethod(
    path="/resource/<rid>/facts/<id>",
    operation="GET",
    arg_options=methods.ENV_OPTS,
    client_types=[ClientType.api],
    api_version=2,
)
def get_fact(tid: uuid.UUID, rid: model.ResourceIdStr, id: uuid.UUID) -> model.Fact:
    """
    Get one specific fact
    :param tid: The id of the environment
    :param rid: The id of the resource
    :param id: The id of the fact
    :return: A specific fact corresponding to the id
    :raise NotFound: This status code is returned when the referenced environment or fact is not found
    """


@typedmethod(path="/compilereport", operation="GET", arg_options=methods.ENV_OPTS, client_types=[ClientType.api], api_version=2)
def get_compile_reports(
    tid: uuid.UUID,
    limit: Optional[int] = None,
    first_id: Optional[uuid.UUID] = None,
    last_id: Optional[uuid.UUID] = None,
    start: Optional[datetime.datetime] = None,
    end: Optional[datetime.datetime] = None,
    filter: Optional[Dict[str, List[str]]] = None,
    sort: str = "requested.desc",
) -> List[model.CompileReport]:
    """
    Get the compile reports from an environment
    :param tid: The id of the environment
    :param limit: Limit the number of instances that are returned
    :param first_id: The id to use as a continuation token for paging, in combination with the 'start' value,
            because the order by column might contain non-unique values
    :param last_id: The id to use as a continuation token for paging, in combination with the 'end' value,
            because the order by column might contain non-unique values
    :param start: The lower limit for the order by column (exclusive).
                Only one of 'start' and 'end' should be specified at the same time.
    :param end: The upper limit for the order by column (exclusive).
                Only one of 'start' and 'end' should be specified at the same time.
    :param filter: Filter the list of returned compile reports.
                Filters should be specified with the syntax `?filter.<filter_key>=value`,
                for example `?filter.success=True`
                It's also possible to provide multiple values for the same filter, in this case resources are returned,
                if they match any of these filter values.
                For example: `?filter.requested=ge:2021-08-18T09:21:30.568353&filter.requested=lt:2021-08-18T10:21:30.568353`
                returns compile reports that were requested between the specified dates.
                Multiple different filters narrow the results however (they are treated as an 'AND' operator).
                For example `?filter.success=True&filter.completed=True` returns compile reports
                that are completed and successful.
                The following options are available:
                success: whether the compile was successful or not
                started: whether the compile has been started or not
                completed: whether the compile has been completed or not
                requested: return the logs matching the timestamp constraints. Valid constraints are of the form
                    "<lt|le|gt|ge>:<x>". The expected format is YYYY-MM-DDTHH:mm:ss.ssssss, so an ISO-8601 datetime string,
                    in UTC timezone. Specifying microseconds is optional. For example:
                    `?filter.requested=ge:2021-08-18T09:21:30.568353&filter.requested=lt:2021-08-18T10:21:30`.
                    Multiple constraints can be specified, in which case only compile reports that match all constraints will be
                    returned.
    :param sort: Return the results sorted according to the parameter value.
                It should follow the pattern `?sort=<attribute_to_sort_by>.<order>`, for example `?sort=requested.desc`
                (case insensitive).
                Only sorting by the `requested` timestamp is supported.
                The following orders are supported: 'asc', 'desc'
    :return: A list of all matching compile reports
    :raise NotFound: This exception is raised when the referenced environment is not found
    :raise BadRequest: When the parameters used for filtering, sorting or paging are not valid
    """


@typedmethod(
    path="/compilereport/<id>", operation="GET", arg_options=methods.ENV_OPTS, client_types=[ClientType.api], api_version=2
)
def compile_details(tid: uuid.UUID, id: uuid.UUID) -> model.CompileDetails:
    """
    :return: The details of a compile
    :raise NotFound: This exception is raised when the referenced environment or compile is not found
    """


@typedmethod(path="/desiredstate", operation="GET", arg_options=methods.ENV_OPTS, client_types=[ClientType.api], api_version=2)
def list_desired_state_versions(
    tid: uuid.UUID,
    limit: Optional[int] = None,
    start: Optional[int] = None,
    end: Optional[int] = None,
    filter: Optional[Dict[str, List[str]]] = None,
    sort: str = "version.desc",
) -> List[model.DesiredStateVersion]:
    """
    Get the desired state versions from an environment
    :param tid: The id of the environment
    :param limit: Limit the number of versions that are returned
    :param start: The lower limit for the order by column (exclusive).
                Only one of 'start' and 'end' should be specified at the same time.
    :param end: The upper limit for the order by column (exclusive).
                Only one of 'start' and 'end' should be specified at the same time.
    :param filter: Filter the list of returned desired state versions.
                Filtering by 'version' range, 'date' range and 'status' is supported.
    :param sort: Return the results sorted according to the parameter value.
                Only sorting by 'version' is supported.
                The following orders are supported: 'asc', 'desc'
    :return: A list of all matching compile reports
    :raise NotFound: This exception is raised when the referenced environment is not found
    :raise BadRequest: When the parameters used for filtering, sorting or paging are not valid
    """


@typedmethod(
    path="/desiredstate/<version>/promote",
    operation="POST",
    arg_options=methods.ENV_OPTS,
    client_types=[ClientType.api],
    api_version=2,
)
def promote_desired_state_version(
    tid: uuid.UUID, version: int, trigger_method: Optional[model.PromoteTriggerMethod] = None
) -> None:
    """
    Promote a desired state version, making it the active version in the environment
    :param tid: The id of the environment
    :param version: The number of the version to promote
    :param trigger_method: If set to 'push_incremental_deploy' or 'push_full_deploy',
        the agents will perform an incremental or full deploy, respectively.
        If set to 'no_push', the new version is not pushed to the agents.
        If the parameter is not set (or set to null), the new version is pushed and
        the environment setting 'environment_agent_trigger_method' decides if the deploy should be full or incremental
    """


@typedmethod(
    path="/desiredstate/<version>",
    operation="GET",
    arg_options=methods.ENV_OPTS,
    client_types=[ClientType.api],
    api_version=2,
)
def get_resources_in_version(
    tid: uuid.UUID,
    version: int,
    limit: Optional[int] = None,
    first_id: Optional[model.ResourceVersionIdStr] = None,
    last_id: Optional[model.ResourceVersionIdStr] = None,
    start: Optional[str] = None,
    end: Optional[str] = None,
    filter: Optional[Dict[str, List[str]]] = None,
    sort: str = "resource_type.desc",
) -> List[model.VersionedResource]:
    """
    Get the resources that belong to a specific version
    :param tid: The id of the environment
    :param version: The version number
    :param limit: Limit the number of resources that are returned
    :param first_id: The resource_version_id to use as a continuation token for paging, in combination with the 'start' value,
            because the order by column might contain non-unique values
    :param last_id: The resource_version_id to use as a continuation token for paging, in combination with the 'end' value,
            because the order by column might contain non-unique values
    :param start: The lower limit for the order by column (exclusive).
                Only one of 'start' and 'end' should be specified at the same time.
    :param end: The upper limit for the order by column (exclusive).
                Only one of 'start' and 'end' should be specified at the same time.
    :param filter: Filter the list of returned resources.
                The following options are available:
                agent: filter by the agent name of the resource
                resource_type: filter by the type of the resource
                resource_id_value: filter by the attribute values of the resource
    :param sort: Return the results sorted according to the parameter value.
                The following sorting attributes are supported: 'resource_type', 'agent', 'resource_id_value'.
                The following orders are supported: 'asc', 'desc'
    :return: A list of all matching resources
    :raise NotFound: This exception is raised when the referenced environment is not found
    :raise BadRequest: When the parameters used for filtering, sorting or paging are not valid
    """


@typedmethod(
    path="/desiredstate/diff/<from_version>/<to_version>",
    operation="GET",
    arg_options=methods.ENV_OPTS,
    client_types=[ClientType.api],
    api_version=2,
)
def get_diff_of_versions(
    tid: uuid.UUID,
    from_version: int,
    to_version: int,
) -> List[model.ResourceDiff]:
    """
    Compare two versions of desired states, and provide the difference between them,
    with regard to their resources and the attributes of these resources.
    Resources that are the same in both versions are not mentioned in the results.

    A resource diff describes whether the resource was 'added', 'modified' or 'deleted',
    and what the values of their attributes were in the versions.
    The values are also returned in a stringified, easy to compare way,
    which can be used to calculate a `git diff`-like summary of the changes.

    :param tid: The id of the environment
    :param from_version: The (lower) version number to compare
    :param to_version: The other (higher) version number to compare
    :return: The resource diffs between from_version and to_version
    :raise NotFound: This exception is raised when the referenced environment or versions are not found
    :raise BadRequest: When the version parameters are not valid
    """


@typedmethod(
    path="/desiredstate/<version>/resource/<rid>",
    operation="GET",
    arg_options=methods.ENV_OPTS,
    client_types=[ClientType.api],
    api_version=2,
)
def versioned_resource_details(tid: uuid.UUID, version: int, rid: model.ResourceIdStr) -> model.VersionedResourceDetails:
    """
    :param tid: The id of the environment
    :param version: The version number of the resource
    :param rid: The id of the resource
    :return: The details of a specific version of a resource
    :raise NotFound: This exception is raised when the referenced environment or resource is not found
    """


@typedmethod(
    path="/parameters",
    operation="GET",
    arg_options=methods.ENV_OPTS,
    client_types=[ClientType.api],
    api_version=2,
)
def get_parameters(
    tid: uuid.UUID,
    limit: Optional[int] = None,
    first_id: Optional[uuid.UUID] = None,
    last_id: Optional[uuid.UUID] = None,
    start: Optional[Union[datetime.datetime, str]] = None,
    end: Optional[Union[datetime.datetime, str]] = None,
    filter: Optional[Dict[str, List[str]]] = None,
    sort: str = "name.asc",
) -> List[model.Parameter]:
    """
    List the parameters in an environment
    :param tid: The id of the environment
    :param limit: Limit the number of parameters that are returned
    :param first_id: The parameter id to use as a continuation token for paging, in combination with the 'start' value,
            because the order by column might contain non-unique values
    :param last_id: The parameter id to use as a continuation token for paging, in combination with the 'end' value,
            because the order by column might contain non-unique values
    :param start: The lower limit for the order by column (exclusive).
                Only one of 'start' and 'end' should be specified at the same time.
    :param end: The upper limit for the order by column (exclusive).
                Only one of 'start' and 'end' should be specified at the same time.
    :param filter: Filter the list of returned parameters.
                The following options are available:
                name: filter by the name of the parameter
                source: filter by the source of the parameter
                updated: filter by the updated time of the parameter
    :param sort: Return the results sorted according to the parameter value.
                The following sorting attributes are supported: 'name', 'source', 'updated'.
                The following orders are supported: 'asc', 'desc'
    :return: A list of all matching parameters
    :raise NotFound: This exception is raised when the referenced environment is not found
    :raise BadRequest: When the parameters used for filtering, sorting or paging are not valid
    """


@typedmethod(
    path="/facts",
    operation="GET",
    arg_options=methods.ENV_OPTS,
    client_types=[ClientType.api],
    api_version=2,
)
def get_all_facts(
    tid: uuid.UUID,
    limit: Optional[int] = None,
    first_id: Optional[uuid.UUID] = None,
    last_id: Optional[uuid.UUID] = None,
    start: Optional[str] = None,
    end: Optional[str] = None,
    filter: Optional[Dict[str, List[str]]] = None,
    sort: str = "name.asc",
) -> List[model.Fact]:
    """
    List the facts in an environment
    :param tid: The id of the environment
    :param limit: Limit the number of facts that are returned
    :param first_id: The fact id to use as a continuation token for paging, in combination with the 'start' value,
            because the order by column might contain non-unique values
    :param last_id: The fact id to use as a continuation token for paging, in combination with the 'end' value,
            because the order by column might contain non-unique values
    :param start: The lower limit for the order by column (exclusive).
                Only one of 'start' and 'end' should be specified at the same time.
    :param end: The upper limit for the order by column (exclusive).
                Only one of 'start' and 'end' should be specified at the same time.
    :param filter: Filter the list of returned facts.
                The following options are available:
                name: filter by the name of the fact
                resource_id: filter by the resource_id of the fact
    :param sort: Return the results sorted according to the parameter value.
                The following sorting attributes are supported: 'name', 'resource_id'.
                The following orders are supported: 'asc', 'desc'
    :return: A list of all matching facts
    :raise NotFound: This exception is raised when the referenced environment is not found
    :raise BadRequest: When the parameters used for filtering, sorting or paging are not valid
    """


# Dryrun related methods


@typedmethod(
    path="/dryrun/<version>", operation="POST", arg_options=methods.ENV_OPTS, client_types=[ClientType.api], api_version=2
)
def dryrun_trigger(tid: uuid.UUID, version: int) -> uuid.UUID:
    """
    Trigger a new dryrun

    :param tid: The id of the environment
    :param version: The version of the configuration model to execute the dryrun for
    :raise NotFound: This exception is raised when the referenced environment or version is not found
    :return: The id of the new dryrun
    """


@typedmethod(
    path="/dryrun/<version>", operation="GET", arg_options=methods.ENV_OPTS, client_types=[ClientType.api], api_version=2
)
def list_dryruns(tid: uuid.UUID, version: int) -> List[model.DryRun]:
    """
    Query a list of dry runs for a specific version

    :param tid: The id of the environment
    :param version: The configuration model version to return dryruns for
    :raise NotFound: This exception is raised when the referenced environment or version is not found
    :return: The list of dryruns for the specified version in descending order by date
    """


@typedmethod(
    path="/dryrun/<version>/<report_id>",
    operation="GET",
    arg_options=methods.ENV_OPTS,
    client_types=[ClientType.api],
    api_version=2,
)
def get_dryrun_diff(tid: uuid.UUID, version: int, report_id: uuid.UUID) -> model.DryRunReport:
    """
    Get the report of a dryrun, describing the changes a deployment would make,
    with the difference between the current and target states provided in a form similar to the desired state diff endpoint.

    :param tid: The id of the environment
    :param version: The version of the configuration model the dryrun belongs to
    :param report_id: The dryrun id to calculate the diff for
    :raise NotFound: This exception is raised when the referenced environment or version is not found
    :return: The dryrun report, with a summary and the list of differences.
<<<<<<< HEAD
=======
    """


@typedmethod(
    path="/notification",
    operation="GET",
    arg_options=methods.ENV_OPTS,
    client_types=[ClientType.api],
    api_version=2,
)
def list_notifications(
    tid: uuid.UUID,
    limit: Optional[int] = None,
    first_id: Optional[uuid.UUID] = None,
    last_id: Optional[uuid.UUID] = None,
    start: Optional[datetime.datetime] = None,
    end: Optional[datetime.datetime] = None,
    filter: Optional[Dict[str, List[str]]] = None,
    sort: str = "created.desc",
) -> List[model.Notification]:
    """
    List the notifications in an environment
    :param tid: The id of the environment
    :param limit: Limit the number of notifications that are returned
    :param first_id: The notification id to use as a continuation token for paging, in combination with the 'start' value,
            because the order by column might contain non-unique values
    :param last_id: The notification id to use as a continuation token for paging, in combination with the 'end' value,
            because the order by column might contain non-unique values
    :param start: The lower limit for the order by column (exclusive).
                Only one of 'start' and 'end' should be specified at the same time.
    :param end: The upper limit for the order by column (exclusive).
                Only one of 'start' and 'end' should be specified at the same time.
    :param filter: Filter the list of returned notifications.
                The following options are available:
                read: Whether the notification was read or not
                cleared: Whether the notification was cleared or not
                severity: Filter by the severity field of the notifications
                title: Filter by the title of the notifications
                message: Filter by the message of the notifications
    :param sort: Return the results sorted according to the parameter value.
                Only sorting by the 'created' date is supported.
                The following orders are supported: 'asc', 'desc'
    :return: A list of all matching notifications
    :raise NotFound: This exception is raised when the referenced environment is not found
    :raise BadRequest: When the parameters used for filtering or paging are not valid
    """


@typedmethod(
    path="/notification/<notification_id>",
    operation="GET",
    arg_options=methods.ENV_OPTS,
    client_types=[ClientType.api],
    api_version=2,
)
def get_notification(
    tid: uuid.UUID,
    notification_id: uuid.UUID,
) -> model.Notification:
    """
    Get a single notification

    :param tid: The id of the environment
    :param notification_id: The id of the notification
    :return: The notification with the specified id
    :raise NotFound: When the referenced environment or notification is not found
    """


@typedmethod(
    path="/notification/<notification_id>",
    operation="PATCH",
    arg_options=methods.ENV_OPTS,
    client_types=[ClientType.api],
    api_version=2,
)
def update_notification(
    tid: uuid.UUID,
    notification_id: uuid.UUID,
    read: Optional[bool] = None,
    cleared: Optional[bool] = None,
) -> model.Notification:
    """
    Update a notification by setting its flags

    :param tid: The id of the environment
    :param notification_id: The id of the notification to update
    :param read: Whether the notification has been read
    :param cleared: Whether the notification has been cleared
    :return: The updated notification
    :raise NotFound: When the referenced environment or notification is not found
>>>>>>> fd8e76a5
    """<|MERGE_RESOLUTION|>--- conflicted
+++ resolved
@@ -1166,8 +1166,6 @@
     :param report_id: The dryrun id to calculate the diff for
     :raise NotFound: This exception is raised when the referenced environment or version is not found
     :return: The dryrun report, with a summary and the list of differences.
-<<<<<<< HEAD
-=======
     """
 
 
@@ -1259,5 +1257,4 @@
     :param cleared: Whether the notification has been cleared
     :return: The updated notification
     :raise NotFound: When the referenced environment or notification is not found
->>>>>>> fd8e76a5
     """