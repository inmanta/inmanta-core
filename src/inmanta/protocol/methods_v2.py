"""
    Copyright 2019 Inmanta

    Licensed under the Apache License, Version 2.0 (the "License");
    you may not use this file except in compliance with the License.
    You may obtain a copy of the License at

        http://www.apache.org/licenses/LICENSE-2.0

    Unless required by applicable law or agreed to in writing, software
    distributed under the License is distributed on an "AS IS" BASIS,
    WITHOUT WARRANTIES OR CONDITIONS OF ANY KIND, either express or implied.
    See the License for the specific language governing permissions and
    limitations under the License.

    Contact: code@inmanta.com
"""
import uuid
from typing import List, Optional, Union

from inmanta.const import AgentAction
from inmanta.data import model
from inmanta.protocol.common import ReturnValue

from . import methods
from .decorators import typedmethod
from .openapi.model import OpenAPI


# Method for working with projects
@typedmethod(path="/project", operation="PUT", client_types=["api"], api_version=2)
def project_create(name: str, project_id: uuid.UUID = None) -> model.Project:
    """
        Create a new project

        :param name: The name of the project
        :param project_id: A unique uuid, when it is not provided the server generates one
    """


@typedmethod(path="/project/<id>", operation="POST", client_types=["api"], api_version=2)
def project_modify(id: uuid.UUID, name: str) -> model.Project:
    """
        Modify the given project
    """


@typedmethod(path="/project/<id>", operation="DELETE", client_types=["api"], api_version=2)
def project_delete(id: uuid.UUID) -> None:
    """
        Delete the given project and all related data
    """


@typedmethod(path="/project", operation="GET", client_types=["api"], api_version=2)
def project_list() -> List[model.Project]:
    """
        Create a list of projects
    """


@typedmethod(path="/project/<id>", operation="GET", client_types=["api"], api_version=2)
def project_get(id: uuid.UUID) -> model.Project:
    """
        Get a project and a list of the ids of all environments
    """


# Methods for working with environments
@typedmethod(path="/environment", operation="PUT", client_types=["api"], api_version=2)
def environment_create(
    project_id: uuid.UUID,
    name: str,
    repository: Optional[str] = None,
    branch: Optional[str] = None,
    environment_id: uuid.UUID = None,
) -> model.Environment:
    """
        Create a new environment

        :param project_id: The id of the project this environment belongs to
        :param name: The name of the environment
        :param repository: The url (in git form) of the repository
        :param branch: The name of the branch in the repository
        :param environment_id: A unique environment id, if none an id is allocated by the server
    """


@typedmethod(path="/environment/<id>", operation="POST", client_types=["api"], api_version=2)
def environment_modify(id: uuid.UUID, name: str, repository: str = None, branch: str = None) -> model.Environment:
    """
        Modify the given environment

        :param id: The id of the environment
        :param name: The name of the environment
        :param repository: The url (in git form) of the repository
        :param branch: The name of the branch in the repository
    """


@typedmethod(path="/environment/<id>", operation="DELETE", client_types=["api"], api_version=2)
def environment_delete(id: uuid.UUID) -> None:
    """
        Delete the given environment and all related data
    """


@typedmethod(path="/environment", operation="GET", client_types=["api"], api_version=2)
def environment_list() -> List[model.Environment]:
    """
        Create a list of environments
    """


@typedmethod(
    path="/environment/<id>",
    operation="GET",
    client_types=["api"],
    arg_options={"id": methods.ArgOption(getter=methods.add_env)},
    api_version=2,
)
def environment_get(id: uuid.UUID) -> model.Environment:
    """
        Get an environment and all versions associated

        :param id: The id of the environment to return
    """


@typedmethod(
    path="/decommission/<id>",
    operation="POST",
    arg_options={"id": methods.ArgOption(getter=methods.convert_environment)},
    client_types=["api"],
    api_version=2,
)
def environment_decommission(id: uuid.UUID, metadata: Optional[model.ModelMetadata] = None) -> int:
    """
        Decommission an environment. This is done by uploading an empty model to the server and let purge_on_delete handle
        removal.
    """


@typedmethod(
    path="/decommission/<id>",
    operation="DELETE",
    arg_options={"id": methods.ArgOption(getter=methods.convert_environment)},
    client_types=["api"],
    api_version=2,
)
def environment_clear(id: uuid.UUID) -> None:
    """
        Clear all data from this environment
    """


# Method for listing and creating auth tokens for an environment that can be used by the agent and compilers
@typedmethod(
    path="/environment_auth", operation="POST", arg_options=methods.ENV_OPTS, client_types=["api", "compiler"], api_version=2
)
def environment_create_token(tid: uuid.UUID, client_types: List[str], idempotent: bool = True) -> str:
    """
        Create or get a new token for the given client types. Tokens generated with this call are scoped to the current
        environment.

        :param tid: The environment id
        :param client_types: The client types for which this token is valid (api, agent, compiler)
        :param idempotent: The token should be idempotent, such tokens do not have an expire or issued at set so their
                           value will not change.
    """


# Method for listing/getting/setting/removing settings of an environment. This API is also used by agents to configure
# environments.
@typedmethod(
    path="/environment_settings",
    operation="GET",
    arg_options=methods.ENV_OPTS,
    api=True,
    agent_server=True,
    client_types=["api", "agent", "compiler"],
    api_version=2,
)
def environment_settings_list(tid: uuid.UUID) -> model.EnvironmentSettingsReponse:
    """
        List the settings in the current environment
    """


@typedmethod(
    path="/environment_settings/<id>",
    operation="POST",
    arg_options=methods.ENV_OPTS,
    api=True,
    agent_server=True,
    client_types=["api", "agent", "compiler"],
    api_version=2,
)
def environment_settings_set(tid: uuid.UUID, id: str, value: model.EnvSettingType) -> ReturnValue[None]:
    """
        Set a value
    """


@typedmethod(
    path="/environment_settings/<id>",
    operation="GET",
    arg_options=methods.ENV_OPTS,
    api=True,
    agent_server=True,
    client_types=["api", "agent"],
    api_version=2,
)
def environment_setting_get(tid: uuid.UUID, id: str) -> model.EnvironmentSettingsReponse:
    """
        Get a value
    """


@typedmethod(
    path="/environment_settings/<id>",
    operation="DELETE",
    arg_options=methods.ENV_OPTS,
    api=True,
    agent_server=True,
    client_types=["api", "agent"],
    api_version=2,
)
def environment_setting_delete(tid: uuid.UUID, id: str) -> ReturnValue[None]:
    """
        Delete a value
    """


@typedmethod(path="/reserve_version", operation="POST", arg_options=methods.ENV_OPTS, client_types=["compiler"], api_version=2)
def reserve_version(tid: uuid.UUID) -> int:
    """
        Reserve a version number in this environment.
    """


@typedmethod(path="/docs", operation="GET", client_types=["api"], api_version=2)
def get_api_docs(format: Optional[str] = None) -> ReturnValue[Union[OpenAPI, str]]:
    """
       Get the OpenAPI definition of the API
       :param format: Use 'openapi' to get the schema in json format
    """


<<<<<<< HEAD
@typedmethod(path="/agent/{name}/pause", operation="PUT", arg_options=methods.ENV_OPTS, client_types=["api"], api_version=2)
def pause_agent(tid: uuid.UUID, name: str, paused: bool) -> None:
    """
        Pause or unpause an agent.

        :param tid: The environment this agent is defined in.
        :param name: The name of the agent.
        :param paused: Indicates whether the agent should be paused or unpaused.
=======
@typedmethod(path="/agent/{name}/{action}", operation="POST", arg_options=methods.ENV_OPTS, client_types=["api"], api_version=2)
def agent_action(tid: uuid.UUID, name: str, action: AgentAction) -> None:
    """
        Execute an action on an agent

        :param tid: The environment this agent is defined in.
        :param name: The name of the agent.
        :param action: The type of action that should be executed on an agent.
                        * pause: Pause an agent.
                        * unpause: unpause an agent.
>>>>>>> 55610b3a
    """<|MERGE_RESOLUTION|>--- conflicted
+++ resolved
@@ -247,16 +247,6 @@
     """
 
 
-<<<<<<< HEAD
-@typedmethod(path="/agent/{name}/pause", operation="PUT", arg_options=methods.ENV_OPTS, client_types=["api"], api_version=2)
-def pause_agent(tid: uuid.UUID, name: str, paused: bool) -> None:
-    """
-        Pause or unpause an agent.
-
-        :param tid: The environment this agent is defined in.
-        :param name: The name of the agent.
-        :param paused: Indicates whether the agent should be paused or unpaused.
-=======
 @typedmethod(path="/agent/{name}/{action}", operation="POST", arg_options=methods.ENV_OPTS, client_types=["api"], api_version=2)
 def agent_action(tid: uuid.UUID, name: str, action: AgentAction) -> None:
     """
@@ -267,5 +257,4 @@
         :param action: The type of action that should be executed on an agent.
                         * pause: Pause an agent.
                         * unpause: unpause an agent.
->>>>>>> 55610b3a
     """