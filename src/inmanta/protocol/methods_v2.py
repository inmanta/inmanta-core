--- conflicted
+++ resolved
@@ -1493,11 +1493,7 @@
 def get_current_user() -> model.CurrentUser:
     """Get the current logged in user (based on the provided JWT) and server auth settings
 
-<<<<<<< HEAD
-    :raises BadRequest: Raised when server authentication is not enabled
-=======
     :raises NotFound: Raised when server authentication is not enabled
->>>>>>> 9c534257
     """
 
 
