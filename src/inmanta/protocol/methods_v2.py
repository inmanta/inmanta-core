"""
    Copyright 2019 Inmanta

    Licensed under the Apache License, Version 2.0 (the "License");
    you may not use this file except in compliance with the License.
    You may obtain a copy of the License at

        http://www.apache.org/licenses/LICENSE-2.0

    Unless required by applicable law or agreed to in writing, software
    distributed under the License is distributed on an "AS IS" BASIS,
    WITHOUT WARRANTIES OR CONDITIONS OF ANY KIND, either express or implied.
    See the License for the specific language governing permissions and
    limitations under the License.

    Contact: code@inmanta.com

    Module defining the v2 rest api
"""
import datetime
import uuid
from typing import Dict, List, Optional, Union

from inmanta.const import AgentAction, ApiDocsFormat, ClientType, ResourceState
from inmanta.data import model
from inmanta.protocol.common import ReturnValue

from . import methods
from .decorators import typedmethod
from .openapi.model import OpenAPI


# Method for working with projects
@typedmethod(path="/project", operation="PUT", client_types=[ClientType.api], api_version=2)
def project_create(name: str, project_id: uuid.UUID = None) -> model.Project:
    """
    Create a new project

    :param name: The name of the project
    :param project_id: A unique uuid, when it is not provided the server generates one
    """


@typedmethod(path="/project/<id>", operation="POST", client_types=[ClientType.api], api_version=2)
def project_modify(id: uuid.UUID, name: str) -> model.Project:
    """
    Modify the given project
    """


@typedmethod(path="/project/<id>", operation="DELETE", client_types=[ClientType.api], api_version=2)
def project_delete(id: uuid.UUID) -> None:
    """
    Delete the given project and all related data
    """


@typedmethod(path="/project", operation="GET", client_types=[ClientType.api], api_version=2)
def project_list() -> List[model.Project]:
    """
    Create a list of projects
    """


@typedmethod(path="/project/<id>", operation="GET", client_types=[ClientType.api], api_version=2)
def project_get(id: uuid.UUID) -> model.Project:
    """
    Get a project and a list of the ids of all environments
    """


# Methods for working with environments
@typedmethod(path="/environment", operation="PUT", client_types=[ClientType.api], api_version=2)
def environment_create(
    project_id: uuid.UUID,
    name: str,
    repository: Optional[str] = None,
    branch: Optional[str] = None,
    environment_id: uuid.UUID = None,
) -> model.Environment:
    """
    Create a new environment

    :param project_id: The id of the project this environment belongs to
    :param name: The name of the environment
    :param repository: The url (in git form) of the repository
    :param branch: The name of the branch in the repository
    :param environment_id: A unique environment id, if none an id is allocated by the server
    """


@typedmethod(path="/environment/<id>", operation="POST", client_types=[ClientType.api], api_version=2)
def environment_modify(id: uuid.UUID, name: str, repository: str = None, branch: str = None) -> model.Environment:
    """
    Modify the given environment

    :param id: The id of the environment
    :param name: The name of the environment
    :param repository: The url (in git form) of the repository
    :param branch: The name of the branch in the repository
    """


@typedmethod(path="/environment/<id>", operation="DELETE", client_types=[ClientType.api], api_version=2)
def environment_delete(id: uuid.UUID) -> None:
    """
    Delete the given environment and all related data.

    :param id: The uuid of the environment.

    :raises NotFound: The given environment doesn't exist.
    :raises Forbidden: The given environment is protected.
    """


@typedmethod(path="/environment", operation="GET", client_types=[ClientType.api], api_version=2)
def environment_list() -> List[model.Environment]:
    """
    Create a list of environments
    """


@typedmethod(
    path="/environment/<id>",
    operation="GET",
    client_types=[ClientType.api],
    arg_options={"id": methods.ArgOption(getter=methods.add_env)},
    api_version=2,
)
def environment_get(id: uuid.UUID) -> model.Environment:
    """
    Get an environment and all versions associated

    :param id: The id of the environment to return
    """


@typedmethod(
    path="/actions/environment/halt",
    operation="POST",
    arg_options=methods.ENV_OPTS,
    client_types=[ClientType.api],
    api_version=2,
)
def halt_environment(tid: uuid.UUID) -> None:
    """
    Halt all orchestrator operations for an environment. The environment will enter a state where all agents are paused and
    can not be unpaused. Incoming compile requests will still be queued but compilation will halt. Normal operation can be
    restored using the `resume_environment` endpoint.

    :param tid: The environment id

    :raises NotFound: The given environment doesn't exist.
    """


@typedmethod(
    path="/actions/environment/resume",
    operation="POST",
    arg_options=methods.ENV_OPTS,
    client_types=[ClientType.api],
    api_version=2,
)
def resume_environment(tid: uuid.UUID) -> None:
    """
    Resume all orchestrator operations for an environment. Resumes normal environment operation and unpauses all agents
    that were active when the environment was halted.

    :param tid: The environment id

    :raises NotFound: The given environment doesn't exist.
    """


@typedmethod(
    path="/decommission/<id>",
    operation="POST",
    arg_options={"id": methods.ArgOption(getter=methods.convert_environment)},
    client_types=[ClientType.api],
    api_version=2,
)
def environment_decommission(id: uuid.UUID, metadata: Optional[model.ModelMetadata] = None) -> int:
    """
    Decommission an environment. This is done by uploading an empty model to the server and let purge_on_delete handle
    removal.

    :param id: The uuid of the environment.
    :param metadata: Optional metadata associated with the decommissioning

    :raises NotFound: The given environment doesn't exist.
    :raises Forbidden: The given environment is protected.
    """


@typedmethod(
    path="/decommission/<id>",
    operation="DELETE",
    arg_options={"id": methods.ArgOption(getter=methods.convert_environment)},
    client_types=[ClientType.api],
    api_version=2,
)
def environment_clear(id: uuid.UUID) -> None:
    """
    Clear all data from this environment.

    :param id: The uuid of the environment.

    :raises NotFound: The given environment doesn't exist.
    :raises Forbidden: The given environment is protected.
    """


# Method for listing and creating auth tokens for an environment that can be used by the agent and compilers
@typedmethod(
    path="/environment_auth",
    operation="POST",
    arg_options=methods.ENV_OPTS,
    client_types=[ClientType.api, ClientType.compiler],
    api_version=2,
)
def environment_create_token(tid: uuid.UUID, client_types: List[str], idempotent: bool = True) -> str:
    """
    Create or get a new token for the given client types. Tokens generated with this call are scoped to the current
    environment.

    :param tid: The environment id
    :param client_types: The client types for which this token is valid (api, agent, compiler)
    :param idempotent: The token should be idempotent, such tokens do not have an expire or issued at set so their
                       value will not change.
    """


# Method for listing/getting/setting/removing settings of an environment. This API is also used by agents to configure
# environments.
@typedmethod(
    path="/environment_settings",
    operation="GET",
    arg_options=methods.ENV_OPTS,
    api=True,
    agent_server=True,
    client_types=[ClientType.api, ClientType.agent, ClientType.compiler],
    api_version=2,
)
def environment_settings_list(tid: uuid.UUID) -> model.EnvironmentSettingsReponse:
    """
    List the settings in the current environment
    """


@typedmethod(
    path="/environment_settings/<id>",
    operation="POST",
    arg_options=methods.ENV_OPTS,
    api=True,
    agent_server=True,
    client_types=[ClientType.api, ClientType.agent, ClientType.compiler],
    api_version=2,
)
def environment_settings_set(tid: uuid.UUID, id: str, value: model.EnvSettingType) -> ReturnValue[None]:
    """
    Set a value
    """


@typedmethod(
    path="/environment_settings/<id>",
    operation="GET",
    arg_options=methods.ENV_OPTS,
    api=True,
    agent_server=True,
    client_types=[ClientType.api, ClientType.agent],
    api_version=2,
)
def environment_setting_get(tid: uuid.UUID, id: str) -> model.EnvironmentSettingsReponse:
    """
    Get a value
    """


@typedmethod(
    path="/environment_settings/<id>",
    operation="DELETE",
    arg_options=methods.ENV_OPTS,
    api=True,
    agent_server=True,
    client_types=[ClientType.api, ClientType.agent],
    api_version=2,
)
def environment_setting_delete(tid: uuid.UUID, id: str) -> ReturnValue[None]:
    """
    Delete a value
    """


@typedmethod(
    path="/reserve_version", operation="POST", arg_options=methods.ENV_OPTS, client_types=[ClientType.compiler], api_version=2
)
def reserve_version(tid: uuid.UUID) -> int:
    """
    Reserve a version number in this environment.
    """


@typedmethod(path="/docs", operation="GET", client_types=[ClientType.api], api_version=2)
def get_api_docs(format: Optional[ApiDocsFormat] = ApiDocsFormat.swagger) -> ReturnValue[Union[OpenAPI, str]]:
    """
    Get the OpenAPI definition of the API
    :param format: Use 'openapi' to get the schema in json format, leave empty or use 'swagger' to get the Swagger-UI view
    """


@typedmethod(
    path="/agent/<name>/<action>", operation="POST", arg_options=methods.ENV_OPTS, client_types=[ClientType.api], api_version=2
)
def agent_action(tid: uuid.UUID, name: str, action: AgentAction) -> None:
    """
    Execute an action on an agent

    :param tid: The environment this agent is defined in.
    :param name: The name of the agent.
    :param action: The type of action that should be executed on an agent.
                    * pause: A paused agent cannot execute any deploy operations.
                    * unpause: A unpaused agent will be able to execute deploy operations.

    :raises Forbidden: The given environment has been halted.
    """


@typedmethod(
    path="/agents/<action>", operation="POST", arg_options=methods.ENV_OPTS, client_types=[ClientType.api], api_version=2
)
def all_agents_action(tid: uuid.UUID, action: AgentAction) -> None:
    """
    Execute an action on all agents in the given environment.

    :param tid: The environment of the agents.
    :param action: The type of action that should be executed on the agents
                    * pause: A paused agent cannot execute any deploy operations.
                    * unpause: A unpaused agent will be able to execute deploy operations.

    :raises Forbidden: The given environment has been halted.
    """


@typedmethod(path="/agentmap", api=False, server_agent=True, operation="POST", client_types=[], api_version=2)
def update_agent_map(agent_map: Dict[str, str]) -> None:
    """
    Notify an agent about the fact that the autostart_agent_map has been updated.

    :param agent_map: The content of the new autostart_agent_map
    """


@typedmethod(
    path="/compiledata/<id>",
    operation="GET",
    client_types=[ClientType.api],
    api_version=2,
)
def get_compile_data(id: uuid.UUID) -> Optional[model.CompileData]:
    """
    Get the compile data for the given compile request.

    :param id: The id of the compile.
    """


@typedmethod(
    path="/resource_actions", operation="GET", arg_options=methods.ENV_OPTS, client_types=[ClientType.api], api_version=2
)
def get_resource_actions(
    tid: uuid.UUID,
    resource_type: Optional[str] = None,
    agent: Optional[str] = None,
    attribute: Optional[str] = None,
    attribute_value: Optional[str] = None,
    log_severity: Optional[str] = None,
    limit: Optional[int] = 0,
    action_id: Optional[uuid.UUID] = None,
    first_timestamp: Optional[datetime.datetime] = None,
    last_timestamp: Optional[datetime.datetime] = None,
) -> ReturnValue[List[model.ResourceAction]]:
    """
    Return resource actions matching the search criteria.

    :param tid: The id of the environment this resource belongs to
    :param resource_type: The resource entity type that should be queried
    :param agent: Agent name that is used to filter the results
    :param attribute: Attribute name used for filtering
    :param attribute_value: Attribute value used for filtering. Attribute and attribute value should be supplied together.
    :param log_severity: Only include ResourceActions which have a log message with this severity.
    :param limit: Limit the number of resource actions included in the response, up to 1000
    :param action_id: Start the query from this action_id.
            To be used in combination with either the first or last timestamp.
    :param first_timestamp: Limit the results to resource actions that started later
            than the value of this parameter (exclusive)
    :param last_timestamp: Limit the results to resource actions that started earlier
            than the value of this parameter (exclusive).
            Only the first_timestamp or last_timestamp parameter should be supplied
    :return: the list of matching Resource Actions in a descending order according to the 'started' timestamp.
            If a limit was specified, also return the links to the next and previous pages.
            The "next" page always refers to the actions that started earlier,
            while the "prev" page refers to actions that started later.

    :raises BadRequest: When the supplied parameters are not valid.

    """


<<<<<<< HEAD
# TODO: better name? -> update service and tests as well
@typedmethod(
    path="/resource/<id>/events", operation="GET", arg_options=methods.ENV_OPTS, client_types=[ClientType.api], api_version=2
)
def get_resource_events(
    tid: uuid.UUID,
    id: model.ResourceVersionIdStr,
    # TODO: is some kind of paging required?
) -> Dict[model.ResourceIdStr, List[model.ResourceAction]]:
    """
    Return relevant events for a resource, i.e. all deploy actions for each of its dependencies since this resources' last
    deploy or all deploy actions if this resources hasn't been deployed before.

    :param tid: The id of the environment this resource belongs to
    :param id: The id of the resource to get events for.
    """


# TODO: name should indicate this is related to responding to change -> update service and tests as well
@typedmethod(
    path="/resource/<id>/should_deploy", operation="GET", arg_options=methods.ENV_OPTS, client_types=[ClientType.api], api_version=2
)
def resource_should_deploy(
    tid: uuid.UUID,
    id: model.ResourceVersionIdStr,
) -> bool:
    """
    Returns True iff this resources' events indicate a change in its dependencies since the resource's last deploy or if the
    resource has never been deployed before.

    :param tid: The id of the environment this resource belongs to
    :param id: The id of the resource.
=======
@typedmethod(
    path="/resource/<resource_id>/deploy/start",
    operation="POST",
    agent_server=True,
    arg_options=methods.ENV_OPTS,
    client_types=[ClientType.agent],
    api_version=2,
)
def resource_deploy_start(
    tid: uuid.UUID,
    resource_id: str,
    action_id: uuid.UUID,
) -> Dict[str, ResourceState]:
    """
    Report to the server that the agent will start the deployment of the given resource.

    :param tid: The id of the environment the resource belongs to
    :param resource_id: The resource version id of the resource for which the deployment will start
    :param action_id: A unique id used to track the action of this deployment
    :return: A dict mapping the resource version id of each dependency of resource_id to
             the last deployment status of that resource.
>>>>>>> 75fecbed
    """<|MERGE_RESOLUTION|>--- conflicted
+++ resolved
@@ -407,7 +407,30 @@
     """
 
 
-<<<<<<< HEAD
+@typedmethod(
+    path="/resource/<resource_id>/deploy/start",
+    operation="POST",
+    agent_server=True,
+    arg_options=methods.ENV_OPTS,
+    client_types=[ClientType.agent],
+    api_version=2,
+)
+def resource_deploy_start(
+    tid: uuid.UUID,
+    resource_id: model.ResourceVersionIdStr,
+    action_id: uuid.UUID,
+) -> Dict[model.ResourceVersionIdStr, ResourceState]:
+    """
+    Report to the server that the agent will start the deployment of the given resource.
+
+    :param tid: The id of the environment the resource belongs to
+    :param resource_id: The resource version id of the resource for which the deployment will start
+    :param action_id: A unique id used to track the action of this deployment
+    :return: A dict mapping the resource version id of each dependency of resource_id to
+             the last deployment status of that resource.
+    """
+
+
 # TODO: better name? -> update service and tests as well
 @typedmethod(
     path="/resource/<id>/events", operation="GET", arg_options=methods.ENV_OPTS, client_types=[ClientType.api], api_version=2
@@ -440,27 +463,4 @@
 
     :param tid: The id of the environment this resource belongs to
     :param id: The id of the resource.
-=======
-@typedmethod(
-    path="/resource/<resource_id>/deploy/start",
-    operation="POST",
-    agent_server=True,
-    arg_options=methods.ENV_OPTS,
-    client_types=[ClientType.agent],
-    api_version=2,
-)
-def resource_deploy_start(
-    tid: uuid.UUID,
-    resource_id: str,
-    action_id: uuid.UUID,
-) -> Dict[str, ResourceState]:
-    """
-    Report to the server that the agent will start the deployment of the given resource.
-
-    :param tid: The id of the environment the resource belongs to
-    :param resource_id: The resource version id of the resource for which the deployment will start
-    :param action_id: A unique id used to track the action of this deployment
-    :return: A dict mapping the resource version id of each dependency of resource_id to
-             the last deployment status of that resource.
->>>>>>> 75fecbed
     """