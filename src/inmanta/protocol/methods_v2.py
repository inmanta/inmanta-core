"""
    Copyright 2019 Inmanta

    Licensed under the Apache License, Version 2.0 (the "License");
    you may not use this file except in compliance with the License.
    You may obtain a copy of the License at

        http://www.apache.org/licenses/LICENSE-2.0

    Unless required by applicable law or agreed to in writing, software
    distributed under the License is distributed on an "AS IS" BASIS,
    WITHOUT WARRANTIES OR CONDITIONS OF ANY KIND, either express or implied.
    See the License for the specific language governing permissions and
    limitations under the License.

    Contact: code@inmanta.com

    Module defining the v2 rest api
"""
import datetime
import uuid
from typing import Dict, List, Optional, Union

<<<<<<< HEAD
from inmanta.const import AgentAction, ApiDocsFormat, ClientType, Change, ResourceState, ResourceAction
from inmanta.data import model, LogLine
=======
from inmanta.const import AgentAction, ApiDocsFormat, ClientType, ResourceState
from inmanta.data import model
>>>>>>> 75fecbed
from inmanta.protocol.common import ReturnValue

from . import methods
from .decorators import typedmethod
from .openapi.model import OpenAPI


# Method for working with projects
@typedmethod(path="/project", operation="PUT", client_types=[ClientType.api], api_version=2)
def project_create(name: str, project_id: uuid.UUID = None) -> model.Project:
    """
    Create a new project

    :param name: The name of the project
    :param project_id: A unique uuid, when it is not provided the server generates one
    """


@typedmethod(path="/project/<id>", operation="POST", client_types=[ClientType.api], api_version=2)
def project_modify(id: uuid.UUID, name: str) -> model.Project:
    """
    Modify the given project
    """


@typedmethod(path="/project/<id>", operation="DELETE", client_types=[ClientType.api], api_version=2)
def project_delete(id: uuid.UUID) -> None:
    """
    Delete the given project and all related data
    """


@typedmethod(path="/project", operation="GET", client_types=[ClientType.api], api_version=2)
def project_list() -> List[model.Project]:
    """
    Create a list of projects
    """


@typedmethod(path="/project/<id>", operation="GET", client_types=[ClientType.api], api_version=2)
def project_get(id: uuid.UUID) -> model.Project:
    """
    Get a project and a list of the ids of all environments
    """


# Methods for working with environments
@typedmethod(path="/environment", operation="PUT", client_types=[ClientType.api], api_version=2)
def environment_create(
    project_id: uuid.UUID,
    name: str,
    repository: Optional[str] = None,
    branch: Optional[str] = None,
    environment_id: uuid.UUID = None,
) -> model.Environment:
    """
    Create a new environment

    :param project_id: The id of the project this environment belongs to
    :param name: The name of the environment
    :param repository: The url (in git form) of the repository
    :param branch: The name of the branch in the repository
    :param environment_id: A unique environment id, if none an id is allocated by the server
    """


@typedmethod(path="/environment/<id>", operation="POST", client_types=[ClientType.api], api_version=2)
def environment_modify(id: uuid.UUID, name: str, repository: str = None, branch: str = None) -> model.Environment:
    """
    Modify the given environment

    :param id: The id of the environment
    :param name: The name of the environment
    :param repository: The url (in git form) of the repository
    :param branch: The name of the branch in the repository
    """


@typedmethod(path="/environment/<id>", operation="DELETE", client_types=[ClientType.api], api_version=2)
def environment_delete(id: uuid.UUID) -> None:
    """
    Delete the given environment and all related data.

    :param id: The uuid of the environment.

    :raises NotFound: The given environment doesn't exist.
    :raises Forbidden: The given environment is protected.
    """


@typedmethod(path="/environment", operation="GET", client_types=[ClientType.api], api_version=2)
def environment_list() -> List[model.Environment]:
    """
    Create a list of environments
    """


@typedmethod(
    path="/environment/<id>",
    operation="GET",
    client_types=[ClientType.api],
    arg_options={"id": methods.ArgOption(getter=methods.add_env)},
    api_version=2,
)
def environment_get(id: uuid.UUID) -> model.Environment:
    """
    Get an environment and all versions associated

    :param id: The id of the environment to return
    """


@typedmethod(
    path="/actions/environment/halt",
    operation="POST",
    arg_options=methods.ENV_OPTS,
    client_types=[ClientType.api],
    api_version=2,
)
def halt_environment(tid: uuid.UUID) -> None:
    """
    Halt all orchestrator operations for an environment. The environment will enter a state where all agents are paused and
    can not be unpaused. Incoming compile requests will still be queued but compilation will halt. Normal operation can be
    restored using the `resume_environment` endpoint.

    :param tid: The environment id

    :raises NotFound: The given environment doesn't exist.
    """


@typedmethod(
    path="/actions/environment/resume",
    operation="POST",
    arg_options=methods.ENV_OPTS,
    client_types=[ClientType.api],
    api_version=2,
)
def resume_environment(tid: uuid.UUID) -> None:
    """
    Resume all orchestrator operations for an environment. Resumes normal environment operation and unpauses all agents
    that were active when the environment was halted.

    :param tid: The environment id

    :raises NotFound: The given environment doesn't exist.
    """


@typedmethod(
    path="/decommission/<id>",
    operation="POST",
    arg_options={"id": methods.ArgOption(getter=methods.convert_environment)},
    client_types=[ClientType.api],
    api_version=2,
)
def environment_decommission(id: uuid.UUID, metadata: Optional[model.ModelMetadata] = None) -> int:
    """
    Decommission an environment. This is done by uploading an empty model to the server and let purge_on_delete handle
    removal.

    :param id: The uuid of the environment.
    :param metadata: Optional metadata associated with the decommissioning

    :raises NotFound: The given environment doesn't exist.
    :raises Forbidden: The given environment is protected.
    """


@typedmethod(
    path="/decommission/<id>",
    operation="DELETE",
    arg_options={"id": methods.ArgOption(getter=methods.convert_environment)},
    client_types=[ClientType.api],
    api_version=2,
)
def environment_clear(id: uuid.UUID) -> None:
    """
    Clear all data from this environment.

    :param id: The uuid of the environment.

    :raises NotFound: The given environment doesn't exist.
    :raises Forbidden: The given environment is protected.
    """


# Method for listing and creating auth tokens for an environment that can be used by the agent and compilers
@typedmethod(
    path="/environment_auth",
    operation="POST",
    arg_options=methods.ENV_OPTS,
    client_types=[ClientType.api, ClientType.compiler],
    api_version=2,
)
def environment_create_token(tid: uuid.UUID, client_types: List[str], idempotent: bool = True) -> str:
    """
    Create or get a new token for the given client types. Tokens generated with this call are scoped to the current
    environment.

    :param tid: The environment id
    :param client_types: The client types for which this token is valid (api, agent, compiler)
    :param idempotent: The token should be idempotent, such tokens do not have an expire or issued at set so their
                       value will not change.
    """


# Method for listing/getting/setting/removing settings of an environment. This API is also used by agents to configure
# environments.
@typedmethod(
    path="/environment_settings",
    operation="GET",
    arg_options=methods.ENV_OPTS,
    api=True,
    agent_server=True,
    client_types=[ClientType.api, ClientType.agent, ClientType.compiler],
    api_version=2,
)
def environment_settings_list(tid: uuid.UUID) -> model.EnvironmentSettingsReponse:
    """
    List the settings in the current environment
    """


@typedmethod(
    path="/environment_settings/<id>",
    operation="POST",
    arg_options=methods.ENV_OPTS,
    api=True,
    agent_server=True,
    client_types=[ClientType.api, ClientType.agent, ClientType.compiler],
    api_version=2,
)
def environment_settings_set(tid: uuid.UUID, id: str, value: model.EnvSettingType) -> ReturnValue[None]:
    """
    Set a value
    """


@typedmethod(
    path="/environment_settings/<id>",
    operation="GET",
    arg_options=methods.ENV_OPTS,
    api=True,
    agent_server=True,
    client_types=[ClientType.api, ClientType.agent],
    api_version=2,
)
def environment_setting_get(tid: uuid.UUID, id: str) -> model.EnvironmentSettingsReponse:
    """
    Get a value
    """


@typedmethod(
    path="/environment_settings/<id>",
    operation="DELETE",
    arg_options=methods.ENV_OPTS,
    api=True,
    agent_server=True,
    client_types=[ClientType.api, ClientType.agent],
    api_version=2,
)
def environment_setting_delete(tid: uuid.UUID, id: str) -> ReturnValue[None]:
    """
    Delete a value
    """


@typedmethod(
    path="/reserve_version", operation="POST", arg_options=methods.ENV_OPTS, client_types=[ClientType.compiler], api_version=2
)
def reserve_version(tid: uuid.UUID) -> int:
    """
    Reserve a version number in this environment.
    """


@typedmethod(path="/docs", operation="GET", client_types=[ClientType.api], api_version=2)
def get_api_docs(format: Optional[ApiDocsFormat] = ApiDocsFormat.swagger) -> ReturnValue[Union[OpenAPI, str]]:
    """
    Get the OpenAPI definition of the API
    :param format: Use 'openapi' to get the schema in json format, leave empty or use 'swagger' to get the Swagger-UI view
    """


@typedmethod(
    path="/agent/<name>/<action>", operation="POST", arg_options=methods.ENV_OPTS, client_types=[ClientType.api], api_version=2
)
def agent_action(tid: uuid.UUID, name: str, action: AgentAction) -> None:
    """
    Execute an action on an agent

    :param tid: The environment this agent is defined in.
    :param name: The name of the agent.
    :param action: The type of action that should be executed on an agent.
                    * pause: A paused agent cannot execute any deploy operations.
                    * unpause: A unpaused agent will be able to execute deploy operations.

    :raises Forbidden: The given environment has been halted.
    """


@typedmethod(
    path="/agents/<action>", operation="POST", arg_options=methods.ENV_OPTS, client_types=[ClientType.api], api_version=2
)
def all_agents_action(tid: uuid.UUID, action: AgentAction) -> None:
    """
    Execute an action on all agents in the given environment.

    :param tid: The environment of the agents.
    :param action: The type of action that should be executed on the agents
                    * pause: A paused agent cannot execute any deploy operations.
                    * unpause: A unpaused agent will be able to execute deploy operations.

    :raises Forbidden: The given environment has been halted.
    """


@typedmethod(path="/agentmap", api=False, server_agent=True, operation="POST", client_types=[], api_version=2)
def update_agent_map(agent_map: Dict[str, str]) -> None:
    """
    Notify an agent about the fact that the autostart_agent_map has been updated.

    :param agent_map: The content of the new autostart_agent_map
    """


@typedmethod(
    path="/compiledata/<id>",
    operation="GET",
    client_types=[ClientType.api],
    api_version=2,
)
def get_compile_data(id: uuid.UUID) -> Optional[model.CompileData]:
    """
    Get the compile data for the given compile request.

    :param id: The id of the compile.
    """


@typedmethod(
    path="/resource_actions", operation="GET", arg_options=methods.ENV_OPTS, client_types=[ClientType.api], api_version=2
)
def get_resource_actions(
    tid: uuid.UUID,
    resource_type: Optional[str] = None,
    agent: Optional[str] = None,
    attribute: Optional[str] = None,
    attribute_value: Optional[str] = None,
    log_severity: Optional[str] = None,
    limit: Optional[int] = 0,
    action_id: Optional[uuid.UUID] = None,
    first_timestamp: Optional[datetime.datetime] = None,
    last_timestamp: Optional[datetime.datetime] = None,
) -> ReturnValue[List[model.ResourceAction]]:
    """
    Return resource actions matching the search criteria.

    :param tid: The id of the environment this resource belongs to
    :param resource_type: The resource entity type that should be queried
    :param agent: Agent name that is used to filter the results
    :param attribute: Attribute name used for filtering
    :param attribute_value: Attribute value used for filtering. Attribute and attribute value should be supplied together.
    :param log_severity: Only include ResourceActions which have a log message with this severity.
    :param limit: Limit the number of resource actions included in the response, up to 1000
    :param action_id: Start the query from this action_id.
            To be used in combination with either the first or last timestamp.
    :param first_timestamp: Limit the results to resource actions that started later
            than the value of this parameter (exclusive)
    :param last_timestamp: Limit the results to resource actions that started earlier
            than the value of this parameter (exclusive).
            Only the first_timestamp or last_timestamp parameter should be supplied
    :return: the list of matching Resource Actions in a descending order according to the 'started' timestamp.
            If a limit was specified, also return the links to the next and previous pages.
            The "next" page always refers to the actions that started earlier,
            while the "prev" page refers to actions that started later.

    :raises BadRequest: When the supplied parameters are not valid.

    """


@typedmethod(
<<<<<<< HEAD
    path="/resource/<resource_id>/deploy/done",
    operation="POST",
    agent_server=True,
    arg_options=methods.ENV_OPTS,
    client_types=[ClientType.agent], api_version=2
)
def resource_deploy_done(
    tid: uuid.UUID,
    resource_id: str,
    action_id: uuid.UUID,
    status: ResourceState,
    messages: List[model.LogLine] = [],
    changes: Dict[str, model.AttributeStateChange] = {},
    change: Optional[Change] = None,
    send_events: bool = False,
    keep_increment_cache: bool = False,
) -> None:
    """
        Report to the server that an agent has finished the deployment of a certain resource.

        :param tid: The id of the environment the resource belongs to
        :param resource_id: The resource version id of the resource for which the deployment is finished.
        :param action_id: A unique ID associated with this resource deployment action. This should be the same ID that was
                          passed to the `/resource/<resource_id>/deploy/start` API call.
        :param status: The current status of the resource (if known)
        :param messages: A list of log entries produced by the deployment action.
        :param changes: A dict of changes to this resource. The key of this dict indicates the attributes/fields that
                       have been changed. The value contains the new value and/or the original value.
        :param change: The type of change that was done the given resource.
        :param send_events: Send events to the dependents of this resource.
        :param keep_increment_cache: The increment cache will be cleared iff this value is set to false.
=======
    path="/resource/<resource_id>/deploy/start",
    operation="POST",
    agent_server=True,
    arg_options=methods.ENV_OPTS,
    client_types=[ClientType.agent],
    api_version=2,
)
def resource_deploy_start(
    tid: uuid.UUID,
    resource_id: str,
    action_id: uuid.UUID,
) -> Dict[str, ResourceState]:
    """
    Report to the server that the agent will start the deployment of the given resource.

    :param tid: The id of the environment the resource belongs to
    :param resource_id: The resource version id of the resource for which the deployment will start
    :param action_id: A unique id used to track the action of this deployment
    :return: A dict mapping the resource version id of each dependency of resource_id to
             the last deployment status of that resource.
>>>>>>> 75fecbed
    """<|MERGE_RESOLUTION|>--- conflicted
+++ resolved
@@ -21,13 +21,8 @@
 import uuid
 from typing import Dict, List, Optional, Union
 
-<<<<<<< HEAD
 from inmanta.const import AgentAction, ApiDocsFormat, ClientType, Change, ResourceState, ResourceAction
 from inmanta.data import model, LogLine
-=======
-from inmanta.const import AgentAction, ApiDocsFormat, ClientType, ResourceState
-from inmanta.data import model
->>>>>>> 75fecbed
 from inmanta.protocol.common import ReturnValue
 
 from . import methods
@@ -413,7 +408,6 @@
 
 
 @typedmethod(
-<<<<<<< HEAD
     path="/resource/<resource_id>/deploy/done",
     operation="POST",
     agent_server=True,
@@ -445,7 +439,10 @@
         :param change: The type of change that was done the given resource.
         :param send_events: Send events to the dependents of this resource.
         :param keep_increment_cache: The increment cache will be cleared iff this value is set to false.
-=======
+    """
+
+
+@typedmethod(
     path="/resource/<resource_id>/deploy/start",
     operation="POST",
     agent_server=True,
@@ -466,5 +463,4 @@
     :param action_id: A unique id used to track the action of this deployment
     :return: A dict mapping the resource version id of each dependency of resource_id to
              the last deployment status of that resource.
->>>>>>> 75fecbed
     """