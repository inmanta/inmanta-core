"""
Copyright 2019 Inmanta

Licensed under the Apache License, Version 2.0 (the "License");
you may not use this file except in compliance with the License.
You may obtain a copy of the License at

    http://www.apache.org/licenses/LICENSE-2.0

Unless required by applicable law or agreed to in writing, software
distributed under the License is distributed on an "AS IS" BASIS,
WITHOUT WARRANTIES OR CONDITIONS OF ANY KIND, either express or implied.
See the License for the specific language governing permissions and
limitations under the License.

Contact: code@inmanta.com

Module defining the v2 rest api
"""

import datetime
import uuid
from typing import Any, Literal, Optional, Union

import inmanta.types
from inmanta import const
from inmanta.const import AgentAction, ApiDocsFormat, Change, ClientType, ParameterSource, ResourceState
from inmanta.data import model
from inmanta.data.model import DataBaseReport, LinkedDiscoveredResource, PipConfig
from inmanta.protocol import methods
from inmanta.protocol.auth.decorators import auth
from inmanta.protocol.common import ReturnValue
from inmanta.protocol.decorators import typedmethod
from inmanta.protocol.openapi.model import OpenAPI
from inmanta.types import PrimitiveTypes, ResourceIdStr


@auth(auth_label=const.AuthorizationLabel.DESIRED_STATE_WRITE, read_only=False, environment_param="tid")
@typedmethod(
    path="/version/partial",
    operation="PUT",
    arg_options=methods.ENV_OPTS,
    client_types=[ClientType.compiler],
    api_version=2,
    varkw=True,
)
def put_partial(
    tid: uuid.UUID,
    module_version_info: dict[str, model.InmantaModule],
    resource_state: Optional[dict[ResourceIdStr, Literal[ResourceState.available, ResourceState.undefined]]] = None,
    unknowns: Optional[list[dict[str, PrimitiveTypes]]] = None,
    resource_sets: Optional[dict[ResourceIdStr, Optional[str]]] = None,
    removed_resource_sets: Optional[list[str]] = None,
    pip_config: Optional[PipConfig] = None,
    **kwargs: object,  # bypass the type checking for the resources and version_info argument
) -> ReturnValue[int]:
    """
    Store a new version of the configuration model after a partial recompile. The partial is applied on top of the latest
    version. Dynamically acquires a new version and serializes concurrent calls. Python code for the new version is copied
    from the base version.

    Concurrent put_partial calls are safe from race conditions provided that their resource sets are disjunct. A put_version
    call concurrent with a put_partial is not guaranteed to be safe. It is the caller's responsibility to appropriately
    serialize them with respect to one another. The caller must ensure the reserve_version + put_version operation is atomic
    with respect to put_partial. In other words, put_partial must not be called in the window between reserve_version and
    put_version. If not respected, either the full or the partial export might be immediately stale, and future exports will
    only be applied on top of the non-stale one.

    :param tid: The id of the environment
    :param resource_state: A dictionary with the initial const.ResourceState per resource id. The ResourceState should be set
                           to undefined when the resource depends on an unknown or available when it doesn't.
    :param unknowns: A list of unknown parameters that caused the model to be incomplete
    :param resource_sets: a dictionary describing which resources belong to which resource set
    :param removed_resource_sets: a list of resource_sets that should be deleted from the model
    :param **kwargs: The following arguments are supported:
              * resources: a list of resource objects. Since the version is not known yet resource versions should be set to 0.
              * version_info: Model version information
    :param pip_config: Pip config used by this version
    :param module_version_info: Map of (module name, module version) to InmantaModule

    :return: The newly stored version number.
    """


# Method for working with projects
@auth(auth_label=const.AuthorizationLabel.PROJECT_WRITE, read_only=False)
@typedmethod(path="/project", operation="PUT", client_types=[ClientType.api], api_version=2)
def project_create(name: str, project_id: Optional[uuid.UUID] = None) -> model.Project:
    """
    Create a new project

    :param name: The name of the project
    :param project_id: A unique uuid, when it is not provided the server generates one
    """


@auth(auth_label=const.AuthorizationLabel.PROJECT_WRITE, read_only=False)
@typedmethod(path="/project/<id>", operation="POST", client_types=[ClientType.api], api_version=2)
def project_modify(id: uuid.UUID, name: str) -> model.Project:
    """
    Rename the given project

    :param id: The id of the project to be modified.
    :param name: The new name for the project. This string value will replace the current name of the project.
    """


@auth(auth_label=const.AuthorizationLabel.PROJECT_WRITE, read_only=False)
@typedmethod(path="/project/<id>", operation="DELETE", client_types=[ClientType.api], api_version=2)
def project_delete(id: uuid.UUID) -> None:
    """
    Delete the given project and all related data

    :param id: The id of the project to be deleted.
    """


@auth(auth_label=const.AuthorizationLabel.PROJECT_READ, read_only=True)
@typedmethod(path="/project", operation="GET", client_types=[ClientType.api], api_version=2)
def project_list(environment_details: bool = False) -> list[model.Project]:
    """
    Returns a list of projects ordered alphabetically by name. The environments within each project are also sorted by name.

    :param environment_details: Whether to include the icon and description of the environments in the results
    """


@auth(auth_label=const.AuthorizationLabel.PROJECT_READ, read_only=True)
@typedmethod(path="/project/<id>", operation="GET", client_types=[ClientType.api], api_version=2)
def project_get(id: uuid.UUID, environment_details: bool = False) -> model.Project:
    """
    Get a project and a list of the environments under this project

    :param id: The id for which the project's details are being requested.
    :param environment_details: Whether to include the icon and description of the environments in the results
    """


# Methods for working with environments
@auth(auth_label=const.AuthorizationLabel.ENVIRONMENT_WRITE, read_only=False)
@typedmethod(path="/environment", operation="PUT", client_types=[ClientType.api], api_version=2)
def environment_create(
    project_id: uuid.UUID,
    name: str,
    repository: Optional[str] = None,
    branch: Optional[str] = None,
    environment_id: Optional[uuid.UUID] = None,
    description: str = "",
    icon: str = "",
) -> model.Environment:
    """
    Create a new environment

    :param project_id: The id of the project this environment belongs to
    :param name: The name of the environment. The name should be unique for each project.
    :param repository: The url (in git form) of the repository
    :param branch: The name of the branch in the repository
    :param environment_id: A unique environment id, if none an id is allocated by the server
    :param description: The description of the environment, maximum 255 characters
    :param icon: The data-url of the icon of the environment. It should follow the pattern `<mime-type>;base64,<image>`, where
                 <mime-type> is one of: 'image/png', 'image/jpeg', 'image/webp', 'image/svg+xml', and <image> is the image in
                 the format matching the specified mime-type, and base64 encoded.
                 The length of the whole string should be maximum 64 kb.

    :raises BadRequest: When the parameters supplied are not valid.
    """


@auth(auth_label=const.AuthorizationLabel.ENVIRONMENT_WRITE, read_only=False, environment_param="id")
@typedmethod(path="/environment/<id>", operation="POST", client_types=[ClientType.api], api_version=2)
def environment_modify(
    id: uuid.UUID,
    name: str,
    repository: Optional[str] = None,
    branch: Optional[str] = None,
    project_id: Optional[uuid.UUID] = None,
    description: Optional[str] = None,
    icon: Optional[str] = None,
) -> model.Environment:
    """
    Modify the given environment
    The optional parameters that are unspecified will be left unchanged by the update.

    :param id: The id of the environment
    :param name: The name of the environment
    :param repository: The url (in git form) of the repository
    :param branch: The name of the branch in the repository
    :param project_id: The id of the project the environment belongs to
    :param description: The description of the environment, maximum 255 characters
    :param icon: The data-url of the icon of the environment. It should follow the pattern `<mime-type>;base64,<image>` , where
                 <mime-type> is one of: 'image/png', 'image/jpeg', 'image/webp', 'image/svg+xml', and <image> is the image in
                 the format matching the specified mime-type, and base64 encoded.
                 The length of the whole string should be maximum 64 kb.
                 The icon can be removed by setting this parameter to an empty string.

    :raises BadRequest: When the parameters supplied are not valid.
    :raises NotFound: The given environment doesn't exist.
    """


@auth(auth_label=const.AuthorizationLabel.ENVIRONMENT_WRITE, read_only=False, environment_param="id")
@typedmethod(path="/environment/<id>", operation="DELETE", client_types=[ClientType.api], api_version=2)
def environment_delete(id: uuid.UUID) -> None:
    """
    Delete the given environment and all related data.

    :param id: The uuid of the environment.

    :raises NotFound: The given environment doesn't exist.
    :raises Forbidden: The given environment is protected.
    """


@auth(auth_label=const.AuthorizationLabel.ENVIRONMENT_READ, read_only=True)
@typedmethod(path="/environment", operation="GET", client_types=[ClientType.api], api_version=2)
def environment_list(details: bool = False) -> list[model.Environment]:
    """
    Returns a list of environments

    :param details: Whether to include the icon and description of the environments in the results
    """


@auth(auth_label=const.AuthorizationLabel.ENVIRONMENT_READ, read_only=True, environment_param="id")
@typedmethod(
    path="/environment/<id>",
    operation="GET",
    client_types=[ClientType.api],
    arg_options={"id": methods.ArgOption(getter=methods.add_env)},
    api_version=2,
)
def environment_get(id: uuid.UUID, details: bool = False) -> model.Environment:
    """
    Get an environment and all versions associated

    :param id: The id of the environment to return
    :param details: Whether to include the icon and description of the environment
    """


@auth(auth_label=const.AuthorizationLabel.ENVIRONMENT_HALT_RESUME, read_only=False, environment_param="tid")
@typedmethod(
    path="/actions/environment/halt",
    operation="POST",
    arg_options=methods.ENV_OPTS,
    client_types=[ClientType.api],
    api_version=2,
)
def halt_environment(tid: uuid.UUID) -> None:
    """
    Halt all orchestrator operations for an environment. The environment will enter a state where all agents are paused and
    can not be unpaused. Incoming compile requests will still be queued but compilation will halt. Normal operation can be
    restored using the `resume_environment` endpoint.

    :param tid: The environment id

    :raises NotFound: The given environment doesn't exist.
    """


@auth(auth_label=const.AuthorizationLabel.ENVIRONMENT_HALT_RESUME, read_only=False, environment_param="tid")
@typedmethod(
    path="/actions/environment/resume",
    operation="POST",
    arg_options=methods.ENV_OPTS,
    client_types=[ClientType.api],
    api_version=2,
)
def resume_environment(tid: uuid.UUID) -> None:
    """
    Resume all orchestrator operations for an environment. Resumes normal environment operation and unpauses all agents
    that were active when the environment was halted.

    :param tid: The environment id

    :raises NotFound: The given environment doesn't exist.
    """


@auth(auth_label=const.AuthorizationLabel.ENVIRONMENT_WRITE, read_only=False, environment_param="id")
@typedmethod(
    path="/decommission/<id>",
    operation="DELETE",
    arg_options={"id": methods.ArgOption(getter=methods.convert_environment)},
    client_types=[ClientType.api],
    api_version=2,
)
def environment_clear(id: uuid.UUID) -> None:
    """
    Clear all data from this environment. The environment will be temporarily halted during the decommissioning process.

    :param id: The uuid of the environment.

    :raises NotFound: The given environment doesn't exist.
    :raises Forbidden: The given environment is protected.
    """


# Method for listing and creating auth tokens for an environment that can be used by the agent and compilers
@auth(auth_label=const.AuthorizationLabel.TOKEN, read_only=False, environment_param="tid")
@typedmethod(
    path="/environment_auth",
    operation="POST",
    arg_options=methods.ENV_OPTS,
    client_types=[ClientType.api, ClientType.compiler],
    api_version=2,
)
def environment_create_token(tid: uuid.UUID, client_types: list[str], idempotent: bool = True) -> str:
    """
    Create or get a new token for the given client types. Tokens generated with this call are scoped to the current
    environment.

    :param tid: The environment id
    :param client_types: The client types for which this token is valid (api, agent, compiler)
    :param idempotent: The token should be idempotent, such tokens do not have an expire or issued at set so their
                       value will not change.
    """


# Method for listing/getting/setting/removing settings of an environment. This API is also used by agents to configure
# environments.
@auth(auth_label=const.AuthorizationLabel.ENVIRONMENT_SETTINGS_READ, read_only=True, environment_param="tid")
@typedmethod(
    path="/environment_settings",
    operation="GET",
    arg_options=methods.ENV_OPTS,
    api=True,
    agent_server=True,
    client_types=[ClientType.api, ClientType.agent, ClientType.compiler],
    api_version=2,
)
def environment_settings_list(tid: uuid.UUID) -> model.EnvironmentSettingsReponse:
    """
    List the settings in the current environment ordered by name alphabetically.

    :param tid: The id of the environment for which the list of settings is being requested.
    """


@auth(auth_label=const.AuthorizationLabel.ENVIRONMENT_SETTINGS_WRITE, read_only=False, environment_param="tid")
@typedmethod(
    path="/environment_settings/<id>",
    operation="POST",
    arg_options=methods.ENV_OPTS,
    api=True,
    agent_server=True,
    client_types=[ClientType.api, ClientType.agent, ClientType.compiler],
    api_version=2,
)
def environment_settings_set(tid: uuid.UUID, id: str, value: model.EnvSettingType) -> ReturnValue[None]:
    """
    Set a specific setting in an environment's configuration.

    :param tid: The id of the environment where the setting is to be set or updated.
    :param id: The id of the setting to be set or updated.
    :param value: The new value for the setting.

    """


@auth(auth_label=const.AuthorizationLabel.ENVIRONMENT_SETTINGS_READ, read_only=True, environment_param="tid")
@typedmethod(
    path="/environment_settings/<id>",
    operation="GET",
    arg_options=methods.ENV_OPTS,
    api=True,
    agent_server=True,
    client_types=[ClientType.api, ClientType.agent],
    api_version=2,
)
def environment_setting_get(tid: uuid.UUID, id: str) -> model.EnvironmentSettingsReponse:
    """
    Retrieve a specific setting from an environment's configuration.

    :param tid: The id of the environment from which the setting is being retrieved.
    :param id: The id of the setting to be retrieved.

    """


@auth(auth_label=const.AuthorizationLabel.ENVIRONMENT_SETTINGS_WRITE, read_only=False, environment_param="tid")
@typedmethod(
    path="/environment_settings/<id>",
    operation="DELETE",
    arg_options=methods.ENV_OPTS,
    api=True,
    agent_server=True,
    client_types=[ClientType.api, ClientType.agent],
    api_version=2,
)
def environment_setting_delete(tid: uuid.UUID, id: str) -> ReturnValue[None]:
    """
    Reset the given setting to its default value.

    :param tid: The id of the environment from which the setting is to be deleted.
    :param id: The identifier of the setting to be deleted.
    """


@auth(auth_label=const.AuthorizationLabel.DESIRED_STATE_WRITE, read_only=False, environment_param="tid")
@typedmethod(
    path="/reserve_version", operation="POST", arg_options=methods.ENV_OPTS, client_types=[ClientType.compiler], api_version=2
)
def reserve_version(tid: uuid.UUID) -> int:
    """
    Reserve a version number in this environment.

    :param tid: The id of the environment in which the version number is to be reserved.
    """


@auth(auth_label=const.AuthorizationLabel.DOCS_READ, read_only=True)
@typedmethod(path="/docs", operation="GET", client_types=[ClientType.api], api_version=2, token_param="token")
def get_api_docs(
    format: Optional[ApiDocsFormat] = ApiDocsFormat.swagger, token: str | None = None
) -> ReturnValue[Union[OpenAPI, str]]:
    """
    Get the OpenAPI definition of the API

    :param format: Use 'openapi' to get the schema in json format, leave empty or use 'swagger' to get the Swagger-UI view
    :param token: If provided, use this token to authorize the request instead of the value from the authorization header.
    """


@auth(auth_label=const.AuthorizationLabel.STATUS_READ, read_only=True, environment_param="tid")
@typedmethod(
    path="/scheduler_status",
    operation="GET",
    arg_options=methods.ENV_OPTS,
    client_types=[ClientType.api],
    api_version=2,
)
def get_scheduler_status(tid: uuid.UUID) -> model.SchedulerStatusReport:
    """
    Inspect the scheduler state from the given environment.

    :param tid: The id of the environment in which to inspect the scheduler.
    :raise NotFound: No scheduler is running. For example because the environment is halted.
    """


@typedmethod(
    path="/scheduler/state",
    operation="GET",
    server_agent=True,
    enforce_auth=False,
    arg_options=methods.ENV_OPTS,
    client_types=[],
    api_version=2,
)
def trigger_get_status(tid: uuid.UUID) -> model.SchedulerStatusReport:
    """
    Get a snapshot of the scheduler state

    :param tid: The id of the environment.
    """


@typedmethod(
    path="/scheduler/timers",
    operation="POST",
    server_agent=True,
    timeout=5,
    arg_options=methods.AGENT_ENV_OPTS,
    client_types=[],
    reply=False,
    enforce_auth=False,
)
def notify_timer_update(tid: uuid.UUID) -> None:
    """
    Notify the scheduler of a change in the timer settings
    """


@auth(auth_label=const.AuthorizationLabel.ENVIRONMENT_HALT_RESUME, read_only=False, environment_param="tid")
@typedmethod(
    path="/agent/<name>/<action>", operation="POST", arg_options=methods.ENV_OPTS, client_types=[ClientType.api], api_version=2
)
def agent_action(tid: uuid.UUID, name: str, action: AgentAction) -> None:
    """
    Execute an action on an agent

    :param tid: The environment this agent is defined in.
    :param name: The name of the agent.
    :param action: The type of action that should be executed on an agent.
                    Pause and unpause can only be used when the environment is not halted,
                    while the on_resume actions can only be used when the environment is halted.
                    * pause: A paused agent cannot execute any deploy operations.
                    * unpause: A unpaused agent will be able to execute deploy operations.
                    * keep_paused_on_resume: The agent will still be paused when the environment is resumed
                    * unpause_on_resume: The agent will be unpaused when the environment is resumed

    :raises Forbidden: The given environment has been halted and the action is pause/unpause,
                        or the environment is not halted and the action is related to the on_resume behavior
    """


@auth(auth_label=const.AuthorizationLabel.ENVIRONMENT_HALT_RESUME, read_only=False, environment_param="tid")
@typedmethod(
    path="/agents/<action>", operation="POST", arg_options=methods.ENV_OPTS, client_types=[ClientType.api], api_version=2
)
def all_agents_action(tid: uuid.UUID, action: AgentAction) -> None:
    """
    Execute an action on all agents in the given environment.

    :param tid: The environment of the agents.
    :param action: The type of action that should be executed on the agents.
                    Pause and unpause can only be used when the environment is not halted,
                    while the on_resume actions can only be used when the environment is halted.
                    * pause: A paused agent cannot execute any deploy operations.
                    * unpause: A unpaused agent will be able to execute deploy operations.
                    * keep_paused_on_resume: The agents will still be paused when the environment is resumed
                    * unpause_on_resume: The agents will be unpaused when the environment is resumed

    :raises Forbidden: The given environment has been halted and the action is pause/unpause,
                        or the environment is not halted and the action is related to the on_resume behavior
    """


@auth(auth_label=const.AuthorizationLabel.AGENT_READ, read_only=True, environment_param="tid")
@typedmethod(path="/agents", operation="GET", arg_options=methods.ENV_OPTS, client_types=[ClientType.api], api_version=2)
def get_agents(
    tid: uuid.UUID,
    limit: Optional[int] = None,
    start: Optional[Union[datetime.datetime, bool, str]] = None,
    end: Optional[Union[datetime.datetime, bool, str]] = None,
    first_id: Optional[str] = None,
    last_id: Optional[str] = None,
    filter: Optional[dict[str, list[str]]] = None,
    sort: str = "name.asc",
) -> list[model.Agent]:
    """
    Get all of the agents in the given environment

    :param tid: The id of the environment the agents should belong to.
    :param limit: Limit the number of agents that are returned.
    :param start: The lower limit for the order by column (exclusive).
    :param first_id: The name to use as a continuation token for paging, in combination with the 'start' value,
        because the order by column might contain non-unique values.
    :param last_id: The name to use as a continuation token for paging, in combination with the 'end' value,
        because the order by column might contain non-unique values.
        Only one of 'start' and 'end' should be specified at the same time.
    :param end: The upper limit for the order by column (exclusive).
        Only one of 'start' and 'end' should be specified at the same time.
    :param filter: Filter the list of returned agents.
        Filtering by 'name', 'process_name' and 'status' is supported.
    :param sort: Return the results sorted according to the parameter value.
        Sorting by 'name', 'process_name', 'status', 'paused' and 'last_failover' is supported.
        The following orders are supported: 'asc', 'desc'
    :return: A list of all matching agents
    :raise NotFound: This exception is raised when the referenced environment is not found
    :raise BadRequest: When the parameters used for filtering, sorting or paging are not valid
    """


@auth(auth_label=const.AuthorizationLabel.AGENT_READ, read_only=True, environment_param="tid")
@typedmethod(
    path="/agents/process/<id>", operation="GET", arg_options=methods.ENV_OPTS, client_types=[ClientType.api], api_version=2
)
def get_agent_process_details(tid: uuid.UUID, id: uuid.UUID, report: bool = False) -> model.AgentProcess:
    """
    Get the details of an agent process

    :param tid: Id of the environment
    :param id: The id of the specific agent process
    :param report: Whether to include a report from the agent or not
    :return: The details of an agent process
    :raise NotFound: This exception is raised when the referenced environment or agent process is not found
    """


@auth(auth_label=const.AuthorizationLabel.STATUS_READ, read_only=True)
@typedmethod(
    path="/db_status", api=False, server_agent=True, enforce_auth=False, operation="POST", client_types=[], api_version=2
)
def get_db_status() -> DataBaseReport:
    """
    Get a report of the DB connection pool status
    """


@auth(auth_label=const.AuthorizationLabel.COMPILEREPORT_READ, read_only=True)
@typedmethod(
    path="/compiledata/<id>",
    operation="GET",
    client_types=[ClientType.api],
    api_version=2,
)
def get_compile_data(id: uuid.UUID) -> Optional[model.CompileData]:
    """
    Get the compile data for the given compile request.

    :param id: The id of the compile.
    """


@auth(auth_label=const.AuthorizationLabel.RESOURCES_READ, read_only=True, environment_param="tid")
@typedmethod(
    path="/resource_actions", operation="GET", arg_options=methods.ENV_OPTS, client_types=[ClientType.api], api_version=2
)
def get_resource_actions(
    tid: uuid.UUID,
    resource_type: Optional[str] = None,
    agent: Optional[str] = None,
    attribute: Optional[str] = None,
    attribute_value: Optional[str] = None,
    log_severity: Optional[str] = None,
    limit: Optional[int] = 0,
    action_id: Optional[uuid.UUID] = None,
    first_timestamp: Optional[datetime.datetime] = None,
    last_timestamp: Optional[datetime.datetime] = None,
    exclude_changes: Optional[list[Change]] = None,
) -> ReturnValue[list[model.ResourceAction]]:
    """
    Return resource actions matching the search criteria.

    :param tid: The id of the environment this resource belongs to
    :param resource_type: The resource entity type that should be queried
    :param agent: Agent name that is used to filter the results
    :param attribute: Attribute name used for filtering
    :param attribute_value: Attribute value used for filtering. Attribute and attribute value should be supplied together.
    :param log_severity: Only include ResourceActions which have a log message with this severity.
    :param limit: Limit the number of resource actions included in the response, up to 1000
    :param action_id: Start the query from this action_id.
            To be used in combination with either the first or last timestamp.
    :param first_timestamp: Limit the results to resource actions that started later
            than the value of this parameter (exclusive)
    :param last_timestamp: Limit the results to resource actions that started earlier
            than the value of this parameter (exclusive).
            Only the first_timestamp or last_timestamp parameter should be supplied
    :param exclude_changes: only return ResourceActions where the change type is different from the one in this list.
    :return: The list of matching Resource Actions.
            The order is ascending if first_timestamp is provided, otherwise descending.
            If a limit is specified, also return links to the next and previous pages.
            The "next" page refers to actions that started earlier, while the "prev" page refers to actions that started later.


    :raises BadRequest: When the supplied parameters are not valid.

    """


# No pagination support is provided for this endpoint because there is no elegant way to page the output of this endpoint.
@auth(auth_label=const.AuthorizationLabel.RESOURCES_READ, read_only=True, environment_param="tid")
@typedmethod(
    path="/resource/<rvid>/events",
    operation="GET",
    arg_options={**methods.ENV_OPTS, **methods.RVID_OPTS},
    agent_server=True,
    client_types=[ClientType.agent],
    api_version=2,
)
def get_resource_events(
    tid: uuid.UUID,
    rvid: inmanta.types.ResourceVersionIdStr,
    exclude_change: Optional[Change] = None,
) -> dict[inmanta.types.ResourceIdStr, list[model.ResourceAction]]:
    """
    Return relevant events for a resource, i.e. all deploy actions for each of its dependencies since this resources' last
    successful deploy or all deploy actions if this resources hasn't been deployed before. The resource actions are sorted in
    descending order according to their started timestamp. If exclude_change is set, exclude all resource actions with this
    specific type of change.

    This method searches through all versions of this resource.
    This method should only be called when a deploy is in progress.

    :param tid: The id of the environment this resource belongs to
    :param rvid: The id of the resource to get events for.
    :param exclude_change: Exclude all resource actions with this specific type of change.
    :raises BadRequest: When this endpoint in called while the resource with the given resource version is not
                        in the deploying state.
    """


@typedmethod(
    path="/resource/<rvid>/did_dependency_change",
    operation="GET",
    arg_options={**methods.ENV_OPTS, **methods.RVID_OPTS},
    agent_server=True,
    client_types=[ClientType.agent],
    api_version=2,
)
def resource_did_dependency_change(
    tid: uuid.UUID,
    rvid: inmanta.types.ResourceVersionIdStr,
) -> bool:
    """
    Returns True iff this resources' events indicate a change in its dependencies since the resource's last deployment.

    This method searches through all versions of this resource.
    This method should only be called when a deploy is in progress.

    :param tid: The id of the environment this resource belongs to
    :param rvid: The id of the resource.
    :raises BadRequest: When this endpoint in called while the resource with the given resource version is not
                        in the deploying state.
    """


@auth(auth_label=const.AuthorizationLabel.RESOURCES_READ, read_only=True, environment_param="tid")
@typedmethod(path="/resource", operation="GET", arg_options=methods.ENV_OPTS, client_types=[ClientType.api], api_version=2)
def resource_list(
    tid: uuid.UUID,
    limit: Optional[int] = None,
    first_id: Optional[inmanta.types.ResourceVersionIdStr] = None,
    last_id: Optional[inmanta.types.ResourceVersionIdStr] = None,
    start: Optional[str] = None,
    end: Optional[str] = None,
    filter: Optional[dict[str, list[str]]] = None,
    sort: str = "resource_type.desc",
    deploy_summary: bool = False,
) -> list[model.LatestReleasedResource]:
    """
    :param tid: The id of the environment this resource belongs to
    :param limit: Limit the number of instances that are returned
    :param first_id: The resource_version_id to use as a continuation token for paging, in combination with the 'start' value,
            because the order by column might contain non-unique values
    :param last_id: The resource_version_id to use as a continuation token for paging, in combination with the 'end' value,
            because the order by column might contain non-unique values
    :param start: The lower limit for the order by column (exclusive).
                Only one of 'start' and 'end' should be specified at the same time.
    :param end: The upper limit for the order by column (exclusive).
                Only one of 'start' and 'end' should be specified at the same time.
    :param filter: Filter the list of returned resources.
                Filters should be specified with the syntax `?filter.<filter_key>=value`, for example `?filter.status=deployed`
                It's also possible to provide multiple values for the same filter, in this case resources are returned,
                if they match any of these filter values.
                For example: `?filter.status=deployed&filter.status=available` returns instances with either of the statuses
                deployed or available.
                Multiple different filters narrow the results however (they are treated as an 'AND' operator).
                For example `filter.status=deployed&filter.agent=internal` returns resources
                with 'deployed' status, where the 'agent' is set to 'internal_agent'.
                The following options are available:
                agent: filter by the agent of the resource
                resource_type: filter by the type of the resource
                resource_id_value: filter by the attribute values of the resource
                status: filter by the current status of the resource.
                For status filters it's also possible to invert the condition with '!'.
                The inverted status filter works as a separate filter from the normal status filter.
                For example: `filter.status=!orphaned` will return all the resources that are not in 'orphaned' state.
                If multiple values are provided to the inverted filter, resources are returned if they don't match
                any of the filter values.
                For example: `?filter.status=!deployed&filter.status=!available`
                returns all instances except those whose status is deployed or available.
                The values for the 'agent', 'resource_type' and 'value' filters are matched partially.
    :param sort: Return the results sorted according to the parameter value.
                It should follow the pattern `<attribute_to_sort_by>.<order>`, for example `resource_type.desc`
                (case insensitive).
                The following sorting attributes are supported: 'resource_type', 'agent', 'resource_id_value', 'status'.
                The following orders are supported: 'asc', 'desc'
    :param deploy_summary: If set to true, returns a summary of the deployment status of the resources in the environment
                           in the metadata, describing how many resources are in each state as well as the total number
                           of resources. The summary does not take into account the current filters or paging parameters.
                           Orphaned resources are not included in the summary
    :return: A list of all matching released resources
    :raise NotFound: This exception is raised when the referenced environment is not found
    :raise BadRequest: When the parameters used for filtering, sorting or paging are not valid
    """


@auth(auth_label=const.AuthorizationLabel.RESOURCES_READ, read_only=True, environment_param="tid")
@typedmethod(
    path="/resource/<rid>", operation="GET", arg_options=methods.ENV_OPTS, client_types=[ClientType.api], api_version=2
)
def resource_details(tid: uuid.UUID, rid: inmanta.types.ResourceIdStr) -> model.ReleasedResourceDetails:
    """
    :param tid: The id of the environment from which the resource's details are being requested.
    :param rid: The unique identifier (ResourceIdStr) of the resource. This value specifies the particular resource
                for which detailed information is being requested.

    :return: The details of the latest released version of a resource
    :raise NotFound: This exception is raised when the referenced environment or resource is not found
    """


@auth(auth_label=const.AuthorizationLabel.RESOURCES_READ, read_only=True, environment_param="tid")
@typedmethod(
    path="/resource/<rid>/history", operation="GET", arg_options=methods.ENV_OPTS, client_types=[ClientType.api], api_version=2
)
def resource_history(
    tid: uuid.UUID,
    rid: inmanta.types.ResourceIdStr,
    limit: Optional[int] = None,
    first_id: Optional[str] = None,
    last_id: Optional[str] = None,
    start: Optional[datetime.datetime] = None,
    end: Optional[datetime.datetime] = None,
    sort: str = "date.desc",
) -> list[model.ResourceHistory]:
    """
    :param tid: The id of the environment this resource belongs to
    :param rid: The id of the resource
    :param limit: Limit the number of instances that are returned
    :param first_id: The attribute_hash to use as a continuation token for paging, in combination with the 'start' value,
            because the order by column might contain non-unique values
    :param last_id: The attribute_hash to use as a continuation token for paging, in combination with the 'end' value,
            because the order by column might contain non-unique values
    :param start: The lower limit for the order by column (exclusive).
                Only one of 'start' and 'end' should be specified at the same time.
    :param end: The upper limit for the order by column (exclusive).
                Only one of 'start' and 'end' should be specified at the same time.
    :param sort: Return the results sorted according to the parameter value.
                It should follow the pattern `<attribute_to_sort_by>.<order>`, for example `date.desc`
                (case insensitive).
                Sorting by `date` is supported.
                The following orders are supported: 'asc', 'desc'
    :return: The history of a resource, according to its attributes
    :raise NotFound: This exception is raised when the referenced environment is not found
    :raise BadRequest: When the parameters used for sorting or paging are not valid
    """


@auth(auth_label=const.AuthorizationLabel.RESOURCES_READ, read_only=True, environment_param="tid")
@typedmethod(
    path="/resource/<rid>/logs", operation="GET", arg_options=methods.ENV_OPTS, client_types=[ClientType.api], api_version=2
)
def resource_logs(
    tid: uuid.UUID,
    rid: inmanta.types.ResourceIdStr,
    limit: Optional[int] = None,
    start: Optional[datetime.datetime] = None,
    end: Optional[datetime.datetime] = None,
    filter: Optional[dict[str, list[str]]] = None,
    sort: str = "timestamp.desc",
) -> list[model.ResourceLog]:
    """
    Get the logs of a specific resource.

    :param tid: The id of the environment this resource belongs to
    :param rid: The id of the resource
    :param limit: Limit the number of instances that are returned
    :param start: The lower limit for the order by column (exclusive). Only one of 'start' and 'end' should be specified at
        the same time.
    :param end: The upper limit for the order by column (exclusive). Only one of 'start' and 'end' should be specified at the
        same time.
    :param filter: Filter the list of returned logs.
        Filters should be specified with the syntax `?filter.<filter_key>=value`, for example `?filter.minimal_log_level=INFO`.
        It's also possible to provide multiple values for the same filter, in this case resources are returned, if they match
        any of these filter values.

        For example: `?filter.action=pull&filter.action=deploy` returns logs with either of the actions pull or deploy.
        Multiple different filters narrow the results however (they are treated as an 'AND' operator).
        For example `filter.minimal_log_level=INFO&filter.action=deploy` returns logs with 'deploy' action, where the
        'log_level' is at least 'INFO'.

        The following options are available:
            * action: filter by the action of the log

            * timestamp: return the logs matching the timestamp constraints. Valid constraints are of the form
              "<lt|le|gt|ge>:<x>". The expected format is YYYY-MM-DDTHH:mm:ss.ssssss, so an ISO-8601 datetime string,
              in UTC timezone.

            For example: `?filter.timestamp=ge:2021-08-18T09:21:30.568353&filter.timestamp=lt:2021-08-18T10:21:30.568353`.
            Multiple constraints can be specified, in which case only log messages that match all constraints will be
            returned.

            * message: filter by the content of the log messages. Partial matches are allowed. (case-insensitive)

            * minimal_log_level: filter by the log level of the log messages. The filter specifies the minimal level,
              so messages with either this level, or a higher severity level are going to be included in the result.

            For example, for `filter.minimal_log_level=INFO`, the log messages with level `INFO, WARNING, ERROR, CRITICAL`
            all match the query.

    :param sort: Return the results sorted according to the parameter value. It should follow the pattern
        `<attribute_to_sort_by>.<order>`, for example `timestamp.desc` (case insensitive). Only sorting by `timestamp` is
        supported. The following orders are supported: 'asc', 'desc'

    :return: A list of all matching resource logs
    :raise NotFound: This exception is raised when the referenced environment is not found
    :raise BadRequest: When the parameters used for filtering, sorting or paging are not valid
    """


@auth(auth_label=const.AuthorizationLabel.FACT_READ, read_only=True, environment_param="tid")
@typedmethod(
    path="/resource/<rid>/facts", operation="GET", arg_options=methods.ENV_OPTS, client_types=[ClientType.api], api_version=2
)
def get_facts(tid: uuid.UUID, rid: inmanta.types.ResourceIdStr) -> list[model.Fact]:
    """
    Get the facts related to a specific resource. The results are sorted alphabetically by name.
    :param tid: The id of the environment
    :param rid: Id of the resource
    :return: The facts related to this resource
    :raise NotFound: This status code is returned when the referenced environment is not found
    """


@auth(auth_label=const.AuthorizationLabel.FACT_READ, read_only=True, environment_param="tid")
@typedmethod(
    path="/resource/<rid>/facts/<id>",
    operation="GET",
    arg_options=methods.ENV_OPTS,
    client_types=[ClientType.api],
    api_version=2,
)
def get_fact(tid: uuid.UUID, rid: inmanta.types.ResourceIdStr, id: uuid.UUID) -> model.Fact:
    """
    Get one specific fact
    :param tid: The id of the environment
    :param rid: The id of the resource
    :param id: The id of the fact
    :return: A specific fact corresponding to the id
    :raise NotFound: This status code is returned when the referenced environment or fact is not found
    """


@auth(auth_label=const.AuthorizationLabel.COMPILEREPORT_READ, read_only=True, environment_param="tid")
@typedmethod(path="/compilereport", operation="GET", arg_options=methods.ENV_OPTS, client_types=[ClientType.api], api_version=2)
def get_compile_reports(
    tid: uuid.UUID,
    limit: Optional[int] = None,
    first_id: Optional[uuid.UUID] = None,
    last_id: Optional[uuid.UUID] = None,
    start: Optional[datetime.datetime] = None,
    end: Optional[datetime.datetime] = None,
    filter: Optional[dict[str, list[str]]] = None,
    sort: str = "requested.desc",
) -> list[model.CompileReport]:
    """
    Get the compile reports from an environment.

    The returned compile report objects may carry links to other objects, e.g. a service instance.
    The full list of supported links can be found :ref:`here <api_self_referencing_links>`.

    :param tid: The id of the environment
    :param limit: Limit the number of instances that are returned
    :param first_id: The id to use as a continuation token for paging, in combination with the 'start' value,
            because the order by column might contain non-unique values
    :param last_id: The id to use as a continuation token for paging, in combination with the 'end' value,
            because the order by column might contain non-unique values
    :param start: The lower limit for the order by column (exclusive).
                Only one of 'start' and 'end' should be specified at the same time.
    :param end: The upper limit for the order by column (exclusive).
                Only one of 'start' and 'end' should be specified at the same time.
    :param filter: Filter the list of returned compile reports.
                Filters should be specified with the syntax `?filter.<filter_key>=value`,
                for example `?filter.success=True`
                It's also possible to provide multiple values for the same filter, in this case resources are returned,
                if they match any of these filter values.
                For example: `?filter.requested=ge:2021-08-18T09:21:30.568353&filter.requested=lt:2021-08-18T10:21:30.568353`
                returns compile reports that were requested between the specified dates.
                Multiple different filters narrow the results however (they are treated as an 'AND' operator).
                For example `?filter.success=True&filter.completed=True` returns compile reports
                that are completed and successful.
                The following options are available:
                success: whether the compile was successful or not
                started: whether the compile has been started or not
                completed: whether the compile has been completed or not

                requested: return the logs matching the timestamp constraints. Valid constraints are of the form
                    "<lt|le|gt|ge>:<x>". The expected format is YYYY-MM-DDTHH:mm:ss.ssssss, so an ISO-8601 datetime string,
                    in UTC timezone. Specifying microseconds is optional. For example:
                    `?filter.requested=ge:2021-08-18T09:21:30.568353&filter.requested=lt:2021-08-18T10:21:30`.
                    Multiple constraints can be specified, in which case only compile reports that match all constraints will be
                    returned.
    :param sort: Return the results sorted according to the parameter value.
                It should follow the pattern `?sort=<attribute_to_sort_by>.<order>`, for example `?sort=requested.desc`
                (case insensitive).
                Only sorting by the `requested` timestamp is supported.
                The following orders are supported: 'asc', 'desc'
    :return: A list of all matching compile reports
    :raise NotFound: This exception is raised when the referenced environment is not found
    :raise BadRequest: When the parameters used for filtering, sorting or paging are not valid
    """


@auth(auth_label=const.AuthorizationLabel.COMPILEREPORT_READ, read_only=True, environment_param="tid")
@typedmethod(
    path="/compilereport/<id>", operation="GET", arg_options=methods.ENV_OPTS, client_types=[ClientType.api], api_version=2
)
def compile_details(tid: uuid.UUID, id: uuid.UUID) -> model.CompileDetails:
    """
    The returned compile details object may carry links to other objects, e.g. a service instance.
    The full list of supported links can be found :ref:`here <api_self_referencing_links>`.

    :param tid: The id of the environment in which the compilation process occurred.
    :param id: The id of the compile for which the details are being requested.

    :return: The details of a compile
    :raise NotFound: This exception is raised when the referenced environment or compile is not found
    """


@auth(auth_label=const.AuthorizationLabel.DESIRED_STATE_READ, read_only=True, environment_param="tid")
@typedmethod(path="/desiredstate", operation="GET", arg_options=methods.ENV_OPTS, client_types=[ClientType.api], api_version=2)
def list_desired_state_versions(
    tid: uuid.UUID,
    limit: Optional[int] = None,
    start: Optional[int] = None,
    end: Optional[int] = None,
    filter: Optional[dict[str, list[str]]] = None,
    sort: str = "version.desc",
) -> list[model.DesiredStateVersion]:
    """
    Get the desired state versions from an environment.

    :param tid: The id of the environment
    :param limit: Limit the number of versions that are returned
    :param start: The lower limit for the order by column (exclusive).
                Only one of 'start' and 'end' should be specified at the same time.
    :param end: The upper limit for the order by column (exclusive).
                Only one of 'start' and 'end' should be specified at the same time.
    :param filter: Filter the list of returned desired state versions.
                Filtering by 'version' range, 'date' range, 'status' and `released` are supported.
    :param sort: Return the results sorted according to the parameter value.
                Only sorting by 'version' is supported.
                The following orders are supported: 'asc', 'desc'
    :return: A list of all matching compile reports
    :raise NotFound: This exception is raised when the referenced environment is not found
    :raise BadRequest: When the parameters used for filtering, sorting or paging are not valid
    """


@auth(auth_label=const.AuthorizationLabel.DESIRED_STATE_WRITE, read_only=False, environment_param="tid")
@typedmethod(
    path="/desiredstate/<version>/promote",
    operation="POST",
    arg_options=methods.ENV_OPTS,
    client_types=[ClientType.api],
    api_version=2,
)
def promote_desired_state_version(
    tid: uuid.UUID, version: int, trigger_method: Optional[model.PromoteTriggerMethod] = None
) -> None:
    """
    Promote a desired state version, making it the active version in the environment.

    :param tid: The id of the environment
    :param version: The number of the version to promote
    :param trigger_method: [DEPRECATED] This argument is ignored.
    """


@auth(auth_label=const.AuthorizationLabel.RESOURCES_READ, read_only=True, environment_param="tid")
@typedmethod(
    path="/desiredstate/<version>",
    operation="GET",
    arg_options=methods.ENV_OPTS,
    client_types=[ClientType.api],
    api_version=2,
)
def get_resources_in_version(
    tid: uuid.UUID,
    version: int,
    limit: Optional[int] = None,
    first_id: Optional[inmanta.types.ResourceVersionIdStr] = None,
    last_id: Optional[inmanta.types.ResourceVersionIdStr] = None,
    start: Optional[str] = None,
    end: Optional[str] = None,
    filter: Optional[dict[str, list[str]]] = None,
    sort: str = "resource_type.desc",
) -> list[model.VersionedResource]:
    """
    Get the resources that belong to a specific version.

    :param tid: The id of the environment
    :param version: The version number
    :param limit: Limit the number of resources that are returned
    :param first_id: The resource_version_id to use as a continuation token for paging, in combination with the 'start' value,
            because the order by column might contain non-unique values
    :param last_id: The resource_version_id to use as a continuation token for paging, in combination with the 'end' value,
            because the order by column might contain non-unique values
    :param start: The lower limit for the order by column (exclusive).
                Only one of 'start' and 'end' should be specified at the same time.
    :param end: The upper limit for the order by column (exclusive).
                Only one of 'start' and 'end' should be specified at the same time.
    :param filter: Filter the list of returned resources.
                The following options are available:
                agent: filter by the agent name of the resource
                resource_type: filter by the type of the resource
                resource_id_value: filter by the attribute values of the resource
    :param sort: Return the results sorted according to the parameter value.
                The following sorting attributes are supported: 'resource_type', 'agent', 'resource_id_value'.
                The following orders are supported: 'asc', 'desc'
    :return: A list of all matching resources
    :raise NotFound: This exception is raised when the referenced environment is not found
    :raise BadRequest: When the parameters used for filtering, sorting or paging are not valid
    """


@auth(auth_label=const.AuthorizationLabel.DESIRED_STATE_READ, read_only=True, environment_param="tid")
@typedmethod(
    path="/desiredstate/diff/<from_version>/<to_version>",
    operation="GET",
    arg_options=methods.ENV_OPTS,
    client_types=[ClientType.api],
    api_version=2,
)
def get_diff_of_versions(
    tid: uuid.UUID,
    from_version: int,
    to_version: int,
) -> list[model.ResourceDiff]:
    """
    Compare two versions of desired states, and provide the difference between them,
    with regard to their resources and the attributes of these resources.
    Resources that are the same in both versions are not mentioned in the results.

    A resource diff describes whether the resource was 'added', 'modified' or 'deleted',
    and what the values of their attributes were in the versions.
    The values are also returned in a stringified, easy to compare way,
    which can be used to calculate a `git diff`-like summary of the changes.

    :param tid: The id of the environment
    :param from_version: The (lower) version number to compare
    :param to_version: The other (higher) version number to compare
    :return: The resource diffs between from_version and to_version
    :raise NotFound: This exception is raised when the referenced environment or versions are not found
    :raise BadRequest: When the version parameters are not valid
    """


@auth(auth_label=const.AuthorizationLabel.RESOURCES_READ, read_only=True, environment_param="tid")
@typedmethod(
    path="/desiredstate/<version>/resource/<rid>",
    operation="GET",
    arg_options=methods.ENV_OPTS,
    client_types=[ClientType.api],
    api_version=2,
)
def versioned_resource_details(
    tid: uuid.UUID, version: int, rid: inmanta.types.ResourceIdStr
) -> model.VersionedResourceDetails:
    """
    :param tid: The id of the environment
    :param version: The version number of the resource
    :param rid: The id of the resource
    :return: The details of a specific version of a resource
    :raise NotFound: This exception is raised when the referenced environment or resource is not found
    """


@auth(auth_label=const.AuthorizationLabel.PARAMETER_READ, read_only=True, environment_param="tid")
@typedmethod(
    path="/parameters",
    operation="GET",
    arg_options=methods.ENV_OPTS,
    client_types=[ClientType.api],
    api_version=2,
)
def get_parameters(
    tid: uuid.UUID,
    limit: Optional[int] = None,
    first_id: Optional[uuid.UUID] = None,
    last_id: Optional[uuid.UUID] = None,
    start: Optional[Union[datetime.datetime, str]] = None,
    end: Optional[Union[datetime.datetime, str]] = None,
    filter: Optional[dict[str, list[str]]] = None,
    sort: str = "name.asc",
) -> list[model.Parameter]:
    """
    List the parameters in an environment

    :param tid: The id of the environment
    :param limit: Limit the number of parameters that are returned
    :param first_id: The parameter id to use as a continuation token for paging, in combination with the 'start' value,
        because the order by column might contain non-unique values
    :param last_id: The parameter id to use as a continuation token for paging, in combination with the 'end' value,
        because the order by column might contain non-unique values
    :param start: The lower limit for the order by column (exclusive). Only one of 'start' and 'end' should be specified at the
        same time.
    :param end: The upper limit for the order by column (exclusive). Only one of 'start' and 'end' should be specified at the
        same time.
    :param filter: Filter the list of returned parameters.

        The following options are available:
            * name: filter by the name of the parameter
            * source: filter by the source of the parameter
            * updated: filter by the updated time of the parameter
    :param sort: Return the results sorted according to the parameter value.
        The following sorting attributes are supported: 'name', 'source', 'updated'.
        The following orders are supported: 'asc', 'desc'
    :return: A list of all matching parameters
    :raise NotFound: This exception is raised when the referenced environment is not found
    :raise BadRequest: When the parameters used for filtering, sorting or paging are not valid
    """


@auth(auth_label=const.AuthorizationLabel.PARAMETER_WRITE, read_only=False, environment_param="tid")
@typedmethod(
    path="/parameters/<name>",
    operation="PUT",
    arg_options=methods.ENV_OPTS,
    client_types=[ClientType.api, ClientType.compiler, ClientType.agent],
    api_version=2,
)
def set_parameter(
    tid: uuid.UUID,
    name: str,
    source: ParameterSource,
    value: str,
    metadata: Optional[dict[str, str]] = None,
    recompile: bool = False,
) -> ReturnValue[model.Parameter]:
    """
    Set a parameter on the server. If the parameter is an tracked unknown, it will trigger a recompile on the server.
    Otherwise, if the value is changed and recompile is true, a recompile is also triggered.

    :param tid: The id of the environment
    :param name: The name of the parameter
    :param source: The source of the parameter.
    :param value: The value of the parameter
    :param metadata: Optional. Metadata about the parameter
    :param recompile: Optional. Whether to trigger a recompile if the value of the parameter changed.
    """


@auth(auth_label=const.AuthorizationLabel.FACT_READ, read_only=True, environment_param="tid")
@typedmethod(
    path="/facts",
    operation="GET",
    arg_options=methods.ENV_OPTS,
    client_types=[ClientType.api],
    api_version=2,
)
def get_all_facts(
    tid: uuid.UUID,
    limit: Optional[int] = None,
    first_id: Optional[uuid.UUID] = None,
    last_id: Optional[uuid.UUID] = None,
    start: Optional[str] = None,
    end: Optional[str] = None,
    filter: Optional[dict[str, list[str]]] = None,
    sort: str = "name.asc",
) -> list[model.Fact]:
    """
    List the facts in an environment.

    :param tid: The id of the environment
    :param limit: Limit the number of facts that are returned
    :param first_id: The fact id to use as a continuation token for paging, in combination with the 'start' value,
            because the order by column might contain non-unique values
    :param last_id: The fact id to use as a continuation token for paging, in combination with the 'end' value,
            because the order by column might contain non-unique values
    :param start: The lower limit for the order by column (exclusive).
                Only one of 'start' and 'end' should be specified at the same time.
    :param end: The upper limit for the order by column (exclusive).
                Only one of 'start' and 'end' should be specified at the same time.
    :param filter: Filter the list of returned facts.
                The following options are available:
                name: filter by the name of the fact
                resource_id: filter by the resource_id of the fact
                expires: filter on whether the fact expires or not
    :param sort: Return the results sorted according to the parameter value.
                The following sorting attributes are supported: 'name', 'resource_id'.
                The following orders are supported: 'asc', 'desc'
    :return: A list of all matching facts
    :raise NotFound: This exception is raised when the referenced environment is not found
    :raise BadRequest: When the parameters used for filtering, sorting or paging are not valid
    """


@auth(auth_label=const.AuthorizationLabel.FACT_WRITE, read_only=False, environment_param="tid")
@typedmethod(
    path="/facts/<name>",
    operation="PUT",
    arg_options=methods.ENV_OPTS,
    client_types=[ClientType.api, ClientType.compiler, ClientType.agent],
    api_version=2,
)
def set_fact(
    tid: uuid.UUID,
    name: str,
    source: ParameterSource,
    value: str,
    resource_id: str,
    metadata: Optional[dict[str, str]] = None,
    recompile: bool = False,
    expires: Optional[bool] = True,
) -> ReturnValue[model.Fact]:
    """
    Set a fact on the server. If the fact is a tracked unknown, it will trigger a recompile on the server.
    Otherwise, if the value is changed and recompile is true, a recompile is also triggered.

    :param tid: The id of the environment
    :param name: The name of the fact
    :param source: The source of the fact
    :param value: The value of the fact
    :param resource_id: The resource this fact belongs to
    :param metadata: Optional. Metadata about the fact
    :param recompile: Optional. Whether to trigger a recompile if the value of the fact changed.
    :param expires: Optional. If the fact should expire or not. By default, facts expire.
    """


# Dryrun related methods


@auth(auth_label=const.AuthorizationLabel.DRYRUN_WRITE, read_only=False, environment_param="tid")
@typedmethod(
    path="/dryrun/<version>", operation="POST", arg_options=methods.ENV_OPTS, client_types=[ClientType.api], api_version=2
)
def dryrun_trigger(tid: uuid.UUID, version: int) -> uuid.UUID:
    """
    Trigger a new dryrun

    :param tid: The id of the environment
    :param version: The version of the configuration model to execute the dryrun for
    :raise NotFound: This exception is raised when the referenced environment or version is not found
    :return: The id of the new dryrun
    """


@auth(auth_label=const.AuthorizationLabel.DRYRUN_READ, read_only=True, environment_param="tid")
@typedmethod(
    path="/dryrun/<version>", operation="GET", arg_options=methods.ENV_OPTS, client_types=[ClientType.api], api_version=2
)
def list_dryruns(tid: uuid.UUID, version: int) -> list[model.DryRun]:
    """
    Query a list of dry runs for a specific version

    :param tid: The id of the environment
    :param version: The configuration model version to return dryruns for
    :raise NotFound: This exception is raised when the referenced environment or version is not found
    :return: The list of dryruns for the specified version in descending order by date
    """


@auth(auth_label=const.AuthorizationLabel.DRYRUN_READ, read_only=True, environment_param="tid")
@typedmethod(
    path="/dryrun/<version>/<report_id>",
    operation="GET",
    arg_options=methods.ENV_OPTS,
    client_types=[ClientType.api],
    api_version=2,
)
def get_dryrun_diff(tid: uuid.UUID, version: int, report_id: uuid.UUID) -> model.DryRunReport:
    """
    Get the report of a dryrun, describing the changes a deployment would make,
    with the difference between the current and target states provided in a form similar to the desired state diff endpoint.

    :param tid: The id of the environment
    :param version: The version of the configuration model the dryrun belongs to
    :param report_id: The dryrun id to calculate the diff for
    :raise NotFound: This exception is raised when the referenced environment or version is not found
    :return: The dryrun report, with a summary and the list of differences.
    """


@auth(auth_label=const.AuthorizationLabel.NOTIFICATION_READ, read_only=True, environment_param="tid")
@typedmethod(
    path="/notification",
    operation="GET",
    arg_options=methods.ENV_OPTS,
    client_types=[ClientType.api],
    api_version=2,
)
def list_notifications(
    tid: uuid.UUID,
    limit: Optional[int] = None,
    first_id: Optional[uuid.UUID] = None,
    last_id: Optional[uuid.UUID] = None,
    start: Optional[datetime.datetime] = None,
    end: Optional[datetime.datetime] = None,
    filter: Optional[dict[str, list[str]]] = None,
    sort: str = "created.desc",
) -> list[model.Notification]:
    """
    List the notifications in an environment.

    The returned notification objects may carry links to other objects, e.g. a compile report. The full list of supported links
    can be found :ref:`here <api_self_referencing_links>`.

    :param tid: The id of the environment
    :param limit: Limit the number of notifications that are returned
    :param first_id: The notification id to use as a continuation token for paging, in combination with the 'start' value,
            because the order by column might contain non-unique values
    :param last_id: The notification id to use as a continuation token for paging, in combination with the 'end' value,
            because the order by column might contain non-unique values
    :param start: The lower limit for the order by column (exclusive).
                Only one of 'start' and 'end' should be specified at the same time.
    :param end: The upper limit for the order by column (exclusive).
                Only one of 'start' and 'end' should be specified at the same time.
    :param filter: Filter the list of returned notifications.
                The following options are available:
                read: Whether the notification was read or not
                cleared: Whether the notification was cleared or not
                severity: Filter by the severity field of the notifications
                title: Filter by the title of the notifications
                message: Filter by the message of the notifications
    :param sort: Return the results sorted according to the parameter value.
                Only sorting by the 'created' date is supported.
                The following orders are supported: 'asc', 'desc'
    :return: A list of all matching notifications
    :raise NotFound: This exception is raised when the referenced environment is not found
    :raise BadRequest: When the parameters used for filtering or paging are not valid
    """


@auth(auth_label=const.AuthorizationLabel.NOTIFICATION_READ, read_only=True, environment_param="tid")
@typedmethod(
    path="/notification/<notification_id>",
    operation="GET",
    arg_options=methods.ENV_OPTS,
    client_types=[ClientType.api],
    api_version=2,
)
def get_notification(
    tid: uuid.UUID,
    notification_id: uuid.UUID,
) -> model.Notification:
    """
    Get a single notification

    :param tid: The id of the environment
    :param notification_id: The id of the notification
    :return: The notification with the specified id
    :raise NotFound: When the referenced environment or notification is not found
    """


@auth(auth_label=const.AuthorizationLabel.NOTIFICATION_WRITE, read_only=False, environment_param="tid")
@typedmethod(
    path="/notification/<notification_id>",
    operation="PATCH",
    arg_options=methods.ENV_OPTS,
    client_types=[ClientType.api],
    api_version=2,
)
def update_notification(
    tid: uuid.UUID,
    notification_id: uuid.UUID,
    read: Optional[bool] = None,
    cleared: Optional[bool] = None,
) -> model.Notification:
    """
    Update a notification by setting its flags

    :param tid: The id of the environment
    :param notification_id: The id of the notification to update
    :param read: Whether the notification has been read
    :param cleared: Whether the notification has been cleared
    :return: The updated notification
    :raise NotFound: When the referenced environment or notification is not found
    """


@typedmethod(
<<<<<<< HEAD
=======
    path="/code/<version>",
    operation="GET",
    agent_server=True,
    arg_options=methods.ENV_OPTS,
    client_types=[ClientType.agent],
    api_version=2,
)
def get_source_code(tid: uuid.UUID, version: int, resource_type: str) -> list[model.Source]:
    """
    Get the code for the given version and the given resource
    :param tid: The id of the environment
    :param version: The id of the model version
    :param resource_type: The type name of the resource
    :raises NotFound: Raised when the version or type is not found
    """


@auth(auth_label=const.AuthorizationLabel.PIP_CONFIG_READ, read_only=True, environment_param="tid")
@typedmethod(
>>>>>>> 0a2f81b7
    path="/pip/config/<version>",
    operation="GET",
    api=True,
    agent_server=True,
    arg_options=methods.ENV_OPTS,
    client_types=[ClientType.agent, ClientType.api],
    api_version=2,
)
def get_pip_config(tid: uuid.UUID, version: int) -> Optional[model.PipConfig]:
    """
    Get the pip config for the given version

    :param tid: The id of the environment
    :param version: The id of the model version
    :raises NotFound: Raised when the version or environment is not found
    """


@auth(auth_label=const.AuthorizationLabel.METRICS_READ, read_only=True, environment_param="tid")
@typedmethod(
    path="/metrics",
    operation="GET",
    arg_options=methods.ENV_OPTS,
    client_types=[ClientType.api],
    api_version=2,
)
def get_environment_metrics(
    tid: uuid.UUID,
    metrics: list[str],
    start_interval: datetime.datetime,
    end_interval: datetime.datetime,
    nb_datapoints: int,
    round_timestamps: bool = False,
) -> model.EnvironmentMetricsResult:
    """
    Obtain metrics about the given environment for the given time interval.

    :param tid: The id of the environment for which the metrics have to be collected.
    :param metrics: List of names of metrics that have to be returned.
    :param start_interval: The start of the time window for which the metrics should be returned.
    :param end_interval: The end of the time window for which the metrics should be returned.
    :param nb_datapoints: The amount of datapoint that will be returned within the given time interval for each metric.
    :param round_timestamps: If this parameter is set to True, the timestamps in the reply will be rounded to a full hour.
        All time windows in the reply will have an equal size. To achieve this the start_interval, end_interval and
        nb_datapoint in the reply may differ from the ones requested.

            * The start_interval may be smaller than requested
            * The end_interval may be larger than requested
            * The nb_datapoints may be larger than requested

    :raises BadRequest: start_interval >= end_interval
    :raises BadRequest: nb_datapoints < 0
    :raises BadRequest: The provided metrics list is an empty list.
    :raises BadRequest: The start_interval and end_interval are not separated from each other by at least nb_datapoints minutes
                        separated from each other.
    :raises BadRequest: The round_timestamps parameter is set to True and the amount of hours between
                        start_interval and end_interval is less than the requested number of datapoints.
    """


@auth(auth_label=const.AuthorizationLabel.AUTH_USER, read_only=True)
@typedmethod(path="/login", operation="POST", client_types=[ClientType.api], enforce_auth=False, api_version=2)
def login(username: str, password: str) -> ReturnValue[model.LoginReturn]:
    """Login a user.

     When the login succeeds an authentication header is returned with the Bearer token set.

    :param username: The user to login
    :param password: The password of this user
    :raises UnauthorizedException: Raised when the login failed or if server authentication is not enabled
    """


@auth(auth_label=const.AuthorizationLabel.METRICS_READ, read_only=True)
@typedmethod(path="/user", operation="GET", client_types=[ClientType.api], api_version=2)
def list_users() -> list[model.User]:
    """List all users

    :return: A list of all users"""


@auth(auth_label=const.AuthorizationLabel.METRICS_READ, read_only=True)
@typedmethod(path="/current_user", operation="GET", client_types=[ClientType.api], api_version=2)
def get_current_user() -> model.CurrentUser:
    """Get the current logged in user (based on the provided JWT) and server auth settings

    :raises NotFound: Raised when server authentication is not enabled
    """


@auth(auth_label=const.AuthorizationLabel.AUTH_ADMIN, read_only=False)
@typedmethod(path="/user/<username>", operation="DELETE", client_types=[ClientType.api], api_version=2)
def delete_user(username: str) -> None:
    """Delete a user from the system with given username.

    :param username: The username to delete
    :raises NotFound: Raised when the user does not exist
    :raises BadRequest: Raised when server authentication is not enabled
    """


@auth(auth_label=const.AuthorizationLabel.AUTH_ADMIN, read_only=False)
@typedmethod(path="/user", operation="POST", client_types=[ClientType.api], api_version=2)
def add_user(username: str, password: str) -> model.User:
    """Add a new user to the system

    :param username: The username of the new user. The username cannot be an empty string.
    :param password: The password of this new user. The password should be at least 8 characters long.
    :raises Conflict: Raised when there is already a user with this user_name
    :raises BadRequest: Raised when server authentication is not enabled
    """


@auth(auth_label=const.AuthorizationLabel.AUTH_CHANGE_PASSWORD, read_only=False)
@typedmethod(path="/user/<username>/password", operation="PATCH", client_types=[ClientType.api], api_version=2)
def set_password(username: str, password: str) -> None:
    """Change the password of a user

    :param username: The username of the user
    :param password: The password of this new user. The password should be at least 8 characters long.
    :raises NotFound: Raised when the user does not exist
    :raises BadRequest: Raised when server authentication is not enabled
    """


@typedmethod(
    path="/discovered/<discovered_resource_id>",
    operation="POST",
    agent_server=True,
    arg_options=methods.ENV_OPTS,
    client_types=[ClientType.agent],
    api_version=2,
    varkw=True,
)
def discovered_resource_create(
    tid: uuid.UUID,
    discovered_resource_id: str,
    discovery_resource_id: str,
    **kwargs: object,  # bypass the type checking for the values
) -> None:
    """
    create a discovered resource.

    :param tid: The id of the environment this resource belongs to
    :param discovered_resource_id: The id of the discovered_resource
    :param discovery_resource_id: The id of the discovery resource responsible for discovering this resource
    :param **kwargs: The following arguments are supported:
           values: The values associated with the discovered_resource
    """


@typedmethod(
    path="/discovered/",
    operation="POST",
    agent_server=True,
    arg_options=methods.ENV_OPTS,
    client_types=[ClientType.agent],
    api_version=2,
)
def discovered_resource_create_batch(tid: uuid.UUID, discovered_resources: list[LinkedDiscoveredResource]) -> None:
    """
    create multiple discovered resource in the DB
    :param tid: The id of the environment this resource belongs to
    :param discovered_resources: List of discovered_resources containing the discovered_resource_id and values for each resource
    """


@auth(auth_label=const.AuthorizationLabel.DISCOVERED_RESOURCES_READ, read_only=True, environment_param="tid")
@typedmethod(
    path="/discovered/<discovered_resource_id>",
    operation="GET",
    arg_options=methods.ENV_OPTS,
    client_types=[ClientType.api],
    api_version=2,
)
def discovered_resources_get(tid: uuid.UUID, discovered_resource_id: ResourceIdStr) -> model.DiscoveredResource:
    """
    Get a single discovered resource.

    :param tid: the id of the environment in which to get the discovered resource.
    :param discovered_resource_id: The id of the discovered resource
    """


@auth(auth_label=const.AuthorizationLabel.DISCOVERED_RESOURCES_READ, read_only=True, environment_param="tid")
@typedmethod(
    path="/discovered",
    operation="GET",
    arg_options=methods.ENV_OPTS,
    client_types=[ClientType.api],
    api_version=2,
)
def discovered_resources_get_batch(
    tid: uuid.UUID,
    limit: Optional[int] = None,
    start: Optional[str] = None,
    end: Optional[str] = None,
    sort: str = "discovered_resource_id.asc",
    filter: Optional[dict[str, list[str]]] = None,
) -> list[model.DiscoveredResource]:
    """
    Get a list of discovered resources.

    The discovery resource responsible for discovering each resource is included.
    For resources that the orchestrator is already managing, a link to the corresponding resource is provided. The full list of
    supported links can be found :ref:`here <api_self_referencing_links>`.


    :param tid: The id of the environment this resource belongs to
    :param limit: Limit the number of instances that are returned
    :param start: The lower limit for the order by column (exclusive).
                Only one of 'start' and 'end' should be specified at the same time.
    :param end: The upper limit for the order by column (exclusive).
                Only one of 'start' and 'end' should be specified at the same time.
    :param sort: Return the results sorted according to the parameter value.
            The following sorting attributes are supported: 'discovered_resource_id'.
            The following orders are supported: 'asc', 'desc'
    :param filter: Filter the list of returned resources.
        Default behavior: return all discovered resources.
        Filtering by 'managed' is supported:

            - filter.managed=true: only return discovered resources that the orchestrator is already aware of i.e.
              resources that are present in any released configuration model of environment tid.
            - filter.managed=false: only return discovered resources that the orchestrator is unaware of i.e. resources
              that are not part of any released configuration model of environment tid.

    :return: A list of all matching released resources
    :raise NotFound: This exception is raised when the referenced environment is not found
    :raise BadRequest: When the parameters used for filtering, sorting or paging are not valid
    """


@auth(auth_label=const.AuthorizationLabel.GRAPHQL_WRITE, read_only=False)
@typedmethod(
    path="/graphql",
    operation="POST",
    client_types=[ClientType.api],
    api_version=2,
    strict_typing=False,
)
def graphql(query: str) -> Any:  # Actual return type: strawberry.types.execution.ExecutionResult
    """
    GraphQL endpoint for Inmanta.
    Supports paging, filtering and sorting on certain attributes.

    To check which queries are enabled, use the /graphql/introspection endpoint
    """
    pass


@auth(auth_label=const.AuthorizationLabel.GRAPHQL_READ, read_only=True)
@typedmethod(
    path="/graphql/schema",
    operation="GET",
    client_types=[ClientType.api],
    api_version=2,
    strict_typing=False,
)
def graphql_schema() -> dict[str, Any]:
    """
    Endpoint to retrieve schema details for the GraphQL endpoint.
    To actually execute a query, use /graphql
    """
    pass<|MERGE_RESOLUTION|>--- conflicted
+++ resolved
@@ -1436,29 +1436,8 @@
     """
 
 
-@typedmethod(
-<<<<<<< HEAD
-=======
-    path="/code/<version>",
-    operation="GET",
-    agent_server=True,
-    arg_options=methods.ENV_OPTS,
-    client_types=[ClientType.agent],
-    api_version=2,
-)
-def get_source_code(tid: uuid.UUID, version: int, resource_type: str) -> list[model.Source]:
-    """
-    Get the code for the given version and the given resource
-    :param tid: The id of the environment
-    :param version: The id of the model version
-    :param resource_type: The type name of the resource
-    :raises NotFound: Raised when the version or type is not found
-    """
-
-
 @auth(auth_label=const.AuthorizationLabel.PIP_CONFIG_READ, read_only=True, environment_param="tid")
 @typedmethod(
->>>>>>> 0a2f81b7
     path="/pip/config/<version>",
     operation="GET",
     api=True,
