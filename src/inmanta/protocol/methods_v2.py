"""
    Copyright 2019 Inmanta

    Licensed under the Apache License, Version 2.0 (the "License");
    you may not use this file except in compliance with the License.
    You may obtain a copy of the License at

        http://www.apache.org/licenses/LICENSE-2.0

    Unless required by applicable law or agreed to in writing, software
    distributed under the License is distributed on an "AS IS" BASIS,
    WITHOUT WARRANTIES OR CONDITIONS OF ANY KIND, either express or implied.
    See the License for the specific language governing permissions and
    limitations under the License.

    Contact: code@inmanta.com

    Module defining the v2 rest api
"""
import datetime
import uuid
from typing import Dict, List, Optional, Union

from inmanta.const import AgentAction, ApiDocsFormat, Change, ClientType, ResourceState
from inmanta.data import model
from inmanta.protocol.common import ReturnValue

from . import methods
from .decorators import typedmethod
from .openapi.model import OpenAPI


# Method for working with projects
@typedmethod(path="/project", operation="PUT", client_types=[ClientType.api], api_version=2)
def project_create(name: str, project_id: uuid.UUID = None) -> model.Project:
    """
    Create a new project

    :param name: The name of the project
    :param project_id: A unique uuid, when it is not provided the server generates one
    """


@typedmethod(path="/project/<id>", operation="POST", client_types=[ClientType.api], api_version=2)
def project_modify(id: uuid.UUID, name: str) -> model.Project:
    """
    Modify the given project
    """


@typedmethod(path="/project/<id>", operation="DELETE", client_types=[ClientType.api], api_version=2)
def project_delete(id: uuid.UUID) -> None:
    """
    Delete the given project and all related data
    """


@typedmethod(path="/project", operation="GET", client_types=[ClientType.api], api_version=2)
def project_list(environment_details: bool = False) -> List[model.Project]:
    """
    Returns a list of projects
    :param environment_details: Whether to include the icon and description of the environments in the results
    """


@typedmethod(path="/project/<id>", operation="GET", client_types=[ClientType.api], api_version=2)
def project_get(id: uuid.UUID, environment_details: bool = False) -> model.Project:
    """
    Get a project and a list of the environments under this project
    :param environment_details: Whether to include the icon and description of the environments in the results
    """


# Methods for working with environments
@typedmethod(path="/environment", operation="PUT", client_types=[ClientType.api], api_version=2)
def environment_create(
    project_id: uuid.UUID,
    name: str,
    repository: Optional[str] = None,
    branch: Optional[str] = None,
    environment_id: uuid.UUID = None,
    description: str = "",
    icon: str = "",
) -> model.Environment:
    """
    Create a new environment

    :param project_id: The id of the project this environment belongs to
    :param name: The name of the environment
    :param repository: The url (in git form) of the repository
    :param branch: The name of the branch in the repository
    :param environment_id: A unique environment id, if none an id is allocated by the server
    :param description: The description of the environment, maximum 255 characters
    :param icon: The data-url of the icon of the environment. It should follow the pattern `<mime-type>;base64,<image>`, where
                 <mime-type> is one of: 'image/png', 'image/jpeg', 'image/webp', 'image/svg+xml', and <image> is the image in
                 the format matching the specified mime-type, and base64 encoded.
                 The length of the whole string should be maximum 64 kb.

    :raises BadRequest: When the parameters supplied are not valid.
    """


@typedmethod(path="/environment/<id>", operation="POST", client_types=[ClientType.api], api_version=2)
def environment_modify(
    id: uuid.UUID,
    name: str,
    repository: str = None,
    branch: str = None,
    project_id: Optional[uuid.UUID] = None,
    description: Optional[str] = None,
    icon: Optional[str] = None,
) -> model.Environment:
    """
    Modify the given environment
    The optional parameters that are unspecified will be left unchanged by the update.

    :param id: The id of the environment
    :param name: The name of the environment
    :param repository: The url (in git form) of the repository
    :param branch: The name of the branch in the repository
    :param project_id: The id of the project the environment belongs to
    :param description: The description of the environment, maximum 255 characters
    :param icon: The data-url of the icon of the environment. It should follow the pattern `<mime-type>;base64,<image>` , where
                 <mime-type> is one of: 'image/png', 'image/jpeg', 'image/webp', 'image/svg+xml', and <image> is the image in
                 the format matching the specified mime-type, and base64 encoded.
                 The length of the whole string should be maximum 64 kb.
                 The icon can be removed by setting this parameter to an empty string.

    :raises BadRequest: When the parameters supplied are not valid.
    :raises NotFound: The given environment doesn't exist.
    """


@typedmethod(path="/environment/<id>", operation="DELETE", client_types=[ClientType.api], api_version=2)
def environment_delete(id: uuid.UUID) -> None:
    """
    Delete the given environment and all related data.

    :param id: The uuid of the environment.

    :raises NotFound: The given environment doesn't exist.
    :raises Forbidden: The given environment is protected.
    """


@typedmethod(path="/environment", operation="GET", client_types=[ClientType.api], api_version=2)
def environment_list(details: bool = False) -> List[model.Environment]:
    """
    Returns a list of environments
    :param details: Whether to include the icon and description of the environments in the results
    """


@typedmethod(
    path="/environment/<id>",
    operation="GET",
    client_types=[ClientType.api],
    arg_options={"id": methods.ArgOption(getter=methods.add_env)},
    api_version=2,
)
def environment_get(id: uuid.UUID, details: bool = False) -> model.Environment:
    """
    Get an environment and all versions associated

    :param id: The id of the environment to return
    :param details: Whether to include the icon and description of the environment
    """


@typedmethod(
    path="/actions/environment/halt",
    operation="POST",
    arg_options=methods.ENV_OPTS,
    client_types=[ClientType.api],
    api_version=2,
)
def halt_environment(tid: uuid.UUID) -> None:
    """
    Halt all orchestrator operations for an environment. The environment will enter a state where all agents are paused and
    can not be unpaused. Incoming compile requests will still be queued but compilation will halt. Normal operation can be
    restored using the `resume_environment` endpoint.

    :param tid: The environment id

    :raises NotFound: The given environment doesn't exist.
    """


@typedmethod(
    path="/actions/environment/resume",
    operation="POST",
    arg_options=methods.ENV_OPTS,
    client_types=[ClientType.api],
    api_version=2,
)
def resume_environment(tid: uuid.UUID) -> None:
    """
    Resume all orchestrator operations for an environment. Resumes normal environment operation and unpauses all agents
    that were active when the environment was halted.

    :param tid: The environment id

    :raises NotFound: The given environment doesn't exist.
    """


@typedmethod(
    path="/decommission/<id>",
    operation="POST",
    arg_options={"id": methods.ArgOption(getter=methods.convert_environment)},
    client_types=[ClientType.api],
    api_version=2,
)
def environment_decommission(id: uuid.UUID, metadata: Optional[model.ModelMetadata] = None) -> int:
    """
    Decommission an environment. This is done by uploading an empty model to the server and let purge_on_delete handle
    removal.

    :param id: The uuid of the environment.
    :param metadata: Optional metadata associated with the decommissioning

    :raises NotFound: The given environment doesn't exist.
    :raises Forbidden: The given environment is protected.
    """


@typedmethod(
    path="/decommission/<id>",
    operation="DELETE",
    arg_options={"id": methods.ArgOption(getter=methods.convert_environment)},
    client_types=[ClientType.api],
    api_version=2,
)
def environment_clear(id: uuid.UUID) -> None:
    """
    Clear all data from this environment.

    :param id: The uuid of the environment.

    :raises NotFound: The given environment doesn't exist.
    :raises Forbidden: The given environment is protected.
    """


# Method for listing and creating auth tokens for an environment that can be used by the agent and compilers
@typedmethod(
    path="/environment_auth",
    operation="POST",
    arg_options=methods.ENV_OPTS,
    client_types=[ClientType.api, ClientType.compiler],
    api_version=2,
)
def environment_create_token(tid: uuid.UUID, client_types: List[str], idempotent: bool = True) -> str:
    """
    Create or get a new token for the given client types. Tokens generated with this call are scoped to the current
    environment.

    :param tid: The environment id
    :param client_types: The client types for which this token is valid (api, agent, compiler)
    :param idempotent: The token should be idempotent, such tokens do not have an expire or issued at set so their
                       value will not change.
    """


# Method for listing/getting/setting/removing settings of an environment. This API is also used by agents to configure
# environments.
@typedmethod(
    path="/environment_settings",
    operation="GET",
    arg_options=methods.ENV_OPTS,
    api=True,
    agent_server=True,
    client_types=[ClientType.api, ClientType.agent, ClientType.compiler],
    api_version=2,
)
def environment_settings_list(tid: uuid.UUID) -> model.EnvironmentSettingsReponse:
    """
    List the settings in the current environment
    """


@typedmethod(
    path="/environment_settings/<id>",
    operation="POST",
    arg_options=methods.ENV_OPTS,
    api=True,
    agent_server=True,
    client_types=[ClientType.api, ClientType.agent, ClientType.compiler],
    api_version=2,
)
def environment_settings_set(tid: uuid.UUID, id: str, value: model.EnvSettingType) -> ReturnValue[None]:
    """
    Set a value
    """


@typedmethod(
    path="/environment_settings/<id>",
    operation="GET",
    arg_options=methods.ENV_OPTS,
    api=True,
    agent_server=True,
    client_types=[ClientType.api, ClientType.agent],
    api_version=2,
)
def environment_setting_get(tid: uuid.UUID, id: str) -> model.EnvironmentSettingsReponse:
    """
    Get a value
    """


@typedmethod(
    path="/environment_settings/<id>",
    operation="DELETE",
    arg_options=methods.ENV_OPTS,
    api=True,
    agent_server=True,
    client_types=[ClientType.api, ClientType.agent],
    api_version=2,
)
def environment_setting_delete(tid: uuid.UUID, id: str) -> ReturnValue[None]:
    """
    Delete a value
    """


@typedmethod(
    path="/reserve_version", operation="POST", arg_options=methods.ENV_OPTS, client_types=[ClientType.compiler], api_version=2
)
def reserve_version(tid: uuid.UUID) -> int:
    """
    Reserve a version number in this environment.
    """


@typedmethod(path="/docs", operation="GET", client_types=[ClientType.api], api_version=2)
def get_api_docs(format: Optional[ApiDocsFormat] = ApiDocsFormat.swagger) -> ReturnValue[Union[OpenAPI, str]]:
    """
    Get the OpenAPI definition of the API
    :param format: Use 'openapi' to get the schema in json format, leave empty or use 'swagger' to get the Swagger-UI view
    """


@typedmethod(
    path="/agent/<name>/<action>", operation="POST", arg_options=methods.ENV_OPTS, client_types=[ClientType.api], api_version=2
)
def agent_action(tid: uuid.UUID, name: str, action: AgentAction) -> None:
    """
    Execute an action on an agent

    :param tid: The environment this agent is defined in.
    :param name: The name of the agent.
    :param action: The type of action that should be executed on an agent.
                    Pause and unpause can only be used when the environment is not halted,
                    while the on_resume actions can only be used when the environment is halted.
                    * pause: A paused agent cannot execute any deploy operations.
                    * unpause: A unpaused agent will be able to execute deploy operations.
                    * keep_paused_on_resume: The agent will still be paused when the environment is resumed
                    * unpause_on_resume: The agent will be unpaused when the environment is resumed

    :raises Forbidden: The given environment has been halted and the action is pause/unpause,
                        or the environment is not halted and the action is related to the on_resume behavior
    """


@typedmethod(
    path="/agents/<action>", operation="POST", arg_options=methods.ENV_OPTS, client_types=[ClientType.api], api_version=2
)
def all_agents_action(tid: uuid.UUID, action: AgentAction) -> None:
    """
    Execute an action on all agents in the given environment.

    :param tid: The environment of the agents.
    :param action: The type of action that should be executed on the agents.
                    Pause and unpause can only be used when the environment is not halted,
                    while the on_resume actions can only be used when the environment is halted.
                    * pause: A paused agent cannot execute any deploy operations.
                    * unpause: A unpaused agent will be able to execute deploy operations.
                    * keep_paused_on_resume: The agents will still be paused when the environment is resumed
                    * unpause_on_resume: The agents will be unpaused when the environment is resumed

    :raises Forbidden: The given environment has been halted and the action is pause/unpause,
                        or the environment is not halted and the action is related to the on_resume behavior
    """


@typedmethod(path="/agents", operation="GET", arg_options=methods.ENV_OPTS, client_types=[ClientType.api], api_version=2)
def get_agents(
    tid: uuid.UUID,
    limit: Optional[int] = None,
    start: Optional[Union[datetime.datetime, bool, str]] = None,
    end: Optional[Union[datetime.datetime, bool, str]] = None,
    first_id: Optional[str] = None,
    last_id: Optional[str] = None,
    filter: Optional[Dict[str, List[str]]] = None,
    sort: str = "name.asc",
) -> List[model.Agent]:
    """
    Get all of the agents in the given environment
    :param tid: The id of the environment the agents should belong to
    :param limit: Limit the number of agents that are returned
    :param start: The lower limit for the order by column (exclusive).
    :param first_id: The name to use as a continuation token for paging, in combination with the 'start' value,
            because the order by column might contain non-unique values
    :param last_id: The name to use as a continuation token for paging, in combination with the 'end' value,
            because the order by column might contain non-unique values
                Only one of 'start' and 'end' should be specified at the same time.
    :param end: The upper limit for the order by column (exclusive).
                Only one of 'start' and 'end' should be specified at the same time.
    :param filter: Filter the list of returned agents.
                Filtering by 'name', 'process_name' and 'status' is supported.
    :param sort: Return the results sorted according to the parameter value.
                Sorting by 'name', 'process_name', 'status', 'paused' and 'last_failover' is supported.
                The following orders are supported: 'asc', 'desc'
    :return: A list of all matching agents
    :raise NotFound: This exception is raised when the referenced environment is not found
    :raise BadRequest: When the parameters used for filtering, sorting or paging are not valid
    """


@typedmethod(
    path="/agents/process/<id>", operation="GET", arg_options=methods.ENV_OPTS, client_types=[ClientType.api], api_version=2
)
def get_agent_process_details(tid: uuid.UUID, id: uuid.UUID, report: bool = False) -> model.AgentProcess:
    """
    Get the details of an agent process

    :param tid: Id of the environment
    :param id: The id of the specific agent process
    :param report: Whether to include a report from the agent or not
    :return: The details of an agent process
    :raise NotFound: This exception is raised when the referenced environment or agent process is not found
    """


@typedmethod(path="/agentmap", api=False, server_agent=True, operation="POST", client_types=[], api_version=2)
def update_agent_map(agent_map: Dict[str, str]) -> None:
    """
    Notify an agent about the fact that the autostart_agent_map has been updated.

    :param agent_map: The content of the new autostart_agent_map
    """


@typedmethod(
    path="/compiledata/<id>",
    operation="GET",
    client_types=[ClientType.api],
    api_version=2,
)
def get_compile_data(id: uuid.UUID) -> Optional[model.CompileData]:
    """
    Get the compile data for the given compile request.

    :param id: The id of the compile.
    """


@typedmethod(
    path="/resource_actions", operation="GET", arg_options=methods.ENV_OPTS, client_types=[ClientType.api], api_version=2
)
def get_resource_actions(
    tid: uuid.UUID,
    resource_type: Optional[str] = None,
    agent: Optional[str] = None,
    attribute: Optional[str] = None,
    attribute_value: Optional[str] = None,
    log_severity: Optional[str] = None,
    limit: Optional[int] = 0,
    action_id: Optional[uuid.UUID] = None,
    first_timestamp: Optional[datetime.datetime] = None,
    last_timestamp: Optional[datetime.datetime] = None,
) -> ReturnValue[List[model.ResourceAction]]:
    """
    Return resource actions matching the search criteria.

    :param tid: The id of the environment this resource belongs to
    :param resource_type: The resource entity type that should be queried
    :param agent: Agent name that is used to filter the results
    :param attribute: Attribute name used for filtering
    :param attribute_value: Attribute value used for filtering. Attribute and attribute value should be supplied together.
    :param log_severity: Only include ResourceActions which have a log message with this severity.
    :param limit: Limit the number of resource actions included in the response, up to 1000
    :param action_id: Start the query from this action_id.
            To be used in combination with either the first or last timestamp.
    :param first_timestamp: Limit the results to resource actions that started later
            than the value of this parameter (exclusive)
    :param last_timestamp: Limit the results to resource actions that started earlier
            than the value of this parameter (exclusive).
            Only the first_timestamp or last_timestamp parameter should be supplied
    :return: the list of matching Resource Actions in a descending order according to the 'started' timestamp.
            If a limit was specified, also return the links to the next and previous pages.
            The "next" page always refers to the actions that started earlier,
            while the "prev" page refers to actions that started later.

    :raises BadRequest: When the supplied parameters are not valid.

    """


@typedmethod(
    path="/resource/<rvid>/deploy/done",
    operation="POST",
    agent_server=True,
    arg_options={**methods.ENV_OPTS, **methods.RVID_OPTS},
    client_types=[ClientType.agent],
    api_version=2,
)
def resource_deploy_done(
    tid: uuid.UUID,
    rvid: model.ResourceVersionIdStr,
    action_id: uuid.UUID,
    status: ResourceState,
    messages: List[model.LogLine] = [],
    changes: Dict[str, model.AttributeStateChange] = {},
    change: Optional[Change] = None,
) -> None:
    """
    Report to the server that an agent has finished the deployment of a certain resource.

    :param tid: The id of the environment the resource belongs to
    :param rvid: The resource version id of the resource for which the deployment is finished.
    :param action_id: A unique ID associated with this resource deployment action. This should be the same ID that was
                      passed to the `/resource/<resource_id>/deploy/start` API call.
    :param status: The current status of the resource (if known)
    :param messages: A list of log entries produced by the deployment action.
    :param changes: A dict of changes to this resource. The key of this dict indicates the attributes/fields that
                   have been changed. The value contains the new value and/or the original value.
    :param change: The type of change that was done the given resource.
    """


@typedmethod(
    path="/resource/<rvid>/deploy/start",
    operation="POST",
    agent_server=True,
    arg_options={**methods.ENV_OPTS, **methods.RVID_OPTS},
    client_types=[ClientType.agent],
    api_version=2,
)
def resource_deploy_start(
    tid: uuid.UUID,
    rvid: model.ResourceVersionIdStr,
    action_id: uuid.UUID,
) -> Dict[model.ResourceVersionIdStr, ResourceState]:
    """
    Report to the server that the agent will start the deployment of the given resource.

    :param tid: The id of the environment the resource belongs to
    :param rvid: The resource version id of the resource for which the deployment will start
    :param action_id: A unique id used to track the action of this deployment
    :return: A dict mapping the resource version id of each dependency of resource_id to
             the last deployment status of that resource.
    """


# No pagination support is provided for this endpoint because there is no elegant way to page the output of this endpoint.
@typedmethod(
    path="/resource/<rvid>/events",
    operation="GET",
    arg_options={**methods.ENV_OPTS, **methods.RVID_OPTS},
    agent_server=True,
    client_types=[ClientType.agent],
    api_version=2,
)
def get_resource_events(
    tid: uuid.UUID,
    rvid: model.ResourceVersionIdStr,
) -> Dict[model.ResourceIdStr, List[model.ResourceAction]]:
    """
    Return relevant events for a resource, i.e. all deploy actions for each of its dependencies since this resources' last
    deploy or all deploy actions if this resources hasn't been deployed before. The resource actions are sorted in descending
    order according to their started timestamp.

    :param tid: The id of the environment this resource belongs to
    :param rvid: The id of the resource to get events for.
    :raises BadRequest: When this endpoint in called while the resource with the given resource version is not
                        in the deploying state.
    """


@typedmethod(
    path="/resource/<rvid>/did_dependency_change",
    operation="GET",
    arg_options={**methods.ENV_OPTS, **methods.RVID_OPTS},
    agent_server=True,
    client_types=[ClientType.agent],
    api_version=2,
)
def resource_did_dependency_change(
    tid: uuid.UUID,
    rvid: model.ResourceVersionIdStr,
) -> bool:
    """
    Returns True iff this resources' events indicate a change in its dependencies since the resource's last deployment.

    :param tid: The id of the environment this resource belongs to
    :param rvid: The id of the resource.
    :raises BadRequest: When this endpoint in called while the resource with the given resource version is not
                        in the deploying state.
    """


@typedmethod(path="/resource", operation="GET", arg_options=methods.ENV_OPTS, client_types=[ClientType.api], api_version=2)
def resource_list(
    tid: uuid.UUID,
    limit: Optional[int] = None,
    first_id: Optional[model.ResourceVersionIdStr] = None,
    last_id: Optional[model.ResourceVersionIdStr] = None,
    start: Optional[str] = None,
    end: Optional[str] = None,
    filter: Optional[Dict[str, List[str]]] = None,
    sort: str = "resource_type.desc",
    deploy_summary: bool = False,
) -> List[model.LatestReleasedResource]:
    """
    :param tid: The id of the environment this resource belongs to
    :param limit: Limit the number of instances that are returned
    :param first_id: The resource_version_id to use as a continuation token for paging, in combination with the 'start' value,
            because the order by column might contain non-unique values
    :param last_id: The resource_version_id to use as a continuation token for paging, in combination with the 'end' value,
            because the order by column might contain non-unique values
    :param start: The lower limit for the order by column (exclusive).
                Only one of 'start' and 'end' should be specified at the same time.
    :param end: The upper limit for the order by column (exclusive).
                Only one of 'start' and 'end' should be specified at the same time.
    :param filter: Filter the list of returned resources.
                Filters should be specified with the syntax `?filter.<filter_key>=value`, for example `?filter.status=deployed`
                It's also possible to provide multiple values for the same filter, in this case resources are returned,
                if they match any of these filter values.
                For example: `?filter.status=deployed&filter.status=available` returns instances with either of the statuses
                deployed or available.
                Multiple different filters narrow the results however (they are treated as an 'AND' operator).
                For example `filter.status=deployed&filter.agent=internal` returns resources
                with 'deployed' status, where the 'agent' is set to 'internal_agent'.
                The following options are available:
                agent: filter by the agent of the resource
                resource_type: filter by the type of the resource
                resource_id_value: filter by the attribute values of the resource
                status: filter by the current status of the resource.
                For status filters it's also possible to invert the condition with '!', for example
                `filter.status=!orphaned` will return all the resources that are not in 'orphaned' state
                The values for the 'agent', 'resource_type' and 'value' filters are matched partially.
    :param sort: Return the results sorted according to the parameter value.
                It should follow the pattern `<attribute_to_sort_by>.<order>`, for example `resource_type.desc`
                (case insensitive).
                The following sorting attributes are supported: 'resource_type', 'agent', 'resource_id_value', 'status'.
                The following orders are supported: 'asc', 'desc'
    :param deploy_summary: If set to true, returns a summary of the deployment status of the resources in the environment
                           in the metadata, describing how many resources are in each state as well as the total number
                           of resources. The summary does not take into account the current filters or paging parameters.
                           Orphaned resources are not included in the summary
    :return: A list of all matching released resources
    :raise NotFound: This exception is raised when the referenced environment is not found
    :raise BadRequest: When the parameters used for filtering, sorting or paging are not valid
    """


@typedmethod(
    path="/resource/<rid>", operation="GET", arg_options=methods.ENV_OPTS, client_types=[ClientType.api], api_version=2
)
def resource_details(tid: uuid.UUID, rid: model.ResourceIdStr) -> model.ReleasedResourceDetails:
    """
    :return: The details of the latest released version of a resource
    :raise NotFound: This exception is raised when the referenced environment or resource is not found
    """


@typedmethod(
    path="/resource/<rid>/history", operation="GET", arg_options=methods.ENV_OPTS, client_types=[ClientType.api], api_version=2
)
def resource_history(
    tid: uuid.UUID,
    rid: model.ResourceIdStr,
    limit: Optional[int] = None,
    first_id: Optional[str] = None,
    last_id: Optional[str] = None,
    start: Optional[datetime.datetime] = None,
    end: Optional[datetime.datetime] = None,
    sort: str = "date.desc",
) -> List[model.ResourceHistory]:
    """
    :param tid: The id of the environment this resource belongs to
    :param rid: The id of the resource
    :param limit: Limit the number of instances that are returned
    :param first_id: The attribute_hash to use as a continuation token for paging, in combination with the 'start' value,
            because the order by column might contain non-unique values
    :param last_id: The attribute_hash to use as a continuation token for paging, in combination with the 'end' value,
            because the order by column might contain non-unique values
    :param start: The lower limit for the order by column (exclusive).
                Only one of 'start' and 'end' should be specified at the same time.
    :param end: The upper limit for the order by column (exclusive).
                Only one of 'start' and 'end' should be specified at the same time.
    :param sort: Return the results sorted according to the parameter value.
                It should follow the pattern `<attribute_to_sort_by>.<order>`, for example `date.desc`
                (case insensitive).
                Sorting by `date` is supported.
                The following orders are supported: 'asc', 'desc'
    :return: The history of a resource, according to its attributes
    :raise NotFound: This exception is raised when the referenced environment is not found
    :raise BadRequest: When the parameters used for sorting or paging are not valid
    """


@typedmethod(
    path="/resource/<rid>/logs", operation="GET", arg_options=methods.ENV_OPTS, client_types=[ClientType.api], api_version=2
)
def resource_logs(
    tid: uuid.UUID,
    rid: model.ResourceIdStr,
    limit: Optional[int] = None,
    start: Optional[datetime.datetime] = None,
    end: Optional[datetime.datetime] = None,
    filter: Optional[Dict[str, List[str]]] = None,
    sort: str = "timestamp.desc",
) -> List[model.ResourceLog]:
    """
    Get the logs of a specific resource
    :param tid: The id of the environment this resource belongs to
    :param rid: The id of the resource
    :param limit: Limit the number of instances that are returned
    :param start: The lower limit for the order by column (exclusive).
                Only one of 'start' and 'end' should be specified at the same time.
    :param end: The upper limit for the order by column (exclusive).
                Only one of 'start' and 'end' should be specified at the same time.
    :param filter: Filter the list of returned logs.
                Filters should be specified with the syntax `?filter.<filter_key>=value`,
                for example `?filter.minimal_log_level=INFO`
                It's also possible to provide multiple values for the same filter, in this case resources are returned,
                if they match any of these filter values.
                For example: `?filter.action=pull&filter.action=deploy` returns logs with either of the actions
                pull or deploy.
                Multiple different filters narrow the results however (they are treated as an 'AND' operator).
                For example `filter.minimal_log_level=INFO&filter.action=deploy` returns logs
                with 'deploy' action, where the 'log_level' is at least 'INFO'.
                The following options are available:
                action: filter by the action of the log
                timestamp: return the logs matching the timestamp constraints. Valid constraints are of the form
                    "<lt|le|gt|ge>:<x>". The expected format is YYYY-MM-DDTHH:mm:ss.ssssss, so an ISO-8601 datetime string,
                    in UTC timezone. For example:
                    `?filter.timestamp=ge:2021-08-18T09:21:30.568353&filter.timestamp=lt:2021-08-18T10:21:30.568353`.
                    Multiple constraints can be specified, in which case only log messages that match all constraints will be
                    returned.
                message: filter by the content of the log messages. Partial matches are allowed. (case-insensitive)
                minimal_log_level: filter by the log level of the log messages. The filter specifies the minimal level,
                so messages with either this level, or a higher severity level are going to be included in the result.
                For example, for `filter.minimal_log_level=INFO`, the log messages with level `INFO, WARNING, ERROR, CRITICAL`
                all match the query.
    :param sort: Return the results sorted according to the parameter value.
                It should follow the pattern `<attribute_to_sort_by>.<order>`, for example `timestamp.desc`
                (case insensitive).
                The only sorting by `timestamp` is supported.
                The following orders are supported: 'asc', 'desc'
    :return: A list of all matching resource logs
    :raise NotFound: This exception is raised when the referenced environment is not found
    :raise BadRequest: When the parameters used for filtering, sorting or paging are not valid
    """


@typedmethod(
    path="/resource/<rid>/facts", operation="GET", arg_options=methods.ENV_OPTS, client_types=[ClientType.api], api_version=2
)
def get_facts(tid: uuid.UUID, rid: model.ResourceIdStr) -> List[model.Fact]:
    """
    Get the facts related to a specific resource
    :param tid: The id of the environment
    :param rid: Id of the resource
    :return: The facts related to this resource
    :raise NotFound: This status code is returned when the referenced environment is not found
    """


@typedmethod(
    path="/resource/<rid>/facts/<id>",
    operation="GET",
    arg_options=methods.ENV_OPTS,
    client_types=[ClientType.api],
    api_version=2,
)
def get_fact(tid: uuid.UUID, rid: model.ResourceIdStr, id: uuid.UUID) -> model.Fact:
    """
    Get one specific fact
    :param tid: The id of the environment
    :param rid: The id of the resource
    :param id: The id of the fact
    :return: A specific fact corresponding to the id
    :raise NotFound: This status code is returned when the referenced environment or fact is not found
    """


@typedmethod(path="/compilereport", operation="GET", arg_options=methods.ENV_OPTS, client_types=[ClientType.api], api_version=2)
def get_compile_reports(
    tid: uuid.UUID,
    limit: Optional[int] = None,
    first_id: Optional[uuid.UUID] = None,
    last_id: Optional[uuid.UUID] = None,
    start: Optional[datetime.datetime] = None,
    end: Optional[datetime.datetime] = None,
    filter: Optional[Dict[str, List[str]]] = None,
    sort: str = "requested.desc",
) -> List[model.CompileReport]:
    """
    Get the compile reports from an environment
    :param tid: The id of the environment
    :param limit: Limit the number of instances that are returned
    :param first_id: The id to use as a continuation token for paging, in combination with the 'start' value,
            because the order by column might contain non-unique values
    :param last_id: The id to use as a continuation token for paging, in combination with the 'end' value,
            because the order by column might contain non-unique values
    :param start: The lower limit for the order by column (exclusive).
                Only one of 'start' and 'end' should be specified at the same time.
    :param end: The upper limit for the order by column (exclusive).
                Only one of 'start' and 'end' should be specified at the same time.
    :param filter: Filter the list of returned compile reports.
                Filters should be specified with the syntax `?filter.<filter_key>=value`,
                for example `?filter.success=True`
                It's also possible to provide multiple values for the same filter, in this case resources are returned,
                if they match any of these filter values.
                For example: `?filter.requested=ge:2021-08-18T09:21:30.568353&filter.requested=lt:2021-08-18T10:21:30.568353`
                returns compile reports that were requested between the specified dates.
                Multiple different filters narrow the results however (they are treated as an 'AND' operator).
                For example `?filter.success=True&filter.completed=True` returns compile reports
                that are completed and successful.
                The following options are available:
                success: whether the compile was successful or not
                started: whether the compile has been started or not
                completed: whether the compile has been completed or not
                requested: return the logs matching the timestamp constraints. Valid constraints are of the form
                    "<lt|le|gt|ge>:<x>". The expected format is YYYY-MM-DDTHH:mm:ss.ssssss, so an ISO-8601 datetime string,
                    in UTC timezone. Specifying microseconds is optional. For example:
                    `?filter.requested=ge:2021-08-18T09:21:30.568353&filter.requested=lt:2021-08-18T10:21:30`.
                    Multiple constraints can be specified, in which case only compile reports that match all constraints will be
                    returned.
    :param sort: Return the results sorted according to the parameter value.
                It should follow the pattern `?sort=<attribute_to_sort_by>.<order>`, for example `?sort=requested.desc`
                (case insensitive).
                Only sorting by the `requested` timestamp is supported.
                The following orders are supported: 'asc', 'desc'
    :return: A list of all matching compile reports
    :raise NotFound: This exception is raised when the referenced environment is not found
    :raise BadRequest: When the parameters used for filtering, sorting or paging are not valid
    """


@typedmethod(
    path="/compilereport/<id>", operation="GET", arg_options=methods.ENV_OPTS, client_types=[ClientType.api], api_version=2
)
def compile_details(tid: uuid.UUID, id: uuid.UUID) -> model.CompileDetails:
    """
    :return: The details of a compile
    :raise NotFound: This exception is raised when the referenced environment or compile is not found
    """


@typedmethod(path="/desiredstate", operation="GET", arg_options=methods.ENV_OPTS, client_types=[ClientType.api], api_version=2)
def list_desired_state_versions(
    tid: uuid.UUID,
    limit: Optional[int] = None,
    start: Optional[int] = None,
    end: Optional[int] = None,
    filter: Optional[Dict[str, List[str]]] = None,
    sort: str = "version.desc",
) -> List[model.DesiredStateVersion]:
    """
    Get the desired state versions from an environment
    :param tid: The id of the environment
    :param limit: Limit the number of versions that are returned
    :param start: The lower limit for the order by column (exclusive).
                Only one of 'start' and 'end' should be specified at the same time.
    :param end: The upper limit for the order by column (exclusive).
                Only one of 'start' and 'end' should be specified at the same time.
    :param filter: Filter the list of returned desired state versions.
                Filtering by 'version' range, 'date' range and 'status' is supported.
    :param sort: Return the results sorted according to the parameter value.
                Only sorting by 'version' is supported.
                The following orders are supported: 'asc', 'desc'
    :return: A list of all matching compile reports
    :raise NotFound: This exception is raised when the referenced environment is not found
    :raise BadRequest: When the parameters used for filtering, sorting or paging are not valid
    """


@typedmethod(
    path="/desiredstate/<version>/promote",
    operation="POST",
    arg_options=methods.ENV_OPTS,
    client_types=[ClientType.api],
    api_version=2,
)
def promote_desired_state_version(
    tid: uuid.UUID, version: int, trigger_method: Optional[model.PromoteTriggerMethod] = None
) -> None:
    """
    Promote a desired state version, making it the active version in the environment
    :param tid: The id of the environment
    :param version: The number of the version to promote
    :param trigger_method: If set to 'push_incremental_deploy' or 'push_full_deploy',
        the agents will perform an incremental or full deploy, respectively.
        If set to 'no_push', the new version is not pushed to the agents.
        If the parameter is not set (or set to null), the new version is pushed and
        the environment setting 'environment_agent_trigger_method' decides if the deploy should be full or incremental
    """


@typedmethod(
    path="/desiredstate/<version>",
    operation="GET",
    arg_options=methods.ENV_OPTS,
    client_types=[ClientType.api],
    api_version=2,
)
def get_resources_in_version(
    tid: uuid.UUID,
    version: int,
    limit: Optional[int] = None,
    first_id: Optional[model.ResourceVersionIdStr] = None,
    last_id: Optional[model.ResourceVersionIdStr] = None,
    start: Optional[str] = None,
    end: Optional[str] = None,
    filter: Optional[Dict[str, List[str]]] = None,
    sort: str = "resource_type.desc",
) -> List[model.VersionedResource]:
    """
    Get the resources that belong to a specific version
    :param tid: The id of the environment
    :param version: The version number
    :param limit: Limit the number of resources that are returned
    :param first_id: The resource_version_id to use as a continuation token for paging, in combination with the 'start' value,
            because the order by column might contain non-unique values
    :param last_id: The resource_version_id to use as a continuation token for paging, in combination with the 'end' value,
            because the order by column might contain non-unique values
    :param start: The lower limit for the order by column (exclusive).
                Only one of 'start' and 'end' should be specified at the same time.
    :param end: The upper limit for the order by column (exclusive).
                Only one of 'start' and 'end' should be specified at the same time.
    :param filter: Filter the list of returned resources.
                The following options are available:
                agent: filter by the agent name of the resource
                resource_type: filter by the type of the resource
                resource_id_value: filter by the attribute values of the resource
    :param sort: Return the results sorted according to the parameter value.
                The following sorting attributes are supported: 'resource_type', 'agent', 'resource_id_value'.
                The following orders are supported: 'asc', 'desc'
    :return: A list of all matching resources
    :raise NotFound: This exception is raised when the referenced environment is not found
    :raise BadRequest: When the parameters used for filtering, sorting or paging are not valid
    """


@typedmethod(
    path="/desiredstate/diff/<from_version>/<to_version>",
    operation="GET",
    arg_options=methods.ENV_OPTS,
    client_types=[ClientType.api],
    api_version=2,
)
def get_diff_of_versions(
    tid: uuid.UUID,
    from_version: int,
    to_version: int,
) -> List[model.ResourceDiff]:
    """
    Compare two versions of desired states, and provide the difference between them,
    with regard to their resources and the attributes of these resources.
    Resources that are the same in both versions are not mentioned in the results.

    A resource diff describes whether the resource was 'added', 'modified' or 'deleted',
    and what the values of their attributes were in the versions.
    The values are also returned in a stringified, easy to compare way,
    which can be used to calculate a `git diff`-like summary of the changes.

    :param tid: The id of the environment
    :param from_version: The (lower) version number to compare
    :param to_version: The other (higher) version number to compare
    :return: The resource diffs between from_version and to_version
    :raise NotFound: This exception is raised when the referenced environment or versions are not found
    :raise BadRequest: When the version parameters are not valid
    """


@typedmethod(
    path="/desiredstate/<version>/resource/<rid>",
    operation="GET",
    arg_options=methods.ENV_OPTS,
    client_types=[ClientType.api],
    api_version=2,
)
def versioned_resource_details(tid: uuid.UUID, version: int, rid: model.ResourceIdStr) -> model.VersionedResourceDetails:
    """
    :param tid: The id of the environment
    :param version: The version number of the resource
    :param rid: The id of the resource
    :return: The details of a specific version of a resource
    :raise NotFound: This exception is raised when the referenced environment or resource is not found
    """


@typedmethod(
    path="/parameters",
    operation="GET",
    arg_options=methods.ENV_OPTS,
    client_types=[ClientType.api],
    api_version=2,
)
def get_parameters(
    tid: uuid.UUID,
    limit: Optional[int] = None,
    first_id: Optional[uuid.UUID] = None,
    last_id: Optional[uuid.UUID] = None,
    start: Optional[Union[datetime.datetime, str]] = None,
    end: Optional[Union[datetime.datetime, str]] = None,
    filter: Optional[Dict[str, List[str]]] = None,
    sort: str = "name.asc",
) -> List[model.Parameter]:
    """
    List the parameters in an environment
    :param tid: The id of the environment
    :param limit: Limit the number of parameters that are returned
    :param first_id: The parameter id to use as a continuation token for paging, in combination with the 'start' value,
            because the order by column might contain non-unique values
    :param last_id: The parameter id to use as a continuation token for paging, in combination with the 'end' value,
            because the order by column might contain non-unique values
    :param start: The lower limit for the order by column (exclusive).
                Only one of 'start' and 'end' should be specified at the same time.
    :param end: The upper limit for the order by column (exclusive).
                Only one of 'start' and 'end' should be specified at the same time.
    :param filter: Filter the list of returned parameters.
                The following options are available:
                name: filter by the name of the parameter
                source: filter by the source of the parameter
                updated: filter by the updated time of the parameter
    :param sort: Return the results sorted according to the parameter value.
                The following sorting attributes are supported: 'name', 'source', 'updated'.
                The following orders are supported: 'asc', 'desc'
    :return: A list of all matching parameters
    :raise NotFound: This exception is raised when the referenced environment is not found
    :raise BadRequest: When the parameters used for filtering, sorting or paging are not valid
    """


@typedmethod(
    path="/facts",
    operation="GET",
    arg_options=methods.ENV_OPTS,
    client_types=[ClientType.api],
    api_version=2,
)
def get_all_facts(
    tid: uuid.UUID,
    limit: Optional[int] = None,
    first_id: Optional[uuid.UUID] = None,
    last_id: Optional[uuid.UUID] = None,
    start: Optional[str] = None,
    end: Optional[str] = None,
    filter: Optional[Dict[str, List[str]]] = None,
    sort: str = "name.asc",
) -> List[model.Fact]:
    """
    List the facts in an environment
    :param tid: The id of the environment
    :param limit: Limit the number of facts that are returned
    :param first_id: The fact id to use as a continuation token for paging, in combination with the 'start' value,
            because the order by column might contain non-unique values
    :param last_id: The fact id to use as a continuation token for paging, in combination with the 'end' value,
            because the order by column might contain non-unique values
    :param start: The lower limit for the order by column (exclusive).
                Only one of 'start' and 'end' should be specified at the same time.
    :param end: The upper limit for the order by column (exclusive).
                Only one of 'start' and 'end' should be specified at the same time.
    :param filter: Filter the list of returned facts.
                The following options are available:
                name: filter by the name of the fact
                resource_id: filter by the resource_id of the fact
    :param sort: Return the results sorted according to the parameter value.
                The following sorting attributes are supported: 'name', 'resource_id'.
                The following orders are supported: 'asc', 'desc'
    :return: A list of all matching facts
    :raise NotFound: This exception is raised when the referenced environment is not found
    :raise BadRequest: When the parameters used for filtering, sorting or paging are not valid
    """


# Dryrun related methods


@typedmethod(
    path="/dryrun/<version>", operation="POST", arg_options=methods.ENV_OPTS, client_types=[ClientType.api], api_version=2
)
def dryrun_trigger(tid: uuid.UUID, version: int) -> uuid.UUID:
    """
    Trigger a new dryrun

    :param tid: The id of the environment
    :param version: The version of the configuration model to execute the dryrun for
    :raise NotFound: This exception is raised when the referenced environment or version is not found
    :return: The id of the new dryrun
    """


@typedmethod(
    path="/dryrun/<version>", operation="GET", arg_options=methods.ENV_OPTS, client_types=[ClientType.api], api_version=2
)
def list_dryruns(tid: uuid.UUID, version: int) -> List[model.DryRun]:
    """
    Query a list of dry runs for a specific version

    :param tid: The id of the environment
    :param version: The configuration model version to return dryruns for
    :raise NotFound: This exception is raised when the referenced environment or version is not found
    :return: The list of dryruns for the specified version in descending order by date
    """


@typedmethod(
    path="/dryrun/<version>/<report_id>",
    operation="GET",
    arg_options=methods.ENV_OPTS,
    client_types=[ClientType.api],
    api_version=2,
)
def get_dryrun_diff(tid: uuid.UUID, version: int, report_id: uuid.UUID) -> model.DryRunReport:
    """
    Get the report of a dryrun, describing the changes a deployment would make,
    with the difference between the current and target states provided in a form similar to the desired state diff endpoint.

    :param tid: The id of the environment
    :param version: The version of the configuration model the dryrun belongs to
    :param report_id: The dryrun id to calculate the diff for
    :raise NotFound: This exception is raised when the referenced environment or version is not found
    :return: The dryrun report, with a summary and the list of differences.
<<<<<<< HEAD
=======
    """


@typedmethod(
    path="/notification",
    operation="GET",
    arg_options=methods.ENV_OPTS,
    client_types=[ClientType.api],
    api_version=2,
)
def list_notifications(
    tid: uuid.UUID,
    limit: Optional[int] = None,
    first_id: Optional[uuid.UUID] = None,
    last_id: Optional[uuid.UUID] = None,
    start: Optional[datetime.datetime] = None,
    end: Optional[datetime.datetime] = None,
    filter: Optional[Dict[str, List[str]]] = None,
    sort: str = "created.desc",
) -> List[model.Notification]:
    """
    List the notifications in an environment
    :param tid: The id of the environment
    :param limit: Limit the number of notifications that are returned
    :param first_id: The notification id to use as a continuation token for paging, in combination with the 'start' value,
            because the order by column might contain non-unique values
    :param last_id: The notification id to use as a continuation token for paging, in combination with the 'end' value,
            because the order by column might contain non-unique values
    :param start: The lower limit for the order by column (exclusive).
                Only one of 'start' and 'end' should be specified at the same time.
    :param end: The upper limit for the order by column (exclusive).
                Only one of 'start' and 'end' should be specified at the same time.
    :param filter: Filter the list of returned notifications.
                The following options are available:
                read: Whether the notification was read or not
                cleared: Whether the notification was cleared or not
                severity: Filter by the severity field of the notifications
                title: Filter by the title of the notifications
                message: Filter by the message of the notifications
    :param sort: Return the results sorted according to the parameter value.
                Only sorting by the 'created' date is supported.
                The following orders are supported: 'asc', 'desc'
    :return: A list of all matching notifications
    :raise NotFound: This exception is raised when the referenced environment is not found
    :raise BadRequest: When the parameters used for filtering or paging are not valid
    """


@typedmethod(
    path="/notification/<notification_id>",
    operation="GET",
    arg_options=methods.ENV_OPTS,
    client_types=[ClientType.api],
    api_version=2,
)
def get_notification(
    tid: uuid.UUID,
    notification_id: uuid.UUID,
) -> model.Notification:
    """
    Get a single notification

    :param tid: The id of the environment
    :param notification_id: The id of the notification
    :return: The notification with the specified id
    :raise NotFound: When the referenced environment or notification is not found
    """


@typedmethod(
    path="/notification/<notification_id>",
    operation="PATCH",
    arg_options=methods.ENV_OPTS,
    client_types=[ClientType.api],
    api_version=2,
)
def update_notification(
    tid: uuid.UUID,
    notification_id: uuid.UUID,
    read: Optional[bool] = None,
    cleared: Optional[bool] = None,
) -> model.Notification:
    """
    Update a notification by setting its flags

    :param tid: The id of the environment
    :param notification_id: The id of the notification to update
    :param read: Whether the notification has been read
    :param cleared: Whether the notification has been cleared
    :return: The updated notification
    :raise NotFound: When the referenced environment or notification is not found
>>>>>>> 5bff6f7e
    """<|MERGE_RESOLUTION|>--- conflicted
+++ resolved
@@ -1128,8 +1128,6 @@
     :param report_id: The dryrun id to calculate the diff for
     :raise NotFound: This exception is raised when the referenced environment or version is not found
     :return: The dryrun report, with a summary and the list of differences.
-<<<<<<< HEAD
-=======
     """
 
 
@@ -1221,5 +1219,4 @@
     :param cleared: Whether the notification has been cleared
     :return: The updated notification
     :raise NotFound: When the referenced environment or notification is not found
->>>>>>> 5bff6f7e
     """