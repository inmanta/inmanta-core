"""
    Copyright 2020 Inmanta

    Licensed under the Apache License, Version 2.0 (the "License");
    you may not use this file except in compliance with the License.
    You may obtain a copy of the License at

        http://www.apache.org/licenses/LICENSE-2.0

    Unless required by applicable law or agreed to in writing, software
    distributed under the License is distributed on an "AS IS" BASIS,
    WITHOUT WARRANTIES OR CONDITIONS OF ANY KIND, either express or implied.
    See the License for the specific language governing permissions and
    limitations under the License.

    Contact: code@inmanta.com
"""
import inspect
import json
import typing
import uuid
from datetime import datetime
from enum import Enum
from typing import Callable, Dict, List, Optional, Type, Union

import typing_inspect  # type: ignore
from pydantic.networks import AnyUrl
from pydantic.schema import model_schema

from inmanta import types, util
from inmanta.data.model import BaseModel
from inmanta.protocol.common import ArgOption, MethodProperties, UrlMethod
from inmanta.protocol.openapi.model import (
    Components,
    Header,
    Info,
    MediaType,
    OpenAPI,
    Operation,
    Parameter,
    ParameterType,
    PathItem,
    Reference,
    RequestBody,
    Response,
    Schema,
    SchemaBase,
    Server,
)
from inmanta.server import config
from inmanta.server.extensions import FeatureManager
from inmanta.types import ReturnTypes


def openapi_json_encoder(o) -> Union[ReturnTypes, util.JSONSerializable]:
    if isinstance(o, BaseModel):
        return o.dict(by_alias=True, exclude_none=True)
    return util.api_boundary_json_encoder(o)


class OpenApiConverter:
    """
    Extracts API information for the OpenAPI definition from the server
    """

    def __init__(self, global_url_map: Dict[str, Dict[str, UrlMethod]], feature_manager: FeatureManager):
        self.global_url_map = global_url_map
        self.feature_manager = feature_manager
        self.type_converter = OpenApiTypeConverter()
        self.arg_option_handler = ArgOptionHandler(self.type_converter)

    def _collect_server_information(self) -> List[Server]:
        bind_port = config.get_bind_port()
        server_address = config.server_address.get()
        return [
            Server(url=AnyUrl(url=f"http://{server_address}:{bind_port}/", scheme="http", host=server_address, port=bind_port))
        ]

    def _get_inmanta_version(self) -> Optional[str]:
        metadata = self.feature_manager.get_product_metadata()
        return metadata.version

    def generate_openapi_definition(self) -> OpenAPI:
        version = self._get_inmanta_version()
        info = Info(title="Inmanta Service Orchestrator", version=version if version else "")
        servers = self._collect_server_information()
        paths = {}
        for path, methods in self.global_url_map.items():
            api_methods = self._filter_api_methods(methods)
            if len(api_methods) > 0:
                path_in_openapi_format = self._format_path(path)
                path_item = self._extract_operations_from_methods(api_methods, path_in_openapi_format)
                paths[path_in_openapi_format] = path_item
        return OpenAPI(openapi="3.0.2", info=info, paths=paths, servers=servers, components=self.type_converter.components)

    def _filter_api_methods(self, methods: Dict[str, UrlMethod]) -> Dict[str, UrlMethod]:
        return {
            method_name: url_method
            for method_name, url_method in methods.items()
            if "api" in url_method.properties.client_types
        }

    def _format_path(self, path: str) -> str:
        return path.replace("(?P<", "{").replace(">[^/]+)", "}")

    def _extract_operations_from_methods(self, api_methods: Dict[str, UrlMethod], path: str) -> PathItem:
        path_item = PathItem()
        for http_method_name, url_method in api_methods.items():
            operation_handler = OperationHandler(self.type_converter, self.arg_option_handler)
            operation = operation_handler.handle_method(url_method, path)
            path_item.__setattr__(http_method_name.lower(), operation)
        return path_item

    def generate_openapi_json(self) -> str:
        openapi = self.generate_openapi_definition()

        return json.dumps(openapi, default=openapi_json_encoder)

    def generate_swagger_html(self) -> str:
        return self.get_swagger_html(self.generate_openapi_json())

    def get_swagger_html(self, openapi_spec: str) -> str:
        template = f"""
        <!DOCTYPE html>
    <html lang="en">
    <head>
        <meta charset="UTF-8">
        <meta name="viewport" content="width=device-width, initial-scale=1.0">
        <script src="//unpkg.com/swagger-ui-dist@^3.25.0/swagger-ui-bundle.js"></script>
        <link rel="stylesheet" href="//unpkg.com/swagger-ui-dist@^3.25.0/swagger-ui.css" />
        <title>Inmanta Service Orchestrator API</title>
    </head>
    <body>
        <div id="swagger-ui"></div>
        <script>
            window.onload = function() {{
              SwaggerUIBundle({{
                spec: {openapi_spec},
                dom_id: '#swagger-ui',
                presets: [
                  SwaggerUIBundle.presets.apis
                ],
              }})
            }}
        </script>
    </body>
    </html>
        """

        return template


class OpenApiTypeConverter:
    """
    Lookup for OpenAPI types corresponding to python types
    """

    def __init__(self):
        self.components = Components(schemas={})

    def get_openapi_type_of_parameter(self, parameter_type: inspect.Parameter) -> Schema:
        type_annotation = parameter_type.annotation
        return self.get_openapi_type(type_annotation)

    def _handle_pydantic_model(self, type_annotation: Type, by_alias: bool = True) -> Schema:
        # JsonSchema stores the model (and sub-model) definitions at #/definitions,
        # but OpenAPI requires them to be placed at "#/components/schemas/"
        # The ref_prefix changes the references, but the actual schemas are still at #/definitions
        schema = model_schema(type_annotation, by_alias=by_alias, ref_prefix="#/components/schemas/")
        if "definitions" in schema.keys():
            definitions = schema.pop("definitions")
            if self.components.schemas is not None:
                self.components.schemas.update(definitions)
        return Schema(**schema)

    def get_openapi_type(self, type_annotation: Type) -> Schema:
<<<<<<< HEAD
        type_origin = typing_inspect.get_origin(type_annotation)

        if typing_inspect.is_union_type(type_annotation):
            return self._handle_union_type(type_annotation)
        elif inspect.isclass(type_annotation) and issubclass(type_annotation, BaseModel):
            return self._handle_pydantic_model(type_annotation)
        elif inspect.isclass(type_annotation) and issubclass(type_annotation, Enum):
            return self._handle_enums(type_annotation)
        elif inspect.isclass(type_origin) and issubclass(type_origin, typing.Mapping):
            return self._handle_dictionary(type_annotation)
        elif inspect.isclass(type_origin) and issubclass(type_origin, typing.Sequence):
            return self._handle_list(type_annotation)
        elif inspect.isclass(type_annotation) and issubclass(type_annotation, AnyUrl):
            # AnyUrl or any of its subclass is a string, with uri format
            # Handeling it here avoids the need to add AnyUrl and all of its subclasses
            # to python_to_openapi_types dict.
            return Schema(type="string", format="uri")
=======
        class Sub(BaseModel):
            the_field: type_annotation

            class Config:
                arbitrary_types_allowed = True
>>>>>>> 4fc5b707

        pydantic_result = self._handle_pydantic_model(Sub).properties["the_field"]
        pydantic_result.title = None
        return pydantic_result


class ArgOptionHandler:
    """
    Extracts header, response header and path parameter information from ArgOptions
    """

    def __init__(self, type_converter: OpenApiTypeConverter):
        self.type_converter = type_converter

    def extract_parameters_from_arg_options(
        self, method_properties: MethodProperties, function_parameters: Dict[str, inspect.Parameter]
    ) -> List[Parameter]:
        result: List[Parameter] = []
        for option_name, option in method_properties.arg_options.items():
            param = function_parameters[option_name]
            param_schema = self.type_converter.get_openapi_type_of_parameter(param)
            param_description = method_properties.get_description_for_param(option_name)
            if option.header:
                result.append(
                    Parameter(in_=ParameterType.header, name=option.header, schema_=param_schema, description=param_description)
                )
        return result

    def extract_response_headers_from_arg_options(
        self, arg_options: Dict[str, ArgOption]
    ) -> Optional[Dict[str, Union[Header, Reference]]]:
        headers: Dict[str, Union[Header, Reference]] = {}
        for option_name, option in arg_options.items():
            if option.header and option.reply_header:
                headers[option.header] = Header(description=option.header, schema=Schema(type="string"))
        return headers if headers else None


class FunctionParameterHandler:
    """
    Creates OpenAPI Parameters and RequestBody items based on the handler function parameters
    """

    def __init__(
        self,
        type_converter: OpenApiTypeConverter,
        arg_option_handler: ArgOptionHandler,
        path: str,
        method_properties: MethodProperties,
    ):
        self.type_converter = type_converter
        self.arg_option_handler = arg_option_handler
        self.path = path
        self.method_properties = method_properties

        # Get the parameters of the handler function
        self.all_params_dct: Dict[str, inspect.Parameter] = self._extract_function_parameters(method_properties.function)
        self.path_params: Dict[str, inspect.Parameter] = {}
        self.header_params: Dict[str, inspect.Parameter] = {}
        self.non_path_and_non_header_params: Dict[str, inspect.Parameter] = {}

        for param_name, param in self.all_params_dct.items():
            if f"{{{param_name}}}" in self.path:
                self.path_params[param_name] = param
            elif (
                param_name in self.method_properties.arg_options.keys()
                and self.method_properties.arg_options[param_name].header is not None
            ):
                self.header_params[param_name] = param
            else:
                self.non_path_and_non_header_params[param_name] = param

    # Parameters

    def _extract_function_parameters(self, url_method_function: Callable) -> Dict[str, inspect.Parameter]:
        function_parameters = {
            parameter_name: parameter_type
            for parameter_name, parameter_type in inspect.signature(url_method_function).parameters.items()
        }
        return function_parameters

    def get_parameters(self) -> List[Parameter]:
        result = self._convert_header_and_path_params()
        if self.method_properties.operation not in ["POST", "PUT", "PATCH"]:
            result.extend(self._convert_function_params_to_query_params())
        return result

    def _convert_header_and_path_params(self) -> List[Parameter]:
        arg_options_params: List[Parameter] = self.arg_option_handler.extract_parameters_from_arg_options(
            self.method_properties, self.all_params_dct
        )
        path_params: List[Parameter] = self._convert_path_params_to_openapi()
        return arg_options_params + path_params

    def _convert_path_params_to_openapi(self) -> List[Parameter]:
        parameters: List[Union[Parameter, Reference]] = []
        for parameter_name, parameter_type in self.path_params.items():
            type_description = self.type_converter.get_openapi_type_of_parameter(parameter_type)
            param_description = self.method_properties.get_description_for_param(parameter_name)
            parameters.append(
                Parameter(
                    name=parameter_name,
                    in_=ParameterType.path,
                    required=True,
                    schema_=type_description,
                    description=param_description,
                )
            )
        return parameters

    def _convert_function_params_to_query_params(self) -> List[Parameter]:
        parameters: List[Parameter] = []
        for parameter_name, parameter_type in self.non_path_and_non_header_params.items():
            type_description = self.type_converter.get_openapi_type_of_parameter(parameter_type)
            param_description = self.method_properties.get_description_for_param(parameter_name)
            parameters.append(
                Parameter(name=parameter_name, in_=ParameterType.query, schema_=type_description, description=param_description)
            )
        return parameters

    # Request body

    def convert_request_body(self) -> RequestBody:
        properties = self._convert_function_params_to_openapi_request_body_properties()
        return self._build_json_request_body(properties)

    def _convert_function_params_to_openapi_request_body_properties(self) -> Dict[str, Schema]:
        properties = {}
        for parameter_name, parameter_type in self.non_path_and_non_header_params.items():
            type_description = self.type_converter.get_openapi_type_of_parameter(parameter_type)
            properties[parameter_name] = type_description
        return properties

    def _get_request_body_description(self) -> str:
        """
        OpenAPI supports only a single description field for the full request body. As such,
        this method return the description of the request body in CommonMark syntax to create
        an itemization of the different parameters in the request body.
        """
        result = ""
        for param_name in sorted(self.non_path_and_non_header_params.keys()):
            description = self.method_properties.get_description_for_param(param_name)
            if description is not None:
                result += f"* **{param_name}:** {description}\n"
            else:
                result += f"* **{param_name}:**\n"
        return result

    def _build_json_request_body(self, properties: Dict) -> RequestBody:
        request_body = RequestBody(
            required=True,
            content={"application/json": MediaType(schema=Schema(type="object", properties=properties))},
            description=self._get_request_body_description(),
        )
        return request_body


class OperationHandler:
    """
    Builds an OpenAPI Operation object from an Inmanta UrlMethod
    """

    def __init__(self, type_converter: OpenApiTypeConverter, arg_option_handler: ArgOptionHandler):
        self.type_converter = type_converter
        self.arg_option_handler = arg_option_handler

    def handle_method(self, url_method: UrlMethod, path: str) -> Operation:
        function_parameter_handler = FunctionParameterHandler(
            self.type_converter, self.arg_option_handler, path, url_method.properties
        )
        parameters = function_parameter_handler.get_parameters()
        responses = self._build_responses(url_method.properties)

        if url_method.get_operation() in ["POST", "PUT", "PATCH"]:
            extra_params = {"requestBody": function_parameter_handler.convert_request_body()}
        else:
            extra_params = {}

        tags = self._get_tags_of_operation(url_method)

        return Operation(
            responses=responses,
            operationId=url_method.method_name,
            parameters=(parameters if len(parameters) else None),
            summary=url_method.short_method_description,
            description=url_method.long_method_description,
            tags=tags,
            **extra_params,
        )

    def _get_tags_of_operation(self, url_method: UrlMethod) -> Optional[List[str]]:
        if url_method.endpoint is not None:
            if hasattr(url_method.endpoint, "_name"):
                return [url_method.endpoint._name]
            else:
                return [url_method.endpoint.__class__.__name__]
        else:
            return None

    def _build_responses(self, url_method_properties: MethodProperties) -> Dict[str, Response]:
        result: Dict[str, Response] = {}
        status_code_to_description_map = url_method_properties.get_description_foreach_http_status_code()
        for status_code, description in status_code_to_description_map.items():
            if status_code == 200:
                response_headers = self.arg_option_handler.extract_response_headers_from_arg_options(
                    url_method_properties.arg_options
                )
                return_value = self._build_return_value_wrapper(url_method_properties)
                result[str(status_code)] = Response(description=description, content=return_value, headers=response_headers)
            else:
                result[str(status_code)] = Response(description=description)

        return result

    def _build_return_value_wrapper(self, url_method_properties: MethodProperties) -> Optional[Dict[str, MediaType]]:
        return_type = inspect.signature(url_method_properties.function).return_annotation
        if return_type is not None and return_type != inspect.Signature.empty:
            return_properties: Optional[Dict[str, SchemaBase]] = None
            openapi_return_type = self.type_converter.get_openapi_type(return_type)
            if url_method_properties.envelope:
                return_properties = {url_method_properties.envelope_key: openapi_return_type}
            return {"application/json": MediaType(schema=Schema(type="object", properties=return_properties))}
        return None<|MERGE_RESOLUTION|>--- conflicted
+++ resolved
@@ -174,31 +174,11 @@
         return Schema(**schema)
 
     def get_openapi_type(self, type_annotation: Type) -> Schema:
-<<<<<<< HEAD
-        type_origin = typing_inspect.get_origin(type_annotation)
-
-        if typing_inspect.is_union_type(type_annotation):
-            return self._handle_union_type(type_annotation)
-        elif inspect.isclass(type_annotation) and issubclass(type_annotation, BaseModel):
-            return self._handle_pydantic_model(type_annotation)
-        elif inspect.isclass(type_annotation) and issubclass(type_annotation, Enum):
-            return self._handle_enums(type_annotation)
-        elif inspect.isclass(type_origin) and issubclass(type_origin, typing.Mapping):
-            return self._handle_dictionary(type_annotation)
-        elif inspect.isclass(type_origin) and issubclass(type_origin, typing.Sequence):
-            return self._handle_list(type_annotation)
-        elif inspect.isclass(type_annotation) and issubclass(type_annotation, AnyUrl):
-            # AnyUrl or any of its subclass is a string, with uri format
-            # Handeling it here avoids the need to add AnyUrl and all of its subclasses
-            # to python_to_openapi_types dict.
-            return Schema(type="string", format="uri")
-=======
         class Sub(BaseModel):
             the_field: type_annotation
 
             class Config:
                 arbitrary_types_allowed = True
->>>>>>> 4fc5b707
 
         pydantic_result = self._handle_pydantic_model(Sub).properties["the_field"]
         pydantic_result.title = None
