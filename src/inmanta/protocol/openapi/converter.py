"""
    Copyright 2020 Inmanta

    Licensed under the Apache License, Version 2.0 (the "License");
    you may not use this file except in compliance with the License.
    You may obtain a copy of the License at

        http://www.apache.org/licenses/LICENSE-2.0

    Unless required by applicable law or agreed to in writing, software
    distributed under the License is distributed on an "AS IS" BASIS,
    WITHOUT WARRANTIES OR CONDITIONS OF ANY KIND, either express or implied.
    See the License for the specific language governing permissions and
    limitations under the License.

    Contact: code@inmanta.com
"""
import inspect
import json
import re
from typing import Callable, Dict, List, Optional, Type, Union

<<<<<<< HEAD
from pydantic import ConfigDict
from pydantic.networks import AnyUrl
from pydantic.v1.schema import model_schema  # [TODO] migrate to v2
from pydantic.v1.typing import NoneType  # [TODO] migrate to v2
=======
from pydantic.schema import model_schema
from pydantic.typing import NoneType
>>>>>>> 25033f23
from typing_inspect import get_args, get_origin, is_generic_type

from inmanta import util
from inmanta.data.model import BaseModel
from inmanta.protocol.common import ArgOption, MethodProperties, ReturnValue, UrlMethod
from inmanta.protocol.openapi.model import (
    Components,
    Header,
    Info,
    MediaType,
    OpenAPI,
    OpenApiDataTypes,
    Operation,
    Parameter,
    ParameterType,
    PathItem,
    Reference,
    RequestBody,
    Response,
    Schema,
    Server,
)
from inmanta.server import config
from inmanta.server.extensions import FeatureManager
from inmanta.types import ReturnTypes


def openapi_json_encoder(o: object) -> Union[ReturnTypes, util.JSONSerializable]:
    if isinstance(o, BaseModel):
        return o.dict(by_alias=True, exclude_none=True)
    return util.api_boundary_json_encoder(o)


class OpenApiConverter:
    """
    Extracts API information for the OpenAPI definition from the server
    """

    def __init__(self, global_url_map: Dict[str, Dict[str, UrlMethod]], feature_manager: FeatureManager):
        self.global_url_map = global_url_map
        self.feature_manager = feature_manager
        self.type_converter = OpenApiTypeConverter()
        self.arg_option_handler = ArgOptionHandler(self.type_converter)

    def _collect_server_information(self) -> List[Server]:
        bind_port = config.get_bind_port()
        server_address = config.server_address.get()
        protocol = "https" if config.ssl_enabled() else "http"
        return [
            Server(
                url=f"{protocol}://{server_address}:{bind_port}/",
            )
        ]

    def _get_inmanta_version(self) -> Optional[str]:
        metadata = self.feature_manager.get_product_metadata()
        return metadata.version

    def generate_openapi_definition(self) -> OpenAPI:
        version = self._get_inmanta_version()
        info = Info(title="Inmanta Service Orchestrator", version=version if version else "")
        servers = self._collect_server_information()
        paths = {}
        for path, methods in self.global_url_map.items():
            api_methods = self._filter_api_methods(methods)
            if len(api_methods) > 0:
                path_in_openapi_format = self._format_path(path)
                path_item = self._extract_operations_from_methods(api_methods, path_in_openapi_format)
                paths[path_in_openapi_format] = path_item
        return OpenAPI(openapi="3.0.2", info=info, paths=paths, servers=servers, components=self.type_converter.components)

    def _filter_api_methods(self, methods: Dict[str, UrlMethod]) -> Dict[str, UrlMethod]:
        return {
            method_name: url_method
            for method_name, url_method in methods.items()
            if "api" in url_method.properties.client_types
        }

    def _format_path(self, path: str) -> str:
        return path.replace("(?P<", "{").replace(">[^/]+)", "}")

    def _extract_operations_from_methods(self, api_methods: Dict[str, UrlMethod], path: str) -> PathItem:
        path_item = PathItem()
        for http_method_name, url_method in api_methods.items():
            operation_handler = OperationHandler(self.type_converter, self.arg_option_handler)
            operation = operation_handler.handle_method(url_method, path)
            path_item.__setattr__(http_method_name.lower(), operation)
        return path_item

    def generate_openapi_json(self) -> str:
        openapi = self.generate_openapi_definition()

        return json.dumps(openapi, default=openapi_json_encoder)

    def generate_swagger_html(self) -> str:
        return self.get_swagger_html(self.generate_openapi_json())

    def get_swagger_html(self, openapi_spec: str) -> str:
        template = f"""
        <!DOCTYPE html>
    <html lang="en">
    <head>
        <meta charset="UTF-8">
        <meta name="viewport" content="width=device-width, initial-scale=1.0">
        <script src="//unpkg.com/swagger-ui-dist@^4.11.1/swagger-ui-bundle.js"></script>
        <link rel="stylesheet" href="//unpkg.com/swagger-ui-dist@^4.11.1/swagger-ui.css" />
        <title>Inmanta Service Orchestrator API</title>
    </head>
    <body>
        <div id="swagger-ui"></div>
        <script>
            window.onload = function() {{
              SwaggerUIBundle({{
                spec: {openapi_spec},
                dom_id: '#swagger-ui',
                presets: [
                  SwaggerUIBundle.presets.apis
                ],
              }})
            }}
        </script>
    </body>
    </html>
        """

        return template


class OpenApiTypeConverter:
    """
    Lookup for OpenAPI types corresponding to python types
    """

    def __init__(self) -> None:
        self.components = Components(schemas={})
        self.ref_prefix = "#/components/schemas/"
        self.ref_regex = re.compile(self.ref_prefix + r"(.*)")

    def get_openapi_type_of_parameter(self, parameter_type: inspect.Parameter) -> Schema:
        schema = self.get_openapi_type(parameter_type.annotation)
        if parameter_type.default is not inspect.Parameter.empty:
            schema.default = parameter_type.default
        return schema

    def _handle_pydantic_model(self, type_annotation: Type, by_alias: bool = True) -> Schema:
        # JsonSchema stores the model (and sub-model) definitions at #/definitions,
        # but OpenAPI requires them to be placed at "#/components/schemas/"
        # The ref_prefix changes the references, but the actual schemas are still at #/definitions
        schema = model_schema(type_annotation, by_alias=by_alias, ref_prefix=self.ref_prefix)
        if "definitions" in schema.keys():
            definitions: Dict[str, Dict[str, object]] = schema.pop("definitions")
            if self.components.schemas is not None:
                for key, definition in definitions.items():
                    definition = self._add_type_field_to_enum_value(definition)
                    self.components.schemas[key] = Schema(**definition)
        return Schema(**schema)

    def _add_type_field_to_enum_value(self, definition: Dict[str, object]) -> Dict[str, object]:
        """
        When pydantic converts a Python Enum type to its corresponding json schema, it doesn't
        populate the type field. This way the rendered API documentation doesn't include all possible
        enum values. This method makes sure that the type attribute of an enum is always populated.
        """
        if definition.get("enum") is not None and not definition.get("type"):
            # Convert Python type to a type known by OpenAPI
            if all(isinstance(e, bool) for e in definition["enum"]):
                definition["type"] = OpenApiDataTypes.BOOLEAN.value
            elif all(isinstance(e, int) for e in definition["enum"]):
                definition["type"] = OpenApiDataTypes.INTEGER.value
            elif all(isinstance(e, float) or isinstance(e, int) for e in definition["enum"]):
                definition["type"] = OpenApiDataTypes.NUMBER.value
            else:
                definition["type"] = OpenApiDataTypes.STRING.value
        return definition

    def get_openapi_type(self, type_annotation: Type) -> Schema:
        class Sub(BaseModel):
            the_field: type_annotation
            model_config = ConfigDict(arbitrary_types_allowed=True)

        pydantic_result = self._handle_pydantic_model(Sub).properties["the_field"]
        pydantic_result.title = None
        return pydantic_result

    def resolve_reference(self, reference: str) -> Optional[Schema]:
        """
        Get a schema from its reference, if this schema exists.  If it doesn't exist, None is
        returned instead.

        :param reference: The reference to the schema
        """
        ref_match = self.ref_regex.match(reference)
        if not ref_match:
            return None

        ref_key = ref_match.group(1)
        return self.components.schemas[ref_key]


class ArgOptionHandler:
    """
    Extracts header, response header and path parameter information from ArgOptions
    """

    def __init__(self, type_converter: OpenApiTypeConverter) -> None:
        self.type_converter = type_converter

    def extract_parameters_from_arg_options(
        self, method_properties: MethodProperties, function_parameters: Dict[str, inspect.Parameter]
    ) -> List[Parameter]:
        result: List[Parameter] = []
        for option_name, option in method_properties.arg_options.items():
            param = function_parameters[option_name]
            param_schema = self.type_converter.get_openapi_type_of_parameter(param)
            param_description = method_properties.get_description_for_param(option_name)
            if option.header:
                result.append(
                    Parameter(in_=ParameterType.header, name=option.header, schema_=param_schema, description=param_description)
                )
        return result

    def extract_response_headers_from_arg_options(
        self, arg_options: Dict[str, ArgOption]
    ) -> Optional[Dict[str, Union[Header, Reference]]]:
        headers: Dict[str, Union[Header, Reference]] = {}
        for option_name, option in arg_options.items():
            if option.header and option.reply_header:
                headers[option.header] = Header(
                    description=f"The value of the request header {option.header}", schema=Schema(type="string")
                )
        return headers if headers else None


class FunctionParameterHandler:
    """
    Creates OpenAPI Parameters and RequestBody items based on the handler function parameters
    """

    def __init__(
        self,
        type_converter: OpenApiTypeConverter,
        arg_option_handler: ArgOptionHandler,
        path: str,
        method_properties: MethodProperties,
    ):
        self.type_converter = type_converter
        self.arg_option_handler = arg_option_handler
        self.path = path
        self.method_properties = method_properties

        # Get the parameters of the handler function
        self.all_params_dct: Dict[str, inspect.Parameter] = self._extract_function_parameters(method_properties.function)
        self.path_params: Dict[str, inspect.Parameter] = {}
        self.header_params: Dict[str, inspect.Parameter] = {}
        self.non_path_and_non_header_params: Dict[str, inspect.Parameter] = {}

        for param_name, param in self.all_params_dct.items():
            if f"{{{param_name}}}" in self.path:
                self.path_params[param_name] = param
            elif (
                param_name in self.method_properties.arg_options.keys()
                and self.method_properties.arg_options[param_name].header is not None
            ):
                self.header_params[param_name] = param
            else:
                self.non_path_and_non_header_params[param_name] = param

    # Parameters

    def _extract_function_parameters(self, url_method_function: Callable) -> Dict[str, inspect.Parameter]:
        function_parameters = {
            parameter_name: parameter_type
            for parameter_name, parameter_type in inspect.signature(url_method_function).parameters.items()
        }
        return function_parameters

    def get_parameters(self) -> List[Parameter]:
        result = self._convert_header_and_path_params()
        if self.method_properties.operation not in ["POST", "PUT", "PATCH"]:
            result.extend(self._convert_function_params_to_query_params())
        return result

    def _convert_header_and_path_params(self) -> List[Parameter]:
        arg_options_params: List[Parameter] = self.arg_option_handler.extract_parameters_from_arg_options(
            self.method_properties, self.all_params_dct
        )
        path_params: List[Parameter] = self._convert_path_params_to_openapi()
        return arg_options_params + path_params

    def _convert_path_params_to_openapi(self) -> List[Parameter]:
        parameters: List[Union[Parameter, Reference]] = []
        for parameter_name, parameter_type in self.path_params.items():
            type_description = self.type_converter.get_openapi_type_of_parameter(parameter_type)
            param_description = self.method_properties.get_description_for_param(parameter_name)
            parameters.append(
                Parameter(
                    name=parameter_name,
                    in_=ParameterType.path,
                    required=True,
                    schema_=type_description,
                    description=param_description,
                )
            )
        return parameters

    def _convert_function_params_to_query_params(self) -> List[Parameter]:
        parameters: List[Parameter] = []
        for parameter_name, parameter_type in self.non_path_and_non_header_params.items():
            type_description = self.type_converter.get_openapi_type_of_parameter(parameter_type)
            param_description = self.method_properties.get_description_for_param(parameter_name)
            parameters.append(
                Parameter(name=parameter_name, in_=ParameterType.query, schema_=type_description, description=param_description)
            )
        return parameters

    # Request body

    def convert_request_body(self) -> RequestBody:
        properties = self._convert_function_params_to_openapi_request_body_properties()
        return self._build_json_request_body(properties)

    def _convert_function_params_to_openapi_request_body_properties(self) -> Dict[str, Schema]:
        properties = {}
        for parameter_name, parameter_type in self.non_path_and_non_header_params.items():
            type_description = self.type_converter.get_openapi_type_of_parameter(parameter_type)
            properties[parameter_name] = type_description
        return properties

    def _get_request_body_description(self) -> str:
        """
        OpenAPI supports only a single description field for the full request body. As such,
        this method return the description of the request body in CommonMark syntax to create
        an itemization of the different parameters in the request body.
        """
        result = ""
        for param_name in sorted(self.non_path_and_non_header_params.keys()):
            description = self.method_properties.get_description_for_param(param_name)
            if description is not None:
                result += f"* **{param_name}:** {description}\n"
            else:
                result += f"* **{param_name}:**\n"
        return result

    def _build_json_request_body(self, properties: Dict) -> RequestBody:
        request_body = RequestBody(
            required=True,
            content={"application/json": MediaType(schema=Schema(type="object", properties=properties))},
            description=self._get_request_body_description(),
        )
        return request_body


class OperationHandler:
    """
    Builds an OpenAPI Operation object from an Inmanta UrlMethod
    """

    def __init__(self, type_converter: OpenApiTypeConverter, arg_option_handler: ArgOptionHandler):
        self.type_converter = type_converter
        self.arg_option_handler = arg_option_handler

    def handle_method(self, url_method: UrlMethod, path: str) -> Operation:
        function_parameter_handler = FunctionParameterHandler(
            self.type_converter, self.arg_option_handler, path, url_method.properties
        )
        parameters = function_parameter_handler.get_parameters()
        responses = self._build_responses(url_method.properties)

        if url_method.get_operation() in ["POST", "PUT", "PATCH"]:
            extra_params = {"requestBody": function_parameter_handler.convert_request_body()}
        else:
            extra_params = {}

        tags = self._get_tags_of_operation(url_method)

        return Operation(
            responses=responses,
            operationId=url_method.method_name,
            parameters=(parameters if len(parameters) else None),
            summary=url_method.short_method_description,
            description=url_method.long_method_description,
            tags=tags,
            **extra_params,
        )

    def _get_tags_of_operation(self, url_method: UrlMethod) -> Optional[List[str]]:
        if url_method.endpoint is not None:
            if hasattr(url_method.endpoint, "_name"):
                return [url_method.endpoint._name]
            else:
                return [url_method.endpoint.__class__.__name__]
        else:
            return None

    def _build_responses(self, url_method_properties: MethodProperties) -> Dict[str, Response]:
        result: Dict[str, Response] = {}
        status_code_to_description_map = url_method_properties.get_description_foreach_http_status_code()
        for status_code, description in status_code_to_description_map.items():
            if status_code == 200:
                response_headers = self.arg_option_handler.extract_response_headers_from_arg_options(
                    url_method_properties.arg_options
                )
                return_value = self._build_return_value_wrapper(url_method_properties)
                result[str(status_code)] = Response(description=description, content=return_value, headers=response_headers)
            else:
                result[str(status_code)] = Response(description=description)

        return result

    def _build_return_value_wrapper(self, url_method_properties: MethodProperties) -> Optional[Dict[str, MediaType]]:
        return_type = inspect.signature(url_method_properties.function).return_annotation

        if return_type is None or return_type == inspect.Signature.empty:
            return None

        return_properties: Optional[Dict[str, Schema]] = None

        if return_type == ReturnValue or is_generic_type(return_type) and get_origin(return_type) == ReturnValue:
            # Dealing with the special case of ReturnValue[...]
            links_type = self.type_converter.get_openapi_type(Dict[str, str])
            links_type.title = "Links"
            links_type.nullable = True

            warnings_type = self.type_converter.get_openapi_type(List[str])
            warnings_type.title = "Warnings"

            return_properties = {
                "links": links_type,
                "metadata": Schema(
                    title="Metadata",
                    nullable=True,
                    type="object",
                    properties={
                        "warnings": warnings_type,
                    },
                ),
            }

            type_args = get_args(return_type, evaluate=True)
            if not type_args or len(type_args) != 1:
                raise RuntimeError(
                    "ReturnValue definition should take one type Argument, e.g. ReturnValue[None].  "
                    f"Got this instead: {type_args}"
                )

            if not url_method_properties.envelope:
                raise RuntimeError("Methods returning a ReturnValue object should always have an envelope")

            if type_args[0] != NoneType:
                return_properties[url_method_properties.envelope_key] = self.type_converter.get_openapi_type(type_args[0])

        else:
            openapi_return_type = self.type_converter.get_openapi_type(return_type)
            if url_method_properties.envelope:
                return_properties = {url_method_properties.envelope_key: openapi_return_type}

        return {"application/json": MediaType(schema=Schema(type="object", properties=return_properties))}<|MERGE_RESOLUTION|>--- conflicted
+++ resolved
@@ -20,15 +20,10 @@
 import re
 from typing import Callable, Dict, List, Optional, Type, Union
 
-<<<<<<< HEAD
 from pydantic import ConfigDict
 from pydantic.networks import AnyUrl
 from pydantic.v1.schema import model_schema  # [TODO] migrate to v2
 from pydantic.v1.typing import NoneType  # [TODO] migrate to v2
-=======
-from pydantic.schema import model_schema
-from pydantic.typing import NoneType
->>>>>>> 25033f23
 from typing_inspect import get_args, get_origin, is_generic_type
 
 from inmanta import util
