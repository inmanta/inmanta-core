--- conflicted
+++ resolved
@@ -20,13 +20,7 @@
 import re
 from typing import Callable, Optional, Union
 
-<<<<<<< HEAD
-from pydantic.networks import AnyUrl
-from pydantic.schema import model_schema
-from pydantic.typing import NoneType
-=======
 from pydantic import ConfigDict
->>>>>>> d8383af9
 from typing_inspect import get_args, get_origin, is_generic_type
 
 from inmanta import util
