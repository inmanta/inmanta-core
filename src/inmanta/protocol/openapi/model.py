--- conflicted
+++ resolved
@@ -65,16 +65,11 @@
     readOnly: Optional[bool] = None
     example: Optional[Any] = None
     deprecated: Optional[bool] = None
-<<<<<<< HEAD
-    anyOf: Optional[List[Any]] = None
-    enum: Optional[List[str]] = None
-=======
     anyOf: Optional[Sequence["SchemaBase"]] = None
     enum: Optional[List[str]] = None
 
 
 SchemaBase.update_forward_refs()
->>>>>>> eeb12bde
 
 
 class Schema(SchemaBase):
