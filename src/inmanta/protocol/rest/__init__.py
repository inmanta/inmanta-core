--- conflicted
+++ resolved
@@ -23,12 +23,7 @@
 import logging
 import re
 from collections.abc import Mapping
-<<<<<<< HEAD
-from typing import Any, AnyStr, Optional, Type, cast
-from urllib import parse
-=======
-from typing import Any, Dict, List, Optional, Tuple, Type, cast, get_type_hints  # noqa: F401
->>>>>>> 90017c52
+from typing import TYPE_CHECKING, Any, Dict, List, Optional, Tuple, Type, cast  # noqa: F401
 
 import pydantic
 import typing_inspect
@@ -633,9 +628,22 @@
         return result
 
 
-<<<<<<< HEAD
+    def is_auth_enabled(self) -> bool:
+        """
+        Return True iff authentication is enabled.
+        """
+        raise NotImplementedError()
+
+    @abc.abstractmethod
+    def get_authorization_provider(self) -> providers.AuthorizationProvider | None:
+        """
+        Returns the authorization provider or None if we are not running on the server.
+        """
+        raise NotImplementedError()
+    
+
 async def execute_call(
-    config: common.UrlMethod,
+    config: common.UrlMethod | None,
     message: dict[str, object],
     request_headers: Mapping[str, str],
 ) -> common.Response:
@@ -650,13 +658,16 @@
         #     if not self.validate_sid(uuid.UUID(str(message["sid"]))):
         #         raise exceptions.BadRequest("the sid %s is not valid." % message["sid"])
 
-        # First check if the call is authenticated, then process the request so we can handle it and then authorize it.
-        # Authorization might need data from the request but we do not want to process it before we are sure the call
-        # is authenticated.
+            # First check if the call is authenticated, then process the request so we can handle it and then authorize it.
+            # Authorization might need data from the request but we do not want to process it before we are sure the call
+            # is authenticated.
         arguments = CallArguments(config, message, request_headers)
-        arguments.authenticate(server_config.server_enable_auth.get())
+        is_auth_enabled: bool = self.is_auth_enabled()
+        arguments.authenticate(auth_enabled=is_auth_enabled)
         await arguments.process()
-        arguments.authorize_request(server_config.server_enable_auth.get())
+        authorization_provider = self.get_authorization_provider()
+        if authorization_provider:
+            await authorization_provider.authorize_request(arguments)
 
         LOGGER.debug(
             "Calling method %s(%s) user=%s",
@@ -664,48 +675,6 @@
             ", ".join([f"{name}={common.shorten(str(value))}" for name, value in arguments.call_args.items()]),
             arguments.auth_username if arguments.auth_username else "<>",
         )
-=======
-    def is_auth_enabled(self) -> bool:
-        """
-        Return True iff authentication is enabled.
-        """
-        raise NotImplementedError()
-
-    async def _execute_call(
-        self,
-        config: common.UrlMethod,
-        message: dict[str, object],
-        request_headers: Mapping[str, str],
-    ) -> common.Response:
-        try:
-            if config is None:
-                raise Exception("This method is unknown! This should not occur!")
-
-            if config.properties.validate_sid:
-                if "sid" not in message or not isinstance(message["sid"], str):
-                    raise exceptions.BadRequest("this is an agent to server call, it should contain an agent session id")
-
-                if not self.validate_sid(uuid.UUID(str(message["sid"]))):
-                    raise exceptions.BadRequest("the sid %s is not valid." % message["sid"])
-
-            # First check if the call is authenticated, then process the request so we can handle it and then authorize it.
-            # Authorization might need data from the request but we do not want to process it before we are sure the call
-            # is authenticated.
-            arguments = CallArguments(config, message, request_headers)
-            is_auth_enabled: bool = self.is_auth_enabled()
-            arguments.authenticate(auth_enabled=is_auth_enabled)
-            await arguments.process()
-            authorization_provider = self.get_authorization_provider()
-            if authorization_provider:
-                await authorization_provider.authorize_request(arguments)
-
-            LOGGER.debug(
-                "Calling method %s(%s) user=%s",
-                config.method_name,
-                ", ".join([f"{name}={common.shorten(str(value))}" for name, value in arguments.call_args.items()]),
-                arguments.auth_username if arguments.auth_username else "<>",
-            )
->>>>>>> 90017c52
 
         with tracing.span("Calling method " + config.method_name, arguments=arguments.call_args):
             result = await config.handler(**arguments.call_args)
@@ -719,7 +688,6 @@
         LOGGER.debug("An HTTP Error occurred", exc_info=True)
         raise
 
-<<<<<<< HEAD
     except Exception as e:
         LOGGER.exception("An exception occurred during the request.")
         raise exceptions.ServerError(str(e.args))
@@ -740,16 +708,4 @@
             if match and method in handlers:
                 return {parse.unquote(k): parse.unquote(v) for k, v in match.groupdict().items()}, handlers[method]
 
-    return None, None
-=======
-        except Exception as e:
-            LOGGER.exception("An exception occurred during the request.")
-            raise exceptions.ServerError(str(e.args))
-
-    @abc.abstractmethod
-    def get_authorization_provider(self) -> providers.AuthorizationProvider | None:
-        """
-        Returns the authorization provider or None if we are not running on the server.
-        """
-        raise NotImplementedError()
->>>>>>> 90017c52
+    return None, None