--- conflicted
+++ resolved
@@ -32,13 +32,8 @@
 
 import inmanta.protocol.endpoints
 from inmanta import config as inmanta_config
-<<<<<<< HEAD
 from inmanta import const, tracing
-from inmanta.protocol import common, exceptions
-=======
-from inmanta import const
 from inmanta.protocol import auth, common, exceptions
->>>>>>> 2c124270
 from inmanta.protocol.rest import RESTBase
 from inmanta.server import config as server_config
 from inmanta.server.config import server_access_control_allow_origin, server_enable_auth, server_tz_aware_timestamps
@@ -131,7 +126,6 @@
         if not self._transport.running:
             return
 
-<<<<<<< HEAD
         ctx = None
         if "traceparent" in self.request.headers:
             ctx = TraceContextTextMapPropagator().extract(carrier=self.request.headers)
@@ -139,23 +133,20 @@
         with tracing.tracer.start_as_current_span("rpc." + call_config.method_name, kind=trace.SpanKind.SERVER, context=ctx):
             with timer("rpc." + call_config.method_name).time():
                 self._transport.start_request()
-=======
-        with timer("rpc." + call_config.method_name).time():
-            self._transport.start_request()
-            try:
-                message = self._transport._decode(self.request.body)
-                LOGGER.debug(f"HTTP version of request: {self.request.version}")
-                if message is None:
-                    message = {}
-
-                for key, value in self.request.query_arguments.items():
-                    if len(value) == 1:
-                        message[key] = value[0].decode("latin-1")
-                    else:
-                        message[key] = [v.decode("latin-1") for v in value]
-
-                request_headers = self.request.headers
-                auth_token = self.get_auth_token(request_headers)
+                try:
+                    message = self._transport._decode(self.request.body)
+                    LOGGER.debug(f"HTTP version of request: {self.request.version}")
+                    if message is None:
+                        message = {}
+
+                    for key, value in self.request.query_arguments.items():
+                        if len(value) == 1:
+                            message[key] = value[0].decode("latin-1")
+                        else:
+                            message[key] = [v.decode("latin-1") for v in value]
+
+                    request_headers = self.request.headers
+                    auth_token = self.get_auth_token(request_headers)
 
                 auth_enabled = server_enable_auth.get()
                 if not auth_enabled or auth_token is not None or not call_config.properties.enforce_auth:
@@ -166,48 +157,6 @@
                 else:
                     raise exceptions.UnauthorizedException()
 
-            except JSONDecodeError as e:
-                error_message = f"The request body couldn't be decoded as a JSON: {e}"
-                LOGGER.info(error_message, exc_info=True)
-                self.respond({"message": error_message}, {}, 400)
-
-            except ValueError:
-                LOGGER.exception("An exception occured")
-                self.respond({"message": "Unable to decode request body"}, {}, 400)
-
-            except exceptions.BaseHttpException as e:
-                LOGGER.warning("Received an exception with status code %d and message %s", e.to_status(), e.to_body())
-                self.respond(e.to_body(), {}, e.to_status())
-
-            except CancelledError:
-                self.respond({"message": "Request is cancelled on the server"}, {}, 500)
-
-            finally:
->>>>>>> 2c124270
-                try:
-                    message = self._transport._decode(self.request.body)
-                    LOGGER.debug(f"HTTP version of request: {self.request.version}")
-                    if message is None:
-                        message = {}
-
-                    for key, value in self.request.query_arguments.items():
-                        if len(value) == 1:
-                            message[key] = value[0].decode("latin-1")
-                        else:
-                            message[key] = [v.decode("latin-1") for v in value]
-
-                    request_headers = self.request.headers
-                    auth_token = self.get_auth_token(request_headers)
-
-                    auth_enabled = server_enable_auth.get()
-                    if not auth_enabled or auth_token is not None:
-                        result = await self._transport._execute_call(
-                            kwargs, http_method, call_config, message, request_headers, auth_token
-                        )
-                        self.respond(result.body, result.headers, result.status_code)
-                    else:
-                        raise exceptions.UnauthorizedException("Access to this resource is unauthorized.")
-
                 except JSONDecodeError as e:
                     error_message = f"The request body couldn't be decoded as a JSON: {e}"
                     LOGGER.info(error_message, exc_info=True)
@@ -217,8 +166,9 @@
                     LOGGER.exception("An exception occured")
                     self.respond({"message": "Unable to decode request body"}, {}, 400)
 
-                except exceptions.BaseHttpException as e:
-                    self.respond(e.to_body(), {}, e.to_status())
+            except exceptions.BaseHttpException as e:
+                LOGGER.warning("Received an exception with status code %d and message %s", e.to_status(), e.to_body())
+                self.respond(e.to_body(), {}, e.to_status())
 
                 except CancelledError:
                     self.respond({"message": "Request is cancelled on the server"}, {}, 500)
