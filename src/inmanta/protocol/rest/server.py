"""
Copyright 2019 Inmanta

Licensed under the Apache License, Version 2.0 (the "License");
you may not use this file except in compliance with the License.
You may obtain a copy of the License at

    http://www.apache.org/licenses/LICENSE-2.0

Unless required by applicable law or agreed to in writing, software
distributed under the License is distributed on an "AS IS" BASIS,
WITHOUT WARRANTIES OR CONDITIONS OF ANY KIND, either express or implied.
See the License for the specific language governing permissions and
limitations under the License.

Contact: code@inmanta.com
"""

import asyncio
import logging
import ssl
import uuid
from asyncio import CancelledError
from collections import defaultdict
from collections.abc import MutableMapping, Sequence
from json import JSONDecodeError
from typing import Optional, Union

import tornado
from tornado import httpserver, iostream, routing, web
from tornado import websocket as tornado_websocket

from inmanta import config as inmanta_config
from inmanta import const, tracing
<<<<<<< HEAD
from inmanta.protocol import common, endpoints, exceptions, websocket
from inmanta.protocol.rest import RESTBase, execute_call
=======
from inmanta.protocol import common, exceptions
from inmanta.protocol.auth import providers
from inmanta.protocol.rest import RESTBase
>>>>>>> 90017c52
from inmanta.server import config as server_config
from inmanta.server.config import server_access_control_allow_origin, server_enable_auth, server_tz_aware_timestamps
from inmanta.types import ReturnTypes
from inmanta.vendor.pyformance import timer

LOGGER: logging.Logger = logging.getLogger(__name__)


class RESTHandler(tornado.web.RequestHandler):
    """
    A generic class use by the transport
    """

    def initialize(self, transport: "RESTServer", config: dict[str, common.UrlMethod]) -> None:
        self._transport: "RESTServer" = transport
        self._config = config

    def _get_config(self, http_method: str) -> common.UrlMethod:
        if http_method.upper() not in self._config:
            allowed = ", ".join(self._config.keys())
            self.set_header("Allow", allowed)
            raise exceptions.BaseHttpException(
                405, f"{http_method} is not supported for this url. Supported methods: {allowed}"
            )

        return self._config[http_method]

    def prepare(self) -> None:
        # Setting "Access-Control-Allow-Origin": null can be exploited.
        # better not set it all instead.
        # See: https://developer.mozilla.org/en-US/docs/Web/HTTP/Headers/Access-Control-Allow-Origin
        server_origin = server_access_control_allow_origin.get()
        if server_origin is not None:
            self.set_header("Access-Control-Allow-Origin", server_origin)

    def respond(self, body: ReturnTypes, headers: MutableMapping[str, str], status: int) -> None:
        if common.CONTENT_TYPE not in headers:
            headers[common.CONTENT_TYPE] = common.JSON_CONTENT

        if body is not None:
            encoded_body = self._encode_body(body, headers[common.CONTENT_TYPE])
            self.write(encoded_body)

        for header, value in headers.items():
            self.set_header(header, value)

        self.set_status(status)

    def _encode_body(self, body: ReturnTypes, content_type: str) -> Union[str, bytes]:
        if content_type == common.JSON_CONTENT:
            return common.json_encode(body, tz_aware=server_tz_aware_timestamps.get())
        if content_type == common.HTML_CONTENT:
            assert isinstance(body, str)
            return body.encode(common.HTML_ENCODING)
        if content_type == common.HTML_CONTENT_WITH_UTF8_CHARSET:
            assert isinstance(body, str)
            return body.encode(common.UTF8_ENCODING)
        elif not isinstance(body, (str, bytes)):
            raise exceptions.ServerError(
                f"Body should be str or bytes and not {type(body)}."
                " For dict make sure content type is set to {common.JSON_CONTENT}"
            )
        return body

    async def _call(self, kwargs: dict[str, str], call_config: common.UrlMethod) -> None:
        """An rpc like call.

        :param kwargs: The parameters extracted by tornado based on the provided handler template url
        :param call_config: The configuration that belongs to the matched url and http_method combination
        """
        if call_config is None:
            raise exceptions.NotFound("This method does not exist")

        if not self._transport.running:
            return

        with tracing.attach_context(
            {const.TRACEPARENT: self.request.headers[const.TRACEPARENT]} if const.TRACEPARENT in self.request.headers else {}
        ):
            with tracing.span("rpc." + call_config.method_name, _tags=["rpc-call"]):
                with timer("rpc." + call_config.method_name).time():
                    self._transport.start_request()
                    try:
                        message = self._transport._decode(self.request.body)
                        if message is None:
                            message = {}

                        # add any url template arguments
                        if kwargs:
                            message.update(kwargs)

                        # add any url arguments
                        for key, value in self.request.query_arguments.items():
                            if len(value) == 1:
                                message[key] = value[0].decode("latin-1")
                            else:
                                message[key] = [v.decode("latin-1") for v in value]

                        result = await execute_call(call_config, message, self.request.headers)
                        self.respond(result.body, result.headers, result.status_code)
                    except JSONDecodeError as e:
                        error_message = f"The request body couldn't be decoded as a JSON: {e}"
                        LOGGER.info(error_message, exc_info=True)
                        self.respond({"message": error_message}, {}, 400)

                    except ValueError:
                        LOGGER.exception("An exception occurred")
                        self.respond({"message": "Unable to decode request body"}, {}, 400)

                    except exceptions.BaseHttpException as e:
                        LOGGER.warning("Received an exception with status code %d and message %s", e.to_status(), e.to_body())
                        self.respond(e.to_body(), {}, e.to_status())

                    except CancelledError:
                        self.respond({"message": "Request is cancelled on the server"}, {}, 500)

                    finally:
                        try:
                            await self.finish()
                        except iostream.StreamClosedError:
                            # The connection has been closed already.
                            pass
                        except Exception:
                            LOGGER.exception("An exception occurred responding to %s", self.request.remote_ip)
                        self._transport.end_request()

    async def head(self, *args: str, **kwargs: str) -> None:
        if args:
            raise Exception("Only named groups are support in url patterns")
        await self._transport.add_background_task(
            self._call(call_config=self._get_config("HEAD"), kwargs=kwargs), cancel_on_stop=False
        )

    async def get(self, *args: str, **kwargs: str) -> None:
        if args:
            raise Exception("Only named groups are support in url patterns")
        await self._transport.add_background_task(
            self._call(call_config=self._get_config("GET"), kwargs=kwargs), cancel_on_stop=False
        )

    async def post(self, *args: str, **kwargs: str) -> None:
        if args:
            raise Exception("Only named groups are support in url patterns")
        await self._transport.add_background_task(
            self._call(call_config=self._get_config("POST"), kwargs=kwargs), cancel_on_stop=False
        )

    async def delete(self, *args: str, **kwargs: str) -> None:
        if args:
            raise Exception("Only named groups are support in url patterns")
        await self._transport.add_background_task(
            self._call(call_config=self._get_config("DELETE"), kwargs=kwargs), cancel_on_stop=False
        )

    async def patch(self, *args: str, **kwargs: str) -> None:
        if args:
            raise Exception("Only named groups are support in url patterns")
        await self._transport.add_background_task(
            self._call(call_config=self._get_config("PATCH"), kwargs=kwargs), cancel_on_stop=False
        )

    async def put(self, *args: str, **kwargs: str) -> None:
        if args:
            raise Exception("Only named groups are support in url patterns")
        await self._transport.add_background_task(
            self._call(call_config=self._get_config("PUT"), kwargs=kwargs), cancel_on_stop=False
        )

    def options(self, *args: str, **kwargs: str) -> None:
        if args:
            raise Exception("Only named groups are support in url patterns")

        allow_headers = "Origin, Accept, Content-Type, X-Requested-With, X-CSRF-Token, %s" % const.INMANTA_MT_HEADER
        if len(self._transport.headers):
            allow_headers += ", " + ", ".join(self._transport.headers)
        if server_enable_auth.get():
            allow_headers += ", Authorization"

        self.set_header("Access-Control-Allow-Methods", "HEAD, GET, POST, PUT, OPTIONS, DELETE, PATCH")
        self.set_header("Access-Control-Allow-Headers", allow_headers)

        self.set_status(200)


class StaticContentHandler(tornado.web.RequestHandler):
    def initialize(
        self,
        transport: "RESTServer",
        content: str,
        content_type: str,
        set_no_cache_header: bool = False,
    ) -> None:
        self._transport = transport
        self._content = content
        self._content_type = content_type
        self._set_no_cache_header = set_no_cache_header

    def get(self, *args: list[str], **kwargs: dict[str, str]) -> None:
        self.set_header("Content-Type", self._content_type)
        if self._set_no_cache_header:
            self.set_header("Cache-Control", "no-cache")
        self.write(self._content)
        self.set_status(200)


class WebsocketHandler(tornado_websocket.WebSocketHandler, websocket.WebsocketFrameDecoder):
    """A handler for websocket based 2-way communication"""

    def initialize(self, transport: "RESTServer") -> None:
        LOGGER.debug("Starting websocket handler")
        self._server: "RESTServer" = transport

        self.set_call_targets(self._server.endpoint.call_targets)

    async def on_message(self, message: Union[str, bytes]) -> None:
        """The tornado handler calls this method. Delegate it to the decoder"""
        await websocket.WebsocketFrameDecoder.on_message(self, message)

    async def write_message(self, message: str | bytes, binary: bool = False) -> None:
        await tornado_websocket.WebSocketHandler.write_message(self, message, binary)

    async def on_open_session(self, session: websocket.Session) -> None:
        await self._server.register_session(session)

    async def on_close_session(self, session: websocket.Session) -> None:
        await self._server.notify_close_session(session)

    async def on_pong(self, data: bytes) -> None:
        """Called when we get a response to our ping"""
        self.seen()

    async def on_close(self) -> None:
        """Called when the websocket closes"""
        await self.close_session()

    async def close_connection(self) -> None:
        """ Close the connection that is linked to a session """
        await super().close_connection()
        self.close()


class RESTServer(RESTBase):
    """A tornado based rest server with websocket based two-way communication support"""

    _http_server: Optional[httpserver.HTTPServer]

    def __init__(self, endpoint: endpoints.Endpoint, id: str) -> None:
        super().__init__()

        self._id = id
        self.headers: dict[str, str] = {}
        self.endpoint = endpoint
        # number of ongoing requests
        self.inflight_counter = 0
        # event indicating no more in flight requests
        self.idle_event = asyncio.Event()
        self.idle_event.set()
        self.running = False
        self._http_server = None
        self._authorization_provider = providers.AuthorizationProvider.create_from_config() if self.is_auth_enabled() else None

        # Session handling
        self._sessions: dict[(uuid.UUID, str) : websocket.Session] = {}
        self.listeners: list[websocket.SessionListener] = []

    def start_request(self) -> None:
        self.idle_event.clear()
        self.inflight_counter += 1

    def end_request(self) -> None:
        self.inflight_counter -= 1
        if self.inflight_counter == 0:
            self.idle_event.set()

<<<<<<< HEAD
    def get_global_url_map(self, targets: Sequence[common.CallTarget]) -> dict[str, dict[str, common.UrlMethod]]:
=======
    def validate_sid(self, sid: uuid.UUID) -> bool:
        return self.session_manager.validate_sid(sid)

    def is_auth_enabled(self) -> bool:
        return server_config.server_enable_auth.get()

    def get_global_url_map(
        self, targets: list[inmanta.protocol.endpoints.CallTarget]
    ) -> dict[str, dict[str, common.UrlMethod]]:
>>>>>>> 90017c52
        global_url_map: dict[str, dict[str, common.UrlMethod]] = defaultdict(dict)
        for slice in targets:
            url_map = slice.get_op_mapping()
            for url, configs in url_map.items():
                handler_config = global_url_map[url]
                for op, cfg in configs.items():
                    handler_config[op] = cfg
        return global_url_map

    async def start(self, targets: Sequence[common.CallTarget], additional_rules: list[routing.Rule] = []) -> None:
        """
        Start the server on the current ioloop
        """
        if self._authorization_provider:
            await self._authorization_provider.start()

        global_url_map: dict[str, dict[str, common.UrlMethod]] = self.get_global_url_map(targets)

<<<<<<< HEAD
        # TODO: add constant for url
        rules: list[routing.Rule] = [routing.Rule(routing.PathMatches("/v2/ws"), WebsocketHandler, {"transport": self})]
        rules.extend(additional_rules)
=======
        rules: list[routing.Rule] = []
>>>>>>> 90017c52

        for url, handler_config in global_url_map.items():
            rules.append(routing.Rule(routing.PathMatches(url), RESTHandler, {"transport": self, "config": handler_config}))
            LOGGER.debug("Registering handler(s) for url %s and methods %s", url, ", ".join(handler_config.keys()))

<<<<<<< HEAD
        application = web.Application(rules, compress_response=True, websocket_ping_interval=1)
=======
        application = web.Application(handlers=[*additional_rules, *rules], compress_response=True)
>>>>>>> 90017c52

        crt = inmanta_config.Config.get("server", "ssl_cert_file", None)
        key = inmanta_config.Config.get("server", "ssl_key_file", None)

        if crt is not None and key is not None:
            ssl_ctx = ssl.create_default_context(ssl.Purpose.CLIENT_AUTH)
            ssl_ctx.load_cert_chain(crt, key)

            self._http_server = httpserver.HTTPServer(application, decompress_request=True, ssl_options=ssl_ctx)
            LOGGER.debug("Created REST transport with SSL")
        else:
            self._http_server = httpserver.HTTPServer(application, decompress_request=True)

        bind_port = server_config.server_bind_port.get()
        bind_addresses = server_config.server_bind_address.get()

        for bind_addr in bind_addresses:
            self._http_server.listen(bind_port, bind_addr)
            LOGGER.info(f"Server listening on {bind_addr}:{bind_port}")
        self.running = True

        LOGGER.debug("Start REST transport")

    async def stop(self) -> None:
        """
        Stop the current server
        """
        self.running = False
        LOGGER.debug("Stopping Server Rest Endpoint")

        # terminate all sessions cleanly (do we need to hold the lock?)
        # for session in self._sessions.copy().values():
        #     await session.expire(0)
        #     session.abort()

        if self._http_server is not None:
            self._http_server.stop()

    async def join(self) -> None:
        await self.idle_event.wait()
        if self._http_server is not None:
            await self._http_server.close_all_connections()
<<<<<<< HEAD

    def add_session_listener(self, session_listener: websocket.SessionListener) -> None:
        self.listeners.append(session_listener)

    async def register_session(self, session: websocket.Session) -> None:
        """Register a session with the server"""
        if session.session_key in self._sessions:
            # TODO: correct exception
            raise Exception("Duplication session")

        self._sessions[session.session_key] = session

        for listener in self.listeners:
            await listener.session_opened(session)

    async def notify_close_session(self, session: websocket.Session) -> None:
        if session.session_key not in self._sessions:
            return

        del self._sessions[session.session_key]

        for listener in self.listeners:
            await listener.session_closed(session)

    def get_session(self, environment_id: uuid.UUID, session_name: str) -> websocket.Session:
        """Get the requested session"""
        key = (environment_id, session_name)
        if key not in self._sessions:
            # TODO: correct exception
            raise KeyError("Duplication session")

        return self._sessions[key]
=======
        if self._authorization_provider:
            await self._authorization_provider.stop()

    def get_authorization_provider(self) -> providers.AuthorizationProvider | None:
        return self._authorization_provider
>>>>>>> 90017c52
<|MERGE_RESOLUTION|>--- conflicted
+++ resolved
@@ -32,14 +32,9 @@
 
 from inmanta import config as inmanta_config
 from inmanta import const, tracing
-<<<<<<< HEAD
 from inmanta.protocol import common, endpoints, exceptions, websocket
+from inmanta.protocol.auth import providers
 from inmanta.protocol.rest import RESTBase, execute_call
-=======
-from inmanta.protocol import common, exceptions
-from inmanta.protocol.auth import providers
-from inmanta.protocol.rest import RESTBase
->>>>>>> 90017c52
 from inmanta.server import config as server_config
 from inmanta.server.config import server_access_control_allow_origin, server_enable_auth, server_tz_aware_timestamps
 from inmanta.types import ReturnTypes
@@ -314,19 +309,10 @@
         if self.inflight_counter == 0:
             self.idle_event.set()
 
-<<<<<<< HEAD
-    def get_global_url_map(self, targets: Sequence[common.CallTarget]) -> dict[str, dict[str, common.UrlMethod]]:
-=======
-    def validate_sid(self, sid: uuid.UUID) -> bool:
-        return self.session_manager.validate_sid(sid)
-
     def is_auth_enabled(self) -> bool:
         return server_config.server_enable_auth.get()
 
-    def get_global_url_map(
-        self, targets: list[inmanta.protocol.endpoints.CallTarget]
-    ) -> dict[str, dict[str, common.UrlMethod]]:
->>>>>>> 90017c52
+    def get_global_url_map(self, targets: Sequence[common.CallTarget]) -> dict[str, dict[str, common.UrlMethod]]:
         global_url_map: dict[str, dict[str, common.UrlMethod]] = defaultdict(dict)
         for slice in targets:
             url_map = slice.get_op_mapping()
@@ -345,23 +331,14 @@
 
         global_url_map: dict[str, dict[str, common.UrlMethod]] = self.get_global_url_map(targets)
 
-<<<<<<< HEAD
         # TODO: add constant for url
         rules: list[routing.Rule] = [routing.Rule(routing.PathMatches("/v2/ws"), WebsocketHandler, {"transport": self})]
-        rules.extend(additional_rules)
-=======
-        rules: list[routing.Rule] = []
->>>>>>> 90017c52
 
         for url, handler_config in global_url_map.items():
             rules.append(routing.Rule(routing.PathMatches(url), RESTHandler, {"transport": self, "config": handler_config}))
             LOGGER.debug("Registering handler(s) for url %s and methods %s", url, ", ".join(handler_config.keys()))
 
-<<<<<<< HEAD
-        application = web.Application(rules, compress_response=True, websocket_ping_interval=1)
-=======
-        application = web.Application(handlers=[*additional_rules, *rules], compress_response=True)
->>>>>>> 90017c52
+        application = web.Application(handlers=[*additional_rules, *rules], compress_response=True, websocket_ping_interval=1)
 
         crt = inmanta_config.Config.get("server", "ssl_cert_file", None)
         key = inmanta_config.Config.get("server", "ssl_key_file", None)
@@ -404,7 +381,11 @@
         await self.idle_event.wait()
         if self._http_server is not None:
             await self._http_server.close_all_connections()
-<<<<<<< HEAD
+        if self._authorization_provider:
+            await self._authorization_provider.stop()
+
+    def get_authorization_provider(self) -> providers.AuthorizationProvider | None:
+        return self._authorization_provider
 
     def add_session_listener(self, session_listener: websocket.SessionListener) -> None:
         self.listeners.append(session_listener)
@@ -436,11 +417,4 @@
             # TODO: correct exception
             raise KeyError("Duplication session")
 
-        return self._sessions[key]
-=======
-        if self._authorization_provider:
-            await self._authorization_provider.stop()
-
-    def get_authorization_provider(self) -> providers.AuthorizationProvider | None:
-        return self._authorization_provider
->>>>>>> 90017c52
+        return self._sessions[key]