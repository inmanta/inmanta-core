"""
    Copyright 2017 Inmanta

    Licensed under the Apache License, Version 2.0 (the "License");
    you may not use this file except in compliance with the License.
    You may obtain a copy of the License at

        http://www.apache.org/licenses/LICENSE-2.0

    Unless required by applicable law or agreed to in writing, software
    distributed under the License is distributed on an "AS IS" BASIS,
    WITHOUT WARRANTIES OR CONDITIONS OF ANY KIND, either express or implied.
    See the License for the specific language governing permissions and
    limitations under the License.

    Contact: code@inmanta.com
"""

import json
import logging
import re
import uuid
from collections.abc import Iterable, Iterator, Sequence
from typing import TYPE_CHECKING, Annotated, Any, Callable, Optional, TypeVar, Union, cast

from pydantic import Field

import inmanta.util
from inmanta import plugins, references
from inmanta.ast import CompilerException, ExplicitPluginException, ExternalException
from inmanta.data.model import ResourceIdStr, ResourceVersionIdStr
from inmanta.execute import proxy, util
from inmanta.stable_api import stable_api
from inmanta.types import JsonType
from inmanta.util import dict_path

if TYPE_CHECKING:
    from inmanta import export
    from inmanta.data import ResourceAction
    from inmanta.execute import runtime

LOGGER = logging.getLogger(__name__)


class ResourceException(Exception):
    pass


T = TypeVar("T", bound="Resource")


@stable_api
class resource:  # noqa: N801
    """
    A decorator that registers a new resource. The decorator must be applied to classes that inherit from
    :class:`~inmanta.resources.Resource`

    :param name: The name of the entity in the configuration model it creates a resources from. For example
                 :inmanta:entity:`std::testing::NullResource`
    :param id_attribute: The attribute of `this` resource that uniquely identifies a resource on an agent. This attribute
                         can be mapped.
    :param agent: This string indicates how the agent of this resource is determined. This string points to an attribute,
                  but it can navigate relations (this value cannot be mapped). For example, the agent argument could be
                  ``host.name``
    """

    # The _resources dict is accessed by the compile function in pytest-inmanta.
    # see https://github.com/inmanta/pytest-inmanta/pull/381
    _resources: dict[str, tuple[type["Resource"], dict[str, str]]] = {}

    def __init__(self, name: str, id_attribute: str, agent: str):
        if not isinstance(agent, str):
            raise ResourceException(f"The agent parameter has to be a string, got {agent} of type {type(agent)}")
        self._cls_name = name
        self._options = {"agent": agent, "name": id_attribute}

    def __call__(self, cls: type[T]) -> type[T]:
        """
        The wrapping
        """
        if self._cls_name in resource._resources:
            LOGGER.info("Reloading module %s" % self._cls_name)
            del resource._resources[self._cls_name]

        resource._resources[self._cls_name] = (cls, self._options)
        return cls

    @classmethod
    def validate(cls) -> None:
        for resource, _ in cls._resources.values():
            resource.validate()

    @classmethod
    def get_entity_resources(cls) -> Iterable[str]:
        """
        Returns a list of entity types for which a resource has been registered
        """
        return cls._resources.keys()

    @classmethod
    def get_class(cls, name: str) -> tuple[Optional[type["Resource"]], Optional[dict[str, str]]]:
        """
        Get the class definition for the given entity.
        """
        if name in cls._resources:
            return cls._resources[name]

        return (None, None)

    @classmethod
    def get_resources(cls) -> Iterator[tuple[str, type["Resource"]]]:
        """Return an iterator over resource type, resource definition"""
        return (
            (resource_type, resource_definition) for resource_type, (resource_definition, _options) in cls._resources.items()
        )

    @classmethod
    def reset(cls) -> None:
        """
        Clear the list of registered resources
        """
        cls._resources = {}


class ResourceNotFoundExcpetion(Exception):
    """
    This exception is thrown when a resource is not found
    """


@stable_api
class IgnoreResourceException(Exception):
    """
    Throw this exception when a resource should not be included by the exported.
    Typically resources use this to indicate that they are not managed by the orchestrator.
    """


def to_id(entity: "proxy.DynamicProxy") -> Optional[str]:
    """
    Convert an entity instance from the model to its resource id
    """
    entity_name = str(entity._type())
    for cls_name in [entity_name] + entity._type().get_all_parent_names():
        cls, options = resource.get_class(cls_name)

        if cls is not None:
            break

    if cls is not None and options is not None:
        obj_id = cls.object_to_id(entity, cls_name, options["name"], options["agent"])
        return str(obj_id)

    return None


class ResourceMeta(type):
    @classmethod
    def _get_parent_fields(cls, bases: Sequence[type["Resource"]]) -> list[str]:
        fields: list[str] = []
        for base in bases:
            if "fields" in base.__dict__:
                if not isinstance(base.__dict__["fields"], (tuple, list)):
                    raise Exception("fields attribute of %s should be a tuple or list" % base)

                fields.extend(base.__dict__["fields"])

            fields.extend(cls._get_parent_fields(base.__bases__))

        return fields

    def __new__(cls, class_name, bases, dct):
        fields = cls._get_parent_fields(bases)
        if "fields" in dct:
            if not isinstance(dct["fields"], (tuple, list)):
                raise Exception("fields attribute of %s should be a tuple or list" % class_name)

            fields.extend(dct["fields"])

        dct["fields"] = tuple(set(fields))
        return type.__new__(cls, class_name, bases, dct)


RESERVED_FOR_RESOURCE = {"id", "version", "model", "requires", "unknowns", "set_version", "clone", "is_type", "serialize"}


class ValueReferenceCollector:
    """Collect and organize all secret references and mappings"""

    def __init__(self) -> None:
        self.values: dict[uuid.UUID, dict[str, object]] = {}
        self.mappings: list[references.ValueReferenceAttributeMap] = []

    def _serialize_reference(self, value: object) -> object:
        """Serialize any recursive references found in a reference"""
        match value:
            case list():
                return [self._serialize_reference(v) for v in value]

            case dict():
                return {k: self._serialize_reference(v) for k, v in value.items()}
            case references._ValueReferenceAttributeString():
                self._add_value_reference(value._value_reference)

                return {
                    "$value_reference": {
                        "value_reference_id": str(value._value_reference.ref_id),
                        "attribute": value._attribute,
                    }
                }

            case _:
                return value

    def _add_value_reference(self, value_ref: references.ValueReferenceModel) -> None:
        """Add a value reference and recursively add any other references."""
        if value_ref.ref_id in self.values:
            return

        self.values[str(value_ref.ref_id)] = self._serialize_reference(value_ref.model_dump())

    def add_reference(self, path: str, reference: references.ValueReferenceAttributeString) -> None:
        """Add a new attribute map to a value reference that we found at the given path.

        :param path: The path where the value needs to be inserted
        :param reference: The attribute reference
        """
        ref_id = reference._value_reference.ref_id
        self._add_value_reference(reference._value_reference)
        self.mappings.append(
            references.ValueReferenceAttributeMap(
                value_reference_id=ref_id,
                attribute=reference._attribute,
                path=path,
            ).model_dump()
        )

    def model(self) -> dict[str, object]:
        """Create a pydantic model that can be serialized to include in the resource"""
        return references.ValueReferencesField[dict[str, object]](
            values={str(key): value for key, value in self.values.items()},
            mappings=self.mappings,
        ).model_dump()


def collect_value_references(value_reference_collector: ValueReferenceCollector, value: object, path: str) -> object:
    """Collect value references

    TODO: can we use this one also to find unknown so we can skip the json dump?

    :param value_reference_collector: An object that holds all the collected secret references and mappings
    :param value: The value to recursively find value references on
    :param path: The current path we are working on in the tree
    """
    match value:
        case list():
            return [
                collect_value_references(value_reference_collector, value, f"{path}[{index}]")
                for index, value in enumerate(value)
            ]

        case dict():
            return {
                key: collect_value_references(value_reference_collector, value, f"{path}.{key}") for key, value in value.items()
            }
        case references._ValueReferenceAttributeString():
            value_reference_collector.add_reference(path, value)
            return None

        case _:
            return value


def get_reference_type(resolver: type[references.Resolver]) -> type[references.ValueReferenceModel]:
    """Get the resolver type key from the given resolver subclass"""
    # TODO: make this more robust, this now assumes there is only one baseclass
    return resolver.__orig_bases__[0].__args__[0]


@stable_api
class Resource(metaclass=ResourceMeta):
    """
    Plugins should inherit resource from this class so a resource from a model can be serialized and deserialized.

    Such as class is registered when the :func:`~inmanta.resources.resource` decorator is used. Each class needs to indicate
    the fields the resource will have with a class field named "fields". A metaclass merges all fields lists from the class
    itself and all superclasses. If a field it not available directly in the model object the serializer will look for
    static methods in the class with the name "get_$fieldname".
    """

    fields: Sequence[str] = ("send_event", "value_references")
    send_event: bool  # Deprecated field
    model: "proxy.DynamicProxy"
    map: dict[str, Callable[[Optional["export.Exporter"], "proxy.DynamicProxy"], Any]]

    @staticmethod
    def get_send_event(_exporter: "export.Exporter", obj: "Resource") -> bool:
        try:
            return obj.send_event
        except Exception:
            return False

    @staticmethod
    def get_value_references(_, instance) -> dict:
        """This method is present so the serialization works correctly. This field is set by the serializer"""
        return {}

    @classmethod
    def convert_requires(
        cls, resources: dict["runtime.Instance", "Resource"], ignored_resources: set["runtime.Instance"]
    ) -> None:
        """
        Convert all requires

        :param resources: A dict with a mapping from model objects to resource objects
        :param ignored_resources: A set of model objects that have been ignored (and not converted to resources)
        """
        for res in resources.values():
            final_requires: set["Resource"] = set()
            initial_requires: list["runtime.Instance"] = [x for x in res.model.requires]

            for r in initial_requires:
                if r in resources:
                    final_requires.add(resources[r])

            if len(final_requires) == 0 and not len(initial_requires) == 0:
                for r in initial_requires:
                    # do not warn about resources that either contain unknowns or are ignored
                    if r in ignored_resources:
                        initial_requires.remove(r)

                if len(initial_requires) > 0:
                    LOGGER.warning(
                        "The resource %s had requirements before flattening, but not after flattening."
                        " Initial set was %s. Perhaps provides relation is not wired through correctly?",
                        res,
                        initial_requires,
                    )

            res.resource_requires = final_requires
            res.requires = {x.id for x in final_requires}

    @classmethod
    def object_to_id(
        cls, model_object: "proxy.DynamicProxy", entity_name: str, attribute_name: str, agent_attribute: str
    ) -> "Id":
        """
        Convert the given object to a textual id

        :param model_object: The object to convert to an id
        :param entity_name: The entity type
        :param attribute_name: The name of the attribute that uniquely identifies the entity
        :param agent_attribute: The "path" to the attribute that defines the agent
        """
        # first get the agent attribute
        path_elements: list[str] = agent_attribute.split(".")
        agent_value = model_object
        for el in path_elements:
            try:
                # TODO cleanup this hack
                if isinstance(agent_value, list):
                    agent_value = agent_value[0]

                agent_value = getattr(agent_value, el)

            except proxy.UnsetException as e:
                raise e
            except proxy.UnknownException as e:
                raise e
            except Exception:
                raise Exception(
                    "Unable to get the name of agent %s belongs to. In path %s, '%s' does not exist"
                    % (model_object, agent_attribute, el)
                )

        attribute_value = cls.map_field(None, entity_name, attribute_name, model_object)
        if isinstance(attribute_value, util.Unknown):
            raise proxy.UnknownException(attribute_value)
        if not isinstance(agent_value, str):
            raise ResourceException(
                f"The agent attribute should lead to a string, got {agent_value} of type {type(agent_value)}"
            )

        # agent_value is no longer a proxy.DynamicProxy here, force this for mypy validation
        return Id(entity_name, str(agent_value), attribute_name, str(attribute_value))

    @classmethod
    def map_field(
        cls,
        exporter: Optional["export.Exporter"],
        entity_name: str,
        field_name: str,
        model_object: "proxy.DynamicProxy",
        value_reference_collector: Optional[ValueReferenceCollector] = None,
    ) -> str:
        try:
            if hasattr(cls, "get_" + field_name):
                mthd = getattr(cls, "get_" + field_name)
                value = mthd(exporter, model_object)
            elif hasattr(cls, "map") and field_name in cls.map:
                value = cls.map[field_name](exporter, model_object)
            else:
                value = getattr(model_object, field_name)

            # walk the entire model to find any value references
            if value_reference_collector:
                value = collect_value_references(value_reference_collector, value, field_name)

            # serialize to weed out all unknowns
            # not very efficient, but the tree has to be traversed anyways
            # passing along the serialized version would break the resource apis
            json.dumps(value, default=inmanta.util.api_boundary_json_encoder)
            return value
        except IgnoreResourceException:
            raise  # will be handled in _load_resources of export.py
        except proxy.UnknownException as e:
            return e.unknown
        except plugins.PluginException as e:
            raise ExplicitPluginException(None, f"Failed to get attribute '{field_name}' for export on '{entity_name}'", e)
        except CompilerException:
            # Internal exceptions (like UnsetException) should be propagated without being wrapped
            # as they are used later on and wrapping them would break the compiler
            raise
        except Exception as e:
            raise ExternalException(None, f"Failed to get attribute '{field_name}' for export on '{entity_name}'", e)

    @classmethod
    def create_from_model(cls, exporter: "export.Exporter", entity_name: str, model_object: "proxy.DynamicProxy") -> "Resource":
        """
        Build a resource from a given configuration model entity
        """
        resource_cls, options = resource.get_class(entity_name)
        value_reference_collector = ValueReferenceCollector()

        if resource_cls is None or options is None:
            raise TypeError("No resource class registered for entity %s" % entity_name)

        # build the id of the object
        obj_id = resource_cls.object_to_id(model_object, entity_name, options["name"], options["agent"])

        # map all fields
        fields = {
            field: resource_cls.map_field(exporter, entity_name, field, model_object, value_reference_collector)
            for field in resource_cls.fields
        }

        fields["value_references"] = value_reference_collector.model()

        obj = resource_cls(obj_id)
        obj.populate(fields)
        obj.model = model_object

        return obj

    @classmethod
<<<<<<< HEAD
    def deserialize(cls, obj_map: JsonType, use_generic: bool = False) -> "Resource":
        """Deserialize the resource from the given dictionary

        :param obj_map: The json structure that represents all fields of the resource
        :param use_generic: Do not deserialize to the specific resource type. Only create a Resource instance.
=======
    def deserialize(cls, obj_map: JsonType) -> "Resource":
        """
        Deserialize the resource from the given dictionary
>>>>>>> 180a84fa
        """
        obj_id = Id.parse_id(obj_map["id"])
        cls_resource, _options = resource.get_class(obj_id.entity_type)

        force_fields = False
        if cls_resource is None:
            raise TypeError("No resource class registered for entity %s" % obj_id.entity_type)

        obj = cls_resource(obj_id)
        obj.populate(obj_map, force_fields)

        return obj

    @classmethod
    def validate(cls) -> None:
        for field in cls.fields:
            if field.startswith("_"):
                raise ResourceException("Resource field names can not start with _, reported in %s" % cls.__name__)
            if field in RESERVED_FOR_RESOURCE:
                raise ResourceException(
                    f"Resource {field} is a reserved keyword and not a valid field name, reported in {cls.__name__}"
                )

    def __init__(self, _id: "Id") -> None:
        self.id = _id
        self.requires: set[Id] = set()
        self.resource_requires: set[Resource] = set()
        self.unknowns: set[str] = set()

        if not hasattr(self.__class__, "fields"):
            raise Exception("A resource should have a list of fields")

        for field in self.__class__.fields:
            setattr(self, field, None)

        self.version = _id.version

    def __getitem__(self, key: str) -> object:
        """Support dict like access on the resource"""
        if key in self.fields:
            return getattr(self, key)

        raise KeyError()

    def __setitem__(self, key: str, value: object) -> None:
        """Support dict like access on the resource. It is not possible to create new
        attributes using setitem
        """
        if key in self.fields:
            return setattr(self, key, value)

        raise KeyError()

    def resolve_all_references(self) -> None:
        """Resolve all value references"""
        if not self.value_references:
            return

        # build the union of references and parse the references. Use reference_type to determine which class is used for each
        # reference.
        resolvers = {get_reference_type(resolver): resolver for resolver in references.Resolver.get_all_reference_resolvers()}

        refs = Annotated[Union[*resolvers.keys()], Field(discriminator="reference_type")]  # type: ignore
        parsed_references = references.ValueReferencesField[refs](**self.value_references)

        # update the fields
        # TODO: add more reference checks and caching
        for map in parsed_references.mappings:
            value_ref = parsed_references.values[str(map.value_reference_id)]
            resolver = resolvers[type(value_ref)]

            value_obj = resolver(value_ref).fetch()
            value = getattr(value_obj, map.attribute)

            # TODO make sure we support indexed based addressing
            # TODO move into a class so that other types are supported as well. For example, changing values in the yang
            #      xml body.
            dict_path_expr = dict_path.to_path(map.path)
            dict_path_expr.set_element(self, value)

    def populate(self, fields: dict[str, Any], force_fields: bool = False) -> None:
        for field in self.__class__.fields:
            if field in fields or force_fields:
                setattr(self, field, fields[field])
            else:
                raise Exception("Resource with id {} does not have field {}".format(fields["id"], field))
        if "requires" in fields:
            # parse requires into ID's
            for require in fields["requires"]:
                self.requires.add(Id.parse_id(require))

    def set_version(self, version: int) -> None:
        """
        Set the version of this resource
        """
        self.version = version
        self.id.version = version

    def __setattr__(self, name: str, value: Any) -> None:
        if isinstance(value, util.Unknown):
            self.unknowns.add(name)

        self.__dict__[name] = value

    def __str__(self) -> str:
        return str(self.id)

    def __repr__(self) -> str:
        return str(self)

    def clone(self: T, **kwargs: Any) -> T:
        """
        Create a clone of this resource. The given kwargs can be used to override attributes.

        :return: The cloned resource
        """
        res = Resource.deserialize(self.serialize())
        for k, v in kwargs.items():
            setattr(res, k, v)

        return res

    def serialize(self) -> JsonType:
        """
        Serialize this resource to its dictionary representation
        """
        dictionary: dict[str, Any] = {}

        for field in self.__class__.fields:
            dictionary[field] = getattr(self, field)

        dictionary["requires"] = [str(x) for x in self.requires]
        dictionary["version"] = self.version
        dictionary["id"] = self.id.resource_version_str()

        return dictionary

    def is_type(self, type_name: str) -> bool:
        return str(self.model._get_instance().get_type()) == type_name


@stable_api
class PurgeableResource(Resource):
    """
    See :inmanta:entity:`std::PurgeableResource` for more information.
    """

    fields = ("purged", "purge_on_delete")
    purged: bool
    purge_on_delete: bool


@stable_api
class DiscoveryResource(Resource):
    """
    See :inmanta:entity:`std::DiscoveryResource` for more information.
    """

    fields = ()


@stable_api
class ManagedResource(Resource):
    """
    See :inmanta:entity:`std::ManagedResource` for more information.
    """

    fields = ("managed",)

    managed: bool

    @staticmethod
    def get_managed(exporter: "export.Exporter", obj: "ManagedResource") -> bool:
        if not obj.managed:
            raise IgnoreResourceException()
        return obj.managed


PARSE_ID_REGEX = re.compile(
    r"^(?P<id>(?P<type>(?P<ns>[\w-]+(::[\w-]+)*)::(?P<class>[\w-]+))\[(?P<hostname>[^,]+),"
    r"(?P<attr>[^=]+)=(?P<value>[^\]]+)\])(,v=(?P<version>[0-9]+))?$"
)

PARSE_RVID_REGEX = re.compile(
    r"^(?P<id>(?P<type>(?P<ns>[\w-]+(::[\w-]+)*)::(?P<class>[\w-]+))\[(?P<hostname>[^,]+),"
    r"(?P<attr>[^=]+)=(?P<value>[^\]]+)\]),v=(?P<version>[0-9]+)$"
)


@stable_api
class Id:
    """
    A unique id that identifies a resource that is managed by an agent
    """

    def __init__(self, entity_type: str, agent_name: str, attribute: str, attribute_value: str, version: int = 0) -> None:
        """
        :attr entity_type: The resource type, as defined in the configuration model.
            For example :inmanta:entity:`std::testing::NullResource`.
        :attr agent_name: The agent responsible for this resource.
        :attr attribute: The key attribute that uniquely identifies this resource on the agent
        :attr attribute_value: The corresponding value for this key attribute.
        :attr version: The version number for this resource.
        """
        self._entity_type = entity_type
        self._agent_name = agent_name
        self._attribute = attribute
        self._attribute_value = attribute_value
        self._version = version

    def to_dict(self) -> JsonType:
        return {
            "entity_type": self._entity_type,
            "agent_name": self.agent_name,
            "attribute": self.attribute,
            "attribute_value": self.attribute_value,
            "version": self.version,
        }

    def get_entity_type(self) -> str:
        return self._entity_type

    def get_agent_name(self) -> str:
        return self._agent_name

    def get_attribute(self) -> str:
        return self._attribute

    def get_attribute_value(self) -> str:
        return self._attribute_value

    def get_version(self) -> int:
        return self._version

    def set_version(self, version: int) -> None:
        if self._version > 0 and version != self._version:
            raise AttributeError("can't set attribute version")

        self._version = version

    def copy(self, *, version: int) -> "Id":
        """
        Creates a copy of this resource id for another model version.
        """
        return Id(self.entity_type, self.agent_name, self.attribute, self.attribute_value, version)

    def __str__(self) -> str:
        if self._version > 0:
            return self.resource_version_str()
        return self.resource_str()

    def __hash__(self) -> int:
        return hash(str(self))

    def __eq__(self, other: object) -> bool:
        return str(self) == str(other) and type(self) is type(other)

    def resource_str(self) -> ResourceIdStr:
        """
        String representation for this resource id with the following format:
            <type>[<agent>,<attribute>=<value>]

            - type: The resource type, as defined in the configuration model.
                For example :inmanta:entity:`std::testing::NullResource`.
            - agent: The agent responsible for this resource.
            - attribute: The key attribute that uniquely identifies this resource on the agent
            - value: The corresponding value for this key attribute.

        :return: Returns a :py:class:`inmanta.data.model.ResourceIdStr`
        """
        return cast(
            ResourceIdStr,
            "%(type)s[%(agent)s,%(attribute)s=%(value)s]"
            % {
                "type": self._entity_type,
                "agent": self._agent_name,
                "attribute": self._attribute,
                "value": self._attribute_value,
            },
        )

    def resource_version_str(self) -> ResourceVersionIdStr:
        return cast(
            ResourceVersionIdStr,
            "%(type)s[%(agent)s,%(attribute)s=%(value)s],v=%(version)s"
            % {
                "type": self._entity_type,
                "agent": self._agent_name,
                "attribute": self._attribute,
                "value": self._attribute_value,
                "version": self._version,
            },
        )

    def __repr__(self) -> str:
        return str(self)

    def get_instance(self) -> Optional[Resource]:
        """
        Create an instance of this class and set the identifying attribute already
        """
        cls, _ = resource.get_class(self.entity_type)

        if cls is None:
            return None

        obj = cls(self)

        setattr(obj, self.attribute, self.attribute_value)
        return obj

    @classmethod
    def parse_resource_version_id(cls, resource_id: ResourceVersionIdStr) -> "Id":
        id: Id = Id.parse_id(resource_id)
        if id.version == 0:
            raise ValueError(f"Version is missing from resource id: {resource_id}")
        return id

    @classmethod
    def parse_id(cls, resource_id: Union[ResourceVersionIdStr, ResourceIdStr], version: Optional[int] = None) -> "Id":
        """
        Parse the resource id and return the type, the hostname and the
        resource identifier.

        :param version: If provided, the version field of the returned Id will be set to this version.
        """
        result = PARSE_ID_REGEX.search(resource_id)

        if result is None:
            raise ValueError("Invalid id for resource %s" % resource_id)

        if version is None:
            version_match: str = result.group("version")

            version = 0
            if version_match is not None:
                version = int(version_match)

        id_obj = Id(result.group("type"), result.group("hostname"), result.group("attr"), result.group("value"), version)
        return id_obj

    @classmethod
    def is_resource_version_id(cls, value: str) -> bool:
        """
        Check whether the given value is a resource version id
        """
        result = PARSE_RVID_REGEX.search(value)
        return result is not None

    @classmethod
    def is_resource_id(cls, value: str) -> bool:
        """
        Check whether the given value is a resource id
        """
        result = PARSE_ID_REGEX.search(value)
        return result is not None

    def is_resource_version_id_obj(self) -> bool:
        """
        Check whether this object represents a resource version id
        """
        return self.version != 0

    @classmethod
    def set_version_in_id(cls, id_str: Union[ResourceVersionIdStr, ResourceIdStr], new_version: int) -> ResourceVersionIdStr:
        """
        Return a copy of the given id_str with the version number set to new_version.
        """
        parsed_id = cls.parse_id(id_str)
        new_id = parsed_id.copy(version=new_version)
        return new_id.resource_version_str()

    entity_type = property(get_entity_type)
    agent_name = property(get_agent_name)
    attribute = property(get_attribute)
    attribute_value = property(get_attribute_value)
    version = property(get_version, set_version)


class HostNotFoundException(Exception):
    """
    This exception is raise when the deployment agent cannot access a host to manage a resource (Use mainly with remote io)
    """

    def __init__(self, hostname: str, user: str, error: str) -> None:
        self.hostname = hostname
        self.user = user
        self.error = error

    def to_action(self) -> "ResourceAction":
        from inmanta.data import ResourceAction

        ra = ResourceAction()  # @UndefinedVariable
        ra.message = f"Failed to access host {self.hostname} as user {self.user} over ssh."
        ra.data = {"host": self.hostname, "user": self.user, "error": self.error}

        return ra<|MERGE_RESOLUTION|>--- conflicted
+++ resolved
@@ -453,17 +453,11 @@
         return obj
 
     @classmethod
-<<<<<<< HEAD
     def deserialize(cls, obj_map: JsonType, use_generic: bool = False) -> "Resource":
         """Deserialize the resource from the given dictionary
 
         :param obj_map: The json structure that represents all fields of the resource
         :param use_generic: Do not deserialize to the specific resource type. Only create a Resource instance.
-=======
-    def deserialize(cls, obj_map: JsonType) -> "Resource":
-        """
-        Deserialize the resource from the given dictionary
->>>>>>> 180a84fa
         """
         obj_id = Id.parse_id(obj_map["id"])
         cls_resource, _options = resource.get_class(obj_id.entity_type)
