"""
Copyright 2017 Inmanta

Licensed under the Apache License, Version 2.0 (the "License");
you may not use this file except in compliance with the License.
You may obtain a copy of the License at

    http://www.apache.org/licenses/LICENSE-2.0

Unless required by applicable law or agreed to in writing, software
distributed under the License is distributed on an "AS IS" BASIS,
WITHOUT WARRANTIES OR CONDITIONS OF ANY KIND, either express or implied.
See the License for the specific language governing permissions and
limitations under the License.

Contact: code@inmanta.com
"""

import logging
import re
import typing
import uuid
from collections.abc import Iterable, Iterator, Sequence
from typing import TYPE_CHECKING, Any, Callable, Optional, TypeVar, Union, cast

import inmanta.ast
import inmanta.util
from inmanta import const, references
<<<<<<< HEAD
=======
from inmanta.ast import CompilerException, ExplicitPluginException, ExternalException, RuntimeException
>>>>>>> 84e15b62
from inmanta.execute import proxy, util
from inmanta.stable_api import stable_api
from inmanta.types import JsonType, ResourceIdStr, ResourceVersionIdStr
from inmanta.util import dict_path

if TYPE_CHECKING:
    from inmanta import export
    from inmanta.agent import handler
    from inmanta.data import ResourceAction
    from inmanta.execute import runtime

LOGGER = logging.getLogger(__name__)


class ResourceException(Exception):
    pass


T = TypeVar("T", bound="Resource")


@stable_api
class resource:  # noqa: N801
    """
    A decorator that registers a new resource. The decorator must be applied to classes that inherit from
    :class:`~inmanta.resources.Resource`

    :param name: The name of the entity in the configuration model it creates a resource from. For example
        :inmanta:entity:`std::testing::NullResource`
    :param id_attribute: The attribute of `this` resource that uniquely identifies a resource on a logical agent.
        This attribute can be mapped.
    :param agent: This string indicates how the agent of this resource is determined. This string points to an attribute,
        but it can navigate relations (this value cannot be mapped). For example, the agent argument could be ``host.name``.
    """

    # The _resources dict is accessed by the compile function in pytest-inmanta.
    # see https://github.com/inmanta/pytest-inmanta/pull/381
    _resources: dict[str, tuple[type["Resource"], dict[str, str]]] = {}

    def __init__(self, name: str, id_attribute: str, agent: str):
        if not isinstance(agent, str):
            raise ResourceException(f"The agent parameter has to be a string, got {agent} of type {type(agent)}")
        self._cls_name = name
        self._options = {"agent": agent, "name": id_attribute}

    def __call__(self, cls: type[T]) -> type[T]:
        """
        The wrapping
        """
        if self._cls_name in resource._resources:
            LOGGER.info("Reloading module %s" % self._cls_name)
            del resource._resources[self._cls_name]

        resource._resources[self._cls_name] = (cls, self._options)
        return cls

    @classmethod
    def validate(cls) -> None:
        fq_name_resource_decorator = f"{cls.__module__}.{cls.__name__}"
        fq_name_resource_class = f"{Resource.__module__}.{Resource.__name__}"
        for resource, _ in cls._resources.values():
            if issubclass(resource, cls):
                # If a Resource inherits from the resource decorator, the server goes into an infinite recursion.
                # Here we make sure the user gets a clear error message (https://github.com/inmanta/inmanta-core/issues/8817).
                fq_name_current_resource = f"{resource.__module__}.{resource.__name__}"
                raise RuntimeException(
                    stmt=None,
                    msg=(
                        f"Resource {fq_name_current_resource} is inheriting from the {fq_name_resource_decorator} decorator."
                        f" Did you intend to inherit from {fq_name_resource_class} instead?"
                    ),
                )
            resource.validate()

    @classmethod
    def get_entity_resources(cls) -> Iterable[str]:
        """
        Returns a list of entity types for which a resource has been registered
        """
        return cls._resources.keys()

    @classmethod
    def get_class(cls, name: str) -> tuple[Optional[type["Resource"]], Optional[dict[str, str]]]:
        """
        Get the class definition for the given entity.
        """
        if name in cls._resources:
            return cls._resources[name]

        return (None, None)

    @classmethod
    def get_resources(cls) -> Iterator[tuple[str, type["Resource"]]]:
        """Return an iterator over resource type, resource definition"""
        return (
            (resource_type, resource_definition) for resource_type, (resource_definition, _options) in cls._resources.items()
        )

    @classmethod
    def reset(cls) -> None:
        """
        Clear the list of registered resources
        """
        cls._resources = {}


class ResourceNotFoundExcpetion(Exception):
    """
    This exception is thrown when a resource is not found
    """


@stable_api
class IgnoreResourceException(Exception):
    """
    Throw this exception when a resource should not be included by the exported.
    Typically resources use this to indicate that they are not managed by the orchestrator.
    """


def to_id(entity: "proxy.DynamicProxy") -> Optional[str]:
    """
    Convert an entity instance from the model to its resource id
    """
    entity_name = str(entity._type())
    for cls_name in [entity_name] + entity._type().get_all_parent_names():
        cls, options = resource.get_class(cls_name)

        if cls is not None:
            break

    if cls is not None and options is not None:
        obj_id = cls.object_to_id(entity, cls_name, options["name"], options["agent"])
        return str(obj_id)

    return None


class ResourceMeta(type):
    @classmethod
    def _get_parent_fields(cls, bases: Sequence[type["Resource"]]) -> list[str]:
        fields: list[str] = []
        for base in bases:
            if "fields" in base.__dict__:
                if not isinstance(base.__dict__["fields"], (tuple, list)):
                    raise Exception("fields attribute of %s should be a tuple or list" % base)

                fields.extend(base.__dict__["fields"])

            fields.extend(cls._get_parent_fields(base.__bases__))

        return fields

    def __new__(cls, class_name, bases, dct):
        fields = cls._get_parent_fields(bases)
        if "fields" in dct:
            if not isinstance(dct["fields"], (tuple, list)):
                raise Exception("fields attribute of %s should be a tuple or list" % class_name)

            fields.extend(dct["fields"])

        dct["fields"] = tuple(set(fields))
        return type.__new__(cls, class_name, bases, dct)


RESERVED_FOR_RESOURCE = {"id", "version", "model", "requires", "unknowns", "set_version", "clone", "is_type", "serialize"}


class ReferenceCollector:
    """Collect and organize all references and mutators"""

    def __init__(self, resource: "Resource") -> None:
        self.references: dict[uuid.UUID, references.ReferenceModel] = {}
        self.mutators: list[references.MutatorModel] = []
        self.resource = resource

    def _add_reference(self, value: object) -> None:
        """Add a value reference and recursively add any other references."""
        match value:
            case list():
                for v in value:
                    self._add_reference(v)

            case dict():
                for k, v in value.values():
                    self._add_reference(v)

            case references.Reference():
                ref = value.serialize()
                self.references[ref.id] = ref
                for arg in value.arguments.values():
                    self._add_reference(arg)

            case _:
                pass

    def add_reference(self, path: str, reference: "references.Reference[references.PrimitiveTypes]") -> None:
        """Add a new attribute map to a value reference that we found at the given path.

        :param path: The path where the value needs to be inserted
        :param reference: The attribute reference
        """
        self._add_reference(reference)

        self.mutators.append(
            references.ReplaceValue(
                resource=self.resource,
                value=reference,
                destination=path,
            ).serialize()
        )


def collect_references(value_reference_collector: ReferenceCollector | None, value: object, path: str) -> object:
    """Collect value references. This method also ensures that there are no values in the resources that are not serializable.
    This includes:
        - Unknowns
        - DynamicProxy


    :param value_reference_collector: An object that holds all the collected secret references and mappings
    :param value: The value to recursively find value references on
    :param path: The current path we are working on in the tree
    """
    match value:
        case list() | proxy.SequenceProxy():
            return [
                collect_references(value_reference_collector, value, f"{path}[{index}]")
                for index, value in enumerate(cast(typing.Iterable[object], value))
            ]

        case dict() | proxy.DictProxy():
            return {
                key: collect_references(value_reference_collector, value, f"{path}.{dict_path.NormalValue(key).escape()}")
                for key, value in value.items()
            }

        case references.Reference():
            if value_reference_collector is None:
                raise TypeError(f"{repr(value)} in resource is not JSON serializable at path {path}")
            value_reference_collector.add_reference(path, value)
            return None

        case proxy.DynamicProxy():
            inner_value = proxy.DynamicProxy.unwrap(value)
            if isinstance(inner_value, references.Reference):
                if value_reference_collector is None:
                    raise TypeError(f"{repr(value)} in resource is not JSON serializable at path {path}")
                value_reference_collector.add_reference(path, inner_value)
                return None
            else:
                raise TypeError(f"{repr(value)} in resource is not JSON serializable at path {path}")
        case util.Unknown():
            raise TypeError(f"{repr(value)} in resource is not JSON serializable at path {path}")

        case _:
            return value


@stable_api
class Resource(metaclass=ResourceMeta):
    """
    Plugins should inherit resource from this class so a resource from a model can be serialized and deserialized.

    Such as class is registered when the :func:`~inmanta.resources.resource` decorator is used. Each class needs to indicate
    the fields the resource will have with a class field named "fields". A metaclass merges all fields lists from the class
    itself and all superclasses. If a field it not available directly in the model object the serializer will look for
    static methods in the class with the name "get_$fieldname".
    """

    fields: Sequence[str] = (
        const.RESOURCE_ATTRIBUTE_SEND_EVENTS,
        const.RESOURCE_ATTRIBUTE_RECEIVE_EVENTS,
        const.RESOURCE_ATTRIBUTE_REFERENCES,
        const.RESOURCE_ATTRIBUTE_MUTATORS,
    )
    send_event: bool  # Deprecated field
    model: "proxy.DynamicProxy"
    map: dict[str, Callable[[Optional["export.Exporter"], "proxy.DynamicProxy"], Any]]

    @staticmethod
    def get_send_event(_exporter: "export.Exporter", obj: "Resource") -> bool:
        try:
            return obj.send_event
        except Exception:
            return False

    @staticmethod
    def get_references(_exporter: "export.Exporter", instance: "Resource") -> "typing.Sequence[references.ReferenceModel]":
        """This method is present so the serialization works correctly. This field is set by the serializer"""
        return []

    @staticmethod
    def get_mutators(_exporter: "export.Exporter", instance: "Resource") -> "typing.Sequence[references.MutatorModel]":
        """This method is present so the serialization works correctly. This field is set by the serializer"""
        return []

    @staticmethod
    def get_receive_events(_exporter: "export.Exporter", obj: "Resource") -> bool:
        try:
            return obj.receive_events
        except Exception:
            # default to True for backward compatibility (all resources used to receive events)
            return True

    @classmethod
    def convert_requires(
        cls, resources: dict["runtime.Instance", "Resource"], ignored_resources: set["runtime.Instance"]
    ) -> None:
        """
        Convert all requires

        :param resources: A dict with a mapping from model objects to resource objects
        :param ignored_resources: A set of model objects that have been ignored (and not converted to resources)
        """
        for res in resources.values():
            final_requires: set["Resource"] = set()
            initial_requires: list["runtime.Instance"] = [x for x in res.model.requires]

            for r in initial_requires:
                if r in resources:
                    final_requires.add(resources[r])

            if len(final_requires) == 0 and not len(initial_requires) == 0:
                for r in initial_requires:
                    # do not warn about resources that either contain unknowns or are ignored
                    if r in ignored_resources:
                        initial_requires.remove(r)

                if len(initial_requires) > 0:
                    LOGGER.warning(
                        "The resource %s had requirements before flattening, but not after flattening."
                        " Initial set was %s. Perhaps provides relation is not wired through correctly?",
                        res,
                        initial_requires,
                    )

            res.resource_requires = final_requires
            res.requires = {x.id for x in final_requires}

    @classmethod
    def object_to_id(
        cls, model_object: "proxy.DynamicProxy", entity_name: str, attribute_name: str, agent_attribute: str
    ) -> "Id":
        """
        Convert the given object to a textual id

        :param model_object: The object to convert to an id
        :param entity_name: The entity type
        :param attribute_name: The name of the attribute that uniquely identifies the entity
        :param agent_attribute: The "path" to the attribute that defines the agent
        """
        # first get the agent attribute
        path_elements: list[str] = agent_attribute.split(".")
        agent_value = model_object
        for el in path_elements:
            try:
                # TODO cleanup this hack
                if isinstance(agent_value, list):
                    agent_value = agent_value[0]

                agent_value = getattr(agent_value, el)

            except inmanta.ast.UnsetException as e:
                raise e
            except inmanta.ast.UnknownException as e:
                raise e
            except Exception:
                raise Exception(
                    "Unable to get the name of agent %s belongs to. In path %s, '%s' does not exist"
                    % (model_object, agent_attribute, el)
                )

        attribute_value = cls.map_field(None, entity_name, attribute_name, model_object)
        # TODO: what about references? What about nested references? Call map_field in strict mode? Already done via None arg
        if isinstance(attribute_value, util.Unknown):
            raise inmanta.ast.UnknownException(attribute_value)
        if not isinstance(agent_value, str):
            raise ResourceException(
                f"The agent attribute should lead to a string, got {agent_value} of type {type(agent_value)}"
            )

        # agent_value is no longer a proxy.DynamicProxy here, force this for mypy validation
        return Id(entity_name, str(agent_value), attribute_name, str(attribute_value))

    @classmethod
    def map_field(
        cls,
        exporter: Optional["export.Exporter"],
        entity_name: str,
        field_name: str,
        model_object: "proxy.DynamicProxy",
        reference_collector: Optional[ReferenceCollector] = None,
    ) -> object:
        try:
            if hasattr(cls, "get_" + field_name):
                mthd = getattr(cls, "get_" + field_name)
                value = mthd(exporter, model_object)
            elif hasattr(cls, "map") and field_name in cls.map:
                value = cls.map[field_name](exporter, model_object)
            else:
                try:
                    value = getattr(model_object, field_name)
                except inmanta.ast.UndeclaredReference as e:
                    value = e.reference

            # walk the entire model to find any value references. Additionally we also want to make sure we raise exceptions on:
            # - Unknowns
            # - DynamicProxys to entities
            # - References if we don't have a reference_collector
            value = collect_references(reference_collector, value, field_name)

            return value
        except IgnoreResourceException:
            raise  # will be handled in _load_resources of export.py
        except inmanta.ast.UnknownException as e:
            return e.unknown
        except inmanta.ast.PluginException as e:
            raise inmanta.ast.ExplicitPluginException(
                None, f"Failed to get attribute '{field_name}' for export on '{entity_name}'", e
            )
        except inmanta.ast.CompilerException:
            # Internal exceptions (like UnsetException) should be propagated without being wrapped
            # as they are used later on and wrapping them would break the compiler
            raise
        except Exception as e:
            raise inmanta.ast.ExternalException(
                None, f"Failed to get attribute '{field_name}' for export on '{entity_name}'", e
            )

    @classmethod
    def create_from_model(cls, exporter: "export.Exporter", entity_name: str, model_object: "proxy.DynamicProxy") -> "Resource":
        """
        Build a resource from a given configuration model entity
        """
        resource_cls, options = resource.get_class(entity_name)

        if resource_cls is None or options is None:
            raise TypeError("No resource class registered for entity %s" % entity_name)

        # build the id of the object
        obj_id = resource_cls.object_to_id(model_object, entity_name, options["name"], options["agent"])
        obj = resource_cls(obj_id)

        # map all fields
        reference_collector = ReferenceCollector(obj)
        fields: dict[str, object] = {
            field: resource_cls.map_field(exporter, entity_name, field, model_object, reference_collector)
            for field in resource_cls.fields
        }

        fields[const.RESOURCE_ATTRIBUTE_REFERENCES] = list(reference_collector.references.values())
        fields[const.RESOURCE_ATTRIBUTE_MUTATORS] = reference_collector.mutators

        obj.populate(fields)
        obj.model = model_object

        return obj

    @classmethod
    def deserialize(cls, obj_map: JsonType) -> "Resource":
        """Deserialize the resource from the given dictionary

        :param obj_map: The json structure that represents all fields of the resource
        """
        obj_id = Id.parse_id(obj_map["id"])
        cls_resource, _options = resource.get_class(obj_id.entity_type)

        force_fields = False
        if cls_resource is None:
            raise TypeError("No resource class registered for entity %s" % obj_id.entity_type)

        # backward compatibility for resources that were exported and stored in serialized form before these fields were
        # introduced:
        # - receive_events
        # - references
        # - mutators
        extra: dict[str, object] = {}
        if const.RESOURCE_ATTRIBUTE_RECEIVE_EVENTS not in obj_map:
            extra[const.RESOURCE_ATTRIBUTE_RECEIVE_EVENTS] = True

        if (
            const.RESOURCE_ATTRIBUTE_MUTATORS not in obj_map
            or obj_map[const.RESOURCE_ATTRIBUTE_MUTATORS] is None
            or const.RESOURCE_ATTRIBUTE_REFERENCES not in obj_map
            or obj_map[const.RESOURCE_ATTRIBUTE_REFERENCES] is None
        ):
            extra[const.RESOURCE_ATTRIBUTE_MUTATORS] = []
            extra[const.RESOURCE_ATTRIBUTE_REFERENCES] = []

        if extra:
            obj_map = {**obj_map, **extra}

        obj = cls_resource(obj_id)
        obj.populate(obj_map, force_fields)
        return obj

    @classmethod
    def validate(cls) -> None:
        for field in cls.fields:
            if field.startswith("_"):
                raise ResourceException("Resource field names can not start with _, reported in %s" % cls.__name__)
            if field in RESERVED_FOR_RESOURCE:
                raise ResourceException(
                    f"Resource {field} is a reserved keyword and not a valid field name, reported in {cls.__name__}"
                )

    def __init__(self, _id: "Id") -> None:
        self.id = _id
        self.requires: set[Id] = set()
        self.resource_requires: set[Resource] = set()
        self.unknowns: set[str] = set()

        if not hasattr(self.__class__, "fields"):
            raise Exception("A resource should have a list of fields")

        for field in self.__class__.fields:
            setattr(self, field, None)

        self.version = _id.version

        self._references_model: dict[uuid.UUID, references.ReferenceModel] = {}
        self._references: dict[uuid.UUID, references.Reference[references.RefValue]] = {}
        self._resolved = False

    def __getitem__(self, key: str) -> object:
        """Support dict like access on the resource"""
        if key in self.fields:
            return getattr(self, key)

        raise KeyError()

    def __setitem__(self, key: str, value: object) -> None:
        """Support dict like access on the resource. It is not possible to create new
        attributes using setitem
        """
        if key in self.fields:
            return setattr(self, key, value)

        raise KeyError()

    def __delitem__(self, key: str) -> None:
        raise Exception("Deleting fields is not allowed on a resource")

    def clear(self) -> None:
        raise Exception("Deleting fields is not allowed on a resource")

    def items(self) -> Iterator[tuple[str, object]]:
        for key in self.fields:
            yield key, getattr(self, key)

    def get_reference_value(self, id: uuid.UUID, logger: "handler.LoggerABC") -> "references.RefValue":
        """Get a value of a reference"""
        if id not in self._references:
            if id not in self._references_model:
                raise KeyError(f"The reference with id {id} is not defined in resource {self.id}")

            model = self._references_model[id]
            ref = references.reference.get_class(model.type).deserialize(model, self, logger)
            self._references[model.id] = ref

        return self._references[id].get(logger)

    def resolve_all_references(self, logger: "handler.LoggerABC") -> None:
        """Resolve all value references"""
        if self._resolved:
            return
        for ref in self.references:  # type: ignore
            if ref.get("id", None) not in self._references_model:
                model = references.ReferenceModel(**ref)
                self._references_model[model.id] = model

        for mutator in self.mutators:  # type: ignore
            mutator = references.mutator.get_class(mutator["type"]).deserialize(
                references.MutatorModel(**mutator), self, logger
            )
            mutator.run(logger)

        self._resolved = True

    def populate(self, fields: dict[str, object], force_fields: bool = False) -> None:
        for field in self.__class__.fields:
            if field in fields or force_fields:
                setattr(self, field, fields[field])
            else:
                raise Exception("Resource with id {} does not have field {}".format(fields["id"], field))

        if "requires" in fields:
            # parse requires into ID's
            for require in fields["requires"]:  # type: ignore
                self.requires.add(Id.parse_id(require))

    def set_version(self, version: int) -> None:
        """Set the version of this resource"""
        self.version = version
        self.id.version = version

    def __setattr__(self, name: str, value: Any) -> None:
        if isinstance(value, util.Unknown):
            self.unknowns.add(name)

        self.__dict__[name] = value

    def __str__(self) -> str:
        return str(self.id)

    def __repr__(self) -> str:
        return str(self)

    def clone(self: T, **kwargs: Any) -> T:
        """
        Create a clone of this resource. The given kwargs can be used to override attributes.

        :return: The cloned resource
        """
        res = Resource.deserialize(self.serialize())
        for k, v in kwargs.items():
            setattr(res, k, v)

        return res

    def serialize(self) -> JsonType:
        """
        Serialize this resource to its dictionary representation
        """
        dictionary: dict[str, Any] = {}

        for field in self.__class__.fields:
            dictionary[field] = getattr(self, field)

        dictionary["requires"] = [str(x) for x in self.requires]
        dictionary["version"] = self.version
        dictionary["id"] = self.id.resource_version_str()

        return dictionary

    def is_type(self, type_name: str) -> bool:
        return str(self.model._get_instance().get_type()) == type_name


@stable_api
class PurgeableResource(Resource):
    """
    See :inmanta:entity:`std::PurgeableResource` for more information.
    """

    fields = ("purged", "purge_on_delete")
    purged: bool
    purge_on_delete: bool


@stable_api
class DiscoveryResource(Resource):
    """
    See :inmanta:entity:`std::DiscoveryResource` for more information.
    """

    fields = ()


@stable_api
class ManagedResource(Resource):
    """
    See :inmanta:entity:`std::ManagedResource` for more information.
    """

    fields = ("managed",)

    managed: bool

    @staticmethod
    def get_managed(exporter: "export.Exporter", obj: "ManagedResource") -> bool:
        if not obj.managed:
            raise IgnoreResourceException()
        return obj.managed


PARSE_ID_REGEX = re.compile(
    r"^(?P<id>(?P<type>(?P<ns>[\w-]+(::[\w-]+)*)::(?P<class>[\w-]+))\[(?P<hostname>[^,]+),"
    r"(?P<attr>[^=]+)=(?P<value>[^\]]+)\])(,v=(?P<version>[0-9]+))?$"
)

PARSE_RVID_REGEX = re.compile(
    r"^(?P<id>(?P<type>(?P<ns>[\w-]+(::[\w-]+)*)::(?P<class>[\w-]+))\[(?P<hostname>[^,]+),"
    r"(?P<attr>[^=]+)=(?P<value>[^\]]+)\]),v=(?P<version>[0-9]+)$"
)


@stable_api
class Id:
    """
    A unique id that identifies a resource that is managed by an agent
    """

    def __init__(self, entity_type: str, agent_name: str, attribute: str, attribute_value: str, version: int = 0) -> None:
        """
        :attr entity_type: The resource type, as defined in the configuration model.
            For example :inmanta:entity:`std::testing::NullResource`.
        :attr agent_name: The agent responsible for this resource.
        :attr attribute: The key attribute that uniquely identifies this resource on the agent
        :attr attribute_value: The corresponding value for this key attribute.
        :attr version: The version number for this resource.
        """
        self._entity_type = entity_type
        self._agent_name = agent_name
        self._attribute = attribute
        self._attribute_value = attribute_value
        self._version = version

    def to_dict(self) -> JsonType:
        return {
            "entity_type": self._entity_type,
            "agent_name": self.agent_name,
            "attribute": self.attribute,
            "attribute_value": self.attribute_value,
            "version": self.version,
        }

    def get_entity_type(self) -> str:
        return self._entity_type

    def get_agent_name(self) -> str:
        return self._agent_name

    def get_attribute(self) -> str:
        return self._attribute

    def get_attribute_value(self) -> str:
        return self._attribute_value

    def get_version(self) -> int:
        return self._version

    def set_version(self, version: int) -> None:
        if self._version > 0 and version != self._version:
            raise AttributeError("can't set attribute version")

        self._version = version

    def get_inmanta_module(self) -> str:
        """
        Utility method to parse the Inmanta module out of
        the entity type for this Id.

        e.g. Returns `std` for resources of type `std::testing::NullResource`
        """
        ns = self._entity_type.split("::", maxsplit=1)
        return ns[0]

    def copy(self, *, version: int) -> "Id":
        """
        Creates a copy of this resource id for another model version.
        """
        return Id(self.entity_type, self.agent_name, self.attribute, self.attribute_value, version)

    def __str__(self) -> str:
        if self._version > 0:
            return self.resource_version_str()
        return self.resource_str()

    def __hash__(self) -> int:
        return hash(str(self))

    def __eq__(self, other: object) -> bool:
        return str(self) == str(other) and type(self) is type(other)

    def resource_str(self) -> ResourceIdStr:
        """
        String representation for this resource id with the following format:
            <type>[<agent>,<attribute>=<value>]

            - type: The resource type, as defined in the configuration model.
                For example :inmanta:entity:`std::testing::NullResource`.
            - agent: The agent responsible for this resource.
            - attribute: The key attribute that uniquely identifies this resource on the agent
            - value: The corresponding value for this key attribute.

        :return: Returns a :py:class:`inmanta.data.model.ResourceIdStr`
        """
        return cast(
            ResourceIdStr,
            "%(type)s[%(agent)s,%(attribute)s=%(value)s]"
            % {
                "type": self._entity_type,
                "agent": self._agent_name,
                "attribute": self._attribute,
                "value": self._attribute_value,
            },
        )

    def resource_version_str(self) -> ResourceVersionIdStr:
        return cast(
            ResourceVersionIdStr,
            "%(type)s[%(agent)s,%(attribute)s=%(value)s],v=%(version)s"
            % {
                "type": self._entity_type,
                "agent": self._agent_name,
                "attribute": self._attribute,
                "value": self._attribute_value,
                "version": self._version,
            },
        )

    def __repr__(self) -> str:
        return str(self)

    def get_instance(self) -> Optional[Resource]:
        """
        Create an instance of this class and set the identifying attribute already
        """
        cls, _ = resource.get_class(self.entity_type)

        if cls is None:
            return None

        obj = cls(self)

        setattr(obj, self.attribute, self.attribute_value)
        return obj

    @classmethod
    def parse_resource_version_id(cls, resource_id: ResourceVersionIdStr) -> "Id":
        id: Id = Id.parse_id(resource_id)
        if id.version == 0:
            raise ValueError(f"Version is missing from resource id: {resource_id}")
        return id

    @classmethod
    def parse_id(cls, resource_id: Union[ResourceVersionIdStr, ResourceIdStr], version: Optional[int] = None) -> "Id":
        """
        Parse the resource id and return the type, the hostname and the
        resource identifier.

        :param version: If provided, the version field of the returned Id will be set to this version.
        """
        result = PARSE_ID_REGEX.search(resource_id)

        if result is None:
            raise ValueError("Invalid id for resource %s" % resource_id)

        if version is None:
            version_match: str = result.group("version")

            version = 0
            if version_match is not None:
                version = int(version_match)

        id_obj = Id(result.group("type"), result.group("hostname"), result.group("attr"), result.group("value"), version)
        return id_obj

    @classmethod
    def is_resource_version_id(cls, value: str) -> bool:
        """
        Check whether the given value is a resource version id
        """
        result = PARSE_RVID_REGEX.search(value)
        return result is not None

    @classmethod
    def is_resource_id(cls, value: str) -> bool:
        """
        Check whether the given value is a resource id
        """
        result = PARSE_ID_REGEX.search(value)
        return result is not None

    def is_resource_version_id_obj(self) -> bool:
        """
        Check whether this object represents a resource version id
        """
        return self.version != 0

    @classmethod
    def set_version_in_id(cls, id_str: Union[ResourceVersionIdStr, ResourceIdStr], new_version: int) -> ResourceVersionIdStr:
        """
        Return a copy of the given id_str with the version number set to new_version.
        """
        parsed_id = cls.parse_id(id_str)
        new_id = parsed_id.copy(version=new_version)
        return new_id.resource_version_str()

    entity_type = property(get_entity_type)
    agent_name = property(get_agent_name)
    attribute = property(get_attribute)
    attribute_value = property(get_attribute_value)
    version = property(get_version, set_version)


class HostNotFoundException(Exception):
    """
    This exception is raise when the deployment agent cannot access a host to manage a resource (Use mainly with remote io)
    """

    def __init__(self, hostname: str, user: str, error: str) -> None:
        self.hostname = hostname
        self.user = user
        self.error = error

    def to_action(self) -> "ResourceAction":
        from inmanta.data import ResourceAction

        ra = ResourceAction()  # @UndefinedVariable
        ra.message = f"Failed to access host {self.hostname} as user {self.user} over ssh."
        ra.data = {"host": self.hostname, "user": self.user, "error": self.error}

        return ra<|MERGE_RESOLUTION|>--- conflicted
+++ resolved
@@ -26,10 +26,6 @@
 import inmanta.ast
 import inmanta.util
 from inmanta import const, references
-<<<<<<< HEAD
-=======
-from inmanta.ast import CompilerException, ExplicitPluginException, ExternalException, RuntimeException
->>>>>>> 84e15b62
 from inmanta.execute import proxy, util
 from inmanta.stable_api import stable_api
 from inmanta.types import JsonType, ResourceIdStr, ResourceVersionIdStr
@@ -95,7 +91,7 @@
                 # If a Resource inherits from the resource decorator, the server goes into an infinite recursion.
                 # Here we make sure the user gets a clear error message (https://github.com/inmanta/inmanta-core/issues/8817).
                 fq_name_current_resource = f"{resource.__module__}.{resource.__name__}"
-                raise RuntimeException(
+                raise inmanta.ast.RuntimeException(
                     stmt=None,
                     msg=(
                         f"Resource {fq_name_current_resource} is inheriting from the {fq_name_resource_decorator} decorator."
