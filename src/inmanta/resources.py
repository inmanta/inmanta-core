--- conflicted
+++ resolved
@@ -26,11 +26,7 @@
 
 import inmanta.ast
 import inmanta.util
-<<<<<<< HEAD
-from inmanta import const, execute, plugins, references
-=======
-from inmanta import const
->>>>>>> e26b82d7
+from inmanta import const, references
 from inmanta.ast import CompilerException, ExplicitPluginException, ExternalException
 from inmanta.execute import util
 from inmanta.stable_api import stable_api
