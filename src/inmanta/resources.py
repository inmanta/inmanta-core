"""
    Copyright 2017 Inmanta

    Licensed under the Apache License, Version 2.0 (the "License");
    you may not use this file except in compliance with the License.
    You may obtain a copy of the License at

        http://www.apache.org/licenses/LICENSE-2.0

    Unless required by applicable law or agreed to in writing, software
    distributed under the License is distributed on an "AS IS" BASIS,
    WITHOUT WARRANTIES OR CONDITIONS OF ANY KIND, either express or implied.
    See the License for the specific language governing permissions and
    limitations under the License.

    Contact: code@inmanta.com
"""

import json
import logging
import re
from collections.abc import Iterable, Iterator, Sequence
from typing import TYPE_CHECKING, Any, Callable, Optional, TypeVar, Union, cast

import inmanta.util
from inmanta import plugins
from inmanta.ast import CompilerException, ExplicitPluginException, ExternalException
from inmanta.data.model import ResourceIdStr, ResourceVersionIdStr
from inmanta.execute import proxy, util
from inmanta.stable_api import stable_api
from inmanta.types import JsonType

if TYPE_CHECKING:
    from inmanta import export
    from inmanta.data import ResourceAction
    from inmanta.execute import runtime

LOGGER = logging.getLogger(__name__)


class ResourceException(Exception):
    pass


T = TypeVar("T", bound="Resource")


@stable_api
class resource:  # noqa: N801
    """
    A decorator that registers a new resource. The decorator must be applied to classes that inherit from
    :class:`~inmanta.resources.Resource`

    :param name: The name of the entity in the configuration model it creates a resources from. For example
<<<<<<< HEAD
                 :inmanta:entity:`std::Host`
=======
                 :inmanta:entity:`std::NullResource`
>>>>>>> 86245aee
    :param id_attribute: The attribute of `this` resource that uniquely identifies a resource on an agent. This attribute
                         can be mapped.
    :param agent: This string indicates how the agent of this resource is determined. This string points to an attribute,
                  but it can navigate relations (this value cannot be mapped). For example, the agent argument could be
                  ``host.name``
    """

    # The _resources dict is accessed by the compile function in pytest-inmanta.
    # see https://github.com/inmanta/pytest-inmanta/pull/381
    _resources: dict[str, tuple[type["Resource"], dict[str, str]]] = {}

    def __init__(self, name: str, id_attribute: str, agent: str):
        if not isinstance(agent, str):
            raise ResourceException(f"The agent parameter has to be a string, got {agent} of type {type(agent)}")
        self._cls_name = name
        self._options = {"agent": agent, "name": id_attribute}

    def __call__(self, cls: type[T]) -> type[T]:
        """
        The wrapping
        """
        if self._cls_name in resource._resources:
            LOGGER.info("Reloading module %s" % self._cls_name)
            del resource._resources[self._cls_name]

        resource._resources[self._cls_name] = (cls, self._options)
        return cls

    @classmethod
    def validate(cls) -> None:
        for resource, _ in cls._resources.values():
            resource.validate()

    @classmethod
    def get_entity_resources(cls) -> Iterable[str]:
        """
        Returns a list of entity types for which a resource has been registered
        """
        return cls._resources.keys()

    @classmethod
    def get_class(cls, name: str) -> tuple[Optional[type["Resource"]], Optional[dict[str, str]]]:
        """
        Get the class definition for the given entity.
        """
        if name in cls._resources:
            return cls._resources[name]

        return (None, None)

    @classmethod
    def get_resources(cls) -> Iterator[tuple[str, type["Resource"]]]:
        """Return an iterator over resource type, resource definition"""
        return (
            (resource_type, resource_definition) for resource_type, (resource_definition, _options) in cls._resources.items()
        )

    @classmethod
    def reset(cls) -> None:
        """
        Clear the list of registered resources
        """
        cls._resources = {}


class ResourceNotFoundExcpetion(Exception):
    """
    This exception is thrown when a resource is not found
    """


@stable_api
class IgnoreResourceException(Exception):
    """
    Throw this exception when a resource should not be included by the exported.
    Typically resources use this to indicate that they are not managed by the orchestrator.
    """


def to_id(entity: "proxy.DynamicProxy") -> Optional[str]:
    """
    Convert an entity instance from the model to its resource id
    """
    entity_name = str(entity._type())
    for cls_name in [entity_name] + entity._type().get_all_parent_names():
        cls, options = resource.get_class(cls_name)

        if cls is not None:
            break

    if cls is not None and options is not None:
        obj_id = cls.object_to_id(entity, cls_name, options["name"], options["agent"])
        return str(obj_id)

    return None


class ResourceMeta(type):
    @classmethod
    def _get_parent_fields(cls, bases: Sequence[type["Resource"]]) -> list[str]:
        fields: list[str] = []
        for base in bases:
            if "fields" in base.__dict__:
                if not isinstance(base.__dict__["fields"], (tuple, list)):
                    raise Exception("fields attribute of %s should be a tuple or list" % base)

                fields.extend(base.__dict__["fields"])

            fields.extend(cls._get_parent_fields(base.__bases__))

        return fields

    def __new__(cls, class_name, bases, dct):
        fields = cls._get_parent_fields(bases)
        if "fields" in dct:
            if not isinstance(dct["fields"], (tuple, list)):
                raise Exception("fields attribute of %s should be a tuple or list" % class_name)

            fields.extend(dct["fields"])

        dct["fields"] = tuple(set(fields))
        return type.__new__(cls, class_name, bases, dct)


RESERVED_FOR_RESOURCE = {"id", "version", "model", "requires", "unknowns", "set_version", "clone", "is_type", "serialize"}


@stable_api
class Resource(metaclass=ResourceMeta):
    """
    Plugins should inherit resource from this class so a resource from a model can be serialized and deserialized.

    Such as class is registered when the :func:`~inmanta.resources.resource` decorator is used. Each class needs to indicate
    the fields the resource will have with a class field named "fields". A metaclass merges all fields lists from the class
    itself and all superclasses. If a field it not available directly in the model object the serializer will look for
    static methods in the class with the name "get_$fieldname".
    """

    fields: Sequence[str] = ("send_event",)
    send_event: bool  # Deprecated field
    model: "proxy.DynamicProxy"
    map: dict[str, Callable[[Optional["export.Exporter"], "proxy.DynamicProxy"], Any]]

    @staticmethod
    def get_send_event(_exporter: "export.Exporter", obj: "Resource") -> bool:
        try:
            return obj.send_event
        except Exception:
            return False

    @classmethod
    def convert_requires(
        cls, resources: dict["runtime.Instance", "Resource"], ignored_resources: set["runtime.Instance"]
    ) -> None:
        """
        Convert all requires

        :param resources: A dict with a mapping from model objects to resource objects
        :param ignored_resources: A set of model objects that have been ignored (and not converted to resources)
        """
        for res in resources.values():
            final_requires: set["Resource"] = set()
            initial_requires: list["runtime.Instance"] = [x for x in res.model.requires]

            for r in initial_requires:
                if r in resources:
                    final_requires.add(resources[r])

            if len(final_requires) == 0 and not len(initial_requires) == 0:
                for r in initial_requires:
                    # do not warn about resources that either contain unknowns or are ignored
                    if r in ignored_resources:
                        initial_requires.remove(r)

                if len(initial_requires) > 0:
                    LOGGER.warning(
                        "The resource %s had requirements before flattening, but not after flattening."
                        " Initial set was %s. Perhaps provides relation is not wired through correctly?",
                        res,
                        initial_requires,
                    )

            res.resource_requires = final_requires
            res.requires = {x.id for x in final_requires}

    @classmethod
    def object_to_id(
        cls, model_object: "proxy.DynamicProxy", entity_name: str, attribute_name: str, agent_attribute: str
    ) -> "Id":
        """
        Convert the given object to a textual id

        :param model_object: The object to convert to an id
        :param entity_name: The entity type
        :param attribute_name: The name of the attribute that uniquely identifies the entity
        :param agent_attribute: The "path" to the attribute that defines the agent
        """
        # first get the agent attribute
        path_elements: list[str] = agent_attribute.split(".")
        agent_value = model_object
        for el in path_elements:
            try:
                # TODO cleanup this hack
                if isinstance(agent_value, list):
                    agent_value = agent_value[0]

                agent_value = getattr(agent_value, el)

            except proxy.UnsetException as e:
                raise e
            except proxy.UnknownException as e:
                raise e
            except Exception:
                raise Exception(
                    "Unable to get the name of agent %s belongs to. In path %s, '%s' does not exist"
                    % (model_object, agent_attribute, el)
                )

        attribute_value = cls.map_field(None, entity_name, attribute_name, model_object)
        if isinstance(attribute_value, util.Unknown):
            raise proxy.UnknownException(attribute_value)
        if not isinstance(agent_value, str):
            raise ResourceException(
                f"The agent attribute should lead to a string, got {agent_value} of type {type(agent_value)}"
            )

        # agent_value is no longer a proxy.DynamicProxy here, force this for mypy validation
        return Id(entity_name, str(agent_value), attribute_name, str(attribute_value))

    @classmethod
    def map_field(
        cls, exporter: Optional["export.Exporter"], entity_name: str, field_name: str, model_object: "proxy.DynamicProxy"
    ) -> str:
        try:
            if hasattr(cls, "get_" + field_name):
                mthd = getattr(cls, "get_" + field_name)
                value = mthd(exporter, model_object)
            elif hasattr(cls, "map") and field_name in cls.map:
                value = cls.map[field_name](exporter, model_object)
            else:
                value = getattr(model_object, field_name)
            # serialize to weed out all unknowns
            # not very efficient, but the tree has to be traversed anyways
            # passing along the serialized version would break the resource apis
            json.dumps(value, default=inmanta.util.api_boundary_json_encoder)
            return value
        except IgnoreResourceException:
            raise  # will be handled in _load_resources of export.py
        except proxy.UnknownException as e:
            return e.unknown
        except plugins.PluginException as e:
            raise ExplicitPluginException(None, f"Failed to get attribute '{field_name}' for export on '{entity_name}'", e)
        except CompilerException:
            # Internal exceptions (like UnsetException) should be propagated without being wrapped
            # as they are used later on and wrapping them would break the compiler
            raise
        except Exception as e:
            raise ExternalException(None, f"Failed to get attribute '{field_name}' for export on '{entity_name}'", e)

    @classmethod
    def create_from_model(cls, exporter: "export.Exporter", entity_name: str, model_object: "proxy.DynamicProxy") -> "Resource":
        """
        Build a resource from a given configuration model entity
        """
        resource_cls, options = resource.get_class(entity_name)

        if resource_cls is None or options is None:
            raise TypeError("No resource class registered for entity %s" % entity_name)

        # build the id of the object
        obj_id = resource_cls.object_to_id(model_object, entity_name, options["name"], options["agent"])

        # map all fields
        fields = {field: resource_cls.map_field(exporter, entity_name, field, model_object) for field in resource_cls.fields}

        obj = resource_cls(obj_id)
        obj.populate(fields)
        obj.model = model_object

        return obj

    @classmethod
    def deserialize(cls, obj_map: JsonType) -> "Resource":
        """
        Deserialize the resource from the given dictionary
        """
        obj_id = Id.parse_id(obj_map["id"])
        cls_resource, _options = resource.get_class(obj_id.entity_type)

        force_fields = False
        if cls_resource is None:
            raise TypeError("No resource class registered for entity %s" % obj_id.entity_type)

        obj = cls_resource(obj_id)
        obj.populate(obj_map, force_fields)

        return obj

    @classmethod
    def validate(cls) -> None:
        for field in cls.fields:
            if field.startswith("_"):
                raise ResourceException("Resource field names can not start with _, reported in %s" % cls.__name__)
            if field in RESERVED_FOR_RESOURCE:
                raise ResourceException(
                    f"Resource {field} is a reserved keyword and not a valid field name, reported in {cls.__name__}"
                )

    def __init__(self, _id: "Id") -> None:
        self.id = _id
        self.requires: set[Id] = set()
        self.resource_requires: set[Resource] = set()
        self.unknowns: set[str] = set()

        if not hasattr(self.__class__, "fields"):
            raise Exception("A resource should have a list of fields")

        for field in self.__class__.fields:
            setattr(self, field, None)

        self.version = _id.version

    def populate(self, fields: dict[str, Any], force_fields: bool = False) -> None:
        for field in self.__class__.fields:
            if field in fields or force_fields:
                setattr(self, field, fields[field])
            else:
                raise Exception("Resource with id {} does not have field {}".format(fields["id"], field))
        if "requires" in fields:
            # parse requires into ID's
            for require in fields["requires"]:
                self.requires.add(Id.parse_id(require))

    def set_version(self, version: int) -> None:
        """
        Set the version of this resource
        """
        self.version = version
        self.id.version = version

    def __setattr__(self, name: str, value: Any) -> None:
        if isinstance(value, util.Unknown):
            self.unknowns.add(name)

        self.__dict__[name] = value

    def __str__(self) -> str:
        return str(self.id)

    def __repr__(self) -> str:
        return str(self)

    def clone(self: T, **kwargs: Any) -> T:
        """
        Create a clone of this resource. The given kwargs can be used to override attributes.

        :return: The cloned resource
        """
        res = Resource.deserialize(self.serialize())
        for k, v in kwargs.items():
            setattr(res, k, v)

        return res

    def serialize(self) -> JsonType:
        """
        Serialize this resource to its dictionary representation
        """
        dictionary: dict[str, Any] = {}

        for field in self.__class__.fields:
            dictionary[field] = getattr(self, field)

        dictionary["requires"] = [str(x) for x in self.requires]
        dictionary["version"] = self.version
        dictionary["id"] = self.id.resource_version_str()

        return dictionary

    def is_type(self, type_name: str) -> bool:
        return str(self.model._get_instance().get_type()) == type_name


@stable_api
class PurgeableResource(Resource):
    """
    See :inmanta:entity:`std::PurgeableResource` for more information.
    """

    fields = ("purged", "purge_on_delete")
    purged: bool
    purge_on_delete: bool


@stable_api
class DiscoveryResource(Resource):
    """
    See :inmanta:entity:`std::DiscoveryResource` for more information.
    """

    fields = ()


@stable_api
class ManagedResource(Resource):
    """
    See :inmanta:entity:`std::ManagedResource` for more information.
    """

    fields = ("managed",)

    managed: bool

    @staticmethod
    def get_managed(exporter: "export.Exporter", obj: "ManagedResource") -> bool:
        if not obj.managed:
            raise IgnoreResourceException()
        return obj.managed


PARSE_ID_REGEX = re.compile(
    r"^(?P<id>(?P<type>(?P<ns>[\w-]+(::[\w-]+)*)::(?P<class>[\w-]+))\[(?P<hostname>[^,]+),"
    r"(?P<attr>[^=]+)=(?P<value>[^\]]+)\])(,v=(?P<version>[0-9]+))?$"
)

PARSE_RVID_REGEX = re.compile(
    r"^(?P<id>(?P<type>(?P<ns>[\w-]+(::[\w-]+)*)::(?P<class>[\w-]+))\[(?P<hostname>[^,]+),"
    r"(?P<attr>[^=]+)=(?P<value>[^\]]+)\]),v=(?P<version>[0-9]+)$"
)


@stable_api
class Id:
    """
    A unique id that identifies a resource that is managed by an agent
    """

    def __init__(self, entity_type: str, agent_name: str, attribute: str, attribute_value: str, version: int = 0) -> None:
        """
        :attr entity_type: The resource type, as defined in the configuration model. For example :inmanta:entity:`std::NullResource`.
        :attr agent_name: The agent responsible for this resource.
        :attr attribute: The key attribute that uniquely identifies this resource on the agent
        :attr attribute_value: The corresponding value for this key attribute.
        :attr version: The version number for this resource.
        """
        self._entity_type = entity_type
        self._agent_name = agent_name
        self._attribute = attribute
        self._attribute_value = attribute_value
        self._version = version

    def to_dict(self) -> JsonType:
        return {
            "entity_type": self._entity_type,
            "agent_name": self.agent_name,
            "attribute": self.attribute,
            "attribute_value": self.attribute_value,
            "version": self.version,
        }

    def get_entity_type(self) -> str:
        return self._entity_type

    def get_agent_name(self) -> str:
        return self._agent_name

    def get_attribute(self) -> str:
        return self._attribute

    def get_attribute_value(self) -> str:
        return self._attribute_value

    def get_version(self) -> int:
        return self._version

    def set_version(self, version: int) -> None:
        if self._version > 0 and version != self._version:
            raise AttributeError("can't set attribute version")

        self._version = version

    def copy(self, *, version: int) -> "Id":
        """
        Creates a copy of this resource id for another model version.
        """
        return Id(self.entity_type, self.agent_name, self.attribute, self.attribute_value, version)

    def __str__(self) -> str:
        if self._version > 0:
            return self.resource_version_str()
        return self.resource_str()

    def __hash__(self) -> int:
        return hash(str(self))

    def __eq__(self, other: object) -> bool:
        return str(self) == str(other) and type(self) is type(other)

    def resource_str(self) -> ResourceIdStr:
        """
        String representation for this resource id with the following format:
            <type>[<agent>,<attribute>=<value>]
            - type: The resource type, as defined in the configuration model. For example :inmanta:entity:`std::NullResource`.
            - agent: The agent responsible for this resource.
            - attribute: The key attribute that uniquely identifies this resource on the agent
            - value: The corresponding value for this key attribute.
        :return: Returns a :py:class:`inmanta.data.model.ResourceIdStr`
        """
        return cast(
            ResourceIdStr,
            "%(type)s[%(agent)s,%(attribute)s=%(value)s]"
            % {
                "type": self._entity_type,
                "agent": self._agent_name,
                "attribute": self._attribute,
                "value": self._attribute_value,
            },
        )

    def resource_version_str(self) -> ResourceVersionIdStr:
        return cast(
            ResourceVersionIdStr,
            "%(type)s[%(agent)s,%(attribute)s=%(value)s],v=%(version)s"
            % {
                "type": self._entity_type,
                "agent": self._agent_name,
                "attribute": self._attribute,
                "value": self._attribute_value,
                "version": self._version,
            },
        )

    def __repr__(self) -> str:
        return str(self)

    def get_instance(self) -> Optional[Resource]:
        """
        Create an instance of this class and set the identifying attribute already
        """
        cls, _ = resource.get_class(self.entity_type)

        if cls is None:
            return None

        obj = cls(self)

        setattr(obj, self.attribute, self.attribute_value)
        return obj

    @classmethod
    def parse_resource_version_id(cls, resource_id: ResourceVersionIdStr) -> "Id":
        id: Id = Id.parse_id(resource_id)
        if id.version == 0:
            raise ValueError(f"Version is missing from resource id: {resource_id}")
        return id

    @classmethod
    def parse_id(cls, resource_id: Union[ResourceVersionIdStr, ResourceIdStr], version: Optional[int] = None) -> "Id":
        """
        Parse the resource id and return the type, the hostname and the
        resource identifier.

        :param version: If provided, the version field of the returned Id will be set to this version.
        """
        result = PARSE_ID_REGEX.search(resource_id)

        if result is None:
            raise ValueError("Invalid id for resource %s" % resource_id)

        if version is None:
            version_match: str = result.group("version")

            version = 0
            if version_match is not None:
                version = int(version_match)

        id_obj = Id(result.group("type"), result.group("hostname"), result.group("attr"), result.group("value"), version)
        return id_obj

    @classmethod
    def is_resource_version_id(cls, value: str) -> bool:
        """
        Check whether the given value is a resource version id
        """
        result = PARSE_RVID_REGEX.search(value)
        return result is not None

    @classmethod
    def is_resource_id(cls, value: str) -> bool:
        """
        Check whether the given value is a resource id
        """
        result = PARSE_ID_REGEX.search(value)
        return result is not None

    def is_resource_version_id_obj(self) -> bool:
        """
        Check whether this object represents a resource version id
        """
        return self.version != 0

    @classmethod
    def set_version_in_id(cls, id_str: Union[ResourceVersionIdStr, ResourceIdStr], new_version: int) -> ResourceVersionIdStr:
        """
        Return a copy of the given id_str with the version number set to new_version.
        """
        parsed_id = cls.parse_id(id_str)
        new_id = parsed_id.copy(version=new_version)
        return new_id.resource_version_str()

    entity_type = property(get_entity_type)
    agent_name = property(get_agent_name)
    attribute = property(get_attribute)
    attribute_value = property(get_attribute_value)
    version = property(get_version, set_version)


class HostNotFoundException(Exception):
    """
    This exception is raise when the deployment agent cannot access a host to manage a resource (Use mainly with remote io)
    """

    def __init__(self, hostname: str, user: str, error: str) -> None:
        self.hostname = hostname
        self.user = user
        self.error = error

    def to_action(self) -> "ResourceAction":
        from inmanta.data import ResourceAction

        ra = ResourceAction()  # @UndefinedVariable
        ra.message = f"Failed to access host {self.hostname} as user {self.user} over ssh."
        ra.data = {"host": self.hostname, "user": self.user, "error": self.error}

        return ra<|MERGE_RESOLUTION|>--- conflicted
+++ resolved
@@ -52,11 +52,7 @@
     :class:`~inmanta.resources.Resource`
 
     :param name: The name of the entity in the configuration model it creates a resources from. For example
-<<<<<<< HEAD
-                 :inmanta:entity:`std::Host`
-=======
                  :inmanta:entity:`std::NullResource`
->>>>>>> 86245aee
     :param id_attribute: The attribute of `this` resource that uniquely identifies a resource on an agent. This attribute
                          can be mapped.
     :param agent: This string indicates how the agent of this resource is determined. This string points to an attribute,
