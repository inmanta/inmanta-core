"""
    Copyright 2018 Inmanta

    Licensed under the Apache License, Version 2.0 (the "License");
    you may not use this file except in compliance with the License.
    You may obtain a copy of the License at

        http://www.apache.org/licenses/LICENSE-2.0

    Unless required by applicable law or agreed to in writing, software
    distributed under the License is distributed on an "AS IS" BASIS,
    WITHOUT WARRANTIES OR CONDITIONS OF ANY KIND, either express or implied.
    See the License for the specific language governing permissions and
    limitations under the License.

    Contact: code@inmanta.com
"""

import asyncio
import logging
import os
import shutil
import sys
import time
import uuid
from asyncio import queues, subprocess
from collections.abc import Collection, Iterable, Iterator, Mapping, Sequence, Set
from datetime import datetime
from enum import Enum
from typing import Any, Optional, Union, cast
from uuid import UUID

import asyncpg.connection

import inmanta.config
import inmanta.server.services.environmentlistener
from inmanta import config as global_config
from inmanta import const, data, tracing
from inmanta.agent import config as agent_cfg
from inmanta.config import Config
from inmanta.const import UNDEPLOYABLE_NAMES, AgentAction, AgentStatus
from inmanta.data import APILIMIT, InvalidSort, model
from inmanta.data.model import ResourceIdStr
from inmanta.protocol import encode_token, handle, methods, methods_v2
from inmanta.protocol.common import ReturnValue
from inmanta.protocol.exceptions import BadRequest, Forbidden, NotFound, ShutdownInProgress
from inmanta.resources import Id
from inmanta.server import (
    SLICE_AGENT_MANAGER,
    SLICE_AUTOSTARTED_AGENT_MANAGER,
    SLICE_DATABASE,
    SLICE_ENVIRONMENT,
    SLICE_SERVER,
    SLICE_SESSION_MANAGER,
    SLICE_TRANSPORT,
)
from inmanta.server import config as opt
from inmanta.server import protocol
from inmanta.server.protocol import ReturnClient, ServerSlice, SessionListener, SessionManager
from inmanta.server.server import Server
from inmanta.server.services import environmentservice
from inmanta.types import Apireturn, ArgumentTypes, ReturnTupple

from ..data.dataview import AgentView
from . import config as server_config
from .validate_filter import InvalidFilter

LOGGER = logging.getLogger(__name__)


"""
Model in server         On Agent

+---------------+        +----------+
|               |        |          |
|  ENVIRONMENT  |   +---->  PROC    |
|               |   |    |          |
+------+--------+   |    +----+-----+
       |            |         |
       |            |         |
+------v--------+   |    +----v-------------+
|               |   |    |                  |
|  AGENT        |   |    |   AGENT INSTANCE |
|               |   |    |                  |
+------+--------+   |    +------------------+
       |            |
       |            |
+------v--------+   |
|               |   |
|  SESSION      +---+
|               |
+---------------+


get_resources_for_agent

resource_action_update

dryrun_update

set_parameters
"""


class SessionActionType(str, Enum):
    REGISTER_SESSION = "register_session"
    EXPIRE_SESSION = "expire_session"
    SEEN_SESSION = "seen_session"


class SessionAction:
    """
    A session update to be executed by the AgentManager.
    """

    def __init__(
        self, action_type: SessionActionType, session: protocol.Session, endpoint_names_snapshot: set[str], timestamp: datetime
    ):
        self.action_type = action_type
        self.session = session
        self.endpoint_names_snapshot = endpoint_names_snapshot
        self.timestamp = timestamp


# Internal tuning constants

AUTO_STARTED_AGENT_WAIT = 5
# How long (in seconds) do we wait for autostarted agents. The wait time is reset any time a new instance comes online
AUTO_STARTED_AGENT_WAIT_LOG_INTERVAL = 1
# When waiting for an autostarted agent, how long (in seconds) do we wait before we log the wait status


class AgentManager(ServerSlice, SessionListener):
    """
    This class contains all server functionality related to the management of agents.
    Each logical agent managed by an instance of this class has at most one primary agent instance process associated with
    it. A subset of these processes are autostarted, those are managed by :py:class:`AutostartedAgentManager`.
    The server ignores all requests from non-primary agent instances. Therefore an agent without a primary is effectively
    paused as far as the server is concerned, though any rogue agent instances could still perform actions agent-side.

    Throughout this class the terms "logical agent" or sometimes just "agent" refer to a logical agent managed by an
    instance of this class. The terms "agent instance", "agent process" or just "process" refer to a concrete process
    running an agent instance, which might be the primary for a logical agent.
    """

    def __init__(self, closesessionsonstart: bool = True, fact_back_off: Optional[int] = None) -> None:
        super().__init__(SLICE_AGENT_MANAGER)

        if fact_back_off is None:
            fact_back_off = opt.server_fact_resource_block.get()

        # back-off timer for fact requests
        self._fact_resource_block: int = fact_back_off
        # per resource time of last fact request
        self._fact_resource_block_set: dict[str, float] = {}

        # session lock
        self.session_lock = asyncio.Lock()
        # all sessions
        self.sessions: dict[UUID, protocol.Session] = {}
        # live sessions: Sessions to agents which are primary and unpaused
        self.tid_endpoint_to_session: dict[tuple[UUID, str], protocol.Session] = {}
        # All endpoints associated with a sid
        self.endpoints_for_sid: dict[uuid.UUID, set[str]] = {}

        # This queue ensures that notifications from the SessionManager are processed in the same order
        # in which they arrive in the SessionManager, without blocking the SessionManager.
        self._session_listener_actions: queues.Queue[SessionAction] = queues.Queue()

        self.closesessionsonstart: bool = closesessionsonstart

    async def get_status(self) -> dict[str, ArgumentTypes]:
        return {
            "resource_facts": len(self._fact_resource_block_set),
            "sessions": len(self.sessions),
        }

    def get_dependencies(self) -> list[str]:
        return [SLICE_DATABASE, SLICE_SESSION_MANAGER]

    def get_depended_by(self) -> list[str]:
        return [SLICE_TRANSPORT]

    async def prestart(self, server: protocol.Server) -> None:
        await ServerSlice.prestart(self, server)
        autostarted_agent_manager = server.get_slice(SLICE_AUTOSTARTED_AGENT_MANAGER)
        assert isinstance(autostarted_agent_manager, AutostartedAgentManager)
        self._autostarted_agent_manager = autostarted_agent_manager

        presession = server.get_slice(SLICE_SESSION_MANAGER)
        assert isinstance(presession, SessionManager)
        presession.add_listener(self)

    async def start(self) -> None:
        await super().start()

        if self.closesessionsonstart:
            await self._expire_all_sessions_in_db()

        self.add_background_task(self._process_session_listener_actions())

    async def prestop(self) -> None:
        await super().prestop()

    async def stop(self) -> None:
        await super().stop()

    async def halt_agents(self, env: data.Environment, connection: Optional[asyncpg.connection.Connection] = None) -> None:
        """
        Halts all agents for an environment. Persists prior paused state.
        """
        await data.Agent.persist_on_halt(env.id, connection=connection)
        await self._stop_agent(env, connection=connection)

    async def resume_agents(self, env: data.Environment, connection: Optional[asyncpg.connection.Connection] = None) -> None:
        """
        Resumes after halting. Unpauses all agents that had been paused by halting.
        """
        to_unpause: list[str] = await data.Agent.persist_on_resume(env=env.id, connection=connection)
        await asyncio.gather(*[self._start_agent(env=env, endpoint=agent, connection=connection) for agent in to_unpause])

    @handle(methods_v2.all_agents_action, env="tid")
    async def all_agents_action(self, env: data.Environment, action: AgentAction) -> None:
        if env.halted and action in {AgentAction.pause, AgentAction.unpause}:
            raise Forbidden("Can not pause or unpause agents when the environment has been halted.")
        if not env.halted and action in {AgentAction.keep_paused_on_resume, AgentAction.unpause_on_resume}:
            raise Forbidden("Cannot set on_resume state of agents when the environment is not halted.")
        if action is AgentAction.pause:
            await self._stop_agent(env)
        elif action is AgentAction.unpause:
            await self._start_agent(env)
        elif action is AgentAction.keep_paused_on_resume:
            await self._set_unpause_on_resume(env, should_be_unpaused_on_resume=False)
        elif action is AgentAction.unpause_on_resume:
            await self._set_unpause_on_resume(env, should_be_unpaused_on_resume=True)
        else:
            raise BadRequest(f"Unknown agent action: {action.name}")

    @handle(methods_v2.agent_action, env="tid")
    async def agent_action(self, env: data.Environment, name: str, action: AgentAction) -> None:
        if name == const.AGENT_SCHEDULER_ID:
            raise BadRequest(f"Particular action cannot be directed towards the Scheduler agent: {action.name}")

        if env.halted and action in {AgentAction.pause, AgentAction.unpause}:
            raise Forbidden("Can not pause or unpause agents when the environment has been halted.")
        if not env.halted and action in {AgentAction.keep_paused_on_resume, AgentAction.unpause_on_resume}:
            raise Forbidden("Cannot set on_resume state of agents when the environment is not halted.")
        if action is AgentAction.pause:
            await self._stop_agent(env, name)
        elif action is AgentAction.unpause:
            await self._start_agent(env, name)
        elif action is AgentAction.keep_paused_on_resume:
            await self._set_unpause_on_resume(env, should_be_unpaused_on_resume=False, endpoint=name)
        elif action is AgentAction.unpause_on_resume:
            await self._set_unpause_on_resume(env, should_be_unpaused_on_resume=True, endpoint=name)
        else:
            raise BadRequest(f"Unknown agent action: {action.name}")

    async def _stop_agent(
        self, env: data.Environment, endpoint: Optional[str] = None, connection: Optional[asyncpg.connection.Connection] = None
    ) -> None:
        """
        Pause a logical agent by pausing an active agent instance if it exists, and removing the logical agent's primary.
<<<<<<< HEAD
=======

        When the Scheduler is used, this method can either halt an environment or pause a particular agent. The main difference
        between these would be the following:
            - The endpoint is not provided -> We want to halt the environment
            - The endpoint is provided -> We want to pause an agent
        The things that will differ in the logic will be:
            - The number of agent that are set to "paused" in the agent table:
                - Only one if an agent is paused or all of them if the environment is halted
            - The request that will be sent to the Scheduler to pause an agent:
                - This will be only sent if we stop a particular agent
                - If we want to pause the environment we cannot send the request here as this is part of a big DB transaction,
                    so this one needs to go through before being able to send the request to the Scheduler to halt everything
            - The update of the primary will be only be taken care of when we deal with the Scheduler as the Server is not
                aware of the executors created by the Scheduler -> It does not need to maintain this information
>>>>>>> 2fb0ec76
        """
        endpoints_with_new_primary = []
        async with self.session_lock:
            agents = await data.Agent.pause(env=env.id, endpoint=endpoint, paused=True, connection=connection)
            if opt.server_use_resource_scheduler.get():
                key = (env.id, const.AGENT_SCHEDULER_ID)
                live_session = self.tid_endpoint_to_session.get(key)
<<<<<<< HEAD
                # This should never be the case but as a safety measure, we need to make sure that the scheduler is up and
                # running
                if not live_session:
                    await self._autostarted_agent_manager._ensure_scheduler(env)
                    live_session = self.tid_endpoint_to_session.get(key)
                    assert live_session

                if endpoint is not None:
                    # We don't need to do this when the environment is resumed because the scheduler will need to have updated
                    # information related to agents (being paused) and in order to have that, this transaction needs to
                    # finish first
=======
                if not live_session:
                    return

                if endpoint is not None:
>>>>>>> 2fb0ec76
                    await live_session.get_client().set_state(endpoint, enabled=False)
                elif endpoint is None:
                    # We need to update information in the DB
                    endpoints_with_new_primary.append((const.AGENT_SCHEDULER_ID, None))
                    await data.Agent.update_primary(
                        env.id, endpoints_with_new_primary, now=datetime.now().astimezone(), connection=connection
                    )
            else:
                for agent_name in agents:
                    key = (env.id, agent_name)
                    live_session = self.tid_endpoint_to_session.get(key)
                    if live_session:
                        # The agent has an active agent instance that has to be paused
                        del self.tid_endpoint_to_session[key]
                        await live_session.get_client().set_state(agent_name, enabled=False)
                        endpoints_with_new_primary.append((agent_name, None))
                await data.Agent.update_primary(
                    env.id, endpoints_with_new_primary, now=datetime.now().astimezone(), connection=connection
                )

    async def _start_agent(
        self, env: data.Environment, endpoint: Optional[str] = None, connection: Optional[asyncpg.connection.Connection] = None
    ) -> None:
        endpoints_with_new_primary = []
        async with self.session_lock:
            agents = await data.Agent.pause(env=env.id, endpoint=endpoint, paused=False, connection=connection)
            if opt.server_use_resource_scheduler.get():
                key = (env.id, const.AGENT_SCHEDULER_ID)
                live_session = self.tid_endpoint_to_session.get(key)
                if not live_session:
                    await self._autostarted_agent_manager._ensure_scheduler(env)
                    live_session = self.get_session_for(tid=env.id, endpoint=const.AGENT_SCHEDULER_ID)
                    assert live_session
                    self.tid_endpoint_to_session[key] = live_session

                if endpoint is not None:
                    # We don't need to do this when the environment is resumed because the scheduler will need to have updated
                    # information related to agents (being unpaused) and in order to have that, this transaction needs to
                    # finish first
                    await live_session.get_client().set_state(endpoint, enabled=True)
                elif endpoint is None:
                    # We need to update information in the DB
                    endpoints_with_new_primary.append((const.AGENT_SCHEDULER_ID, live_session.id))
                    await data.Agent.update_primary(
                        env.id, endpoints_with_new_primary, now=datetime.now().astimezone(), connection=connection
                    )
            else:
                for agent_name in agents:
                    key = (env.id, agent_name)
                    live_session = self.tid_endpoint_to_session.get(key)
                    # If the agent has a live_session, the agent wasn't paused
                    if not live_session:
                        session = self.get_session_for(tid=env.id, endpoint=agent_name)
                        if session:
                            self.tid_endpoint_to_session[key] = session
                            await session.get_client().set_state(agent_name, enabled=True)
                            endpoints_with_new_primary.append((agent_name, session.id))
                await data.Agent.update_primary(
                    env.id, endpoints_with_new_primary, now=datetime.now().astimezone(), connection=connection
                )

    async def _set_unpause_on_resume(
        self,
        env: data.Environment,
        should_be_unpaused_on_resume: bool,
        endpoint: Optional[str] = None,
        connection: Optional[asyncpg.connection.Connection] = None,
    ) -> None:
        """
        Set the unpause_on_resume field of an agent (or all agents in an environment when the endpoint is set to None)
        so that the agent is paused or unpaused after the environment is resumed
        """
        await data.Agent.set_unpause_on_resume(
            env=env.id, endpoint=endpoint, should_be_unpaused_on_resume=should_be_unpaused_on_resume, connection=connection
        )

    async def _process_session_listener_actions(self) -> None:
        """
        This is the consumer of the _session_listener_actions queue.
        """
        while not self.is_stopping():
            try:
                session_action = await self._session_listener_actions.get()
                await self._process_action(session_action)
            except asyncio.CancelledError:
                return
            except Exception:
                LOGGER.exception(
                    "An exception occurred while handling session action %s on session id %s.",
                    session_action.action_type.name,
                    session_action.session.id,
                    exc_info=True,
                )
            finally:
                try:
                    self._session_listener_actions.task_done()
                except Exception:
                    # Should never occur
                    pass

    async def _process_action(self, action: SessionAction) -> None:
        """
        Process a specific SessionAction.
        """
        action_type = action.action_type
        if action_type == SessionActionType.REGISTER_SESSION:
            await self._register_session(action.session, action.endpoint_names_snapshot, action.timestamp)
        elif action_type == SessionActionType.SEEN_SESSION:
            await self._seen_session(action.session, action.endpoint_names_snapshot)
        elif action_type == SessionActionType.EXPIRE_SESSION:
            await self._expire_session(action.session, action.endpoint_names_snapshot, action.timestamp)
        else:
            LOGGER.warning("Unknown SessionAction %s", action_type.name)

    # Notify from session listener
    async def new_session(self, session: protocol.Session, endpoint_names_snapshot: set[str]) -> None:
        """
        The _session_listener_actions queue ensures that all SessionActions are executed in the order of arrival.
        """
        session_action = SessionAction(
            action_type=SessionActionType.REGISTER_SESSION,
            session=session,
            endpoint_names_snapshot=endpoint_names_snapshot,
            timestamp=datetime.now().astimezone(),
        )
        await self._session_listener_actions.put(session_action)

    # Notify from session listener
    async def expire(self, session: protocol.Session, endpoint_names_snapshot: set[str]) -> None:
        """
        The _session_listener_actions queue ensures that all SessionActions are executed in the order of arrival.
        """
        session_action = SessionAction(
            action_type=SessionActionType.EXPIRE_SESSION,
            session=session,
            endpoint_names_snapshot=endpoint_names_snapshot,
            timestamp=datetime.now().astimezone(),
        )
        await self._session_listener_actions.put(session_action)

    # Notify from session listener
    async def seen(self, session: protocol.Session, endpoint_names_snapshot: set[str]) -> None:
        """
        The _session_listener_actions queue ensures that all SessionActions are executed in the order of arrival.
        """
        session_action = SessionAction(
            action_type=SessionActionType.SEEN_SESSION,
            session=session,
            endpoint_names_snapshot=endpoint_names_snapshot,
            timestamp=datetime.now().astimezone(),
        )
        await self._session_listener_actions.put(session_action)

    # Seen
    @tracing.instrument("AgentManager.seen_session", extract_args=True)
    async def _seen_session(self, session: protocol.Session, endpoint_names_snapshot: set[str]) -> None:
        endpoints_with_new_primary: list[tuple[str, Optional[uuid.UUID]]] = []
        async with self.session_lock:
            endpoints_in_agent_manager = self.endpoints_for_sid[session.id]
            endpoints_in_session = endpoint_names_snapshot
            endpoints_to_add = endpoints_in_session - endpoints_in_agent_manager
            LOGGER.debug("Adding endpoints %s to session %s on %s", endpoints_to_add, session.id, session.nodename)
            endpoints_to_remove = endpoints_in_agent_manager - endpoints_in_session
            LOGGER.debug("Removing endpoints %s from session %s on %s", endpoints_to_remove, session.id, session.nodename)

            endpoints_with_new_primary += await self._failover_endpoints(session, endpoints_to_remove)
            endpoints_with_new_primary += await self._ensure_primary_if_not_exists(session, endpoints_to_add)
            self.endpoints_for_sid[session.id] = endpoints_in_session

        self.add_background_task(
            self._log_session_seen_to_db(session, endpoints_to_add, endpoints_to_remove, endpoints_with_new_primary)
        )

    async def _log_session_seen_to_db(
        self,
        session: protocol.Session,
        endpoints_to_add: set[str],
        endpoints_to_remove: set[str],
        endpoints_with_new_primary: list[tuple[str, Optional[uuid.UUID]]],
    ) -> None:
        """
        Note: This method call is allowed to fail when the database connection is lost.
        """
        now = datetime.now().astimezone()
        async with data.AgentProcess.get_connection() as connection:
            async with connection.transaction():
                await data.AgentProcess.update_last_seen(session.id, now, connection)
                await data.AgentInstance.log_instance_creation(session.tid, session.id, endpoints_to_add, connection)
                await data.AgentInstance.log_instance_expiry(session.id, endpoints_to_remove, now, connection)
                await data.Agent.update_primary(session.tid, endpoints_with_new_primary, now, connection)

    # Session registration
    async def _register_session(self, session: protocol.Session, endpoint_names_snapshot: set[str], now: datetime) -> None:
        """
        This method registers a new session in memory and asynchronously updates the agent
        session log in the database. When the database connection is lost, the get_statuses()
        call fails and the new session will be refused.
        """
        LOGGER.debug("New session %s for agents %s on %s", session.id, endpoint_names_snapshot, session.nodename)
        async with self.session_lock:
            tid = session.tid
            sid = session.get_id()
            self.sessions[sid] = session
            self.endpoints_for_sid[sid] = endpoint_names_snapshot
            try:
                endpoints_with_new_primary = await self._ensure_primary_if_not_exists(session, endpoint_names_snapshot)
            except Exception as e:
                # Database connection failed
                del self.sessions[sid]
                del self.endpoints_for_sid[sid]
                self.add_background_task(session.expire(timeout=0))
                raise e

        self.add_background_task(
            self._log_session_creation_to_db(tid, session, endpoint_names_snapshot, endpoints_with_new_primary, now)
        )

    async def _log_session_creation_to_db(
        self,
        tid: uuid.UUID,
        session: protocol.Session,
        endpoint_names: set[str],
        endpoints_with_new_primary: Sequence[tuple[str, Optional[uuid.UUID]]],
        now: datetime,
    ) -> None:
        """
        Note: This method call is allowed to fail when the database connection is lost.
        """
        async with data.AgentProcess.get_connection() as connection:
            async with connection.transaction():
                await data.AgentProcess.seen(tid, session.nodename, session.id, now, connection)
                await data.AgentInstance.log_instance_creation(tid, session.id, endpoint_names, connection)
                await data.Agent.update_primary(tid, endpoints_with_new_primary, now, connection)

    # Session expiry
    async def _expire_session(self, session: protocol.Session, endpoint_names_snapshot: set[str], now: datetime) -> None:
        """
        This method expires the given session and update the in-memory session state.
        The in-database session log is updated asynchronously. These database updates
        are allowed to fail when the database connection is lost.
        """
        if not self.is_running() or self.is_stopping():
            return
        async with self.session_lock:
            tid = session.tid
            sid = session.get_id()
            if sid not in self.sessions:
                # The session is already expired
                return
            LOGGER.debug("expiring session %s", sid)
            del self.sessions[sid]
            del self.endpoints_for_sid[sid]
            endpoints_with_new_primary = await self._failover_endpoints(session, endpoint_names_snapshot)

        self.add_background_task(self._log_session_expiry_to_db(tid, endpoints_with_new_primary, session, now))

    async def _log_session_expiry_to_db(
        self,
        tid: uuid.UUID,
        endpoints_with_new_primary: Sequence[tuple[str, Optional[uuid.UUID]]],
        session: protocol.Session,
        now: datetime,
    ) -> None:
        """
        Note: This method call is allowed to fail when the database connection is lost.
        """
        async with data.AgentProcess.get_connection() as connection:
            async with connection.transaction():
                # Make sure to access the database tables in the order defined in docs string of inmanta/data/__init__.py
                # to prevent deadlock issues.
                await data.AgentProcess.expire_process(session.id, now, connection)
                await data.AgentInstance.log_instance_expiry(session.id, session.endpoint_names, now, connection)
                await data.Agent.update_primary(tid, endpoints_with_new_primary, now, connection)

    async def _expire_all_sessions_in_db(self) -> None:
        async with self.session_lock:
            LOGGER.debug("Cleaning server session DB")
            async with data.AgentProcess.get_connection() as connection:
                async with connection.transaction():
                    await data.AgentProcess.expire_all(now=datetime.now().astimezone(), connection=connection)
                    await data.AgentInstance.expire_all(now=datetime.now().astimezone(), connection=connection)
                    await data.Agent.mark_all_as_non_primary(connection=connection)

    # Util
    async def _use_new_active_session_for_agent(self, tid: uuid.UUID, endpoint_name: str) -> Optional[protocol.Session]:
        """
        This method searches for a new active session for the given agent. If a new active session if found,
        the in-memory state of the agentmanager is updated to use that new session. No logging is done in the
        database.

        :return The new active session in use or None if no new active session was found

        Note: Always call under session lock.
        """
        key = (tid, endpoint_name)
        new_active_session = self._get_session_to_failover_agent(tid, endpoint_name)
        if new_active_session:
            self.tid_endpoint_to_session[key] = new_active_session
            set_state_call = new_active_session.get_client().set_state(endpoint_name, enabled=True)
            self.add_background_task(set_state_call)
        elif key in self.tid_endpoint_to_session:
            del self.tid_endpoint_to_session[key]
        return new_active_session

    async def _ensure_primary_if_not_exists(
        self, session: protocol.Session, endpoints: set[str]
    ) -> Sequence[tuple[str, uuid.UUID]]:
        """
        Make this session the primary session for the endpoints of this session if no primary exists and the agent is not
        paused.

        :return: The endpoints that got a new primary.

        Note: Always call under session lock.
        Note: This call will fail when the database connection is lost.
        """
        agent_statuses = await data.Agent.get_statuses(session.tid, endpoints)

        result = []
        for endpoint in endpoints:
            key = (session.tid, endpoint)
            if key not in self.tid_endpoint_to_session and agent_statuses[endpoint] != AgentStatus.paused:
                LOGGER.debug("set session %s as primary for agent %s in env %s", session.id, endpoint, session.tid)
                self.tid_endpoint_to_session[key] = session
                self.add_background_task(session.get_client().set_state(endpoint, enabled=True))
                result.append((endpoint, session.id))
        return result

    async def _failover_endpoints(
        self, session: protocol.Session, endpoints: set[str]
    ) -> Sequence[tuple[str, Optional[uuid.UUID]]]:
        """
        If the given session is the primary for a given endpoint, failover to a new session.

        :return: The endpoints that got a new primary.

        Note: Always call under session lock.
        """
        agent_statuses = await data.Agent.get_statuses(session.tid, endpoints)
        result = []
        for endpoint_name in endpoints:
            key = (session.tid, endpoint_name)
            if key in self.tid_endpoint_to_session and self.tid_endpoint_to_session[key].id == session.id:
                if agent_statuses[endpoint_name] != AgentStatus.paused:
                    new_active_session = await self._use_new_active_session_for_agent(session.tid, endpoint_name)
                    if new_active_session:
                        result.append((endpoint_name, new_active_session.id))
                    else:
                        result.append((endpoint_name, None))
                else:
                    # This should never occur. An agent cannot have an active session while its paused,
                    # given the fact that this method executes under session_lock
                    LOGGER.warning("Paused agent %s has an active session (sid=%s)", endpoint_name, session.id)
                    del self.tid_endpoint_to_session[key]
                    result.append((endpoint_name, None))
        return result

    def is_primary(self, env: data.Environment, sid: uuid.UUID, agent: str) -> bool:
        prim = self.tid_endpoint_to_session.get((env.id, agent), None)
        if not prim:
            return False
        return prim.get_id() == sid

    def get_session_for(self, tid: uuid.UUID, endpoint: str) -> Optional[protocol.Session]:
        """
        Return a session that matches the given environment and endpoint.
        This method also returns session to paused or non-live agents.
        """
        key = (tid, endpoint)
        session = self.tid_endpoint_to_session.get(key)
        if session:
            # Agent has live session
            return session
        else:
            # Maybe session exists for a paused agent
            for session in self.sessions.values():
                if endpoint in session.endpoint_names and session.tid == tid:
                    return session
            # Agent is down
            return None

    def _get_session_to_failover_agent(self, tid: uuid.UUID, endpoint: str) -> Optional[protocol.Session]:
        current_active_session = self.tid_endpoint_to_session[(tid, endpoint)]
        for session in self.sessions.values():
            if endpoint in session.endpoint_names and session.tid == tid:
                if not current_active_session or session.id != current_active_session.id:
                    return session
        return None

    def get_agent_client(self, tid: uuid.UUID, endpoint: str, live_agent_only: bool = True) -> Optional[ReturnClient]:
        if isinstance(tid, str):
            tid = uuid.UUID(tid)
        key = (tid, endpoint)
        session = self.tid_endpoint_to_session.get(key)
        if session:
            return session.get_client()
        elif not live_agent_only:
            session = self.get_session_for(tid, endpoint)
            if session:
                return session.get_client()
            else:
                return None
        else:
            return None

    async def expire_sessions_for_agents(self, env_id: uuid.UUID, endpoints: Set[str]) -> None:
        """
        Expire all sessions for any of the requested agent endpoints.
        """
        async with self.session_lock:
            sessions_to_expire: Iterator[protocol.Session] = (
                session for session in self.sessions.values() if endpoints & session.endpoint_names and session.tid == env_id
            )
            await asyncio.gather(*(s.expire_and_abort(timeout=0) for s in sessions_to_expire))

    async def are_agents_active(self, tid: uuid.UUID, endpoints: Iterable[str]) -> bool:
        """
        Return true iff all the given agents are in the up or the paused state.
        """
        return all(active for (_, active) in await self.get_agent_active_status(tid, endpoints))

    async def get_agent_active_status(self, tid: uuid.UUID, endpoints: Iterable[str]) -> list[tuple[str, bool]]:
        """
        Return a list of tuples where the first element of the tuple contains the name of an endpoint
        and the second a boolean indicating where there is an active (up or paused) agent for that endpoint.
        """
        all_sids_for_env = [sid for (sid, session) in self.sessions.items() if session.tid == tid]
        all_active_endpoints_for_env = {ep for sid in all_sids_for_env for ep in self.endpoints_for_sid[sid]}
        return [(ep, ep in all_active_endpoints_for_env) for ep in endpoints]

    async def expire_all_sessions_for_environment(self, env_id: uuid.UUID) -> None:
        async with self.session_lock:
            await asyncio.gather(*[s.expire_and_abort(timeout=0) for s in self.sessions.values() if s.tid == env_id])

    async def expire_all_sessions(self) -> None:
        async with self.session_lock:
            await asyncio.gather(*[s.expire_and_abort(timeout=0) for s in self.sessions.values()])

    # Agent Management
    @tracing.instrument("AgentManager.ensure_agent_registered")
    async def ensure_agent_registered(
        self, env: data.Environment, nodename: str, *, connection: Optional[asyncpg.connection.Connection] = None
    ) -> data.Agent:
        """
        Make sure that an agent has been created in the database
        """
        async with self.session_lock:
            agent = await data.Agent.get(env.id, nodename, connection=connection)
            if agent:
                return agent
            else:
                return await self._create_default_agent(env, nodename, connection=connection)

    async def _create_default_agent(
        self, env: data.Environment, nodename: str, *, connection: Optional[asyncpg.connection.Connection] = None
    ) -> data.Agent:
        """
        This method creates a new agent (agent in the model) in the database.
        If an active agent instance exists for the given agent, it is marked as the
        primary instance for that agent in the database.

        Note: This method must be called under session lock
        """
        saved = data.Agent(environment=env.id, name=nodename, paused=False)
        await saved.insert(connection=connection)

        key = (env.id, nodename)
        session = self.tid_endpoint_to_session.get(key)
        if session:
            await data.Agent.update_primary(
                env.id, [(nodename, session.id)], datetime.now().astimezone(), connection=connection
            )

        return saved

    # External APIS
    @handle(methods.get_agent_process, agent_sid="id")
    async def get_agent_process(self, agent_sid: uuid.UUID) -> Apireturn:
        return await self.get_agent_process_report(agent_sid)

    @handle(methods.trigger_agent, agent_id="id", env="tid")
    async def trigger_agent(self, env: UUID, agent_id: str) -> Apireturn:
        raise NotImplementedError()

    @handle(methods.list_agent_processes)
    async def list_agent_processes(
        self,
        environment: Optional[UUID],
        expired: bool,
        start: Optional[UUID] = None,
        end: Optional[UUID] = None,
        limit: Optional[int] = None,
    ) -> Apireturn:
        """List all agent processes whose sid is after start and before end

        :param environment: Optional, the environment the agent should come from.
        :param expired: If True, expired agents will also be shown, they are hidden otherwise.
        :param start: The sid all of the selected agent process should be greater than this, defaults to None
        :param end: The sid all of the selected agent process should be smaller than this, defaults to None
        :param limit: Whether to limit the number of returned entries, defaults to None
        :raises BadRequest: Limit, start and end can not be set together
        :raises NotFound: The given environment id does not exist!
        :raises BadRequest: Limit parameter can not exceed 1000
        """
        query: dict[str, Any] = {}
        if environment is not None:
            query["environment"] = environment
            env = await data.Environment.get_by_id(environment)
            if env is None:
                return 404, {"message": "The given environment id does not exist!"}
        if not expired:
            query["expired"] = None

        if limit is None:
            limit = APILIMIT
        elif limit > APILIMIT:
            raise BadRequest(f"Limit parameter can not exceed {APILIMIT}, got {limit}.")

        aps = await data.AgentProcess.get_list_paged(
            page_by_column="sid",
            limit=limit,
            start=start,
            end=end,
            no_obj=False,
            connection=None,
            **query,
        )

        processes = []
        for p in aps:
            agent_dict = p.to_dict()
            ais = await data.AgentInstance.get_list(process=p.sid)
            oais = []
            for ai in ais:
                a = ai.to_dict()
                oais.append(a)
            agent_dict["endpoints"] = oais
            processes.append(agent_dict)

        return 200, {"processes": processes}

    @handle(methods.list_agents, env="tid")
    async def list_agents(
        self,
        env: Optional[data.Environment],
        start: Optional[str] = None,
        end: Optional[str] = None,
        limit: Optional[int] = None,
    ) -> Apireturn:
        """List all agents whose name is after start and before end

        :param env: The environment the agents should come from
        :param start: The name all of the selected agent should be greater than this, defaults to None
        :param end: The name all of the selected agent should be smaller than this, defaults to None
        :param limit: Whether to limit the number of returned entries, defaults to None
        :raises BadRequest: Limit, start and end can not be set together
        :raises BadRequest: Limit parameter can not exceed 1000
        """
        query = {}
        if env is not None:
            query["environment"] = env.id

        if limit is None:
            limit = APILIMIT
        elif limit > APILIMIT:
            raise BadRequest(f"Limit parameter can not exceed {APILIMIT}, got {limit}.")

        ags = await data.Agent.get_list_paged(
            page_by_column="name",
            order_by_column="name",
            order="ASC NULLS LAST",
            limit=limit,
            start=start,
            end=end,
            no_obj=False,
            lock=None,
            connection=None,
            **query,
        )

        return 200, {
            "agents": [a.to_dict() for a in ags],
            "servertime": datetime.now().astimezone(),
        }

    @handle(methods.get_state, env="tid")
    async def get_state(self, env: data.Environment, sid: uuid.UUID, agent: str) -> Apireturn:
        tid: UUID = env.id
        if isinstance(tid, str):
            tid = uuid.UUID(tid)
        key = (tid, agent)
        session = self.tid_endpoint_to_session.get(key, None)
        if session is not None and session.id == sid:
            return 200, {"enabled": True}
        return 200, {"enabled": False}

    async def get_agent_process_report(self, agent_sid: uuid.UUID) -> ReturnTupple:
        ap = await data.AgentProcess.get_one(sid=agent_sid)
        if ap is None:
            return 404, {"message": "The given AgentProcess id does not exist!"}
        sid = ap.sid
        session_for_ap = self.sessions.get(sid, None)
        if session_for_ap is None:
            return 404, {"message": "The given AgentProcess is not live!"}
        client = session_for_ap.get_client()
        result = await client.get_status()
        return result.code, result.get_result()

    async def request_parameter(self, env_id: uuid.UUID, resource_id: ResourceIdStr) -> Apireturn:
        """
        Request the value of a parameter from an agent
        """
        if resource_id is not None and resource_id != "":
            env = await data.Environment.get_by_id(env_id)

            if env is None:
                raise NotFound(f"Environment with {env_id} does not exist.")

            # get a resource version
            res = await data.Resource.get_latest_version(env_id, resource_id)

            if res is None:
                return 404, {"message": "The resource has no recent version."}

            if res.status in UNDEPLOYABLE_NAMES:
                LOGGER.debug(
                    "Ignore fact request for %s, resource is in an undeployable state.",
                    resource_id,
                )
                return 503, {"message": "The resource is in an undeployable state."}

            rid: Id = Id.parse_id(res.resource_version_id)
            version: int = rid.version

            # only request facts of a resource every _fact_resource_block time
            now = time.time()
            if (
                resource_id not in self._fact_resource_block_set
                or (self._fact_resource_block_set[resource_id] + self._fact_resource_block) < now
            ):
                if opt.server_use_resource_scheduler.get():
                    await self._autostarted_agent_manager._ensure_scheduler(env)
                    agent = const.AGENT_SCHEDULER_ID
                else:
                    agents = await data.ConfigurationModel.get_agents(env.id, version)
                    await self._autostarted_agent_manager._ensure_agents(env, agents)
                    agent = res.agent

                client = self.get_agent_client(env_id, agent)
                if client is not None:
                    await client.get_parameter(str(env_id), agent, res.to_dict())

                self._fact_resource_block_set[resource_id] = now

            else:
                LOGGER.debug(
                    "Ignore fact request for %s, last request was sent %d seconds ago.",
                    resource_id,
                    now - self._fact_resource_block_set[resource_id],
                )

            return 503, {"message": "Agents queried for resource parameter."}
        else:
            return 404, {"message": "resource_id parameter is required."}

    @handle(methods_v2.get_agents, env="tid")
    async def get_agents(
        self,
        env: data.Environment,
        limit: Optional[int] = None,
        start: Optional[Union[datetime, bool, str]] = None,
        end: Optional[Union[datetime, bool, str]] = None,
        first_id: Optional[str] = None,
        last_id: Optional[str] = None,
        filter: Optional[dict[str, list[str]]] = None,
        sort: str = "name.asc",
    ) -> ReturnValue[Sequence[model.Agent]]:
        try:
            handler = AgentView(
                environment=env,
                limit=limit,
                sort=sort,
                first_id=first_id,
                last_id=last_id,
                start=start,
                end=end,
                filter=filter,
            )
            out = await handler.execute()
            return out
        except (InvalidFilter, InvalidSort, data.InvalidQueryParameter, data.InvalidFieldNameException) as e:
            raise BadRequest(e.message) from e

    @handle(methods_v2.get_agent_process_details, env="tid")
    async def get_agent_process_details(self, env: data.Environment, id: uuid.UUID, report: bool = False) -> model.AgentProcess:
        agent_process = await data.AgentProcess.get_one(environment=env.id, sid=id)
        if not agent_process:
            raise NotFound(f"Agent process with id {id} not found")
        dto = agent_process.to_dto()
        if report:
            report_status, report_result = await self.get_agent_process_report(id)
            if report_status == 200:
                dto.state = report_result
        return dto


class AutostartedAgentManager(ServerSlice, inmanta.server.services.environmentlistener.EnvironmentListener):
    """
    An instance of this class manages autostarted agent instance processes. It does not manage the logical agents as those
    are managed by `:py:class:AgentManager`.
    """

    environment_service: "environmentservice.EnvironmentService"

    def __init__(self) -> None:
        super().__init__(SLICE_AUTOSTARTED_AGENT_MANAGER)
        self._agent_procs: dict[UUID, subprocess.Process] = {}  # env uuid -> subprocess.Process
        self.agent_lock = asyncio.Lock()  # Prevent concurrent updates on _agent_procs

    async def get_status(self) -> dict[str, ArgumentTypes]:
        return {"processes": len(self._agent_procs)}

    async def prestart(self, server: protocol.Server) -> None:
        await ServerSlice.prestart(self, server)
        preserver = server.get_slice(SLICE_SERVER)
        assert isinstance(preserver, Server)
        self._server: Server = preserver
        self._server_storage: dict[str, str] = self._server._server_storage

        agent_manager = server.get_slice(SLICE_AGENT_MANAGER)
        assert isinstance(agent_manager, AgentManager)
        self._agent_manager = agent_manager

        self.environment_service = cast(environmentservice.EnvironmentService, server.get_slice(SLICE_ENVIRONMENT))
        self.environment_service.register_listener(self, inmanta.server.services.environmentlistener.EnvironmentAction.created)

    async def start(self) -> None:
        await super().start()
        self.add_background_task(self._start_agents())

    async def prestop(self) -> None:
        await super().prestop()
        await self._terminate_agents()

    async def stop(self) -> None:
        await super().stop()

    def get_dependencies(self) -> list[str]:
        return [SLICE_SERVER, SLICE_DATABASE, SLICE_AGENT_MANAGER]

    def get_depended_by(self) -> list[str]:
        return [SLICE_TRANSPORT]

    async def _start_agents(self) -> None:
        """
        Ensure that autostarted agents of each environment are started when AUTOSTART_ON_START is true. This method
        is called on server start.
        """
        environments = await data.Environment.get_list()
        for env in environments:
            autostart = await env.get(data.AUTOSTART_ON_START)
            if not autostart:
                continue

            if opt.server_use_resource_scheduler.get():
                await self._ensure_scheduler(env)
            else:
                agents = await data.Agent.get_list(environment=env.id)
                agent_list = {a.name for a in agents}
                await self._ensure_agents(env, agent_list)

    async def restart_agents(self, env: data.Environment) -> None:
        LOGGER.debug("Restarting agents in environment %s", env.id)
        if opt.server_use_resource_scheduler.get():
            agent_client = self._agent_manager.get_agent_client(
                tid=env.id, endpoint=const.AGENT_SCHEDULER_ID, live_agent_only=False
            )
            if agent_client is None:
                await self._ensure_scheduler(env)
                agent_client = self._agent_manager.get_agent_client(
                    tid=env.id, endpoint=const.AGENT_SCHEDULER_ID, live_agent_only=False
                )
                assert agent_client is not None, "The client towards the scheduler should not be down!"
            await agent_client.set_state(const.AGENT_SCHEDULER_ID, enabled=True)
        else:
            agents = await data.Agent.get_list(environment=env.id)
            agent_list = [a.name for a in agents]
            await self._ensure_agents(env, agent_list, restart=True)

    async def stop_agents(
        self,
        env: data.Environment,
        *,
        delete_venv: bool = False,
    ) -> None:
        """
        Stop all agents for this environment and close sessions
        """
        async with self.agent_lock:
            LOGGER.debug("Stopping all autostarted agents for env %s", env.id)
            if opt.server_use_resource_scheduler.get():
                agent_client = self._agent_manager.get_agent_client(
                    tid=env.id, endpoint=const.AGENT_SCHEDULER_ID, live_agent_only=False
                )
                if agent_client is None:
                    return
                await agent_client.set_state(agent=const.AGENT_SCHEDULER_ID, enabled=False)
                del self._agent_manager.tid_endpoint_to_session[(env.id, const.AGENT_SCHEDULER_ID)]
            else:
                if env.id in self._agent_procs:
                    subproc = self._agent_procs[env.id]
                    self._stop_process(subproc)
                    await self._wait_for_proc_bounded([subproc])
                    del self._agent_procs[env.id]
                if delete_venv:
                    self._remove_venv_for_agent_in_env(env.id)

                LOGGER.debug("Expiring all sessions for %s", env.id)
                await self._agent_manager.expire_all_sessions_for_environment(env.id)

    async def _stop_autostarted_agents(
        self,
        env: data.Environment,
        *,
        connection: Optional[asyncpg.connection.Connection] = None,
    ) -> None:
        """
        Stop the autostarted agent process for this environment and expire all its sessions.
        Does not expire non-autostarted agents' sessions.

        Must be called under the agent lock
        """
        LOGGER.debug("Stopping all autostarted agents for env %s", env.id)
        if env.id in self._agent_procs:
            subproc = self._agent_procs[env.id]
            self._stop_process(subproc)
            await self._wait_for_proc_bounded([subproc])
            del self._agent_procs[env.id]

        # fetch the agent map after stopping the process to prevent races with agent map update notifying the process
        agent_map: Mapping[str, str] = cast(
            Mapping[str, str], await env.get(data.AUTOSTART_AGENT_MAP, connection=connection)
        )  # we know the type of this map

        LOGGER.debug("Expiring sessions for autostarted agents %s", sorted(agent_map.keys()))
        await self._agent_manager.expire_sessions_for_agents(env.id, agent_map.keys())

    def _get_state_dir_for_agent_in_env(self, env_id: uuid.UUID) -> str:
        """
        Return the state dir to be used by the auto-started agent in the given environment.
        """
        state_dir: str = inmanta.config.state_dir.get()
        return os.path.join(state_dir, str(env_id))

    def _remove_venv_for_agent_in_env(self, env_id: uuid.UUID) -> None:
        """
        Remove the venv for the auto-started agent in the given environment.
        """
        agent_state_dir: str = self._get_state_dir_for_agent_in_env(env_id)
        venv_dir: str = os.path.join(agent_state_dir, "agent", "env")
        try:
            shutil.rmtree(venv_dir)
        except FileNotFoundError:
            pass

    def _stop_process(self, process: subprocess.Process) -> None:
        try:
            process.terminate()
        except ProcessLookupError:
            # Process was already terminated
            pass

    async def _terminate_agents(self) -> None:
        async with self.agent_lock:
            LOGGER.debug("Stopping all autostarted agents")
            for proc in self._agent_procs.values():
                self._stop_process(proc)
            await self._wait_for_proc_bounded(self._agent_procs.values())
            LOGGER.debug("Expiring all sessions")
            await self._agent_manager.expire_all_sessions()

    # Start/stop agents
    async def _ensure_agents(
        self,
        env: data.Environment,
        agents: Collection[str],
        *,
        restart: bool = False,
        connection: Optional[asyncpg.connection.Connection] = None,
    ) -> bool:
        """
        Ensure that all agents defined in the current environment (model) and that should be autostarted, are started.

        :param env: The environment to start the agents for
        :param agents: A list of agent names that should be running in this environment. Waits for the agents that are both in
            this list and in the agent map to be active before returning.
        :param restart: Restart all agents even if the list of agents is up to date.
        :param connection: The database connection to use. Must not be in a transaction context.

        :return: True iff a new agent process was started.
        """
        if self._stopping:
            raise ShutdownInProgress()

        if connection is not None and connection.is_in_transaction():
            # Should not be called in a transaction context because it has (immediate) side effects outside of the database
            # that are tied to the database state. Several inconsistency issues could occur if this runs in a transaction
            # context:
            #   - side effects based on oncommitted reads (may even need to be rolled back)
            #   - race condition with similar side effect flows due to stale reads (e.g. other flow pauses agent and kills
            #       process, this one brings it back because it reads the agent as unpaused)
            raise Exception("_ensure_agents should not be called in a transaction context")

        async with data.Agent.get_connection(connection) as connection:
            agent_map: Mapping[str, str] = cast(
                Mapping[str, str], await env.get(data.AUTOSTART_AGENT_MAP, connection=connection)
            )  # we know the type of this map

            autostart_agents: Set[str] = set(agents) & agent_map.keys()
            if len(autostart_agents) == 0:
                return False

            async with self.agent_lock:
                # silently ignore requests if this environment is halted
                refreshed_env: Optional[data.Environment] = await data.Environment.get_by_id(env.id, connection=connection)
                if refreshed_env is None:
                    raise Exception("Can't ensure agent: environment %s does not exist" % env.id)
                env = refreshed_env
                if env.halted:
                    return False

                if not restart and await self._agent_manager.are_agents_active(env.id, autostart_agents):
                    # do not start a new agent process if the agents are already active, regardless of whether their session
                    # is with an autostarted process or not.
                    return False

                start_new_process: bool
                if env.id not in self._agent_procs or self._agent_procs[env.id].returncode is not None:
                    # Start new process if none is currently running for this environment.
                    # Otherwise trust that it tracks any changes to the agent map.
                    LOGGER.info("%s matches agents managed by server, ensuring they are started.", autostart_agents)
                    start_new_process = True
                elif restart:
                    LOGGER.info(
                        "%s matches agents managed by server, forcing restart: stopping process with PID %s.",
                        autostart_agents,
                        self._agent_procs[env.id],
                    )
                    await self._stop_autostarted_agents(env, connection=connection)
                    start_new_process = True
                else:
                    start_new_process = False

                if start_new_process:
                    self._agent_procs[env.id] = await self.__do_start_agent(env, connection=connection)

                # Wait for all agents to start
                try:
                    await self._wait_for_agents(env, autostart_agents, connection=connection)
                except asyncio.TimeoutError:
                    LOGGER.warning("Not all agent instances started successfully")
                return start_new_process

    # Start/Restart scheduler
    async def _ensure_scheduler(
        self,
        env: data.Environment,
        *,
        restart: bool = False,
        connection: Optional[asyncpg.connection.Connection] = None,
    ) -> bool:
        """
        Ensure that all agents defined in the current environment (model) and that should be autostarted, are started.

        :param env: The environment to start the agents for
        :param restart: Restart all agents even if the list of agents is up to date.
        :param connection: The database connection to use. Must not be in a transaction context.

        :return: True iff a new agent process was started.
        """
        if self._stopping:
            raise ShutdownInProgress()

        if connection is not None and connection.is_in_transaction():
            # Should not be called in a transaction context because it has (immediate) side effects outside of the database
            # that are tied to the database state. Several inconsistency issues could occur if this runs in a transaction
            # context:
            #   - side effects based on oncommitted reads (may even need to be rolled back)
            #   - race condition with similar side effect flows due to stale reads (e.g. other flow pauses agent and kills
            #       process, this one brings it back because it reads the agent as unpaused)
            raise Exception("_ensure_scheduler should not be called in a transaction context")

        autostart_scheduler = {const.AGENT_SCHEDULER_ID}
        async with data.Agent.get_connection(connection) as connection:
            async with self.agent_lock:
                # silently ignore requests if this environment is halted
                refreshed_env: Optional[data.Environment] = await data.Environment.get_by_id(env.id, connection=connection)
                if refreshed_env is None:
                    raise Exception("Can't ensure agent: environment %s does not exist" % env.id)
                env = refreshed_env
                if env.halted:
                    return False

                if not restart and await self._agent_manager.are_agents_active(env.id, autostart_scheduler):
                    # do not start a new agent process if the agents are already active, regardless of whether their session
                    # is with an autostarted process or not.
                    return False

                start_new_process: bool
                if env.id not in self._agent_procs or self._agent_procs[env.id].returncode is not None:
                    # Start new process if none is currently running for this environment.
                    # Otherwise trust that it tracks any changes to the agent map.
                    LOGGER.info("%s matches agents managed by server, ensuring they are started.", autostart_scheduler)
                    start_new_process = True
                elif restart:
                    LOGGER.info(
                        "%s matches agents managed by server, forcing restart: stopping process with PID %s.",
                        autostart_scheduler,
                        self._agent_procs[env.id],
                    )
                    await self._stop_autostarted_agents(env, connection=connection)
                    start_new_process = True
                else:
                    start_new_process = False

                if start_new_process:
                    self._agent_procs[env.id] = await self.__do_start_agent(env, connection=connection)

                # Wait for all agents to start
                try:
                    await self._wait_for_agents(env, autostart_scheduler, connection=connection)
                except asyncio.TimeoutError:
                    LOGGER.warning("Not all agent instances started successfully")
                return start_new_process

    async def __do_start_agent(
        self, env: data.Environment, *, connection: Optional[asyncpg.connection.Connection] = None
    ) -> subprocess.Process:
        """
        Start an autostarted agent process for the given environment. Should only be called if none is running yet.
        """
        assert not no_auto_start_scheduler

        use_resource_scheduler: bool = opt.server_use_resource_scheduler.get()

        config: str = await self._make_agent_config(env, connection=connection, scheduler=use_resource_scheduler)

        config_dir = os.path.join(self._server_storage["agents"], str(env.id))
        if not os.path.exists(config_dir):
            os.mkdir(config_dir)

        config_path = os.path.join(config_dir, "agent.cfg")
        with open(config_path, "w+", encoding="utf-8") as fd:
            fd.write(config)

        out: str = os.path.join(self._server_storage["logs"], "agent-%s.out" % env.id)
        err: str = os.path.join(self._server_storage["logs"], "agent-%s.err" % env.id)

        agent_log = os.path.join(self._server_storage["logs"], "agent-%s.log" % env.id)

        proc: subprocess.Process = await self._fork_inmanta(
            [
                "--log-file-level",
                "DEBUG",
                "--timed-logs",
                "--config",
                config_path,
                "--config-dir",
                Config._config_dir if Config._config_dir is not None else "",
                "--log-file",
                agent_log,
                "scheduler" if use_resource_scheduler else "agent",
            ],
            out,
            err,
        )

        LOGGER.debug("Started new agent with PID %s", proc.pid)
        return proc

    async def _make_agent_config(
        self,
        env: data.Environment,
        *,
        connection: Optional[asyncpg.connection.Connection],
        scheduler: bool = False,
    ) -> str:
        """
        Generate the config file for the process that hosts the autostarted agents

        :param env: The environment for which to autostart agents
        :return: A string that contains the config file content.
        """
        environment_id = str(env.id)
        port: int = opt.get_bind_port()

        privatestatedir: str = self._get_state_dir_for_agent_in_env(env.id)

        agent_deploy_splay: int = cast(int, await env.get(data.AUTOSTART_AGENT_DEPLOY_SPLAY_TIME, connection=connection))
        agent_deploy_interval: str = cast(str, await env.get(data.AUTOSTART_AGENT_DEPLOY_INTERVAL, connection=connection))

        agent_repair_splay: int = cast(int, await env.get(data.AUTOSTART_AGENT_REPAIR_SPLAY_TIME, connection=connection))
        agent_repair_interval: str = cast(str, await env.get(data.AUTOSTART_AGENT_REPAIR_INTERVAL, connection=connection))

        # generate config file
        config = f"""[config]
state-dir=%(statedir)s
log-dir={global_config.log_dir.get()}

use_autostart_agent_map=true
environment=%(env_id)s

agent-deploy-splay-time=%(agent_deploy_splay)d
agent-deploy-interval=%(agent_deploy_interval)s
agent-repair-splay-time=%(agent_repair_splay)d
agent-repair-interval=%(agent_repair_interval)s

agent-get-resource-backoff=%(agent_get_resource_backoff)f

[agent]
executor-mode={agent_cfg.agent_executor_mode.get().name}
executor-cap={agent_cfg.agent_executor_cap.get()}
executor-retention-time={agent_cfg.agent_executor_retention_time.get()}

[agent_rest_transport]
port=%(port)s
host=%(serveradress)s
""" % {
            "env_id": environment_id,
            "port": port,
            "statedir": privatestatedir,
            "agent_deploy_splay": agent_deploy_splay,
            "agent_deploy_interval": agent_deploy_interval,
            "agent_repair_splay": agent_repair_splay,
            "agent_repair_interval": agent_repair_interval,
            "serveradress": server_config.server_address.get(),
            "agent_get_resource_backoff": agent_cfg.agent_get_resource_backoff.get(),
        }

        if server_config.server_enable_auth.get():
            token = encode_token(["agent"], environment_id)
            config += """
token=%s
    """ % (
                token
            )

        ssl_cert: Optional[str] = server_config.server_ssl_key.get()
        ssl_ca: Optional[str] = server_config.server_ssl_ca_cert.get()

        if ssl_ca is not None and ssl_cert is not None:
            # override CA
            config += """
ssl=True
ssl_ca_cert_file=%s
    """ % (
                ssl_ca
            )
        elif ssl_cert is not None:
            # system CA
            config += """
ssl=True
    """
        if scheduler:
            config += f"""
[database]
wait_time={opt.db_wait_time.get()}
host={opt.db_host.get()}
port={opt.db_port.get()}
name={opt.db_name.get()}
username={opt.db_username.get()}
password={opt.db_password.get()}

            """
        # TODO: connection pool
        return config

    async def _fork_inmanta(
        self, args: list[str], outfile: Optional[str], errfile: Optional[str], cwd: Optional[str] = None
    ) -> subprocess.Process:
        """
        Fork an inmanta process from the same code base as the current code
        """
        full_args = ["-m", "inmanta.app", *args]
        # handles can be closed, owned by child process,...
        outhandle = None
        errhandle = None
        try:
            if outfile is not None:
                outhandle = open(outfile, "wb+")
            if errfile is not None:
                errhandle = open(errfile, "wb+")

            env = os.environ.copy()
            env.update(tracing.get_context())
            return await asyncio.create_subprocess_exec(
                sys.executable, *full_args, cwd=cwd, env=env, stdout=outhandle, stderr=errhandle
            )
        finally:
            if outhandle is not None:
                outhandle.close()
            if errhandle is not None:
                errhandle.close()

    async def _wait_for_agents(
        self, env: data.Environment, agents: Set[str], *, connection: Optional[asyncpg.connection.Connection] = None
    ) -> None:
        """
        Wait until all requested autostarted agent instances are active, e.g. after starting a new agent process.

        Must be called under the agent lock.

        :param env: The environment for which to wait for agents.
        :param agents: Autostarted agent endpoints to wait for.

        :raises TimeoutError: When not all agent instances are active and no new agent instance became active in the last
            5 seconds.
        """
        agent_statuses: dict[str, Optional[AgentStatus]] = await data.Agent.get_statuses(env.id, agents, connection=connection)
        # Only wait for agents that are not paused
        expected_agents_in_up_state: Set[str] = {
            agent_name
            for agent_name, status in agent_statuses.items()
            if status is not None and status is not AgentStatus.paused
        }

        assert env.id in self._agent_procs
        proc = self._agent_procs[env.id]

        actual_agents_in_up_state: set[str] = set()
        started = int(time.time())
        last_new_agent_seen = started
        last_log = started

        while len(expected_agents_in_up_state) != len(actual_agents_in_up_state):
            await asyncio.sleep(0.1)
            now = int(time.time())
            if now - last_new_agent_seen > AUTO_STARTED_AGENT_WAIT:
                LOGGER.warning(
                    "Timeout: agent with PID %s took too long to start: still waiting for agent instances %s",
                    proc.pid,
                    ",".join(sorted(expected_agents_in_up_state - actual_agents_in_up_state)),
                )
                raise asyncio.TimeoutError()
            if now - last_log > AUTO_STARTED_AGENT_WAIT_LOG_INTERVAL:
                last_log = now
                LOGGER.debug(
                    "Waiting for agent with PID %s, waited %d seconds, %d/%d instances up",
                    proc.pid,
                    now - started,
                    len(actual_agents_in_up_state),
                    len(expected_agents_in_up_state),
                )
            new_actual_agents_in_up_state = {
                agent_name
                for agent_name in expected_agents_in_up_state
                if (
                    (session := self._agent_manager.tid_endpoint_to_session.get((env.id, agent_name), None)) is not None
                    # make sure to check for expiry because sessions are unregistered from the agent manager asynchronously
                    and not session.expired
                )
            }
            if len(new_actual_agents_in_up_state) > len(actual_agents_in_up_state):
                # Reset timeout timer because a new instance became active
                last_new_agent_seen = now
            actual_agents_in_up_state = new_actual_agents_in_up_state

        LOGGER.debug(
            "Agent process with PID %s is up for agent instances %s",
            proc.pid,
            ",".join(sorted(expected_agents_in_up_state)),
        )

    async def notify_agent_about_agent_map_update(self, env: data.Environment) -> None:
        agent_client = self._agent_manager.get_agent_client(tid=env.id, endpoint="internal", live_agent_only=False)
        if agent_client:
            new_agent_map = await env.get(data.AUTOSTART_AGENT_MAP)
            self.add_background_task(agent_client.update_agent_map(new_agent_map))
        else:
            LOGGER.warning("Could not send update_agent_map() trigger for environment %s. Internal agent is down.", env.id)

    async def _wait_for_proc_bounded(
        self, procs: Iterable[subprocess.Process], timeout: float = const.SHUTDOWN_GRACE_HARD
    ) -> None:
        try:
            unfinished_processes = [proc for proc in procs if proc.returncode is None]
            await asyncio.wait_for(asyncio.gather(*[asyncio.shield(proc.wait()) for proc in unfinished_processes]), timeout)
        except asyncio.TimeoutError:
            LOGGER.warning("Agent processes did not close in time (%s)", procs)

    async def environment_action_created(self, env: model.Environment) -> None:
        """
        Will be called when a new environment is created to create a scheduler agent

        :param env: The new environment
        """
        if not opt.server_use_resource_scheduler.get():
            return

        env_db = await data.Environment.get_by_id(env.id)
        # We need to make sure that the AGENT_SCHEDULER is registered to be up and running
        await self._agent_manager.ensure_agent_registered(env_db, const.AGENT_SCHEDULER_ID)
        if not no_auto_start_scheduler:
            await self._ensure_scheduler(env_db)


no_auto_start_scheduler = False<|MERGE_RESOLUTION|>--- conflicted
+++ resolved
@@ -261,8 +261,6 @@
     ) -> None:
         """
         Pause a logical agent by pausing an active agent instance if it exists, and removing the logical agent's primary.
-<<<<<<< HEAD
-=======
 
         When the Scheduler is used, this method can either halt an environment or pause a particular agent. The main difference
         between these would be the following:
@@ -277,7 +275,6 @@
                     so this one needs to go through before being able to send the request to the Scheduler to halt everything
             - The update of the primary will be only be taken care of when we deal with the Scheduler as the Server is not
                 aware of the executors created by the Scheduler -> It does not need to maintain this information
->>>>>>> 2fb0ec76
         """
         endpoints_with_new_primary = []
         async with self.session_lock:
@@ -285,24 +282,10 @@
             if opt.server_use_resource_scheduler.get():
                 key = (env.id, const.AGENT_SCHEDULER_ID)
                 live_session = self.tid_endpoint_to_session.get(key)
-<<<<<<< HEAD
-                # This should never be the case but as a safety measure, we need to make sure that the scheduler is up and
-                # running
-                if not live_session:
-                    await self._autostarted_agent_manager._ensure_scheduler(env)
-                    live_session = self.tid_endpoint_to_session.get(key)
-                    assert live_session
-
-                if endpoint is not None:
-                    # We don't need to do this when the environment is resumed because the scheduler will need to have updated
-                    # information related to agents (being paused) and in order to have that, this transaction needs to
-                    # finish first
-=======
                 if not live_session:
                     return
 
                 if endpoint is not None:
->>>>>>> 2fb0ec76
                     await live_session.get_client().set_state(endpoint, enabled=False)
                 elif endpoint is None:
                     # We need to update information in the DB
