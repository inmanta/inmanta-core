"""
Copyright 2018 Inmanta

Licensed under the Apache License, Version 2.0 (the "License");
you may not use this file except in compliance with the License.
You may obtain a copy of the License at

    http://www.apache.org/licenses/LICENSE-2.0

Unless required by applicable law or agreed to in writing, software
distributed under the License is distributed on an "AS IS" BASIS,
WITHOUT WARRANTIES OR CONDITIONS OF ANY KIND, either express or implied.
See the License for the specific language governing permissions and
limitations under the License.

Contact: code@inmanta.com
"""

import asyncio
import logging
import os
import shutil
import sys
import time
import uuid
from asyncio import queues, subprocess
from collections.abc import Iterable, Mapping, Sequence
from datetime import datetime
from enum import Enum
from functools import reduce
from typing import Any, Optional, Union, cast

import asyncpg.connection

import inmanta.config
import inmanta.exceptions
import inmanta.server.services.environmentlistener
from inmanta import config as global_config
from inmanta import const, data
from inmanta import logging as inmanta_logging
from inmanta import tracing
from inmanta.agent import config as agent_cfg
from inmanta.config import Config, config_map_to_str, scheduler_log_config
from inmanta.const import AGENT_SCHEDULER_ID, UNDEPLOYABLE_NAMES, AgentAction
from inmanta.data import APILIMIT, Environment, InvalidSort, model
from inmanta.data.model import DataBaseReport
from inmanta.protocol import common, encode_token, endpoints, handle, methods, methods_v2, websocket
from inmanta.protocol.exceptions import BadRequest, Forbidden, NotFound, ShutdownInProgress
from inmanta.server import (
    SLICE_AGENT_MANAGER,
    SLICE_AUTOSTARTED_AGENT_MANAGER,
    SLICE_DATABASE,
    SLICE_ENVIRONMENT,
    SLICE_SERVER,
    SLICE_SESSION_MANAGER,
    SLICE_TRANSPORT,
)
from inmanta.server import config as opt
from inmanta.server import protocol
from inmanta.server.protocol import ServerSlice
from inmanta.server.server import Server
from inmanta.server.services import environmentservice
from inmanta.types import Apireturn, ArgumentTypes, ResourceIdStr, ReturnTupple

from ..data.dataview import AgentView
from . import config as server_config
from .validate_filter import InvalidFilter

LOGGER = logging.getLogger(__name__)


"""
Model in server         On Agent

+---------------+        +----------+
|               |        |          |
|  ENVIRONMENT  |   +---->  PROC    |
|               |   |    |          |
+------+--------+   |    +----+-----+
       |            |         |
       |            |         |
+------v--------+   |    +----v-------------+
|               |   |    |                  |
|  AGENT        |   |    |   AGENT INSTANCE |
|               |   |    |                  |
+------+--------+   |    +------------------+
       |            |
       |            |
+------v--------+   |
|               |   |
|  SESSION      +---+
|               |
+---------------+

resource_action_update

dryrun_update

set_parameters
"""


class SessionActionType(str, Enum):
    REGISTER_SESSION = "register_session"
    EXPIRE_SESSION = "expire_session"
    SEEN_SESSION = "seen_session"


class SessionAction:
    """
    A session update to be executed by the AgentManager.
    """

    def __init__(self, action_type: SessionActionType, session: websocket.Session, timestamp: datetime):
        self.action_type = action_type
        self.session = session
        self.timestamp = timestamp


# Internal tuning constants

AUTO_STARTED_AGENT_WAIT = 5
# How long (in seconds) do we wait for autostarted agents. The wait time is reset any time a new instance comes online
AUTO_STARTED_AGENT_WAIT_LOG_INTERVAL = 1
# When waiting for an autostarted agent, how long (in seconds) do we wait before we log the wait status


class AgentManager(ServerSlice, websocket.SessionListener):
    """
    This class contains all server functionality related to the management of agents.
    Each logical agent managed by an instance of this class has at most one primary agent instance process associated with
    it. A subset of these processes are autostarted, those are managed by :py:class:`AutostartedAgentManager`.
    The server ignores all requests from non-primary agent instances. Therefore an agent without a primary is effectively
    paused as far as the server is concerned, though any rogue agent instances could still perform actions agent-side.

    Throughout this class the terms "logical agent" or sometimes just "agent" refer to a logical agent managed by an
    instance of this class. The terms "agent instance", "agent process" or just "process" refer to a concrete process
    running an agent instance, which might be the primary for a logical agent.
    """

    def __init__(self, closesessionsonstart: bool = True, fact_back_off: Optional[int] = None) -> None:
        super().__init__(SLICE_AGENT_MANAGER)

        if fact_back_off is None:
            fact_back_off = opt.server_fact_resource_block.get()

        # back-off timer for fact requests
        self._fact_resource_block: int = fact_back_off
        # per resource time of last fact request
        self._fact_resource_block_set: dict[str, float] = {}

        # session per environment
        self.scheduler_for_env: dict[uuid.UUID, websocket.Session] = {}
        # all sessions per ID
        self.sessions: dict[uuid.UUID, websocket.Session] = {}

        # session lock
        self.session_lock = asyncio.Lock()

        # live sessions: Sessions to agents which are primary and unpaused
        self.tid_endpoint_to_session: dict[tuple[uuid.UUID, str], websocket.Session] = {}

        # This queue ensures that notifications from the SessionManager are processed in the same order
        # in which they arrive in the SessionManager, without blocking the SessionManager.
        self._session_listener_actions: queues.Queue[SessionAction] = queues.Queue()

        self.closesessionsonstart: bool = closesessionsonstart

    async def get_status(self) -> Mapping[str, ArgumentTypes | Mapping[str, ArgumentTypes]]:
        # The basic report

        out: dict[str, ArgumentTypes | Mapping[str, ArgumentTypes]] = {
            "resource_facts": len(self._fact_resource_block_set),
            "sessions": len(self.sessions),
        }

        # Try to get more info from scheduler, but make sure not to timeout
        schedulers = self.get_all_schedulers()
        deadline = 0.9 * Server.GET_SERVER_STATUS_TIMEOUT

        async def get_report(env: uuid.UUID, session: websocket.Session) -> tuple[uuid.UUID, DataBaseReport]:
            result = await asyncio.wait_for(session.client.get_db_status(), deadline)
            assert result.code == 200
            # Mypy can't help here, ....
            return (env, DataBaseReport(**result.result["data"]))

        # Get env name mapping in parallel with next call
        env_mapping = asyncio.create_task(
            asyncio.wait_for(Environment.get_list(details=False, is_marked_for_deletion=False), deadline)
        )
        # Get the reports of all schedulers
        results = await asyncio.gather(*[get_report(env, scheduler) for env, scheduler in schedulers], return_exceptions=True)
        try:
            # This can timeout, but not likely
            env_mapping_result = await env_mapping
            uuid_to_name = {env.id: env.name for env in env_mapping_result}
        except TimeoutError:
            # default to uuid's
            uuid_to_name = {}

        # Filter out timeouts and other errors
        good_reports = [x[1] for x in results if not isinstance(x, BaseException)]

        def short_report(report: DataBaseReport) -> Mapping[str, ArgumentTypes]:
            return {
                "connected": report.connected,
                "max_pool": report.max_pool,
                "open_connections": report.open_connections,
                "free_connections": report.free_connections,
                "pool_exhaustion_time": report.pool_exhaustion_time,
            }

        if good_reports:
            total: DataBaseReport = reduce(lambda x, y: x + y, good_reports)
            out["database"] = total.database
            out["host"] = total.host
            out["total"] = short_report(total)

        for result in results:
            if isinstance(result, BaseException):
                logging.debug("Failed to collect database status for scheduler", exc_info=True)
            else:
                the_uuid = result[0]
                # Default name to uuid
                name = uuid_to_name.get(the_uuid, str(the_uuid))
                out[name] = short_report(result[1])

        return out

    def get_dependencies(self) -> list[str]:
        return [SLICE_DATABASE, SLICE_SESSION_MANAGER]

    def get_depended_by(self) -> list[str]:
        return [SLICE_TRANSPORT]

    async def prestart(self, server: protocol.Server) -> None:
        await ServerSlice.prestart(self, server)
        autostarted_agent_manager = server.get_slice(SLICE_AUTOSTARTED_AGENT_MANAGER)
        assert isinstance(autostarted_agent_manager, AutostartedAgentManager)
        self._autostarted_agent_manager = autostarted_agent_manager
        server._transport.add_session_listener(self)

    async def start(self) -> None:
        await super().start()

        if self.closesessionsonstart:
            await self._expire_all_sessions_in_db()

        self.add_background_task(self._process_session_listener_actions())
        # Schedule cleanup agentprocess and agentinstance tables
        agent_process_purge_interval = opt.agent_process_purge_interval.get()
        if agent_process_purge_interval > 0:
            self.schedule(
                self._purge_agent_processes, interval=agent_process_purge_interval, initial_delay=0, cancel_on_stop=False
            )

    async def prestop(self) -> None:
        await super().prestop()

    async def stop(self) -> None:
        await super().stop()

    def get_all_schedulers(self) -> list[tuple[uuid.UUID, websocket.Session]]:
        # Linear scan, but every item should be a hit
        return list(self.scheduler_for_env.items())

    def is_scheduler_running_for(self, env: uuid.UUID) -> bool:
        return env in self.scheduler_for_env

    async def halt_agents(self, env: data.Environment, connection: Optional[asyncpg.connection.Connection] = None) -> None:
        """
        Halts all agents for an environment. Persists prior paused state.
        """
        await data.Agent.persist_on_halt(env.id, connection=connection)
        await self._pause_agent(env, connection=connection)

    async def resume_agents(self, env: data.Environment, connection: Optional[asyncpg.connection.Connection] = None) -> None:
        """
        Resumes after halting. Unpauses all agents that had been paused by halting.
        """
        to_unpause: list[str] = await data.Agent.persist_on_resume(env.id, connection=connection)
        await asyncio.gather(*[self._unpause_agent(env, agent, connection=connection) for agent in to_unpause])

    @handle(methods_v2.all_agents_action, env="tid")
    async def all_agents_action(self, env: data.Environment, action: AgentAction) -> None:
        if env.halted and action in {AgentAction.pause, AgentAction.unpause}:
            raise Forbidden("Can not pause or unpause agents when the environment has been halted.")
        if not env.halted and action in {AgentAction.keep_paused_on_resume, AgentAction.unpause_on_resume}:
            raise Forbidden("Cannot set on_resume state of agents when the environment is not halted.")
        if action is AgentAction.pause:
            await self._pause_agent(env=env)
        elif action is AgentAction.unpause:
            await self._unpause_agent(env=env)
        elif action is AgentAction.keep_paused_on_resume:
            await self._set_unpause_on_resume(env, should_be_unpaused_on_resume=False)
        elif action is AgentAction.unpause_on_resume:
            await self._set_unpause_on_resume(env, should_be_unpaused_on_resume=True)
        else:
            raise BadRequest(f"Unknown agent action: {action.name}")

    @handle(methods_v2.agent_action, env="tid")
    async def agent_action(self, env: data.Environment, name: str, action: AgentAction) -> None:
        if name == const.AGENT_SCHEDULER_ID:
            raise BadRequest(f"Particular action cannot be directed towards the Scheduler agent: {action.name}")

        if env.halted and action in {AgentAction.pause, AgentAction.unpause}:
            raise Forbidden("Can not pause or unpause agents when the environment has been halted.")
        if not env.halted and action in {AgentAction.keep_paused_on_resume, AgentAction.unpause_on_resume}:
            raise Forbidden("Cannot set on_resume state of agents when the environment is not halted.")
        if action is AgentAction.pause:
            await self._pause_agent(env, name)
        elif action is AgentAction.unpause:
            await self._unpause_agent(env, name)
        elif action is AgentAction.keep_paused_on_resume:
            await self._set_unpause_on_resume(env, should_be_unpaused_on_resume=False, endpoint=name)
        elif action is AgentAction.unpause_on_resume:
            await self._set_unpause_on_resume(env, should_be_unpaused_on_resume=True, endpoint=name)
        else:
            raise BadRequest(f"Unknown agent action: {action.name}")

    async def _update_paused_status_agent(
        self,
        env: data.Environment,
        new_paused_status: bool,
        endpoint: Optional[str] = None,
        *,
        connection: Optional[asyncpg.connection.Connection] = None,
    ) -> None:
        """
        Helper method to pause / unpause a logical agent by pausing an active agent instance if it exists and notify the
        scheduler that something has changed.
        """
        # We need this lock otherwise, we would have transaction conflict in DB
        async with self.session_lock:
            await data.Agent.pause(env=env.id, endpoint=endpoint, paused=new_paused_status, connection=connection)
            live_session = self.scheduler_for_env.get(env.id)
            if live_session:
                await live_session.get_client().set_state(endpoint, enabled=not new_paused_status)

    async def _pause_agent(
        self, env: data.Environment, endpoint: Optional[str] = None, connection: Optional[asyncpg.connection.Connection] = None
    ) -> None:
        """
        Pause a logical agent by pausing an active agent instance if it exists.
        """
        await self._update_paused_status_agent(env=env, new_paused_status=True, endpoint=endpoint, connection=connection)

    async def _unpause_agent(
        self, env: data.Environment, endpoint: Optional[str] = None, connection: Optional[asyncpg.connection.Connection] = None
    ) -> None:
        """
        Unpause a logical agent by pausing an active agent instance if it exists.
        """
        await self._update_paused_status_agent(env=env, new_paused_status=False, endpoint=endpoint, connection=connection)

    async def _set_unpause_on_resume(
        self,
        env: data.Environment,
        should_be_unpaused_on_resume: bool,
        endpoint: Optional[str] = None,
        connection: Optional[asyncpg.connection.Connection] = None,
    ) -> None:
        """
        Set the unpause_on_resume field of an agent (or all agents in an environment when the endpoint is set to None)
        so that the agent is paused or unpaused after the environment is resumed
        """
        await data.Agent.set_unpause_on_resume(
            env=env.id, endpoint=endpoint, should_be_unpaused_on_resume=should_be_unpaused_on_resume, connection=connection
        )

    async def _process_session_listener_actions(self) -> None:
        """
        This is the consumer of the _session_listener_actions queue.
        """
        while not self.is_stopping():
            try:
                session_action = await self._session_listener_actions.get()
                await self._process_action(session_action)
            except asyncio.CancelledError:
                return
            except Exception:
                LOGGER.exception(
                    "An exception occurred while handling session action %s on session id %s.",
                    session_action.action_type.name,
                    session_action.session.session_key,
                    exc_info=True,
                )
            finally:
                try:
                    self._session_listener_actions.task_done()
                except Exception:
                    # Should never occur
                    pass

    async def _process_action(self, action: SessionAction) -> None:
        """
        Process a specific SessionAction.
        """
        action_type = action.action_type
        if action_type == SessionActionType.REGISTER_SESSION:
            await self._register_session(action.session, action.timestamp)
        elif action_type == SessionActionType.EXPIRE_SESSION:
            await self._expire_session(action.session, action.timestamp)
        else:
            LOGGER.warning("Unknown SessionAction %s", action_type.name)

    # Notify from session listener
    async def session_opened(self, session: websocket.Session) -> None:
        """
        The _session_listener_actions queue ensures that all SessionActions are executed in the order of arrival.
        """
        session_action = SessionAction(
            action_type=SessionActionType.REGISTER_SESSION,
            session=session,
            timestamp=datetime.now().astimezone(),
        )
        await self._session_listener_actions.put(session_action)

    # Notify from session listener
    async def session_closed(self, session: websocket.Session) -> None:
        """
        The _session_listener_actions queue ensures that all SessionActions are executed in the order of arrival.
        """
        session_action = SessionAction(
            action_type=SessionActionType.EXPIRE_SESSION,
            session=session,
            timestamp=datetime.now().astimezone(),
        )
        await self._session_listener_actions.put(session_action)

    # Session registration
    async def _register_session(self, session: websocket.Session, now: datetime) -> None:
        """
        This method registers a new session in memory and asynchronously updates the agent
        session log in the database. When the database connection is lost, the get_statuses()
        call fails and the new session will be refused.
        """
        LOGGER.debug("New session %s", session.session_key)
        async with self.session_lock:
            assert session.id not in self.scheduler_for_env
            self.scheduler_for_env[session.environment] = session
            self.sessions[session.id] = session

        self.add_background_task(self._log_session_creation_to_db(session, now))

    async def _log_session_creation_to_db(
        self,
        session: websocket.Session,
        now: datetime,
    ) -> None:
        """
        Note: This method call is allowed to fail when the database connection is lost.
        """
        await data.SchedulerSession.register(session.environment, session.hostname, session.id, now)

    # Session expiry
    async def _expire_session(self, session: websocket.Session, now: datetime) -> None:
        """
        This method expires the given session and update the in-memory session state.
        The in-database session log is updated asynchronously. These database updates
        are allowed to fail when the database connection is lost.
        """
        if not self.is_running() or self.is_stopping():
            return
        async with self.session_lock:
            self.scheduler_for_env.pop(session.environment)
            self.sessions.pop(session.id)

        self.add_background_task(self._log_session_expiry_to_db(session, now))

    async def _log_session_expiry_to_db(
        self,
        session: websocket.Session,
        now: datetime,
    ) -> None:
        """
        Note: This method call is allowed to fail when the database connection is lost.
        """
        async with data.SchedulerSession.get_connection() as connection:
            await data.SchedulerSession.expire_process(session.id, now, connection)

    async def _expire_all_sessions_in_db(self) -> None:
        async with self.session_lock:
            LOGGER.debug("Cleaning server session DB")
            async with data.SchedulerSession.get_connection() as connection:
                async with connection.transaction():
                    await data.SchedulerSession.expire_all(now=datetime.now().astimezone(), connection=connection)

    async def _purge_agent_processes(self) -> None:
        agent_processes_to_keep = opt.agent_processes_to_keep.get()
        await data.SchedulerSession.cleanup(nr_expired_records_to_keep=agent_processes_to_keep)

    def get_session_for(self, tid: uuid.UUID) -> Optional[websocket.Session]:
        """
        Return a session that matches the given environment and endpoint.
        This method also returns session to paused or non-live agents.
        """
        session = self.scheduler_for_env.get(tid)
        return session

    def get_agent_client(self, tid: uuid.UUID) -> Optional[endpoints.Client]:
        if isinstance(tid, str):
            tid = uuid.UUID(tid)
        return self.scheduler_for_env.get(tid).get_client()

    async def expire_sessions_for_environment(self, env_id: uuid.UUID) -> None:
        """
        Expire all sessions for any of the requested agent endpoints.
        """
        async with self.session_lock:
            session_to_expire = self.get_session_for(env_id)
            if session_to_expire is not None:
                await session_to_expire.close_connection()

    async def is_scheduler_active(self, tid: uuid.UUID) -> bool:
        """
        Return true iff all the given agents are in the up or the paused state.
        """
        return tid in self.scheduler_for_env

    async def expire_all_sessions_for_environment(self, env_id: uuid.UUID) -> None:
        async with self.session_lock:
            await asyncio.gather(*[s.close_connection() for s in self.sessions.values() if s.environment == env_id])

    async def expire_all_sessions(self) -> None:
        async with self.session_lock:
            await asyncio.gather(*[s.close_connection() for s in self.sessions.values()])

    # Agent Management
    @tracing.instrument("AgentManager.ensure_agent_registered")
    async def ensure_agent_registered(
        self, env: data.Environment, nodename: str, *, connection: Optional[asyncpg.connection.Connection] = None
    ) -> data.Agent:
        """
        Make sure that an agent has been created in the database
        """
        async with self.session_lock:
            agent = await data.Agent.get(env.id, nodename, connection=connection)
            if agent:
                return agent
            else:
                return await self._create_default_agent(env, nodename, connection=connection)

    async def _create_default_agent(
        self, env: data.Environment, nodename: str, *, connection: Optional[asyncpg.connection.Connection] = None
    ) -> data.Agent:
        """
        This method creates a new agent (agent in the model) in the database.
        If an active agent instance exists for the given agent, it is marked as the
        primary instance for that agent in the database.

        Note: This method must be called under session lock
        """
        saved = data.Agent(environment=env.id, name=nodename, paused=False)
        await saved.insert(connection=connection)

        key = (env.id, nodename)
        session = self.tid_endpoint_to_session.get(key)
        if session:
            await data.Agent.update_primary(
                env.id, [(nodename, session.id)], datetime.now().astimezone(), connection=connection
            )

        return saved

    # External APIS
    @handle(methods.get_agent_process, agent_sid="id")
    async def get_agent_process(self, agent_sid: uuid.UUID) -> Apireturn:
        return await self.get_agent_process_report(agent_sid)

    @handle(methods.trigger_agent, agent_id="id", env="tid")
    async def trigger_agent(self, env: uuid.UUID, agent_id: str) -> Apireturn:
        raise NotImplementedError()

    @handle(methods.list_agent_processes)
    async def list_agent_processes(
        self,
        environment: Optional[uuid.UUID],
        expired: bool,
        start: Optional[uuid.UUID] = None,
        end: Optional[uuid.UUID] = None,
        limit: Optional[int] = None,
    ) -> Apireturn:
        """List all agent processes whose sid is after start and before end

        :param environment: Optional, the environment the agent should come from.
        :param expired: If True, expired agents will also be shown, they are hidden otherwise.
        :param start: The sid all of the selected agent process should be greater than this, defaults to None
        :param end: The sid all of the selected agent process should be smaller than this, defaults to None
        :param limit: Whether to limit the number of returned entries, defaults to None
        :raises BadRequest: Limit, start and end can not be set together
        :raises NotFound: The given environment id does not exist!
        :raises BadRequest: Limit parameter can not exceed 1000
        """
        query: dict[str, Any] = {}
        if environment is not None:
            query["environment"] = environment
            env = await data.Environment.get_by_id(environment)
            if env is None:
                return 404, {"message": "The given environment id does not exist!"}
        if not expired:
            query["expired"] = None

        if limit is None:
            limit = APILIMIT
        elif limit > APILIMIT:
            raise BadRequest(f"Limit parameter can not exceed {APILIMIT}, got {limit}.")

        aps = await data.SchedulerSession.get_list_paged(
            page_by_column="sid",
            limit=limit,
            start=start,
            end=end,
            no_obj=False,
            connection=None,
            **query,
        )

        processes = []
        for p in aps:
            agent_dict = p.to_dict()
            agent_dict["endpoints"] = []  # backward compat
            processes.append(agent_dict)

        return 200, {"processes": processes}

    @handle(methods.list_agents, env="tid")
    async def list_agents(
        self,
        env: data.Environment,
        start: Optional[str] = None,
        end: Optional[str] = None,
        limit: Optional[int] = None,
    ) -> Apireturn:
        """List all agents whose name is after start and before end

        :param env: The environment the agents should come from
        :param start: The name all of the selected agent should be greater than this, defaults to None
        :param end: The name all of the selected agent should be smaller than this, defaults to None
        :param limit: Whether to limit the number of returned entries, defaults to None
        :raises BadRequest: Limit, start and end can not be set together
        :raises BadRequest: Limit parameter can not exceed 1000
        """
        if env is None:
            return 404, {"message": "The given environment id does not exist!"}
        new_agent_endpoint = await self.get_agents(env, limit, start, end, start, end)

        def mangle_format(agent: model.Agent) -> dict[str, object]:
            native = agent.model_dump()
            native["primary"] = ""
            native["state"] = agent.status
            if native["last_failover"] is None:
                native["last_failover"] = ""
            return native

        return 200, {
            "agents": [mangle_format(a) for a in new_agent_endpoint._response],
            "servertime": datetime.now().astimezone(),
        }

    @handle(methods.get_state, env="tid")
    async def get_state(self, env: data.Environment, sid: uuid.UUID, agent: str) -> Apireturn:
        tid: uuid.UUID = env.id
        if isinstance(tid, str):
            tid = uuid.UUID(tid)
        key = (tid, agent)
        session = self.tid_endpoint_to_session.get(key, None)
        if session is not None and session.id == sid:
            return 200, {"enabled": True}
        return 200, {"enabled": False}

    async def get_agent_process_report(self, agent_sid: uuid.UUID) -> ReturnTupple:
        ap = await data.SchedulerSession.get_one(sid=agent_sid)
        if ap is None:
            return 404, {"message": "The given AgentProcess id does not exist!"}
        sid = ap.sid
        session_for_ap = self.sessions.get(sid, None)
        if session_for_ap is None:
            return 404, {"message": "The given AgentProcess is not live!"}
        client = session_for_ap.get_client()
        result = await client.get_status()
        return result.code, result.get_result()

    async def request_parameter(self, env_id: uuid.UUID, resource_id: ResourceIdStr) -> Apireturn:
        """
        Request the value of a parameter from an agent
        """
        if resource_id is not None and resource_id != "":
            env = await data.Environment.get_by_id(env_id)

            if env is None:
                raise NotFound(f"Environment with {env_id} does not exist.")

            # get a resource version
            res = await data.Resource.get_latest_version(env_id, resource_id)

            if res is None:
                return 404, {"message": "The resource has no recent version."}

            if res.status in UNDEPLOYABLE_NAMES:
                LOGGER.debug(
                    "Ignore fact request for %s, resource is in an undeployable state.",
                    resource_id,
                )
                return 503, {"message": "The resource is in an undeployable state."}

            # only request facts of a resource every _fact_resource_block time
            now = time.time()
            if (
                resource_id not in self._fact_resource_block_set
                or (self._fact_resource_block_set[resource_id] + self._fact_resource_block) < now
            ):
                await self._autostarted_agent_manager._ensure_scheduler(env_id)
                agent = const.AGENT_SCHEDULER_ID
                client = self.get_agent_client(env_id)
                if client is not None:
                    await client.get_parameter(str(env_id), agent, res.to_dict())

                self._fact_resource_block_set[resource_id] = now

            else:
                LOGGER.debug(
                    "Ignore fact request for %s, last request was sent %d seconds ago.",
                    resource_id,
                    now - self._fact_resource_block_set[resource_id],
                )

            return 503, {"message": "Agents queried for resource parameter."}
        else:
            return 404, {"message": "resource_id parameter is required."}

    @handle(methods_v2.get_agents, env="tid")
    async def get_agents(
        self,
        env: data.Environment,
        limit: Optional[int] = None,
        start: Optional[Union[datetime, bool, str]] = None,
        end: Optional[Union[datetime, bool, str]] = None,
        first_id: Optional[str] = None,
        last_id: Optional[str] = None,
        filter: Optional[dict[str, list[str]]] = None,
        sort: str = "name.asc",
    ) -> common.ReturnValue[Sequence[model.Agent]]:
        try:
            handler = AgentView(
                environment=env,
                limit=limit,
                sort=sort,
                first_id=first_id,
                last_id=last_id,
                start=start,
                end=end,
                filter=filter,
            )
            out = await handler.execute()
            return out
        except (InvalidFilter, InvalidSort, data.InvalidQueryParameter, data.InvalidFieldNameException) as e:
            raise BadRequest(e.message) from e

    @handle(methods_v2.get_agent_process_details, env="tid")
    async def get_agent_process_details(self, env: data.Environment, id: uuid.UUID, report: bool = False) -> model.AgentProcess:
        agent_process = await data.SchedulerSession.get_one(environment=env.id, sid=id)
        if not agent_process:
            raise NotFound(f"Agent process with id {id} not found")
        dto = agent_process.to_dto()
        if report:
            report_status, report_result = await self.get_agent_process_report(id)
            if report_status == 200:
                dto.state = report_result
        return dto


class AutostartedAgentManager(ServerSlice, inmanta.server.services.environmentlistener.EnvironmentListener):
    """
    An instance of this class manages scheduler processes.
    """

    environment_service: "environmentservice.EnvironmentService"

    def __init__(self) -> None:
        super().__init__(SLICE_AUTOSTARTED_AGENT_MANAGER)
        self._agent_procs: dict[uuid.UUID, subprocess.Process] = {}  # env uuid -> subprocess.Process
        self.agent_lock = asyncio.Lock()  # Prevent concurrent updates on _agent_procs

    async def get_status(self) -> Mapping[str, ArgumentTypes]:
        return {"processes": len(self._agent_procs)}

    async def prestart(self, server: protocol.Server) -> None:
        await ServerSlice.prestart(self, server)
        preserver = server.get_slice(SLICE_SERVER)
        assert isinstance(preserver, Server)
        self._server: Server = preserver
        self._server_storage: dict[str, str] = self._server._server_storage

        agent_manager = server.get_slice(SLICE_AGENT_MANAGER)
        assert isinstance(agent_manager, AgentManager)
        self._agent_manager = agent_manager

        self.environment_service = cast(environmentservice.EnvironmentService, server.get_slice(SLICE_ENVIRONMENT))
        self.environment_service.register_listener(self, inmanta.server.services.environmentlistener.EnvironmentAction.created)

    async def start(self) -> None:
        await super().start()
        self.add_background_task(self._start_agents())

    async def prestop(self) -> None:
        await super().prestop()
        await self._terminate_agents()

    async def stop(self) -> None:
        await super().stop()

    def get_dependencies(self) -> list[str]:
        return [SLICE_SERVER, SLICE_DATABASE, SLICE_AGENT_MANAGER]

    def get_depended_by(self) -> list[str]:
        return [SLICE_TRANSPORT]

    async def _start_agents(self) -> None:
        """
        Ensure that a scheduler is started for each environment having AUTOSTART_ON_START is true. This method
        is called on server start.
        """
        environments = await data.Environment.get_list()

        for env in environments:
            autostart = await env.get(data.AUTOSTART_ON_START)
            if not autostart:
                continue
            await self._ensure_scheduler(env.id)

    async def restart_agents(self, env: data.Environment) -> None:
        LOGGER.debug("Restarting Scheduler in environment %s", env.id)
        await self._ensure_scheduler(env.id)

    async def stop_agents(
        self,
        env: data.Environment,
        *,
        delete_venv: bool = False,
    ) -> None:
        """
        Stop all agents for this environment and close sessions
        """
        async with self.agent_lock:
            LOGGER.debug("Stopping scheduler for env %s", env.id)
            if env.id in self._agent_procs:
                subproc = self._agent_procs[env.id]
                self._stop_process(subproc)
                await self._wait_for_proc_bounded([subproc])
                del self._agent_procs[env.id]
            if delete_venv:
                self._remove_venv_for_agent_in_env(env.id)

            LOGGER.debug("Expiring all sessions for %s", env.id)
            await self._agent_manager.expire_all_sessions_for_environment(env.id)

    async def _stop_scheduler(
        self,
        env: data.Environment,
    ) -> None:
        """
        Stop the scheduler for this environment and expire all its sessions.

        Must be called under the agent lock
        """
        LOGGER.debug("Stopping scheduler for environment %s", env.id)
        if env.id in self._agent_procs:
            subproc = self._agent_procs[env.id]
            self._stop_process(subproc)
            await self._wait_for_proc_bounded([subproc])
            del self._agent_procs[env.id]

        LOGGER.debug("Expiring session for scheduler in environment %s", env.id)
        await self._agent_manager.expire_sessions_for_environment(env.id)

    def _get_state_dir_for_agent_in_env(self, env_id: uuid.UUID) -> str:
        """
        Return the state dir to be used by the auto-started agent in the given environment.
        """
        state_dir: str = inmanta.config.state_dir.get()
        return os.path.join(state_dir, "server", str(env_id))

    def _remove_venv_for_agent_in_env(self, env_id: uuid.UUID) -> None:
        """
        Remove the venv for the auto-started agent in the given environment.
        """
        agent_state_dir: str = self._get_state_dir_for_agent_in_env(env_id)
        venv_dir: str = os.path.join(agent_state_dir, "agent", "env")
        try:
            shutil.rmtree(venv_dir)
        except FileNotFoundError:
            pass

    def _stop_process(self, process: subprocess.Process) -> None:
        try:
            process.terminate()
        except ProcessLookupError:
            # Process was already terminated
            pass

    async def _terminate_agents(self) -> None:
        async with self.agent_lock:
            LOGGER.debug("Stopping all schedulers")
            for proc in self._agent_procs.values():
                self._stop_process(proc)
            await self._wait_for_proc_bounded(self._agent_procs.values())
            LOGGER.debug("Expiring all sessions")
            await self._agent_manager.expire_all_sessions()

    # Start/Restart scheduler
    async def _ensure_scheduler(
        self,
        env: uuid.UUID,
        *,
        connection: Optional[asyncpg.connection.Connection] = None,
    ) -> bool:
        """
        Ensure that the scheduler for the given environment, that should be autostarted, are started.

        :param env: The environment to start the scheduler for.
        :param restart: Restart the scheduler even if it's running.
        :param connection: The database connection to use. Must not be in a transaction context.

        :return: True iff a new scheduler process was started.
        """
        if no_start_scheduler:
            return False
        if self._stopping:
            raise ShutdownInProgress()

        if connection is not None and connection.is_in_transaction():
            # Should not be called in a transaction context because it has (immediate) side effects outside of the database
            # that are tied to the database state. Several inconsistency issues could occur if this runs in a transaction
            # context:
            #   - side effects based on oncommitted reads (may even need to be rolled back)
            #   - race condition with similar side effect flows due to stale reads (e.g. other flow pauses agent and kills
            #       process, this one brings it back because it reads the agent as unpaused)
            raise Exception("_ensure_scheduler should not be called in a transaction context")

        async with data.Agent.get_connection(connection) as connection:
            async with self.agent_lock:
                # silently ignore requests if this environment is halted
                refreshed_env: Optional[data.Environment] = await data.Environment.get_by_id(env, connection=connection)
                if refreshed_env is None:
                    raise inmanta.exceptions.EnvironmentNotFound(f"Can't ensure scheduler: environment {env} does not exist")
                if refreshed_env.halted:
                    return False

                are_active = await self._agent_manager.is_scheduler_active(env)
                if are_active:
                    # do not start a new agent process if the agents are already active, regardless of whether their session
                    # is with an autostarted process or not.
                    return False

                start_new_process: bool
                if env not in self._agent_procs or self._agent_procs[env].returncode is not None:
                    # Start new process if none is currently running for this environment.
<<<<<<< HEAD
                    LOGGER.info("ensuring the scheduler is started for %s.", env)
=======
                    LOGGER.info("%s matches agents managed by server, ensuring they are started.", autostart_scheduler)
                    start_new_process = True
                elif restart:
                    LOGGER.info(
                        "%s matches agents managed by server, forcing restart: stopping process with PID %s.",
                        autostart_scheduler,
                        self._agent_procs[env],
                    )
                    await self._stop_scheduler(refreshed_env)
>>>>>>> f7a2d01d
                    start_new_process = True
                else:
                    start_new_process = False

                if start_new_process:
                    self._agent_procs[env], stdout_log, stderr_log = await self.__do_start_agent(
                        refreshed_env, connection=connection
                    )

                # Wait for all agents to start
                try:
<<<<<<< HEAD
                    await self._wait_for_scheduler(refreshed_env)
=======
                    await self._wait_for_agents(
                        refreshed_env, autostart_scheduler, stdout_log=stdout_log, stderr_log=stderr_log, connection=connection
                    )
>>>>>>> f7a2d01d
                except asyncio.TimeoutError:
                    LOGGER.warning("Not all agent instances started successfully")
                return start_new_process

    async def __do_start_agent(
        self, env: data.Environment, *, connection: Optional[asyncpg.connection.Connection] = None
    ) -> tuple[subprocess.Process, str, str]:
        """
        Start an autostarted agent process for the given environment. Should only be called if none is running yet.

        :return: A tuple consisting of the agent process, the stdout log file and the stderr log file.
        """
        assert not assert_no_start_scheduler

        config: str = await self._make_agent_config(env, connection=connection)

        root_dir: str = self._server_storage["server"]
        config_dir = os.path.join(root_dir, str(env.id))

        if not os.path.exists(config_dir):
            os.mkdir(config_dir)

        config_path = os.path.join(config_dir, "scheduler.cfg")
        with open(config_path, "w+", encoding="utf-8") as fd:
            fd.write(config)

        out: str = os.path.join(self._server_storage["logs"], "agent-%s.out" % env.id)
        err: str = os.path.join(self._server_storage["logs"], "agent-%s.err" % env.id)

        proc: subprocess.Process = await self._fork_inmanta(
            [
                "--log-file-level",
                "DEBUG",
                "--config",
                config_path,
                *(["--config-dir", Config._config_dir] if Config._config_dir is not None else []),
                "scheduler",
            ],
            out,
            err,
        )

        LOGGER.debug("Started new agent with PID %s", proc.pid)
        return proc, out, err

    async def _make_agent_config(
        self,
        env: data.Environment,
        *,
        connection: Optional[asyncpg.connection.Connection],
    ) -> str:
        """
        Generate the config file for the process that hosts the autostarted agents

        :param env: The environment for which to autostart agents
        :return: A string that contains the config file content.
        """
        environment_id = str(env.id)
        port: int = opt.server_bind_port.get()

        privatestatedir: str = self._get_state_dir_for_agent_in_env(env.id)

        agent_deploy_interval: str = cast(str, await env.get(data.AUTOSTART_AGENT_DEPLOY_INTERVAL, connection=connection))

        agent_repair_interval: str = cast(str, await env.get(data.AUTOSTART_AGENT_REPAIR_INTERVAL, connection=connection))

        # generate config file
        config = f"""[config]
state-dir=%(statedir)s
log-dir={global_config.log_dir.get()}

environment=%(env_id)s

agent-deploy-interval=%(agent_deploy_interval)s
agent-repair-interval=%(agent_repair_interval)s

[agent]
executor-cap={agent_cfg.agent_executor_cap.get()}
executor-retention-time={agent_cfg.agent_executor_retention_time.get()}

[agent_rest_transport]
port=%(port)s
host=localhost
""" % {
            "env_id": environment_id,
            "port": port,
            "statedir": privatestatedir,
            "agent_deploy_interval": agent_deploy_interval,
            "agent_repair_interval": agent_repair_interval,
        }

        if server_config.server_enable_auth.get():
            token = encode_token(["agent"], environment_id)
            config += """
token=%s
    """ % (
                token
            )

        ssl_cert: Optional[str] = server_config.server_ssl_key.get()
        ssl_ca: Optional[str] = server_config.server_ssl_ca_cert.get()

        if ssl_ca is not None and ssl_cert is not None:
            # override CA
            config += """
ssl=True
ssl_ca_cert_file=%s
    """ % (
                ssl_ca
            )
        elif ssl_cert is not None:
            # system CA
            config += """
ssl=True
    """
        config += f"""
[database]
wait_time={opt.db_wait_time.get()}
host={opt.db_host.get()}
port={opt.db_port.get()}
name={opt.db_name.get()}
username={opt.db_username.get()}
password={opt.db_password.get()}

[scheduler]
db-connection-pool-min-size={agent_cfg.scheduler_db_connection_pool_min_size.get()}
db-connection-pool-max-size={agent_cfg.scheduler_db_connection_pool_max_size.get()}
db-connection-timeout={agent_cfg.scheduler_db_connection_timeout.get()}

[influxdb]
host = {opt.influxdb_host.get()}
port = {opt.influxdb_port.get()}
name = {opt.influxdb_name.get()}
username = {opt.influxdb_username.get()}
password = {opt.influxdb_password.get()}
interval = {opt.influxdb_interval.get()}
tags = {config_map_to_str(opt.influxdb_tags.get())}
"""

        if scheduler_log_config.get():
            config += f"""

[logging]
scheduler = {os.path.abspath(scheduler_log_config.get())}
"""

        return config

    async def _fork_inmanta(
        self, args: list[str], outfile: Optional[str], errfile: Optional[str], cwd: Optional[str] = None
    ) -> subprocess.Process:
        """
        Fork an inmanta process from the same code base as the current code
        """
        full_args = ["-m", "inmanta.app", *args]
        # handles can be closed, owned by child process,...
        outhandle = None
        errhandle = None
        try:
            if outfile is not None:
                outhandle = open(outfile, "wb+")
            if errfile is not None:
                errhandle = open(errfile, "wb+")

            env = os.environ.copy()
            env.update(tracing.get_context())
            return await asyncio.create_subprocess_exec(
                sys.executable, *full_args, cwd=cwd, env=env, stdout=outhandle, stderr=errhandle
            )
        finally:
            if outhandle is not None:
                outhandle.close()
            if errhandle is not None:
                errhandle.close()

<<<<<<< HEAD
    async def _wait_for_scheduler(
        self,
        env: data.Environment,
=======
    async def _wait_for_agents(
        self,
        env: data.Environment,
        agents: Set[str],
        *,
        stdout_log: str,
        stderr_log: str,
        connection: Optional[asyncpg.connection.Connection] = None,
>>>>>>> f7a2d01d
    ) -> None:
        """
        Wait until all requested autostarted agent instances are active, e.g. after starting a new agent process.

        Must be called under the agent lock.

        :param env: The environment for which to wait for agents.
        :param agents: Autostarted agent endpoints to wait for.
        :param stdout_log: The log file to which the agent writes its stdout stream.
        :param stderr_log: The log file to which the agent writes its stderr stream.

        :raises TimeoutError: When not all agent instances are active and no new agent instance became active in the last
            5 seconds.
        """
        assert env.id in self._agent_procs
        proc = self._agent_procs[env.id]

        started = int(time.time())
<<<<<<< HEAD
        while True:
            if env.id in self._agent_manager.scheduler_for_env:
                break
=======
        last_new_agent_seen = started
        last_log = started

        log_files = [
            inmanta_logging.LoggingConfigBuilder.get_log_file_for_scheduler(str(env.id), global_config.log_dir.get()),
            stdout_log,
            stderr_log,
        ]

        while len(expected_agents_in_up_state) != len(actual_agents_in_up_state):
            await asyncio.sleep(0.1)
>>>>>>> f7a2d01d
            now = int(time.time())
            if now - started > AUTO_STARTED_AGENT_WAIT:
                LOGGER.warning(
<<<<<<< HEAD
                    "Timeout: scheduler with PID %s for environment %s took too long to start: %f",
                    proc.pid,
                    env.id,
                    now - started,
=======
                    "Timeout: agent with PID %s took too long to start: still waiting for agent instances %s."
                    " See log files %s for more information.",
                    proc.pid,
                    ",".join(sorted(expected_agents_in_up_state - actual_agents_in_up_state)),
                    ", ".join(log_files),
>>>>>>> f7a2d01d
                )

                raise asyncio.TimeoutError()
            await asyncio.sleep(0.1)

        LOGGER.debug(
            "Scheduler process with PID %s is up for environment %s",
            proc.pid,
            env.id,
        )

    async def _wait_for_proc_bounded(
        self, procs: Iterable[subprocess.Process], timeout: float = const.SHUTDOWN_GRACE_HARD
    ) -> None:
        try:
            unfinished_processes = [proc for proc in procs if proc.returncode is None]
            await asyncio.wait_for(asyncio.gather(*[asyncio.shield(proc.wait()) for proc in unfinished_processes]), timeout)
        except asyncio.TimeoutError:
            LOGGER.warning("Agent processes did not close in time (%s)", procs)

    async def environment_action_created(self, env: model.Environment) -> None:
        """
        Will be called when a new environment is created to create a scheduler agent

        :param env: The new environment
        """
        env_db = await data.Environment.get_by_id(env.id)
        assert env_db
        # We need to make sure that the AGENT_SCHEDULER is registered to be up and running
        await self._agent_manager.ensure_agent_registered(env_db, const.AGENT_SCHEDULER_ID)
        if not (assert_no_start_scheduler or no_start_scheduler):
            await self._ensure_scheduler(env.id)

    async def notify_agent_deploy_timer_update(self, env: data.Environment) -> None:
        agent_client = self._agent_manager.get_agent_client(tid=env.id)
        if agent_client:
            self.add_background_task(agent_client.notify_timer_update(env.id))


# For testing only
# Assert the scheduler will not be started (i.e. agent mock setup is correct)
assert_no_start_scheduler = False
# Ensure the scheduler is not started
no_start_scheduler = False<|MERGE_RESOLUTION|>--- conflicted
+++ resolved
@@ -24,11 +24,12 @@
 import time
 import uuid
 from asyncio import queues, subprocess
-from collections.abc import Iterable, Mapping, Sequence
+from collections.abc import Iterable, Iterator, Mapping, Sequence, Set
 from datetime import datetime
 from enum import Enum
 from functools import reduce
 from typing import Any, Optional, Union, cast
+from uuid import UUID
 
 import asyncpg.connection
 
@@ -41,7 +42,7 @@
 from inmanta import tracing
 from inmanta.agent import config as agent_cfg
 from inmanta.config import Config, config_map_to_str, scheduler_log_config
-from inmanta.const import AGENT_SCHEDULER_ID, UNDEPLOYABLE_NAMES, AgentAction
+from inmanta.const import AGENT_SCHEDULER_ID, UNDEPLOYABLE_NAMES, AgentAction, AgentStatus
 from inmanta.data import APILIMIT, Environment, InvalidSort, model
 from inmanta.data.model import DataBaseReport
 from inmanta.protocol import common, encode_token, endpoints, handle, methods, methods_v2, websocket
@@ -111,9 +112,12 @@
     A session update to be executed by the AgentManager.
     """
 
-    def __init__(self, action_type: SessionActionType, session: websocket.Session, timestamp: datetime):
+    def __init__(
+        self, action_type: SessionActionType, session: protocol.Session, endpoint_names_snapshot: set[str], timestamp: datetime
+    ):
         self.action_type = action_type
         self.session = session
+        self.endpoint_names_snapshot = endpoint_names_snapshot
         self.timestamp = timestamp
 
 
@@ -400,7 +404,7 @@
         if action_type == SessionActionType.REGISTER_SESSION:
             await self._register_session(action.session, action.timestamp)
         elif action_type == SessionActionType.EXPIRE_SESSION:
-            await self._expire_session(action.session, action.timestamp)
+            await self._expire_session(action.session, action.endpoint_names_snapshot, action.timestamp)
         else:
             LOGGER.warning("Unknown SessionAction %s", action_type.name)
 
@@ -913,6 +917,7 @@
         self,
         env: uuid.UUID,
         *,
+        restart: bool = False,
         connection: Optional[asyncpg.connection.Connection] = None,
     ) -> bool:
         """
@@ -938,6 +943,7 @@
             #       process, this one brings it back because it reads the agent as unpaused)
             raise Exception("_ensure_scheduler should not be called in a transaction context")
 
+        autostart_scheduler = {const.AGENT_SCHEDULER_ID}
         async with data.Agent.get_connection(connection) as connection:
             async with self.agent_lock:
                 # silently ignore requests if this environment is halted
@@ -956,9 +962,6 @@
                 start_new_process: bool
                 if env not in self._agent_procs or self._agent_procs[env].returncode is not None:
                     # Start new process if none is currently running for this environment.
-<<<<<<< HEAD
-                    LOGGER.info("ensuring the scheduler is started for %s.", env)
-=======
                     LOGGER.info("%s matches agents managed by server, ensuring they are started.", autostart_scheduler)
                     start_new_process = True
                 elif restart:
@@ -968,7 +971,6 @@
                         self._agent_procs[env],
                     )
                     await self._stop_scheduler(refreshed_env)
->>>>>>> f7a2d01d
                     start_new_process = True
                 else:
                     start_new_process = False
@@ -980,13 +982,9 @@
 
                 # Wait for all agents to start
                 try:
-<<<<<<< HEAD
-                    await self._wait_for_scheduler(refreshed_env)
-=======
                     await self._wait_for_agents(
                         refreshed_env, autostart_scheduler, stdout_log=stdout_log, stderr_log=stderr_log, connection=connection
                     )
->>>>>>> f7a2d01d
                 except asyncio.TimeoutError:
                     LOGGER.warning("Not all agent instances started successfully")
                 return start_new_process
@@ -1162,11 +1160,6 @@
             if errhandle is not None:
                 errhandle.close()
 
-<<<<<<< HEAD
-    async def _wait_for_scheduler(
-        self,
-        env: data.Environment,
-=======
     async def _wait_for_agents(
         self,
         env: data.Environment,
@@ -1175,7 +1168,6 @@
         stdout_log: str,
         stderr_log: str,
         connection: Optional[asyncpg.connection.Connection] = None,
->>>>>>> f7a2d01d
     ) -> None:
         """
         Wait until all requested autostarted agent instances are active, e.g. after starting a new agent process.
@@ -1190,15 +1182,19 @@
         :raises TimeoutError: When not all agent instances are active and no new agent instance became active in the last
             5 seconds.
         """
+        agent_statuses: dict[str, Optional[AgentStatus]] = await data.Agent.get_statuses(env.id, agents, connection=connection)
+        # Only wait for agents that are not paused
+        expected_agents_in_up_state: Set[str] = {
+            agent_name
+            for agent_name, status in agent_statuses.items()
+            if status is not None and status is not AgentStatus.paused
+        }
+
         assert env.id in self._agent_procs
         proc = self._agent_procs[env.id]
 
+        actual_agents_in_up_state: set[str] = set()
         started = int(time.time())
-<<<<<<< HEAD
-        while True:
-            if env.id in self._agent_manager.scheduler_for_env:
-                break
-=======
         last_new_agent_seen = started
         last_log = started
 
@@ -1210,31 +1206,44 @@
 
         while len(expected_agents_in_up_state) != len(actual_agents_in_up_state):
             await asyncio.sleep(0.1)
->>>>>>> f7a2d01d
             now = int(time.time())
-            if now - started > AUTO_STARTED_AGENT_WAIT:
+            if now - last_new_agent_seen > AUTO_STARTED_AGENT_WAIT:
                 LOGGER.warning(
-<<<<<<< HEAD
-                    "Timeout: scheduler with PID %s for environment %s took too long to start: %f",
-                    proc.pid,
-                    env.id,
-                    now - started,
-=======
                     "Timeout: agent with PID %s took too long to start: still waiting for agent instances %s."
                     " See log files %s for more information.",
                     proc.pid,
                     ",".join(sorted(expected_agents_in_up_state - actual_agents_in_up_state)),
                     ", ".join(log_files),
->>>>>>> f7a2d01d
                 )
 
                 raise asyncio.TimeoutError()
-            await asyncio.sleep(0.1)
+            if now - last_log > AUTO_STARTED_AGENT_WAIT_LOG_INTERVAL:
+                last_log = now
+                LOGGER.debug(
+                    "Waiting for agent with PID %s, waited %d seconds, %d/%d instances up",
+                    proc.pid,
+                    now - started,
+                    len(actual_agents_in_up_state),
+                    len(expected_agents_in_up_state),
+                )
+            new_actual_agents_in_up_state = {
+                agent_name
+                for agent_name in expected_agents_in_up_state
+                if (
+                    (session := self._agent_manager.tid_endpoint_to_session.get((env.id, agent_name), None)) is not None
+                    # make sure to check for expiry because sessions are unregistered from the agent manager asynchronously
+                    and not session.expired
+                )
+            }
+            if len(new_actual_agents_in_up_state) > len(actual_agents_in_up_state):
+                # Reset timeout timer because a new instance became active
+                last_new_agent_seen = now
+            actual_agents_in_up_state = new_actual_agents_in_up_state
 
         LOGGER.debug(
-            "Scheduler process with PID %s is up for environment %s",
+            "Agent process with PID %s is up for agent instances %s",
             proc.pid,
-            env.id,
+            ",".join(sorted(expected_agents_in_up_state)),
         )
 
     async def _wait_for_proc_bounded(
