--- conflicted
+++ resolved
@@ -1032,8 +1032,6 @@
         LOGGER.debug("Expiring sessions for autostarted agents %s", sorted(agent_map.keys()))
         await self._agent_manager.expire_sessions_for_agents(env.id, agent_map.keys())
 
-<<<<<<< HEAD
-=======
     def _get_state_dir_for_agent_in_env(self, env_id: uuid.UUID) -> str:
         """
         Return the state dir to be used by the auto-started agent in the given environment.
@@ -1052,7 +1050,6 @@
         except FileNotFoundError:
             pass
 
->>>>>>> 0b9e4383
     def _stop_process(self, process: subprocess.Process) -> None:
         try:
             process.terminate()
