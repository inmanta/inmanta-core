"""
    Copyright 2018 Inmanta

    Licensed under the Apache License, Version 2.0 (the "License");
    you may not use this file except in compliance with the License.
    You may obtain a copy of the License at

        http://www.apache.org/licenses/LICENSE-2.0

    Unless required by applicable law or agreed to in writing, software
    distributed under the License is distributed on an "AS IS" BASIS,
    WITHOUT WARRANTIES OR CONDITIONS OF ANY KIND, either express or implied.
    See the License for the specific language governing permissions and
    limitations under the License.

    Contact: code@inmanta.com
"""

import asyncio
import logging
import os
import shutil
import sys
import time
import uuid
from asyncio import queues, subprocess
from collections.abc import Collection, Iterable, Iterator, Mapping, Sequence, Set
from datetime import datetime
from enum import Enum
from typing import Any, Optional, Union, cast
from uuid import UUID

import asyncpg.connection

import inmanta.config
import inmanta.server.services.environmentlistener
from inmanta import config as global_config
from inmanta import const, data, tracing
from inmanta.agent import config as agent_cfg
from inmanta.config import Config
from inmanta.const import UNDEPLOYABLE_NAMES, AgentAction, AgentStatus
from inmanta.data import APILIMIT, InvalidSort, model
from inmanta.data.model import ResourceIdStr
from inmanta.protocol import encode_token, handle, methods, methods_v2
from inmanta.protocol.common import ReturnValue
from inmanta.protocol.exceptions import BadRequest, Forbidden, NotFound, ShutdownInProgress
from inmanta.server import (
    SLICE_AGENT_MANAGER,
    SLICE_AUTOSTARTED_AGENT_MANAGER,
    SLICE_DATABASE,
    SLICE_ENVIRONMENT,
    SLICE_SERVER,
    SLICE_SESSION_MANAGER,
    SLICE_TRANSPORT,
)
from inmanta.server import config as opt
from inmanta.server import protocol
from inmanta.server.protocol import ReturnClient, ServerSlice, SessionListener, SessionManager
from inmanta.server.server import Server
from inmanta.server.services import environmentservice
from inmanta.types import Apireturn, ArgumentTypes, ReturnTupple

from ..data.dataview import AgentView
from . import config as server_config
from .validate_filter import InvalidFilter

LOGGER = logging.getLogger(__name__)


"""
Model in server         On Agent

+---------------+        +----------+
|               |        |          |
|  ENVIRONMENT  |   +---->  PROC    |
|               |   |    |          |
+------+--------+   |    +----+-----+
       |            |         |
       |            |         |
+------v--------+   |    +----v-------------+
|               |   |    |                  |
|  AGENT        |   |    |   AGENT INSTANCE |
|               |   |    |                  |
+------+--------+   |    +------------------+
       |            |
       |            |
+------v--------+   |
|               |   |
|  SESSION      +---+
|               |
+---------------+


get_resources_for_agent

resource_action_update

dryrun_update

set_parameters
"""


class SessionActionType(str, Enum):
    REGISTER_SESSION = "register_session"
    EXPIRE_SESSION = "expire_session"
    SEEN_SESSION = "seen_session"


class SessionAction:
    """
    A session update to be executed by the AgentManager.
    """

    def __init__(
        self, action_type: SessionActionType, session: protocol.Session, endpoint_names_snapshot: set[str], timestamp: datetime
    ):
        self.action_type = action_type
        self.session = session
        self.endpoint_names_snapshot = endpoint_names_snapshot
        self.timestamp = timestamp


# Internal tuning constants

AUTO_STARTED_AGENT_WAIT = 5
# How long (in seconds) do we wait for autostarted agents. The wait time is reset any time a new instance comes online
AUTO_STARTED_AGENT_WAIT_LOG_INTERVAL = 1
# When waiting for an autostarted agent, how long (in seconds) do we wait before we log the wait status


class AgentManager(ServerSlice, SessionListener):
    """
    This class contains all server functionality related to the management of agents.
    Each logical agent managed by an instance of this class has at most one primary agent instance process associated with
    it. A subset of these processes are autostarted, those are managed by :py:class:`AutostartedAgentManager`.
    The server ignores all requests from non-primary agent instances. Therefore an agent without a primary is effectively
    paused as far as the server is concerned, though any rogue agent instances could still perform actions agent-side.

    Throughout this class the terms "logical agent" or sometimes just "agent" refer to a logical agent managed by an
    instance of this class. The terms "agent instance", "agent process" or just "process" refer to a concrete process
    running an agent instance, which might be the primary for a logical agent.
    """

    def __init__(self, closesessionsonstart: bool = True, fact_back_off: Optional[int] = None) -> None:
        super().__init__(SLICE_AGENT_MANAGER)

        if fact_back_off is None:
            fact_back_off = opt.server_fact_resource_block.get()

        # back-off timer for fact requests
        self._fact_resource_block: int = fact_back_off
        # per resource time of last fact request
        self._fact_resource_block_set: dict[str, float] = {}

        # session lock
        self.session_lock = asyncio.Lock()
        # all sessions
        self.sessions: dict[UUID, protocol.Session] = {}
        # live sessions: Sessions to agents which are primary and unpaused
        self.tid_endpoint_to_session: dict[tuple[UUID, str], protocol.Session] = {}
        # All endpoints associated with a sid
        self.endpoints_for_sid: dict[uuid.UUID, set[str]] = {}

        # This queue ensures that notifications from the SessionManager are processed in the same order
        # in which they arrive in the SessionManager, without blocking the SessionManager.
        self._session_listener_actions: queues.Queue[SessionAction] = queues.Queue()

        self.closesessionsonstart: bool = closesessionsonstart

    async def get_status(self) -> dict[str, ArgumentTypes]:
        return {
            "resource_facts": len(self._fact_resource_block_set),
            "sessions": len(self.sessions),
        }

    def get_dependencies(self) -> list[str]:
        return [SLICE_DATABASE, SLICE_SESSION_MANAGER]

    def get_depended_by(self) -> list[str]:
        return [SLICE_TRANSPORT]

    async def prestart(self, server: protocol.Server) -> None:
        await ServerSlice.prestart(self, server)
        autostarted_agent_manager = server.get_slice(SLICE_AUTOSTARTED_AGENT_MANAGER)
        assert isinstance(autostarted_agent_manager, AutostartedAgentManager)
        self._autostarted_agent_manager = autostarted_agent_manager

        presession = server.get_slice(SLICE_SESSION_MANAGER)
        assert isinstance(presession, SessionManager)
        presession.add_listener(self)

    async def start(self) -> None:
        await super().start()

        if self.closesessionsonstart:
            await self._expire_all_sessions_in_db()

        self.add_background_task(self._process_session_listener_actions())

    async def prestop(self) -> None:
        await super().prestop()

    async def stop(self) -> None:
        await super().stop()

    async def halt_agents(self, env: data.Environment, connection: Optional[asyncpg.connection.Connection] = None) -> None:
        """
        Halts all agents for an environment. Persists prior paused state.
        """
        await data.Agent.persist_on_halt(env.id, connection=connection)
        await self._stop_agent(env, connection=connection)

    async def resume_agents(self, env: data.Environment, connection: Optional[asyncpg.connection.Connection] = None) -> None:
        """
        Resumes after halting. Unpauses all agents that had been paused by halting.
        """
        to_unpause: list[str] = await data.Agent.persist_on_resume(env=env.id, connection=connection)
        await asyncio.gather(*[self._start_agent(env=env, endpoint=agent, connection=connection) for agent in to_unpause])

    @handle(methods_v2.all_agents_action, env="tid")
    async def all_agents_action(self, env: data.Environment, action: AgentAction) -> None:
        if env.halted and action in {AgentAction.pause, AgentAction.unpause}:
            raise Forbidden("Can not pause or unpause agents when the environment has been halted.")
        if not env.halted and action in {AgentAction.keep_paused_on_resume, AgentAction.unpause_on_resume}:
            raise Forbidden("Cannot set on_resume state of agents when the environment is not halted.")
        if action is AgentAction.pause:
            await self._stop_agent(env)
        elif action is AgentAction.unpause:
            await self._start_agent(env)
        elif action is AgentAction.keep_paused_on_resume:
            await self._set_unpause_on_resume(env, should_be_unpaused_on_resume=False)
        elif action is AgentAction.unpause_on_resume:
            await self._set_unpause_on_resume(env, should_be_unpaused_on_resume=True)
        else:
            raise BadRequest(f"Unknown agent action: {action.name}")

    @handle(methods_v2.agent_action, env="tid")
    async def agent_action(self, env: data.Environment, name: str, action: AgentAction) -> None:
        if name == const.AGENT_SCHEDULER_ID:
            raise BadRequest(f"Particular action cannot be directed towards the Scheduler agent: {action.name}")

        if env.halted and action in {AgentAction.pause, AgentAction.unpause}:
            raise Forbidden("Can not pause or unpause agents when the environment has been halted.")
        if not env.halted and action in {AgentAction.keep_paused_on_resume, AgentAction.unpause_on_resume}:
            raise Forbidden("Cannot set on_resume state of agents when the environment is not halted.")
        if action is AgentAction.pause:
            await self._stop_agent(env, name)
        elif action is AgentAction.unpause:
            await self._start_agent(env, name)
        elif action is AgentAction.keep_paused_on_resume:
            await self._set_unpause_on_resume(env, should_be_unpaused_on_resume=False, endpoint=name)
        elif action is AgentAction.unpause_on_resume:
            await self._set_unpause_on_resume(env, should_be_unpaused_on_resume=True, endpoint=name)
        else:
            raise BadRequest(f"Unknown agent action: {action.name}")

    async def _stop_agent(
        self, env: data.Environment, endpoint: Optional[str] = None, connection: Optional[asyncpg.connection.Connection] = None
    ) -> None:
        """
        Pause a logical agent by pausing an active agent instance if it exists, and removing the logical agent's primary.

        When the Scheduler is used, this method can either halt an environment or pause a particular agent. The main difference
        between these would be the following:
            - The endpoint is not provided -> We want to halt the environment
            - The endpoint is provided -> We want to pause an agent
        The things that will differ in the logic will be:
            - The number of agent that are set to "paused" in the agent table:
                - Only one if an agent is paused or all of them if the environment is halted
            - The request that will be sent to the Scheduler to pause an agent:
                - This will be only sent if we stop a particular agent
                - If we want to pause the environment we cannot send the request here as this is part of a big DB transaction,
                    so this one needs to go through before being able to send the request to the Scheduler to halt everything
            - The update of the primary will be only be taken care of when we deal with the Scheduler as the Server is not
                aware of the executors created by the Scheduler -> It does not need to maintain this information
        """
        endpoints_with_new_primary = []
        async with self.session_lock:
            agents = await data.Agent.pause(env=env.id, endpoint=endpoint, paused=True, connection=connection)
            if opt.server_use_resource_scheduler.get():
                key = (env.id, const.AGENT_SCHEDULER_ID)
                live_session = self.tid_endpoint_to_session.get(key)
                if not live_session:
                    return

                if endpoint is not None:
                    await live_session.get_client().set_state(endpoint, enabled=False)
                elif endpoint is None:
                    # We need to update information in the DB
                    endpoints_with_new_primary.append((const.AGENT_SCHEDULER_ID, None))
                    await data.Agent.update_primary(
                        env.id, endpoints_with_new_primary, now=datetime.now().astimezone(), connection=connection
                    )
            else:
                for agent_name in agents:
                    key = (env.id, agent_name)
                    live_session = self.tid_endpoint_to_session.get(key)
                    if live_session:
                        # The agent has an active agent instance that has to be paused
                        del self.tid_endpoint_to_session[key]
                        await live_session.get_client().set_state(agent_name, enabled=False)
                        endpoints_with_new_primary.append((agent_name, None))
                await data.Agent.update_primary(
                    env.id, endpoints_with_new_primary, now=datetime.now().astimezone(), connection=connection
                )

    async def _start_agent(
        self, env: data.Environment, endpoint: Optional[str] = None, connection: Optional[asyncpg.connection.Connection] = None
    ) -> None:
        endpoints_with_new_primary = []
        async with self.session_lock:
            agents = await data.Agent.pause(env=env.id, endpoint=endpoint, paused=False, connection=connection)
            if opt.server_use_resource_scheduler.get():
                # We should not start the scheduler here as the environment is still paused
                if endpoint is None or endpoint == const.AGENT_SCHEDULER_ID:
                    return

                key = (env.id, const.AGENT_SCHEDULER_ID)
                live_session = self.tid_endpoint_to_session.get(key)
                if not live_session:
                    await self._autostarted_agent_manager._ensure_scheduler(env)
                    live_session = self.get_session_for(tid=env.id, endpoint=const.AGENT_SCHEDULER_ID)
                    assert live_session
                    self.tid_endpoint_to_session[key] = live_session

                if endpoint is not None:
                    # We don't need to do this when the environment is resumed because the scheduler will need to have updated
                    # information related to agents (being unpaused) and in order to have that, this transaction needs to
                    # finish first
                    await live_session.get_client().set_state(endpoint, enabled=True)
                elif endpoint is None:
                    # We need to update information in the DB
                    endpoints_with_new_primary.append((const.AGENT_SCHEDULER_ID, live_session.id))  # TODO h wrong
                    await data.Agent.update_primary(
                        env.id, endpoints_with_new_primary, now=datetime.now().astimezone(), connection=connection
                    )
            else:
                for agent_name in agents:
                    key = (env.id, agent_name)
                    live_session = self.tid_endpoint_to_session.get(key)
                    # If the agent has a live_session, the agent wasn't paused
                    if not live_session:
                        session = self.get_session_for(tid=env.id, endpoint=agent_name)
                        if session:
                            self.tid_endpoint_to_session[key] = session
                            await session.get_client().set_state(agent_name, enabled=True)
                            endpoints_with_new_primary.append((agent_name, session.id))
                await data.Agent.update_primary(
                    env.id, endpoints_with_new_primary, now=datetime.now().astimezone(), connection=connection
                )

    async def _set_unpause_on_resume(
        self,
        env: data.Environment,
        should_be_unpaused_on_resume: bool,
        endpoint: Optional[str] = None,
        connection: Optional[asyncpg.connection.Connection] = None,
    ) -> None:
        """
        Set the unpause_on_resume field of an agent (or all agents in an environment when the endpoint is set to None)
        so that the agent is paused or unpaused after the environment is resumed
        """
        await data.Agent.set_unpause_on_resume(
            env=env.id, endpoint=endpoint, should_be_unpaused_on_resume=should_be_unpaused_on_resume, connection=connection
        )

    async def _process_session_listener_actions(self) -> None:
        """
        This is the consumer of the _session_listener_actions queue.
        """
        while not self.is_stopping():
            try:
                session_action = await self._session_listener_actions.get()
                await self._process_action(session_action)
            except asyncio.CancelledError:
                return
            except Exception:
                LOGGER.exception(
                    "An exception occurred while handling session action %s on session id %s.",
                    session_action.action_type.name,
                    session_action.session.id,
                    exc_info=True,
                )
            finally:
                try:
                    self._session_listener_actions.task_done()
                except Exception:
                    # Should never occur
                    pass

    async def _process_action(self, action: SessionAction) -> None:
        """
        Process a specific SessionAction.
        """
        action_type = action.action_type
        if action_type == SessionActionType.REGISTER_SESSION:
            await self._register_session(action.session, action.endpoint_names_snapshot, action.timestamp)
        elif action_type == SessionActionType.SEEN_SESSION:
            await self._seen_session(action.session, action.endpoint_names_snapshot)
        elif action_type == SessionActionType.EXPIRE_SESSION:
            await self._expire_session(action.session, action.endpoint_names_snapshot, action.timestamp)
        else:
            LOGGER.warning("Unknown SessionAction %s", action_type.name)

    # Notify from session listener
    async def new_session(self, session: protocol.Session, endpoint_names_snapshot: set[str]) -> None:
        """
        The _session_listener_actions queue ensures that all SessionActions are executed in the order of arrival.
        """
        session_action = SessionAction(
            action_type=SessionActionType.REGISTER_SESSION,
            session=session,
            endpoint_names_snapshot=endpoint_names_snapshot,
            timestamp=datetime.now().astimezone(),
        )
        await self._session_listener_actions.put(session_action)

    # Notify from session listener
    async def expire(self, session: protocol.Session, endpoint_names_snapshot: set[str]) -> None:
        """
        The _session_listener_actions queue ensures that all SessionActions are executed in the order of arrival.
        """
        session_action = SessionAction(
            action_type=SessionActionType.EXPIRE_SESSION,
            session=session,
            endpoint_names_snapshot=endpoint_names_snapshot,
            timestamp=datetime.now().astimezone(),
        )
        await self._session_listener_actions.put(session_action)

    # Notify from session listener
    async def seen(self, session: protocol.Session, endpoint_names_snapshot: set[str]) -> None:
        """
        The _session_listener_actions queue ensures that all SessionActions are executed in the order of arrival.
        """
        session_action = SessionAction(
            action_type=SessionActionType.SEEN_SESSION,
            session=session,
            endpoint_names_snapshot=endpoint_names_snapshot,
            timestamp=datetime.now().astimezone(),
        )
        await self._session_listener_actions.put(session_action)

    # Seen
    @tracing.instrument("AgentManager.seen_session", extract_args=True)
    async def _seen_session(self, session: protocol.Session, endpoint_names_snapshot: set[str]) -> None:
        endpoints_with_new_primary: list[tuple[str, Optional[uuid.UUID]]] = []
        async with self.session_lock:
            endpoints_in_agent_manager = self.endpoints_for_sid[session.id]
            endpoints_in_session = endpoint_names_snapshot
            endpoints_to_add = endpoints_in_session - endpoints_in_agent_manager
            LOGGER.debug("Adding endpoints %s to session %s on %s", endpoints_to_add, session.id, session.nodename)
            endpoints_to_remove = endpoints_in_agent_manager - endpoints_in_session
            LOGGER.debug("Removing endpoints %s from session %s on %s", endpoints_to_remove, session.id, session.nodename)

            endpoints_with_new_primary += await self._failover_endpoints(session, endpoints_to_remove)
            endpoints_with_new_primary += await self._ensure_primary_if_not_exists(session, endpoints_to_add)
            self.endpoints_for_sid[session.id] = endpoints_in_session

        self.add_background_task(
            self._log_session_seen_to_db(session, endpoints_to_add, endpoints_to_remove, endpoints_with_new_primary)
        )

    async def _log_session_seen_to_db(
        self,
        session: protocol.Session,
        endpoints_to_add: set[str],
        endpoints_to_remove: set[str],
        endpoints_with_new_primary: list[tuple[str, Optional[uuid.UUID]]],
    ) -> None:
        """
        Note: This method call is allowed to fail when the database connection is lost.
        """
        now = datetime.now().astimezone()
        async with data.AgentProcess.get_connection() as connection:
            async with connection.transaction():
                await data.AgentProcess.update_last_seen(session.id, now, connection)
                await data.AgentInstance.log_instance_creation(session.tid, session.id, endpoints_to_add, connection)
                await data.AgentInstance.log_instance_expiry(session.id, endpoints_to_remove, now, connection)
                await data.Agent.update_primary(session.tid, endpoints_with_new_primary, now, connection)

    # Session registration
    async def _register_session(self, session: protocol.Session, endpoint_names_snapshot: set[str], now: datetime) -> None:
        """
        This method registers a new session in memory and asynchronously updates the agent
        session log in the database. When the database connection is lost, the get_statuses()
        call fails and the new session will be refused.
        """
        LOGGER.debug("New session %s for agents %s on %s", session.id, endpoint_names_snapshot, session.nodename)
        async with self.session_lock:
            tid = session.tid
            sid = session.get_id()
            self.sessions[sid] = session
            self.endpoints_for_sid[sid] = endpoint_names_snapshot
            try:
                endpoints_with_new_primary = await self._ensure_primary_if_not_exists(session, endpoint_names_snapshot)
            except Exception as e:
                # Database connection failed
                del self.sessions[sid]
                del self.endpoints_for_sid[sid]
                self.add_background_task(session.expire(timeout=0))
                raise e

        self.add_background_task(
            self._log_session_creation_to_db(tid, session, endpoint_names_snapshot, endpoints_with_new_primary, now)
        )

    async def _log_session_creation_to_db(
        self,
        tid: uuid.UUID,
        session: protocol.Session,
        endpoint_names: set[str],
        endpoints_with_new_primary: Sequence[tuple[str, Optional[uuid.UUID]]],
        now: datetime,
    ) -> None:
        """
        Note: This method call is allowed to fail when the database connection is lost.
        """
        async with data.AgentProcess.get_connection() as connection:
            async with connection.transaction():
                await data.AgentProcess.seen(tid, session.nodename, session.id, now, connection)
                await data.AgentInstance.log_instance_creation(tid, session.id, endpoint_names, connection)
                await data.Agent.update_primary(tid, endpoints_with_new_primary, now, connection)

    # Session expiry
    async def _expire_session(self, session: protocol.Session, endpoint_names_snapshot: set[str], now: datetime) -> None:
        """
        This method expires the given session and update the in-memory session state.
        The in-database session log is updated asynchronously. These database updates
        are allowed to fail when the database connection is lost.
        """
        if not self.is_running() or self.is_stopping():
            return
        async with self.session_lock:
            tid = session.tid
            sid = session.get_id()
            if sid not in self.sessions:
                # The session is already expired
                return
            LOGGER.debug("expiring session %s", sid)
            del self.sessions[sid]
            del self.endpoints_for_sid[sid]
            endpoints_with_new_primary = await self._failover_endpoints(session, endpoint_names_snapshot)

        self.add_background_task(self._log_session_expiry_to_db(tid, endpoints_with_new_primary, session, now))

    async def _log_session_expiry_to_db(
        self,
        tid: uuid.UUID,
        endpoints_with_new_primary: Sequence[tuple[str, Optional[uuid.UUID]]],
        session: protocol.Session,
        now: datetime,
    ) -> None:
        """
        Note: This method call is allowed to fail when the database connection is lost.
        """
        async with data.AgentProcess.get_connection() as connection:
            async with connection.transaction():
                # Make sure to access the database tables in the order defined in docs string of inmanta/data/__init__.py
                # to prevent deadlock issues.
                await data.AgentProcess.expire_process(session.id, now, connection)
                await data.AgentInstance.log_instance_expiry(session.id, session.endpoint_names, now, connection)
                await data.Agent.update_primary(tid, endpoints_with_new_primary, now, connection)

    async def _expire_all_sessions_in_db(self) -> None:
        async with self.session_lock:
            LOGGER.debug("Cleaning server session DB")
            async with data.AgentProcess.get_connection() as connection:
                async with connection.transaction():
                    await data.AgentProcess.expire_all(now=datetime.now().astimezone(), connection=connection)
                    await data.AgentInstance.expire_all(now=datetime.now().astimezone(), connection=connection)
                    await data.Agent.mark_all_as_non_primary(connection=connection)

    # Util
    async def _use_new_active_session_for_agent(self, tid: uuid.UUID, endpoint_name: str) -> Optional[protocol.Session]:
        """
        This method searches for a new active session for the given agent. If a new active session if found,
        the in-memory state of the agentmanager is updated to use that new session. No logging is done in the
        database.

        :return The new active session in use or None if no new active session was found

        Note: Always call under session lock.
        """
        key = (tid, endpoint_name)
        new_active_session = self._get_session_to_failover_agent(tid, endpoint_name)
        if new_active_session:
            self.tid_endpoint_to_session[key] = new_active_session
            set_state_call = new_active_session.get_client().set_state(endpoint_name, enabled=True)
            self.add_background_task(set_state_call)
        elif key in self.tid_endpoint_to_session:
            del self.tid_endpoint_to_session[key]
        return new_active_session

    async def _ensure_primary_if_not_exists(
        self, session: protocol.Session, endpoints: set[str]
    ) -> Sequence[tuple[str, uuid.UUID]]:
        """
        Make this session the primary session for the endpoints of this session if no primary exists and the agent is not
        paused.

        :return: The endpoints that got a new primary.

        Note: Always call under session lock.
        Note: This call will fail when the database connection is lost.
        """
        agent_statuses = await data.Agent.get_statuses(session.tid, endpoints)

        result = []
        for endpoint in endpoints:
            key = (session.tid, endpoint)
            if key not in self.tid_endpoint_to_session and agent_statuses[endpoint] != AgentStatus.paused:
                LOGGER.debug("set session %s as primary for agent %s in env %s", session.id, endpoint, session.tid)
                self.tid_endpoint_to_session[key] = session
                self.add_background_task(session.get_client().set_state(endpoint, enabled=True))
                result.append((endpoint, session.id))
        return result

    async def _failover_endpoints(
        self, session: protocol.Session, endpoints: set[str]
    ) -> Sequence[tuple[str, Optional[uuid.UUID]]]:
        """
        If the given session is the primary for a given endpoint, failover to a new session.

        :return: The endpoints that got a new primary.

        Note: Always call under session lock.
        """
        agent_statuses = await data.Agent.get_statuses(session.tid, endpoints)
        result = []
        for endpoint_name in endpoints:
            key = (session.tid, endpoint_name)
            if key in self.tid_endpoint_to_session and self.tid_endpoint_to_session[key].id == session.id:
                if agent_statuses[endpoint_name] != AgentStatus.paused:
                    new_active_session = await self._use_new_active_session_for_agent(session.tid, endpoint_name)
                    if new_active_session:
                        result.append((endpoint_name, new_active_session.id))
                    else:
                        result.append((endpoint_name, None))
                else:
                    # This should never occur. An agent cannot have an active session while its paused,
                    # given the fact that this method executes under session_lock
                    LOGGER.warning("Paused agent %s has an active session (sid=%s)", endpoint_name, session.id)
                    del self.tid_endpoint_to_session[key]
                    result.append((endpoint_name, None))
        return result

    def is_primary(self, env: data.Environment, sid: uuid.UUID, agent: str) -> bool:
        prim = self.tid_endpoint_to_session.get((env.id, agent), None)
        if not prim:
            return False
        return prim.get_id() == sid

    def get_session_for(self, tid: uuid.UUID, endpoint: str) -> Optional[protocol.Session]:
        """
        Return a session that matches the given environment and endpoint.
        This method also returns session to paused or non-live agents.
        """
        key = (tid, endpoint)
        session = self.tid_endpoint_to_session.get(key)
        if session:
            # Agent has live session
            return session
        else:
            # Maybe session exists for a paused agent
            for session in self.sessions.values():
                if endpoint in session.endpoint_names and session.tid == tid:
                    return session
            # Agent is down
            return None

    def _get_session_to_failover_agent(self, tid: uuid.UUID, endpoint: str) -> Optional[protocol.Session]:
        current_active_session = self.tid_endpoint_to_session[(tid, endpoint)]
        for session in self.sessions.values():
            if endpoint in session.endpoint_names and session.tid == tid:
                if not current_active_session or session.id != current_active_session.id:
                    return session
        return None

    def get_agent_client(self, tid: uuid.UUID, endpoint: str, live_agent_only: bool = True) -> Optional[ReturnClient]:
        if isinstance(tid, str):
            tid = uuid.UUID(tid)
        key = (tid, endpoint)
        session = self.tid_endpoint_to_session.get(key)
        if session:
            return session.get_client()
        elif not live_agent_only:
            session = self.get_session_for(tid, endpoint)
            if session:
                return session.get_client()
            else:
                return None
        else:
            return None

    async def expire_sessions_for_agents(self, env_id: uuid.UUID, endpoints: Set[str]) -> None:
        """
        Expire all sessions for any of the requested agent endpoints.
        """
        async with self.session_lock:
            sessions_to_expire: Iterator[protocol.Session] = (
                session for session in self.sessions.values() if endpoints & session.endpoint_names and session.tid == env_id
            )
            await asyncio.gather(*(s.expire_and_abort(timeout=0) for s in sessions_to_expire))

    async def are_agents_active(self, tid: uuid.UUID, endpoints: Iterable[str]) -> bool:
        """
        Return true iff all the given agents are in the up or the paused state.
        """
        return all(active for (_, active) in await self.get_agent_active_status(tid, endpoints))

    async def get_agent_active_status(self, tid: uuid.UUID, endpoints: Iterable[str]) -> list[tuple[str, bool]]:
        """
        Return a list of tuples where the first element of the tuple contains the name of an endpoint
        and the second a boolean indicating where there is an active (up or paused) agent for that endpoint.
        """
        all_sids_for_env = [sid for (sid, session) in self.sessions.items() if session.tid == tid]
        all_active_endpoints_for_env = {ep for sid in all_sids_for_env for ep in self.endpoints_for_sid[sid]}
        return [(ep, ep in all_active_endpoints_for_env) for ep in endpoints]

    async def expire_all_sessions_for_environment(self, env_id: uuid.UUID) -> None:
        async with self.session_lock:
            await asyncio.gather(*[s.expire_and_abort(timeout=0) for s in self.sessions.values() if s.tid == env_id])

    async def expire_all_sessions(self) -> None:
        async with self.session_lock:
            await asyncio.gather(*[s.expire_and_abort(timeout=0) for s in self.sessions.values()])

    # Agent Management
    @tracing.instrument("AgentManager.ensure_agent_registered")
    async def ensure_agent_registered(
        self, env: data.Environment, nodename: str, *, connection: Optional[asyncpg.connection.Connection] = None
    ) -> data.Agent:
        """
        Make sure that an agent has been created in the database
        """
        async with self.session_lock:
            agent = await data.Agent.get(env.id, nodename, connection=connection)
            if agent:
                return agent
            else:
                return await self._create_default_agent(env, nodename, connection=connection)

    async def _create_default_agent(
        self, env: data.Environment, nodename: str, *, connection: Optional[asyncpg.connection.Connection] = None
    ) -> data.Agent:
        """
        This method creates a new agent (agent in the model) in the database.
        If an active agent instance exists for the given agent, it is marked as the
        primary instance for that agent in the database.

        Note: This method must be called under session lock
        """
        saved = data.Agent(environment=env.id, name=nodename, paused=False)
        await saved.insert(connection=connection)

        key = (env.id, nodename)
        session = self.tid_endpoint_to_session.get(key)
        if session:
            await data.Agent.update_primary(
                env.id, [(nodename, session.id)], datetime.now().astimezone(), connection=connection
            )

        return saved

    # External APIS
    @handle(methods.get_agent_process, agent_sid="id")
    async def get_agent_process(self, agent_sid: uuid.UUID) -> Apireturn:
        return await self.get_agent_process_report(agent_sid)

    @handle(methods.trigger_agent, agent_id="id", env="tid")
    async def trigger_agent(self, env: UUID, agent_id: str) -> Apireturn:
        raise NotImplementedError()

    @handle(methods.list_agent_processes)
    async def list_agent_processes(
        self,
        environment: Optional[UUID],
        expired: bool,
        start: Optional[UUID] = None,
        end: Optional[UUID] = None,
        limit: Optional[int] = None,
    ) -> Apireturn:
        """List all agent processes whose sid is after start and before end

        :param environment: Optional, the environment the agent should come from.
        :param expired: If True, expired agents will also be shown, they are hidden otherwise.
        :param start: The sid all of the selected agent process should be greater than this, defaults to None
        :param end: The sid all of the selected agent process should be smaller than this, defaults to None
        :param limit: Whether to limit the number of returned entries, defaults to None
        :raises BadRequest: Limit, start and end can not be set together
        :raises NotFound: The given environment id does not exist!
        :raises BadRequest: Limit parameter can not exceed 1000
        """
        query: dict[str, Any] = {}
        if environment is not None:
            query["environment"] = environment
            env = await data.Environment.get_by_id(environment)
            if env is None:
                return 404, {"message": "The given environment id does not exist!"}
        if not expired:
            query["expired"] = None

        if limit is None:
            limit = APILIMIT
        elif limit > APILIMIT:
            raise BadRequest(f"Limit parameter can not exceed {APILIMIT}, got {limit}.")

        aps = await data.AgentProcess.get_list_paged(
            page_by_column="sid",
            limit=limit,
            start=start,
            end=end,
            no_obj=False,
            connection=None,
            **query,
        )

        processes = []
        for p in aps:
            agent_dict = p.to_dict()
            ais = await data.AgentInstance.get_list(process=p.sid)
            oais = []
            for ai in ais:
                a = ai.to_dict()
                oais.append(a)
            agent_dict["endpoints"] = oais
            processes.append(agent_dict)

        return 200, {"processes": processes}

    @handle(methods.list_agents, env="tid")
    async def list_agents(
        self,
        env: Optional[data.Environment],
        start: Optional[str] = None,
        end: Optional[str] = None,
        limit: Optional[int] = None,
    ) -> Apireturn:
        """List all agents whose name is after start and before end

        :param env: The environment the agents should come from
        :param start: The name all of the selected agent should be greater than this, defaults to None
        :param end: The name all of the selected agent should be smaller than this, defaults to None
        :param limit: Whether to limit the number of returned entries, defaults to None
        :raises BadRequest: Limit, start and end can not be set together
        :raises BadRequest: Limit parameter can not exceed 1000
        """
        query = {}
        if env is not None:
            query["environment"] = env.id

        if limit is None:
            limit = APILIMIT
        elif limit > APILIMIT:
            raise BadRequest(f"Limit parameter can not exceed {APILIMIT}, got {limit}.")

        ags = await data.Agent.get_list_paged(
            page_by_column="name",
            order_by_column="name",
            order="ASC NULLS LAST",
            limit=limit,
            start=start,
            end=end,
            no_obj=False,
            lock=None,
            connection=None,
            **query,
        )

        return 200, {
            "agents": [a.to_dict() for a in ags],
            "servertime": datetime.now().astimezone(),
        }

    @handle(methods.get_state, env="tid")
    async def get_state(self, env: data.Environment, sid: uuid.UUID, agent: str) -> Apireturn:
        tid: UUID = env.id
        if isinstance(tid, str):
            tid = uuid.UUID(tid)
        key = (tid, agent)
        session = self.tid_endpoint_to_session.get(key, None)
        if session is not None and session.id == sid:
            return 200, {"enabled": True}
        return 200, {"enabled": False}

    async def get_agent_process_report(self, agent_sid: uuid.UUID) -> ReturnTupple:
        ap = await data.AgentProcess.get_one(sid=agent_sid)
        if ap is None:
            return 404, {"message": "The given AgentProcess id does not exist!"}
        sid = ap.sid
        session_for_ap = self.sessions.get(sid, None)
        if session_for_ap is None:
            return 404, {"message": "The given AgentProcess is not live!"}
        client = session_for_ap.get_client()
        result = await client.get_status()
        return result.code, result.get_result()

    async def request_parameter(self, env_id: uuid.UUID, resource_id: ResourceIdStr) -> Apireturn:
        """
        Request the value of a parameter from an agent
        """
        if resource_id is not None and resource_id != "":
            env = await data.Environment.get_by_id(env_id)

            if env is None:
                raise NotFound(f"Environment with {env_id} does not exist.")

            # get a resource version
            res = await data.Resource.get_latest_version(env_id, resource_id)

            if res is None:
                return 404, {"message": "The resource has no recent version."}

            if res.status in UNDEPLOYABLE_NAMES:
                LOGGER.debug(
                    "Ignore fact request for %s, resource is in an undeployable state.",
                    resource_id,
                )
                return 503, {"message": "The resource is in an undeployable state."}

            # only request facts of a resource every _fact_resource_block time
            now = time.time()
            if (
                resource_id not in self._fact_resource_block_set
                or (self._fact_resource_block_set[resource_id] + self._fact_resource_block) < now
            ):
                await self._autostarted_agent_manager._ensure_scheduler(env_id)
                agent = const.AGENT_SCHEDULER_ID
                client = self.get_agent_client(env_id, agent)
                if client is not None:
                    await client.get_parameter(str(env_id), agent, res.to_dict())

                self._fact_resource_block_set[resource_id] = now

            else:
                LOGGER.debug(
                    "Ignore fact request for %s, last request was sent %d seconds ago.",
                    resource_id,
                    now - self._fact_resource_block_set[resource_id],
                )

            return 503, {"message": "Agents queried for resource parameter."}
        else:
            return 404, {"message": "resource_id parameter is required."}

    @handle(methods_v2.get_agents, env="tid")
    async def get_agents(
        self,
        env: data.Environment,
        limit: Optional[int] = None,
        start: Optional[Union[datetime, bool, str]] = None,
        end: Optional[Union[datetime, bool, str]] = None,
        first_id: Optional[str] = None,
        last_id: Optional[str] = None,
        filter: Optional[dict[str, list[str]]] = None,
        sort: str = "name.asc",
    ) -> ReturnValue[Sequence[model.Agent]]:
        try:
            handler = AgentView(
                environment=env,
                limit=limit,
                sort=sort,
                first_id=first_id,
                last_id=last_id,
                start=start,
                end=end,
                filter=filter,
            )
            out = await handler.execute()
            return out
        except (InvalidFilter, InvalidSort, data.InvalidQueryParameter, data.InvalidFieldNameException) as e:
            raise BadRequest(e.message) from e

    @handle(methods_v2.get_agent_process_details, env="tid")
    async def get_agent_process_details(self, env: data.Environment, id: uuid.UUID, report: bool = False) -> model.AgentProcess:
        agent_process = await data.AgentProcess.get_one(environment=env.id, sid=id)
        if not agent_process:
            raise NotFound(f"Agent process with id {id} not found")
        dto = agent_process.to_dto()
        if report:
            report_status, report_result = await self.get_agent_process_report(id)
            if report_status == 200:
                dto.state = report_result
        return dto


class AutostartedAgentManager(ServerSlice, inmanta.server.services.environmentlistener.EnvironmentListener):
    """
    An instance of this class manages autostarted agent instance processes. It does not manage the logical agents as those
    are managed by `:py:class:AgentManager`.
    """

    environment_service: "environmentservice.EnvironmentService"

    def __init__(self) -> None:
        super().__init__(SLICE_AUTOSTARTED_AGENT_MANAGER)
        self._agent_procs: dict[UUID, subprocess.Process] = {}  # env uuid -> subprocess.Process
        self.agent_lock = asyncio.Lock()  # Prevent concurrent updates on _agent_procs

    async def get_status(self) -> dict[str, ArgumentTypes]:
        return {"processes": len(self._agent_procs)}

    async def prestart(self, server: protocol.Server) -> None:
        await ServerSlice.prestart(self, server)
        preserver = server.get_slice(SLICE_SERVER)
        assert isinstance(preserver, Server)
        self._server: Server = preserver
        self._server_storage: dict[str, str] = self._server._server_storage

        agent_manager = server.get_slice(SLICE_AGENT_MANAGER)
        assert isinstance(agent_manager, AgentManager)
        self._agent_manager = agent_manager

        self.environment_service = cast(environmentservice.EnvironmentService, server.get_slice(SLICE_ENVIRONMENT))
        self.environment_service.register_listener(self, inmanta.server.services.environmentlistener.EnvironmentAction.created)

    async def start(self) -> None:
        await super().start()
        self.add_background_task(self._start_agents())

    async def prestop(self) -> None:
        await super().prestop()
        await self._terminate_agents()

    async def stop(self) -> None:
        await super().stop()

    def get_dependencies(self) -> list[str]:
        return [SLICE_SERVER, SLICE_DATABASE, SLICE_AGENT_MANAGER]

    def get_depended_by(self) -> list[str]:
        return [SLICE_TRANSPORT]

    async def _start_agents(self) -> None:
        """
        Ensure that autostarted agents of each environment are started when AUTOSTART_ON_START is true. This method
        is called on server start.
        """
        environments = await data.Environment.get_list()
        for env in environments:
            autostart = await env.get(data.AUTOSTART_ON_START)
            if not autostart:
                continue
            await self._ensure_scheduler(env.id)

    async def restart_agents(self, env: data.Environment) -> None:
        LOGGER.debug("Restarting agents in environment %s", env.id)
<<<<<<< HEAD
        if opt.server_use_resource_scheduler.get():
            agent_client = self._agent_manager.get_agent_client(
                tid=env.id, endpoint=const.AGENT_SCHEDULER_ID, live_agent_only=False
            )
            if agent_client is None:
                await self._ensure_scheduler(env)
                agent_client = self._agent_manager.get_agent_client(
                    tid=env.id, endpoint=const.AGENT_SCHEDULER_ID, live_agent_only=False
                )
                assert agent_client is not None, "The client towards the scheduler should not be down!"
            await agent_client.set_state(const.AGENT_SCHEDULER_ID, enabled=True)
        else:
            agents = await data.Agent.get_list(environment=env.id)
            agent_list = [a.name for a in agents]
            await self._ensure_agents(env, agent_list, restart=True)
=======
        await self._ensure_scheduler(env.id)
>>>>>>> 6eb9b08b

    async def stop_agents(
        self,
        env: data.Environment,
        *,
        delete_venv: bool = False,
    ) -> None:
        """
        Stop all agents for this environment and close sessions
        """
        async with self.agent_lock:
            LOGGER.debug("Stopping all autostarted agents for env %s", env.id)
            if opt.server_use_resource_scheduler.get():
                agent_client = self._agent_manager.get_agent_client(
                    tid=env.id, endpoint=const.AGENT_SCHEDULER_ID, live_agent_only=False
                )
                if agent_client is None:
                    return
                del self._agent_manager.tid_endpoint_to_session[(env.id, const.AGENT_SCHEDULER_ID)]
                await agent_client.set_state(agent=const.AGENT_SCHEDULER_ID, enabled=False)
            if env.id in self._agent_procs:
                subproc = self._agent_procs[env.id]
                self._stop_process(subproc)
                await self._wait_for_proc_bounded([subproc])
                del self._agent_procs[env.id]
            if delete_venv:
                self._remove_venv_for_agent_in_env(env.id)

            LOGGER.debug("Expiring all sessions for %s", env.id)
            await self._agent_manager.expire_all_sessions_for_environment(env.id)

    async def _stop_autostarted_agents(
        self,
        env: data.Environment,
        *,
        connection: Optional[asyncpg.connection.Connection] = None,
    ) -> None:
        """
        Stop the autostarted agent process for this environment and expire all its sessions.
        Does not expire non-autostarted agents' sessions.

        Must be called under the agent lock
        """
        LOGGER.debug("Stopping all autostarted agents for env %s", env.id)
        if env.id in self._agent_procs:
            subproc = self._agent_procs[env.id]
            self._stop_process(subproc)
            await self._wait_for_proc_bounded([subproc])
            del self._agent_procs[env.id]

        # fetch the agent map after stopping the process to prevent races with agent map update notifying the process
        agent_map: Mapping[str, str] = cast(
            Mapping[str, str], await env.get(data.AUTOSTART_AGENT_MAP, connection=connection)
        )  # we know the type of this map

        LOGGER.debug("Expiring sessions for autostarted agents %s", sorted(agent_map.keys()))
        await self._agent_manager.expire_sessions_for_agents(env.id, agent_map.keys())

    def _get_state_dir_for_agent_in_env(self, env_id: uuid.UUID) -> str:
        """
        Return the state dir to be used by the auto-started agent in the given environment.
        """
        state_dir: str = inmanta.config.state_dir.get()
        return os.path.join(state_dir, str(env_id))

    def _remove_venv_for_agent_in_env(self, env_id: uuid.UUID) -> None:
        """
        Remove the venv for the auto-started agent in the given environment.
        """
        agent_state_dir: str = self._get_state_dir_for_agent_in_env(env_id)
        venv_dir: str = os.path.join(agent_state_dir, "agent", "env")
        try:
            shutil.rmtree(venv_dir)
        except FileNotFoundError:
            pass

    def _stop_process(self, process: subprocess.Process) -> None:
        try:
            process.terminate()
        except ProcessLookupError:
            # Process was already terminated
            pass

    async def _terminate_agents(self) -> None:
        async with self.agent_lock:
            LOGGER.debug("Stopping all autostarted agents")
            for proc in self._agent_procs.values():
                self._stop_process(proc)
            await self._wait_for_proc_bounded(self._agent_procs.values())
            LOGGER.debug("Expiring all sessions")
            await self._agent_manager.expire_all_sessions()

    # Start/stop agents
    async def _ensure_agents(
        self,
        env: data.Environment,
        agents: Collection[str],
        *,
        restart: bool = False,
        connection: Optional[asyncpg.connection.Connection] = None,
    ) -> bool:
        """
        Ensure that all agents defined in the current environment (model) and that should be autostarted, are started.

        :param env: The environment to start the agents for
        :param agents: A list of agent names that should be running in this environment. Waits for the agents that are both in
            this list and in the agent map to be active before returning.
        :param restart: Restart all agents even if the list of agents is up to date.
        :param connection: The database connection to use. Must not be in a transaction context.

        :return: True iff a new agent process was started.
        """
        if self._stopping:
            raise ShutdownInProgress()

        if connection is not None and connection.is_in_transaction():
            # Should not be called in a transaction context because it has (immediate) side effects outside of the database
            # that are tied to the database state. Several inconsistency issues could occur if this runs in a transaction
            # context:
            #   - side effects based on oncommitted reads (may even need to be rolled back)
            #   - race condition with similar side effect flows due to stale reads (e.g. other flow pauses agent and kills
            #       process, this one brings it back because it reads the agent as unpaused)
            raise Exception("_ensure_agents should not be called in a transaction context")

        async with data.Agent.get_connection(connection) as connection:
            agent_map: Mapping[str, str] = cast(
                Mapping[str, str], await env.get(data.AUTOSTART_AGENT_MAP, connection=connection)
            )  # we know the type of this map

            autostart_agents: Set[str] = set(agents) & agent_map.keys()
            if len(autostart_agents) == 0:
                return False

            async with self.agent_lock:
                # silently ignore requests if this environment is halted
                refreshed_env: Optional[data.Environment] = await data.Environment.get_by_id(env.id, connection=connection)
                if refreshed_env is None:
                    raise Exception("Can't ensure agent: environment %s does not exist" % env.id)
                env = refreshed_env
                if env.halted:
                    return False

                if not restart and await self._agent_manager.are_agents_active(env.id, autostart_agents):
                    # do not start a new agent process if the agents are already active, regardless of whether their session
                    # is with an autostarted process or not.
                    return False

                start_new_process: bool
                if env.id not in self._agent_procs or self._agent_procs[env.id].returncode is not None:
                    # Start new process if none is currently running for this environment.
                    # Otherwise trust that it tracks any changes to the agent map.
                    LOGGER.info("%s matches agents managed by server, ensuring they are started.", autostart_agents)
                    start_new_process = True
                elif restart:
                    LOGGER.info(
                        "%s matches agents managed by server, forcing restart: stopping process with PID %s.",
                        autostart_agents,
                        self._agent_procs[env.id],
                    )
                    await self._stop_autostarted_agents(env, connection=connection)
                    start_new_process = True
                else:
                    start_new_process = False

                if start_new_process:
                    self._agent_procs[env.id] = await self.__do_start_agent(env, connection=connection)

                # Wait for all agents to start
                try:
                    await self._wait_for_agents(env, autostart_agents, connection=connection)
                except asyncio.TimeoutError:
                    LOGGER.warning("Not all agent instances started successfully")
                return start_new_process

    # Start/Restart scheduler
    async def _ensure_scheduler(
        self,
        env: uuid.UUID,
        *,
        restart: bool = False,
        connection: Optional[asyncpg.connection.Connection] = None,
    ) -> bool:
        """
        Ensure that all agents defined in the current environment (model) and that should be autostarted, are started.

        :param env: The environment to start the agents for
        :param restart: Restart all agents even if the list of agents is up to date.
        :param connection: The database connection to use. Must not be in a transaction context.

        :return: True iff a new agent process was started.
        """
        if no_start_scheduler:
            return False
        if self._stopping:
            raise ShutdownInProgress()

        if connection is not None and connection.is_in_transaction():
            # Should not be called in a transaction context because it has (immediate) side effects outside of the database
            # that are tied to the database state. Several inconsistency issues could occur if this runs in a transaction
            # context:
            #   - side effects based on oncommitted reads (may even need to be rolled back)
            #   - race condition with similar side effect flows due to stale reads (e.g. other flow pauses agent and kills
            #       process, this one brings it back because it reads the agent as unpaused)
            raise Exception("_ensure_scheduler should not be called in a transaction context")

        autostart_scheduler = {const.AGENT_SCHEDULER_ID}
        async with data.Agent.get_connection(connection) as connection:
            async with self.agent_lock:
                # silently ignore requests if this environment is halted
                refreshed_env: Optional[data.Environment] = await data.Environment.get_by_id(env, connection=connection)
                if refreshed_env is None:
                    raise Exception("Can't ensure agent: environment %s does not exist" % env)
                if refreshed_env.halted:
                    return False

                are_active = await self._agent_manager.are_agents_active(env, autostart_scheduler)
                if not restart and are_active:
                    # do not start a new agent process if the agents are already active, regardless of whether their session
                    # is with an autostarted process or not.
                    return False

                start_new_process: bool
                if env not in self._agent_procs or self._agent_procs[env].returncode is not None:
                    # Start new process if none is currently running for this environment.
                    # Otherwise trust that it tracks any changes to the agent map.
                    LOGGER.info("%s matches agents managed by server, ensuring they are started.", autostart_scheduler)
                    start_new_process = True
                elif restart:
                    LOGGER.info(
                        "%s matches agents managed by server, forcing restart: stopping process with PID %s.",
                        autostart_scheduler,
                        self._agent_procs[env],
                    )
                    await self._stop_autostarted_agents(refreshed_env, connection=connection)
                    start_new_process = True
                else:
                    start_new_process = False

                if start_new_process:
                    self._agent_procs[env] = await self.__do_start_agent(refreshed_env, connection=connection)

                # Wait for all agents to start
                try:
                    await self._wait_for_agents(refreshed_env, autostart_scheduler, connection=connection)
                except asyncio.TimeoutError:
                    LOGGER.warning("Not all agent instances started successfully")
                return start_new_process

    async def __do_start_agent(
        self, env: data.Environment, *, connection: Optional[asyncpg.connection.Connection] = None
    ) -> subprocess.Process:
        """
        Start an autostarted agent process for the given environment. Should only be called if none is running yet.
        """
        assert not assert_no_start_scheduler

        config: str = await self._make_agent_config(env, connection=connection)

        config_dir = os.path.join(self._server_storage["agents"], str(env.id))
        if not os.path.exists(config_dir):
            os.mkdir(config_dir)

        config_path = os.path.join(config_dir, "agent.cfg")
        with open(config_path, "w+", encoding="utf-8") as fd:
            fd.write(config)

        out: str = os.path.join(self._server_storage["logs"], "agent-%s.out" % env.id)
        err: str = os.path.join(self._server_storage["logs"], "agent-%s.err" % env.id)

        agent_log = os.path.join(self._server_storage["logs"], "agent-%s.log" % env.id)

        proc: subprocess.Process = await self._fork_inmanta(
            [
                "--log-file-level",
                "DEBUG",
                "--timed-logs",
                "--config",
                config_path,
                "--config-dir",
                Config._config_dir if Config._config_dir is not None else "",
                "--log-file",
                agent_log,
                "scheduler",
            ],
            out,
            err,
        )

        LOGGER.debug("Started new agent with PID %s", proc.pid)
        return proc

    async def _make_agent_config(
        self,
        env: data.Environment,
        *,
        connection: Optional[asyncpg.connection.Connection],
    ) -> str:
        """
        Generate the config file for the process that hosts the autostarted agents

        :param env: The environment for which to autostart agents
        :return: A string that contains the config file content.
        """
        environment_id = str(env.id)
        port: int = opt.get_bind_port()

        privatestatedir: str = self._get_state_dir_for_agent_in_env(env.id)

        agent_deploy_splay: int = cast(int, await env.get(data.AUTOSTART_AGENT_DEPLOY_SPLAY_TIME, connection=connection))
        agent_deploy_interval: str = cast(str, await env.get(data.AUTOSTART_AGENT_DEPLOY_INTERVAL, connection=connection))

        agent_repair_splay: int = cast(int, await env.get(data.AUTOSTART_AGENT_REPAIR_SPLAY_TIME, connection=connection))
        agent_repair_interval: str = cast(str, await env.get(data.AUTOSTART_AGENT_REPAIR_INTERVAL, connection=connection))

        # generate config file
        config = f"""[config]
state-dir=%(statedir)s
log-dir={global_config.log_dir.get()}

use_autostart_agent_map=true
environment=%(env_id)s

agent-deploy-splay-time=%(agent_deploy_splay)d
agent-deploy-interval=%(agent_deploy_interval)s
agent-repair-splay-time=%(agent_repair_splay)d
agent-repair-interval=%(agent_repair_interval)s

agent-get-resource-backoff=%(agent_get_resource_backoff)f

[agent]
executor-mode={agent_cfg.agent_executor_mode.get().name}
executor-cap={agent_cfg.agent_executor_cap.get()}
executor-retention-time={agent_cfg.agent_executor_retention_time.get()}

[agent_rest_transport]
port=%(port)s
host=%(serveradress)s
""" % {
            "env_id": environment_id,
            "port": port,
            "statedir": privatestatedir,
            "agent_deploy_splay": agent_deploy_splay,
            "agent_deploy_interval": agent_deploy_interval,
            "agent_repair_splay": agent_repair_splay,
            "agent_repair_interval": agent_repair_interval,
            "serveradress": server_config.server_address.get(),
            "agent_get_resource_backoff": agent_cfg.agent_get_resource_backoff.get(),
        }

        if server_config.server_enable_auth.get():
            token = encode_token(["agent"], environment_id)
            config += """
token=%s
    """ % (
                token
            )

        ssl_cert: Optional[str] = server_config.server_ssl_key.get()
        ssl_ca: Optional[str] = server_config.server_ssl_ca_cert.get()

        if ssl_ca is not None and ssl_cert is not None:
            # override CA
            config += """
ssl=True
ssl_ca_cert_file=%s
    """ % (
                ssl_ca
            )
        elif ssl_cert is not None:
            # system CA
            config += """
ssl=True
    """
        config += f"""
[database]
wait_time={opt.db_wait_time.get()}
host={opt.db_host.get()}
port={opt.db_port.get()}
name={opt.db_name.get()}
username={opt.db_username.get()}
password={opt.db_password.get()}

            """
        # TODO: connection pool
        return config

    async def _fork_inmanta(
        self, args: list[str], outfile: Optional[str], errfile: Optional[str], cwd: Optional[str] = None
    ) -> subprocess.Process:
        """
        Fork an inmanta process from the same code base as the current code
        """
        full_args = ["-m", "inmanta.app", *args]
        # handles can be closed, owned by child process,...
        outhandle = None
        errhandle = None
        try:
            if outfile is not None:
                outhandle = open(outfile, "wb+")
            if errfile is not None:
                errhandle = open(errfile, "wb+")

            env = os.environ.copy()
            env.update(tracing.get_context())
            return await asyncio.create_subprocess_exec(
                sys.executable, *full_args, cwd=cwd, env=env, stdout=outhandle, stderr=errhandle
            )
        finally:
            if outhandle is not None:
                outhandle.close()
            if errhandle is not None:
                errhandle.close()

    async def _wait_for_agents(
        self, env: data.Environment, agents: Set[str], *, connection: Optional[asyncpg.connection.Connection] = None
    ) -> None:
        """
        Wait until all requested autostarted agent instances are active, e.g. after starting a new agent process.

        Must be called under the agent lock.

        :param env: The environment for which to wait for agents.
        :param agents: Autostarted agent endpoints to wait for.

        :raises TimeoutError: When not all agent instances are active and no new agent instance became active in the last
            5 seconds.
        """
        agent_statuses: dict[str, Optional[AgentStatus]] = await data.Agent.get_statuses(env.id, agents, connection=connection)
        # Only wait for agents that are not paused
        expected_agents_in_up_state: Set[str] = {
            agent_name
            for agent_name, status in agent_statuses.items()
            if status is not None and status is not AgentStatus.paused
        }

        assert env.id in self._agent_procs
        proc = self._agent_procs[env.id]

        actual_agents_in_up_state: set[str] = set()
        started = int(time.time())
        last_new_agent_seen = started
        last_log = started

        while len(expected_agents_in_up_state) != len(actual_agents_in_up_state):
            await asyncio.sleep(0.1)
            now = int(time.time())
            if now - last_new_agent_seen > AUTO_STARTED_AGENT_WAIT:
                LOGGER.warning(
                    "Timeout: agent with PID %s took too long to start: still waiting for agent instances %s",
                    proc.pid,
                    ",".join(sorted(expected_agents_in_up_state - actual_agents_in_up_state)),
                )
                raise asyncio.TimeoutError()
            if now - last_log > AUTO_STARTED_AGENT_WAIT_LOG_INTERVAL:
                last_log = now
                LOGGER.debug(
                    "Waiting for agent with PID %s, waited %d seconds, %d/%d instances up",
                    proc.pid,
                    now - started,
                    len(actual_agents_in_up_state),
                    len(expected_agents_in_up_state),
                )
            new_actual_agents_in_up_state = {
                agent_name
                for agent_name in expected_agents_in_up_state
                if (
                    (session := self._agent_manager.tid_endpoint_to_session.get((env.id, agent_name), None)) is not None
                    # make sure to check for expiry because sessions are unregistered from the agent manager asynchronously
                    and not session.expired
                )
            }
            if len(new_actual_agents_in_up_state) > len(actual_agents_in_up_state):
                # Reset timeout timer because a new instance became active
                last_new_agent_seen = now
            actual_agents_in_up_state = new_actual_agents_in_up_state

        LOGGER.debug(
            "Agent process with PID %s is up for agent instances %s",
            proc.pid,
            ",".join(sorted(expected_agents_in_up_state)),
        )

    async def notify_agent_about_agent_map_update(self, env: data.Environment) -> None:
        agent_client = self._agent_manager.get_agent_client(tid=env.id, endpoint="internal", live_agent_only=False)
        if agent_client:
            new_agent_map = await env.get(data.AUTOSTART_AGENT_MAP)
            self.add_background_task(agent_client.update_agent_map(new_agent_map))
        else:
            LOGGER.warning("Could not send update_agent_map() trigger for environment %s. Internal agent is down.", env.id)

    async def _wait_for_proc_bounded(
        self, procs: Iterable[subprocess.Process], timeout: float = const.SHUTDOWN_GRACE_HARD
    ) -> None:
        try:
            unfinished_processes = [proc for proc in procs if proc.returncode is None]
            await asyncio.wait_for(asyncio.gather(*[asyncio.shield(proc.wait()) for proc in unfinished_processes]), timeout)
        except asyncio.TimeoutError:
            LOGGER.warning("Agent processes did not close in time (%s)", procs)

    async def environment_action_created(self, env: model.Environment) -> None:
        """
        Will be called when a new environment is created to create a scheduler agent

        :param env: The new environment
        """
        env_db = await data.Environment.get_by_id(env.id)
        # We need to make sure that the AGENT_SCHEDULER is registered to be up and running
        await self._agent_manager.ensure_agent_registered(env_db, const.AGENT_SCHEDULER_ID)
        if not (assert_no_start_scheduler or no_start_scheduler):
            await self._ensure_scheduler(env.id)


# For testing only
# Assert the scheduler will not be started (i.e. agent mock setup is correct)
assert_no_start_scheduler = False
# Ensure the scheduler is not started
no_start_scheduler = False<|MERGE_RESOLUTION|>--- conflicted
+++ resolved
@@ -1047,7 +1047,7 @@
 
     async def restart_agents(self, env: data.Environment) -> None:
         LOGGER.debug("Restarting agents in environment %s", env.id)
-<<<<<<< HEAD
+        # await self._ensure_scheduler(env.id)
         if opt.server_use_resource_scheduler.get():
             agent_client = self._agent_manager.get_agent_client(
                 tid=env.id, endpoint=const.AGENT_SCHEDULER_ID, live_agent_only=False
@@ -1063,9 +1063,6 @@
             agents = await data.Agent.get_list(environment=env.id)
             agent_list = [a.name for a in agents]
             await self._ensure_agents(env, agent_list, restart=True)
-=======
-        await self._ensure_scheduler(env.id)
->>>>>>> 6eb9b08b
 
     async def stop_agents(
         self,
