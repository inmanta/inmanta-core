--- conflicted
+++ resolved
@@ -28,10 +28,7 @@
 
 from inmanta import const, data
 from inmanta.config import Config
-<<<<<<< HEAD
-=======
 from inmanta.const import AgentAction, AgentStatus
->>>>>>> 55610b3a
 from inmanta.protocol import encode_token, methods, methods_v2
 from inmanta.protocol.exceptions import NotFound, ShutdownInProgress
 from inmanta.resources import Id
@@ -182,15 +179,9 @@
     async def stop(self) -> None:
         await super().stop()
 
-<<<<<<< HEAD
-    @protocol.handle(methods_v2.pause_agent, env="tid")
-    async def pause_agent(self, env: data.Environment, name: str, paused: bool) -> None:
-        if paused:
-=======
     @protocol.handle(methods_v2.agent_action, env="tid")
     async def agent_action(self, env: data.Environment, name: str, action: AgentAction) -> None:
         if action is AgentAction.pause:
->>>>>>> 55610b3a
             await self._pause_agent(env, name)
         else:
             await self._unpause_agent(env, name)
@@ -201,38 +192,21 @@
             await data.Agent.pause(env=env.id, endpoint=endpoint, paused=True)
             live_session = self.tid_endpoint_to_session.get(key)
             if live_session is not None:
-<<<<<<< HEAD
-                del self.tid_endpoint_to_session[key]
-                await live_session.get_client().set_state(endpoint, False)
-=======
                 # The agent has an active agent instance that has to be paused
                 del self.tid_endpoint_to_session[key]
                 await live_session.get_client().set_state(endpoint, enabled=False)
->>>>>>> 55610b3a
 
     async def _unpause_agent(self, env: data.Environment, endpoint: str) -> None:
         key = (env.id, endpoint)
         async with self.session_lock:
             await data.Agent.pause(env=env.id, endpoint=endpoint, paused=False)
             live_session = self.tid_endpoint_to_session.get(key)
-<<<<<<< HEAD
-            if live_session:
-                await live_session.get_client().set_state(endpoint, True)
-            else:
-                # TODO: Replace with find session for
-                # TODO: Replace with more efficient datastructure
-                for session in self.sessions.values():
-                    if session.tid == env.id and endpoint in session.endpoint_names:
-                        self.tid_endpoint_to_session[key] = session
-                        await session.get_client().set_state(endpoint, True)
-=======
             # If the agent has a live_session, the agent wasn't paused
             if not live_session:
                 session = self._get_session_for(tid=env.id, endpoint=endpoint)
                 if session:
                     self.tid_endpoint_to_session[key] = session
                     await session.get_client().set_state(endpoint, enabled=True)
->>>>>>> 55610b3a
 
     # Agent Management
     async def ensure_agent_registered(self, env: data.Environment, nodename: str) -> data.Agent:
