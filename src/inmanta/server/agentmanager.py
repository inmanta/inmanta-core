--- conflicted
+++ resolved
@@ -1238,12 +1238,7 @@
         """
         Start an autostarted agent process for the given environment. Should only be called if none is running yet.
         """
-<<<<<<< HEAD
-        assert not no_auto_start_scheduler
-        use_resource_scheduler: bool = opt.server_use_resource_scheduler.get()
-=======
         assert not assert_no_start_scheduler
->>>>>>> 40d634c2
 
         config: str = await self._make_agent_config(env, connection=connection)
 
