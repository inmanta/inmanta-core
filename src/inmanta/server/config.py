--- conflicted
+++ resolved
@@ -128,12 +128,9 @@
 
 server_enable_auth = Option("server", "auth", False, "Enable authentication on the server API", is_bool)
 server_auth_method = Option("server", "auth_method", "oidc", "The authentication method to use: oidc, database or jwt", is_str)
-<<<<<<< HEAD
-=======
 server_additional_auth_header = Option(
     "server", "auth_additional_header", None, "An additional header to look for authentication tokens", is_str_opt
 )
->>>>>>> 9c534257
 
 server_ssl_key = Option(
     "server", "ssl_key_file", None, "Server private key to use for this server Leave blank to disable SSL", is_str_opt
