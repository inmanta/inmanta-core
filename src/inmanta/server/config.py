--- conflicted
+++ resolved
@@ -18,11 +18,7 @@
 
 import logging
 
-<<<<<<< HEAD
-from inmanta.config import Option, is_bool, is_int, is_list, is_map, is_str, is_str_opt, is_time, log_dir, state_dir
-=======
-from inmanta.config import Option, is_bool, is_float, is_int, is_list, is_map, is_str_opt, is_time, log_dir, state_dir
->>>>>>> e124865c
+from inmanta.config import Option, is_bool, is_float, is_int, is_list, is_map, is_str, is_str_opt, is_time, log_dir, state_dir
 
 LOGGER = logging.getLogger(__name__)
 
@@ -34,14 +30,9 @@
 
 db_host = Option("database", "host", "localhost", "Hostname or IP of the postgresql server", is_str)
 db_port = Option("database", "port", 5432, "The port of the postgresql server", is_int)
-<<<<<<< HEAD
 db_name = Option("database", "name", "inmanta", "The name of the database on the postgresql server", is_str)
 db_username = Option("database", "username", "postgres", "The username to access the database in the PostgreSQL server", is_str)
 db_password = Option("database", "password", None, "The password that belong to the database user", is_str)
-=======
-db_name = Option("database", "name", "inmanta", "The name of the database on the postgresql server")
-db_username = Option("database", "username", "postgres", "The username to access the database in the PostgreSQL server")
-db_password = Option("database", "password", None, "The password that belong to the database user")
 db_connection_pool_min_size = Option(
     "database", "connection_pool_min_size", 10, "Number of connections the pool will be initialized with", is_int
 )
@@ -49,7 +40,6 @@
     "database", "connection_pool_max_size", 10, "Max number of connections in the pool", is_int
 )
 db_connection_timeout = Option("database", "connection_timeout", 60, "Connection timeout in seconds", is_float)
->>>>>>> e124865c
 
 #############################
 # server_rest_transport
