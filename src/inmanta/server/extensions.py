--- conflicted
+++ resolved
@@ -216,12 +216,8 @@
         """
         data.Environment.register_setting(setting)
 
-<<<<<<< HEAD
-    def get_environment_settings(self) -> List[data.Setting]:
+    def get_environment_settings(self) -> list[data.Setting]:
         """
         Returns the list of all available environment settings
         """
-=======
-    def get_environment_settings(self) -> list[data.Setting]:
->>>>>>> d223234c
         return sorted(data.Environment._settings.values(), key=lambda x: x.name)