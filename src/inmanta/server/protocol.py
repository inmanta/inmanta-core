--- conflicted
+++ resolved
@@ -73,12 +73,8 @@
         self.sessions_handler = SessionManager()
         self.add_slice(self.sessions_handler)
 
-<<<<<<< HEAD
         self._transport = server.RESTServer(self.sessions_handler, self.id)
-=======
-        self._transport = server.RESTServer(self.id)
         self.running = False
->>>>>>> d3ca349c
 
     def add_slice(self, slice: "ServerSlice") -> None:
         """
