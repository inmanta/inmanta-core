--- conflicted
+++ resolved
@@ -28,15 +28,10 @@
 from tornado import routing, web
 
 import inmanta.protocol.endpoints
-<<<<<<< HEAD
-from inmanta.data.model import ExtensionStatus
-from inmanta.protocol import Result, TypedClient, common, endpoints
-=======
 from inmanta import tracing
 from inmanta.data.model import ExtensionStatus, ReportedStatus, SliceStatus
 from inmanta.protocol import Client, Result, TypedClient, common, endpoints, handle, methods, methods_v2
 from inmanta.protocol.exceptions import ShutdownInProgress
->>>>>>> 90017c52
 from inmanta.protocol.rest import server
 from inmanta.server import SLICE_TRANSPORT
 from inmanta.types import ArgumentTypes
@@ -71,49 +66,6 @@
         return f"Slice {self.in_slice} failed to start because: {str(self.__cause__)}"
 
 
-<<<<<<< HEAD
-=======
-class ReturnClient(Client):
-    """
-    A client that uses a return channel to connect to its destination. This client is used by the server to communicate
-    back to clients over the heartbeat channel.
-    """
-
-    def __init__(self, name: str, session: "Session") -> None:
-        super().__init__(name, with_rest_client=False)
-        self.session = session
-
-    async def _call(
-        self, method_properties: common.MethodProperties, args: list[object], kwargs: dict[str, object]
-    ) -> common.Result:
-        with tracing.span(f"return_rpc.{method_properties.function.__name__}"):
-            call_spec = method_properties.build_call(args, kwargs)
-            call_spec.headers.update(tracing.get_context())
-            expect_reply = method_properties.reply
-            try:
-                if method_properties.timeout:
-                    return_value = await self.session.put_call(
-                        call_spec, timeout=method_properties.timeout, expect_reply=expect_reply
-                    )
-                else:
-                    return_value = await self.session.put_call(call_spec, expect_reply=expect_reply)
-            except asyncio.CancelledError:
-                return common.Result(
-                    code=500,
-                    result={"message": "Call timed out"},
-                    client=self._transport_instance,
-                    method_properties=method_properties,
-                )
-
-            return common.Result(
-                code=return_value["code"],
-                result=return_value["result"],
-                client=self._transport_instance,
-                method_properties=method_properties,
-            )
-
-
->>>>>>> 90017c52
 # Server Side
 class Server(endpoints.Endpoint):
     def __init__(self, connection_timout: int = 120) -> None:
@@ -585,18 +537,5 @@
     ) -> common.Result:
         spec = method_properties.build_call(args, kwargs)
         method_config = self._get_op_mapping(spec.url, spec.method)
-<<<<<<< HEAD
         response = await inmanta.protocol.rest.execute_call(method_config, spec.body, spec.headers)
-        return common.typed_process_response(method_properties, common.Result(code=response.status_code, result=response.body))
-=======
-        response = await self._server._transport._execute_call(method_config, spec.body, spec.headers)
-        return self._process_response(
-            method_properties,
-            common.Result(
-                code=response.status_code,
-                result=response.body,
-                client=self._transport_instance,
-                method_properties=method_properties,
-            ),
-        )
->>>>>>> 90017c52
+        return common.typed_process_response(method_properties, common.Result(code=response.status_code, result=response.body))