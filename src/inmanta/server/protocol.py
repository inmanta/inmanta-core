--- conflicted
+++ resolved
@@ -486,9 +486,6 @@
 
         LOGGER.debug("Putting call %s: %s %s for agent %s in queue", reply_id, call_spec.method, call_spec.url, self._sid)
 
-<<<<<<< HEAD
-        call_spec.reply_id = reply_id
-=======
         if expect_reply:
             call_spec.reply_id = reply_id
             self._sessionstore.add_background_task(
@@ -501,7 +498,6 @@
             self._replies[reply_id] = future
         else:
             future.set_result({"code": 200, "result": None})
->>>>>>> d8383af9
         self._queue.put(call_spec)
         self._sessionstore.add_background_task(
             self._handle_timeout(
