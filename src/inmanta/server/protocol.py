"""
    Copyright 2022 Inmanta

    Licensed under the Apache License, Version 2.0 (the "License");
    you may not use this file except in compliance with the License.
    You may obtain a copy of the License at

        http://www.apache.org/licenses/LICENSE-2.0

    Unless required by applicable law or agreed to in writing, software
    distributed under the License is distributed on an "AS IS" BASIS,
    WITHOUT WARRANTIES OR CONDITIONS OF ANY KIND, either express or implied.
    See the License for the specific language governing permissions and
    limitations under the License.

    Contact: code@inmanta.com
"""

import asyncio
import logging
import socket
import time
import uuid
from collections import defaultdict
from collections.abc import Sequence
from datetime import timedelta
from typing import TYPE_CHECKING, Callable, Optional, Union

import importlib_metadata
from tornado import gen, queues, routing, web

import inmanta.protocol.endpoints
<<<<<<< HEAD
from inmanta import config as inmanta_config
from inmanta import tracing
=======
>>>>>>> 2c124270
from inmanta.data.model import ExtensionStatus
from inmanta.protocol import Client, Result, common, endpoints, handle, methods
from inmanta.protocol.exceptions import ShutdownInProgress
from inmanta.protocol.rest import server
from inmanta.server import SLICE_SESSION_MANAGER, SLICE_TRANSPORT
from inmanta.server import config as opt
from inmanta.types import ArgumentTypes, JsonType
from inmanta.util import (
    CronSchedule,
    CycleException,
    IntervalSchedule,
    ScheduledTask,
    Scheduler,
    TaskHandler,
    TaskMethod,
    stable_depth_first,
)

if TYPE_CHECKING:
    from inmanta.server.extensions import Feature, FeatureManager

LOGGER = logging.getLogger(__name__)


class ServerStartFailure(Exception):
    pass


class SliceStartupException(ServerStartFailure):
    def __init__(self, slice_name: str, cause: Exception):
        super().__init__()
        self.__cause__ = cause
        self.in_slice = slice_name

    def __str__(self) -> str:
        return f"Slice {self.in_slice} failed to start because: {str(self.__cause__)}"


class ReturnClient(Client):
    """
    A client that uses a return channel to connect to its destination. This client is used by the server to communicate
    back to clients over the heartbeat channel.
    """

    def __init__(self, name: str, session: "Session") -> None:
        super().__init__(name, with_rest_client=False)
        self.session = session

    async def _call(
        self, method_properties: common.MethodProperties, args: list[object], kwargs: dict[str, object]
    ) -> common.Result:
<<<<<<< HEAD
        with tracing.tracer.start_as_current_span(f"return_rpc.{method_properties.function.__name__}"):
            call_spec = method_properties.build_call(args, kwargs)
            try:
                if method_properties.timeout:
                    return_value = await self.session.put_call(call_spec, timeout=method_properties.timeout)
                else:
                    return_value = await self.session.put_call(call_spec)
            except asyncio.CancelledError:
                return common.Result(code=500, result={"message": "Call timed out"})

            return common.Result(code=return_value["code"], result=return_value["result"])
=======
        call_spec = method_properties.build_call(args, kwargs)
        expect_reply = method_properties.reply
        try:
            if method_properties.timeout:
                return_value = await self.session.put_call(
                    call_spec, timeout=method_properties.timeout, expect_reply=expect_reply
                )
            else:
                return_value = await self.session.put_call(call_spec, expect_reply=expect_reply)
        except asyncio.CancelledError:
            return common.Result(code=500, result={"message": "Call timed out"})

        return common.Result(code=return_value["code"], result=return_value["result"])
>>>>>>> 2c124270


# Server Side
class Server(endpoints.Endpoint):
    def __init__(self, connection_timout: int = 120) -> None:
        super().__init__("server")
        self._slices: dict[str, ServerSlice] = {}
        self._slice_sequence: Optional[list[ServerSlice]] = None
        self._handlers: list[routing.Rule] = []
        self.connection_timout = connection_timout
        self.sessions_handler = SessionManager()
        self.add_slice(self.sessions_handler)

        self._transport = server.RESTServer(self.sessions_handler, self.id)
        self.add_slice(TransportSlice(self))
        self.running = False

    def add_slice(self, slice: "ServerSlice") -> None:
        """
        Add new endpoints to this rest transport
        """
        self._slices[slice.name] = slice
        self._slice_sequence = None

    def get_slices(self) -> dict[str, "ServerSlice"]:
        return self._slices

    def get_slice(self, name: str) -> "ServerSlice":
        return self._slices[name]

    def get_id(self) -> str:
        """
        Returns a unique id for a transport on an endpoint
        """
        return "server_rest_transport"

    id = property(get_id)

    def _order_slices(self) -> list["ServerSlice"]:
        edges: dict[str, set[str]] = defaultdict(set)

        for slice in self.get_slices().values():
            edges[slice.name].update(slice.get_dependencies())
            for depby in slice.get_depended_by():
                edges[depby].add(slice.name)

        names = list(edges.keys())
        try:
            order = stable_depth_first(names, {k: list(v) for k, v in edges.items()})
        except CycleException as e:
            raise ServerStartFailure("Dependency cycle between server slices " + ",".join(e.nodes)) from e

        def resolve(name: str) -> Optional["ServerSlice"]:
            if name in self._slices:
                return self._slices[name]
            LOGGER.debug("Slice %s is depended on but does not exist", name)
            return None

        return [s for s in (resolve(name) for name in order) if s is not None]

    def _get_slice_sequence(self) -> Sequence["ServerSlice"]:
        if self._slice_sequence is not None:
            return self._slice_sequence
        self._slice_sequence = self._order_slices()
        return self._slice_sequence

    async def start(self) -> None:
        """
        Start the transport.

        The order in which the different endpoints are prestarted/started, is determined by the
        order in which they are added to the RESTserver via the add_endpoint(endpoint) method.
        This order is hardcoded in the get_server_slices() method in server/bootloader.py
        """
        if self.running:
            return
        LOGGER.debug("Starting Server Rest Endpoint")
        self.running = True

        for my_slice in self._get_slice_sequence():
            try:
                LOGGER.debug("Pre Starting %s", my_slice.name)
                await my_slice.prestart(self)
            except Exception as e:
                raise SliceStartupException(my_slice.name, e)

        for my_slice in self._get_slice_sequence():
            try:
                LOGGER.debug("Starting %s", my_slice.name)
                await my_slice.start()
                self._handlers.extend(my_slice.get_handlers())
            except Exception as e:
                raise SliceStartupException(my_slice.name, e)

    async def stop(self) -> None:
        """
        Stop the transport.

        The order in which the endpoint are stopped, is reverse compared to the starting order.
        This prevents database connection from being closed too early. This order in which the endpoint
        are started, is hardcoded in the get_server_slices() method in server/bootloader.py
        """
        if not self.running:
            return
        self.running = False

        await super().stop()

        order = list(reversed(self._get_slice_sequence()))

        for endpoint in order:
            LOGGER.debug("Pre Stopping %s", endpoint.name)
            await endpoint.prestop()

        for endpoint in order:
            LOGGER.debug("Stopping %s", endpoint.name)
            await endpoint.stop()


class ServerSlice(inmanta.protocol.endpoints.CallTarget, TaskHandler[Result | None]):
    """
    Base class for server extensions offering zero or more api endpoints

    Extensions developers should override the lifecycle methods:

    * :func:`ServerSlice.prestart`
    * :func:`ServerSlice.start`
    * :func:`ServerSlice.prestop`
    * :func:`ServerSlice.stop`
    * :func:`ServerSlice.get_dependencies`

    To register endpoints that server static content, either use :func:'add_static_handler' or :func:'add_static_content'
    To create endpoints, use the annotation based mechanism

    To schedule recurring tasks, use :func:`schedule` or `self._sched`
    To schedule background tasks, use :func:`add_background_task`
    """

    feature_manager: "FeatureManager"

    def __init__(self, name: str) -> None:
        super().__init__()

        self._name: str = name
        self._handlers: list[routing.Rule] = []
        self._sched = Scheduler(f"server slice {name}")
        # is shutdown in progress?
        self._stopping: bool = False

    def is_stopping(self) -> bool:
        """True when prestop has been called."""
        return self._stopping

    async def prestart(self, server: Server) -> None:
        """
        Called by the RestServer host prior to start, can be used to collect references to other server slices
        Dependencies are not up yet.
        """

    async def start(self) -> None:
        """
        Start the server slice.

        This method `blocks` until the slice is ready to receive calls

        Dependencies are up (if present) prior to invocation of this call
        """

    async def prestop(self) -> None:
        """
        Always called before stop

        Stop producing new work:
        - stop timers
        - stop listeners
        - notify shutdown to systems depending on us (like agents)

        sets is_stopping to true

        But remain functional

        All dependencies are up (if present)
        """
        self._stopping = True
        await self._sched.stop()

    async def stop(self) -> None:
        """
        Go down

        All dependencies are up (if present)

        This method `blocks` until the slice is down
        """
        await super().stop()

    def get_dependencies(self) -> list[str]:
        """List of names of slices that must be started before this one."""
        return []

    def get_depended_by(self) -> list[str]:
        """List of names of slices that must be started after this one."""
        return []

    # internal API towards extension framework
    name = property(lambda self: self._name)

    def get_handlers(self) -> list[routing.Rule]:
        """Get the list of"""
        return self._handlers

    # utility methods for extensions developers
    def schedule(
        self,
        call: TaskMethod,
        interval: float = 60,
        initial_delay: Optional[float] = None,
        cancel_on_stop: bool = True,
        quiet_mode: bool = False,
    ) -> None:
        """
        Schedule a task repeatedly with a given interval. Tasks with the same call and the same schedule are considered the
        same. Clients that wish to be able to delete tasks should make sure to use a unique `call` function.

        :param interval: The interval between executions of the task.
        :param initial_delay: The delay to execute the task for the first time. If not set, interval is used.
        :quiet_mode: Set to true to disable logging the recurring notification that the action is being called. Use this to
        avoid polluting the server log for very frequent actions.
        """
        self._sched.add_action(call, IntervalSchedule(interval, initial_delay), cancel_on_stop, quiet_mode)

    def schedule_cron(self, call: TaskMethod, cron: str, cancel_on_stop: bool = True) -> None:
        """
        Schedule a task according to a cron specifier. Tasks with the same call and the same schedule are considered the same.
        Clients that wish to be able to delete tasks should make sure to use a unique `call` function.

        :param cron: The cron specifier to schedule the task by.
        """
        self._sched.add_action(call, CronSchedule(cron=cron), cancel_on_stop)

    def remove_cron(self, call: TaskMethod, cron: str) -> None:
        """
        Remove a cron-scheduled task.
        """
        self._sched.remove(ScheduledTask(action=call, schedule=CronSchedule(cron=cron)))

    def add_static_handler(self, location: str, path: str, default_filename: Optional[str] = None, start: bool = False) -> None:
        """
        Configure a static handler to serve data from the specified path.
        """
        if location[0] != "/":
            location = "/" + location

        if location[-1] != "/":
            location = location + "/"

        options = {"path": path}
        if default_filename is None:
            options["default_filename"] = "index.html"

        self._handlers.append(routing.Rule(routing.PathMatches(r"%s(.*)" % location), web.StaticFileHandler, options))
        self._handlers.append(
            routing.Rule(routing.PathMatches(r"%s" % location[:-1]), web.RedirectHandler, {"url": location[1:]})
        )
        if start:
            self._handlers.append((r"/", web.RedirectHandler, {"url": location[1:]}))

    def add_static_content(self, path: str, content: str, content_type: str = "application/javascript") -> None:
        self._handlers.append(
            routing.Rule(
                routing.PathMatches(r"%s(.*)" % path),
                server.StaticContentHandler,
                {"transport": self, "content": content, "content_type": content_type},
            )
        )

    def get_extension_status(self) -> Optional[ExtensionStatus]:
        ext_name = self.name.split(".")[0]
        source_package_name = self.__class__.__module__.split(".")[0]
        # workaround for #2586
        package_name = "inmanta-core" if source_package_name == "inmanta" else source_package_name
        try:
            distribution = importlib_metadata.distribution(package_name)
            return ExtensionStatus(name=ext_name, package=ext_name, version=distribution.version)
        except importlib_metadata.PackageNotFoundError:
            LOGGER.info(
                "Package %s of slice %s is not packaged in a distribution. Unable to determine its extension.",
                package_name,
                self.name,
            )
            return None

    @classmethod
    def get_extension_statuses(cls, slices: list["ServerSlice"]) -> list[ExtensionStatus]:
        result = {}
        for server_slice in slices:
            ext_status = server_slice.get_extension_status()
            if ext_status is not None:
                result[ext_status.name] = ext_status
        return list(result.values())

    async def get_status(self) -> dict[str, ArgumentTypes]:
        """
        Get the status of this slice.
        """
        return {}

    def define_features(self) -> list["Feature[object]"]:
        """Return a list of feature that this slice offers"""
        return []


class Session:
    """
    An environment that segments agents connected to the server. Should only be created in a context with a running event loop.
    """

    def __init__(
        self,
        sessionstore: "SessionManager",
        sid: uuid.UUID,
        hang_interval: int,
        timout: int,
        tid: uuid.UUID,
        endpoint_names: set[str],
        nodename: str,
        disable_expire_check: bool = False,
    ) -> None:
        self._sid = sid
        self._interval = hang_interval
        self._timeout = timout
        self._sessionstore: SessionManager = sessionstore
        self._seen: float = time.monotonic()
        self._callhandle: Optional[asyncio.TimerHandle] = None
        self.expired: bool = False

        self.last_dispatched_call: float = 0
        self.dispatch_delay = 0.01  # keep at least 10 ms between dispatches

        self.tid: uuid.UUID = tid
        self.endpoint_names: set[str] = endpoint_names
        self.nodename: str = nodename

        self._replies: dict[uuid.UUID, asyncio.Future] = {}

        # Disable expiry in certain tests
        if not disable_expire_check:
            self.check_expire()
        self._queue: queues.Queue[Optional[common.Request]] = queues.Queue()

        self.client = ReturnClient(str(sid), self)

    def check_expire(self) -> None:
        if self.expired:
            LOGGER.exception("Tried to expire session already expired")
        now = time.monotonic()
        ttw = self._timeout + self._seen - now
        if ttw < 0:
            expire_coroutine = self.expire(self._seen - now)
            self._sessionstore.add_background_task(expire_coroutine)
        else:
            self._callhandle = asyncio.get_running_loop().call_later(ttw, self.check_expire)

    def get_id(self) -> uuid.UUID:
        return self._sid

    id = property(get_id)

    async def expire(self, timeout: float) -> None:
        if self.expired:
            return
        self.expired = True
        if self._callhandle is not None:
            self._callhandle.cancel()
        await self._sessionstore.expire(self, timeout)

    def seen(self, endpoint_names: set[str]) -> None:
        self._seen = time.monotonic()
        self.endpoint_names = endpoint_names

    async def _handle_timeout(self, future: asyncio.Future, timeout: int, log_message: str) -> None:
        """A function that awaits a future until its value is ready or until timeout. When the call times out, a message is
        logged. The future itself will be cancelled.

        This method should be called as a background task. Any other exceptions (which should not occur) will be logged in
        the background task.
        """
        try:
            await asyncio.wait_for(future, timeout)
        except asyncio.TimeoutError:
            LOGGER.warning(log_message)

    def put_call(self, call_spec: common.Request, timeout: int = 10, expect_reply: bool = True) -> asyncio.Future:
        reply_id = uuid.uuid4()
        future = asyncio.Future()

        LOGGER.debug("Putting call %s: %s %s for agent %s in queue", reply_id, call_spec.method, call_spec.url, self._sid)

        if expect_reply:
            call_spec.reply_id = reply_id
            self._sessionstore.add_background_task(
                self._handle_timeout(
                    future,
                    timeout,
                    f"Call {reply_id}: {call_spec.method} {call_spec.url} for agent {self._sid} timed out.",
                )
            )
            self._replies[reply_id] = future
        else:
            future.set_result({"code": 200, "result": None})
        self._queue.put(call_spec)

        return future

    async def get_calls(self, no_hang: bool) -> Optional[list[common.Request]]:
        """
        Get all calls queued for a node. If no work is available, wait until timeout. This method returns none if a call
        fails.
        """
        try:
            call_list: list[common.Request] = []

            if no_hang:
                timeout = 0.1
            else:
                timeout = self._interval if self._interval > 0.1 else 0.1
                # We choose to have a minimum of 0.1 as timeout as this is also the value used for no_hang.
                # Furthermore, the timeout value cannot be zero as this causes an issue with Tornado:
                # https://github.com/tornadoweb/tornado/issues/3271
            call = await self._queue.get(timeout=timedelta(seconds=timeout))
            if call is None:
                # aborting session
                return None
            call_list.append(call)
            while self._queue.qsize() > 0:
                call = await self._queue.get()
                if call is None:
                    # aborting session
                    return None
                call_list.append(call)

            return call_list

        except gen.TimeoutError:
            return None

    def set_reply(self, reply_id: uuid.UUID, data: JsonType) -> None:
        LOGGER.log(3, "Received Reply: %s", reply_id)
        if reply_id in self._replies:
            future: asyncio.Future = self._replies[reply_id]
            del self._replies[reply_id]
            if not future.done():
                future.set_result(data)
        else:
            LOGGER.debug("Received Reply that is unknown: %s", reply_id)

    def get_client(self) -> ReturnClient:
        return self.client

    def abort(self) -> None:
        "Send poison pill to signal termination."
        self._queue.put(None)

    async def expire_and_abort(self, timeout: float) -> None:
        await self.expire(timeout)
        self.abort()


class SessionListener:
    async def new_session(self, session: Session, endpoint_names_snapshot: set[str]) -> None:
        """
        Notify that a new session was created.

        :param session: The session that was created
        :param endpoint_names_snapshot: The endpoint_names field of the session object may be updated after this
                                        method was called. This parameter provides a snapshot which will not change.
        """

    async def expire(self, session: Session, endpoint_names_snapshot: set[str]) -> None:
        """
        Notify that a session expired.

        :param session: The session that was created
        :param endpoint_names_snapshot: The endpoint_names field of the session object may be updated after this
                                        method was called. This parameter provides a snapshot which will not change.
        """

    async def seen(self, session: Session, endpoint_names_snapshot: set[str]) -> None:
        """
        Notify that a heartbeat was received for an existing session.

        :param session: The session that was created
        :param endpoint_names_snapshot: The endpoint_names field of the session object may be updated after this
                                        method was called. This parameter provides a snapshot which will not change.
        """


# Internals
class TransportSlice(ServerSlice):
    """Slice to manage the listening socket"""

    def __init__(self, server: Server) -> None:
        super().__init__(SLICE_TRANSPORT)
        self.server = server

    def get_dependencies(self) -> list[str]:
        """All Slices with an http endpoint should depend on this one using :func:`get_dependened_by`"""
        return []

    async def start(self) -> None:
        await super().start()
        await self.server._transport.start(self.server.get_slices().values(), self.server._handlers)

    async def prestop(self) -> None:
        await super().prestop()
        LOGGER.debug("Stopping Server Rest Endpoint")
        await self.server._transport.stop()

    async def stop(self) -> None:
        await super().stop()
        await self.server._transport.join()

    async def get_status(self) -> dict[str, ArgumentTypes]:
        def format_socket(sock: socket.socket) -> str:
            sname = sock.getsockname()
            return f"{sname[0]}:{sname[1]}"

        sockets = []
        if self.server._transport._http_server._sockets:
            sockets = [
                format_socket(s)
                for s in self.server._transport._http_server._sockets.values()
                if s.family in [socket.AF_INET, socket.AF_INET6]
            ]

        return {
            "inflight": self.server._transport.inflight_counter,
            "running": self.server._transport.running,
            "sockets": sockets,
        }


class SessionManager(ServerSlice):
    """
    A service that receives method calls over one or more transports
    """

    __methods__: dict[str, tuple[str, Callable]] = {}

    def __init__(self) -> None:
        super().__init__(SLICE_SESSION_MANAGER)

        # Config
        interval: int = opt.agent_timeout.get()
        hangtime: Optional[int] = opt.agent_hangtime.get()

        if hangtime is None:
            hangtime = int(interval * 3 / 4)

        self.hangtime: int = hangtime
        self.interval: int = interval

        # Session management
        self._sessions: dict[uuid.UUID, Session] = {}
        self._sessions_lock = asyncio.Lock()

        # Listeners
        self.listeners: list[SessionListener] = []

    async def get_status(self) -> dict[str, ArgumentTypes]:
        return {"hangtime": self.hangtime, "interval": self.interval, "sessions": len(self._sessions)}

    def add_listener(self, listener: SessionListener) -> None:
        self.listeners.append(listener)

    async def prestop(self) -> None:
        async with self._sessions_lock:
            # Keep the super call in the session_lock to make sure that no additional sessions are created
            # while the server is shutting down. This call sets the is_stopping() flag to true.
            await super().prestop()
        # terminate all sessions cleanly
        for session in self._sessions.copy().values():
            await session.expire(0)
            session.abort()

    def get_depended_by(self) -> list[str]:
        return [SLICE_TRANSPORT]

    def validate_sid(self, sid: uuid.UUID) -> bool:
        if isinstance(sid, str):
            sid = uuid.UUID(sid)
        return sid in self._sessions

    async def get_or_create_session(self, sid: uuid.UUID, tid: uuid.UUID, endpoint_names: set[str], nodename: str) -> Session:
        if isinstance(sid, str):
            sid = uuid.UUID(sid)

        async with self._sessions_lock:
            if self.is_stopping():
                raise ShutdownInProgress()
            if sid not in self._sessions:
                session = self.new_session(sid, tid, endpoint_names, nodename)
                self._sessions[sid] = session
                endpoint_names_snapshot = set(session.endpoint_names)
                await asyncio.gather(*[listener.new_session(session, endpoint_names_snapshot) for listener in self.listeners])
            else:
                session = self._sessions[sid]
                self.seen(session, endpoint_names)
                endpoint_names_snapshot = set(session.endpoint_names)
                await asyncio.gather(*[listener.seen(session, endpoint_names_snapshot) for listener in self.listeners])

            return session

    def new_session(self, sid: uuid.UUID, tid: uuid.UUID, endpoint_names: set[str], nodename: str) -> Session:
        LOGGER.debug(f"New session with id {sid} on node {nodename} for env {tid} with endpoints {endpoint_names}")
        return Session(self, sid, self.hangtime, self.interval, tid, endpoint_names, nodename)

    async def expire(self, session: Session, timeout: float) -> None:
        async with self._sessions_lock:
            LOGGER.debug("Expired session with id %s, last seen %d seconds ago" % (session.get_id(), timeout))
            if session.id in self._sessions:
                del self._sessions[session.id]
            endpoint_names_snapshot = set(session.endpoint_names)
            await asyncio.gather(*[listener.expire(session, endpoint_names_snapshot) for listener in self.listeners])

    def seen(self, session: Session, endpoint_names: set[str]) -> None:
        LOGGER.debug("Seen session with id %s; endpoints: %s", session.get_id(), endpoint_names)
        session.seen(endpoint_names)

    @handle(methods.heartbeat, env="tid")
    async def heartbeat(
        self, sid: uuid.UUID, env: "inmanta.data.Environment", endpoint_names: list[str], nodename: str, no_hang: bool = False
    ) -> Union[int, tuple[int, dict[str, str]]]:
        LOGGER.debug("Received heartbeat from %s for agents %s in %s", nodename, ",".join(endpoint_names), env.id)

        session: Session = await self.get_or_create_session(sid, env.id, set(endpoint_names), nodename)

        LOGGER.debug("Let node %s wait for method calls to become available. (long poll)", nodename)

        # keep a minimal timeout between sending out calls to allow them to batch up
        now = time.monotonic()
        wait_time = session.dispatch_delay - (now - session.last_dispatched_call)
        if wait_time > 0:
            await asyncio.sleep(wait_time)

        call_list = await session.get_calls(no_hang=no_hang)

        if call_list is not None:
            LOGGER.debug("Pushing %d method calls to node %s", len(call_list), nodename)
            session.last_dispatched_call = time.monotonic()
            return 200, {"method_calls": call_list}
        else:
            LOGGER.debug("Heartbeat wait expired for %s, returning. (long poll)", nodename)

        return 200

    @handle(methods.heartbeat_reply)
    async def heartbeat_reply(
        self, sid: uuid.UUID, reply_id: uuid.UUID, data: JsonType
    ) -> Union[int, tuple[int, dict[str, str]]]:
        try:
            env = self._sessions[sid]
            env.set_reply(reply_id, data)
            return 200
        except Exception:
            LOGGER.warning(f"could not deliver agent reply with sid={sid} and reply_id={reply_id}", exc_info=True)
            return 500<|MERGE_RESOLUTION|>--- conflicted
+++ resolved
@@ -30,11 +30,7 @@
 from tornado import gen, queues, routing, web
 
 import inmanta.protocol.endpoints
-<<<<<<< HEAD
-from inmanta import config as inmanta_config
 from inmanta import tracing
-=======
->>>>>>> 2c124270
 from inmanta.data.model import ExtensionStatus
 from inmanta.protocol import Client, Result, common, endpoints, handle, methods
 from inmanta.protocol.exceptions import ShutdownInProgress
@@ -86,7 +82,6 @@
     async def _call(
         self, method_properties: common.MethodProperties, args: list[object], kwargs: dict[str, object]
     ) -> common.Result:
-<<<<<<< HEAD
         with tracing.tracer.start_as_current_span(f"return_rpc.{method_properties.function.__name__}"):
             call_spec = method_properties.build_call(args, kwargs)
             try:
@@ -98,21 +93,6 @@
                 return common.Result(code=500, result={"message": "Call timed out"})
 
             return common.Result(code=return_value["code"], result=return_value["result"])
-=======
-        call_spec = method_properties.build_call(args, kwargs)
-        expect_reply = method_properties.reply
-        try:
-            if method_properties.timeout:
-                return_value = await self.session.put_call(
-                    call_spec, timeout=method_properties.timeout, expect_reply=expect_reply
-                )
-            else:
-                return_value = await self.session.put_call(call_spec, expect_reply=expect_reply)
-        except asyncio.CancelledError:
-            return common.Result(code=500, result={"message": "Call timed out"})
-
-        return common.Result(code=return_value["code"], result=return_value["result"])
->>>>>>> 2c124270
 
 
 # Server Side
