--- conflicted
+++ resolved
@@ -134,12 +134,8 @@
     @gen.coroutine
     def stop(self):
         yield super().stop()
-<<<<<<< HEAD
-        yield self._close_resource_action_logger()
+        self._close_resource_action_loggers()
         yield data.disconnect()
-=======
-        self._close_resource_action_loggers()
->>>>>>> 6fa34f86
 
     @staticmethod
     def get_resource_action_log_file(environment: uuid.UUID) -> str:
