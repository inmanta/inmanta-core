--- conflicted
+++ resolved
@@ -41,9 +41,7 @@
 from inmanta.reporter import InfluxReporter
 from inmanta.resources import Id
 from inmanta.server import config as opt
-<<<<<<< HEAD
 from inmanta.types import Apireturn, JsonType, ReturnTupple
-=======
 from inmanta.server import (
     protocol,
     SLICE_SERVER,
@@ -54,7 +52,6 @@
     SLICE_COMPILER,
 )
 from inmanta.types import Apireturn, JsonType, Warnings
->>>>>>> d072b7df
 from inmanta.util import hash_file
 
 LOGGER = logging.getLogger(__name__)
