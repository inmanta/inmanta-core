"""
    Copyright 2018 Inmanta

    Licensed under the Apache License, Version 2.0 (the "License");
    you may not use this file except in compliance with the License.
    You may obtain a copy of the License at

        http://www.apache.org/licenses/LICENSE-2.0

    Unless required by applicable law or agreed to in writing, software
    distributed under the License is distributed on an "AS IS" BASIS,
    WITHOUT WARRANTIES OR CONDITIONS OF ANY KIND, either express or implied.
    See the License for the specific language governing permissions and
    limitations under the License.

    Contact: code@inmanta.com
"""

import base64
from collections import defaultdict
import datetime
import difflib
import os
import re
import logging
import sys
import tempfile
import time
from uuid import UUID
import uuid
import shutil

import dateutil
import pymongo
from tornado import gen, locks, process, ioloop
from typing import Dict, Any

from inmanta import const
from inmanta import data, config
<<<<<<< HEAD
from inmanta import methods
from inmanta.data import Environment
=======
>>>>>>> 9596ba32
from inmanta.server import protocol, SLICE_SERVER
from inmanta.ast import type
from inmanta.resources import Id
from inmanta.server import config as opt
import json
from inmanta.util import hash_file
from inmanta.const import UNDEPLOYABLE_STATES
from inmanta.protocol import encode_token, methods

LOGGER = logging.getLogger(__name__)
agent_lock = locks.Lock()

DBLIMIT = 100000


class Server(protocol.ServerSlice):
    """
        The central Inmanta server that communicates with clients and agents and persists configuration
        information
    """

    def __init__(self, database_host=None, database_port=None, agent_no_log=False):
        super().__init__(name=SLICE_SERVER)
        LOGGER.info("Starting server endpoint")

        self._server_storage = self.check_storage()
        self._agent_no_log = agent_no_log

        self._recompiles = defaultdict(lambda: None)

        self.setup_dashboard()
        self.dryrun_lock = locks.Lock()
        self._fact_expire = opt.server_fact_expire.get()
        self._fact_renew = opt.server_fact_renew.get()
        self._database_host = database_host
        self._database_port = database_port

    @gen.coroutine
    def prestart(self, server):
        self.agentmanager = server.get_slice("agentmanager")

    @gen.coroutine
    def start(self):
        if self._database_host is None:
            self._database_host = opt.db_host.get()

        if self._database_port is None:
            self._database_port = opt.db_port.get()

        data.connect(self._database_host, self._database_port, opt.db_name.get())
        LOGGER.info("Connected to mongodb database %s on %s:%d", opt.db_name.get(), self._database_host, self._database_port)

        ioloop.IOLoop.current().add_callback(data.create_indexes)

        self.schedule(self.renew_expired_facts, self._fact_renew)
        self.schedule(self._purge_versions, opt.server_purge_version_interval.get())

        ioloop.IOLoop.current().add_callback(self._purge_versions)

        yield super().start()

    @gen.coroutine
    def stop(self):
        yield super().stop()

    def get_agent_client(self, tid: UUID, endpoint):
        return self.agentmanager.get_agent_client(tid, endpoint)

    def setup_dashboard(self):
        """
            If configured, set up tornado to serve the dashboard
        """
        if not opt.dash_enable.get():
            return

        dashboard_path = opt.dash_path.get()
        if dashboard_path is None:
            LOGGER.warning("The dashboard is enabled in the configuration but its path is not configured.")
            return

        if not opt.server_enable_auth.get():
            auth = ""
        else:
            auth = """,
    'auth': {
        'realm': '%s',
        'url': '%s',
        'clientId': '%s'
    }""" % (opt.dash_realm.get(), opt.dash_auth_url.get(), opt.dash_client_id.get())

        # LCM support should move to a server extension
        lcm = ""
        if opt.dash_lcm_enable.get():
            lcm = """,
    'lcm': '%s://' + window.location.hostname + ':8889/'
""" % "https" if opt.server_ssl_key else "http"

        content = """
angular.module('inmantaApi.config', []).constant('inmantaConfig', {
    'backend': window.location.origin+'/'%s
});
        """ % (lcm + auth)
        self.add_static_content("/dashboard/config.js", content=content)
        self.add_static_handler("/dashboard", dashboard_path, start=True)

    @gen.coroutine
    def _purge_versions(self):
        """
            Purge versions from the database
        """
        # TODO: move to data and use queries for delete
        envs = yield data.Environment.get_list()
        for env_item in envs:
            # get available versions
            n_versions = opt.server_version_to_keep.get()
            versions = yield data.ConfigurationModel.get_list(environment=env_item.id)
            if len(versions) > n_versions:
                LOGGER.info("Removing %s available versions from environment %s", len(versions) - n_versions, env_item.id)
                version_dict = {x.version: x for x in versions}
                delete_list = sorted(version_dict.keys())
                delete_list = delete_list[:-n_versions]

                for v in delete_list:
                    yield version_dict[v].delete_cascade()

    def check_storage(self):
        """
            Check if the server storage is configured and ready to use.
        """
        def _ensure_directory_exist(directory, *subdirs):
            directory = os.path.join(directory, *subdirs)
            if not os.path.exists(directory):
                os.mkdir(directory)
            return directory

        state_dir = opt.state_dir.get()
        server_state_dir = os.path.join(state_dir, "server")
        dir_map = {"server": _ensure_directory_exist(state_dir, "server")}
        dir_map["files"] = _ensure_directory_exist(server_state_dir, "files")
        dir_map["environments"] = _ensure_directory_exist(server_state_dir, "environments")
        dir_map["agents"] = _ensure_directory_exist(server_state_dir, "agents")
        dir_map["logs"] = _ensure_directory_exist(opt.log_dir.get())
        return dir_map

    @gen.coroutine
    def renew_expired_facts(self):
        """
            Send out requests to renew expired facts
        """
        LOGGER.info("Renewing expired parameters")

        updated_before = datetime.datetime.now() - datetime.timedelta(0, (self._fact_expire - self._fact_renew))
        expired_params = yield data.Parameter.get_updated_before(updated_before)

        LOGGER.debug("Renewing %d expired parameters" % len(expired_params))

        for param in expired_params:
            if param.environment is None:
                LOGGER.warning("Found parameter without environment (%s for resource %s). Deleting it.",
                               param.name, param.resource_id)
                yield param.delete()
            else:
                LOGGER.debug("Requesting new parameter value for %s of resource %s in env %s", param.name, param.resource_id,
                             param.environment)
                yield self.agentmanager._request_parameter(param.environment, param.resource_id)

        unknown_parameters = yield data.UnknownParameter.get_list(resolved=False)
        for u in unknown_parameters:
            if u.environment is None:
                LOGGER.warning("Found unknown parameter without environment (%s for resource %s). Deleting it.",
                               u.name, u.resource_id)
                yield u.delete()
            else:
                LOGGER.debug("Requesting value for unknown parameter %s of resource %s in env %s", u.name, u.resource_id, u.id)
                yield self.agentmanager._request_parameter(u.environment, u.resource_id)

        LOGGER.info("Done renewing expired parameters")

    @protocol.handle(methods.get_param, param_id="id", env="tid")
    @gen.coroutine
    def get_param(self, env, param_id, resource_id=None):
        if resource_id is None:
            params = yield data.Parameter.get_list(environment=env.id, name=param_id)
        else:
            params = yield data.Parameter.get_list(environment=env.id, name=param_id, resource_id=resource_id)

        if len(params) == 0:
            if resource_id is not None:
                out = yield self.agentmanager._request_parameter(env.id, resource_id)
                return out
            return 404

        param = params[0]

        # check if it was expired
        now = datetime.datetime.now()
        if resource_id is None or (param.updated + datetime.timedelta(0, self._fact_expire)) > now:
            return 200, {"parameter": params[0]}

        LOGGER.info("Parameter %s of resource %s expired.", param_id, resource_id)
        out = yield self.agentmanager._request_parameter(env.id, resource_id)
        return out

    @gen.coroutine
    def _update_param(self, env, name, value, source, resource_id, metadata, recompile=False):
        """
            Update or set a parameter.

            This method returns true if:
            - this update resolves an unknown
            - recompile is true and the parameter updates an existing parameter to a new value
        """
        LOGGER.debug("Updating/setting parameter %s in env %s (for resource %s)", name, env.id, resource_id)
        if not isinstance(value, str):
            value = str(value)

        if resource_id is None:
            resource_id = ""

        params = yield data.Parameter.get_list(environment=env.id, name=name, resource_id=resource_id)

        value_updated = True
        if len(params) == 0:
            param = data.Parameter(environment=env.id, name=name, resource_id=resource_id, value=value, source=source,
                                   updated=datetime.datetime.now(), metadata=metadata)
            yield param.insert()
        else:
            param = params[0]
            value_updated = param.value != value
            yield param.update(source=source, value=value, updated=datetime.datetime.now(), metadata=metadata)

        # check if the parameter is an unknown
        params = yield data.UnknownParameter.get_list(environment=env.id, name=name, resource_id=resource_id, resolved=False)
        if len(params) > 0:
            LOGGER.info("Received values for unknown parameters %s, triggering a recompile",
                        ", ".join([x.name for x in params]))
            for p in params:
                yield p.update_fields(resolved=True)

            return True

        return (recompile and value_updated)

    @protocol.handle(methods.set_param, param_id="id", env="tid")
    @gen.coroutine
    def set_param(self, env, param_id, source, value, resource_id, metadata, recompile):
        result = yield self._update_param(env, param_id, value, source, resource_id, metadata, recompile)
        if result:
            compile_metadata = {
                "message": "Recompile model because one or more parameters were updated",
                "type": "param",
                "params": [(param_id, resource_id)],
            }
            yield self._async_recompile(env, False, opt.server_wait_after_param.get(), metadata=compile_metadata)

        if resource_id is None:
            resource_id = ""

        params = yield data.Parameter.get_list(environment=env.id, name=param_id, resource_id=resource_id)

        return 200, {"parameter": params[0]}

    @protocol.handle(methods.set_parameters, env="tid")
    @gen.coroutine
    def set_parameters(self, env, parameters):
        recompile = False
        compile_metadata = {
            "message": "Recompile model because one or more parameters were updated",
            "type": "param",
            "params": []
        }
        for param in parameters:
            name = param["id"]
            source = param["source"]
            value = param["value"] if "value" in param else None
            resource_id = param["resource_id"] if "resource_id" in param else None
            metadata = param["metadata"] if "metadata" in param else None

            result = yield self._update_param(env, name, value, source, resource_id, metadata)
            if result:
                recompile = True
                compile_metadata["params"].append((name, resource_id))

        if recompile:
            yield self._async_recompile(env, False, opt.server_wait_after_param.get(), metadata=compile_metadata)

        return 200

    @protocol.handle(methods.delete_param, env="tid", parameter_name="id")
    @gen.coroutine
    def delete_param(self, env, parameter_name, resource_id):
        if resource_id is None:
            params = yield data.Parameter.get_list(environment=env.id, name=parameter_name)
        else:
            params = yield data.Parameter.get_list(environment=env.id, name=parameter_name, resource_id=resource_id)

        if len(params) == 0:
            return 404

        param = params[0]
        yield param.delete()
        metadata = {
            "message": "Recompile model because one or more parameters were deleted",
            "type": "param",
            "params": [(param.name, param.resource_id)]
        }
        yield self._async_recompile(env, False, opt.server_wait_after_param.get(), metadata=metadata)

        return 200

    @protocol.handle(methods.list_params, env="tid")
    @gen.coroutine
    def list_param(self, env, query):
        m_query = {"environment": env.id}
        for k, v in query.items():
            m_query["metadata." + k] = v

        params = yield data.Parameter.get_list(**m_query)
        return 200, {"parameters": params, "expire": self._fact_expire, "now": datetime.datetime.now().isoformat()}

    @protocol.handle(methods.put_form, form_id="id", env="tid")
    @gen.coroutine
    def put_form(self, env: data.Environment, form_id: str, form: dict):
        form_doc = yield data.Form.get_form(environment=env.id, form_type=form_id)
        fields = {k: v["type"] for k, v in form["attributes"].items()}
        defaults = {k: v["default"] for k, v in form["attributes"].items() if "default" in v}
        field_options = {k: v["options"] for k, v in form["attributes"].items() if "options" in v}

        if form_doc is None:
            form_doc = data.Form(environment=env.id, form_type=form_id, fields=fields,
                                 defaults=defaults, options=form["options"],
                                 field_options=field_options)
            yield form_doc.insert()

        else:
            # update the definition
            form_doc.fields = fields
            form_doc.defaults = defaults
            form_doc.options = form["options"]
            form_doc.field_options = field_options

            yield form_doc.update()

        return 200, {"form": {"id": form_doc.id}}

    @protocol.handle(methods.get_form, form_id="id", env="tid")
    @gen.coroutine
    def get_form(self, env, form_id):
        form = yield data.Form.get_form(environment=env.id, form_type=form_id)

        if form is None:
            return 404

        return 200, {"form": form}

    @protocol.handle(methods.list_forms, env="tid")
    @gen.coroutine
    def list_forms(self, env):
        forms = yield data.Form.get_list(environment=env.id)
        return 200, {"forms": [{"form_id": x.id, "form_type": x.form_type} for x in forms]}

    @protocol.handle(methods.list_records, env="tid")
    @gen.coroutine
    def list_records(self, env, form_type, include_record):
        form_type = yield data.Form.get_form(environment=env.id, form_type=form_type)
        if form_type is None:
            return 404, {"message": "No form is defined with id %s" % form_type}

        records = yield data.FormRecord.get_list(form=form_type.id)

        if not include_record:
            return 200, {"records": [{"id": r.id, "changed": r.changed} for r in records]}

        else:
            return 200, {"records": records}

    @protocol.handle(methods.get_record, record_id="id", env="tid")
    @gen.coroutine
    def get_record(self, env, record_id):
        record = yield data.FormRecord.get_by_id(record_id)
        if record is None:
            return 404, {"message": "The record with id %s does not exist" % record_id}

        return 200, {"record": record}

    @protocol.handle(methods.update_record, record_id="id", env="tid")
    @gen.coroutine
    def update_record(self, env, record_id, form):
        record = yield data.FormRecord.get_by_id(record_id)
        form_def = yield data.Form.get_by_id(record.form)
        record.changed = datetime.datetime.now()

        for k, _v in form_def.fields.items():
            if k in form_def.fields and k in form:
                value = form[k]
                field_type = form_def.fields[k]
                if field_type in type.TYPES:
                    type_obj = type.TYPES[field_type]
                    record.fields[k] = type_obj.cast(value)
                else:
                    LOGGER.warning("Field %s in record %s of form %s has an invalid type." % (k, record_id, form))

        yield record.update()

        metadata = {
            "message": "Recompile model because a form record was updated",
            "type": "form",
            "records": [str(record_id)],
            "form": form
        }

        yield self._async_recompile(env, False, opt.server_wait_after_param.get(), metadata=metadata)
        return 200, {"record": record}

    @protocol.handle(methods.create_record, env="tid")
    @gen.coroutine
    def create_record(self, env, form_type, form):
        form_obj = yield data.Form.get_form(environment=env.id, form_type=form_type)

        if form_obj is None:
            return 404, {"message": "The form %s does not exist in env %s" % (env.id, form_type)}

        record = data.FormRecord(environment=env.id, form=form_obj.id, fields={})
        record.changed = datetime.datetime.now()

        for k, _v in form_obj.fields.items():
            if k in form:
                value = form[k]
                field_type = form_obj.fields[k]
                if field_type in type.TYPES:
                    type_obj = type.TYPES[field_type]
                    record.fields[k] = type_obj.cast(value)
                else:
                    LOGGER.warning("Field %s in form %s has an invalid type." % (k, form_type))

        yield record.insert()
        metadata = {
            "message": "Recompile model because a form record was inserted",
            "type": "form",
            "records": [str(record.id)],
            "form": form
        }
        yield self._async_recompile(env, False, opt.server_wait_after_param.get(), metadata=metadata)

        return 200, {"record": record}

    @protocol.handle(methods.delete_record, record_id="id", env="tid")
    @gen.coroutine
    def delete_record(self, env, record_id):
        record = yield data.FormRecord.get_by_id(record_id)
        yield record.delete()

        metadata = {
            "message": "Recompile model because a form record was removed",
            "type": "form",
            "records": [str(record.id)],
            "form": record.form
        }
        yield self._async_recompile(env, False, opt.server_wait_after_param.get(), metadata=metadata)

        return 200

    @protocol.handle(methods.upload_file, file_hash="id")
    @gen.coroutine
    def upload_file(self, file_hash, content):
        content = base64.b64decode(content)
        return self.upload_file_internal(file_hash, content)

    def upload_file_internal(self, file_hash, content):
        file_name = os.path.join(self._server_storage["files"], file_hash)

        if os.path.exists(file_name):
            return 500, {"message": "A file with this id already exists."}

        if hash_file(content) != file_hash:
            return 400, {"message": "The hash does not match the content"}

        with open(file_name, "wb+") as fd:
            fd.write(content)

        return 200

    @protocol.handle(methods.stat_file, file_hash="id")
    @gen.coroutine
    def stat_file(self, file_hash):
        file_name = os.path.join(self._server_storage["files"], file_hash)

        if os.path.exists(file_name):
            return 200
        else:
            return 404

    @protocol.handle(methods.get_file, file_hash="id")
    @gen.coroutine
    def get_file(self, file_hash):
        ret, c = self.get_file_internal(file_hash)
        if ret == 200:
            return 200, {"content": base64.b64encode(c).decode("ascii")}
        else:
            return ret, c

    def get_file_internal(self, file_hash):
        """get_file, but on return code 200, content is not encoded """

        file_name = os.path.join(self._server_storage["files"], file_hash)

        if not os.path.exists(file_name):
            return 404, None

        else:
            with open(file_name, "rb") as fd:
                content = fd.read()
                actualhash = hash_file(content)
                if actualhash != file_hash:
                    if opt.server_delete_currupt_files.get():
                        LOGGER.error("File corrupt, expected hash %s but found %s at %s, Deleting file" %
                                     (file_hash, actualhash, file_name))
                        try:
                            os.remove(file_name)
                        except OSError:
                            LOGGER.exception("Failed to delete file %s" % (file_name))
                            return 500, {"message": ("File corrupt, expected hash %s but found %s,"
                                                     " Failed to delete file, please contact the server administrator"
                                                     ) % (file_hash, actualhash)}
                        return 500, {"message": ("File corrupt, expected hash %s but found %s, "
                                                 "Deleting file, please re-upload the corrupt file"
                                                 ) % (file_hash, actualhash)}
                    else:
                        LOGGER.error("File corrupt, expected hash %s but found %s at %s" % (file_hash, actualhash, file_name))
                        return 500, {"message": ("File corrupt, expected hash %s but found %s,"
                                                 " please contact the server administrator") % (file_hash, actualhash)}
                return 200, content

    @protocol.handle(methods.stat_files)
    @gen.coroutine
    def stat_files(self, files):
        """
            Return which files in the list exist on the server
        """
        response = []
        for f in files:
            f_path = os.path.join(self._server_storage["files"], f)
            if not os.path.exists(f_path):
                response.append(f)

        return 200, {"files": response}

    @protocol.handle(methods.diff)
    @gen.coroutine
    def file_diff(self, a, b):
        """
            Diff the two files identified with the two hashes
        """
        if a == "" or a == "0":
            a_lines = []
        else:
            a_path = os.path.join(self._server_storage["files"], a)
            if not os.path.exists(a_path):
                return 404

            with open(a_path, "r") as fd:
                a_lines = fd.readlines()

        if b == "" or b == "0":
            b_lines = []
        else:
            b_path = os.path.join(self._server_storage["files"], b)
            if not os.path.exists(b_path):
                return 404

            with open(b_path, "r") as fd:
                b_lines = fd.readlines()

        try:
            diff = difflib.unified_diff(a_lines, b_lines, fromfile=a, tofile=b)
        except FileNotFoundError:
            return 404

        return 200, {"diff": list(diff)}

    @protocol.handle(methods.get_resource, resource_id="id", env="tid")
    @gen.coroutine
    def get_resource(self, env, resource_id, logs, status, log_action, log_limit):
        resv = yield data.Resource.get(env.id, resource_id)
        if resv is None:
            return 404, {"message": "The resource with the given id does not exist in the given environment"}

        if status is not None and status:
            return 200, {"status": resv.status}

        actions = []
        if bool(logs):
            action_name = None
            if log_action is not None:
                action_name = log_action.name
            actions = yield data.ResourceAction.get_log(environment=env.id, resource_version_id=resource_id,
                                                        action=action_name, limit=log_limit)

        return 200, {"resource": resv, "logs": actions}

    @protocol.handle(methods.get_resources_for_agent, env="tid")
    @gen.coroutine
    def get_resources_for_agent(self, env, agent, version):
        started = datetime.datetime.now()
        if version is None:
            cm = yield data.ConfigurationModel.get_latest_version(env.id)
            if cm is None:
                return 404, {"message": "No version available"}

            version = cm.version

        else:
            cm = yield data.ConfigurationModel.get_version(environment=env.id, version=version)
            if cm is None:
                return 404, {"message": "The given version does not exist"}

        deploy_model = []

        resources = yield data.Resource.get_resources_for_version(env.id, version, agent)

        resource_ids = []
        for rv in resources:
            deploy_model.append(rv.to_dict())
            resource_ids.append(rv.resource_version_id)

        now = datetime.datetime.now()
        ra = data.ResourceAction(environment=env.id, resource_version_ids=resource_ids, action=const.ResourceAction.pull,
                                 action_id=uuid.uuid4(), started=started, finished=now,
                                 messages=[data.LogLine.log(logging.INFO,
                                                            "Resource version pulled by client for agent %(agent)s state",
                                                            agent=agent)])
        yield ra.insert()

        return 200, {"environment": env.id, "agent": agent, "version": version, "resources": deploy_model}

<<<<<<< HEAD
    @gen.coroutine
    def get_resource_increment_for_agent(self, env: Environment, agent:str) -> Dict[str, Any]:
        started = datetime.datetime.now()

        cm = yield data.ConfigurationModel.get_latest_version(env.id)
        if cm is None:
            return 404, {"message": "No version available"}

        version = cm.version

        resources = yield cm.get_increment()

        deploy_model = []
        resource_ids = []
        for rv in resources:
            if rv.agent != agent:
                continue
            deploy_model.append(rv.to_dict())
            resource_ids.append(rv.resource_version_id)

        now = datetime.datetime.now()
        ra = data.ResourceAction(environment=env.id, resource_version_ids=resource_ids, action=const.ResourceAction.pull,
                                 action_id=uuid.uuid4(), started=started, finished=now,
                                 messages=[data.LogLine.log(logging.INFO,
                                                            "Resource version pulled by client for agent %(agent)s state",
                                                            agent=agent)])
        yield ra.insert()

        return 200, {"environment": env.id, "agent": agent, "version": version, "resources": deploy_model}

    @protocol.handle(methods.VersionMethod.list_versions, env="tid")
=======
    @protocol.handle(methods.list_versions, env="tid")
>>>>>>> 9596ba32
    @gen.coroutine
    def list_version(self, env, start=None, limit=None):
        if (start is None and limit is not None) or (limit is None and start is not None):
            return 500, {"message": "Start and limit should always be set together."}

        if start is None:
            start = 0
            limit = data.DBLIMIT

        models = yield data.ConfigurationModel.get_versions(env.id, start, limit)
        count = len(models)

        d = {"versions": models}

        if start is not None:
            d["start"] = start
            d["limit"] = limit

        d["count"] = count

        return 200, d

    @protocol.handle(methods.get_version, version_id="id", env="tid")
    @gen.coroutine
    def get_version(self, env, version_id, include_logs=None, log_filter=None, limit=0):
        version = yield data.ConfigurationModel.get_version(env.id, version_id)
        if version is None:
            return 404, {"message": "The given configuration model does not exist yet."}

        resources = yield data.Resource.get_resources_for_version(env.id, version_id, include_attributes=True, no_obj=True)
        if resources is None:
            return 404, {"message": "The given configuration model does not exist yet."}

        d = {"model": version}

        d["resources"] = []
        for res_dict in resources:
            if bool(include_logs):
                res_dict["actions"] = yield data.ResourceAction.get_log(env.id, res_dict["resource_version_id"],
                                                                        log_filter, limit)

            d["resources"].append(res_dict)

        d["unknowns"] = yield data.UnknownParameter.get_list(environment=env.id, version=version_id)

        return 200, d

    @protocol.handle(methods.delete_version, version_id="id", env="tid")
    @gen.coroutine
    def delete_version(self, env, version_id):
        version = yield data.ConfigurationModel.get_version(env.id, version_id)
        if version is None:
            return 404, {"message": "The given configuration model does not exist yet."}

        yield version.delete_cascade()
        return 200

    @protocol.handle(methods.put_version, env="tid")
    @gen.coroutine
    def put_version(self, env, version, resources, resource_state, unknowns, version_info):
        started = datetime.datetime.now()

        agents = set()
        # lookup for all RV's, lookup by resource id
        rv_dict = {}
        # reverse dependency tree, Resource.provides [:] -- Resource.requires as resource_id
        provides_tree = defaultdict(lambda: [])
        # list of all resources which have a cross agent dependency, as a tuple, (dependant,requires)
        cross_agent_dep = []
        # list of all resources which are undeployable
        undeployable = []

        resource_objects = []
        resource_version_ids = []
        for res_dict in resources:
            res_obj = data.Resource.new(env.id, res_dict["id"])
            if res_obj.resource_id in resource_state:
                res_obj.status = const.ResourceState[resource_state[res_obj.resource_id]]
                if res_obj.status in const.UNDEPLOYABLE_STATES:
                    undeployable.append(res_obj)

            # collect all agents
            agents.add(res_obj.agent)

            attributes = {}
            for field, value in res_dict.items():
                if field != "id":
                    attributes[field] = value

            res_obj.attributes = attributes
            resource_objects.append(res_obj)
            resource_version_ids.append(res_obj.resource_version_id)

            rv_dict[res_obj.resource_id] = res_obj

            # find cross agent dependencies
            agent = res_obj.agent
            resc_id = res_obj.resource_id
            if "requires" not in attributes:
                LOGGER.warning("Received resource without requires attribute (%s)" % res_obj.resource_id)
            else:
                for req in attributes["requires"]:
                    rid = Id.parse_id(req)
                    provides_tree[rid.resource_str()].append(resc_id)
                    if rid.get_agent_name() != agent:
                        # it is a CAD
                        cross_agent_dep.append((res_obj, rid))

        # hook up all CADs
        for f, t in cross_agent_dep:
            res_obj = rv_dict[t.resource_str()]
            res_obj.provides.append(f.resource_version_id)

        # detect failed compiles
        def safe_get(input, key, default):
            if not isinstance(input, dict):
                return default
            if key not in input:
                return default
            return input[key]
        metadata = safe_get(version_info, const.EXPORT_META_DATA, {})
        compile_state = safe_get(metadata, const.META_DATA_COMPILE_STATE, "")
        failed = compile_state == const.Compilestate.failed.name

        resources_to_purge = []
        if not failed:
            # search for deleted resources
            resources_to_purge = yield data.Resource.get_deleted_resources(env.id, version, set(rv_dict.keys()))
            previous_requires = {}
            for res in resources_to_purge:
                LOGGER.warning("Purging %s, purged resource based on %s" % (res.resource_id, res.resource_version_id))

                attributes = res.attributes.copy()
                attributes["purged"] = "true"
                attributes["requires"] = []
                res_obj = data.Resource.new(env.id, resource_version_id="%s,v=%s" % (res.resource_id, version),
                                            attributes=attributes)
                resource_objects.append(res_obj)

                previous_requires[res_obj.resource_id] = res.attributes["requires"]
                resource_version_ids.append(res_obj.resource_version_id)
                agents.add(res_obj.agent)
                rv_dict[res_obj.resource_id] = res_obj

            # invert dependencies on purges
            for res_id, requires in previous_requires.items():
                res_obj = rv_dict[res_id]
                for require in requires:
                    req_id = Id.parse_id(require)

                    if req_id.resource_str() in rv_dict:
                        req_res = rv_dict[req_id.resource_str()]

                        req_res.attributes["requires"].append(res_obj.resource_version_id)
                        res_obj.provides.append(req_res.resource_version_id)

        undeployable = [res.resource_id for res in undeployable]
        # get skipped for undeployable
        work = list(undeployable)
        skippeable = set()
        while len(work) > 0:
            current = work.pop()
            if current in skippeable:
                continue
            skippeable.add(current)
            work.extend(provides_tree[current])

        skippeable = sorted(list(skippeable - set(undeployable)))

        try:
            cm = data.ConfigurationModel(environment=env.id, version=version, date=datetime.datetime.now(),
                                         total=len(resources), version_info=version_info, undeployable=undeployable,
                                         skipped_for_undeployable=skippeable)
            yield cm.insert()
        except pymongo.errors.DuplicateKeyError:
            return 500, {"message": "The given version is already defined. Versions should be unique."}

        yield data.Resource.insert_many(resource_objects)
        yield cm.update_fields(total=cm.total + len(resources_to_purge))

        for uk in unknowns:
            if "resource" not in uk:
                uk["resource"] = ""

            if "metadata" not in uk:
                uk["metadata"] = {}

            up = data.UnknownParameter(resource_id=uk["resource"], name=uk["parameter"],
                                       source=uk["source"], environment=env.id,
                                       version=version, metadata=uk["metadata"])
            yield up.insert()

        for agent in agents:
            yield self.agentmanager.ensure_agent_registered(env, agent)

        ra = data.ResourceAction(environment=env.id, resource_version_ids=resource_version_ids, action_id=uuid.uuid4(),
                                 action=const.ResourceAction.store, started=started, finished=datetime.datetime.now(),
                                 messages=[data.LogLine.log(logging.INFO, "Successfully stored version %(version)d",
                                                            version=version)])
        yield ra.insert()
        LOGGER.debug("Successfully stored version %d", version)

        auto_deploy = yield env.get(data.AUTO_DEPLOY)
        if auto_deploy:
            LOGGER.debug("Auto deploying version %d", version)
            push = yield env.get(data.PUSH_ON_AUTO_DEPLOY)
            yield self.release_version(env, version, push)

        return 200

    @protocol.handle(methods.release_version, version_id="id", env="tid")
    @gen.coroutine
    def release_version(self, env, version_id, push):
        model = yield data.ConfigurationModel.get_version(env.id, version_id)
        if model is None:
            return 404, {"message": "The request version does not exist."}

        yield model.update_fields(released=True, result=const.VersionState.deploying)

        # Already mark undeployable resources as deployed to create a better UX (change the version counters)
        undep = yield model.get_undeployable()
        undep = [rid + ",v=%s" % version_id for rid in undep]

        now = datetime.datetime.now()

        # not checking error conditions
        yield self.resource_action_update(env, undep, action_id=uuid.uuid4(), started=now,
                                          finished=now, status=const.ResourceState.undefined,
                                          action=const.ResourceAction.deploy, changes={}, messages=[],
                                          change=const.Change.nochange, send_events=False)

        skippable = yield model.get_skipped_for_undeployable()
        skippable = [rid + ",v=%s" % version_id for rid in skippable]
        # not checking error conditions
        yield self.resource_action_update(env, skippable, action_id=uuid.uuid4(),
                                          started=now, finished=now, status=const.ResourceState.skipped_for_undefined,
                                          action=const.ResourceAction.deploy, changes={}, messages=[],
                                          change=const.Change.nochange, send_events=False)

        if push:
            # fetch all resource in this cm and create a list of distinct agents
            agents = yield data.ConfigurationModel.get_agents(env.id, version_id)
            yield self.agentmanager._ensure_agents(env, agents)

            for agent in agents:
                client = self.get_agent_client(env.id, agent)
                if client is not None:
                    future = client.trigger(env.id, agent)
                    self.add_future(future)
                else:
                    LOGGER.warning("Agent %s from model %s in env %s is not available for a deploy", agent, version_id, env.id)

        return 200, {"model": model}

    @protocol.handle(methods.dryrun_request, version_id="id", env="tid")
    @gen.coroutine
    def dryrun_request(self, env, version_id):
        model = yield data.ConfigurationModel.get_version(environment=env.id, version=version_id)
        if model is None:
            return 404, {"message": "The request version does not exist."}

        # fetch all resource in this cm and create a list of distinct agents
        rvs = yield data.Resource.get_list(model=version_id, environment=env.id)

        # Create a dryrun document
        dryrun = yield data.DryRun.create(environment=env.id, model=version_id, todo=len(rvs), total=len(rvs))

        agents = yield data.ConfigurationModel.get_agents(env.id, version_id)
        yield self.agentmanager._ensure_agents(env, agents)

        for agent in agents:
            client = self.get_agent_client(env.id, agent)
            if client is not None:
                future = client.do_dryrun(env.id, dryrun.id, agent, version_id)
                self.add_future(future)
            else:
                LOGGER.warning("Agent %s from model %s in env %s is not available for a dryrun", agent, version_id, env.id)

        # Mark the resources in an undeployable state as done
        with (yield self.dryrun_lock.acquire()):
            undeployableids = yield model.get_undeployable()
            undeployableids = [rid + ",v=%s" % version_id for rid in undeployableids]
            undeployable = yield data.Resource.get_resources(environment=env.id,
                                                             resource_version_ids=undeployableids)
            for res in undeployable:
                payload = {"changes": {}, "id_fields": {"entity_type": res.resource_type, "agent_name": res.agent,
                                                        "attribute": res.id_attribute_name,
                                                        "attribute_value": res.id_attribute_value,
                                                        "version": res.model}, "id": res.resource_version_id}
                yield data.DryRun.update_resource(dryrun.id, res.resource_version_id, payload)

            skipundeployableids = yield model.get_skipped_for_undeployable()
            skipundeployableids = [rid + ",v=%s" % version_id for rid in skipundeployableids]
            skipundeployable = yield data.Resource.get_resources(environment=env.id, resource_version_ids=skipundeployableids)
            for res in skipundeployable:
                payload = {"changes": {}, "id_fields": {"entity_type": res.resource_type, "agent_name": res.agent,
                                                        "attribute": res.id_attribute_name,
                                                        "attribute_value": res.id_attribute_value,
                                                        "version": res.model}, "id": res.resource_version_id}
                yield data.DryRun.update_resource(dryrun.id, res.resource_version_id, payload)

        return 200, {"dryrun": dryrun}

    @protocol.handle(methods.dryrun_list, env="tid")
    @gen.coroutine
    def dryrun_list(self, env, version=None):
        query_args = {}
        query_args["environment"] = env.id
        if version is not None:
            model = yield data.ConfigurationModel.get_version(environment=env.id, version=version)
            if model is None:
                return 404, {"message": "The request version does not exist."}

            query_args["model"] = version

        dryruns = yield data.DryRun.get_list(**query_args)

        return 200, {"dryruns": [{"id": x.id, "version": x.model, "date": x.date, "total": x.total, "todo": x.todo}
                                 for x in dryruns]}

    @protocol.handle(methods.dryrun_report, dryrun_id="id", env="tid")
    @gen.coroutine
    def dryrun_report(self, env, dryrun_id):
        dryrun = yield data.DryRun.get_by_id(dryrun_id)
        if dryrun is None:
            return 404, {"message": "The given dryrun does not exist!"}

        return 200, {"dryrun": dryrun}

    @protocol.handle(methods.dryrun_update, dryrun_id="id", env="tid")
    @gen.coroutine
    def dryrun_update(self, env, dryrun_id, resource, changes):
        with (yield self.dryrun_lock.acquire()):
            payload = {"changes": changes, "id_fields": Id.parse_id(resource).to_dict(), "id": resource}
            yield data.DryRun.update_resource(dryrun_id, resource, payload)

        return 200

    @protocol.handle(methods.upload_code, code_id="id", env="tid")
    @gen.coroutine
    def upload_code(self, env, code_id, resource, sources):
        code = yield data.Code.get_version(environment=env.id, version=code_id, resource=resource)
        if code is not None:
            return 500, {"message": "Code for this version has already been uploaded."}

        hasherrors = any((k != hash_file(content[2].encode()) for k, content in sources.items()))
        if hasherrors:
            return 400, {"message": "Hashes in source map do not match to source_code"}

        ret, to_upload = yield self.stat_files(sources.keys())

        if ret != 200:
            return ret, to_upload

        for file_hash in to_upload["files"]:
            ret = self.upload_file_internal(file_hash, sources[file_hash][2].encode())
            if ret != 200:
                return ret

        compact = {code_hash: (file_name, module, req) for code_hash, (file_name, module, _, req) in sources.items()}

        code = data.Code(environment=env.id, version=code_id, resource=resource, source_refs=compact, sources={})
        yield code.insert()

        return 200

    @protocol.handle(methods.upload_code_batched, code_id="id", env="tid")
    @gen.coroutine
    def upload_code_batched(self, env, code_id, resources):
        # validate
        for rtype, sources in resources.items():
            if not isinstance(rtype, str):
                return 400, {"message": "all keys in the resources map must be strings"}
            if not isinstance(sources, dict):
                return 400, {"message": "all values in the resources map must be dicts"}
            for name, refs in sources.items():
                if not isinstance(name, str):
                    return 400, {"message": "all keys in the sources map must be strings"}
                if not isinstance(refs, (list, tuple)):
                    return 400, {"message": "all values in the sources map must be lists or tuple"}
                if len(refs) != 3 or\
                        not isinstance(refs[0], str) or \
                        not isinstance(refs[1], str) or \
                        not isinstance(refs[2], list):
                    return 400, {"message": "The values in the source map should be of the"
                                 " form (filename, module, [requirements])"}

        allrefs = [ref for sourcemap in resources.values() for ref in sourcemap.keys()]

        ret, val = yield self.stat_files(allrefs)

        if ret != 200:
            return ret, val

        if len(val["files"]) != 0:
            return 400, {"message": "Not all file references provided are valid", "references": val["files"]}

        code = yield data.Code.get_versions(environment=env.id, version=code_id)
        oldmap = {c.resource: c for c in code}

        new = {k: v for k, v in resources.items() if k not in oldmap}
        conflict = [k for k, v in resources.items() if k in oldmap and oldmap[k].source_refs != v]

        if len(conflict) > 0:
            return 500, {"message": "Some of these items already exists, but with different source files",
                         "references": conflict}

        newcodes = [data.Code(environment=env.id, version=code_id, resource=resource, source_refs=hashes)
                    for resource, hashes in new.items()]

        yield data.Code.insert_many(newcodes)

        return 200

    @protocol.handle(methods.get_code, code_id="id", env="tid")
    @gen.coroutine
    def get_code(self, env, code_id, resource):
        code = yield data.Code.get_version(environment=env.id, version=code_id, resource=resource)
        if code is None:
            return 404, {"message": "The version of the code does not exist."}

        if code.sources is not None:
            sources = dict(code.sources)
        else:
            sources = {}

        if code.source_refs is not None:
            for code_hash, (file_name, module, req) in code.source_refs.items():
                ret, c = self.get_file_internal(code_hash)
                if ret != 200:
                    return ret, c
                sources[code_hash] = (file_name, module, c.decode(), req)

        return 200, {"version": code_id, "environment": env.id, "resource": resource, "sources": sources}

    @protocol.handle(methods.resource_action_update, env="tid")
    @gen.coroutine
    def resource_action_update(self, env, resource_ids, action_id, action, started, finished, status, messages, changes,
                               change, send_events):
        resources = yield data.Resource.get_resources(env.id, resource_ids)
        if len(resources) == 0 or (len(resources) != len(resource_ids)):
            return 404, {"message": "The resources with the given ids do not exist in the given environment. "
                         "Only %s of %s resources found." % (len(resources), len(resource_ids))}

        if status is not None:
            if status not in UNDEPLOYABLE_STATES:
                if any([resource.status in UNDEPLOYABLE_STATES for resource in resources]):
                    LOGGER.error("Attempting to set undeployable resource to deployable state")
                    raise AssertionError("Attempting to set undeployable resource to deployable state")

        resource_action = yield data.ResourceAction.get(environment=env.id, action_id=action_id)
        if resource_action is None:
            if started is None:
                return 500, {"message": "A resource action can only be created with a start datetime."}

            resource_action = data.ResourceAction(environment=env.id, resource_version_ids=resource_ids,
                                                  action_id=action_id, action=action, started=started)
            yield resource_action.insert()

        if resource_action.finished is not None:
            return 500, {"message": "An resource action can only be updated when it has not been finished yet. This action "
                                    "finished at %s" % resource_action.finished}

        if len(messages) > 0:
            resource_action.add_logs(messages)

        if len(changes) > 0:
            resource_action.add_changes(changes)

        if status is not None:
            resource_action.set_field("status", status)

        if change is not None:
            resource_action.set_field("change", change)

        resource_action.set_field("send_event", send_events)

        done = False
        if finished is not None:
            # this resource has finished
            if status is None:
                return 500, {"message": "Cannot finish an action without a status."}

            resource_action.set_field("finished", finished)
            done = True

        yield resource_action.save()

        if done and action in const.STATE_UPDATE:
            model_version = None
            for res in resources:
                yield res.update_fields(last_deploy=finished, status=status)
                yield data.ConfigurationModel.set_ready(env.id, res.model, res.id, res.resource_id, status)
                model_version = res.model

                if "purged" in res.attributes and res.attributes["purged"] and status == const.ResourceState.deployed:
                    yield data.Parameter.delete_all(environment=env.id, resource_id=res.resource_id)

            model = yield data.ConfigurationModel.get_version(env.id, model_version)

            if model.done == model.total:
                result = const.VersionState.success
                for state in model.status.values():
                    if state["status"] != "deployed":
                        result = const.VersionState.failed

                yield model.update_fields(deployed=True, result=result)

            waiting_agents = set([(Id.parse_id(prov).get_agent_name(), res.resource_version_id)
                                  for res in resources for prov in res.provides])

            for agent, resource_id in waiting_agents:
                aclient = self.get_agent_client(env.id, agent)
                if aclient is not None:
                    yield aclient.resource_event(env.id, agent, resource_id, send_events, status, change, changes)

        return 200

    # Project handlers
    @protocol.handle(methods.create_project)
    @gen.coroutine
    def create_project(self, name):
        try:
            project = data.Project(name=name)
            yield project.insert()
        except pymongo.errors.DuplicateKeyError:
            return 500, {"message": "A project with name %s already exists." % name}

        return 200, {"project": project}

    @protocol.handle(methods.delete_project, project_id="id")
    @gen.coroutine
    def delete_project(self, project_id):
        project = yield data.Project.get_by_id(project_id)
        if project is None:
            return 404, {"message": "The project with given id does not exist."}

        yield project.delete_cascade()
        return 200, {}

    @protocol.handle(methods.modify_project, project_id="id")
    @gen.coroutine
    def modify_project(self, project_id, name):
        try:
            project = yield data.Project.get_by_id(project_id)
            if project is None:
                return 404, {"message": "The project with given id does not exist."}

            yield project.update_fields(name=name)

            return 200, {"project": project}

        except pymongo.errors.DuplicateKeyError:
            return 500, {"message": "A project with name %s already exists." % name}

    @protocol.handle(methods.list_projects)
    @gen.coroutine
    def list_projects(self):
        projects = yield data.Project.get_list()
        return 200, {"projects": projects}

    @protocol.handle(methods.get_project, project_id="id")
    @gen.coroutine
    def get_project(self, project_id):
        try:
            project = yield data.Project.get_by_id(project_id)
            environments = yield data.Environment.get_list(project=project_id)

            if project is None:
                return 404, {"message": "The project with given id does not exist."}

            project_dict = project.to_dict()
            project_dict["environments"] = [e.id for e in environments]

            return 200, {"project": project_dict}
        except ValueError:
            return 404, {"message": "The project with given id does not exist."}

        return 500

    # Environment handlers
    @protocol.handle(methods.create_environment)
    @gen.coroutine
    def create_environment(self, project_id, name, repository, branch):
        if (repository is None and branch is not None) or (repository is not None and branch is None):
            return 500, {"message": "Repository and branch should be set together."}

        # fetch the project first
        project = yield data.Project.get_by_id(project_id)
        if project is None:
            return 500, {"message": "The project id for the environment does not exist."}

        # check if an environment with this name is already defined in this project
        envs = yield data.Environment.get_list(project=project_id, name=name)
        if len(envs) > 0:
            return 500, {"message": "Project %s (id=%s) already has an environment with name %s" %
                         (project.name, project.id, name)}

        env = data.Environment(name=name, project=project_id, repo_url=repository, repo_branch=branch)
        yield env.insert()
        return 200, {"environment": env}

    @protocol.handle(methods.modify_environment, environment_id="id")
    @gen.coroutine
    def modify_environment(self, environment_id, name, repository, branch):
        env = yield data.Environment.get_by_id(environment_id)
        if env is None:
            return 404, {"message": "The environment id does not exist."}

        # check if an environment with this name is already defined in this project
        envs = yield data.Environment.get_list(project=env.project, name=name)
        if len(envs) > 0 and envs[0].id != environment_id:
            return 500, {"message": "Project with id=%s already has an environment with name %s" % (env.project_id, name)}

        fields = {"name": name}
        if repository is not None:
            fields["repo_url"] = repository

        if branch is not None:
            fields["repo_branch"] = branch

        yield env.update_fields(**fields)
        return 200, {"environment": env}

    @protocol.handle(methods.get_environment, environment_id="id")
    @gen.coroutine
    def get_environment(self, environment_id, versions=None, resources=None):
        versions = 0 if versions is None else int(versions)
        resources = 0 if resources is None else int(resources)

        env = yield data.Environment.get_by_id(environment_id)

        if env is None:
            return 404, {"message": "The environment id does not exist."}

        env_dict = env.to_dict()

        if versions > 0:
            env_dict["versions"] = yield data.ConfigurationModel.get_versions(environment_id, limit=versions)

        if resources > 0:
            env_dict["resources"] = yield data.Resource.get_resources_report(environment=environment_id)

        return 200, {"environment": env_dict}

    @protocol.handle(methods.list_environments)
    @gen.coroutine
    def list_environments(self):
        environments = yield data.Environment.get_list()
        dicts = []
        for env in environments:
            env_dict = env.to_dict()
            dicts.append(env_dict)

        return 200, {"environments": dicts}  # @UndefinedVariable

    @protocol.handle(methods.delete_environment, environment_id="id")
    @gen.coroutine
    def delete_environment(self, environment_id):
        env = yield data.Environment.get_by_id(environment_id)
        if env is None:
            return 404, {"message": "The environment with given id does not exist."}

        yield env.delete_cascade()

        return 200

    @protocol.handle(methods.list_settings, env="tid")
    @gen.coroutine
    def list_settings(self, env: data.Environment):
        return 200, {"settings": env.settings, "metadata": data.Environment._settings}

    @gen.coroutine
    def _setting_change(self, env, key):
        setting = env._settings[key]
        if setting.recompile:
            LOGGER.info("Environment setting %s changed. Recompiling with update = %s", key, setting.update)
            metadata = {
                "message": "Recompile for modified setting",
                "type": "setting",
                "setting": key
            }
            yield self._async_recompile(env, setting.update, metadata=metadata)

        if setting.agent_restart:
            LOGGER.info("Environment setting %s changed. Restarting agents.", key)
            yield self.agentmanager.restart_agents(env)

    @protocol.handle(methods.set_setting, env="tid", key="id")
    @gen.coroutine
    def set_setting(self, env: data.Environment, key: str, value: str):
        try:
            yield env.set(key, value)
            yield self._setting_change(env, key)
            return 200
        except KeyError:
            return 404
        except ValueError:
            return 500, {"message": "Invalid value"}

    @protocol.handle(methods.get_setting, env="tid", key="id")
    @gen.coroutine
    def get_setting(self, env: data.Environment, key: str):
        try:
            value = yield env.get(key)
            return 200, {"value": value, "metadata": data.Environment._settings}
        except KeyError:
            return 404

    @protocol.handle(methods.delete_setting, env="tid", key="id")
    @gen.coroutine
    def delete_setting(self, env: data.Environment, key: str):
        try:
            yield env.unset(key)
            yield self._setting_change(env, key)
            return 200
        except KeyError:
            return 404

    @protocol.handle(methods.is_compiling, environment_id="id")
    @gen.coroutine
    def is_compiling(self, environment_id):
        if self._recompiles[environment_id] is self:
            return 200

        return 204

    @protocol.handle(methods.notify_change_get, env="id")
    @gen.coroutine
    def notify_change_get(self, env, update):
        result = yield self.notify_change(env, update, {})
        return result

    @protocol.handle(methods.notify_change, env="id")
    @gen.coroutine
    def notify_change(self, env, update, metadata):
        LOGGER.info("Received change notification for environment %s", env.id)
        if "type" not in metadata:
            metadata["type"] = "api"

        if "message" not in metadata:
            metadata["message"] = "Recompile trigger through API call"

        yield self._async_recompile(env, update, metadata=metadata)

        return 200

    @gen.coroutine
    def _async_recompile(self, env, update_repo, wait=0, metadata={}):
        """
            Recompile an environment in a different thread and taking wait time into account.
        """
        server_compile = yield env.get(data.SERVER_COMPILE)
        if not server_compile:
            LOGGER.info("Skipping compile because server compile not enabled for this environment.")
            return

        last_recompile = self._recompiles[env.id]
        wait_time = opt.server_autrecompile_wait.get()
        if last_recompile is self:
            LOGGER.info("Already recompiling")
            return

        if last_recompile is None or (datetime.datetime.now() - datetime.timedelta(0, wait_time)) > last_recompile:
            if last_recompile is None:
                LOGGER.info("First recompile")
            else:
                LOGGER.info("Last recompile longer than %s ago (last was at %s)", wait_time, last_recompile)

            self._recompiles[env.id] = self
            ioloop.IOLoop.current().add_callback(self._recompile_environment, env.id, update_repo, wait, metadata)
        else:
            LOGGER.info("Not recompiling, last recompile less than %s ago (last was at %s)", wait_time, last_recompile)

    @gen.coroutine
    def _run_compile_stage(self, name, cmd, cwd, **kwargs):
        start = datetime.datetime.now()

        try:
            out = tempfile.NamedTemporaryFile()
            err = tempfile.NamedTemporaryFile()
            sub_process = process.Subprocess(cmd, stdout=out, stderr=err, cwd=cwd, **kwargs)

            returncode = yield sub_process.wait_for_exit(raise_error=False)

            out.seek(0)
            err.seek(0)

            stop = datetime.datetime.now()
            return data.Report(started=start, completed=stop, name=name, command=" ".join(cmd),
                               errstream=err.read().decode(), outstream=out.read().decode(), returncode=returncode)

        finally:
            out.close()
            err.close()

    @gen.coroutine
    def _recompile_environment(self, environment_id, update_repo=False, wait=0, metadata={}):
        """
            Recompile an environment
        """
        if wait > 0:
            yield gen.sleep(wait)

        env = yield data.Environment.get_by_id(environment_id)
        if env is None:
            LOGGER.error("Environment %s does not exist.", environment_id)
            return

        requested = datetime.datetime.now()
        stages = []

        try:
            inmanta_path = [sys.executable, "-m", "inmanta.app"]
            project_dir = os.path.join(self._server_storage["environments"], str(environment_id))

            if not os.path.exists(project_dir):
                LOGGER.info("Creating project directory for environment %s at %s", environment_id, project_dir)
                os.mkdir(project_dir)

            # checkout repo
            if not os.path.exists(os.path.join(project_dir, ".git")):
                LOGGER.info("Cloning repository into environment directory %s", project_dir)
                result = yield self._run_compile_stage("Cloning repository", ["git", "clone", env.repo_url, "."], project_dir)
                stages.append(result)
                if result.returncode > 0:
                    return

            elif update_repo:
                LOGGER.info("Fetching changes from repo %s", env.repo_url)
                result = yield self._run_compile_stage("Fetching changes", ["git", "fetch", env.repo_url], project_dir)
                stages.append(result)

            # verify if branch is correct
            LOGGER.debug("Verifying correct branch")
            sub_process = process.Subprocess(["git", "branch"],
                                             stdout=process.Subprocess.STREAM,
                                             stderr=process.Subprocess.STREAM,
                                             cwd=project_dir)

            out, _, _ = yield [sub_process.stdout.read_until_close(),
                               sub_process.stderr.read_until_close(),
                               sub_process.wait_for_exit(raise_error=False)]

            o = re.search(r"\* ([^\s]+)$", out.decode(), re.MULTILINE)
            if o is not None and env.repo_branch != o.group(1):
                LOGGER.info("Repository is at %s branch, switching to %s", o.group(1), env.repo_branch)
                result = yield self._run_compile_stage("switching branch", ["git", "checkout", env.repo_branch], project_dir)
                stages.append(result)

            if update_repo:
                result = yield self._run_compile_stage("Pulling updates", ["git", "pull"], project_dir)
                stages.append(result)
                LOGGER.info("Installing and updating modules")
                result = yield self._run_compile_stage("Installing modules", inmanta_path + ["modules", "install"], project_dir,
                                                       env=os.environ.copy())
                stages.append(result)
                result = yield self._run_compile_stage("Updating modules", inmanta_path + ["modules", "update"], project_dir,
                                                       env=os.environ.copy())
                stages.append(result)

            LOGGER.info("Recompiling configuration model")
            server_address = opt.server_address.get()
            cmd = inmanta_path + ["-vvv", "export", "-e", str(environment_id), "--server_address", server_address,
                                  "--server_port", opt.transport_port.get(), "--metadata", json.dumps(metadata)]
            if config.Config.get("server", "auth", False):
                token = encode_token(["compiler", "api"], str(environment_id))
                cmd.append("--token")
                cmd.append(token)

            if opt.server_ssl_cert.get() is not None:
                cmd.append("--ssl")

            if opt.server_ssl_ca_cert.get() is not None:
                cmd.append("--ssl-ca-cert")
                cmd.append(opt.server_ssl_ca_cert.get())

            result = yield self._run_compile_stage("Recompiling configuration model", cmd, project_dir, env=os.environ.copy())

            stages.append(result)
        except Exception:
            LOGGER.exception("An error occured while recompiling")
        finally:
            end = datetime.datetime.now()
            self._recompiles[environment_id] = end

            comp = data.Compile(environment=environment_id, started=requested, completed=end)

            for stage in stages:
                stage.compile = comp.id

            yield data.Report.insert_many(stages)
            yield comp.insert()

    @protocol.handle(methods.get_reports, env="tid")
    @gen.coroutine
    def get_reports(self, env, start=None, end=None, limit=None):
        argscount = len([x for x in [start, end, limit] if x is not None])
        if argscount == 3:
            return 500, {"message": "Limit, start and end can not be set together"}

        queryparts = {}

        if env is None:
            return 404, {"message": "The given environment id does not exist!"}

        queryparts["environment"] = env.id

        if start is not None:
            queryparts["started"] = {"$gt": dateutil.parser.parse(start)}

        if end is not None:
            queryparts["started"] = {"$lt": dateutil.parser.parse(end)}

        models = yield data.Compile.get_reports(queryparts, limit, start, end)

        return 200, {"reports": models}

    @protocol.handle(methods.get_report, compile_id="id")
    @gen.coroutine
    def get_report(self, compile_id):
        report = yield data.Compile.get_report(compile_id)

        if report is None:
            return 404

        return 200, {"report": report}

    @protocol.handle(methods.decomission_environment, env="id")
    @gen.coroutine
    def decomission_environment(self, env, metadata):
        version = int(time.time())
        if metadata is None:
            metadata = {
                "message": "Decommission of environment",
                "type": "api"
            }
        result = yield self.put_version(env, version, [], {}, [], {const.EXPORT_META_DATA: metadata})
        return result, {"version": version}

    @protocol.handle(methods.clear_environment, env="id")
    @gen.coroutine
    def clear_environment(self, env: data.Environment):
        """
            Clear the environment
        """
        yield self.agentmanager.stop_agents(env)
        yield env.delete_cascade(only_content=True)

        project_dir = os.path.join(self._server_storage["environments"], str(env.id))
        if os.path.exists(project_dir):
            shutil.rmtree(project_dir)

        return 200

    @protocol.handle(methods.create_token, env="tid")
    @gen.coroutine
    def create_token(self, env, client_types, idempotent):
        """
            Create a new auth token for this environment
        """
        return 200, {"token": encode_token(client_types, str(env.id), idempotent)}<|MERGE_RESOLUTION|>--- conflicted
+++ resolved
@@ -37,11 +37,7 @@
 
 from inmanta import const
 from inmanta import data, config
-<<<<<<< HEAD
-from inmanta import methods
 from inmanta.data import Environment
-=======
->>>>>>> 9596ba32
 from inmanta.server import protocol, SLICE_SERVER
 from inmanta.ast import type
 from inmanta.resources import Id
@@ -677,9 +673,8 @@
 
         return 200, {"environment": env.id, "agent": agent, "version": version, "resources": deploy_model}
 
-<<<<<<< HEAD
-    @gen.coroutine
-    def get_resource_increment_for_agent(self, env: Environment, agent:str) -> Dict[str, Any]:
+    @gen.coroutine
+    def get_resource_increment_for_agent(self, env: Environment, agent: str) -> Dict[str, Any]:
         started = datetime.datetime.now()
 
         cm = yield data.ConfigurationModel.get_latest_version(env.id)
@@ -708,10 +703,7 @@
 
         return 200, {"environment": env.id, "agent": agent, "version": version, "resources": deploy_model}
 
-    @protocol.handle(methods.VersionMethod.list_versions, env="tid")
-=======
     @protocol.handle(methods.list_versions, env="tid")
->>>>>>> 9596ba32
     @gen.coroutine
     def list_version(self, env, start=None, limit=None):
         if (start is None and limit is not None) or (limit is None and start is not None):
