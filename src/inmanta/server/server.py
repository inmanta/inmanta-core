--- conflicted
+++ resolved
@@ -677,10 +677,7 @@
 
         for rv in resources:
             rv_dict = rv.to_dict()
-<<<<<<< HEAD
-=======
-
->>>>>>> 3797d0c0
+
             if rv_dict["id_fields"]["agent_name"] == agent:
                 deploy_model.append(rv_dict)
                 ra = data.ResourceAction(resource_version=rv, action="pull", level="INFO", timestamp=datetime.datetime.now(),
