"""
    Copyright 2018 Inmanta

    Licensed under the Apache License, Version 2.0 (the "License");
    you may not use this file except in compliance with the License.
    You may obtain a copy of the License at

        http://www.apache.org/licenses/LICENSE-2.0

    Unless required by applicable law or agreed to in writing, software
    distributed under the License is distributed on an "AS IS" BASIS,
    WITHOUT WARRANTIES OR CONDITIONS OF ANY KIND, either express or implied.
    See the License for the specific language governing permissions and
    limitations under the License.

    Contact: code@inmanta.com
"""

import base64
from collections import defaultdict
import datetime
import difflib
import os
import re
import logging
import sys
import tempfile
import time
from uuid import UUID
import uuid
import shutil

import dateutil.parser
import asyncpg
from tornado import gen, locks, process, ioloop
from typing import Dict, Any

from inmanta import const
<<<<<<< HEAD
from inmanta import data_pg as data, config
from inmanta import methods
=======
from inmanta import data, config
from inmanta.data import Environment
>>>>>>> 6101cd98
from inmanta.server import protocol, SLICE_SERVER
from inmanta.ast import type
from inmanta.resources import Id
from inmanta.server import config as opt
import json
from inmanta.util import hash_file
from inmanta.const import UNDEPLOYABLE_STATES
from inmanta.protocol import encode_token, methods

LOGGER = logging.getLogger(__name__)
agent_lock = locks.Lock()

DBLIMIT = 100000


class Server(protocol.ServerSlice):
    """
        The central Inmanta server that communicates with clients and agents and persists configuration
        information
    """

    def __init__(self, database_host=None, database_port=None, agent_no_log=False):
        super().__init__(name=SLICE_SERVER)
        LOGGER.info("Starting server endpoint")

        self._server_storage: Dict[str, str] = self.check_storage()
        self._agent_no_log: bool = agent_no_log

        self._recompiles = defaultdict(lambda: None)

        self.setup_dashboard()
        self.dryrun_lock = locks.Lock()
        self._fact_expire = opt.server_fact_expire.get()
        self._fact_renew = opt.server_fact_renew.get()
        self._database_host = database_host
        self._database_port = database_port

        self._resource_action_logger = None
        self._resource_action_file_handler = None

    @gen.coroutine
    def prestart(self, server):
        self.agentmanager = server.get_slice("agentmanager")

    @gen.coroutine
    def start(self):
        yield self._create_resource_action_logger()

        if self._database_host is None:
            self._database_host = opt.db_host.get()

        if self._database_port is None:
            self._database_port = opt.db_port.get()

        database_username = opt.db_username.get()
        database_password = opt.db_password.get()
        yield data.connect(self._database_host, self._database_port, opt.db_name.get(), database_username, database_password)
        LOGGER.info("Connected to PostgreSQL database %s on %s:%d", opt.db_name.get(), self._database_host, self._database_port)

        self.schedule(self.renew_expired_facts, self._fact_renew)
        self.schedule(self._purge_versions, opt.server_purge_version_interval.get())
        self.schedule(data.ResourceAction.purge_logs, opt.server_purge_resource_action_logs_interval.get())

        ioloop.IOLoop.current().add_callback(self._purge_versions)

        yield super().start()

    @gen.coroutine
    def stop(self):
        yield super().stop()
<<<<<<< HEAD
        yield data.disconnect()
=======
        yield self._close_resource_action_logger()

    @gen.coroutine
    def _create_resource_action_logger(self):
        resource_action_log = os.path.join(opt.log_dir.get(), opt.server_resource_action_log.get())
        self._file_handler = logging.handlers.WatchedFileHandler(filename=resource_action_log, mode='a+')
        formatter = logging.Formatter(fmt="%(asctime)s %(levelname)-8s %(message)s")
        self._file_handler.setFormatter(formatter)
        self._file_handler.setLevel(logging.DEBUG)
        self._resource_action_logger = logging.getLogger(const.NAME_RESOURCE_ACTION_LOGGER)
        self._resource_action_logger.setLevel(logging.DEBUG)
        self._resource_action_logger.addHandler(self._file_handler)

    @gen.coroutine
    def _close_resource_action_logger(self):
        if self._resource_action_logger:
            logger_copy = self._resource_action_logger
            self._resource_action_logger = None
            logger_copy.removeHandler(self._file_handler)
            self._file_handler.flush()
            self._file_handler.close()
            self._file_handler = None

    def _write_to_resource_action_log(self, log_line):
        if self._resource_action_logger:
            log_line.write_to_logger(self._resource_action_logger)
>>>>>>> 6101cd98

    def get_agent_client(self, tid: UUID, endpoint):
        return self.agentmanager.get_agent_client(tid, endpoint)

    def setup_dashboard(self):
        """
            If configured, set up tornado to serve the dashboard
        """
        if not opt.dash_enable.get():
            return

        dashboard_path = opt.dash_path.get()
        if dashboard_path is None:
            LOGGER.warning("The dashboard is enabled in the configuration but its path is not configured.")
            return

        if not opt.server_enable_auth.get():
            auth = ""
        else:
            auth = """,
    'auth': {
        'realm': '%s',
        'url': '%s',
        'clientId': '%s'
    }""" % (opt.dash_realm.get(), opt.dash_auth_url.get(), opt.dash_client_id.get())

        # LCM support should move to a server extension
        lcm = ""
        if opt.dash_lcm_enable.get():
            lcm = """,
    'lcm': '%s://' + window.location.hostname + ':8889/'
""" % ("https" if opt.server_ssl_key.get() else "http")

        content = """
angular.module('inmantaApi.config', []).constant('inmantaConfig', {
    'backend': window.location.origin+'/'%s
});
        """ % (lcm + auth)
        self.add_static_content("/dashboard/config.js", content=content)
        self.add_static_handler("/dashboard", dashboard_path, start=True)

    @gen.coroutine
    def _purge_versions(self):
        """
            Purge versions from the database
        """
        # TODO: move to data and use queries for delete
        envs = yield data.Environment.get_list()
        for env_item in envs:
            # get available versions
            n_versions = opt.server_version_to_keep.get()
            versions = yield data.ConfigurationModel.get_list(environment=env_item.id)
            if len(versions) > n_versions:
                LOGGER.info("Removing %s available versions from environment %s", len(versions) - n_versions, env_item.id)
                version_dict = {x.version: x for x in versions}
                delete_list = sorted(version_dict.keys())
                delete_list = delete_list[:-n_versions]

                for v in delete_list:
                    yield version_dict[v].delete_cascade()

    def check_storage(self):
        """
            Check if the server storage is configured and ready to use.
        """
        def _ensure_directory_exist(directory, *subdirs):
            directory = os.path.join(directory, *subdirs)
            if not os.path.exists(directory):
                os.mkdir(directory)
            return directory

        state_dir = opt.state_dir.get()
        server_state_dir = os.path.join(state_dir, "server")
        dir_map = {"server": _ensure_directory_exist(state_dir, "server")}
        dir_map["files"] = _ensure_directory_exist(server_state_dir, "files")
        dir_map["environments"] = _ensure_directory_exist(server_state_dir, "environments")
        dir_map["agents"] = _ensure_directory_exist(server_state_dir, "agents")
        dir_map["logs"] = _ensure_directory_exist(opt.log_dir.get())
        return dir_map

    @gen.coroutine
    def renew_expired_facts(self):
        """
            Send out requests to renew expired facts
        """
        LOGGER.info("Renewing expired parameters")

        updated_before = datetime.datetime.now() - datetime.timedelta(0, (self._fact_expire - self._fact_renew))
        expired_params = yield data.Parameter.get_updated_before(updated_before)

        LOGGER.debug("Renewing %d expired parameters" % len(expired_params))

        for param in expired_params:
            if param.environment is None:
                LOGGER.warning("Found parameter without environment (%s for resource %s). Deleting it.",
                               param.name, param.resource_id)
                yield param.delete()
            else:
                LOGGER.debug("Requesting new parameter value for %s of resource %s in env %s", param.name, param.resource_id,
                             param.environment)
                yield self.agentmanager._request_parameter(param.environment, param.resource_id)

        unknown_parameters = yield data.UnknownParameter.get_list(resolved=False)
        for u in unknown_parameters:
            if u.environment is None:
                LOGGER.warning("Found unknown parameter without environment (%s for resource %s). Deleting it.",
                               u.name, u.resource_id)
                yield u.delete()
            else:
                LOGGER.debug("Requesting value for unknown parameter %s of resource %s in env %s", u.name, u.resource_id, u.id)
                yield self.agentmanager._request_parameter(u.environment, u.resource_id)

        LOGGER.info("Done renewing expired parameters")

    @protocol.handle(methods.get_param, param_id="id", env="tid")
    @gen.coroutine
    def get_param(self, env, param_id, resource_id=None):
        if resource_id is None:
            params = yield data.Parameter.get_list(environment=env.id, name=param_id)
        else:
            params = yield data.Parameter.get_list(environment=env.id, name=param_id, resource_id=resource_id)

        if len(params) == 0:
            if resource_id is not None:
                out = yield self.agentmanager._request_parameter(env.id, resource_id)
                return out
            return 404

        param = params[0]

        # check if it was expired
        now = datetime.datetime.now()
        if resource_id is None or (param.updated + datetime.timedelta(0, self._fact_expire)) > now:
            return 200, {"parameter": params[0]}

        LOGGER.info("Parameter %s of resource %s expired.", param_id, resource_id)
        out = yield self.agentmanager._request_parameter(env.id, resource_id)
        return out

    @gen.coroutine
    def _update_param(self, env, name, value, source, resource_id, metadata, recompile=False):
        """
            Update or set a parameter.

            This method returns true if:
            - this update resolves an unknown
            - recompile is true and the parameter updates an existing parameter to a new value
        """
        LOGGER.debug("Updating/setting parameter %s in env %s (for resource %s)", name, env.id, resource_id)
        if not isinstance(value, str):
            value = str(value)

        if resource_id is None:
            resource_id = ""

        params = yield data.Parameter.get_list(environment=env.id, name=name, resource_id=resource_id)

        value_updated = True
        if len(params) == 0:
            param = data.Parameter(environment=env.id, name=name, resource_id=resource_id, value=value, source=source,
                                   updated=datetime.datetime.now(), metadata=metadata)
            yield param.insert()
        else:
            param = params[0]
            value_updated = param.value != value
            yield param.update(source=source, value=value, updated=datetime.datetime.now(), metadata=metadata)

        # check if the parameter is an unknown
        params = yield data.UnknownParameter.get_list(environment=env.id, name=name, resource_id=resource_id, resolved=False)
        if len(params) > 0:
            LOGGER.info("Received values for unknown parameters %s, triggering a recompile",
                        ", ".join([x.name for x in params]))
            for p in params:
                yield p.update_fields(resolved=True)

            return True

        return (recompile and value_updated)

    @protocol.handle(methods.set_param, param_id="id", env="tid")
    @gen.coroutine
    def set_param(self, env, param_id, source, value, resource_id, metadata, recompile):
        result = yield self._update_param(env, param_id, value, source, resource_id, metadata, recompile)
        if result:
            compile_metadata = {
                "message": "Recompile model because one or more parameters were updated",
                "type": "param",
                "params": [(param_id, resource_id)],
            }
            yield self._async_recompile(env, False, opt.server_wait_after_param.get(), metadata=compile_metadata)

        if resource_id is None:
            resource_id = ""

        params = yield data.Parameter.get_list(environment=env.id, name=param_id, resource_id=resource_id)

        return 200, {"parameter": params[0]}

    @protocol.handle(methods.set_parameters, env="tid")
    @gen.coroutine
    def set_parameters(self, env, parameters):
        recompile = False
        compile_metadata = {
            "message": "Recompile model because one or more parameters were updated",
            "type": "param",
            "params": []
        }
        for param in parameters:
            name = param["id"]
            source = param["source"]
            value = param["value"] if "value" in param else None
            resource_id = param["resource_id"] if "resource_id" in param else None
            metadata = param["metadata"] if "metadata" in param else None

            result = yield self._update_param(env, name, value, source, resource_id, metadata)
            if result:
                recompile = True
                compile_metadata["params"].append((name, resource_id))

        if recompile:
            yield self._async_recompile(env, False, opt.server_wait_after_param.get(), metadata=compile_metadata)

        return 200

    @protocol.handle(methods.delete_param, env="tid", parameter_name="id")
    @gen.coroutine
    def delete_param(self, env, parameter_name, resource_id):
        if resource_id is None:
            params = yield data.Parameter.get_list(environment=env.id, name=parameter_name)
        else:
            params = yield data.Parameter.get_list(environment=env.id, name=parameter_name, resource_id=resource_id)

        if len(params) == 0:
            return 404

        param = params[0]
        yield param.delete()
        metadata = {
            "message": "Recompile model because one or more parameters were deleted",
            "type": "param",
            "params": [(param.name, param.resource_id)]
        }
        yield self._async_recompile(env, False, opt.server_wait_after_param.get(), metadata=metadata)

        return 200

    @protocol.handle(methods.list_params, env="tid")
    @gen.coroutine
    def list_param(self, env, query):
        m_query = {"environment": env.id}
        for k, v in query.items():
            m_query["metadata." + k] = v

        params = yield data.Parameter.get_list(**m_query)
        return 200, {"parameters": params, "expire": self._fact_expire, "now": datetime.datetime.now().isoformat()}

    @protocol.handle(methods.put_form, form_id="id", env="tid")
    @gen.coroutine
    def put_form(self, env: data.Environment, form_id: str, form: dict):
        form_doc = yield data.Form.get_form(environment=env.id, form_type=form_id)
        fields = {k: v["type"] for k, v in form["attributes"].items()}
        defaults = {k: v["default"] for k, v in form["attributes"].items() if "default" in v}
        field_options = {k: v["options"] for k, v in form["attributes"].items() if "options" in v}

        if form_doc is None:
            form_doc = data.Form(environment=env.id, form_type=form_id, fields=fields,
                                 defaults=defaults, options=form["options"],
                                 field_options=field_options)
            yield form_doc.insert()

        else:
            # update the definition
            form_doc.fields = fields
            form_doc.defaults = defaults
            form_doc.options = form["options"]
            form_doc.field_options = field_options

            yield form_doc.update()

        return 200, {"form": {"id": form_doc.id}}

    @protocol.handle(methods.get_form, form_id="id", env="tid")
    @gen.coroutine
    def get_form(self, env, form_id):
        form = yield data.Form.get_form(environment=env.id, form_type=form_id)

        if form is None:
            return 404

        return 200, {"form": form}

    @protocol.handle(methods.list_forms, env="tid")
    @gen.coroutine
    def list_forms(self, env):
        forms = yield data.Form.get_list(environment=env.id)
        return 200, {"forms": [{"form_id": x.id, "form_type": x.form_type} for x in forms]}

    @protocol.handle(methods.list_records, env="tid")
    @gen.coroutine
    def list_records(self, env, form_type, include_record):
        form_type = yield data.Form.get_form(environment=env.id, form_type=form_type)
        if form_type is None:
            return 404, {"message": "No form is defined with id %s" % form_type}

        records = yield data.FormRecord.get_list(form=form_type.id)

        if not include_record:
            return 200, {"records": [{"id": r.id, "changed": r.changed} for r in records]}

        else:
            return 200, {"records": records}

    @protocol.handle(methods.get_record, record_id="id", env="tid")
    @gen.coroutine
    def get_record(self, env, record_id):
        record = yield data.FormRecord.get_by_id(record_id)
        if record is None:
            return 404, {"message": "The record with id %s does not exist" % record_id}

        return 200, {"record": record}

    @protocol.handle(methods.update_record, record_id="id", env="tid")
    @gen.coroutine
    def update_record(self, env, record_id, form):
        record = yield data.FormRecord.get_by_id(record_id)
        form_def = yield data.Form.get_by_id(record.form)
        record.changed = datetime.datetime.now()

        for k, _v in form_def.fields.items():
            if k in form_def.fields and k in form:
                value = form[k]
                field_type = form_def.fields[k]
                if field_type in type.TYPES:
                    type_obj = type.TYPES[field_type]
                    record.fields[k] = type_obj.cast(value)
                else:
                    LOGGER.warning("Field %s in record %s of form %s has an invalid type." % (k, record_id, form))

        yield record.update()

        metadata = {
            "message": "Recompile model because a form record was updated",
            "type": "form",
            "records": [str(record_id)],
            "form": form
        }

        yield self._async_recompile(env, False, opt.server_wait_after_param.get(), metadata=metadata)
        return 200, {"record": record}

    @protocol.handle(methods.create_record, env="tid")
    @gen.coroutine
    def create_record(self, env, form_type, form):
        form_obj = yield data.Form.get_form(environment=env.id, form_type=form_type)

        if form_obj is None:
            return 404, {"message": "The form %s does not exist in env %s" % (env.id, form_type)}

        record = data.FormRecord(environment=env.id, form=form_obj.id, fields={})
        record.changed = datetime.datetime.now()

        for k, _v in form_obj.fields.items():
            if k in form:
                value = form[k]
                field_type = form_obj.fields[k]
                if field_type in type.TYPES:
                    type_obj = type.TYPES[field_type]
                    record.fields[k] = type_obj.cast(value)
                else:
                    LOGGER.warning("Field %s in form %s has an invalid type." % (k, form_type))

        yield record.insert()
        metadata = {
            "message": "Recompile model because a form record was inserted",
            "type": "form",
            "records": [str(record.id)],
            "form": form
        }
        yield self._async_recompile(env, False, opt.server_wait_after_param.get(), metadata=metadata)

        return 200, {"record": record}

    @protocol.handle(methods.delete_record, record_id="id", env="tid")
    @gen.coroutine
    def delete_record(self, env, record_id):
        record = yield data.FormRecord.get_by_id(record_id)
        yield record.delete()

        metadata = {
            "message": "Recompile model because a form record was removed",
            "type": "form",
            "records": [str(record.id)],
            "form": record.form
        }
        yield self._async_recompile(env, False, opt.server_wait_after_param.get(), metadata=metadata)

        return 200

    @protocol.handle(methods.upload_file, file_hash="id")
    @gen.coroutine
    def upload_file(self, file_hash, content):
        content = base64.b64decode(content)
        return self.upload_file_internal(file_hash, content)

    def upload_file_internal(self, file_hash, content):
        file_name = os.path.join(self._server_storage["files"], file_hash)

        if os.path.exists(file_name):
            return 500, {"message": "A file with this id already exists."}

        if hash_file(content) != file_hash:
            return 400, {"message": "The hash does not match the content"}

        with open(file_name, "wb+") as fd:
            fd.write(content)

        return 200

    @protocol.handle(methods.stat_file, file_hash="id")
    @gen.coroutine
    def stat_file(self, file_hash):
        file_name = os.path.join(self._server_storage["files"], file_hash)

        if os.path.exists(file_name):
            return 200
        else:
            return 404

    @protocol.handle(methods.get_file, file_hash="id")
    @gen.coroutine
    def get_file(self, file_hash):
        ret, c = self.get_file_internal(file_hash)
        if ret == 200:
            return 200, {"content": base64.b64encode(c).decode("ascii")}
        else:
            return ret, c

    def get_file_internal(self, file_hash):
        """get_file, but on return code 200, content is not encoded """

        file_name = os.path.join(self._server_storage["files"], file_hash)

        if not os.path.exists(file_name):
            return 404, None

        else:
            with open(file_name, "rb") as fd:
                content = fd.read()
                actualhash = hash_file(content)
                if actualhash != file_hash:
                    if opt.server_delete_currupt_files.get():
                        LOGGER.error("File corrupt, expected hash %s but found %s at %s, Deleting file" %
                                     (file_hash, actualhash, file_name))
                        try:
                            os.remove(file_name)
                        except OSError:
                            LOGGER.exception("Failed to delete file %s" % (file_name))
                            return 500, {"message": ("File corrupt, expected hash %s but found %s,"
                                                     " Failed to delete file, please contact the server administrator"
                                                     ) % (file_hash, actualhash)}
                        return 500, {"message": ("File corrupt, expected hash %s but found %s, "
                                                 "Deleting file, please re-upload the corrupt file"
                                                 ) % (file_hash, actualhash)}
                    else:
                        LOGGER.error("File corrupt, expected hash %s but found %s at %s" % (file_hash, actualhash, file_name))
                        return 500, {"message": ("File corrupt, expected hash %s but found %s,"
                                                 " please contact the server administrator") % (file_hash, actualhash)}
                return 200, content

    @protocol.handle(methods.stat_files)
    @gen.coroutine
    def stat_files(self, files):
        """
            Return which files in the list exist on the server
        """
        response = []
        for f in files:
            f_path = os.path.join(self._server_storage["files"], f)
            if not os.path.exists(f_path):
                response.append(f)

        return 200, {"files": response}

    @protocol.handle(methods.diff)
    @gen.coroutine
    def file_diff(self, a, b):
        """
            Diff the two files identified with the two hashes
        """
        if a == "" or a == "0":
            a_lines = []
        else:
            a_path = os.path.join(self._server_storage["files"], a)
            if not os.path.exists(a_path):
                return 404

            with open(a_path, "r") as fd:
                a_lines = fd.readlines()

        if b == "" or b == "0":
            b_lines = []
        else:
            b_path = os.path.join(self._server_storage["files"], b)
            if not os.path.exists(b_path):
                return 404

            with open(b_path, "r") as fd:
                b_lines = fd.readlines()

        try:
            diff = difflib.unified_diff(a_lines, b_lines, fromfile=a, tofile=b)
        except FileNotFoundError:
            return 404

        return 200, {"diff": list(diff)}

    @protocol.handle(methods.get_resource, resource_id="id", env="tid")
    @gen.coroutine
    def get_resource(self, env, resource_id, logs, status, log_action, log_limit):
        resv = yield data.Resource.get(env.id, resource_id)
        if resv is None:
            return 404, {"message": "The resource with the given id does not exist in the given environment"}

        if status is not None and status:
            return 200, {"status": resv.status}

        actions = []
        if bool(logs):
            action_name = None
            if log_action is not None:
                action_name = log_action.name

            actions = yield data.ResourceAction.get_log(environment=env.id, resource_version_id=resource_id,
                                                        action=action_name, limit=log_limit)

        return 200, {"resource": resv, "logs": actions}

    @protocol.handle(methods.get_resources_for_agent, env="tid")
    @gen.coroutine
    def get_resources_for_agent(self, env: Environment, agent: str, version: str, incremental_deploy: bool) -> Dict[str, Any]:
        if incremental_deploy:
            if version is not None:
                return 500, {"message": "Cannot request increment for a specific version"}
            result = yield self.get_resource_increment_for_agent(env, agent)
        else:
            result = yield self.get_all_resources_for_agent(env, agent, version)
        return result

    @gen.coroutine
    def get_all_resources_for_agent(self, env: Environment, agent: str, version: str) -> Dict[str, Any]:
        started = datetime.datetime.now()
        if version is None:
            cm = yield data.ConfigurationModel.get_latest_version(env.id)
            if cm is None:
                return 404, {"message": "No version available"}

            version = cm.version

        else:
            cm = yield data.ConfigurationModel.get_version(environment=env.id, version=version)
            if cm is None:
                return 404, {"message": "The given version does not exist"}

        deploy_model = []

        resources = yield data.Resource.get_resources_for_version(env.id, version, agent)

        resource_ids = []
        for rv in resources:
            deploy_model.append(rv.to_dict())
            resource_ids.append(rv.resource_version_id)

        now = datetime.datetime.now()

        log_line = data.LogLine.log(logging.INFO, "Resource version pulled by client for agent %(agent)s state", agent=agent)
        self._write_to_resource_action_log(log_line)
        ra = data.ResourceAction(environment=env.id, resource_version_ids=resource_ids, action=const.ResourceAction.pull,
                                 action_id=uuid.uuid4(), started=started, finished=now, messages=[log_line])
        yield ra.insert()

        return 200, {"environment": env.id, "agent": agent, "version": version, "resources": deploy_model}

    @gen.coroutine
    def get_resource_increment_for_agent(self, env: Environment, agent: str) -> Dict[str, Any]:
        started = datetime.datetime.now()

        cm = yield data.ConfigurationModel.get_latest_version(env.id)
        if cm is None:
            return 404, {"message": "No version available"}

        version = cm.version

        resources = yield cm.get_increment()

        deploy_model = []
        resource_ids = []
        for rv in resources:
            if rv.agent != agent:
                continue
            deploy_model.append(rv.to_dict())
            resource_ids.append(rv.resource_version_id)

        now = datetime.datetime.now()
        ra = data.ResourceAction(environment=env.id, resource_version_ids=resource_ids, action=const.ResourceAction.pull,
                                 action_id=uuid.uuid4(), started=started, finished=now,
                                 messages=[data.LogLine.log(logging.INFO,
                                                            "Resource version pulled by client for agent %(agent)s state",
                                                            agent=agent)])
        yield ra.insert()

        return 200, {"environment": env.id, "agent": agent, "version": version, "resources": deploy_model}

    @protocol.handle(methods.list_versions, env="tid")
    @gen.coroutine
    def list_version(self, env, start=None, limit=None):
        if (start is None and limit is not None) or (limit is None and start is not None):
            return 500, {"message": "Start and limit should always be set together."}

        if start is None:
            start = 0
            limit = data.DBLIMIT

        models = yield data.ConfigurationModel.get_versions(env.id, start, limit)
        count = len(models)

        d = {"versions": models}

        if start is not None:
            d["start"] = start
            d["limit"] = limit

        d["count"] = count

        return 200, d

    @protocol.handle(methods.get_version, version_id="id", env="tid")
    @gen.coroutine
    def get_version(self, env, version_id, include_logs=None, log_filter=None, limit=0):
        version = yield data.ConfigurationModel.get_version(env.id, version_id)
        if version is None:
            return 404, {"message": "The given configuration model does not exist yet."}

        resources = yield data.Resource.get_resources_for_version(env.id, version_id, include_attributes=True, no_obj=True)
        if resources is None:
            return 404, {"message": "The given configuration model does not exist yet."}

        d = {"model": version}

        d["resources"] = []
        for res_dict in resources:
            if bool(include_logs):
                res_dict["actions"] = yield data.ResourceAction.get_log(env.id, res_dict["resource_version_id"],
                                                                        log_filter, limit)

            d["resources"].append(res_dict)

        d["unknowns"] = yield data.UnknownParameter.get_list(environment=env.id, version=version_id)

        return 200, d

    @protocol.handle(methods.delete_version, version_id="id", env="tid")
    @gen.coroutine
    def delete_version(self, env, version_id):
        version = yield data.ConfigurationModel.get_version(env.id, version_id)
        if version is None:
            return 404, {"message": "The given configuration model does not exist yet."}

        yield version.delete_cascade()
        return 200

    @protocol.handle(methods.put_version, env="tid")
    @gen.coroutine
    def put_version(self, env, version, resources, resource_state, unknowns, version_info):
        started = datetime.datetime.now()

        agents = set()
        # lookup for all RV's, lookup by resource id
        rv_dict = {}
        # reverse dependency tree, Resource.provides [:] -- Resource.requires as resource_id
        provides_tree = defaultdict(lambda: [])
        # list of all resources which have a cross agent dependency, as a tuple, (dependant,requires)
        cross_agent_dep = []
        # list of all resources which are undeployable
        undeployable = []

        resource_objects = []
        resource_version_ids = []
        for res_dict in resources:
            res_obj = data.Resource.new(env.id, res_dict["id"])
            if res_obj.resource_id in resource_state:
                res_obj.status = const.ResourceState[resource_state[res_obj.resource_id]]
                if res_obj.status in const.UNDEPLOYABLE_STATES:
                    undeployable.append(res_obj)

            # collect all agents
            agents.add(res_obj.agent)

            attributes = {}
            for field, value in res_dict.items():
                if field != "id":
                    attributes[field] = value

            res_obj.attributes = attributes
            resource_objects.append(res_obj)
            resource_version_ids.append(res_obj.resource_version_id)

            rv_dict[res_obj.resource_id] = res_obj

            # find cross agent dependencies
            agent = res_obj.agent
            resc_id = res_obj.resource_id
            if "requires" not in attributes:
                LOGGER.warning("Received resource without requires attribute (%s)" % res_obj.resource_id)
            else:
                for req in attributes["requires"]:
                    rid = Id.parse_id(req)
                    provides_tree[rid.resource_str()].append(resc_id)
                    if rid.get_agent_name() != agent:
                        # it is a CAD
                        cross_agent_dep.append((res_obj, rid))

        # hook up all CADs
        for f, t in cross_agent_dep:
            res_obj = rv_dict[t.resource_str()]
            res_obj.provides.append(f.resource_version_id)

        # detect failed compiles
        def safe_get(input, key, default):
            if not isinstance(input, dict):
                return default
            if key not in input:
                return default
            return input[key]
        metadata = safe_get(version_info, const.EXPORT_META_DATA, {})
        compile_state = safe_get(metadata, const.META_DATA_COMPILE_STATE, "")
        failed = compile_state == const.Compilestate.failed.name

        resources_to_purge = []
        if not failed:
            # search for deleted resources
            resources_to_purge = yield data.Resource.get_deleted_resources(env.id, version, set(rv_dict.keys()))
            previous_requires = {}
            for res in resources_to_purge:
                LOGGER.warning("Purging %s, purged resource based on %s" % (res.resource_id, res.resource_version_id))

                attributes = res.attributes.copy()
                attributes["purged"] = "true"
                attributes["requires"] = []
                res_obj = data.Resource.new(env.id, resource_version_id="%s,v=%s" % (res.resource_id, version),
                                            attributes=attributes)
                resource_objects.append(res_obj)

                previous_requires[res_obj.resource_id] = res.attributes["requires"]
                resource_version_ids.append(res_obj.resource_version_id)
                agents.add(res_obj.agent)
                rv_dict[res_obj.resource_id] = res_obj

            # invert dependencies on purges
            for res_id, requires in previous_requires.items():
                res_obj = rv_dict[res_id]
                for require in requires:
                    req_id = Id.parse_id(require)

                    if req_id.resource_str() in rv_dict:
                        req_res = rv_dict[req_id.resource_str()]

                        req_res.attributes["requires"].append(res_obj.resource_version_id)
                        res_obj.provides.append(req_res.resource_version_id)

        undeployable = [res.resource_id for res in undeployable]
        # get skipped for undeployable
        work = list(undeployable)
        skippeable = set()
        while len(work) > 0:
            current = work.pop()
            if current in skippeable:
                continue
            skippeable.add(current)
            work.extend(provides_tree[current])

        skippeable = sorted(list(skippeable - set(undeployable)))

        try:
            cm = data.ConfigurationModel(environment=env.id, version=version, date=datetime.datetime.now(),
                                         total=len(resources), version_info=version_info, undeployable=undeployable,
                                         skipped_for_undeployable=skippeable)
            yield cm.insert()
        except asyncpg.exceptions.UniqueViolationError:
            return 500, {"message": "The given version is already defined. Versions should be unique."}

        yield data.Resource.insert_many(resource_objects)
        yield cm.update_fields(total=cm.total + len(resources_to_purge))

        for uk in unknowns:
            if "resource" not in uk:
                uk["resource"] = ""

            if "metadata" not in uk:
                uk["metadata"] = {}

            up = data.UnknownParameter(resource_id=uk["resource"], name=uk["parameter"],
                                       source=uk["source"], environment=env.id,
                                       version=version, metadata=uk["metadata"])
            yield up.insert()

        for agent in agents:
            yield self.agentmanager.ensure_agent_registered(env, agent)

        log_line = data.LogLine.log(logging.INFO, "Successfully stored version %(version)d", version=version)
        self._write_to_resource_action_log(log_line)
        ra = data.ResourceAction(environment=env.id, resource_version_ids=resource_version_ids, action_id=uuid.uuid4(),
                                 action=const.ResourceAction.store, started=started, finished=datetime.datetime.now(),
                                 messages=[log_line])
        yield ra.insert()
        LOGGER.debug("Successfully stored version %d", version)

        auto_deploy = yield env.get(data.AUTO_DEPLOY)
        if auto_deploy:
            LOGGER.debug("Auto deploying version %d", version)
            push_on_auto_deploy = yield env.get(data.PUSH_ON_AUTO_DEPLOY)
            agent_trigger_method_on_autodeploy = yield env.get(data.AGENT_TRIGGER_METHOD_ON_AUTO_DEPLOY)
            agent_trigger_method_on_autodeploy = const.AgentTriggerMethod[agent_trigger_method_on_autodeploy]
            yield self.release_version(env, version, push_on_auto_deploy, agent_trigger_method_on_autodeploy)

        return 200

    @protocol.handle(methods.release_version, version_id="id", env="tid")
    @gen.coroutine
    def release_version(self, env, version_id, push, agent_trigger_method=None):
        model = yield data.ConfigurationModel.get_version(env.id, version_id)
        if model is None:
            return 404, {"message": "The request version does not exist."}

        yield model.update_fields(released=True, result=const.VersionState.deploying)

        if model.total == 0:
            yield model.mark_done()
            return 200, {"model": model}

        # Already mark undeployable resources as deployed to create a better UX (change the version counters)
        undep = yield model.get_undeployable()
        undep = [rid + ",v=%s" % version_id for rid in undep]

        now = datetime.datetime.now()

        # not checking error conditions
        yield self.resource_action_update(env, undep, action_id=uuid.uuid4(), started=now,
                                          finished=now, status=const.ResourceState.undefined,
                                          action=const.ResourceAction.deploy, changes={}, messages=[],
                                          change=const.Change.nochange, send_events=False)

        skippable = yield model.get_skipped_for_undeployable()
        skippable = [rid + ",v=%s" % version_id for rid in skippable]
        # not checking error conditions
        yield self.resource_action_update(env, skippable, action_id=uuid.uuid4(),
                                          started=now, finished=now, status=const.ResourceState.skipped_for_undefined,
                                          action=const.ResourceAction.deploy, changes={}, messages=[],
                                          change=const.Change.nochange, send_events=False)

        # all resources already deployed
        deployed = yield model.get_increment(negative=True)
        logline = {"level": "INFO", "msg": "Setting deployed due to known good status", "timestamp": now, "args": []}
        yield self.resource_action_update(env, deployed, action_id=uuid.uuid4(),
                                          started=now, finished=now, status=const.ResourceState.deployed,
                                          # does this require a different ResourceAction?
                                          action=const.ResourceAction.deploy, changes={}, messages=[logline],
                                          change=const.Change.nochange, send_events=False)

        if push:
            # fetch all resource in this cm and create a list of distinct agents
            agents = yield data.ConfigurationModel.get_agents(env.id, version_id)
            yield self.agentmanager._ensure_agents(env, agents)

            for agent in agents:
                client = self.get_agent_client(env.id, agent)
                if client is not None:
                    if not agent_trigger_method:
                        # Ensure backward compatibility
                        incremental_deploy = False
                    else:
                        incremental_deploy = agent_trigger_method is const.AgentTriggerMethod.push_incremental_deploy
                    future = client.trigger(env.id, agent, incremental_deploy)
                    self.add_future(future)
                else:
                    LOGGER.warning("Agent %s from model %s in env %s is not available for a deploy", agent, version_id, env.id)

        return 200, {"model": model}

    @protocol.handle(methods.dryrun_request, version_id="id", env="tid")
    @gen.coroutine
    def dryrun_request(self, env, version_id):
        model = yield data.ConfigurationModel.get_version(environment=env.id, version=version_id)
        if model is None:
            return 404, {"message": "The request version does not exist."}

        # fetch all resource in this cm and create a list of distinct agents
        rvs = yield data.Resource.get_list(model=version_id, environment=env.id)

        # Create a dryrun document
        dryrun = yield data.DryRun.create(environment=env.id, model=version_id, todo=len(rvs), total=len(rvs))

        agents = yield data.ConfigurationModel.get_agents(env.id, version_id)
        yield self.agentmanager._ensure_agents(env, agents)

        for agent in agents:
            client = self.get_agent_client(env.id, agent)
            if client is not None:
                future = client.do_dryrun(env.id, dryrun.id, agent, version_id)
                self.add_future(future)
            else:
                LOGGER.warning("Agent %s from model %s in env %s is not available for a dryrun", agent, version_id, env.id)

        # Mark the resources in an undeployable state as done
        with (yield self.dryrun_lock.acquire()):
            undeployableids = yield model.get_undeployable()
            undeployableids = [rid + ",v=%s" % version_id for rid in undeployableids]
            undeployable = yield data.Resource.get_resources(environment=env.id,
                                                             resource_version_ids=undeployableids)
            for res in undeployable:
                payload = {"changes": {}, "id_fields": {"entity_type": res.resource_type, "agent_name": res.agent,
                                                        "attribute": res.id_attribute_name,
                                                        "attribute_value": res.id_attribute_value,
                                                        "version": res.model}, "id": res.resource_version_id}
                yield data.DryRun.update_resource(dryrun.id, res.resource_version_id, payload)

            skipundeployableids = yield model.get_skipped_for_undeployable()
            skipundeployableids = [rid + ",v=%s" % version_id for rid in skipundeployableids]
            skipundeployable = yield data.Resource.get_resources(environment=env.id, resource_version_ids=skipundeployableids)
            for res in skipundeployable:
                payload = {"changes": {}, "id_fields": {"entity_type": res.resource_type, "agent_name": res.agent,
                                                        "attribute": res.id_attribute_name,
                                                        "attribute_value": res.id_attribute_value,
                                                        "version": res.model}, "id": res.resource_version_id}
                yield data.DryRun.update_resource(dryrun.id, res.resource_version_id, payload)

        return 200, {"dryrun": dryrun}

    @protocol.handle(methods.dryrun_list, env="tid")
    @gen.coroutine
    def dryrun_list(self, env, version=None):
        query_args = {}
        query_args["environment"] = env.id
        if version is not None:
            model = yield data.ConfigurationModel.get_version(environment=env.id, version=version)
            if model is None:
                return 404, {"message": "The request version does not exist."}

            query_args["model"] = version

        dryruns = yield data.DryRun.get_list(**query_args)

        return 200, {"dryruns": [{"id": x.id, "version": x.model, "date": x.date, "total": x.total, "todo": x.todo}
                                 for x in dryruns]}

    @protocol.handle(methods.dryrun_report, dryrun_id="id", env="tid")
    @gen.coroutine
    def dryrun_report(self, env, dryrun_id):
        dryrun = yield data.DryRun.get_by_id(dryrun_id)
        if dryrun is None:
            return 404, {"message": "The given dryrun does not exist!"}

        return 200, {"dryrun": dryrun}

    @protocol.handle(methods.dryrun_update, dryrun_id="id", env="tid")
    @gen.coroutine
    def dryrun_update(self, env, dryrun_id, resource, changes):
        with (yield self.dryrun_lock.acquire()):
            payload = {"changes": changes, "id_fields": Id.parse_id(resource).to_dict(), "id": resource}
            yield data.DryRun.update_resource(dryrun_id, resource, payload)

        return 200

    @protocol.handle(methods.upload_code, code_id="id", env="tid")
    @gen.coroutine
    def upload_code(self, env, code_id, resource, sources):
        code = yield data.Code.get_version(environment=env.id, version=code_id, resource=resource)
        if code is not None:
            return 500, {"message": "Code for this version has already been uploaded."}

        hasherrors = any((k != hash_file(content[2].encode()) for k, content in sources.items()))
        if hasherrors:
            return 400, {"message": "Hashes in source map do not match to source_code"}

        ret, to_upload = yield self.stat_files(sources.keys())

        if ret != 200:
            return ret, to_upload

        for file_hash in to_upload["files"]:
            ret = self.upload_file_internal(file_hash, sources[file_hash][2].encode())
            if ret != 200:
                return ret

        compact = {code_hash: (file_name, module, req) for code_hash, (file_name, module, _, req) in sources.items()}

        code = data.Code(environment=env.id, version=code_id, resource=resource, source_refs=compact, sources={})
        yield code.insert()

        return 200

    @protocol.handle(methods.upload_code_batched, code_id="id", env="tid")
    @gen.coroutine
    def upload_code_batched(self, env, code_id, resources):
        # validate
        for rtype, sources in resources.items():
            if not isinstance(rtype, str):
                return 400, {"message": "all keys in the resources map must be strings"}
            if not isinstance(sources, dict):
                return 400, {"message": "all values in the resources map must be dicts"}
            for name, refs in sources.items():
                if not isinstance(name, str):
                    return 400, {"message": "all keys in the sources map must be strings"}
                if not isinstance(refs, (list, tuple)):
                    return 400, {"message": "all values in the sources map must be lists or tuple"}
                if len(refs) != 3 or\
                        not isinstance(refs[0], str) or \
                        not isinstance(refs[1], str) or \
                        not isinstance(refs[2], list):
                    return 400, {"message": "The values in the source map should be of the"
                                 " form (filename, module, [requirements])"}

        allrefs = [ref for sourcemap in resources.values() for ref in sourcemap.keys()]

        ret, val = yield self.stat_files(allrefs)

        if ret != 200:
            return ret, val

        if len(val["files"]) != 0:
            return 400, {"message": "Not all file references provided are valid", "references": val["files"]}

        code = yield data.Code.get_versions(environment=env.id, version=code_id)
        oldmap = {c.resource: c for c in code}

        new = {k: v for k, v in resources.items() if k not in oldmap}
        conflict = [k for k, v in resources.items() if k in oldmap and oldmap[k].source_refs != v]

        if len(conflict) > 0:
            return 500, {"message": "Some of these items already exists, but with different source files",
                         "references": conflict}

        newcodes = [data.Code(environment=env.id, version=code_id, resource=resource, source_refs=hashes)
                    for resource, hashes in new.items()]

        yield data.Code.insert_many(newcodes)

        return 200

    @protocol.handle(methods.get_code, code_id="id", env="tid")
    @gen.coroutine
    def get_code(self, env, code_id, resource):
        code = yield data.Code.get_version(environment=env.id, version=code_id, resource=resource)
        if code is None:
            return 404, {"message": "The version of the code does not exist."}

        if code.sources is not None:
            sources = dict(code.sources)
        else:
            sources = {}

        if code.source_refs is not None:
            for code_hash, (file_name, module, req) in code.source_refs.items():
                ret, c = self.get_file_internal(code_hash)
                if ret != 200:
                    return ret, c
                sources[code_hash] = (file_name, module, c.decode(), req)

        return 200, {"version": code_id, "environment": env.id, "resource": resource, "sources": sources}

    @protocol.handle(methods.resource_action_update, env="tid")
    @gen.coroutine
    def resource_action_update(self, env, resource_ids, action_id, action, started, finished, status, messages, changes,
                               change, send_events):
        resources = yield data.Resource.get_resources(env.id, resource_ids)
        if len(resources) == 0 or (len(resources) != len(resource_ids)):
            return 404, {"message": "The resources with the given ids do not exist in the given environment. "
                         "Only %s of %s resources found." % (len(resources), len(resource_ids))}

        if status is not None:
            if status not in UNDEPLOYABLE_STATES:
                if any([resource.status in UNDEPLOYABLE_STATES for resource in resources]):
                    LOGGER.error("Attempting to set undeployable resource to deployable state")
                    raise AssertionError("Attempting to set undeployable resource to deployable state")

        resource_action = yield data.ResourceAction.get(environment=env.id, action_id=action_id)
        if resource_action is None:
            if started is None:
                return 500, {"message": "A resource action can only be created with a start datetime."}

            resource_action = data.ResourceAction(environment=env.id, resource_version_ids=resource_ids,
                                                  action_id=action_id, action=action, started=started)
            yield resource_action.insert()

        if resource_action.finished is not None:
            return 500, {"message": "An resource action can only be updated when it has not been finished yet. This action "
                                    "finished at %s" % resource_action.finished}

        if len(messages) > 0:
            resource_action.add_logs(messages)
            if self._resource_action_logger:
                for msg in messages:
                    # All other data is stored in the database. The msg was already formatted at the client side.
                    # The only way to disable formatting is, by not passing any args
                    self._resource_action_logger.log(level=const.LogLevel[msg["level"]].value, msg=msg["msg"])

        if len(changes) > 0:
            resource_action.add_changes(changes)

        if status is not None:
            resource_action.set_field("status", status)

        if change is not None:
            resource_action.set_field("change", change)

        resource_action.set_field("send_event", send_events)

        done = False
        if finished is not None:
            # this resource has finished
            if status is None:
                return 500, {"message": "Cannot finish an action without a status."}

            resource_action.set_field("finished", finished)
            done = True

        yield resource_action.save()

        if action in const.STATE_UPDATE and not done:
            if status is None:
                return 500, {"message": "Cannot perform state update without a status."}
            for res in resources:
                yield res.update_fields(status=status)
        elif action in const.STATE_UPDATE and done:
            model_version = None
            for res in resources:
                yield res.update_fields(last_deploy=finished, status=status)
                yield data.ConfigurationModel.set_ready(env.id, res.model, res.id, res.resource_id, status)
                model_version = res.model

                if "purged" in res.attributes and res.attributes["purged"] and status == const.ResourceState.deployed:
                    yield data.Parameter.delete_all(environment=env.id, resource_id=res.resource_id)

            model = yield data.ConfigurationModel.get_version(env.id, model_version)

            if model.done == model.total:
                yield model.mark_done()

            waiting_agents = set([(Id.parse_id(prov).get_agent_name(), res.resource_version_id)
                                  for res in resources for prov in res.provides])

            for agent, resource_id in waiting_agents:
                aclient = self.get_agent_client(env.id, agent)
                if aclient is not None:
                    yield aclient.resource_event(env.id, agent, resource_id, send_events, status, change, changes)

        return 200

    # Project handlers
    @protocol.handle(methods.create_project)
    @gen.coroutine
    def create_project(self, name):
        try:
            project = data.Project(name=name)
            yield project.insert()
        except asyncpg.exceptions.UniqueViolationError:
            return 500, {"message": "A project with name %s already exists." % name}

        return 200, {"project": project}

    @protocol.handle(methods.delete_project, project_id="id")
    @gen.coroutine
    def delete_project(self, project_id):
        project = yield data.Project.get_by_id(project_id)
        if project is None:
            return 404, {"message": "The project with given id does not exist."}

        yield project.delete_cascade()
        return 200, {}

    @protocol.handle(methods.modify_project, project_id="id")
    @gen.coroutine
    def modify_project(self, project_id, name):
        try:
            project = yield data.Project.get_by_id(project_id)
            if project is None:
                return 404, {"message": "The project with given id does not exist."}

            yield project.update_fields(name=name)

            return 200, {"project": project}

        except asyncpg.exceptions.UniqueViolationError:
            return 500, {"message": "A project with name %s already exists." % name}

    @protocol.handle(methods.list_projects)
    @gen.coroutine
    def list_projects(self):
        projects = yield data.Project.get_list()
        return 200, {"projects": projects}

    @protocol.handle(methods.get_project, project_id="id")
    @gen.coroutine
    def get_project(self, project_id):
        try:
            project = yield data.Project.get_by_id(project_id)
            environments = yield data.Environment.get_list(project=project_id)

            if project is None:
                return 404, {"message": "The project with given id does not exist."}

            project_dict = project.to_dict()
            project_dict["environments"] = [e.id for e in environments]

            return 200, {"project": project_dict}
        except ValueError:
            return 404, {"message": "The project with given id does not exist."}

        return 500

    # Environment handlers
    @protocol.handle(methods.create_environment)
    @gen.coroutine
    def create_environment(self, project_id, name, repository, branch):
        if (repository is None and branch is not None) or (repository is not None and branch is None):
            return 500, {"message": "Repository and branch should be set together."}

        # fetch the project first
        project = yield data.Project.get_by_id(project_id)
        if project is None:
            return 500, {"message": "The project id for the environment does not exist."}

        # check if an environment with this name is already defined in this project
        envs = yield data.Environment.get_list(project=project_id, name=name)
        if len(envs) > 0:
            return 500, {"message": "Project %s (id=%s) already has an environment with name %s" %
                         (project.name, project.id, name)}

        env = data.Environment(name=name, project=project_id, repo_url=repository, repo_branch=branch)
        yield env.insert()
        return 200, {"environment": env}

    @protocol.handle(methods.modify_environment, environment_id="id")
    @gen.coroutine
    def modify_environment(self, environment_id, name, repository, branch):
        env = yield data.Environment.get_by_id(environment_id)
        if env is None:
            return 404, {"message": "The environment id does not exist."}

        # check if an environment with this name is already defined in this project
        envs = yield data.Environment.get_list(project=env.project, name=name)
        if len(envs) > 0 and envs[0].id != environment_id:
            return 500, {"message": "Project with id=%s already has an environment with name %s" % (env.project_id, name)}

        fields = {"name": name}
        if repository is not None:
            fields["repo_url"] = repository

        if branch is not None:
            fields["repo_branch"] = branch

        yield env.update_fields(**fields)
        return 200, {"environment": env}

    @protocol.handle(methods.get_environment, environment_id="id")
    @gen.coroutine
    def get_environment(self, environment_id, versions=None, resources=None):
        versions = 0 if versions is None else int(versions)
        resources = 0 if resources is None else int(resources)

        env = yield data.Environment.get_by_id(environment_id)

        if env is None:
            return 404, {"message": "The environment id does not exist."}

        env_dict = env.to_dict()

        if versions > 0:
            env_dict["versions"] = yield data.ConfigurationModel.get_versions(environment_id, limit=versions)

        if resources > 0:
            env_dict["resources"] = yield data.Resource.get_resources_report(environment=environment_id)

        return 200, {"environment": env_dict}

    @protocol.handle(methods.list_environments)
    @gen.coroutine
    def list_environments(self):
        environments = yield data.Environment.get_list()
        dicts = []
        for env in environments:
            env_dict = env.to_dict()
            dicts.append(env_dict)

        return 200, {"environments": dicts}  # @UndefinedVariable

    @protocol.handle(methods.delete_environment, environment_id="id")
    @gen.coroutine
    def delete_environment(self, environment_id):
        env = yield data.Environment.get_by_id(environment_id)
        if env is None:
            return 404, {"message": "The environment with given id does not exist."}

        yield env.delete_cascade()

        return 200

    @protocol.handle(methods.list_settings, env="tid")
    @gen.coroutine
    def list_settings(self, env: data.Environment):
        return 200, {"settings": env.settings, "metadata": data.Environment._settings}

    @gen.coroutine
    def _setting_change(self, env, key):
        setting = env._settings[key]
        if setting.recompile:
            LOGGER.info("Environment setting %s changed. Recompiling with update = %s", key, setting.update)
            metadata = {
                "message": "Recompile for modified setting",
                "type": "setting",
                "setting": key
            }
            yield self._async_recompile(env, setting.update, metadata=metadata)

        if setting.agent_restart:
            LOGGER.info("Environment setting %s changed. Restarting agents.", key)
            yield self.agentmanager.restart_agents(env)

    @protocol.handle(methods.set_setting, env="tid", key="id")
    @gen.coroutine
    def set_setting(self, env: data.Environment, key: str, value: str):
        try:
            yield env.set(key, value)
            yield self._setting_change(env, key)
            return 200
        except KeyError:
            return 404
        except ValueError:
            return 500, {"message": "Invalid value"}

    @protocol.handle(methods.get_setting, env="tid", key="id")
    @gen.coroutine
    def get_setting(self, env: data.Environment, key: str):
        try:
            value = yield env.get(key)
            return 200, {"value": value, "metadata": data.Environment._settings}
        except KeyError:
            return 404

    @protocol.handle(methods.delete_setting, env="tid", key="id")
    @gen.coroutine
    def delete_setting(self, env: data.Environment, key: str):
        try:
            yield env.unset(key)
            yield self._setting_change(env, key)
            return 200
        except KeyError:
            return 404

    @protocol.handle(methods.is_compiling, environment_id="id")
    @gen.coroutine
    def is_compiling(self, environment_id):
        if self._recompiles[environment_id] is self:
            return 200

        return 204

    @protocol.handle(methods.notify_change_get, env="id")
    @gen.coroutine
    def notify_change_get(self, env, update):
        result = yield self.notify_change(env, update, {})
        return result

    @protocol.handle(methods.notify_change, env="id")
    @gen.coroutine
    def notify_change(self, env, update, metadata):
        LOGGER.info("Received change notification for environment %s", env.id)
        if "type" not in metadata:
            metadata["type"] = "api"

        if "message" not in metadata:
            metadata["message"] = "Recompile trigger through API call"

        yield self._async_recompile(env, update, metadata=metadata)

        return 200

    @gen.coroutine
    def _async_recompile(self, env, update_repo, wait=0, metadata={}):
        """
            Recompile an environment in a different thread and taking wait time into account.
        """
        server_compile = yield env.get(data.SERVER_COMPILE)
        if not server_compile:
            LOGGER.info("Skipping compile because server compile not enabled for this environment.")
            return

        last_recompile = self._recompiles[env.id]
        wait_time = opt.server_autrecompile_wait.get()
        if last_recompile is self:
            LOGGER.info("Already recompiling")
            return

        if last_recompile is None or (datetime.datetime.now() - datetime.timedelta(0, wait_time)) > last_recompile:
            if last_recompile is None:
                LOGGER.info("First recompile")
            else:
                LOGGER.info("Last recompile longer than %s ago (last was at %s)", wait_time, last_recompile)

            self._recompiles[env.id] = self
            ioloop.IOLoop.current().add_callback(self._recompile_environment, env.id, update_repo, wait, metadata)
        else:
            LOGGER.info("Not recompiling, last recompile less than %s ago (last was at %s)", wait_time, last_recompile)

    @gen.coroutine
    def _run_compile_stage(self, name, cmd, cwd, **kwargs):
        start = datetime.datetime.now()

        try:
            out = tempfile.NamedTemporaryFile()
            err = tempfile.NamedTemporaryFile()
            sub_process = process.Subprocess(cmd, stdout=out, stderr=err, cwd=cwd, **kwargs)

            returncode = yield sub_process.wait_for_exit(raise_error=False)

            out.seek(0)
            err.seek(0)

            stop = datetime.datetime.now()
            return data.Report(started=start, completed=stop, name=name, command=" ".join(cmd),
                               errstream=err.read().decode(), outstream=out.read().decode(), returncode=returncode)

        finally:
            out.close()
            err.close()

    @gen.coroutine
    def _recompile_environment(self, environment_id, update_repo=False, wait=0, metadata={}):
        """
            Recompile an environment
        """
        if wait > 0:
            yield gen.sleep(wait)

        env = yield data.Environment.get_by_id(environment_id)
        if env is None:
            LOGGER.error("Environment %s does not exist.", environment_id)
            return

        requested = datetime.datetime.now()
        stages = []

        try:
            inmanta_path = [sys.executable, "-m", "inmanta.app"]
            project_dir = os.path.join(self._server_storage["environments"], str(environment_id))

            if not os.path.exists(project_dir):
                LOGGER.info("Creating project directory for environment %s at %s", environment_id, project_dir)
                os.mkdir(project_dir)

            # checkout repo
            if not os.path.exists(os.path.join(project_dir, ".git")):
                LOGGER.info("Cloning repository into environment directory %s", project_dir)
                result = yield self._run_compile_stage("Cloning repository", ["git", "clone", env.repo_url, "."], project_dir)
                stages.append(result)
                if result.returncode > 0:
                    return

            elif update_repo:
                LOGGER.info("Fetching changes from repo %s", env.repo_url)
                result = yield self._run_compile_stage("Fetching changes", ["git", "fetch", env.repo_url], project_dir)
                stages.append(result)

            # verify if branch is correct
            LOGGER.debug("Verifying correct branch")
            sub_process = process.Subprocess(["git", "branch"],
                                             stdout=process.Subprocess.STREAM,
                                             stderr=process.Subprocess.STREAM,
                                             cwd=project_dir)

            out, _, _ = yield [sub_process.stdout.read_until_close(),
                               sub_process.stderr.read_until_close(),
                               sub_process.wait_for_exit(raise_error=False)]

            o = re.search(r"\* ([^\s]+)$", out.decode(), re.MULTILINE)
            if o is not None and env.repo_branch != o.group(1):
                LOGGER.info("Repository is at %s branch, switching to %s", o.group(1), env.repo_branch)
                result = yield self._run_compile_stage("switching branch", ["git", "checkout", env.repo_branch], project_dir)
                stages.append(result)

            if update_repo:
                result = yield self._run_compile_stage("Pulling updates", ["git", "pull"], project_dir)
                stages.append(result)
                LOGGER.info("Installing and updating modules")
                result = yield self._run_compile_stage("Installing modules", inmanta_path + ["modules", "install"], project_dir,
                                                       env=os.environ.copy())
                stages.append(result)
                result = yield self._run_compile_stage("Updating modules", inmanta_path + ["modules", "update"], project_dir,
                                                       env=os.environ.copy())
                stages.append(result)

            LOGGER.info("Recompiling configuration model")
            server_address = opt.server_address.get()
            cmd = inmanta_path + ["-vvv", "export", "-e", str(environment_id), "--server_address", server_address,
                                  "--server_port", opt.transport_port.get(), "--metadata", json.dumps(metadata)]
            if config.Config.get("server", "auth", False):
                token = encode_token(["compiler", "api"], str(environment_id))
                cmd.append("--token")
                cmd.append(token)

            if opt.server_ssl_cert.get() is not None:
                cmd.append("--ssl")

            if opt.server_ssl_ca_cert.get() is not None:
                cmd.append("--ssl-ca-cert")
                cmd.append(opt.server_ssl_ca_cert.get())

            result = yield self._run_compile_stage("Recompiling configuration model", cmd, project_dir, env=os.environ.copy())

            stages.append(result)
        except Exception:
            LOGGER.exception("An error occured while recompiling")
        finally:
            end = datetime.datetime.now()
            self._recompiles[environment_id] = end

            comp = data.Compile(environment=environment_id, started=requested, completed=end)

            for stage in stages:
                stage.compile = comp.id

            yield comp.insert()
            yield data.Report.insert_many(stages)

    @protocol.handle(methods.get_reports, env="tid")
    @gen.coroutine
    def get_reports(self, env, start=None, end=None, limit=None):
        argscount = len([x for x in [start, end, limit] if x is not None])
        if argscount == 3:
            return 500, {"message": "Limit, start and end can not be set together"}
        if env is None:
            return 404, {"message": "The given environment id does not exist!"}

        if start is not None:
            start = dateutil.parser.parse(start)
        if end is not None:
            end = dateutil.parser.parse(end)
        models = yield data.Compile.get_reports(env.id, limit, start, end)

        return 200, {"reports": models}

    @protocol.handle(methods.get_report, compile_id="id")
    @gen.coroutine
    def get_report(self, compile_id):
        report = yield data.Compile.get_report(compile_id)

        if report is None:
            return 404

        return 200, {"report": report}

    @protocol.handle(methods.decomission_environment, env="id")
    @gen.coroutine
    def decomission_environment(self, env, metadata):
        version = int(time.time())
        if metadata is None:
            metadata = {
                "message": "Decommission of environment",
                "type": "api"
            }
        result = yield self.put_version(env, version, [], {}, [], {const.EXPORT_META_DATA: metadata})
        return result, {"version": version}

    @protocol.handle(methods.clear_environment, env="id")
    @gen.coroutine
    def clear_environment(self, env: data.Environment):
        """
            Clear the environment
        """
        yield self.agentmanager.stop_agents(env)
        yield env.delete_cascade(only_content=True)

        project_dir = os.path.join(self._server_storage["environments"], str(env.id))
        if os.path.exists(project_dir):
            shutil.rmtree(project_dir)

        return 200

    @protocol.handle(methods.create_token, env="tid")
    @gen.coroutine
    def create_token(self, env, client_types, idempotent):
        """
            Create a new auth token for this environment
        """
        return 200, {"token": encode_token(client_types, str(env.id), idempotent)}<|MERGE_RESOLUTION|>--- conflicted
+++ resolved
@@ -36,13 +36,8 @@
 from typing import Dict, Any
 
 from inmanta import const
-<<<<<<< HEAD
 from inmanta import data_pg as data, config
-from inmanta import methods
-=======
-from inmanta import data, config
 from inmanta.data import Environment
->>>>>>> 6101cd98
 from inmanta.server import protocol, SLICE_SERVER
 from inmanta.ast import type
 from inmanta.resources import Id
@@ -113,10 +108,8 @@
     @gen.coroutine
     def stop(self):
         yield super().stop()
-<<<<<<< HEAD
+        yield self._close_resource_action_logger()
         yield data.disconnect()
-=======
-        yield self._close_resource_action_logger()
 
     @gen.coroutine
     def _create_resource_action_logger(self):
@@ -142,7 +135,6 @@
     def _write_to_resource_action_log(self, log_line):
         if self._resource_action_logger:
             log_line.write_to_logger(self._resource_action_logger)
->>>>>>> 6101cd98
 
     def get_agent_client(self, tid: UUID, endpoint):
         return self.agentmanager.get_agent_client(tid, endpoint)
