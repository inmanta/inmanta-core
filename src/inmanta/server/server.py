--- conflicted
+++ resolved
@@ -895,157 +895,6 @@
 
         return 200
 
-<<<<<<< HEAD
-=======
-    def _agent_matches(self, agent_name):
-        agent_globs = [x.strip() for x in opt.server_agent_autostart.get()]
-
-        for agent_glob in agent_globs:
-            if glob.fnmatch.fnmatchcase(agent_name, agent_glob):
-                return True
-
-        return False
-
-    def _log_agent_output(self, environment_id, proc):
-        fds = {proc.stdout: open(os.path.join(self._server_storage["logs"], "agent-%s.log" % environment_id), "wb+"),
-               proc.stderr: open(os.path.join(self._server_storage["logs"], "agent-%s.err" % environment_id), "wb+")}
-
-        def check_io():
-            ready_to_read = select.select([proc.stdout, proc.stderr], [], [], 1000)[0]
-            for io in ready_to_read:
-                line = io.readline()
-                fds[io].write(line)
-
-        # keep checking stdout/stderr until the child exits
-        while proc.poll() is None:
-            check_io()
-
-        check_io()  # check again to catch anything after the process exits
-
-        for fd in fds.values():
-            fd.close()
-
-        return proc.wait()
-
-    @gen.coroutine
-    def _ensure_agents(self, environment_id: str, agents):
-        agents = [agent for agent in agents if self._agent_matches(agent)]
-        if len(agents) > 0:
-            with (yield LOCK.acquire()):
-                LOGGER.info("%s matches agents managed by server, ensuring it is started.", agents)
-                agent_data = None
-                if environment_id in self._requires_agents:
-                    agent_data = self._requires_agents[environment_id]
-
-                if agent_data is None:
-                    agent_data = {"agents": set(), "process": None}
-                    self._requires_agents[environment_id] = agent_data
-
-                for agent in agents:
-                    agent_data["agents"].add(agent)
-
-                yield self.__do_start_agent(agent_data, environment_id)
-
-    @gen.coroutine
-    def _ensure_agent(self, environment_id: str, agent_name):
-        """
-            Ensure that the agent is running if required
-        """
-        if self._agent_matches(agent_name):
-            with (yield LOCK.acquire()):
-                LOGGER.info("%s matches agents managed by server, ensuring it is started.", agent_name)
-                agent_data = None
-                if environment_id in self._requires_agents:
-                    agent_data = self._requires_agents[environment_id]
-
-                    if agent_name in agent_data["agents"]:
-                        return
-
-                if agent_data is None:
-                    agent_data = {"agents": set(), "process": None}
-                    self._requires_agents[environment_id] = agent_data
-
-                agent_data["agents"].add(agent_name)
-
-                yield self.__do_start_agent(agent_data, environment_id)
-
-    @gen.coroutine
-    def __do_start_agent(self, agent_data, environment_id):
-        import inmanta.agent.config
-
-        agent_names = ",".join(agent_data["agents"])
-
-        agent_map = {}
-        for agent in agent_data["agents"]:
-            try:
-                gw = RemoteIO(agent)
-                gw.close()
-            except HostNotFoundException:
-                agent_map[agent] = "localhost"
-
-        port = opt.transport_port.get()
-
-        # generate config file
-        config = """[config]
-heartbeat-interval = 60
-state-dir=%(statedir)s
-
-agent-names = %(agents)s
-environment=%(env_id)s
-agent-map=%(agent_map)s
-python_binary=%(python_binary)s
-agent-splay=0
-
-[agent_rest_transport]
-port=%(port)s
-host=localhost
-""" % {"agents": agent_names, "env_id": environment_id, "port": port,
-            "python_binary": inmanta.agent.config.python_binary.get(),
-            "agent_map": ",".join(["%s=%s" % (k, v) for k, v in agent_map.items()]),
-            "statedir": opt.state_dir.get()}
-
-        user = opt.server_username.get()
-        passwd = opt.server_password.get()
-
-        if user is not None and passwd is not None:
-            config += """
-username=%s
-password=%s
-""" % (user, passwd)
-
-        ssl_cert = opt.server_ssl_key.get()
-        ssl_ca = opt.server_ssl_cert.get()
-        if ssl_ca is not None and ssl_cert is not None:
-            config += """
-ssl=True
-ssl_ca_cert_file=%s
-""" % (ssl_ca)
-
-        config_dir = os.path.join(self._server_storage["agents"], str(environment_id))
-        if not os.path.exists(config_dir):
-            os.mkdir(config_dir)
-
-        config_path = os.path.join(config_dir, "agent.cfg")
-        with open(config_path, "w+") as fd:
-            fd.write(config)
-
-        proc = self._fork_inmanta(["-vvv", "--config", config_path, "agent"])
-
-        if agent_data["process"] is not None:
-            LOGGER.debug("Terminating old agent with PID %s", agent_data["process"].pid)
-            agent_data["process"].terminate()
-
-        # FIXME: include agent
-        threading.Thread(target=self._log_agent_output, args=(environment_id, proc)).start()
-        agent_data["process"] = proc
-        self._requires_agents[environment_id] = agent_data
-        # wait a bit here to make sure the agents registers with the server
-        # TODO: queue calls in agent work queue even if agent is not available
-        yield gen.sleep(2)
-
-        LOGGER.debug("Started new agent with PID %s", proc.pid)
-
->>>>>>> abc13f7f
     @protocol.handle(methods.CMVersionMethod.release_version)
     @gen.coroutine
     def release_version(self, tid, id, push):
@@ -1070,12 +919,8 @@
                 yield rv.resource.load_references()
                 agents.add(rv.resource.agent)
 
-<<<<<<< HEAD
             yield self.agentmanager._ensure_agents(str(tid), agents)
 
-=======
-            yield self._ensure_agents(str(tid), agents)
->>>>>>> abc13f7f
             for agent in agents:
                 client = self.get_agent_client(tid, agent)
                 if client is not None:
