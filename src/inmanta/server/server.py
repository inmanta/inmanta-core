"""
    Copyright 2018 Inmanta

    Licensed under the Apache License, Version 2.0 (the "License");
    you may not use this file except in compliance with the License.
    You may obtain a copy of the License at

        http://www.apache.org/licenses/LICENSE-2.0

    Unless required by applicable law or agreed to in writing, software
    distributed under the License is distributed on an "AS IS" BASIS,
    WITHOUT WARRANTIES OR CONDITIONS OF ANY KIND, either express or implied.
    See the License for the specific language governing permissions and
    limitations under the License.

    Contact: code@inmanta.com
"""
import asyncio
import base64
import datetime
import difflib
import logging
import os
import shutil
import time
import uuid
from collections import defaultdict
from typing import TYPE_CHECKING, Any, Dict, List, Optional, Set, Union
from uuid import UUID

import asyncpg
import importlib_metadata
from tornado import locks

from inmanta import const, data
from inmanta.ast import type
from inmanta.const import STATE_UPDATE, TERMINAL_STATES, TRANSIENT_STATES, VALID_STATES_ON_STATE_UPDATE
from inmanta.data.model import ExtensionStatus, SliceStatus, StatusResponse
from inmanta.protocol import encode_token, exceptions, methods
from inmanta.protocol.common import attach_warnings
from inmanta.protocol.exceptions import BadRequest, NotFound
from inmanta.reporter import InfluxReporter
from inmanta.resources import Id
from inmanta.server import (
    SLICE_AGENT_MANAGER,
    SLICE_COMPILER,
    SLICE_DATABASE,
    SLICE_SERVER,
    SLICE_SESSION_MANAGER,
    SLICE_TRANSPORT,
)
from inmanta.server import config as opt
from inmanta.server import protocol
from inmanta.types import Apireturn, ArgumentTypes, JsonType, PrimitiveTypes, ReturnTupple, Warnings
from inmanta.util import hash_file

LOGGER = logging.getLogger(__name__)

if TYPE_CHECKING:
    from inmanta.server.agentmanager import AgentManager
    from inmanta.server.compilerservice import CompilerService

DBLIMIT = 100000


def error_and_log(message: str, **context: Any) -> None:
    """
    :param message: message to return both to logger and to remote caller
    :param context: additional context to attach to log
    """
    ctx = ",".join([f"{k}: {v}" for k, v in context.items()])
    LOGGER.error("%s %s", message, ctx)
    raise BadRequest(message)


class ResourceActionLogLine(logging.LogRecord):
    """ A special log record that is used to report log lines that come from the agent
    """

    def __init__(self, logger_name: str, level: str, msg: str, created: datetime.datetime) -> None:
        super().__init__(
            name=logger_name,
            level=level,
            pathname="(unknown file)",
            lineno=0,
            msg=msg,
            args=[],
            exc_info=None,
            func=None,
            sinfo=None,
        )

        self.created = created.timestamp()
        self.msecs = (self.created - int(self.created)) * 1000
        self.relativeCreated = (self.created - logging._startTime) * 1000


class DatabaseSlice(protocol.ServerSlice):
    """Slice to initialize the database"""

    def __init__(self) -> None:
        super(DatabaseSlice, self).__init__(SLICE_DATABASE)
        self._pool: Optional[asyncpg.pool.Pool] = None

    async def start(self) -> None:
        await self.connect_database()

    async def stop(self) -> None:
        await self.disconnect_database()
        self._pool = None

    def get_dependencies(self) -> List[str]:
        return []

    async def connect_database(self) -> None:
        """ Connect to the database
        """
        database_host = opt.db_host.get()
        database_port = opt.db_port.get()

        database_username = opt.db_username.get()
        database_password = opt.db_password.get()
        self._pool = await data.connect(database_host, database_port, opt.db_name.get(), database_username, database_password)
        LOGGER.info("Connected to PostgreSQL database %s on %s:%d", opt.db_name.get(), database_host, database_port)

    async def disconnect_database(self) -> None:
        """ Disconnect the database
        """
        await data.disconnect()

    async def get_status(self) -> Dict[str, ArgumentTypes]:
        """ Get the status of the database connection
        """
        return {
            "connected": self._pool is not None,
            "max_pool": self._pool._maxsize,
            "open_connections": len([x for x in self._pool._holders if x._con is not None and not x._con.is_closed()]),
            "database": opt.db_name.get(),
            "host": opt.db_host.get(),
        }


class Server(protocol.ServerSlice):
    """
        The central Inmanta server that communicates with clients and agents and persists configuration
        information
    """

    _server_storage: Dict[str, str]
    compiler: "CompilerService"
    _server: protocol.Server

    def __init__(self) -> None:
        super().__init__(name=SLICE_SERVER)
        LOGGER.info("Starting server endpoint")

        self.setup_dashboard()
        self.dryrun_lock = locks.Lock()
        self._fact_expire = opt.server_fact_expire.get()
        self._fact_renew = opt.server_fact_renew.get()

        self._resource_action_loggers: Dict[uuid.UUID, logging.Logger] = {}
        self._resource_action_handlers: Dict[uuid.UUID, logging.Handler] = {}

        self._increment_cache = {}
        # lock to ensure only one inflight request
        self._increment_cache_locks: Dict[uuid.UUID, locks.Lock] = defaultdict(lambda: locks.Lock())
        self._influx_db_reporter: Optional[InfluxReporter] = None

    def get_dependencies(self) -> List[str]:
        return [SLICE_SESSION_MANAGER, SLICE_DATABASE]

    def get_depended_by(self) -> List[str]:
        return [SLICE_TRANSPORT]

    async def prestart(self, server: protocol.Server) -> None:
        self._server = server
        self._server_storage: Dict[str, str] = self.check_storage()
        self.agentmanager: "AgentManager" = server.get_slice(SLICE_AGENT_MANAGER)
        self.compiler: "CompilerService" = server.get_slice(SLICE_COMPILER)

    async def start(self) -> None:
        self.schedule(self.renew_expired_facts, self._fact_renew)
        self.schedule(self._purge_versions, opt.server_purge_version_interval.get())
        self.schedule(data.ResourceAction.purge_logs, opt.server_purge_resource_action_logs_interval.get())

        self.add_background_task(self._purge_versions())
        self.start_metric_reporters()

        await super().start()

    async def stop(self) -> None:
        await super().stop()
        self._close_resource_action_loggers()
        self.stop_metric_reporters()

    def stop_metric_reporters(self) -> None:
        if self._influx_db_reporter:
            self._influx_db_reporter.stop()
            self._influx_db_reporter = None

    def start_metric_reporters(self) -> None:
        if opt.influxdb_host.get():
            self._influx_db_reporter = InfluxReporter(
                server=opt.influxdb_host.get(),
                port=opt.influxdb_port.get(),
                database=opt.influxdb_name.get(),
                username=opt.influxdb_username.get(),
                password=opt.influxdb_password,
                reporting_interval=opt.influxdb_interval.get(),
                autocreate_database=True,
                tags=opt.influxdb_tags.get(),
            )
            self._influx_db_reporter.start()

    @staticmethod
    def get_resource_action_log_file(environment: uuid.UUID) -> str:
        """Get the correct filename for the given environment
        :param environment: The environment id to get the file for
        :return: The path to the logfile
        """
        return os.path.join(opt.log_dir.get(), opt.server_resource_action_log_prefix.get() + str(environment) + ".log")

    def get_resource_action_logger(self, environment: uuid.UUID) -> logging.Logger:
        """Get the resource action logger for the given environment. If the logger was not created, create it.
        :param environment: The environment to get a logger for
        :return: The logger for the given environment.
        """
        if environment in self._resource_action_loggers:
            return self._resource_action_loggers[environment]

        resource_action_log = self.get_resource_action_log_file(environment)

        file_handler = logging.handlers.WatchedFileHandler(filename=resource_action_log, mode="a+")
        # Most logs will come from agents. We need to use their level and timestamp and their formatted message
        file_handler.setFormatter(logging.Formatter(fmt="%(message)s"))
        file_handler.setLevel(logging.DEBUG)

        resource_action_logger = logging.getLogger(const.NAME_RESOURCE_ACTION_LOGGER).getChild(str(environment))
        resource_action_logger.setLevel(logging.DEBUG)
        resource_action_logger.addHandler(file_handler)

        self._resource_action_loggers[environment] = resource_action_logger
        self._resource_action_handlers[environment] = file_handler

        return resource_action_logger

    def _close_resource_action_loggers(self) -> None:
        """Close all resource action loggers and their associated handlers"""
        try:
            while True:
                env, logger = self._resource_action_loggers.popitem()
                self._close_resource_action_logger(env, logger)
        except KeyError:
            pass

    def _close_resource_action_logger(self, env: uuid.UUID, logger: logging.Logger = None) -> None:
        """Close the given logger for the given env.
        :param env: The environment to close the logger for
        :param logger: The logger to close, if the logger is none it is retrieved
        """
        if logger is None:
            if env in self._resource_action_loggers:
                logger = self._resource_action_loggers.pop(env)
            else:
                return

        handler = self._resource_action_handlers.pop(env)
        logger.removeHandler(handler)
        handler.flush()
        handler.close()

    def log_resource_action(
        self, env: uuid.UUID, resource_ids: List[str], log_level: int, ts: datetime.datetime, message: str
    ) -> None:
        """Write the given log to the correct resource action logger"""
        logger = self.get_resource_action_logger(env)
        if len(resource_ids) == 0:
            message = "no resources: " + message
        elif len(resource_ids) > 1:
            message = "multiple resources: " + message
        else:
            message = resource_ids[0] + ": " + message
        log_record = ResourceActionLogLine(logger.name, log_level, message, ts)
        logger.handle(log_record)

    def get_agent_client(self, tid: UUID, endpoint: str) -> Optional[protocol.ReturnClient]:
        return self.agentmanager.get_agent_client(tid, endpoint)

    def setup_dashboard(self) -> None:
        """
            If configured, set up tornado to serve the dashboard
        """
        if not opt.dash_enable.get():
            return

        dashboard_path = opt.dash_path.get()
        if dashboard_path is None:
            LOGGER.warning("The dashboard is enabled in the configuration but its path is not configured.")
            return

        if not opt.server_enable_auth.get():
            auth = ""
        else:
            auth = """,
    'auth': {
        'realm': '%s',
        'url': '%s',
        'clientId': '%s'
    }""" % (
                opt.dash_realm.get(),
                opt.dash_auth_url.get(),
                opt.dash_client_id.get(),
            )

        content = """
angular.module('inmantaApi.config', []).constant('inmantaConfig', {
    'backend': window.location.origin+'/'%s
});
        """ % (
            auth
        )
        self.add_static_content("/dashboard/config.js", content=content)
        self.add_static_handler("/dashboard", dashboard_path, start=True)

    def clear_env_cache(self, env: data.Environment) -> None:
        LOGGER.log(const.LOG_LEVEL_TRACE, "Clearing cache for %s", env.id)
        self._increment_cache[env.id] = None

    async def _purge_versions(self) -> None:
        """
            Purge versions from the database
        """
        # TODO: move to data and use queries for delete
        envs = await data.Environment.get_list()
        for env_item in envs:
            # get available versions
            n_versions = opt.server_version_to_keep.get()
            versions = await data.ConfigurationModel.get_list(environment=env_item.id)
            if len(versions) > n_versions:
                LOGGER.info("Removing %s available versions from environment %s", len(versions) - n_versions, env_item.id)
                version_dict = {x.version: x for x in versions}
                delete_list = sorted(version_dict.keys())
                delete_list = delete_list[:-n_versions]

                for v in delete_list:
                    await version_dict[v].delete_cascade()

    def check_storage(self) -> Dict[str, str]:
        """
            Check if the server storage is configured and ready to use.
        """

        def _ensure_directory_exist(directory, *subdirs):
            directory = os.path.join(directory, *subdirs)
            if not os.path.exists(directory):
                os.mkdir(directory)
            return directory

        state_dir = opt.state_dir.get()
        server_state_dir = os.path.join(state_dir, "server")
        dir_map = {"server": _ensure_directory_exist(state_dir, "server")}
        dir_map["files"] = _ensure_directory_exist(server_state_dir, "files")
        dir_map["environments"] = _ensure_directory_exist(server_state_dir, "environments")
        dir_map["agents"] = _ensure_directory_exist(server_state_dir, "agents")
        dir_map["logs"] = _ensure_directory_exist(opt.log_dir.get())
        return dir_map

    async def renew_expired_facts(self) -> None:
        """
            Send out requests to renew expired facts
        """
        LOGGER.info("Renewing expired parameters")

        updated_before = datetime.datetime.now() - datetime.timedelta(0, (self._fact_expire - self._fact_renew))
        expired_params = await data.Parameter.get_updated_before(updated_before)

        LOGGER.debug("Renewing %d expired parameters" % len(expired_params))

        for param in expired_params:
            if param.environment is None:
                LOGGER.warning(
                    "Found parameter without environment (%s for resource %s). Deleting it.", param.name, param.resource_id
                )
                await param.delete()
            else:
                LOGGER.debug(
                    "Requesting new parameter value for %s of resource %s in env %s",
                    param.name,
                    param.resource_id,
                    param.environment,
                )
                await self.agentmanager.request_parameter(param.environment, param.resource_id)

        unknown_parameters = await data.UnknownParameter.get_list(resolved=False)
        for u in unknown_parameters:
            if u.environment is None:
                LOGGER.warning(
                    "Found unknown parameter without environment (%s for resource %s). Deleting it.", u.name, u.resource_id
                )
                await u.delete()
            else:
                LOGGER.debug("Requesting value for unknown parameter %s of resource %s in env %s", u.name, u.resource_id, u.id)
                await self.agentmanager.request_parameter(u.environment, u.resource_id)

        LOGGER.info("Done renewing expired parameters")

    @protocol.handle(methods.get_param, param_id="id", env="tid")
    async def get_param(self, env: data.Environment, param_id: str, resource_id: Optional[str] = None) -> Apireturn:
        if resource_id is None:
            params = await data.Parameter.get_list(environment=env.id, name=param_id)
        else:
            params = await data.Parameter.get_list(environment=env.id, name=param_id, resource_id=resource_id)

        if len(params) == 0:
            if resource_id is not None:
                out = await self.agentmanager.request_parameter(env.id, resource_id)
                return out
            return 404

        param = params[0]

        # check if it was expired
        now = datetime.datetime.now()
        if resource_id is None or (param.updated + datetime.timedelta(0, self._fact_expire)) > now:
            return 200, {"parameter": params[0]}

        LOGGER.info("Parameter %s of resource %s expired.", param_id, resource_id)
        out = await self.agentmanager.request_parameter(env.id, resource_id)
        return out

    async def _update_param(
        self,
        env: data.Environment,
        name: str,
        value: str,
        source: str,
        resource_id: str,
        metadata: JsonType,
        recompile: bool = False,
    ) -> bool:
        """
            Update or set a parameter.

            This method returns true if:
            - this update resolves an unknown
            - recompile is true and the parameter updates an existing parameter to a new value
        """
        LOGGER.debug("Updating/setting parameter %s in env %s (for resource %s)", name, env.id, resource_id)
        if not isinstance(value, str):
            value = str(value)

        if resource_id is None:
            resource_id = ""

        params = await data.Parameter.get_list(environment=env.id, name=name, resource_id=resource_id)

        value_updated = True
        if len(params) == 0:
            param = data.Parameter(
                environment=env.id,
                name=name,
                resource_id=resource_id,
                value=value,
                source=source,
                updated=datetime.datetime.now(),
                metadata=metadata,
            )
            await param.insert()
        else:
            param = params[0]
            value_updated = param.value != value
            await param.update(source=source, value=value, updated=datetime.datetime.now(), metadata=metadata)

        # check if the parameter is an unknown
        params = await data.UnknownParameter.get_list(environment=env.id, name=name, resource_id=resource_id, resolved=False)
        if len(params) > 0:
            LOGGER.info(
                "Received values for unknown parameters %s, triggering a recompile", ", ".join([x.name for x in params])
            )
            for p in params:
                await p.update_fields(resolved=True)

            return True

        return recompile and value_updated

    @protocol.handle(methods.set_param, param_id="id", env="tid")
    async def set_param(
        self,
        env: data.Environment,
        param_id: str,
        source: str,
        value: str,
        resource_id: str,
        metadata: JsonType,
        recompile: bool,
    ) -> Apireturn:
        result = await self._update_param(env, param_id, value, source, resource_id, metadata, recompile)
        warnings = None
        if result:
            compile_metadata = {
                "message": "Recompile model because one or more parameters were updated",
                "type": "param",
                "params": [(param_id, resource_id)],
            }
            warnings = await self._async_recompile(env, False, metadata=compile_metadata)

        if resource_id is None:
            resource_id = ""

        params = await data.Parameter.get_list(environment=env.id, name=param_id, resource_id=resource_id)

        return attach_warnings(200, {"parameter": params[0]}, warnings)

    @protocol.handle(methods.set_parameters, env="tid")
    async def set_parameters(self, env: data.Environment, parameters: JsonType) -> Apireturn:
        recompile = False
        compile_metadata = {
            "message": "Recompile model because one or more parameters were updated",
            "type": "param",
            "params": [],
        }
        for param in parameters:
            name = param["id"]
            source = param["source"]
            value = param["value"] if "value" in param else None
            resource_id = param["resource_id"] if "resource_id" in param else None
            metadata = param["metadata"] if "metadata" in param else None

            result = await self._update_param(env, name, value, source, resource_id, metadata)
            if result:
                recompile = True
                compile_metadata["params"].append((name, resource_id))

        warnings = None
        if recompile:
            warnings = await self._async_recompile(env, False, metadata=compile_metadata)

        return attach_warnings(200, None, warnings)

    @protocol.handle(methods.delete_param, env="tid", parameter_name="id")
    async def delete_param(self, env: data.Environment, parameter_name: str, resource_id: str) -> Apireturn:
        if resource_id is None:
            params = await data.Parameter.get_list(environment=env.id, name=parameter_name)
        else:
            params = await data.Parameter.get_list(environment=env.id, name=parameter_name, resource_id=resource_id)

        if len(params) == 0:
            return 404

        param = params[0]
        await param.delete()
        metadata = {
            "message": "Recompile model because one or more parameters were deleted",
            "type": "param",
            "params": [(param.name, param.resource_id)],
        }
        warnings = await self._async_recompile(env, False, metadata=metadata)

        return attach_warnings(200, None, warnings)

    @protocol.handle(methods.list_params, env="tid")
    async def list_params(self, env: data.Environment, query: Dict[str, str]) -> Apireturn:
        params = await data.Parameter.list_parameters(env.id, **query)
        return (
            200,
            {
                "parameters": params,
                "expire": self._fact_expire,
                "now": datetime.datetime.now().isoformat(timespec="microseconds"),
            },
        )

    @protocol.handle(methods.put_form, form_id="id", env="tid")
    async def put_form(self, env: data.Environment, form_id: str, form: JsonType) -> Apireturn:
        form_doc = await data.Form.get_form(environment=env.id, form_type=form_id)
        fields = {k: v["type"] for k, v in form["attributes"].items()}
        defaults = {k: v["default"] for k, v in form["attributes"].items() if "default" in v}
        field_options = {k: v["options"] for k, v in form["attributes"].items() if "options" in v}

        if form_doc is None:
            form_doc = data.Form(
                environment=env.id,
                form_type=form_id,
                fields=fields,
                defaults=defaults,
                options=form["options"],
                field_options=field_options,
            )
            await form_doc.insert()

        else:
            # update the definition
            form_doc.fields = fields
            form_doc.defaults = defaults
            form_doc.options = form["options"]
            form_doc.field_options = field_options

            await form_doc.update()

        return 200, {"form": {"id": form_doc.form_type}}

    @protocol.handle(methods.get_form, form_id="id", env="tid")
    async def get_form(self, env: data.Environment, form_id: str) -> Apireturn:
        form = await data.Form.get_form(environment=env.id, form_type=form_id)

        if form is None:
            return 404

        return 200, {"form": form}

    @protocol.handle(methods.list_forms, env="tid")
    async def list_forms(self, env: data.Environment) -> Apireturn:
        forms = await data.Form.get_list(environment=env.id)
        return 200, {"forms": [{"form_id": x.form_type, "form_type": x.form_type} for x in forms]}

    @protocol.handle(methods.list_records, env="tid")
    async def list_records(self, env: data.Environment, form_type: str, include_record: bool) -> Apireturn:
        form_type = await data.Form.get_form(environment=env.id, form_type=form_type)
        if form_type is None:
            return 404, {"message": "No form is defined with id %s" % form_type}

        records = await data.FormRecord.get_list(form=form_type.form_type)

        if not include_record:
            return 200, {"records": [{"id": r.id, "changed": r.changed} for r in records]}

        else:
            return 200, {"records": records}

    @protocol.handle(methods.get_record, record_id="id", env="tid")
    async def get_record(self, env: data.Environment, record_id: uuid.UUID) -> Apireturn:
        record = await data.FormRecord.get_by_id(record_id)
        if record is None:
            return 404, {"message": "The record with id %s does not exist" % record_id}

        return 200, {"record": record}

    @protocol.handle(methods.update_record, record_id="id", env="tid")
    async def update_record(self, env: data.Environment, record_id: uuid.UUID, form: JsonType) -> Apireturn:
        record = await data.FormRecord.get_by_id(record_id)
        if record is None:
            return 404, {"message": "The record with id %s does not exist" % record_id}
        if record.environment != env.id:
            return 404, {"message": "The record with id %s does not exist" % record_id}

        form_def = await data.Form.get_one(environment=env.id, form_type=record.form)

        record.changed = datetime.datetime.now()

        for k, _v in form_def.fields.items():
            if k in form_def.fields and k in form:
                value = form[k]
                field_type = form_def.fields[k]
                if field_type in type.TYPES:
                    type_obj = type.TYPES[field_type]
                    record.fields[k] = type_obj.cast(value)
                else:
                    LOGGER.warning("Field %s in record %s of form %s has an invalid type." % (k, record_id, form))

        await record.update()

        metadata = {
            "message": "Recompile model because a form record was updated",
            "type": "form",
            "records": [str(record_id)],
            "form": form,
        }

        warnings = await self._async_recompile(env, False, metadata=metadata)
        return attach_warnings(200, {"record": record}, warnings)

    @protocol.handle(methods.create_record, env="tid")
    async def create_record(self, env: data.Environment, form_type: str, form: JsonType) -> Apireturn:
        form_obj = await data.Form.get_form(environment=env.id, form_type=form_type)

        if form_obj is None:
            return 404, {"message": "The form %s does not exist in env %s" % (env.id, form_type)}

        record = data.FormRecord(environment=env.id, form=form_obj.form_type, fields={})
        record.changed = datetime.datetime.now()

        for k, _v in form_obj.fields.items():
            if k in form:
                value = form[k]
                field_type = form_obj.fields[k]
                if field_type in type.TYPES:
                    type_obj = type.TYPES[field_type]
                    record.fields[k] = type_obj.cast(value)
                else:
                    LOGGER.warning("Field %s in form %s has an invalid type." % (k, form_type))

        await record.insert()
        metadata = {
            "message": "Recompile model because a form record was inserted",
            "type": "form",
            "records": [str(record.id)],
            "form": form,
        }
        warnings = await self._async_recompile(env, False, metadata=metadata)

        return attach_warnings(200, {"record": record}, warnings)

    @protocol.handle(methods.delete_record, record_id="id", env="tid")
    async def delete_record(self, env: data.Environment, record_id: uuid.UUID) -> Apireturn:
        record = await data.FormRecord.get_by_id(record_id)
        if record is None:
            raise NotFound()
        await record.delete()

        metadata = {
            "message": "Recompile model because a form record was removed",
            "type": "form",
            "records": [str(record.id)],
            "form": record.form,
        }

        warnings = await self._async_recompile(env, False, metadata=metadata)

        return attach_warnings(200, None, warnings)

    @protocol.handle(methods.upload_file, file_hash="id")
    async def upload_file(self, file_hash: str, content: str) -> Apireturn:
        content = base64.b64decode(content)
        return self.upload_file_internal(file_hash, content)

    def upload_file_internal(self, file_hash, content) -> Apireturn:
        file_name = os.path.join(self._server_storage["files"], file_hash)

        if os.path.exists(file_name):
            return 500, {"message": "A file with this id already exists."}

        if hash_file(content) != file_hash:
            return 400, {"message": "The hash does not match the content"}

        with open(file_name, "wb+") as fd:
            fd.write(content)

        return 200

    @protocol.handle(methods.stat_file, file_hash="id")
    async def stat_file(self, file_hash: str) -> Apireturn:
        file_name = os.path.join(self._server_storage["files"], file_hash)

        if os.path.exists(file_name):
            return 200
        else:
            return 404

    @protocol.handle(methods.get_file, file_hash="id")
    async def get_file(self, file_hash: str) -> ReturnTupple:
        ret, content = self.get_file_internal(file_hash)
        if ret == 200:
            return 200, {"content": base64.b64encode(content).decode("ascii")}
        else:
            return ret, content

    def get_file_internal(self, file_hash: str) -> ReturnTupple:
        """get_file, but on return code 200, content is not encoded """

        file_name = os.path.join(self._server_storage["files"], file_hash)

        if not os.path.exists(file_name):
            return 404, None

        else:
            with open(file_name, "rb") as fd:
                content = fd.read()
                actualhash = hash_file(content)
                if actualhash != file_hash:
                    if opt.server_delete_currupt_files.get():
                        LOGGER.error(
                            "File corrupt, expected hash %s but found %s at %s, Deleting file"
                            % (file_hash, actualhash, file_name)
                        )
                        try:
                            os.remove(file_name)
                        except OSError:
                            LOGGER.exception("Failed to delete file %s" % (file_name))
                            return (
                                500,
                                {
                                    "message": (
                                        "File corrupt, expected hash %s but found %s,"
                                        " Failed to delete file, please contact the server administrator"
                                    )
                                    % (file_hash, actualhash)
                                },
                            )
                        return (
                            500,
                            {
                                "message": (
                                    "File corrupt, expected hash %s but found %s, "
                                    "Deleting file, please re-upload the corrupt file"
                                )
                                % (file_hash, actualhash)
                            },
                        )
                    else:
                        LOGGER.error("File corrupt, expected hash %s but found %s at %s" % (file_hash, actualhash, file_name))
                        return (
                            500,
                            {
                                "message": (
                                    "File corrupt, expected hash %s but found %s," " please contact the server administrator"
                                )
                                % (file_hash, actualhash)
                            },
                        )
                return 200, content

    @protocol.handle(methods.stat_files)
    async def stat_files(self, files: List[str]) -> ReturnTupple:
        """
            Return which files in the list exist on the server
        """
        response: List[str] = []
        for f in files:
            f_path = os.path.join(self._server_storage["files"], f)
            if not os.path.exists(f_path):
                response.append(f)

        return 200, {"files": response}

    @protocol.handle(methods.diff)
    async def file_diff(self, a: str, b: str) -> Apireturn:
        """
            Diff the two files identified with the two hashes
        """
        if a == "" or a == "0":
            a_lines: List[str] = []
        else:
            a_path = os.path.join(self._server_storage["files"], a)
            if not os.path.exists(a_path):
                return 404

            with open(a_path, "r") as fd:
                a_lines = fd.readlines()

        if b == "" or b == "0":
            b_lines: List[str] = []
        else:
            b_path = os.path.join(self._server_storage["files"], b)
            if not os.path.exists(b_path):
                return 404

            with open(b_path, "r") as fd:
                b_lines = fd.readlines()

        try:
            diff = difflib.unified_diff(a_lines, b_lines, fromfile=a, tofile=b)
        except FileNotFoundError:
            return 404

        return 200, {"diff": list(diff)}

    @protocol.handle(methods.get_resource, resource_id="id", env="tid")
    async def get_resource(
        self,
        env: data.Environment,
        resource_id: str,
        logs: bool,
        status: bool,
        log_action: const.ResourceAction,
        log_limit: int,
    ) -> Apireturn:
        resv = await data.Resource.get(env.id, resource_id)
        if resv is None:
            return 404, {"message": "The resource with the given id does not exist in the given environment"}

        if status is not None and status:
            return 200, {"status": resv.status}

        actions: List[data.ResourceAction] = []
        if bool(logs):
            action_name = None
            if log_action is not None:
                action_name = log_action.name

            actions = await data.ResourceAction.get_log(
                environment=env.id, resource_version_id=resource_id, action=action_name, limit=log_limit
            )

        return 200, {"resource": resv, "logs": actions}

    @protocol.handle(methods.get_resources_for_agent, env="tid")
    async def get_resources_for_agent(
        self, env: data.Environment, agent: str, version: str, sid: uuid.UUID, incremental_deploy: bool
    ) -> Apireturn:
        if not self.agentmanager.is_primary(env, sid, agent):
            return 409, {"message": "This agent is not currently the primary for the endpoint %s (sid: %s)" % (agent, sid)}
        if incremental_deploy:
            if version is not None:
                return 500, {"message": "Cannot request increment for a specific version"}
            result = await self.get_resource_increment_for_agent(env, agent)
        else:
            result = await self.get_all_resources_for_agent(env, agent, version)
        return result

    async def get_all_resources_for_agent(self, env: data.Environment, agent: str, version: str) -> Apireturn:
        started = datetime.datetime.now()
        if version is None:
            version = await data.ConfigurationModel.get_version_nr_latest_version(env.id)
            if version is None:
                return 404, {"message": "No version available"}

        else:
            exists = await data.ConfigurationModel.version_exists(environment=env.id, version=version)
            if not exists:
                return 404, {"message": "The given version does not exist"}

        deploy_model = []

        resources = await data.Resource.get_resources_for_version(env.id, version, agent)

        resource_ids = []
        for rv in resources:
            deploy_model.append(rv.to_dict())
            resource_ids.append(rv.resource_version_id)

        now = datetime.datetime.now()

        log_line = data.LogLine.log(logging.INFO, "Resource version pulled by client for agent %(agent)s state", agent=agent)
        self.log_resource_action(env.id, resource_ids, logging.INFO, now, log_line.msg)
        ra = data.ResourceAction(
            environment=env.id,
            resource_version_ids=resource_ids,
            action=const.ResourceAction.pull,
            action_id=uuid.uuid4(),
            started=started,
            finished=now,
            messages=[log_line],
        )
        await ra.insert()

        return 200, {"environment": env.id, "agent": agent, "version": version, "resources": deploy_model}

    async def get_resource_increment_for_agent(self, env: data.Environment, agent: str) -> Apireturn:
        started = datetime.datetime.now()

        version = await data.ConfigurationModel.get_version_nr_latest_version(env.id)
        if version is None:
            return 404, {"message": "No version available"}

        increment = self._increment_cache.get(env.id, None)
        if increment is None:
            with (await self._increment_cache_locks[env.id].acquire()):
                increment = self._increment_cache.get(env.id, None)
                if increment is None:
                    increment = await data.ConfigurationModel.get_increment(env.id, version)
                    self._increment_cache[env.id] = increment

        increment_ids, neg_increment = increment

        # set already done to deployed
        now = datetime.datetime.now()

        def on_agent(res):
            idr = Id.parse_id(res)
            return idr.get_agent_name() == agent

        neg_increment = [res_id for res_id in neg_increment if on_agent(res_id)]

        logline = {
            "level": "INFO",
            "msg": "Setting deployed due to known good status",
            "timestamp": now.isoformat(timespec="microseconds"),
            "args": [],
        }
        self.add_background_task(
            self.resource_action_update(
                env,
                neg_increment,
                action_id=uuid.uuid4(),
                started=now,
                finished=now,
                status=const.ResourceState.deployed,
                # does this require a different ResourceAction?
                action=const.ResourceAction.deploy,
                changes={},
                messages=[logline],
                change=const.Change.nochange,
                send_events=False,
                keep_increment_cache=True,
            )
        )

        resources = await data.Resource.get_resources_for_version(env.id, version, agent)

        deploy_model: List[Dict[str, Any]] = []
        resource_ids: List[str] = []
        for rv in resources:
            if rv.resource_version_id not in increment_ids:
                continue

            def in_requires(req):
                if req in increment_ids:
                    return True
                idr = Id.parse_id(req)
                return idr.get_agent_name() != agent

            rv.attributes["requires"] = [r for r in rv.attributes["requires"] if in_requires(r)]

            deploy_model.append(rv.to_dict())
            resource_ids.append(rv.resource_version_id)

        ra = data.ResourceAction(
            environment=env.id,
            resource_version_ids=resource_ids,
            action=const.ResourceAction.pull,
            action_id=uuid.uuid4(),
            started=started,
            finished=now,
            messages=[
                data.LogLine.log(logging.INFO, "Resource version pulled by client for agent %(agent)s state", agent=agent)
            ],
        )
        await ra.insert()

        return 200, {"environment": env.id, "agent": agent, "version": version, "resources": deploy_model}

    @protocol.handle(methods.list_versions, env="tid")
    async def list_version(self, env: data.Environment, start: Optional[int] = None, limit: Optional[int] = None) -> Apireturn:
        if (start is None and limit is not None) or (limit is None and start is not None):
            return 500, {"message": "Start and limit should always be set together."}

        if start is None:
            start = 0
            limit = data.DBLIMIT

        models = await data.ConfigurationModel.get_versions(env.id, start, limit)
        count = len(models)

        d = {"versions": models}

        if start is not None:
            d["start"] = start
            d["limit"] = limit

        d["count"] = count

        return 200, d

    @protocol.handle(methods.get_version, version_id="id", env="tid")
    async def get_version(
        self,
        env: data.Environment,
        version_id: int,
        include_logs: Optional[bool] = None,
        log_filter: Optional[str] = None,
        limit: Optional[int] = 0,
    ) -> Apireturn:
        version = await data.ConfigurationModel.get_version(env.id, version_id)
        if version is None:
            return 404, {"message": "The given configuration model does not exist yet."}

        resources = await data.Resource.get_resources_for_version(env.id, version_id, no_obj=True)
        if resources is None:
            return 404, {"message": "The given configuration model does not exist yet."}

        d = {"model": version}

        # todo: batch get_log into single query?
        d["resources"] = []
        for res_dict in resources:
            if bool(include_logs):
                res_dict["actions"] = await data.ResourceAction.get_log(
                    env.id, res_dict["resource_version_id"], log_filter, limit
                )

            d["resources"].append(res_dict)

        d["unknowns"] = await data.UnknownParameter.get_list(environment=env.id, version=version_id)

        return 200, d

    @protocol.handle(methods.delete_version, version_id="id", env="tid")
    async def delete_version(self, env, version_id):
        version = await data.ConfigurationModel.get_version(env.id, version_id)
        if version is None:
            return 404, {"message": "The given configuration model does not exist yet."}

        await version.delete_cascade()
        return 200

    @protocol.handle(methods.put_version, env="tid")
    async def put_version(
        self,
        env: data.Environment,
        version: int,
        resources: List[JsonType],
        resource_state: Dict[str, const.ResourceState],
        unknowns: List[Dict[str, PrimitiveTypes]],
        version_info: JsonType,
    ) -> Apireturn:
        started = datetime.datetime.now()

        agents = set()
        # lookup for all RV's, lookup by resource id
        rv_dict = {}
        # reverse dependency tree, Resource.provides [:] -- Resource.requires as resource_id
        provides_tree: Dict[str, List[str]] = defaultdict(lambda: [])
        # list of all resources which have a cross agent dependency, as a tuple, (dependant,requires)
        cross_agent_dep = []
        # list of all resources which are undeployable
        undeployable: List[data.Resource] = []

        resource_objects = []
        resource_version_ids = []
        for res_dict in resources:
            res_obj = data.Resource.new(env.id, res_dict["id"])
            if res_obj.resource_id in resource_state:
                res_obj.status = const.ResourceState[resource_state[res_obj.resource_id]]
                if res_obj.status in const.UNDEPLOYABLE_STATES:
                    undeployable.append(res_obj)

            # collect all agents
            agents.add(res_obj.agent)

            attributes = {}
            for field, value in res_dict.items():
                if field != "id":
                    attributes[field] = value

            res_obj.attributes = attributes
            resource_objects.append(res_obj)
            resource_version_ids.append(res_obj.resource_version_id)

            rv_dict[res_obj.resource_id] = res_obj

            # find cross agent dependencies
            agent = res_obj.agent
            resc_id = res_obj.resource_id
            if "requires" not in attributes:
                LOGGER.warning("Received resource without requires attribute (%s)" % res_obj.resource_id)
            else:
                for req in attributes["requires"]:
                    rid = Id.parse_id(req)
                    provides_tree[rid.resource_str()].append(resc_id)
                    if rid.get_agent_name() != agent:
                        # it is a CAD
                        cross_agent_dep.append((res_obj, rid))

        # hook up all CADs
        for f, t in cross_agent_dep:
            res_obj = rv_dict[t.resource_str()]
            res_obj.provides.append(f.resource_version_id)

        # detect failed compiles
        def safe_get(input, key, default):
            if not isinstance(input, dict):
                return default
            if key not in input:
                return default
            return input[key]

        metadata = safe_get(version_info, const.EXPORT_META_DATA, {})
        compile_state = safe_get(metadata, const.META_DATA_COMPILE_STATE, "")
        failed = compile_state == const.Compilestate.failed.name

        resources_to_purge: List[data.Resource] = []
        if not failed:
            # search for deleted resources
            resources_to_purge = await data.Resource.get_deleted_resources(env.id, version, set(rv_dict.keys()))

            previous_requires = {}
            for res in resources_to_purge:
                LOGGER.warning("Purging %s, purged resource based on %s" % (res.resource_id, res.resource_version_id))

                attributes = res.attributes.copy()
                attributes["purged"] = True
                attributes["requires"] = []
                res_obj = data.Resource.new(
                    env.id, resource_version_id="%s,v=%s" % (res.resource_id, version), attributes=attributes
                )
                resource_objects.append(res_obj)

                previous_requires[res_obj.resource_id] = res.attributes["requires"]
                resource_version_ids.append(res_obj.resource_version_id)
                agents.add(res_obj.agent)
                rv_dict[res_obj.resource_id] = res_obj

            # invert dependencies on purges
            for res_id, requires in previous_requires.items():
                res_obj = rv_dict[res_id]
                for require in requires:
                    req_id = Id.parse_id(require)

                    if req_id.resource_str() in rv_dict:
                        req_res = rv_dict[req_id.resource_str()]

                        req_res.attributes["requires"].append(res_obj.resource_version_id)
                        res_obj.provides.append(req_res.resource_version_id)

        undeployable_ids: List[str] = [res.resource_id for res in undeployable]
        # get skipped for undeployable
        work = list(undeployable_ids)
        skippeable: Set[str] = set()
        while len(work) > 0:
            current = work.pop()
            if current in skippeable:
                continue
            skippeable.add(current)
            work.extend(provides_tree[current])

        skippeable = sorted(list(skippeable - set(undeployable_ids)))

        try:
            cm = data.ConfigurationModel(
                environment=env.id,
                version=version,
                date=datetime.datetime.now(),
                total=len(resources),
                version_info=version_info,
                undeployable=undeployable_ids,
                skipped_for_undeployable=skippeable,
            )
            await cm.insert()
        except asyncpg.exceptions.UniqueViolationError:
            return 500, {"message": "The given version is already defined. Versions should be unique."}

        await data.Resource.insert_many(resource_objects)
        await cm.update_fields(total=cm.total + len(resources_to_purge))

        for uk in unknowns:
            if "resource" not in uk:
                uk["resource"] = ""

            if "metadata" not in uk:
                uk["metadata"] = {}

            up = data.UnknownParameter(
                resource_id=uk["resource"],
                name=uk["parameter"],
                source=uk["source"],
                environment=env.id,
                version=version,
                metadata=uk["metadata"],
            )
            await up.insert()

        for agent in agents:
            await self.agentmanager.ensure_agent_registered(env, agent)

        now = datetime.datetime.now()
        log_line = data.LogLine.log(logging.INFO, "Successfully stored version %(version)d", version=version)
        self.log_resource_action(env.id, resource_version_ids, logging.INFO, now, log_line.msg)
        ra = data.ResourceAction(
            environment=env.id,
            resource_version_ids=resource_version_ids,
            action_id=uuid.uuid4(),
            action=const.ResourceAction.store,
            started=started,
            finished=now,
            messages=[log_line],
        )
        await ra.insert()
        LOGGER.debug("Successfully stored version %d", version)

        self.clear_env_cache(env)

        auto_deploy = await env.get(data.AUTO_DEPLOY)
        if auto_deploy:
            LOGGER.debug("Auto deploying version %d", version)
            push_on_auto_deploy = await env.get(data.PUSH_ON_AUTO_DEPLOY)
            agent_trigger_method_on_autodeploy = await env.get(data.AGENT_TRIGGER_METHOD_ON_AUTO_DEPLOY)
            agent_trigger_method_on_autodeploy = const.AgentTriggerMethod[agent_trigger_method_on_autodeploy]
            await self.release_version(env, version, push_on_auto_deploy, agent_trigger_method_on_autodeploy)

        return 200

    @protocol.handle(methods.release_version, version_id="id", env="tid")
    async def release_version(
        self,
        env: data.Environment,
        version_id: int,
        push: bool,
        agent_trigger_method: Optional[const.AgentTriggerMethod] = None,
    ) -> Apireturn:
        model = await data.ConfigurationModel.get_version(env.id, version_id)
        if model is None:
            return 404, {"message": "The request version does not exist."}

        await model.update_fields(released=True, result=const.VersionState.deploying)

        if model.total == 0:
            await model.mark_done()
            return 200, {"model": model}

        # Already mark undeployable resources as deployed to create a better UX (change the version counters)
        undep = await model.get_undeployable()
        undep = [rid + ",v=%s" % version_id for rid in undep]

        now = datetime.datetime.now()

        # not checking error conditions
        await self.resource_action_update(
            env,
            undep,
            action_id=uuid.uuid4(),
            started=now,
            finished=now,
            status=const.ResourceState.undefined,
            action=const.ResourceAction.deploy,
            changes={},
            messages=[],
            change=const.Change.nochange,
            send_events=False,
        )

        skippable = await model.get_skipped_for_undeployable()
        skippable = [rid + ",v=%s" % version_id for rid in skippable]
        # not checking error conditions
        await self.resource_action_update(
            env,
            skippable,
            action_id=uuid.uuid4(),
            started=now,
            finished=now,
            status=const.ResourceState.skipped_for_undefined,
            action=const.ResourceAction.deploy,
            changes={},
            messages=[],
            change=const.Change.nochange,
            send_events=False,
        )

        if push:
            # fetch all resource in this cm and create a list of distinct agents
            agents = await data.ConfigurationModel.get_agents(env.id, version_id)
            await self.agentmanager._ensure_agents(env, agents)

            for agent in agents:
                client = self.get_agent_client(env.id, agent)
                if client is not None:
                    if not agent_trigger_method:
                        # Ensure backward compatibility
                        incremental_deploy = False
                    else:
                        incremental_deploy = agent_trigger_method is const.AgentTriggerMethod.push_incremental_deploy
                    self.add_background_task(client.trigger(env.id, agent, incremental_deploy))
                else:
                    LOGGER.warning("Agent %s from model %s in env %s is not available for a deploy", agent, version_id, env.id)

        return 200, {"model": model}

    @protocol.handle(methods.deploy, env="tid")
    async def deploy(
        self,
        env: data.Environment,
        agent_trigger_method: const.AgentTriggerMethod = const.AgentTriggerMethod.push_full_deploy,
        agents: List[str] = None,
    ) -> Apireturn:
        warnings = []

        # get latest version
        version_id = await data.ConfigurationModel.get_version_nr_latest_version(env.id)
        if version_id is None:
            return 404, {"message": "No version available"}

        # filter agents
        allagents = await data.ConfigurationModel.get_agents(env.id, version_id)
        if agents is not None:
            required = set(agents)
            present = set(allagents)
            allagents = list(required.intersection(present))
            notfound = required - present
            if notfound:
                warnings.append(
                    "Model version %d does not contain agents named [%s]" % (version_id, ",".join(sorted(list(notfound))))
                )

        if not allagents:
            return attach_warnings(404, {"message": "No agent could be reached"}, warnings)

        present = set()
        absent = set()

        await self.agentmanager._ensure_agents(env, allagents)

        for agent in allagents:
            client = self.get_agent_client(env.id, agent)
            if client is not None:
                incremental_deploy = agent_trigger_method is const.AgentTriggerMethod.push_incremental_deploy
                self.add_background_task(client.trigger(env.id, agent, incremental_deploy))
                present.add(agent)
            else:
                absent.add(agent)

        if absent:
            warnings.append("Could not reach agents named [%s]" % ",".join(sorted(list(absent))))

        if not present:
            return attach_warnings(404, {"message": "No agent could be reached"}, warnings)

        return attach_warnings(200, {"agents": sorted(list(present))}, warnings)

    @protocol.handle(methods.dryrun_request, version_id="id", env="tid")
    async def dryrun_request(self, env: data.Environment, version_id: int) -> Apireturn:
        model = await data.ConfigurationModel.get_version(environment=env.id, version=version_id)
        if model is None:
            return 404, {"message": "The request version does not exist."}

        # fetch all resource in this cm and create a list of distinct agents
        rvs = await data.Resource.get_list(model=version_id, environment=env.id)

        # Create a dryrun document
        dryrun = await data.DryRun.create(environment=env.id, model=version_id, todo=len(rvs), total=len(rvs))

        agents = await data.ConfigurationModel.get_agents(env.id, version_id)
        await self.agentmanager._ensure_agents(env, agents)

        for agent in agents:
            client = self.get_agent_client(env.id, agent)
            if client is not None:
                self.add_background_task(client.do_dryrun(env.id, dryrun.id, agent, version_id))
            else:
                LOGGER.warning("Agent %s from model %s in env %s is not available for a dryrun", agent, version_id, env.id)

        # Mark the resources in an undeployable state as done
        with (await self.dryrun_lock.acquire()):
            undeployableids = await model.get_undeployable()
            undeployableids = [rid + ",v=%s" % version_id for rid in undeployableids]
            undeployable = await data.Resource.get_resources(environment=env.id, resource_version_ids=undeployableids)
            for res in undeployable:
                parsed_id = Id.parse_id(res.resource_version_id)
                payload = {
                    "changes": {},
                    "id_fields": {
                        "entity_type": res.resource_type,
                        "agent_name": res.agent,
                        "attribute": parsed_id.attribute,
                        "attribute_value": parsed_id.attribute_value,
                        "version": res.model,
                    },
                    "id": res.resource_version_id,
                }
                await data.DryRun.update_resource(dryrun.id, res.resource_version_id, payload)

            skipundeployableids = await model.get_skipped_for_undeployable()
            skipundeployableids = [rid + ",v=%s" % version_id for rid in skipundeployableids]
            skipundeployable = await data.Resource.get_resources(environment=env.id, resource_version_ids=skipundeployableids)
            for res in skipundeployable:
                parsed_id = Id.parse_id(res.resource_version_id)
                payload = {
                    "changes": {},
                    "id_fields": {
                        "entity_type": res.resource_type,
                        "agent_name": res.agent,
                        "attribute": parsed_id.attribute,
                        "attribute_value": parsed_id.attribute_value,
                        "version": res.model,
                    },
                    "id": res.resource_version_id,
                }
                await data.DryRun.update_resource(dryrun.id, res.resource_version_id, payload)

        return 200, {"dryrun": dryrun}

    @protocol.handle(methods.dryrun_list, env="tid")
    async def dryrun_list(self, env: data.Environment, version: Optional[int] = None) -> Apireturn:
        query_args = {}
        query_args["environment"] = env.id
        if version is not None:
            model = await data.ConfigurationModel.get_version(environment=env.id, version=version)
            if model is None:
                return 404, {"message": "The request version does not exist."}

            query_args["model"] = version

        dryruns = await data.DryRun.get_list(**query_args)

        return (
            200,
            {"dryruns": [{"id": x.id, "version": x.model, "date": x.date, "total": x.total, "todo": x.todo} for x in dryruns]},
        )

    @protocol.handle(methods.dryrun_report, dryrun_id="id", env="tid")
    async def dryrun_report(self, env: data.Environment, dryrun_id: uuid.UUID) -> Apireturn:
        dryrun = await data.DryRun.get_by_id(dryrun_id)
        if dryrun is None:
            return 404, {"message": "The given dryrun does not exist!"}

        return 200, {"dryrun": dryrun}

    @protocol.handle(methods.dryrun_update, dryrun_id="id", env="tid")
    async def dryrun_update(self, env: data.Environment, dryrun_id: uuid.UUID, resource: str, changes: JsonType) -> Apireturn:
        with (await self.dryrun_lock.acquire()):
            payload = {"changes": changes, "id_fields": Id.parse_id(resource).to_dict(), "id": resource}
            await data.DryRun.update_resource(dryrun_id, resource, payload)

        return 200

    @protocol.handle(methods.upload_code, code_id="id", env="tid")
    async def upload_code(self, env: data.Environment, code_id: int, resource: str, sources: JsonType) -> Apireturn:
        code = await data.Code.get_version(environment=env.id, version=code_id, resource=resource)
        if code is not None:
            return 500, {"message": "Code for this version has already been uploaded."}

        hasherrors = any((k != hash_file(content[2].encode()) for k, content in sources.items()))
        if hasherrors:
            return 400, {"message": "Hashes in source map do not match to source_code"}

        ret, to_upload = await self.stat_files(sources.keys())

        if ret != 200:
            return ret, to_upload

        for file_hash in to_upload["files"]:
            ret = self.upload_file_internal(file_hash, sources[file_hash][2].encode())
            if ret != 200:
                return ret

        compact = {code_hash: (file_name, module, req) for code_hash, (file_name, module, _, req) in sources.items()}

        code = data.Code(environment=env.id, version=code_id, resource=resource, source_refs=compact)
        await code.insert()

        return 200

    @protocol.handle(methods.upload_code_batched, code_id="id", env="tid")
    async def upload_code_batched(self, env: data.Environment, code_id: int, resources: JsonType) -> Apireturn:
        # validate
        for rtype, sources in resources.items():
            if not isinstance(rtype, str):
                return 400, {"message": "all keys in the resources map must be strings"}
            if not isinstance(sources, dict):
                return 400, {"message": "all values in the resources map must be dicts"}
            for name, refs in sources.items():
                if not isinstance(name, str):
                    return 400, {"message": "all keys in the sources map must be strings"}
                if not isinstance(refs, (list, tuple)):
                    return 400, {"message": "all values in the sources map must be lists or tuple"}
                if (
                    len(refs) != 3
                    or not isinstance(refs[0], str)
                    or not isinstance(refs[1], str)
                    or not isinstance(refs[2], list)
                ):
                    return (
                        400,
                        {"message": "The values in the source map should be of the" " form (filename, module, [requirements])"},
                    )

        allrefs = [ref for sourcemap in resources.values() for ref in sourcemap.keys()]

        ret, val = await self.stat_files(allrefs)

        if ret != 200:
            return ret, val

        if len(val["files"]) != 0:
            return 400, {"message": "Not all file references provided are valid", "references": val["files"]}

        code = await data.Code.get_versions(environment=env.id, version=code_id)
        oldmap = {c.resource: c for c in code}

        new = {k: v for k, v in resources.items() if k not in oldmap}
        conflict = [k for k, v in resources.items() if k in oldmap and oldmap[k].source_refs != v]

        if len(conflict) > 0:
            return (
                500,
                {"message": "Some of these items already exists, but with different source files", "references": conflict},
            )

        newcodes = [
            data.Code(environment=env.id, version=code_id, resource=resource, source_refs=hashes)
            for resource, hashes in new.items()
        ]

        await data.Code.insert_many(newcodes)

        return 200

    @protocol.handle(methods.get_code, code_id="id", env="tid")
    async def get_code(self, env: data.Environment, code_id: int, resource: str) -> Apireturn:
        code = await data.Code.get_version(environment=env.id, version=code_id, resource=resource)
        if code is None:
            return 404, {"message": "The version of the code does not exist."}

        sources = {}
        if code.source_refs is not None:
            for code_hash, (file_name, module, req) in code.source_refs.items():
                ret, c = self.get_file_internal(code_hash)
                if ret != 200:
                    return ret, c
                sources[code_hash] = (file_name, module, c.decode(), req)

        return 200, {"version": code_id, "environment": env.id, "resource": resource, "sources": sources}

    @protocol.handle(methods.resource_action_update, env="tid")
    async def resource_action_update(
        self,
        env: data.Environment,
        resource_ids: List[str],
        action_id: uuid.UUID,
        action: const.ResourceAction,
        started: datetime.datetime,
        finished: datetime.datetime,
        status: const.ResourceState,
        messages: List[Dict[str, Any]],
        changes: Dict[str, Any],
        change: const.Change,
        send_events: bool,
        keep_increment_cache: bool = False,
    ) -> Apireturn:
        # can update resource state
        is_resource_state_update = action in STATE_UPDATE
        # this ra is finishing
        is_resource_action_finished = finished is not None

        if is_resource_state_update:
            # if status update, status is required
            if status is None:
<<<<<<< HEAD
                error_and_log("Cannot perform state update without a status.",
                              resource_ids=resource_ids,
                              action=action,
                              action_id=action_id)
=======
                error_and_log(
                    "Cannot perform state update without a status.",
                    resource_ids=resource_ids,
                    action=action,
                    action_id=action_id,
                )
>>>>>>> d64b2071
            # and needs to be valid
            if status not in VALID_STATES_ON_STATE_UPDATE:
                error_and_log(
                    "Status %s is not valid on action %s" % (status, action),
                    resource_ids=resource_ids,
                    action=action,
                    action_id=action_id,
                )
            if status in TRANSIENT_STATES:
                if not is_resource_action_finished:
                    pass
                else:
                    error_and_log(
                        "The finished field must not be set for transient states",
                        status=status,
                        resource_ids=resource_ids,
                        action=action,
                        action_id=action_id,
                    )
            else:
                if is_resource_action_finished:
                    pass
                else:
                    error_and_log(
                        "The finished field must be set for none transient states",
                        status=status,
                        resource_ids=resource_ids,
                        action=action,
                        action_id=action_id,
                    )

        # validate resources
        resources = await data.Resource.get_resources(env.id, resource_ids)
        if len(resources) == 0 or (len(resources) != len(resource_ids)):
            return (
                404,
                {
                    "message": "The resources with the given ids do not exist in the given environment. "
                    "Only %s of %s resources found." % (len(resources), len(resource_ids))
                },
            )

        # validate transitions
        if is_resource_state_update:
            # no escape from terminal
            if any(resource.status != status and resource.status in TERMINAL_STATES for resource in resources):
                LOGGER.error("Attempting to set undeployable resource to deployable state")
                raise AssertionError("Attempting to set undeployable resource to deployable state")

        # get instance
        resource_action = await data.ResourceAction.get(action_id=action_id)
        if resource_action is None:
            # new
            if started is None:
                return 500, {"message": "A resource action can only be created with a start datetime."}

            resource_action = data.ResourceAction(
                environment=env.id, resource_version_ids=resource_ids, action_id=action_id, action=action, started=started
            )
            await resource_action.insert()
        else:
            # existing
            if resource_action.finished is not None:
                return (
                    500,
                    {
                        "message": "An resource action can only be updated when it has not been finished yet. This action "
                        "finished at %s" % resource_action.finished
                    },
                )

        if len(messages) > 0:
            resource_action.add_logs(messages)
            for msg in messages:
                # All other data is stored in the database. The msg was already formatted at the client side.
                self.log_resource_action(
                    env.id,
                    resource_ids,
                    const.LogLevel[msg["level"]].value,
                    datetime.datetime.strptime(msg["timestamp"], const.TIME_ISOFMT),
                    msg["msg"],
                )

        if len(changes) > 0:
            resource_action.add_changes(changes)

        if status is not None:
            resource_action.set_field("status", status)

        if change is not None:
            resource_action.set_field("change", change)

        resource_action.set_field("send_event", send_events)

        if finished is not None:
            resource_action.set_field("finished", finished)

        await resource_action.save()

        if is_resource_state_update:
            # transient resource update
            if not is_resource_action_finished:
                for res in resources:
                    await res.update_fields(status=status)
                if not keep_increment_cache:
                    self.clear_env_cache(env)
                return 200

            else:
                # final resource update
                if not keep_increment_cache:
                    self.clear_env_cache(env)

                model_version = None
                for res in resources:
                    await res.update_fields(last_deploy=finished, status=status)
                    model_version = res.model

                    if "purged" in res.attributes and res.attributes["purged"] and status == const.ResourceState.deployed:
                        await data.Parameter.delete_all(environment=env.id, resource_id=res.resource_id)

                await data.ConfigurationModel.mark_done_if_done(env.id, model_version)

                waiting_agents = set(
                    [
                        (Id.parse_id(prov).get_agent_name(), res.resource_version_id)
                        for res in resources
                        for prov in res.provides
                    ]
                )

                for agent, resource_id in waiting_agents:
                    aclient = self.get_agent_client(env.id, agent)
                    if aclient is not None:
                        await aclient.resource_event(env.id, agent, resource_id, send_events, status, change, changes)

        return 200

    # Project handlers
    @protocol.handle(methods.create_project)
    async def create_project(self, name: str, project_id: uuid.UUID) -> Apireturn:
        if project_id is None:
            project_id = uuid.uuid4()
        try:
            project = data.Project(id=project_id, name=name)
            await project.insert()
        except asyncpg.exceptions.UniqueViolationError:
            return 500, {"message": "A project with name %s already exists." % name}

        return 200, {"project": project}

    @protocol.handle(methods.delete_project, project_id="id")
    async def delete_project(self, project_id: uuid.UUID) -> Apireturn:
        project = await data.Project.get_by_id(project_id)
        if project is None:
            return 404, {"message": "The project with given id does not exist."}

        environments = await data.Environment.get_list(project=project.id)
        for env in environments:
            await asyncio.gather(self.agentmanager.stop_agents(env), env.delete_cascade())
            self._close_resource_action_logger(env)

        await project.delete()

        return 200, {}

    @protocol.handle(methods.modify_project, project_id="id")
    async def modify_project(self, project_id: uuid.UUID, name: str) -> Apireturn:
        try:
            project = await data.Project.get_by_id(project_id)
            if project is None:
                return 404, {"message": "The project with given id does not exist."}

            await project.update_fields(name=name)

            return 200, {"project": project}

        except asyncpg.exceptions.UniqueViolationError:
            return 500, {"message": "A project with name %s already exists." % name}

    @protocol.handle(methods.list_projects)
    async def list_projects(self) -> Apireturn:
        projects = await data.Project.get_list()
        return 200, {"projects": projects}

    @protocol.handle(methods.get_project, project_id="id")
    async def get_project(self, project_id: uuid.UUID) -> Apireturn:
        try:
            project = await data.Project.get_by_id(project_id)
            environments = await data.Environment.get_list(project=project_id)

            if project is None:
                return 404, {"message": "The project with given id does not exist."}

            project_dict = project.to_dict()
            project_dict["environments"] = [e.id for e in environments]

            return 200, {"project": project_dict}
        except ValueError:
            return 404, {"message": "The project with given id does not exist."}

        return 500

    # Environment handlers
    @protocol.handle(methods.create_environment)
    async def create_environment(
        self, project_id: uuid.UUID, name: str, repository: str, branch: str, environment_id: uuid.UUID
    ) -> Apireturn:
        if environment_id is None:
            environment_id = uuid.uuid4()

        if (repository is None and branch is not None) or (repository is not None and branch is None):
            return 500, {"message": "Repository and branch should be set together."}

        # fetch the project first
        project = await data.Project.get_by_id(project_id)
        if project is None:
            return 500, {"message": "The project id for the environment does not exist."}

        # check if an environment with this name is already defined in this project
        envs = await data.Environment.get_list(project=project_id, name=name)
        if len(envs) > 0:
            return (
                500,
                {"message": "Project %s (id=%s) already has an environment with name %s" % (project.name, project.id, name)},
            )

        env = data.Environment(id=environment_id, name=name, project=project_id, repo_url=repository, repo_branch=branch)
        await env.insert()
        return 200, {"environment": env}

    @protocol.handle(methods.modify_environment, environment_id="id")
    async def modify_environment(self, environment_id: uuid.UUID, name: str, repository: str, branch: str) -> Apireturn:
        env = await data.Environment.get_by_id(environment_id)
        if env is None:
            return 404, {"message": "The environment id does not exist."}

        # check if an environment with this name is already defined in this project
        envs = await data.Environment.get_list(project=env.project, name=name)
        if len(envs) > 0 and envs[0].id != environment_id:
            return 500, {"message": "Project with id=%s already has an environment with name %s" % (env.project_id, name)}

        fields = {"name": name}
        if repository is not None:
            fields["repo_url"] = repository

        if branch is not None:
            fields["repo_branch"] = branch

        await env.update_fields(**fields)
        return 200, {"environment": env}

    @protocol.handle(methods.get_environment, environment_id="id")
    async def get_environment(
        self, environment_id: uuid.UUID, versions: Optional[int] = None, resources: Optional[int] = None
    ) -> Apireturn:
        versions = 0 if versions is None else int(versions)
        resources = 0 if resources is None else int(resources)

        env = await data.Environment.get_by_id(environment_id)

        if env is None:
            return 404, {"message": "The environment id does not exist."}

        env_dict = env.to_dict()

        if versions > 0:
            env_dict["versions"] = await data.ConfigurationModel.get_versions(environment_id, limit=versions)

        if resources > 0:
            env_dict["resources"] = await data.Resource.get_resources_report(environment=environment_id)

        return 200, {"environment": env_dict}

    @protocol.handle(methods.list_environments)
    async def list_environments(self) -> Apireturn:
        environments = await data.Environment.get_list()
        dicts = []
        for env in environments:
            env_dict = env.to_dict()
            dicts.append(env_dict)

        return 200, {"environments": dicts}  # @UndefinedVariable

    @protocol.handle(methods.delete_environment, environment_id="id")
    async def delete_environment(self, environment_id: uuid.UUID) -> Apireturn:
        env = await data.Environment.get_by_id(environment_id)
        if env is None:
            return 404, {"message": "The environment with given id does not exist."}

        await asyncio.gather(self.agentmanager.stop_agents(env), env.delete_cascade())

        self._close_resource_action_logger(environment_id)

        return 200

    @protocol.handle(methods.list_settings, env="tid")
    async def list_settings(self, env: data.Environment) -> Apireturn:
        return 200, {"settings": env.settings, "metadata": data.Environment._settings}

    async def _setting_change(self, env: data.Environment, key: str) -> Warning:
        setting = env._settings[key]

        warnings = None
        if setting.recompile:
            LOGGER.info("Environment setting %s changed. Recompiling with update = %s", key, setting.update)
            metadata = {"message": "Recompile for modified setting", "type": "setting", "setting": key}
            warnings = await self._async_recompile(env, setting.update, metadata=metadata)

        if setting.agent_restart:
            LOGGER.info("Environment setting %s changed. Restarting agents.", key)
            await self.agentmanager.restart_agents(env)

        return warnings

    @protocol.handle(methods.set_setting, env="tid", key="id")
    async def set_setting(self, env: data.Environment, key: str, value: Union[PrimitiveTypes, JsonType]) -> Apireturn:
        try:
            await env.set(key, value)
            warnings = await self._setting_change(env, key)
            return attach_warnings(200, None, warnings)
        except KeyError:
            return 404
        except ValueError:
            return 500, {"message": "Invalid value"}

    @protocol.handle(methods.get_setting, env="tid", key="id")
    async def get_setting(self, env: data.Environment, key: str) -> Apireturn:
        try:
            value = await env.get(key)
            return 200, {"value": value, "metadata": data.Environment._settings}
        except KeyError:
            return 404

    @protocol.handle(methods.delete_setting, env="tid", key="id")
    async def delete_setting(self, env: data.Environment, key: str) -> Apireturn:
        try:
            await env.unset(key)
            warnings = await self._setting_change(env, key)
            return attach_warnings(200, None, warnings)
        except KeyError:
            return 404

    @protocol.handle(methods.notify_change_get, env="id")
    async def notify_change_get(self, env: data.Environment, update: bool) -> Apireturn:
        result = await self.notify_change(env, update, {})
        return result

    @protocol.handle(methods.notify_change, env="id")
    async def notify_change(self, env: data.Environment, update: bool, metadata: JsonType) -> Apireturn:
        LOGGER.info("Received change notification for environment %s", env.id)
        if "type" not in metadata:
            metadata["type"] = "api"

        if "message" not in metadata:
            metadata["message"] = "Recompile trigger through API call"

        warnings = await self._async_recompile(env, update, metadata=metadata)

        return attach_warnings(200, None, warnings)

    async def _async_recompile(self, env: data.Environment, update_repo: bool, metadata: JsonType = {}) -> Warnings:
        """
            Recompile an environment in a different thread and taking wait time into account.
        """
        _, warnings = await self.compiler.request_recompile(
            env=env, force_update=update_repo, do_export=True, remote_id=uuid.uuid4(), metadata=metadata
        )
        return warnings

    @protocol.handle(methods.decomission_environment, env="id")
    async def decomission_environment(self, env: data.Environment, metadata: JsonType) -> Apireturn:
        version = int(time.time())
        if metadata is None:
            metadata = {"message": "Decommission of environment", "type": "api"}
        result = await self.put_version(env, version, [], {}, [], {const.EXPORT_META_DATA: metadata})
        return result, {"version": version}

    @protocol.handle(methods.clear_environment, env="id")
    async def clear_environment(self, env: data.Environment) -> Apireturn:
        """
            Clear the environment
        """
        await self.agentmanager.stop_agents(env)
        await env.delete_cascade(only_content=True)

        project_dir = os.path.join(self._server_storage["environments"], str(env.id))
        if os.path.exists(project_dir):
            shutil.rmtree(project_dir)

        return 200

    @protocol.handle(methods.create_token, env="tid")
    async def create_token(self, env: data.Environment, client_types: List[str], idempotent: bool) -> Apireturn:
        """
            Create a new auth token for this environment
        """
        return 200, {"token": encode_token(client_types, str(env.id), idempotent)}

    @protocol.handle(methods.get_server_status)
    async def get_server_status(self) -> StatusResponse:
        try:
            distr = importlib_metadata.distribution("inmanta")
        except importlib_metadata.PackageNotFoundError:
            raise exceptions.ServerError(
                "Could not find version number for the inmanta compiler."
                "Is inmanta installed? Use stuptools install or setuptools dev to install."
            )
        slices = []
        extension_names = set()
        for slice_name, slice in self._server.get_slices().items():
            slices.append(SliceStatus(name=slice_name, status=await slice.get_status()))

            try:
                ext_name = slice_name.split(".")[0]
                package_name = slice.__class__.__module__.split(".")[0]
                distribution = importlib_metadata.distribution(package_name)

                extension_names.add((ext_name, package_name, distribution.version))
            except importlib_metadata.PackageNotFoundError:
                LOGGER.info(
                    "Package %s of slice %s is not packaged in a distribution. Unable to determine its extension.",
                    package_name,
                    slice_name,
                )

        response = StatusResponse(
            version=distr.version,
            license=distr.metadata["License"] if "License" in distr.metadata else "unknown",
            extensions=[
                ExtensionStatus(name=name, package=package, version=version) for name, package, version in extension_names
            ],
            slices=slices,
        )

        return response<|MERGE_RESOLUTION|>--- conflicted
+++ resolved
@@ -1615,19 +1615,12 @@
         if is_resource_state_update:
             # if status update, status is required
             if status is None:
-<<<<<<< HEAD
-                error_and_log("Cannot perform state update without a status.",
-                              resource_ids=resource_ids,
-                              action=action,
-                              action_id=action_id)
-=======
                 error_and_log(
                     "Cannot perform state update without a status.",
                     resource_ids=resource_ids,
                     action=action,
                     action_id=action_id,
                 )
->>>>>>> d64b2071
             # and needs to be valid
             if status not in VALID_STATES_ON_STATE_UPDATE:
                 error_and_log(
