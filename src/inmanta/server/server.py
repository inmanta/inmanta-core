--- conflicted
+++ resolved
@@ -1531,15 +1531,6 @@
 
             # verify if branch is correct
             LOGGER.debug("Verifying correct branch")
-<<<<<<< HEAD
-            sub_process = process.Subprocess(["git", "branch"], stdout=process.Subprocess.STREAM,
-                                             stderr=process.Subprocess.STREAM,
-                                             cwd=project_dir)
-
-            out, log_err, returncode = yield [gen.Task(sub_process.stdout.read_until_close),
-                                              gen.Task(sub_process.stderr.read_until_close),
-                                              sub_process.wait_for_exit(raise_error=False)]
-=======
             sub_process = process.Subprocess(["git", "branch"],
                                              stdout=process.Subprocess.STREAM,
                                              stderr=process.Subprocess.STREAM,
@@ -1548,7 +1539,6 @@
             out, _, _ = yield [gen.Task(sub_process.stdout.read_until_close),
                                gen.Task(sub_process.stderr.read_until_close),
                                sub_process.wait_for_exit(raise_error=False)]
->>>>>>> 97e9f40b
 
             o = re.search("\* ([^\s]+)$", out.decode(), re.MULTILINE)
             if o is not None and env.repo_branch != o.group(1):
