"""
    Copyright 2019 Inmanta

    Licensed under the Apache License, Version 2.0 (the "License");
    you may not use this file except in compliance with the License.
    You may obtain a copy of the License at

        http://www.apache.org/licenses/LICENSE-2.0

    Unless required by applicable law or agreed to in writing, software
    distributed under the License is distributed on an "AS IS" BASIS,
    WITHOUT WARRANTIES OR CONDITIONS OF ANY KIND, either express or implied.
    See the License for the specific language governing permissions and
    limitations under the License.

    Contact: code@inmanta.com
"""
import abc
import asyncio
import datetime
import json
import logging
import os
import re
import subprocess
import sys
import traceback
import uuid
from asyncio import CancelledError, Task
from itertools import chain
from logging import Logger
from tempfile import NamedTemporaryFile
from typing import Dict, Hashable, List, Optional, Tuple, cast

import dateutil
import dateutil.parser
import pydantic

import inmanta.data.model as model
from inmanta import config, const, data, protocol, server
from inmanta.data import APILIMIT
from inmanta.protocol import encode_token, methods, methods_v2
from inmanta.protocol.exceptions import BadRequest, NotFound
from inmanta.server import SLICE_COMPILER, SLICE_DATABASE, SLICE_TRANSPORT
from inmanta.server import config as opt
from inmanta.server.protocol import ServerSlice
from inmanta.types import Apireturn, ArgumentTypes, JsonType, Warnings
from inmanta.util import ensure_directory_exist

RETURNCODE_INTERNAL_ERROR = -1

LOGGER: Logger = logging.getLogger(__name__)
COMPILER_LOGGER: Logger = LOGGER.getChild("report")


class CompileStateListener(object):
    @abc.abstractmethod
    async def compile_done(self, compile: data.Compile) -> None:
        """Receive notification of all completed compiles

        1- Notifications are delivered at least once (retry until all listeners have returned or raise an exception other
        than CancelledError)
        2- Notification are delivered out-of-band (i.e. the next compile can already start, multiple notifications can be in
        flight at any given time, out-of-order delivery is possible but highly unlikely)
        3- Notification are cancelled upon shutdown
        """
        pass


class CompileRun(object):
    """Class encapsulating running the compiler."""

    def __init__(self, request: data.Compile, project_dir: str) -> None:
        self.request = request
        self.stage: Optional[data.Report] = None
        self._project_dir = project_dir
        # When set, used to collect tail of std out
        self.tail_stdout: Optional[str] = None
        self.version: Optional[int] = None

    async def _error(self, message: str) -> None:
        assert self.stage is not None
        LOGGER.error(message)
        await self.stage.update_streams(err=message + "\n")

    async def _info(self, message: str) -> None:
        assert self.stage is not None
        LOGGER.info(message)
        await self.stage.update_streams(out=message + "\n")

    async def _warning(self, message: str) -> None:
        assert self.stage is not None
        LOGGER.warning(message)
        await self.stage.update_streams(out=message + "\n")

    async def _start_stage(self, name: str, command: str) -> None:
        LOGGER.log(const.LOG_LEVEL_TRACE, "starting stage %s for %s in %s", name, self.request.id, self.request.environment)
        start = datetime.datetime.now()
        stage = data.Report(compile=self.request.id, started=start, name=name, command=command)
        await stage.insert()
        self.stage = stage

    async def _end_stage(self, returncode: int) -> data.Report:
        assert self.stage is not None
        LOGGER.log(
            const.LOG_LEVEL_TRACE, "ending stage %s for %s in %s", self.stage.name, self.request.id, self.request.environment
        )
        stage = self.stage
        end = datetime.datetime.now()
        await stage.update_fields(completed=end, returncode=returncode)
        self.stage = None
        return stage

    def _add_to_tail(self, part: str) -> None:
        if self.tail_stdout is not None:
            self.tail_stdout += part
            self.tail_stdout = self.tail_stdout[-1024:]

    async def drain_out(self, stream: asyncio.StreamReader) -> None:
        assert self.stage is not None
        while not stream.at_eof():
            part = (await stream.read(8192)).decode()
            self._add_to_tail(part)
            COMPILER_LOGGER.log(const.LOG_LEVEL_TRACE, "%s %s Out:", self.request.id, part)
            await self.stage.update_streams(out=part)

    async def drain_err(self, stream: asyncio.StreamReader) -> None:
        assert self.stage is not None
        while not stream.at_eof():
            part = (await stream.read(8192)).decode()
            COMPILER_LOGGER.log(const.LOG_LEVEL_TRACE, "%s %s Err:", self.request.id, part)
            await self.stage.update_streams(err=part)

    async def drain(self, sub_process: asyncio.subprocess.Process) -> int:
        # pipe, so stream is actual, not optional
        out = cast(asyncio.StreamReader, sub_process.stdout)
        err = cast(asyncio.StreamReader, sub_process.stderr)
        ret, _, _ = await asyncio.gather(sub_process.wait(), self.drain_out(out), self.drain_err(err))
        return ret

    async def get_branch(self) -> Optional[str]:
        sub_process = await asyncio.create_subprocess_exec(
            "git", "branch", stdout=subprocess.PIPE, stderr=subprocess.PIPE, cwd=self._project_dir
        )

        out, err = await sub_process.communicate()

        if sub_process.returncode != 0:
            return None

        o = re.search(r"\* ([^\s]+)$", out.decode(), re.MULTILINE)
        if o is not None:
            return o.group(1)
        else:
            return None

    async def _run_compile_stage(self, name: str, cmd: List[str], cwd: str, env: Dict[str, str] = {}) -> data.Report:
        await self._start_stage(name, " ".join(cmd))

        try:
            env_all = os.environ.copy()
            if env is not None:
                env_all.update(env)

            sub_process = await asyncio.create_subprocess_exec(
                cmd[0], *cmd[1:], stdout=subprocess.PIPE, stderr=subprocess.PIPE, cwd=cwd, env=env
            )

            returncode = await self.drain(sub_process)
            return await self._end_stage(returncode)

        except Exception as e:
            await self._error("".join(traceback.format_exception(type(e), e, e.__traceback__)))
            return await self._end_stage(RETURNCODE_INTERNAL_ERROR)

    async def run(self, force_update: Optional[bool] = False) -> Tuple[bool, Optional[model.CompileData]]:
        success = False
        now = datetime.datetime.now()
        await self.request.update_fields(started=now)

        compile_data_json_file = NamedTemporaryFile()
        try:
            await self._start_stage("Init", "")

            environment_id = self.request.environment
            project_dir = self._project_dir

            env = await data.Environment.get_by_id(environment_id)

            env_string = ", ".join([f"{k}='{v}'" for k, v in self.request.environment_variables.items()])
            await self.stage.update_streams(out=f"Using extra environment variables during compile {env_string}\n")

            if env is None:
                await self._error("Environment %s does not exist." % environment_id)
                await self._end_stage(-1)
                return False, None

            inmanta_path = [sys.executable, "-m", "inmanta.app"]

            if not os.path.exists(project_dir):
                await self._info("Creating project directory for environment %s at %s" % (environment_id, project_dir))
                os.mkdir(project_dir)

            repo_url: str = env.repo_url
            repo_branch: str = env.repo_branch
            if not repo_url:
                if not os.path.exists(os.path.join(project_dir, "project.yml")):
                    await self._warning(f"Failed to compile: no project found in {project_dir} and no repository set")
                await self._end_stage(0)
            else:
                await self._end_stage(0)
                # checkout repo

                if not os.path.exists(os.path.join(project_dir, ".git")):
                    cmd = ["git", "clone", repo_url, "."]
                    if repo_branch:
                        cmd.extend(["-b", repo_branch])
                    result = await self._run_compile_stage("Cloning repository", cmd, project_dir)
                    if result.returncode is None or result.returncode > 0:
                        return False, None

                elif force_update or self.request.force_update:
                    result = await self._run_compile_stage("Fetching changes", ["git", "fetch", repo_url], project_dir)
                if repo_branch:
                    branch = await self.get_branch()
                    if branch is not None and repo_branch != branch:
                        result = await self._run_compile_stage(
                            f"switching branch from {branch} to {repo_branch}", ["git", "checkout", repo_branch], project_dir
                        )

                if force_update or self.request.force_update:
                    await self._run_compile_stage("Pulling updates", ["git", "pull"], project_dir)
                    LOGGER.info("Installing and updating modules")
                    await self._run_compile_stage("Updating modules", inmanta_path + ["modules", "update"], project_dir)

            server_address = opt.server_address.get()
            server_port = opt.get_bind_port()
            cmd = inmanta_path + [
                "-vvv",
                "export",
                "-X",
                "-e",
                str(environment_id),
                "--server_address",
                server_address,
                "--server_port",
                str(server_port),
                "--metadata",
                json.dumps(self.request.metadata),
                "--export-compile-data",
                "--export-compile-data-file",
                compile_data_json_file.name,
            ]

            if not self.request.do_export:
                f = NamedTemporaryFile()
                cmd.append("-j")
                cmd.append(f.name)

            if config.Config.get("server", "auth", False):
                token = encode_token(["compiler", "api"], str(environment_id))
                cmd.append("--token")
                cmd.append(token)

            if opt.server_ssl_cert.get() is not None:
                cmd.append("--ssl")

            if opt.server_ssl_ca_cert.get() is not None:
                cmd.append("--ssl-ca-cert")
                cmd.append(opt.server_ssl_ca_cert.get())

            self.tail_stdout = ""

            env_vars_compile: Dict[str, str] = os.environ.copy()
            env_vars_compile.update(self.request.environment_variables)

            result = await self._run_compile_stage("Recompiling configuration model", cmd, project_dir, env=env_vars_compile)
            success = result.returncode == 0
            if not success:
                LOGGER.debug("Compile %s failed", self.request.id)

            print("---", self.tail_stdout, result.errstream)
            match = re.search(r"Committed resources with version (\d+)", self.tail_stdout)
            if match:
                self.version = int(match.group(1))
        except CancelledError:
            # This compile was cancelled. Catch it here otherwise a warning will be printed in the logs because of an
            # unhandled exception in a backgrounded coroutine.
            pass

        except Exception:
            LOGGER.exception("An error occured while recompiling")

        finally:
            with compile_data_json_file as file:
                compile_data_json: str = file.read().decode()
                if compile_data_json:
                    try:
                        return success, model.CompileData.parse_raw(compile_data_json)
                    except json.JSONDecodeError:
                        LOGGER.warning(
                            "Failed to load compile data json for compile %s. Invalid json: '%s'",
                            (self.request.id, compile_data_json),
                        )
                    except pydantic.ValidationError:
                        LOGGER.warning(
                            "Failed to parse compile data for compile %s. Json does not match CompileData model: '%s'",
                            (self.request.id, compile_data_json),
                        )
            return success, None


class CompilerService(ServerSlice):
    """
    Compiler services offers:

    1. service slice API for lifecyclemanagement
    2. internal api for requesting compiles: :meth:`~CompilerService.request_recompile`
    3. internal api for watching complete compiles: :meth:`~CompilerService.add_listener`
    4. api endpoints: is_compiling, get_report, get_reports
    """

    """
    General design of compile scheduling:

    1. all compile request are stored in the database.
    2. when a task starts, _queue is called, if no job is executing for that environment, it is started
    3. when a task ends, it is marked as completed in the database and _dequeue is called and _notify_listeners is scheduled
    as a background task
    4. _dequeue checks the database for a runnable job and starts it (if present)
    5. _notify_listeners runs all listeners in parallel, afterwards the task is marked as handled

    Upon restart
    1. find a runnable(incomplete) job for every environment (if any) and call _queue on it
    2. find all unhandled but complete jobs and run _notify_listeners on them
    """

    _env_folder: str

    def __init__(self) -> None:
        super(CompilerService, self).__init__(SLICE_COMPILER)
        self._recompiles: Dict[uuid.UUID, Task] = {}
        self._global_lock = asyncio.locks.Lock()
        self.listeners: List[CompileStateListener] = []

    async def get_status(self) -> Dict[str, ArgumentTypes]:
        return {"task_queue": await data.Compile.get_next_compiles_count(), "listeners": len(self.listeners)}

    def add_listener(self, listener: CompileStateListener) -> None:
        self.listeners.append(listener)

    def get_dependencies(self) -> List[str]:
        return [SLICE_DATABASE]

    def get_depended_by(self) -> List[str]:
        return [SLICE_TRANSPORT]

    async def prestart(self, server: server.protocol.Server) -> None:
        await super(CompilerService, self).prestart(server)
        state_dir: str = opt.state_dir.get()
        server_state_dir = ensure_directory_exist(state_dir, "server")
        self._env_folder = ensure_directory_exist(server_state_dir, "environments")

    async def start(self) -> None:
        await super(CompilerService, self).start()
        await self._recover()
        self.schedule(self._cleanup, opt.server_cleanup_compiler_reports_interval.get(), initial_delay=0)

    async def _cleanup(self) -> None:
        oldest_retained_date = datetime.datetime.now() - datetime.timedelta(seconds=opt.server_compiler_report_retention.get())
        LOGGER.info("Cleaning up compile reports that are older than %s", oldest_retained_date)
        try:
            await data.Compile.delete_older_than(oldest_retained_date)
        except Exception:
            LOGGER.error("The following exception occured while cleaning up old compiler reports", exc_info=True)

    async def request_recompile(
        self,
        env: data.Environment,
        force_update: bool,
        do_export: bool,
        remote_id: uuid.UUID,
        metadata: JsonType = {},
        env_vars: Dict[str, str] = {},
    ) -> Tuple[Optional[uuid.UUID], Warnings]:
        """
        Recompile an environment in a different thread and taking wait time into account.

        :return: the compile id of the requested compile and any warnings produced during the request
        """
        server_compile: bool = await env.get(data.SERVER_COMPILE)
        if not server_compile:
            LOGGER.info("Skipping compile because server compile not enabled for this environment.")
            return None, ["Skipping compile because server compile not enabled for this environment."]

        requested = datetime.datetime.now()

        compile = data.Compile(
            environment=env.id,
            requested=requested,
            remote_id=remote_id,
            do_export=do_export,
            force_update=force_update,
            metadata=metadata,
            environment_variables=env_vars,
        )
        await compile.insert()
        await self._queue(compile)
        return compile.id, None

    @staticmethod
    def _compile_merge_key(c: data.Compile) -> Hashable:
        """
        Returns a key used to determine whether two compiles c1 and c2 are eligible for merging. They are iff
        _compile_merge_key(c1) == _compile_merge_key(c2).
        """
        return c.to_dto().json(include={"environment", "started", "do_export", "environment_variables"})

    async def _queue(self, compile: data.Compile) -> None:
        async with self._global_lock:
            env: Optional[data.Environment] = await data.Environment.get_by_id(compile.environment)
            if env is None:
                raise Exception("Can't queue compile: environment %s does not exist" % compile.environment)
            assert env is not None
            # don't execute any compiles in a halted environment
            if env.halted:
                return

            if compile.environment not in self._recompiles or self._recompiles[compile.environment].done():
                task = self.add_background_task(self._run(compile))
                self._recompiles[compile.environment] = task

    async def _dequeue(self, environment: uuid.UUID) -> None:
        async with self._global_lock:
            env: Optional[data.Environment] = await data.Environment.get_by_id(environment)
            if env is None:
                raise Exception("Can't queue compile: environment %s does not exist" % environment)
            nextrun = await data.Compile.get_next_run(environment)
            if nextrun and not env.halted:
                task = self.add_background_task(self._run(nextrun))
                self._recompiles[environment] = task
            else:
                del self._recompiles[environment]

    async def _notify_listeners(self, compile: data.Compile) -> None:
        async def notify(listener: CompileStateListener) -> None:
            try:
                await listener.compile_done(compile)
            except CancelledError:
                """ Propagate Cancel """
                raise
            except Exception:
                logging.exception("CompileStateListener failed")

        await asyncio.gather(*[notify(listener) for listener in self.listeners])
        await compile.update_fields(handled=True)
        LOGGER.log(const.LOG_LEVEL_TRACE, "listeners notified for %s", compile.id)

    async def _recover(self) -> None:
        """Restart runs after server restart"""
        runs = await data.Compile.get_next_run_all()
        for run in runs:
            await self._queue(run)
        unhandled = await data.Compile.get_unhandled_compiles()
        for u in unhandled:
            self.add_background_task(self._notify_listeners(u))

    async def resume_environment(self, environment: uuid.UUID) -> None:
        """
        Resume compiler service after halt.
        """
        compile: Optional[data.Compile] = await data.Compile.get_next_run(environment)
        if compile is not None:
            await self._queue(compile)

    @protocol.handle(methods.is_compiling, environment_id="id")
    async def is_compiling(self, environment_id: uuid.UUID) -> Apireturn:
        if environment_id in self._recompiles and not self._recompiles[environment_id].done():
            return 200
        return 204

<<<<<<< HEAD
    async def _run(self, compile: data.Compile) -> None:
        """
        Runs a compile request. At completion, looks for similar compile requests based on _compile_merge_key and marks
        those as completed as well.
        """
        now = datetime.datetime.now()
=======
    def _calculate_recompile_wait(
        self,
        wait_time: int,
        compile_requested: datetime.datetime,
        last_compile_completed: datetime.datetime,
        now: datetime.datetime,
    ):
        if wait_time == 0:
            wait: float = 0
        else:
            if last_compile_completed >= compile_requested:
                wait = max(0, wait_time - (now - compile_requested).total_seconds())
            else:
                wait = max(0, wait_time - (now - last_compile_completed).total_seconds())
        return wait
>>>>>>> e827b176

    async def _auto_recompile_wait(self, compile: data.Compile) -> None:
        wait_time = opt.server_autrecompile_wait.get()
        last_run = await data.Compile.get_last_run(compile.environment)
        if not last_run:
            wait: float = 0
        else:
            assert last_run.completed is not None
            wait = self._calculate_recompile_wait(wait_time, compile.requested, last_run.completed, datetime.datetime.now())
        if wait > 0:
            LOGGER.info(
                "server-auto-recompile-wait is enabled and set to %s seconds, "
                "waiting for %.2f seconds before running a new compile",
                wait_time,
                wait,
            )
        else:
            LOGGER.debug("Running recompile without waiting: requested at %s", compile.requested)
        await asyncio.sleep(wait)

    async def _run(self, compile: data.Compile) -> None:
        """
        Runs a compile request. At completion, looks for similar compile requests based on _compile_merge_key and marks
        those as completed as well.
        """
        await self._auto_recompile_wait(compile)

        compile_merge_key: Hashable = CompilerService._compile_merge_key(compile)
        merge_candidates: List[data.Compile] = [
            c
            for c in await data.Compile.get_next_compiles_for_environment(compile.environment)
            if not c.id == compile.id and CompilerService._compile_merge_key(c) == compile_merge_key
        ]

        runner = self._get_compile_runner(compile, project_dir=os.path.join(self._env_folder, str(compile.environment)))
        # set force_update == True iff any compile request has force_update == True
        compile_data: Optional[model.CompileData]
        success, compile_data = await runner.run(force_update=any(c.force_update for c in chain([compile], merge_candidates)))

        version = runner.version

        end = datetime.datetime.now()
        compile_data_json: Optional[dict] = None if compile_data is None else compile_data.dict()
        await compile.update_fields(completed=end, success=success, version=version, compile_data=compile_data_json)
        awaitables = [
            merge_candidate.update_fields(
                started=compile.started,
                completed=end,
                success=success,
                version=version,
                substitute_compile_id=compile.id,
                compile_data=compile_data_json,
            )
            for merge_candidate in merge_candidates
        ]

        await asyncio.gather(*awaitables)
        if self.is_stopping():
            return
        self.add_background_task(self._notify_listeners(compile))
        for merge_candidate in merge_candidates:
            self.add_background_task(self._notify_listeners(merge_candidate))
        await self._dequeue(compile.environment)

    def _get_compile_runner(self, compile: data.Compile, project_dir: str) -> CompileRun:
        return CompileRun(compile, project_dir)

    @protocol.handle(methods.get_reports, env="tid")
    async def get_reports(
        self, env: data.Environment, start: Optional[str] = None, end: Optional[str] = None, limit: Optional[int] = None
    ) -> Apireturn:
        argscount = len([x for x in [start, end, limit] if x is not None])
        if argscount == 3:
            return 500, {"message": "Limit, start and end can not be set together"}
        if env is None:
            return 404, {"message": "The given environment id does not exist!"}

        if limit is None:
            limit = APILIMIT
        elif limit > APILIMIT:
            raise BadRequest(f"limit parameter can not exceed {APILIMIT}, got {limit}.")

        start_time = None
        end_time = None
        if start is not None:
            start_time = dateutil.parser.parse(start)
        if end is not None:
            end_time = dateutil.parser.parse(end)
        models = await data.Compile.get_reports(env.id, limit, start_time, end_time)

        return 200, {"reports": models}

    @protocol.handle(methods.get_report, compile_id="id")
    async def get_report(self, compile_id: uuid.UUID) -> Apireturn:
        report = await data.Compile.get_report(compile_id)

        if report is None:
            return 404

        return 200, {"report": report}

    @protocol.handle(methods_v2.get_compile_data, compile_id="id")
    async def get_compile_data(self, compile_id: uuid.UUID) -> Optional[model.CompileData]:
        compile: Optional[data.Compile] = await data.Compile.get_by_id(compile_id)
        if compile is None:
            raise NotFound("The given compile id does not exist")
        return compile.to_dto().compile_data

    @protocol.handle(methods.get_compile_queue, env="tid")
    async def get_compile_queue(self, env: data.Environment) -> List[model.CompileRun]:
        """
        Get the current compiler queue on the server
        """
        compiles = await data.Compile.get_next_compiles_for_environment(env.id)
        return [x.to_dto() for x in compiles]<|MERGE_RESOLUTION|>--- conflicted
+++ resolved
@@ -479,14 +479,6 @@
             return 200
         return 204
 
-<<<<<<< HEAD
-    async def _run(self, compile: data.Compile) -> None:
-        """
-        Runs a compile request. At completion, looks for similar compile requests based on _compile_merge_key and marks
-        those as completed as well.
-        """
-        now = datetime.datetime.now()
-=======
     def _calculate_recompile_wait(
         self,
         wait_time: int,
@@ -502,7 +494,6 @@
             else:
                 wait = max(0, wait_time - (now - last_compile_completed).total_seconds())
         return wait
->>>>>>> e827b176
 
     async def _auto_recompile_wait(self, compile: data.Compile) -> None:
         wait_time = opt.server_autrecompile_wait.get()
