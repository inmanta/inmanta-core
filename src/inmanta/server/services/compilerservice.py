--- conflicted
+++ resolved
@@ -574,12 +574,9 @@
         env_vars: Optional[Mapping[str, str]] = None,
         partial: bool = False,
         removed_resource_sets: Optional[List[str]] = None,
-<<<<<<< HEAD
         exporter_plugin: Optional[str] = None,
-=======
         notify_failed_compile: Optional[bool] = None,
         failed_compile_message: Optional[str] = None,
->>>>>>> c83a197b
     ) -> Tuple[Optional[uuid.UUID], Warnings]:
         """
         Recompile an environment in a different thread and taking wait time into account.
@@ -616,12 +613,9 @@
             environment_variables=env_vars,
             partial=partial,
             removed_resource_sets=removed_resource_sets,
-<<<<<<< HEAD
             exporter_plugin=exporter_plugin,
-=======
             notify_failed_compile=notify_failed_compile,
             failed_compile_message=failed_compile_message,
->>>>>>> c83a197b
         )
         await compile.insert()
         await self._queue(compile)
