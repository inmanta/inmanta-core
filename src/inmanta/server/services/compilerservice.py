"""
    Copyright 2022 Inmanta

    Licensed under the Apache License, Version 2.0 (the "License");
    you may not use this file except in compliance with the License.
    You may obtain a copy of the License at

        http://www.apache.org/licenses/LICENSE-2.0

    Unless required by applicable law or agreed to in writing, software
    distributed under the License is distributed on an "AS IS" BASIS,
    WITHOUT WARRANTIES OR CONDITIONS OF ANY KIND, either express or implied.
    See the License for the specific language governing permissions and
    limitations under the License.

    Contact: code@inmanta.com
"""

import abc
import asyncio
import datetime
import json
import logging
import os
import re
import subprocess
import traceback
import uuid
from asyncio import CancelledError, Task
from asyncio.subprocess import Process
from collections.abc import AsyncIterator, Awaitable, Hashable, Mapping, Sequence
from itertools import chain
from logging import Logger
from tempfile import NamedTemporaryFile
from typing import Optional, cast

import dateutil
import dateutil.parser
import pydantic
from asyncpg import Connection

import inmanta.data.model as model
from inmanta import config, const, data, protocol, server
from inmanta.data import APILIMIT, InvalidSort
from inmanta.data.dataview import CompileReportView
from inmanta.env import PipCommandBuilder, PythonEnvironment, VenvCreationFailedError, VirtualEnv
from inmanta.protocol import Result, encode_token, methods, methods_v2
from inmanta.protocol.common import ReturnValue
from inmanta.protocol.exceptions import BadRequest, NotFound
from inmanta.server import SLICE_COMPILER, SLICE_DATABASE, SLICE_ENVIRONMENT, SLICE_SERVER, SLICE_TRANSPORT
from inmanta.server import config as opt
from inmanta.server.protocol import ServerSlice
from inmanta.server.services import environmentservice
from inmanta.server.validate_filter import InvalidFilter
from inmanta.types import Apireturn, ArgumentTypes, JsonType, Warnings
from inmanta.util import TaskMethod, ensure_directory_exist

RETURNCODE_INTERNAL_ERROR = -1

LOGGER: Logger = logging.getLogger(__name__)
COMPILER_LOGGER: Logger = LOGGER.getChild("report")


class CompileStateListener:
    @abc.abstractmethod
    async def compile_done(self, compile: data.Compile) -> None:
        """Receive notification of all completed compiles

        1- Notifications are delivered at least once (retry until all listeners have returned or raise an exception other
        than CancelledError)
        2- Notification are delivered out-of-band (i.e. the next compile can already start, multiple notifications can be in
        flight at any given time, out-of-order delivery is possible but highly unlikely)
        3- Notification are cancelled upon shutdown
        """


class CompileRun:
    """Class encapsulating running the compiler."""

    def __init__(self, request: data.Compile, project_dir: str) -> None:
        self.request = request
        self.stage: Optional[data.Report] = None
        self._project_dir = os.path.abspath(project_dir)
        # When set, used to collect tail of std out
        self.tail_stdout: Optional[str] = None
        self.version: Optional[int] = None

    async def _error(self, message: str) -> None:
        assert self.stage is not None
        LOGGER.error(message)
        await self.stage.update_streams(err=message + "\n")

    async def _info(self, message: str) -> None:
        assert self.stage is not None
        LOGGER.info(message)
        await self.stage.update_streams(out=message + "\n")

    async def _warning(self, message: str) -> None:
        assert self.stage is not None
        LOGGER.warning(message)
        await self.stage.update_streams(out=message + "\n")

    async def _start_stage(self, name: str, command: str) -> None:
        LOGGER.log(const.LOG_LEVEL_TRACE, "starting stage %s for %s in %s", name, self.request.id, self.request.environment)
        start = datetime.datetime.now().astimezone()
        stage = data.Report(compile=self.request.id, started=start, name=name, command=command)
        await stage.insert()
        self.stage = stage

    async def _end_stage(self, returncode: int) -> data.Report:
        assert self.stage is not None
        LOGGER.log(
            const.LOG_LEVEL_TRACE, "ending stage %s for %s in %s", self.stage.name, self.request.id, self.request.environment
        )
        stage = self.stage
        end = datetime.datetime.now().astimezone()
        await stage.update_fields(completed=end, returncode=returncode)
        self.stage = None
        return stage

    def _add_to_tail(self, part: str) -> None:
        if self.tail_stdout is not None:
            self.tail_stdout += part
            self.tail_stdout = self.tail_stdout[-1024:]

    async def drain_out(self, stream: asyncio.StreamReader) -> None:
        assert self.stage is not None
        while not stream.at_eof():
            part = (await stream.read(8192)).decode()
            self._add_to_tail(part)
            COMPILER_LOGGER.log(const.LOG_LEVEL_TRACE, "%s %s Out:", self.request.id, part)
            await self.stage.update_streams(out=part)

    async def drain_err(self, stream: asyncio.StreamReader) -> None:
        assert self.stage is not None
        while not stream.at_eof():
            part = (await stream.read(8192)).decode()
            COMPILER_LOGGER.log(const.LOG_LEVEL_TRACE, "%s %s Err:", self.request.id, part)
            await self.stage.update_streams(err=part)

    async def drain(self, sub_process: asyncio.subprocess.Process) -> int:
        # pipe, so stream is actual, not optional
        out = cast(asyncio.StreamReader, sub_process.stdout)
        err = cast(asyncio.StreamReader, sub_process.stderr)
        ret, _, _ = await asyncio.gather(sub_process.wait(), self.drain_out(out), self.drain_err(err))
        return ret

    async def get_branch(self) -> Optional[str]:
        try:
            sub_process = await asyncio.create_subprocess_exec(
                "git", "branch", stdout=subprocess.PIPE, stderr=subprocess.PIPE, cwd=self._project_dir
            )

            out, err = await sub_process.communicate()
        finally:
            if sub_process.returncode is None:
                # The process is still running, kill it
                sub_process.kill()

        if sub_process.returncode != 0:
            return None

        o = re.search(r"\* ([^\s]+)$", out.decode(), re.MULTILINE)
        if o is not None:
            return o.group(1)
        else:
            return None

    async def get_upstream_branch(self) -> Optional[str]:
        """
        Returns the fully qualified branch name of the upstream branch associated with the currently checked out branch.
        """
        try:
            sub_process = await asyncio.create_subprocess_exec(
                "git",
                "rev-parse",
                "--symbolic-full-name",
                "@{upstream}",
                stdout=subprocess.PIPE,
                stderr=subprocess.PIPE,
                cwd=self._project_dir,
            )
            out, err = await sub_process.communicate()
        finally:
            if sub_process.returncode is None:
                # The process is still running, kill it
                sub_process.kill()

        if sub_process.returncode != 0:
            return None

        return out.decode().strip()

    async def _run_compile_stage(self, name: str, cmd: list[str], cwd: str, env: dict[str, str] = {}) -> data.Report:
        await self._start_stage(name, " ".join(cmd))

        sub_process: Optional[Process] = None
        try:
            env_all = os.environ.copy()
            if env is not None:
                env_all.update(env)

            sub_process = await asyncio.create_subprocess_exec(
                cmd[0], *cmd[1:], stdout=subprocess.PIPE, stderr=subprocess.PIPE, cwd=cwd, env=env_all
            )

            returncode = await self.drain(sub_process)
            return await self._end_stage(returncode)
        except CancelledError:
            """Propagate Cancel"""
            raise
        except Exception as e:
            await self._error("".join(traceback.format_exception(type(e), e, e.__traceback__)))
            return await self._end_stage(RETURNCODE_INTERNAL_ERROR)
        finally:
            if sub_process and sub_process.returncode is None:
                # The process is still running, kill it
                sub_process.kill()

    async def run(self, force_update: Optional[bool] = False) -> tuple[bool, Optional[model.CompileData]]:
        """
        Runs this compile run.

        :return: Tuple of a boolean representing success and the compile data, if any.
        """
        success = False

        compile_data_json_file = NamedTemporaryFile()
        try:
            await self._start_stage("Init", "")

            environment_id = self.request.environment
            project_dir = self._project_dir

            env = await data.Environment.get_by_id(environment_id)

            env_string = (
                ", ".join([f"{k}='{v}'" for k, v in self.request.used_environment_variables.items()])
                if self.request.used_environment_variables
                else ""
            )
            assert self.stage
            await self.stage.update_streams(out=f"Using extra environment variables during compile {env_string}\n")

            if env is None:
                await self._error("Environment %s does not exist." % environment_id)
                await self._end_stage(-1)
                return False, None

            if not os.path.exists(project_dir):
                await self._info(f"Creating project directory for environment {environment_id} at {project_dir}")
                os.mkdir(project_dir)

            # Use a separate venv to compile the project to prevent that packages are installed in the
            # venv of the Inmanta server.
            venv_dir = os.path.join(project_dir, ".env")

            async def ensure_venv() -> Optional[data.Report]:
                """
                Ensure a venv is present at `venv_dir`.
                """
                virtual_env = VirtualEnv(venv_dir)
                if virtual_env.exists():
                    return None

                await self._start_stage("Creating venv", command="")
                try:
                    virtual_env.init_env()
                except VenvCreationFailedError as e:
                    await self._error(message=e.msg)
                    return await self._end_stage(returncode=1)
                else:
                    return await self._end_stage(returncode=0)

            async def uninstall_protected_inmanta_packages() -> data.Report:
                """
                Ensure that no protected Inmanta packages are installed in the compiler venv.
                """
                cmd: list[str] = PipCommandBuilder.compose_uninstall_command(
                    python_path=PythonEnvironment.get_python_path_for_env_path(venv_dir),
                    pkg_names=PythonEnvironment.get_protected_inmanta_packages(),
                )
                return await self._run_compile_stage(
                    name="Uninstall inmanta packages from the compiler venv", cmd=cmd, cwd=project_dir
                )

            async def update_modules() -> data.Report:
                return await run_compile_stage_in_venv("Updating modules", ["-vvv", "-X", "project", "update"], cwd=project_dir)

            async def install_modules() -> data.Report:
                return await run_compile_stage_in_venv(
                    "Installing modules", ["-vvv", "-X", "project", "install"], cwd=project_dir
                )

            async def run_compile_stage_in_venv(
                stage_name: str, inmanta_args: list[str], cwd: str, env: dict[str, str] = {}
            ) -> data.Report:
                """
                Run a compile stage by executing the given command in the venv `venv_dir`.

                :param stage_name: Name of the compile stage.
                :param inmanta_args: The command to be executed in the venv. This command should not include the part
                                      ["<python-interpreter>", "-m", "inmanta.app"]
                :param cwd: The current working directory to be used for the command invocation.
                :param env: Execute the command with these environment variables.
                """
                LOGGER.info(stage_name)
                python_path = PythonEnvironment.get_python_path_for_env_path(venv_dir)
                assert os.path.exists(python_path)
                full_cmd = [python_path, "-m", "inmanta.app"] + inmanta_args
                return await self._run_compile_stage(stage_name, full_cmd, cwd, env)

            async def setup() -> AsyncIterator[Awaitable[Optional[data.Report]]]:
                """
                Returns an iterator over all setup stages. Inspecting stage success state is the responsibility of the caller.
                """
                repo_url: str = env.repo_url
                repo_branch: str = env.repo_branch
                if os.path.exists(os.path.join(project_dir, "project.yml")):
                    yield self._end_stage(0)

                    yield ensure_venv()

                    should_update: bool = force_update or self.request.force_update

                    # switch branches
                    if repo_branch:
                        branch = await self.get_branch()
                        if branch is not None and repo_branch != branch:
                            if should_update:
                                yield self._run_compile_stage("Fetching new branch heads", ["git", "fetch"], project_dir)
                            yield self._run_compile_stage(
                                f"Switching branch from {branch} to {repo_branch}",
                                ["git", "checkout", repo_branch],
                                project_dir,
                            )
                            if not should_update:
                                # if we update, update procedure will install modules
                                yield install_modules()

                    # update project
                    if should_update:
                        # only pull changes if there is an upstream branch
                        if await self.get_upstream_branch():
                            yield self._run_compile_stage("Pulling updates", ["git", "pull"], project_dir)
                        yield uninstall_protected_inmanta_packages()
                        yield update_modules()
                else:
                    if not repo_url:
                        await self._warning(f"Failed to compile: no project found in {project_dir} and no repository set.")
                        yield self._end_stage(1)
                        return

                    if len(os.listdir(project_dir)) > 0:
                        await self._warning(f"Failed to compile: no project found in {project_dir} but directory is not empty.")
                        yield self._end_stage(1)
                        return

                    yield self._end_stage(0)

                    # clone repo and install project
                    cmd = ["git", "clone", repo_url, "."]
                    if repo_branch:
                        cmd.extend(["-b", repo_branch])
                    yield self._run_compile_stage("Cloning repository", cmd, project_dir)
                    yield ensure_venv()
                    yield install_modules()

            async for stage in setup():
                stage_result: Optional[data.Report] = await stage
                if stage_result and (stage_result.returncode is None or stage_result.returncode > 0):
                    return False, None

            server_address = opt.server_address.get()
            server_port = opt.get_bind_port()
            cmd = [
                "-vvv",
                "export",
                "-X",
                "-e",
                str(environment_id),
                "--server_address",
                server_address,
                "--server_port",
                str(server_port),
                "--metadata",
                json.dumps(self.request.metadata),
                "--export-compile-data",
                "--export-compile-data-file",
                compile_data_json_file.name,
            ]

            if self.request.exporter_plugin:
                cmd.append("--export-plugin")
                cmd.append(self.request.exporter_plugin)

            if self.request.partial:
                cmd.append("--partial")

            if self.request.removed_resource_sets is not None:
                for resource_set in self.request.removed_resource_sets:
                    cmd.append("--delete-resource-set")
                    cmd.append(resource_set)

            if self.request.soft_delete:
                cmd.append("--soft-delete")

            if not self.request.do_export:
                f = NamedTemporaryFile()
                cmd.append("-j")
                cmd.append(f.name)

            if config.Config.get("server", "auth", False):
                token = encode_token(["compiler", "api"], str(environment_id))
                cmd.append("--token")
                cmd.append(token)

            if opt.server_ssl_cert.get() is not None:
                cmd.append("--ssl")
            else:
                cmd.append("--no-ssl")

            ssl_ca_cert = opt.server_ssl_ca_cert.get()
            if ssl_ca_cert is not None:
                cmd.append("--ssl-ca-cert")
                cmd.append(ssl_ca_cert)

            self.tail_stdout = ""

            env_vars_compile: dict[str, str] = os.environ.copy()
            env_vars_compile.update(self.request.used_environment_variables)

            result: data.Report = await run_compile_stage_in_venv(
                "Recompiling configuration model", cmd, cwd=project_dir, env=env_vars_compile
            )
            success = result.returncode == 0
            if not success:
                if self.request.do_export:
                    LOGGER.warning("Compile %s failed", self.request.id)
                else:
                    LOGGER.debug("Compile %s failed", self.request.id)

            print("---", self.tail_stdout, result.errstream)
            match = re.search(r"Committed resources with version (\d+)", self.tail_stdout)
            if match:
                self.version = int(match.group(1))
        except CancelledError:
            # This compile was cancelled. Catch it here otherwise a warning will be printed in the logs because of an
            # unhandled exception in a backgrounded coroutine.
            pass

        except Exception:
            LOGGER.exception("An error occurred while recompiling")

        finally:

            async def warn(message: str) -> None:
                if self.stage is not None:
                    await self._warning(message)
                else:
                    LOGGER.warning(message)

            with compile_data_json_file as file:
                compile_data_json: str = file.read().decode()
                if compile_data_json:
                    try:
                        return success, model.CompileData.model_validate_json(compile_data_json)
                    except json.JSONDecodeError:
                        await warn(
                            "Failed to load compile data json for compile %s. Invalid json: '%s'"
                            % (self.request.id, compile_data_json)
                        )
                    except pydantic.ValidationError:
                        await warn(
                            "Failed to parse compile data for compile %s. Json does not match CompileData model: '%s'"
                            % (self.request.id, compile_data_json)
                        )
            return success, None


class CompilerService(ServerSlice, environmentservice.EnvironmentListener):
    """
    Compiler services offers:

    1. service slice API for lifecyclemanagement
    2. internal api for requesting compiles: :meth:`~CompilerService.request_recompile`
    3. internal api for watching complete compiles: :meth:`~CompilerService.add_listener`
    4. api endpoints: is_compiling, get_report, get_reports
    """

    """
    General design of compile scheduling:

    1. all compile request are stored in the database.
    2. when a task starts, _queue is called, if no job is executing for that environment, it is started
    3. when a task ends, it is marked as completed in the database and _dequeue is called and _notify_listeners is scheduled
    as a background task
    4. _dequeue checks the database for a runnable job and starts it (if present)
    5. _notify_listeners runs all listeners in parallel, afterwards the task is marked as handled

    Upon restart
    1. find a runnable(incomplete) job for every environment (if any) and call _queue on it
    2. find all unhandled but complete jobs and run _notify_listeners on them
    """

    _env_folder: str

    def __init__(self) -> None:
        super().__init__(SLICE_COMPILER)
        self._recompiles: dict[uuid.UUID, Task[None | Result]] = {}
        self._global_lock = asyncio.locks.Lock()
        self.listeners: list[CompileStateListener] = []
        self._scheduled_full_compiles: dict[uuid.UUID, tuple[TaskMethod, str]] = {}
        # In-memory cache to keep track of the total length of all the compile queues on this Inmanta server.
        # This cache is used by the /serverstatus endpoint.
        self._queue_count_cache: int = 0
        self._queue_count_cache_lock = asyncio.locks.Lock()

    async def get_status(self) -> dict[str, ArgumentTypes]:
        return {"task_queue": self._queue_count_cache, "listeners": len(self.listeners)}

    def add_listener(self, listener: CompileStateListener) -> None:
        self.listeners.append(listener)

    def get_dependencies(self) -> list[str]:
        return [SLICE_DATABASE]

    def get_depended_by(self) -> list[str]:
        return [SLICE_ENVIRONMENT, SLICE_SERVER, SLICE_TRANSPORT]

    async def prestart(self, server: server.protocol.Server) -> None:
        await super().prestart(server)
        state_dir: str = config.state_dir.get()
        server_state_dir = ensure_directory_exist(state_dir, "server")
        self._env_folder = ensure_directory_exist(server_state_dir, "environments")

    async def start(self) -> None:
        await super().start()
        await self._recover()
        self.schedule(self._cleanup, opt.server_cleanup_compiler_reports_interval.get(), initial_delay=0, cancel_on_stop=False)

    async def _cleanup(self) -> None:
        oldest_retained_date = datetime.datetime.now().astimezone() - datetime.timedelta(
            seconds=opt.server_compiler_report_retention.get()
        )
        LOGGER.info("Cleaning up compile reports that are older than %s", oldest_retained_date)
        try:
            await data.Compile.delete_older_than(oldest_retained_date)
        except CancelledError:
            """Propagate Cancel"""
            raise
        except Exception:
            LOGGER.error("The following exception occurred while cleaning up old compiler reports", exc_info=True)

    def schedule_full_compile(self, env: data.Environment, schedule_cron: str) -> None:
        """
        Schedules full compiles for a single environment. Overrides any previously enabled schedule for this environment.

        :param env: The environment to schedule full compiles for
        :param schedule_cron: The cron expression for the schedule, may be an empty string to disable full compile scheduling.
        """
        # remove old schedule if it exists
        if env.id in self._scheduled_full_compiles:
            self.remove_cron(*self._scheduled_full_compiles[env.id])
            del self._scheduled_full_compiles[env.id]
        # set up new schedule
        if schedule_cron:
            metadata: dict[str, str] = {
                "type": "schedule",
                "message": "Full recompile triggered by AUTO_FULL_COMPILE cron schedule",
            }

            async def _request_recompile_task() -> tuple[Optional[uuid.UUID], Warnings]:
                """
                Creates a new task for the full compile schedule.
                If the environment is halted, the task does nothing.
                Otherwise, it requests a recompile.
                """
                latest_env = await data.Environment.get_by_id(env.id)
                if not latest_env or latest_env.halted:
                    return None, []

                return await self.request_recompile(
                    env,
                    force_update=False,
                    do_export=True,
                    remote_id=uuid.uuid4(),
                    metadata=metadata,
                )

            self.schedule_cron(_request_recompile_task, schedule_cron, cancel_on_stop=False)
            self._scheduled_full_compiles[env.id] = (_request_recompile_task, schedule_cron)

    async def request_recompile(
        self,
        env: data.Environment,
        force_update: bool,
        do_export: bool,
        remote_id: uuid.UUID,
        metadata: Optional[JsonType] = None,
        env_vars: Optional[Mapping[str, str]] = None,
        partial: bool = False,
        removed_resource_sets: Optional[list[str]] = None,
        exporter_plugin: Optional[str] = None,
        notify_failed_compile: Optional[bool] = None,
        failed_compile_message: Optional[str] = None,
        in_db_transaction: bool = False,
        connection: Optional[Connection] = None,
<<<<<<< HEAD
        soft_delete: bool = False,
=======
        mergeable_env_vars: Optional[Mapping[str, str]] = None,
>>>>>>> f5ff485b
    ) -> tuple[Optional[uuid.UUID], Warnings]:
        """
        Recompile an environment in a different thread and taking wait time into account.

        :param notify_failed_compile: if set to True, errors during compilation will be notified using the
                                      "failed_compile_message".
                                      if set to false, nothing will be notified. If not set then the default notifications are
                                      sent (failed pull stage and errors during the do_export)
        :param failed_compile_message: the message used in notifications if notify_failed_compile is set to True.
        :param connection: Perform the database changes using this database connection.
        :param in_db_transaction: If set to True, the connection must be provided and the connection must be part of an ongoing
                                  database transaction. If this parameter is set to True, is required to call
                                  `CompileService.notify_compile_request_committed()` right after the transaction commits.
        :param mergeable_env_vars: a set of env vars that can be compacted over multiple compiles.
            If multiple values are compacted, they will be joined using spaces
        :return: the compile id of the requested compile and any warnings produced during the request
        """
        if in_db_transaction and not connection:
            raise Exception("A connection should be provided when in_db_transaction is True.")
        if in_db_transaction and connection and not connection.is_in_transaction():
            raise Exception("in_db_transaction is True, but the given connection is not executing a transaction.")
        if removed_resource_sets is None:
            removed_resource_sets = []
        if metadata is None:
            metadata = {}
        if env_vars is None:
            env_vars = {}
        if mergeable_env_vars is None:
            mergeable_env_vars = {}

        server_compile: bool = bool(await env.get(data.SERVER_COMPILE))
        if not server_compile:
            LOGGER.info("Skipping compile because server compile not enabled for this environment.")
            return None, ["Skipping compile because server compile not enabled for this environment."]

        requested = datetime.datetime.now().astimezone()

        shared_keys = mergeable_env_vars.keys() & env_vars.keys()
        assert not shared_keys, f"An env var can not be both mergeable and normal: {shared_keys}"

        compile = data.Compile(
            environment=env.id,
            requested=requested,
            remote_id=remote_id,
            do_export=do_export,
            force_update=force_update,
            metadata=metadata,
            requested_environment_variables=env_vars,
            used_environment_variables=env_vars,
            mergeable_environment_variables=mergeable_env_vars,
            partial=partial,
            removed_resource_sets=removed_resource_sets,
            exporter_plugin=exporter_plugin,
            notify_failed_compile=notify_failed_compile,
            failed_compile_message=failed_compile_message,
            soft_delete=soft_delete,
        )
        if not in_db_transaction:
            async with self._queue_count_cache_lock:
                await compile.insert(connection)
                self._queue_count_cache += 1
            await self._queue(compile)
        else:
            # We are running inside a transaction. The changes will only be applied after the transaction commits.
            # We cannot increment the queue count yet or schedule the requested compile for execution. This will be
            # done when the notify_compile_request_committed() method is invoked.
            await compile.insert(connection)

        return compile.id, None

    async def notify_compile_request_committed(self, compile_id: uuid.UUID) -> None:
        """
        This method must be called when the `request_recompile()` method was called with in_db_transaction=True. It must be
        called right after the transaction committed. If the transaction was aborted, this method most not be called.

        This method is safe with respect to server restarts. If the server restarts after the transaction was committed,
        but before this method was invoked, the server will automatically recover from this and run the requested compile
        without any need to call this method.
        """
        compile_obj: Optional[data.Compile] = await data.Compile.get_by_id(compile_id)
        if not compile_obj:
            raise Exception(f"Compile with id {compile_id} not found.")
        async with self._queue_count_cache_lock:
            self._queue_count_cache += 1
        async with self._global_lock:
            if compile_obj.environment not in self._recompiles:
                await self.process_next_compile_in_queue(compile_obj.environment)

    @staticmethod
    def _compile_merge_key(c: data.Compile) -> Hashable:
        """
        Returns a key used to determine whether two compiles c1 and c2 are eligible for merging. They are iff
        _compile_merge_key(c1) == _compile_merge_key(c2).
        """
        return c.to_dto().model_dump_json(
            include={"environment", "started", "do_export", "environment_variables", "partial", "removed_resource_sets"}
        )

    async def _queue(self, compile: data.Compile) -> None:
        async with self._global_lock:
            if self.is_stopping():
                return
            env: Optional[data.Environment] = await data.Environment.get_by_id(compile.environment)
            if env is None:
                raise Exception("Can't queue compile: environment %s does not exist" % compile.environment)
            assert env is not None
            # don't execute any compiles in a halted environment
            if env.halted:
                return
            if compile.environment not in self._recompiles or self._recompiles[compile.environment].done():
                task = self.add_background_task(self._run(compile))
                self._recompiles[compile.environment] = task

    async def _dequeue(self, environment: uuid.UUID) -> None:
        async with self._global_lock:
            await self.process_next_compile_in_queue(environment)

    async def process_next_compile_in_queue(self, environment: uuid.UUID) -> None:
        if self.is_stopping():
            return
        env: Optional[data.Environment] = await data.Environment.get_by_id(environment)
        if env is None:
            raise Exception("Can't dequeue compile: environment %s does not exist" % environment)
        nextrun = await data.Compile.get_next_run(environment)
        if nextrun and not env.halted:
            task = self.add_background_task(self._run(nextrun))
            self._recompiles[environment] = task
        elif environment in self._recompiles:
            del self._recompiles[environment]

    async def _notify_listeners(self, compile: data.Compile) -> None:
        async def notify(listener: CompileStateListener) -> None:
            try:
                await listener.compile_done(compile)
            except CancelledError:
                """Propagate Cancel"""
                raise
            except Exception:
                logging.exception("CompileStateListener failed")

        await asyncio.gather(*[notify(listener) for listener in self.listeners])
        await compile.update_fields(handled=True)
        LOGGER.log(const.LOG_LEVEL_TRACE, "listeners notified for %s", compile.id)

    async def _recover(self) -> None:
        """Restart runs after server restart"""
        async with self._queue_count_cache_lock:
            self._queue_count_cache = await data.Compile.get_total_length_of_all_compile_queues(exclude_started_compiles=False)
        # one run per env max to get started
        runs = await data.Compile.get_next_run_all()
        for run in runs:
            await self._queue(run)
        unhandled = await data.Compile.get_unhandled_compiles()
        for u in unhandled:
            self.add_background_task(self._notify_listeners(u))

    async def resume_environment(self, environment: uuid.UUID) -> None:
        """
        Resume compiler service after halt.
        """
        compile: Optional[data.Compile] = await data.Compile.get_next_run(environment)
        if compile is not None:
            await self._queue(compile)

    @protocol.handle(methods.is_compiling, environment_id="id")
    async def is_compiling(self, environment_id: uuid.UUID) -> Apireturn:
        if environment_id in self._recompiles and not self._recompiles[environment_id].done():
            return 200
        return 204

    def _calculate_recompile_wait(
        self,
        wait_time: int,
        compile_requested: datetime.datetime,
        last_compile_completed: datetime.datetime,
        now: datetime.datetime,
    ) -> float:
        if wait_time == 0:
            wait: float = 0
        else:
            if last_compile_completed >= compile_requested:
                wait = max(0, wait_time - (now - compile_requested).total_seconds())
            else:
                wait = max(0, wait_time - (now - last_compile_completed).total_seconds())
        return wait

    async def _auto_recompile_wait(self, compile: data.Compile) -> None:
        if config.Config.is_set("server", "auto-recompile-wait"):
            wait_time = opt.server_autrecompile_wait.get()
            LOGGER.warning(
                "The server-auto-recompile-wait is enabled and set to %s seconds. "
                "This option is deprecated in favor of the recompile_backoff environment setting.",
                wait_time,
            )
        else:
            env = await data.Environment.get_by_id(compile.environment)
            if env is None:
                LOGGER.error("Unable to find environment %s in the database.", compile.environment)
                return
            wait_time = await env.get(data.RECOMPILE_BACKOFF)
            if wait_time:
                LOGGER.info("The recompile_backoff environment setting is enabled and set to %s seconds.", wait_time)
            else:
                LOGGER.info("The recompile_backoff environment setting is disabled")
        last_run = await data.Compile.get_last_run(compile.environment)
        if not last_run:
            wait: float = 0
        else:
            assert last_run.completed is not None
            assert compile.requested is not None
            wait = self._calculate_recompile_wait(
                wait_time, compile.requested, last_run.completed, datetime.datetime.now().astimezone()
            )
        if wait > 0:
            LOGGER.info(
                "Waiting for %.2f seconds before running a new compile",
                wait,
            )
        else:
            assert compile.requested is not None  # Make mypy happy
            LOGGER.debug("Running recompile without waiting: requested at %s", compile.requested.astimezone())
        await asyncio.sleep(wait)

    async def _run(self, compile: data.Compile) -> None:
        """
        Runs a compile request. At completion, looks for similar compile requests based on _compile_merge_key and marks
        those as completed as well.
        """
        await self._auto_recompile_wait(compile)

        compile_merge_key: Hashable = CompilerService._compile_merge_key(compile)
        merge_candidates: list[data.Compile] = [
            c
            for c in await data.Compile.get_next_compiles_for_environment(compile.environment)
            if not c.id == compile.id and CompilerService._compile_merge_key(c) == compile_merge_key
        ]

        runner = self._get_compile_runner(compile, project_dir=os.path.join(self._env_folder, str(compile.environment)))

        merged_env_vars = dict(compile.mergeable_environment_variables)
        for merge_candidate in merge_candidates:
            for key, to_add in merge_candidate.mergeable_environment_variables.items():
                existing = merged_env_vars.get(key, None)
                if existing:
                    merged_env_vars[key] = existing + " " + to_add
                else:
                    merged_env_vars[key] = to_add

        merged_env_vars.update(compile.requested_environment_variables)

        started = datetime.datetime.now().astimezone()
        async with self._queue_count_cache_lock:
            await compile.update_fields(started=started, used_environment_variables=merged_env_vars)
            self._queue_count_cache -= 1

        # set force_update == True iff any compile request has force_update == True
        compile_data: Optional[model.CompileData]
        success, compile_data = await runner.run(force_update=any(c.force_update for c in chain([compile], merge_candidates)))

        version = runner.version

        end = datetime.datetime.now().astimezone()
        compile_data_json: Optional[dict[str, object]] = None if compile_data is None else compile_data.model_dump()
        await compile.update_fields(completed=end, success=success, version=version, compile_data=compile_data_json)
        awaitables = [
            merge_candidate.update_fields(
                started=compile.started,
                completed=end,
                success=success,
                used_environment_variables=merged_env_vars,
                version=version,
                substitute_compile_id=compile.id,
                compile_data=compile_data_json,
            )
            for merge_candidate in merge_candidates
        ]

        async with self._queue_count_cache_lock:
            await asyncio.gather(*awaitables)
            self._queue_count_cache -= len(merge_candidates)
        if self.is_stopping():
            return
        self.add_background_task(self._notify_listeners(compile))
        for merge_candidate in merge_candidates:
            self.add_background_task(self._notify_listeners(merge_candidate))
        await self._dequeue(compile.environment)

    def _get_compile_runner(self, compile: data.Compile, project_dir: str) -> CompileRun:
        return CompileRun(compile, project_dir)

    @protocol.handle(methods.get_reports, env="tid")
    async def get_reports(
        self, env: data.Environment, start: Optional[str] = None, end: Optional[str] = None, limit: Optional[int] = None
    ) -> Apireturn:
        if env is None:
            return 404, {"message": "The given environment id does not exist!"}

        if limit is None:
            limit = APILIMIT
        elif limit > APILIMIT:
            raise BadRequest(f"limit parameter can not exceed {APILIMIT}, got {limit}.")

        start_time = None
        end_time = None
        if start is not None:
            start_time = dateutil.parser.parse(start)
        if end is not None:
            end_time = dateutil.parser.parse(end)

        models = await data.Compile.get_list_paged(
            page_by_column="started",
            order_by_column="started",
            order="DESC",
            limit=limit,
            start=start_time,
            end=end_time,
            no_obj=False,
            connection=None,
            environment=env.id,
        )

        return 200, {"reports": [m.to_dict() for m in models]}

    @protocol.handle(methods.get_report, compile_id="id")
    async def get_report(self, compile_id: uuid.UUID) -> Apireturn:
        report = await data.Compile.get_report(compile_id)

        if report is None:
            return 404

        return 200, {"report": report}

    @protocol.handle(methods_v2.get_compile_data, compile_id="id")
    async def get_compile_data(self, compile_id: uuid.UUID) -> Optional[model.CompileData]:
        compile: Optional[data.Compile] = await data.Compile.get_by_id(compile_id)
        if compile is None:
            raise NotFound("The given compile id does not exist")
        return compile.to_dto().compile_data

    @protocol.handle(methods.get_compile_queue, env="tid")
    async def get_compile_queue(self, env: data.Environment) -> list[model.CompileRun]:
        """
        Get the current compiler queue on the server
        """
        compiles = await data.Compile.get_next_compiles_for_environment(env.id)
        return [x.to_dto() for x in compiles]

    @protocol.handle(methods_v2.get_compile_reports, env="tid")
    async def get_compile_reports(
        self,
        env: data.Environment,
        limit: Optional[int] = None,
        first_id: Optional[uuid.UUID] = None,
        last_id: Optional[uuid.UUID] = None,
        start: Optional[datetime.datetime] = None,
        end: Optional[datetime.datetime] = None,
        filter: Optional[dict[str, list[str]]] = None,
        sort: str = "requested.desc",
    ) -> ReturnValue[Sequence[model.CompileReport]]:
        try:
            handler = CompileReportView(env, limit, filter, sort, first_id, last_id, start, end)
            return await handler.execute()
        except (InvalidFilter, InvalidSort, data.InvalidQueryParameter, data.InvalidFieldNameException) as e:
            raise BadRequest(e.message) from e

    @protocol.handle(methods_v2.compile_details, env="tid")
    async def compile_details(self, env: data.Environment, id: uuid.UUID) -> model.CompileDetails:
        details = await data.Compile.get_compile_details(env.id, id)
        if not details:
            raise NotFound("The compile with the given id does not exist.")
        return details

    async def environment_action_cleared(self, env: model.Environment) -> None:
        """
        Will be called when the environment is cleared

        :param env: The environment that is cleared
        """
        await self.recalculate_queue_count_cache()

    async def environment_action_deleted(self, env: model.Environment) -> None:
        """
        Will be called when the environment is deleted

        :param env: The environment that is deleted
        """
        await self.recalculate_queue_count_cache()

    async def recalculate_queue_count_cache(self) -> None:
        async with self._queue_count_cache_lock:
            self._queue_count_cache = await data.Compile.get_total_length_of_all_compile_queues()<|MERGE_RESOLUTION|>--- conflicted
+++ resolved
@@ -606,11 +606,8 @@
         failed_compile_message: Optional[str] = None,
         in_db_transaction: bool = False,
         connection: Optional[Connection] = None,
-<<<<<<< HEAD
         soft_delete: bool = False,
-=======
         mergeable_env_vars: Optional[Mapping[str, str]] = None,
->>>>>>> f5ff485b
     ) -> tuple[Optional[uuid.UUID], Warnings]:
         """
         Recompile an environment in a different thread and taking wait time into account.
@@ -624,6 +621,8 @@
         :param in_db_transaction: If set to True, the connection must be provided and the connection must be part of an ongoing
                                   database transaction. If this parameter is set to True, is required to call
                                   `CompileService.notify_compile_request_committed()` right after the transaction commits.
+        :param soft_delete: Silently ignore deletion of resource sets in removed_resource_sets if they contain
+            resources that are being exported.
         :param mergeable_env_vars: a set of env vars that can be compacted over multiple compiles.
             If multiple values are compacted, they will be joined using spaces
         :return: the compile id of the requested compile and any warnings produced during the request
