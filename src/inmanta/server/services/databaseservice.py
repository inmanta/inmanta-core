--- conflicted
+++ resolved
@@ -296,14 +296,7 @@
         database_host=database_host,
         database_port=database_port,
         database_name=database_name,
-<<<<<<< HEAD
-        echo=True,
         pool=pool,
-=======
-        pool_size=connection_pool_min_size,
-        max_overflow=connection_pool_max_size - connection_pool_min_size,
-        pool_timeout=connection_timeout,
->>>>>>> ff6b76c9
     )
 
     LOGGER.info("Connected to PostgreSQL database %s on %s:%d", database_name, database_host, database_port)
