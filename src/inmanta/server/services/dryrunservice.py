--- conflicted
+++ resolved
@@ -21,11 +21,7 @@
 from typing import Dict, List, Optional, cast
 
 from inmanta import data
-<<<<<<< HEAD
-from inmanta.data.model import DryRun, DryRunReport, ResourceVersionIdStr
-=======
 from inmanta.data.model import DryRun, DryRunReport, ResourceDiff, ResourceDiffStatus, ResourceVersionIdStr
->>>>>>> 5bff6f7e
 from inmanta.protocol import handle, methods, methods_v2
 from inmanta.protocol.exceptions import NotFound
 from inmanta.resources import Id
@@ -125,8 +121,6 @@
 
         return dryrun
 
-<<<<<<< HEAD
-=======
     async def _save_resources_without_changes_to_dryrun(
         self, dryrun_id: uuid.UUID, resources: List[data.Resource], diff_status: Optional[ResourceDiffStatus] = None
     ):
@@ -146,7 +140,6 @@
             payload = {**payload, "diff_status": diff_status} if diff_status else payload
             await data.DryRun.update_resource(dryrun_id, res.resource_version_id, payload)
 
->>>>>>> 5bff6f7e
     @handle(methods_v2.dryrun_trigger, env="tid")
     async def dryrun_trigger(self, env: data.Environment, version: int) -> uuid.UUID:
         model = await data.ConfigurationModel.get_version(environment=env.id, version=version)
@@ -200,9 +193,6 @@
         resources = dryrun.to_dict()["resources"]
         from_resources = {}
         to_resources = {}
-<<<<<<< HEAD
-        for resource_version_id, resource in resources.items():
-=======
         resources_with_already_known_status = {
             resource_version_id: resource for resource_version_id, resource in resources.items() if resource.get("diff_status")
         }
@@ -212,7 +202,6 @@
             if resource_version_id not in resources_with_already_known_status.keys()
         }
         for resource_version_id, resource in resources_to_diff.items():
->>>>>>> 5bff6f7e
             resource_id = Id.parse_id(resource_version_id).resource_str()
 
             from_attributes = self.get_attributes_from_changes(resource["changes"], "current")
@@ -227,8 +216,6 @@
                     to_resources.pop(resource_id)
 
         version_diff = diff.generate_diff(from_resources, to_resources, include_unmodified=True)
-<<<<<<< HEAD
-=======
         version_diff += [
             ResourceDiff(
                 resource_id=Id.parse_resource_version_id(rvid).resource_str(), attributes={}, status=resource.get("diff_status")
@@ -236,7 +223,6 @@
             for rvid, resource in resources_with_already_known_status.items()
         ]
         version_diff.sort(key=lambda r: r.resource_id)
->>>>>>> 5bff6f7e
         dto = DryRunReport(summary=dryrun.to_dto(), diff=version_diff)
 
         return dto
