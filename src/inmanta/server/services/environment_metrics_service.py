--- conflicted
+++ resolved
@@ -136,11 +136,8 @@
 
     async def start(self) -> None:
         await super().start()
-<<<<<<< HEAD
         self.register_metric_collector(CompileTimeMetricsCollector())
-=======
         self.register_metric_collector(ResourceCountMetricsCollector())
->>>>>>> 375eb5a4
         self.schedule(self.flush_metrics, COLLECTION_INTERVAL_IN_SEC, initial_delay=0, cancel_on_stop=True)
 
     def register_metric_collector(self, metrics_collector: MetricsCollector) -> None:
@@ -215,7 +212,6 @@
             )
 
 
-<<<<<<< HEAD
 class CompileTimeMetricsCollector(MetricsCollector):
     """
     This Metric will track the duration of compiles executed on the server.
@@ -223,21 +219,8 @@
 
     def get_metric_name(self) -> str:
         return "compile_time"
-=======
-class ResourceCountMetricsCollector(MetricsCollector):
-    """
-    This Metric will track the number of resources (grouped by resources state).
-    """
-
-    def get_metric_name(self) -> str:
-        return "resource_count"
->>>>>>> 375eb5a4
-
-    def get_metric_type(self) -> MetricType:
-        return MetricType.GAUGE
 
     async def get_metric_value(
-<<<<<<< HEAD
         self, start_interval: datetime, end_interval: datetime, connection: Optional[asyncpg.connection.Connection]
     ) -> Sequence[MetricValue]:
         query: str = f"""
@@ -245,7 +228,27 @@
             FROM compile
             WHERE started >= {start_interval}
             AND started < {end_interval}
-=======
+        """
+        metric_values: List[MetricValue] = []
+        result: Sequence[asyncpg.Record] = await connection.fetch(query)
+        for record in result:
+            metric_values.append(MetricValue(self.get_metric_name(), record["count"], record["compile_time"]))
+
+        return metric_values
+
+
+class ResourceCountMetricsCollector(MetricsCollector):
+    """
+    This Metric will track the number of resources (grouped by resources state).
+    """
+
+    def get_metric_name(self) -> str:
+        return "resource_count"
+
+    def get_metric_type(self) -> MetricType:
+        return MetricType.GAUGE
+
+    async def get_metric_value(
         self, start_interval: datetime, end_interval: datetime, connection: asyncpg.connection.Connection
     ) -> Sequence[MetricValue]:
         query: str = f"""
@@ -257,17 +260,12 @@
                 WHERE cm.environment=r.environment AND cm.released=TRUE
                 )
             GROUP BY (status, environment)
->>>>>>> 375eb5a4
         """
         metric_values: List[MetricValue] = []
         result: Sequence[asyncpg.Record] = await connection.fetch(query)
         for record in result:
-<<<<<<< HEAD
-            metric_values.append(MetricValue(self.get_metric_name(), record["count"], record["compile_time"]))
-=======
             assert isinstance(record["count"], int)
             assert isinstance(record["environment"], uuid.UUID)
             assert isinstance(record["status"], str)
             metric_values.append(MetricValue(self.get_metric_name(), record["count"], record["environment"], record["status"]))
->>>>>>> 375eb5a4
         return metric_values