"""
    Copyright 2022 Inmanta

    Licensed under the Apache License, Version 2.0 (the "License");
    you may not use this file except in compliance with the License.
    You may obtain a copy of the License at

        http://www.apache.org/licenses/LICENSE-2.0

    Unless required by applicable law or agreed to in writing, software
    distributed under the License is distributed on an "AS IS" BASIS,
    WITHOUT WARRANTIES OR CONDITIONS OF ANY KIND, either express or implied.
    See the License for the specific language governing permissions and
    limitations under the License.

    Contact: code@inmanta.com
"""
import abc
import logging
import textwrap
import uuid
from collections.abc import Sequence
from datetime import datetime, timedelta
from enum import Enum
from typing import Dict, List, Optional

import asyncpg

from inmanta.data import (
    Agent,
    Compile,
    ConfigurationModel,
    Environment,
    EnvironmentMetricsGauge,
    EnvironmentMetricsTimer,
    Resource,
)
from inmanta.server import SLICE_DATABASE, SLICE_ENVIRONMENT_METRICS, SLICE_TRANSPORT, protocol

LOGGER = logging.getLogger(__name__)

COLLECTION_INTERVAL_IN_SEC = 60

# The grouped_by fields needs a default value in the DB as it is part of the PRIMARY KEY and can therefore not be NULL.
DEFAULT_GROUPED_BY = "__None__"


class MetricType(str, Enum):
    """
    There are 3 types of metrics: gauge, timer and meter metrics.

    gauge: will do instantaneous readings of particular values at timestamps
    timer: will count the number of time events occurred and the total time the events took.
    meter: will measure the rate of events over time.
    """

    GAUGE = "gauge"
    TIMER = "timer"
    METER = "meter"


class MetricValue:
    """
    the Metric values as they should be returned by a MetricsCollector of type gauge
    """

    def __init__(self, metric_name: str, count: int, environment: uuid.UUID, grouped_by: Optional[str] = None) -> None:
        self.metric_name = metric_name
        self.grouped_by = grouped_by
        self.count = count
        self.environment = environment


class MetricValueTimer(MetricValue):
    """
    the Metric values as they should be returned by a MetricsCollector of type timer
    """

    def __init__(
        self, metric_name: str, count: int, value: float, environment: uuid.UUID, grouped_by: Optional[str] = None
    ) -> None:
        super().__init__(metric_name, count, environment, grouped_by)
        self.value = value


LATEST_RELEASED_MODELS_SUBQUERY: str = textwrap.dedent(
    f"""
    latest_released_models AS (
        SELECT cm.environment, MAX(cm.version) AS version
        FROM {ConfigurationModel.table_name()} AS cm
        WHERE cm.released = TRUE
        GROUP BY cm.environment
    )
    """.strip(
        "\n"
    )
).strip()
"""
Subquery to get the latest released version for each environment. Environments with no released versions are absent.
To be used like f"WITH {LATEST_RELEASED_MODELS_SUBQUERY} <main_query>". The main query can use the name 'latest_released_models'
to refer to this table.
"""

LATEST_RELEASED_RESOURCES_SUBQUERY: str = (
    LATEST_RELEASED_MODELS_SUBQUERY
    + textwrap.dedent(
        f"""
    , latest_released_resources AS (
        SELECT r.*
        FROM {Resource.table_name()} AS r
        INNER JOIN latest_released_models as cm
            ON r.environment = cm.environment AND r.model = cm.version
    )
    """.strip(
            "\n"
        )
    ).strip()
)
"""
Subquery to get the resources for latest released version for each environment. Environments with no released versions are
absent. Includes LATEST_RELEASED_MODELS_SUBQUERY.
To be used like f"WITH {LATEST_RELEASED_RESOURCES_SUBQUERY} <main_query>. The main query can use the name
'latest_released_resources' to refer to this table.
"""


class MetricsCollector(abc.ABC):
    @abc.abstractmethod
    def get_metric_name(self) -> str:
        """
        Returns the name of the metric collected by this MetricsCollector.
        """
        raise NotImplementedError()

    @abc.abstractmethod
    def get_metric_type(self) -> MetricType:
        """
        Returns the type of Metric collected by this metrics collector (gauge, timer).
        This information is required by the `EnvironmentMetricsService` to know how the data
        should be aggregated.
        """
        raise NotImplementedError()

    @abc.abstractmethod
    async def get_metric_value(
        self, start_interval: datetime, end_interval: datetime, connection: asyncpg.connection.Connection
    ) -> Sequence[MetricValue]:
        """
        Invoked by the `EnvironmentMetricsService` at the end of the metrics collection interval.
        Returns the metrics collected by this MetricCollector within the past metrics collection interval.

        The *_interval arguments are present, because this method is intended to perform a query on
        the database. No in-memory state is being stored by this metrics collector. The provided interval
        should be interpreted as [start_interval, end_interval[

        :param start_interval: The start time of the metrics collection interval (inclusive).
        :param end_interval: The end time of the metrics collection interval (exclusive).
        :param connection: An optional connection
        :result: The metrics collected by this MetricCollector within the past metrics collection interval.
        """
        raise NotImplementedError()


class EnvironmentMetricsService(protocol.ServerSlice):
    """Slice for the management of metrics"""

    def __init__(self) -> None:
        super(EnvironmentMetricsService, self).__init__(SLICE_ENVIRONMENT_METRICS)
        self.metrics_collectors: Dict[str, MetricsCollector] = {}
        self.previous_timestamp = datetime.now()

    def get_dependencies(self) -> List[str]:
        return [SLICE_DATABASE]

    def get_depended_by(self) -> List[str]:
        return [SLICE_TRANSPORT]

    async def start(self) -> None:
        await super().start()
        self.register_metric_collector(ResourceCountMetricsCollector())
        self.register_metric_collector(CompileWaitingTimeMetricsCollector())
        self.register_metric_collector(AgentCountMetricsCollector())
        self.register_metric_collector(CompileTimeMetricsCollector())
        self.schedule(
            self.flush_metrics, COLLECTION_INTERVAL_IN_SEC, initial_delay=COLLECTION_INTERVAL_IN_SEC, cancel_on_stop=True
        )

    def register_metric_collector(self, metrics_collector: MetricsCollector) -> None:
        """
        Register the given metrics_collector.
        """
        if metrics_collector.get_metric_name() not in self.metrics_collectors:
            self.metrics_collectors[metrics_collector.get_metric_name()] = metrics_collector
        else:
            raise Exception(f"There already is a metric collector with the name {metrics_collector.get_metric_name()}")

    async def flush_metrics(self) -> None:
        """
        Invoked at the end of the metrics collection interval. Writes the metrics
        collected by the MetricsCollectors in the past metrics collection interval
        to the database.
        """
        now: datetime = datetime.now()
        old_previous_timestamp = self.previous_timestamp
        self.previous_timestamp = now
        metric_gauge: Sequence[EnvironmentMetricsGauge] = []
        metric_timer: Sequence[EnvironmentMetricsTimer] = []

        def create_metrics_gauge(metric_values_gauge: Sequence[MetricValue], timestamp: datetime):
            for mv in metric_values_gauge:
                metric_gauge.append(
                    EnvironmentMetricsGauge(
                        metric_name=mv.metric_name,
                        grouped_by=mv.grouped_by if mv.grouped_by else DEFAULT_GROUPED_BY,
                        timestamp=timestamp,
                        count=mv.count,
                        environment=mv.environment,
                    )
                )

        def create_metrics_timer(metric_values_timer: Sequence[MetricValueTimer], timestamp: datetime):
            for mv in metric_values_timer:
                metric_timer.append(
                    EnvironmentMetricsTimer(
                        metric_name=mv.metric_name,
                        grouped_by=mv.grouped_by if mv.grouped_by else DEFAULT_GROUPED_BY,
                        timestamp=timestamp,
                        count=mv.count,
                        value=mv.value,
                        environment=mv.environment,
                    )
                )

        async with EnvironmentMetricsGauge.get_connection() as con:
            for mc in self.metrics_collectors:
                metrics_collector: MetricsCollector = self.metrics_collectors[mc]
                metric_type: str = metrics_collector.get_metric_type()
                metric_values: Sequence[MetricValue] = await metrics_collector.get_metric_value(
                    old_previous_timestamp, now, connection=con
                )
                if metric_type == MetricType.GAUGE:
                    create_metrics_gauge(metric_values, now)
                elif metric_type == MetricType.TIMER:
                    assert all(isinstance(x, MetricValueTimer) for x in metric_values)
                    create_metrics_timer(metric_values, now)
                elif metric_type == MetricType.METER:
                    raise Exception(
                        f"Metric type {metric_type.value} is a derived quantity and can not be the type of a MetricsCollector"
                    )
                else:
                    raise Exception(f"Metric type {metric_type.value} is unknown.")

            await EnvironmentMetricsGauge.insert_many(metric_gauge, connection=con)
            await EnvironmentMetricsTimer.insert_many(metric_timer, connection=con)

        if datetime.now() - now > timedelta(seconds=COLLECTION_INTERVAL_IN_SEC):
            LOGGER.warning(
                "flush_metrics method took more than %d seconds: "
                "new attempts to flush metrics are fired faster than they resolve. "
                "Verify the load on the Database and the available connection pool size.",
                COLLECTION_INTERVAL_IN_SEC,
            )


class ResourceCountMetricsCollector(MetricsCollector):
    """
    This Metric will track the number of resources (grouped by resources state).
    """

    def get_metric_name(self) -> str:
        return "resource.resource_count"

    def get_metric_type(self) -> MetricType:
        return MetricType.GAUGE

    async def get_metric_value(
        self, start_interval: datetime, end_interval: datetime, connection: asyncpg.connection.Connection
    ) -> Sequence[MetricValue]:
        query: str = f"""
<<<<<<< HEAD
            WITH latest_models AS (
                SELECT cm.environment, MAX(cm.version) AS version
                FROM {ConfigurationModel.table_name()} AS cm
                WHERE cm.released=TRUE
                GROUP BY cm.environment
            ), nonzero_statuses AS (
                SELECT r.environment, r.status, COUNT(*) AS count
                FROM {Resource.table_name()} AS r
                INNER JOIN latest_models AS cm
                ON r.environment = cm.environment AND r.model = cm.version
                GROUP BY r.environment, r.status
            )
            SELECT e.id as environment, s.name as status, COALESCE(r.count, 0) as count
            FROM public.environment AS e
            CROSS JOIN unnest(enum_range(NULL::resourcestate)) AS s(name)
            LEFT JOIN nonzero_statuses AS r
            ON r.environment = e.id AND r.status = s.name
=======
            WITH {LATEST_RELEASED_RESOURCES_SUBQUERY}
            SELECT r.environment, r.status, COUNT(*)
            FROM latest_released_resources AS r
            GROUP BY r.environment, r.status
>>>>>>> 6cb6d7e1
            ORDER BY r.environment, r.status
            """
        metric_values: List[MetricValue] = []
        result: Sequence[asyncpg.Record] = await connection.fetch(query)
        for record in result:
            assert isinstance(record["count"], int)
            assert isinstance(record["environment"], uuid.UUID)
            assert isinstance(record["status"], str)
            metric_values.append(MetricValue(self.get_metric_name(), record["count"], record["environment"], record["status"]))
        return metric_values


class AgentCountMetricsCollector(MetricsCollector):
    """
    This Metric will track the number of agents (grouped by agent status).
    """

    def get_metric_name(self) -> str:
        return "resource.agent_count"

    def get_metric_type(self) -> MetricType:
        return MetricType.GAUGE

    async def get_metric_value(
        self, start_interval: datetime, end_interval: datetime, connection: asyncpg.connection.Connection
    ) -> Sequence[MetricValue]:
        query: str = f"""
<<<<<<< HEAD
SELECT
  CASE
    WHEN a.paused THEN 'paused'
    WHEN NOT a.paused AND a.id_primary IS NOT NULL THEN 'up'
    ELSE 'down'
  END AS status,e.id as environment,count(*)
FROM public.environment AS e
LEFT JOIN {Agent.table_name()} as a
ON a.environment = e.id
GROUP BY status, e.id
ORDER BY status, e.id;
=======
-- fetch actual counts
WITH {LATEST_RELEASED_RESOURCES_SUBQUERY}, agent_counts AS (
    SELECT
        environment,
        CASE
            WHEN paused THEN 'paused'
            WHEN id_primary IS NOT NULL THEN 'up'
            ELSE 'down'
        END AS status,
        COUNT(*)
    FROM {Agent.table_name()} AS a
    -- only count agents that are relevant for the latest model
    WHERE EXISTS (
        SELECT *
        FROM latest_released_resources AS r
        WHERE r.environment = a.environment AND r.agent = a.name
    )
    GROUP BY environment, status
)
-- inject zeroes for missing values in the environment - status matrix
SELECT e.id AS environment, s.status, COALESCE(a.count, 0) AS count
FROM {Environment.table_name()} AS e
CROSS JOIN (VALUES ('paused'), ('up'), ('down')) AS s(status)
LEFT JOIN agent_counts AS a
    ON a.environment = e.id AND a.status = s.status
ORDER BY environment, s.status
>>>>>>> 6cb6d7e1
        """
        metric_values: List[MetricValue] = []
        result: Sequence[asyncpg.Record] = await connection.fetch(query)
        for record in result:
            assert isinstance(record["count"], int)
            assert isinstance(record["environment"], uuid.UUID)
            assert isinstance(record["status"], str)
            metric_values.append(MetricValue(self.get_metric_name(), record["count"], record["environment"], record["status"]))
        return metric_values


class CompileTimeMetricsCollector(MetricsCollector):
    """
    This Metric will track the duration of compiles executed on the server.
    """

    def get_metric_name(self) -> str:
        return "orchestrator.compile_time"

    def get_metric_type(self) -> MetricType:
        return MetricType.TIMER

    async def get_metric_value(
        self, start_interval: datetime, end_interval: datetime, connection: asyncpg.connection.Connection
    ) -> Sequence[MetricValueTimer]:
        query: str = f"""
            SELECT count(*) as count, environment, sum(completed-started) as compile_time
            FROM {Compile.table_name()}
            WHERE completed >= $1
            AND completed < $2
            GROUP BY environment
        """
        values = [start_interval, end_interval]
        result: Sequence[asyncpg.Record] = await connection.fetch(query, *values)

        metric_values: List[MetricValueTimer] = []
        for record in result:
            assert isinstance(record["count"], int)
            assert isinstance(record["environment"], uuid.UUID)
            assert isinstance(record["compile_time"], timedelta)

            total_compile_time = record["compile_time"].total_seconds()  # Convert compile_time to float
            assert isinstance(total_compile_time, float)

            metric_values.append(
                MetricValueTimer(self.get_metric_name(), record["count"], total_compile_time, record["environment"])
            )

        return metric_values


class CompileWaitingTimeMetricsCollector(MetricsCollector):
    """
    This Metric will track the amount of time compile requests spend waiting in the compile queue before being executed.
    """

    def get_metric_name(self) -> str:
        return "orchestrator.compile_waiting_time"

    def get_metric_type(self) -> MetricType:
        return MetricType.TIMER

    async def get_metric_value(
        self, start_interval: datetime, end_interval: datetime, connection: asyncpg.connection.Connection
    ) -> Sequence[MetricValueTimer]:
        query: str = f"""
            SELECT count(*)  as count,environment,sum(started-requested) as compile_waiting_time
            FROM {Compile.table_name()}
            WHERE started >= $1
            AND started < $2
            GROUP BY environment
        """
        values = [start_interval, end_interval]
        result: Sequence[asyncpg.Record] = await connection.fetch(query, *values)

        metric_values: List[MetricValueTimer] = []
        for record in result:
            assert isinstance(record["count"], int)
            assert isinstance(record["environment"], uuid.UUID)
            assert isinstance(record["compile_waiting_time"], timedelta)

            compile_waiting_time = record["compile_waiting_time"].total_seconds()  # Convert compile_waiting_time to float
            assert isinstance(compile_waiting_time, float)

            metric_values.append(
                MetricValueTimer(self.get_metric_name(), record["count"], compile_waiting_time, record["environment"])
            )

        return metric_values<|MERGE_RESOLUTION|>--- conflicted
+++ resolved
@@ -277,7 +277,6 @@
         self, start_interval: datetime, end_interval: datetime, connection: asyncpg.connection.Connection
     ) -> Sequence[MetricValue]:
         query: str = f"""
-<<<<<<< HEAD
             WITH latest_models AS (
                 SELECT cm.environment, MAX(cm.version) AS version
                 FROM {ConfigurationModel.table_name()} AS cm
@@ -295,12 +294,6 @@
             CROSS JOIN unnest(enum_range(NULL::resourcestate)) AS s(name)
             LEFT JOIN nonzero_statuses AS r
             ON r.environment = e.id AND r.status = s.name
-=======
-            WITH {LATEST_RELEASED_RESOURCES_SUBQUERY}
-            SELECT r.environment, r.status, COUNT(*)
-            FROM latest_released_resources AS r
-            GROUP BY r.environment, r.status
->>>>>>> 6cb6d7e1
             ORDER BY r.environment, r.status
             """
         metric_values: List[MetricValue] = []
@@ -328,19 +321,6 @@
         self, start_interval: datetime, end_interval: datetime, connection: asyncpg.connection.Connection
     ) -> Sequence[MetricValue]:
         query: str = f"""
-<<<<<<< HEAD
-SELECT
-  CASE
-    WHEN a.paused THEN 'paused'
-    WHEN NOT a.paused AND a.id_primary IS NOT NULL THEN 'up'
-    ELSE 'down'
-  END AS status,e.id as environment,count(*)
-FROM public.environment AS e
-LEFT JOIN {Agent.table_name()} as a
-ON a.environment = e.id
-GROUP BY status, e.id
-ORDER BY status, e.id;
-=======
 -- fetch actual counts
 WITH {LATEST_RELEASED_RESOURCES_SUBQUERY}, agent_counts AS (
     SELECT
@@ -367,7 +347,6 @@
 LEFT JOIN agent_counts AS a
     ON a.environment = e.id AND a.status = s.status
 ORDER BY environment, s.status
->>>>>>> 6cb6d7e1
         """
         metric_values: List[MetricValue] = []
         result: Sequence[asyncpg.Record] = await connection.fetch(query)
