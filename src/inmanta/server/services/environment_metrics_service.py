"""
    Copyright 2022 Inmanta

    Licensed under the Apache License, Version 2.0 (the "License");
    you may not use this file except in compliance with the License.
    You may obtain a copy of the License at

        http://www.apache.org/licenses/LICENSE-2.0

    Unless required by applicable law or agreed to in writing, software
    distributed under the License is distributed on an "AS IS" BASIS,
    WITHOUT WARRANTIES OR CONDITIONS OF ANY KIND, either express or implied.
    See the License for the specific language governing permissions and
    limitations under the License.

    Contact: code@inmanta.com
"""
import abc
import logging
import textwrap
import uuid
from collections.abc import Sequence
from datetime import datetime, timedelta
from enum import Enum
from typing import Dict, List, Optional

import asyncpg

from inmanta.data import (
    Agent,
    Compile,
    ConfigurationModel,
    Environment,
    EnvironmentMetricsGauge,
    EnvironmentMetricsTimer,
    Resource,
)
from inmanta.server import SLICE_DATABASE, SLICE_ENVIRONMENT_METRICS, SLICE_TRANSPORT, protocol

LOGGER = logging.getLogger(__name__)

COLLECTION_INTERVAL_IN_SEC = 60

# The category fields needs a default value in the DB as it is part of the PRIMARY KEY and can therefore not be NULL.
DEFAULT_CATEGORY = "__None__"


class MetricType(str, Enum):
    """
    There are 3 types of metrics: gauge, timer and meter metrics.

    gauge: will do instantaneous readings of particular values at timestamps
    timer: will count the number of time events occurred and the total time the events took.
    meter: will measure the rate of events over time.
    """

    GAUGE = "gauge"
    TIMER = "timer"
    METER = "meter"


class MetricValue:
    """
    the Metric values as they should be returned by a MetricsCollector of type gauge
    """

    def __init__(self, metric_name: str, count: int, environment: uuid.UUID, category: Optional[str] = None) -> None:
        self.metric_name = metric_name
        self.category = category
        self.count = count
        self.environment = environment


class MetricValueTimer(MetricValue):
    """
    the Metric values as they should be returned by a MetricsCollector of type timer
    """

    def __init__(
        self, metric_name: str, count: int, value: float, environment: uuid.UUID, category: Optional[str] = None
    ) -> None:
        super().__init__(metric_name, count, environment, category)
        self.value = value


LATEST_RELEASED_MODELS_SUBQUERY: str = textwrap.dedent(
    f"""
    latest_released_models AS (
        SELECT cm.environment, MAX(cm.version) AS version
        FROM {ConfigurationModel.table_name()} AS cm
        WHERE cm.released = TRUE
        GROUP BY cm.environment
    )
    """.strip(
        "\n"
    )
).strip()
"""
Subquery to get the latest released version for each environment. Environments with no released versions are absent.
To be used like f"WITH {LATEST_RELEASED_MODELS_SUBQUERY} <main_query>". The main query can use the name 'latest_released_models'
to refer to this table.
"""

LATEST_RELEASED_RESOURCES_SUBQUERY: str = (
    LATEST_RELEASED_MODELS_SUBQUERY
    + textwrap.dedent(
        f"""
    , latest_released_resources AS (
        SELECT r.*
        FROM {Resource.table_name()} AS r
        INNER JOIN latest_released_models as cm
            ON r.environment = cm.environment AND r.model = cm.version
    )
    """.strip(
            "\n"
        )
    ).strip()
)
"""
Subquery to get the resources for latest released version for each environment. Environments with no released versions are
absent. Includes LATEST_RELEASED_MODELS_SUBQUERY.
To be used like f"WITH {LATEST_RELEASED_RESOURCES_SUBQUERY} <main_query>. The main query can use the name
'latest_released_resources' to refer to this table.
"""


class MetricsCollector(abc.ABC):
    @abc.abstractmethod
    def get_metric_name(self) -> str:
        """
        Returns the name of the metric collected by this MetricsCollector.
        """
        raise NotImplementedError()

    @abc.abstractmethod
    def get_metric_type(self) -> MetricType:
        """
        Returns the type of Metric collected by this metrics collector (gauge, timer).
        This information is required by the `EnvironmentMetricsService` to know how the data
        should be aggregated.
        """
        raise NotImplementedError()

    @abc.abstractmethod
    async def get_metric_value(
        self, start_interval: datetime, end_interval: datetime, connection: asyncpg.connection.Connection
    ) -> Sequence[MetricValue]:
        """
        Invoked by the `EnvironmentMetricsService` at the end of the metrics collection interval.
        Returns the metrics collected by this MetricCollector within the past metrics collection interval.

        The *_interval arguments are present, because this method is intended to perform a query on
        the database. No in-memory state is being stored by this metrics collector. The provided interval
        should be interpreted as [start_interval, end_interval[

<<<<<<< HEAD
        If, at the time of collection, no metric data exists for an environment and/or group,
        the implementation should return a meaningful default (e.g. 0 for count metrics).
        If no meaningful default exists (e.g. for some time metrics), the data may be left out.

        :param start_interval: The start time of the metrics collection interval (inclusive).
        :param end_interval: The end time of the metrics collection interval (exclusive).
=======
        :param start_interval: The timezone-aware start time of the metrics collection interval (inclusive).
        :param end_interval: The timezone-aware end time of the metrics collection interval (exclusive).
>>>>>>> 255c9fdd
        :param connection: An optional connection
        :result: The metrics collected by this MetricCollector within the past metrics collection interval.
        """
        raise NotImplementedError()


class EnvironmentMetricsService(protocol.ServerSlice):
    """Slice for the management of metrics"""

    def __init__(self) -> None:
        super(EnvironmentMetricsService, self).__init__(SLICE_ENVIRONMENT_METRICS)
        self.metrics_collectors: Dict[str, MetricsCollector] = {}
        self.previous_timestamp = datetime.now().astimezone()

    def get_dependencies(self) -> List[str]:
        return [SLICE_DATABASE]

    def get_depended_by(self) -> List[str]:
        return [SLICE_TRANSPORT]

    async def start(self) -> None:
        await super().start()
        self.register_metric_collector(ResourceCountMetricsCollector())
        self.register_metric_collector(CompileWaitingTimeMetricsCollector())
        self.register_metric_collector(AgentCountMetricsCollector())
        self.register_metric_collector(CompileTimeMetricsCollector())
        if COLLECTION_INTERVAL_IN_SEC > 0:
            self.schedule(
                self.flush_metrics, COLLECTION_INTERVAL_IN_SEC, initial_delay=COLLECTION_INTERVAL_IN_SEC, cancel_on_stop=True
            )

    def register_metric_collector(self, metrics_collector: MetricsCollector) -> None:
        """
        Register the given metrics_collector.
        """
        if metrics_collector.get_metric_name() not in self.metrics_collectors:
            self.metrics_collectors[metrics_collector.get_metric_name()] = metrics_collector
        else:
            raise Exception(f"There already is a metric collector with the name {metrics_collector.get_metric_name()}")

    async def flush_metrics(self) -> None:
        """
        Invoked at the end of the metrics collection interval. Writes the metrics
        collected by the MetricsCollectors in the past metrics collection interval
        to the database.
        """
        now: datetime = datetime.now().astimezone()
        old_previous_timestamp = self.previous_timestamp
        self.previous_timestamp = now
        metric_gauge: Sequence[EnvironmentMetricsGauge] = []
        metric_timer: Sequence[EnvironmentMetricsTimer] = []

        def create_metrics_gauge(metric_values_gauge: Sequence[MetricValue], timestamp: datetime):
            for mv in metric_values_gauge:
                metric_gauge.append(
                    EnvironmentMetricsGauge(
                        metric_name=mv.metric_name,
                        category=mv.category if mv.category else DEFAULT_CATEGORY,
                        timestamp=timestamp,
                        count=mv.count,
                        environment=mv.environment,
                    )
                )

        def create_metrics_timer(metric_values_timer: Sequence[MetricValueTimer], timestamp: datetime):
            for mv in metric_values_timer:
                metric_timer.append(
                    EnvironmentMetricsTimer(
                        metric_name=mv.metric_name,
                        category=mv.category if mv.category else DEFAULT_CATEGORY,
                        timestamp=timestamp,
                        count=mv.count,
                        value=mv.value,
                        environment=mv.environment,
                    )
                )

        async with EnvironmentMetricsGauge.get_connection() as con:
            for mc in self.metrics_collectors:
                metrics_collector: MetricsCollector = self.metrics_collectors[mc]
                metric_type: str = metrics_collector.get_metric_type()
                metric_values: Sequence[MetricValue] = await metrics_collector.get_metric_value(
                    old_previous_timestamp, now, connection=con
                )
                if metric_type == MetricType.GAUGE:
                    create_metrics_gauge(metric_values, now)
                elif metric_type == MetricType.TIMER:
                    assert all(isinstance(x, MetricValueTimer) for x in metric_values)
                    create_metrics_timer(metric_values, now)
                elif metric_type == MetricType.METER:
                    raise Exception(
                        f"Metric type {metric_type.value} is a derived quantity and can not be the type of a MetricsCollector"
                    )
                else:
                    raise Exception(f"Metric type {metric_type.value} is unknown.")

            await EnvironmentMetricsGauge.insert_many(metric_gauge, connection=con)
            await EnvironmentMetricsTimer.insert_many(metric_timer, connection=con)

        if datetime.now().astimezone() - now > timedelta(seconds=COLLECTION_INTERVAL_IN_SEC):
            LOGGER.warning(
                "flush_metrics method took more than %d seconds: "
                "new attempts to flush metrics are fired faster than they resolve. "
                "Verify the load on the Database and the available connection pool size.",
                COLLECTION_INTERVAL_IN_SEC,
            )


class ResourceCountMetricsCollector(MetricsCollector):
    """
    This Metric will track the number of resources (grouped by resources state).
    """

    def get_metric_name(self) -> str:
        return "resource.resource_count"

    def get_metric_type(self) -> MetricType:
        return MetricType.GAUGE

    async def get_metric_value(
        self, start_interval: datetime, end_interval: datetime, connection: asyncpg.connection.Connection
    ) -> Sequence[MetricValue]:
        query: str = f"""
            WITH {LATEST_RELEASED_RESOURCES_SUBQUERY}, nonzero_statuses AS (
                SELECT r.environment, r.status, COUNT(*) AS count
                FROM latest_released_resources AS r
                GROUP BY r.environment, r.status
            )
            SELECT e.id as environment, s.name as status, COALESCE(r.count, 0) as count
            FROM {Environment.table_name()} AS e
            CROSS JOIN unnest(enum_range(NULL::resourcestate)) AS s(name)
            LEFT JOIN nonzero_statuses AS r
            ON r.environment = e.id AND r.status = s.name
            ORDER BY r.environment, r.status
            """
        metric_values: List[MetricValue] = []
        result: Sequence[asyncpg.Record] = await connection.fetch(query)
        for record in result:
            assert isinstance(record["count"], int)
            assert isinstance(record["environment"], uuid.UUID)
            assert isinstance(record["status"], str)
            metric_values.append(MetricValue(self.get_metric_name(), record["count"], record["environment"], record["status"]))
        return metric_values


class AgentCountMetricsCollector(MetricsCollector):
    """
    This Metric will track the number of agents (grouped by agent status).
    """

    def get_metric_name(self) -> str:
        return "resource.agent_count"

    def get_metric_type(self) -> MetricType:
        return MetricType.GAUGE

    async def get_metric_value(
        self, start_interval: datetime, end_interval: datetime, connection: asyncpg.connection.Connection
    ) -> Sequence[MetricValue]:
        query: str = f"""
-- fetch actual counts
WITH {LATEST_RELEASED_RESOURCES_SUBQUERY}, agent_counts AS (
    SELECT
        environment,
        CASE
            WHEN paused THEN 'paused'
            WHEN id_primary IS NOT NULL THEN 'up'
            ELSE 'down'
        END AS status,
        COUNT(*)
    FROM {Agent.table_name()} AS a
    -- only count agents that are relevant for the latest model
    WHERE EXISTS (
        SELECT *
        FROM latest_released_resources AS r
        WHERE r.environment = a.environment AND r.agent = a.name
    )
    GROUP BY environment, status
)
-- inject zeroes for missing values in the environment - status matrix
SELECT e.id AS environment, s.status, COALESCE(a.count, 0) AS count
FROM {Environment.table_name()} AS e
CROSS JOIN (VALUES ('paused'), ('up'), ('down')) AS s(status)
LEFT JOIN agent_counts AS a
    ON a.environment = e.id AND a.status = s.status
ORDER BY environment, s.status
        """
        metric_values: List[MetricValue] = []
        result: Sequence[asyncpg.Record] = await connection.fetch(query)
        for record in result:
            assert isinstance(record["count"], int)
            assert isinstance(record["environment"], uuid.UUID)
            assert isinstance(record["status"], str)
            metric_values.append(MetricValue(self.get_metric_name(), record["count"], record["environment"], record["status"]))
        return metric_values


class CompileTimeMetricsCollector(MetricsCollector):
    """
    This Metric will track the duration of compiles executed on the server.
    """

    def get_metric_name(self) -> str:
        return "orchestrator.compile_time"

    def get_metric_type(self) -> MetricType:
        return MetricType.TIMER

    async def get_metric_value(
        self, start_interval: datetime, end_interval: datetime, connection: asyncpg.connection.Connection
    ) -> Sequence[MetricValueTimer]:
        query: str = f"""
            SELECT count(*) as count, environment, sum(completed-started) as compile_time
            FROM {Compile.table_name()}
            WHERE completed >= $1
            AND completed < $2
            GROUP BY environment
        """
        values = [start_interval, end_interval]
        result: Sequence[asyncpg.Record] = await connection.fetch(query, *values)

        metric_values: List[MetricValueTimer] = []
        for record in result:
            assert isinstance(record["count"], int)
            assert isinstance(record["environment"], uuid.UUID)
            assert isinstance(record["compile_time"], timedelta)

            total_compile_time = record["compile_time"].total_seconds()  # Convert compile_time to float
            assert isinstance(total_compile_time, float)

            metric_values.append(
                MetricValueTimer(self.get_metric_name(), record["count"], total_compile_time, record["environment"])
            )

        return metric_values


class CompileWaitingTimeMetricsCollector(MetricsCollector):
    """
    This Metric will track the amount of time compile requests spend waiting in the compile queue before being executed.
    """

    def get_metric_name(self) -> str:
        return "orchestrator.compile_waiting_time"

    def get_metric_type(self) -> MetricType:
        return MetricType.TIMER

    async def get_metric_value(
        self, start_interval: datetime, end_interval: datetime, connection: asyncpg.connection.Connection
    ) -> Sequence[MetricValueTimer]:
        query: str = f"""
            SELECT count(*)  as count,environment,sum(started-requested) as compile_waiting_time
            FROM {Compile.table_name()}
            WHERE started >= $1
            AND started < $2
            GROUP BY environment
        """
        values = [start_interval, end_interval]
        result: Sequence[asyncpg.Record] = await connection.fetch(query, *values)

        metric_values: List[MetricValueTimer] = []
        for record in result:
            assert isinstance(record["count"], int)
            assert isinstance(record["environment"], uuid.UUID)
            assert isinstance(record["compile_waiting_time"], timedelta)

            compile_waiting_time = record["compile_waiting_time"].total_seconds()  # Convert compile_waiting_time to float
            assert isinstance(compile_waiting_time, float)

            metric_values.append(
                MetricValueTimer(self.get_metric_name(), record["count"], compile_waiting_time, record["environment"])
            )

        return metric_values<|MERGE_RESOLUTION|>--- conflicted
+++ resolved
@@ -153,17 +153,12 @@
         the database. No in-memory state is being stored by this metrics collector. The provided interval
         should be interpreted as [start_interval, end_interval[
 
-<<<<<<< HEAD
         If, at the time of collection, no metric data exists for an environment and/or group,
         the implementation should return a meaningful default (e.g. 0 for count metrics).
         If no meaningful default exists (e.g. for some time metrics), the data may be left out.
 
-        :param start_interval: The start time of the metrics collection interval (inclusive).
-        :param end_interval: The end time of the metrics collection interval (exclusive).
-=======
         :param start_interval: The timezone-aware start time of the metrics collection interval (inclusive).
         :param end_interval: The timezone-aware end time of the metrics collection interval (exclusive).
->>>>>>> 255c9fdd
         :param connection: An optional connection
         :result: The metrics collected by this MetricCollector within the past metrics collection interval.
         """
