"""
    Copyright 2019 Inmanta

    Licensed under the Apache License, Version 2.0 (the "License");
    you may not use this file except in compliance with the License.
    You may obtain a copy of the License at

        http://www.apache.org/licenses/LICENSE-2.0

    Unless required by applicable law or agreed to in writing, software
    distributed under the License is distributed on an "AS IS" BASIS,
    WITHOUT WARRANTIES OR CONDITIONS OF ANY KIND, either express or implied.
    See the License for the specific language governing permissions and
    limitations under the License.

    Contact: code@inmanta.com
"""
import asyncio
import logging
import os
import shutil
import uuid
from collections import defaultdict
from enum import Enum
from typing import Dict, List, Optional, Set, cast

from inmanta import data
from inmanta.data import model
from inmanta.protocol import encode_token, methods, methods_v2
from inmanta.protocol.common import ReturnValue, attach_warnings
from inmanta.protocol.exceptions import BadRequest, Forbidden, NotFound, ServerError
from inmanta.server import (
    SLICE_AUTOSTARTED_AGENT_MANAGER,
    SLICE_DATABASE,
    SLICE_ENVIRONMENT,
    SLICE_ORCHESTRATION,
    SLICE_RESOURCE,
    SLICE_SERVER,
    SLICE_TRANSPORT,
    protocol,
)
from inmanta.server.agentmanager import AutostartedAgentManager
from inmanta.server.server import Server
from inmanta.server.services.orchestrationservice import OrchestrationService
from inmanta.server.services.resourceservice import ResourceService
from inmanta.types import Apireturn, JsonType, Warnings
from inmanta.util import get_compiler_version

LOGGER = logging.getLogger(__name__)


def rename_fields(env: model.Environment) -> JsonType:
    env_dict = env.dict()
    env_dict["project"] = env_dict["project_id"]
    del env_dict["project_id"]
    return env_dict


class EnvironmentAction(str, Enum):
    created = "created"
    deleted = "deleted"
    cleared = "cleared"
    updated = "updated"


class EnvironmentListener:
    """
        Base class for environment listeners
        Exceptions from the listeners are dropped, the listeners are responsible for handling them
    """

    async def environment_action_created(self, env: model.Environment) -> None:
        """
        Will be called when a new environment is created

        :param env: The new environment
        """
        pass

    async def environment_action_cleared(self, env: model.Environment) -> None:
        """
        Will be called when the environment is cleared

        :param env: The environment that is cleared
        """
        pass

    async def environment_action_deleted(self, env: model.Environment) -> None:
        """
        Will be called when the environment is deleted

        :param env: The environment that is deleted
        """
        pass

    async def environment_action_updated(self, updated_env: model.Environment, original_env: model.Environment) -> None:
        """
        Will be called when an environment is updated
        :param updated_env: The updated environment
        :param original_env: The original environment
        """
        pass


class EnvironmentService(protocol.ServerSlice):
    """Slice with project and environment management"""

    server_slice: Server
    autostarted_agent_manager: AutostartedAgentManager
    orchestration_service: OrchestrationService
    resource_service: ResourceService
    listeners: Dict[EnvironmentAction, List[EnvironmentListener]]

    def __init__(self) -> None:
        super(EnvironmentService, self).__init__(SLICE_ENVIRONMENT)
        self.listeners = defaultdict(list)

    def get_dependencies(self) -> List[str]:
        return [SLICE_SERVER, SLICE_DATABASE, SLICE_AUTOSTARTED_AGENT_MANAGER, SLICE_ORCHESTRATION, SLICE_RESOURCE]

    def get_depended_by(self) -> List[str]:
        return [SLICE_TRANSPORT]

    async def prestart(self, server: protocol.Server) -> None:
        await super().prestart(server)
        self.server_slice = cast(Server, server.get_slice(SLICE_SERVER))
        self.autostarted_agent_manager = cast(AutostartedAgentManager, server.get_slice(SLICE_AUTOSTARTED_AGENT_MANAGER))
        self.orchestration_service = cast(OrchestrationService, server.get_slice(SLICE_ORCHESTRATION))
        self.resource_service = cast(ResourceService, server.get_slice(SLICE_RESOURCE))

    async def _setting_change(self, env: data.Environment, key: str) -> Warnings:
        setting = env._settings[key]

        warnings = None
        if setting.recompile:
            LOGGER.info("Environment setting %s changed. Recompiling with update = %s", key, setting.update)
            metadata = model.ModelMetadata(
                message="Recompile for modified setting", type="setting", extra_data={"setting": key}
            )
            warnings = await self.server_slice._async_recompile(env, setting.update, metadata=metadata.dict())

        if setting.agent_restart:
            if key == data.AUTOSTART_AGENT_MAP:
                LOGGER.info("Environment setting %s changed. Notifying agents.", key)
                self.add_background_task(self.autostarted_agent_manager.notify_agent_about_agent_map_update(env))
            else:
                LOGGER.info("Environment setting %s changed. Restarting agents.", key)
                self.add_background_task(self.autostarted_agent_manager.restart_agents(env))

        return warnings

    # v1 handlers
    @protocol.handle(methods.create_environment)
    async def create_environment(
        self, project_id: uuid.UUID, name: str, repository: str, branch: str, environment_id: Optional[uuid.UUID]
    ) -> Apireturn:
        return (
            200,
            {"environment": rename_fields(await self.environment_create(project_id, name, repository, branch, environment_id))},
        )

    @protocol.handle(methods.modify_environment, environment_id="id")
    async def modify_environment(self, environment_id: uuid.UUID, name: str, repository: str, branch: str) -> Apireturn:
        return 200, {"environment": rename_fields(await self.environment_modify(environment_id, name, repository, branch))}

    @protocol.handle(methods.get_environment, environment_id="id", api_version=1)
    async def get_environment(
        self, environment_id: uuid.UUID, versions: Optional[int] = None, resources: Optional[int] = None
    ) -> Apireturn:
        versions = 0 if versions is None else int(versions)
        resources = 0 if resources is None else int(resources)

        env = await data.Environment.get_by_id(environment_id)

        if env is None:
            raise NotFound("The environment id does not exist.")

        env_dict = env.to_dict()

        if versions > 0:
            env_dict["versions"] = await data.ConfigurationModel.get_versions(environment_id, limit=versions)

        if resources > 0:
            env_dict["resources"] = await data.Resource.get_resources_report(environment=environment_id)

        return 200, {"environment": env_dict}

    @protocol.handle(methods.list_environments)
    async def list_environments(self) -> Apireturn:
        return 200, {"environments": [rename_fields(env) for env in await self.environment_list()]}

    @protocol.handle(methods.delete_environment, environment_id="id")
    async def delete_environment(self, environment_id: uuid.UUID) -> Apireturn:
        await self.environment_delete(environment_id)
        return 200

    @protocol.handle(methods.decomission_environment, env="id")
    async def decommission_environment(self, env: data.Environment, metadata: Optional[JsonType]) -> Apireturn:
        data: Optional[model.ModelMetadata] = None
        if metadata:
            data = model.ModelMetadata(message=metadata.get("message", ""), type=metadata.get("type", ""))

        version = await self.environment_decommission(env, data)
        return 200, {"version": version}

    @protocol.handle(methods.clear_environment, env="id")
    async def clear_environment(self, env: data.Environment) -> Apireturn:
        await self.environment_clear(env)
        return 200

    @protocol.handle(methods.create_token, env="tid")
    async def create_token(self, env: data.Environment, client_types: List[str], idempotent: bool) -> Apireturn:
        """
            Create a new auth token for this environment
        """
        return 200, {"token": await self.environment_create_token(env, client_types, idempotent)}

    @protocol.handle(methods.list_settings, env="tid")
    async def list_settings(self, env: data.Environment) -> Apireturn:
        return 200, {"settings": env.settings, "metadata": data.Environment._settings}

    @protocol.handle(methods.set_setting, env="tid", key="id")
    async def set_setting(self, env: data.Environment, key: str, value: model.EnvSettingType) -> Apireturn:
        try:
            original_env = env.to_dto()
            await env.set(key, value)
            warnings = await self._setting_change(env, key)
            await self.notify_listeners(EnvironmentAction.updated, env.to_dto(), original_env)
            return attach_warnings(200, None, warnings)
        except KeyError:
            raise NotFound()
        except ValueError as e:
            raise ServerError(f"Invalid value. {e}")

    @protocol.handle(methods.get_setting, env="tid", key="id")
    async def get_setting(self, env: data.Environment, key: str) -> Apireturn:
        setting = await self.environment_setting_get(env, key)
        return 200, {"value": setting.settings[key], "metadata": data.Environment._settings}

    @protocol.handle(methods.delete_setting, env="tid", key="id")
    async def delete_setting(self, env: data.Environment, key: str) -> Apireturn:
        try:
            original_env = env.to_dto()
            await env.unset(key)
            warnings = await self._setting_change(env, key)
            await self.notify_listeners(EnvironmentAction.updated, env.to_dto(), original_env)
            return attach_warnings(200, None, warnings)
        except KeyError:
            raise NotFound()

    # v2 handlers
    @protocol.handle(methods_v2.environment_create)
    async def environment_create(
        self, project_id: uuid.UUID, name: str, repository: str, branch: str, environment_id: Optional[uuid.UUID]
    ) -> model.Environment:
        if environment_id is None:
            environment_id = uuid.uuid4()

        if (repository is None and branch is not None) or (repository is not None and branch is None):
            raise BadRequest("Repository and branch should be set together.")

        # fetch the project first
        project = await data.Project.get_by_id(project_id)
        if project is None:
            raise NotFound("The project id for the environment does not exist.")

        # check if an environment with this name is already defined in this project
        envs = await data.Environment.get_list(project=project_id, name=name)
        if len(envs) > 0:
            raise ServerError(f"Project {project.name} (id={project.id}) already has an environment with name {name}")

        env = data.Environment(id=environment_id, name=name, project=project_id, repo_url=repository, repo_branch=branch)
        await env.insert()
        await self.notify_listeners(EnvironmentAction.created, env.to_dto())
        return env.to_dto()

    @protocol.handle(methods_v2.environment_modify, environment_id="id")
    async def environment_modify(
        self, environment_id: uuid.UUID, name: str, repository: Optional[str], branch: Optional[str]
    ) -> model.Environment:
        env = await data.Environment.get_by_id(environment_id)
        if env is None:
            raise NotFound("The environment id does not exist.")
        original_env = env.to_dto()

        # check if an environment with this name is already defined in this project
        envs = await data.Environment.get_list(project=env.project, name=name)
        if len(envs) > 0 and envs[0].id != environment_id:
            raise ServerError(f"Project with id={env.project} already has an environment with name {name}")

        fields = {"name": name}
        if repository is not None:
            fields["repo_url"] = repository

        if branch is not None:
            fields["repo_branch"] = branch

        await env.update_fields(**fields)
        await self.notify_listeners(EnvironmentAction.updated, env.to_dto(), original_env)
        return env.to_dto()

    @protocol.handle(methods_v2.environment_get, environment_id="id", api_version=2)
    async def environment_get(self, environment_id: uuid.UUID) -> model.Environment:
        env = await data.Environment.get_by_id(environment_id)

        if env is None:
            raise NotFound("The environment id does not exist.")

        return env.to_dto()

    @protocol.handle(methods_v2.environment_list)
    async def environment_list(self) -> List[model.Environment]:
        return [env.to_dto() for env in await data.Environment.get_list()]

    @protocol.handle(methods_v2.environment_delete, environment_id="id")
    async def environment_delete(self, environment_id: uuid.UUID) -> None:
        env = await data.Environment.get_by_id(environment_id)
        if env is None:
            raise NotFound("The environment with given id does not exist.")

<<<<<<< HEAD
        await asyncio.gather(self.autostarted_agent_manager.stop_agents(env), env.delete_cascade())
=======
        is_protected_environment = await env.get(data.PROTECTED_ENVIRONMENT)
        if is_protected_environment:
            raise Forbidden(f"Environment {environment_id} is protected. See environment setting: {data.PROTECTED_ENVIRONMENT}")

        await asyncio.gather(self.agentmanager.stop_agents(env), env.delete_cascade())
>>>>>>> 5af3160f

        self.resource_service.close_resource_action_logger(environment_id)
        await self.notify_listeners(EnvironmentAction.deleted, env.to_dto())

    @protocol.handle(methods_v2.environment_decommission, env="id")
    async def environment_decommission(self, env: data.Environment, metadata: Optional[model.ModelMetadata]) -> int:
        version = await env.get_next_version()
        if metadata is None:
            metadata = model.ModelMetadata(message="Decommission of environment", type="api")
        version_info = model.ModelVersionInfo(export_metadata=metadata)
        await self.orchestration_service.put_version(env, version, [], {}, [], version_info.dict(), get_compiler_version())
        return version

    @protocol.handle(methods_v2.environment_clear, env="id")
    async def environment_clear(self, env: data.Environment) -> None:
        """
            Clear the environment
        """
<<<<<<< HEAD
        await self.autostarted_agent_manager.stop_agents(env)
=======
        is_protected_environment = await env.get(data.PROTECTED_ENVIRONMENT)
        if is_protected_environment:
            raise Forbidden(f"Environment {env.id} is protected. See environment setting: {data.PROTECTED_ENVIRONMENT}")

        await self.agentmanager.stop_agents(env)
>>>>>>> 5af3160f
        await env.delete_cascade(only_content=True)

        project_dir = os.path.join(self.server_slice._server_storage["environments"], str(env.id))
        if os.path.exists(project_dir):
            shutil.rmtree(project_dir)
        await self.notify_listeners(EnvironmentAction.cleared, env.to_dto())

    @protocol.handle(methods_v2.environment_create_token, env="tid")
    async def environment_create_token(self, env: data.Environment, client_types: List[str], idempotent: bool) -> str:
        """
            Create a new auth token for this environment
        """
        return encode_token(client_types, str(env.id), idempotent)

    @protocol.handle(methods_v2.environment_settings_list, env="tid")
    async def environment_settings_list(self, env: data.Environment) -> model.EnvironmentSettingsReponse:
        return model.EnvironmentSettingsReponse(
            settings=env.settings, definition={k: v.to_dto() for k, v in data.Environment._settings.items()}
        )

    @protocol.handle(methods_v2.environment_settings_set, env="tid", key="id")
    async def environment_settings_set(self, env: data.Environment, key: str, value: model.EnvSettingType) -> ReturnValue[None]:
        try:
            original_env = env.to_dto()
            await env.set(key, value)
            warnings = await self._setting_change(env, key)
            result: ReturnValue[None] = ReturnValue(response=None)
            if warnings:
                result.add_warnings(warnings)
            await self.notify_listeners(EnvironmentAction.updated, env.to_dto(), original_env)
            return result
        except KeyError:
            raise NotFound()
        except ValueError:
            raise ServerError("Invalid value")

    @protocol.handle(methods_v2.environment_setting_get, env="tid", key="id")
    async def environment_setting_get(self, env: data.Environment, key: str) -> model.EnvironmentSettingsReponse:
        try:
            value = await env.get(key)
            return model.EnvironmentSettingsReponse(
                settings={key: value}, definition={k: v.to_dto() for k, v in data.Environment._settings.items()}
            )
        except KeyError:
            raise NotFound()

    @protocol.handle(methods_v2.environment_setting_delete, env="tid", key="id")
    async def environment_setting_delete(self, env: data.Environment, key: str) -> ReturnValue[None]:
        try:
            original_env = env.to_dto()
            await env.unset(key)
            warnings = await self._setting_change(env, key)
            result: ReturnValue[None] = ReturnValue(response=None)
            if warnings:
                result.add_warnings(warnings)
            await self.notify_listeners(EnvironmentAction.updated, env.to_dto(), original_env)
            return result
        except KeyError:
            raise NotFound()

    def register_listener_for_multiple_actions(self, listener, actions: Set[EnvironmentAction]) -> None:
        """
            Should only be called during pre-start
        :param listener: The listener to register
        :param actions: type of actions the listener is interested in
        """
        for action in actions:
            self.register_listener(listener, action)

    def register_listener(self, listener: EnvironmentListener, action: EnvironmentAction) -> None:
        """
            Should only be called during pre-start
        :param listener: The listener to register
        :param action: type of action the listener is interested in
        """
        self.listeners[action].append(listener)

    def remove_listener(self, action: EnvironmentAction, listener: EnvironmentListener) -> None:
        self.listeners[action].remove(listener)

    async def notify_listeners(
        self, action: EnvironmentAction, updated_env: model.Environment, original_env: Optional[model.Environment] = None
    ) -> None:
        for listener in self.listeners[action]:
            try:
                if action == EnvironmentAction.created:
                    await listener.environment_action_created(updated_env)
                if action == EnvironmentAction.deleted:
                    await listener.environment_action_deleted(updated_env)
                if action == EnvironmentAction.cleared:
                    await listener.environment_action_cleared(updated_env)
                if action == EnvironmentAction.updated:
                    await listener.environment_action_updated(updated_env, original_env)
            except Exception:
                LOGGER.warning(f"Notifying listener of {action} failed with the following exception", exc_info=True)<|MERGE_RESOLUTION|>--- conflicted
+++ resolved
@@ -318,15 +318,11 @@
         if env is None:
             raise NotFound("The environment with given id does not exist.")
 
-<<<<<<< HEAD
-        await asyncio.gather(self.autostarted_agent_manager.stop_agents(env), env.delete_cascade())
-=======
         is_protected_environment = await env.get(data.PROTECTED_ENVIRONMENT)
         if is_protected_environment:
             raise Forbidden(f"Environment {environment_id} is protected. See environment setting: {data.PROTECTED_ENVIRONMENT}")
 
-        await asyncio.gather(self.agentmanager.stop_agents(env), env.delete_cascade())
->>>>>>> 5af3160f
+        await asyncio.gather(self.autostarted_agent_manager.stop_agents(env), env.delete_cascade())
 
         self.resource_service.close_resource_action_logger(environment_id)
         await self.notify_listeners(EnvironmentAction.deleted, env.to_dto())
@@ -345,15 +341,11 @@
         """
             Clear the environment
         """
-<<<<<<< HEAD
-        await self.autostarted_agent_manager.stop_agents(env)
-=======
         is_protected_environment = await env.get(data.PROTECTED_ENVIRONMENT)
         if is_protected_environment:
             raise Forbidden(f"Environment {env.id} is protected. See environment setting: {data.PROTECTED_ENVIRONMENT}")
 
-        await self.agentmanager.stop_agents(env)
->>>>>>> 5af3160f
+        await self.autostarted_agent_manager.stop_agents(env)
         await env.delete_cascade(only_content=True)
 
         project_dir = os.path.join(self.server_slice._server_storage["environments"], str(env.id))
