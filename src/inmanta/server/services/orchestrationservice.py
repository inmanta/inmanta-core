"""
    Copyright 2023 Inmanta

    Licensed under the Apache License, Version 2.0 (the "License");
    you may not use this file except in compliance with the License.
    You may obtain a copy of the License at

        http://www.apache.org/licenses/LICENSE-2.0

    Unless required by applicable law or agreed to in writing, software
    distributed under the License is distributed on an "AS IS" BASIS,
    WITHOUT WARRANTIES OR CONDITIONS OF ANY KIND, either express or implied.
    See the License for the specific language governing permissions and
    limitations under the License.

    Contact: code@inmanta.com
"""

import asyncio
import datetime
import logging
import uuid
from collections import abc, defaultdict
from typing import Literal, Optional, cast

import asyncpg
import asyncpg.connection
import asyncpg.exceptions
import pydantic

import inmanta.util
from inmanta import const, data, tracing
from inmanta.const import ResourceState
from inmanta.data import APILIMIT, AVAILABLE_VERSIONS_TO_KEEP, InvalidSort, ResourcePersistentState, RowLockMode
from inmanta.data.dataview import DesiredStateVersionView
from inmanta.data.model import (
    DesiredStateVersion,
    PipConfig,
    PromoteTriggerMethod,
    ResourceDiff,
    ResourceIdStr,
    ResourceMinimal,
    ResourceVersionIdStr,
)
from inmanta.db.util import ConnectionInTransaction
from inmanta.protocol import handle, methods, methods_v2
from inmanta.protocol.common import ReturnValue, attach_warnings
from inmanta.protocol.exceptions import BadRequest, BaseHttpException, Conflict, NotFound, ServerError
from inmanta.resources import Id
from inmanta.server import (
    SLICE_AGENT_MANAGER,
    SLICE_AUTOSTARTED_AGENT_MANAGER,
    SLICE_DATABASE,
    SLICE_ORCHESTRATION,
    SLICE_RESOURCE,
    SLICE_TRANSPORT,
    agentmanager,
)
from inmanta.server import config as opt
from inmanta.server import diff, protocol
from inmanta.server.services import resourceservice
from inmanta.server.validate_filter import InvalidFilter
from inmanta.types import Apireturn, JsonType, PrimitiveTypes, ReturnTupple

LOGGER = logging.getLogger(__name__)
PLOGGER = logging.getLogger("performance")


PERFORM_CLEANUP: bool = True
# Kill switch for cleanup, for use when working with historical data


class CrossResourceSetDependencyError(Exception):
    def __init__(self, resource_id1: ResourceIdStr, resource_id2: ResourceIdStr) -> None:
        """
        Raised when a cross-resource set dependency was detected between the resource with id
        resource_id1 and resource_id2.
        """
        self.resource_id1 = resource_id1
        self.resource_id2 = resource_id2
        super().__init__(self.get_error_message())

    def get_error_message(self) -> str:
        return (
            f"A dependency exists between resources {self.resource_id1} and {self.resource_id2}, but they belong to"
            f" different resource sets."
        )


class ResourceSetValidator:
    def __init__(self, resources: abc.Set[data.Resource]) -> None:
        self.resources = resources
        self.rid_to_resource_set = {res.resource_id: res.resource_set for res in self.resources}

    def _is_cross_resource_set_dependency(self, res: data.Resource, rid_dependency: ResourceIdStr) -> bool:
        """
        Return True iff the dependency between resource res and the resource with id rid_dependency is a cross-resource set
        dependency.
        """
        if res.resource_set is None:
            # Resource is in shared resource set.
            return False
        if rid_dependency not in self.rid_to_resource_set:
            # A partial compile was done and we have a dependency on a resource in another resource set
            # that is not part of the partial compile.
            return True
        resource_set_dep = self.rid_to_resource_set[rid_dependency]
        if resource_set_dep is None:
            # Dependency towards shared resource set.
            return False
        return res.resource_set != resource_set_dep

    def ensure_no_cross_resource_set_dependencies(self) -> None:
        """
        This method raises a CrossResourceSetDependencyError when a resource in self.resources that belongs to a non-shared
        resource set has a dependency (requires/provides) on another resource that belongs to a different non-shared resource
        set.
        """
        for res in self.resources:
            # It's sufficient to only check the requires relationship. The provides
            # relationship is always a subset of the reverse relationship (provides relationship).
            # The provides relationship only contains the cross-agent dependencies.
            for req in res.get_requires():
                if self._is_cross_resource_set_dependency(res, req):
                    raise CrossResourceSetDependencyError(res.resource_id, req)

    def has_cross_resource_set_dependency(self) -> bool:
        """
        Return True iff a cross resource set dependency exists between the resources in self.resources.
        """
        try:
            self.ensure_no_cross_resource_set_dependencies()
        except CrossResourceSetDependencyError:
            return True
        else:
            return False


class PartialUpdateMerger:
    """
    Class that contains the functionality to merge the shared resources and resources, present in a resource set that is updated
    by the partial compile, together with the resources from the corresponding resources sets in the old version of the model.
    """

    def __init__(
        self,
        env_id: uuid.UUID,
        base_version: int,
        version: int,
        rids_in_partial_compile: abc.Set[ResourceIdStr],
        updated_resource_sets: abc.Set[str],
        deleted_resource_sets: abc.Set[str],
        updated_and_shared_resources_old: abc.Mapping[ResourceIdStr, data.Resource],
        rids_deleted_resource_sets: abc.Set[ResourceIdStr],
    ) -> None:
        """
        :param env_id: The id of the environment for which a partial compile is being done.
        :param base_version: The source version on which the partial compile in based.
        :param version: The version of the new configuration model created by this partial compile.
        :param rids_in_partial_compile: The ids of the resource that are part of the partial compile.
        :param updated_resource_sets: The names of the resource sets that are updated by the partial compile.
        :param deleted_resource_sets: The names of the resource sets that are deleted by the partial compile.
        :param updated_and_shared_resources_old: A dictionary that contains all the resources in base_version that belong
                                                 to a resource set in updated_resource_sets or to the shared resource set.
        :param rids_deleted_resource_sets: The ids of the resources that are in the base_version and that are deleted by this
                                           partial compile.
        """
        self.env_id = env_id
        self.base_version = base_version
        self.version = version
        self.rids_in_partial_compile = rids_in_partial_compile
        self.updated_resource_sets = updated_resource_sets
        self.deleted_resource_sets = deleted_resource_sets
        self.updated_and_shared_resources_old = updated_and_shared_resources_old
        self.non_shared_resources_in_partial_update_old: abc.Mapping[ResourceIdStr, data.Resource] = {
            rid: r for rid, r in self.updated_and_shared_resources_old.items() if r.resource_set is not None
        }
        self.shared_resources_old: abc.Mapping[ResourceIdStr, data.Resource] = {
            rid: r for rid, r in self.updated_and_shared_resources_old.items() if r.resource_set is None
        }
        self.rids_deleted_resource_sets = rids_deleted_resource_sets

    @classmethod
    async def create(
        cls,
        env_id: uuid.UUID,
        base_version: int,
        version: int,
        rids_in_partial_compile: abc.Set[ResourceIdStr],
        updated_resource_sets: abc.Set[str],
        deleted_resource_sets: abc.Set[str],
        connection: Optional[asyncpg.connection.Connection] = None,
    ) -> "PartialUpdateMerger":
        """
        A replacement constructor method for this class. This method is used to work around the limitation that no async
        calls can be done in a constructor. See docstring real constructor for meaning of arguments.
        """
        updated_and_shared_resources_old: abc.Mapping[ResourceIdStr, data.Resource] = (
            await data.Resource.get_resources_in_resource_sets(
                environment=env_id,
                version=base_version,
                resource_sets=updated_resource_sets,
                include_shared_resources=True,
                connection=connection,
            )
        )
        rids_deleted_resource_sets: abc.Set[ResourceIdStr] = {
            rid
            for rid in (
                await data.Resource.get_resources_in_resource_sets(
                    environment=env_id,
                    version=base_version,
                    resource_sets=deleted_resource_sets,
                    connection=connection,
                )
            ).keys()
        }
        return PartialUpdateMerger(
            env_id,
            base_version,
            version,
            rids_in_partial_compile,
            updated_resource_sets,
            deleted_resource_sets,
            updated_and_shared_resources_old,
            rids_deleted_resource_sets,
        )

    def merge_updated_and_shared_resources(
        self, updated_and_shared_resources: abc.Sequence[data.Resource]
    ) -> dict[ResourceIdStr, data.Resource]:
        """
         Separates named resource sets from the shared resource set and expands the shared set with the shared resources in
         the previous model version.

        :param updated_and_shared_resources: The resources that are part of the partial compile.
        :returns: The subset of resources in the new version of the configuration model that belong to the shared resource set
                  or a resource set that is updated by this partial compile.
        """
        shared_resources = {r.resource_id: r for r in updated_and_shared_resources if r.resource_set is None}
        updated_resources = {r.resource_id: r for r in updated_and_shared_resources if r.resource_set is not None}
        shared_resources_merged = {r.resource_id: r for r in self._merge_shared_resources(shared_resources)}
        result = {**updated_resources, **shared_resources_merged}
        self._validate_constraints(result)
        return result

    def _validate_constraints(self, new_updated_and_shared_resources: abc.Mapping[ResourceIdStr, data.Resource]) -> None:
        """
        Validate whether the new updated and shared resources that results from the merging the old version of the model
        with resources of the partial compile, are compliant with the constraints of a partial compile.

        :param new_updated_and_shared_resources: The resources that have to be validated.
        """
        for res_id, res in new_updated_and_shared_resources.items():
            if res.resource_id not in self.updated_and_shared_resources_old:
                continue
            matching_resource_old_model = self.updated_and_shared_resources_old[res.resource_id]

            if res.resource_set != matching_resource_old_model.resource_set:
                raise BadRequest(
                    f"A partial compile cannot migrate resources: trying to move {res.resource_id} from resource set"
                    f" {matching_resource_old_model.resource_set} to {res.resource_set}."
                )

            if res.resource_set is None and res.attribute_hash != matching_resource_old_model.attribute_hash:
                raise BadRequest(f"Resource ({res.resource_id}) without a resource set cannot be updated via a partial compile")

            resource_set_validator = ResourceSetValidator(set(new_updated_and_shared_resources.values()))
            try:
                resource_set_validator.ensure_no_cross_resource_set_dependencies()
            except CrossResourceSetDependencyError as e:
                raise BadRequest(e.get_error_message())

    def _merge_shared_resources(self, shared_resources_new: dict[ResourceIdStr, data.Resource]) -> abc.Sequence[data.Resource]:
        """
        Merge the set of shared resources present in the old version of the model together with the set of shared resources
        present in the partial compile.

        :param shared_resources_new: The set of shared resources present in the partial compile.
        :returns: The set of shared resources that should be present in the new version of the model.
        """
        all_rids_shared_resources = set(self.shared_resources_old.keys()) | set(shared_resources_new.keys())
        result = []
        for rid_shared_resource in all_rids_shared_resources:
            if rid_shared_resource in shared_resources_new and rid_shared_resource in self.shared_resources_old:
                # Merge requires/provides shared resource
                old_shared_resource = self.shared_resources_old[rid_shared_resource]
                new_shared_resource = shared_resources_new[rid_shared_resource]
                res = self._merge_requires_and_provides_of_shared_resource(old_shared_resource, new_shared_resource)
            elif rid_shared_resource in shared_resources_new:
                # New shared resource in partial compile
                res = shared_resources_new[rid_shared_resource]
            else:
                # Old shared resource not referenced by partial compile
                res_old = self.shared_resources_old[rid_shared_resource]
                res = res_old.copy_for_partial_compile(new_version=self.version)
                res = self._clean_requires_provides_old_shared_resource(res)
            result.append(res)
        return result

    def _should_keep_dependency_old_shared_resources(self, rid_dependency: ResourceIdStr) -> bool:
        """
        Return True iff the given dependency present in a shared resource from the base version should be retained
        in the new version of the model.
        """
        if rid_dependency in self.rids_deleted_resource_sets:
            # Resource belongs to a deleted resource set
            return False
        if rid_dependency in self.non_shared_resources_in_partial_update_old:
            # If this dependency is still present in the new version of the model, this dependency
            # will be present in the resources that are part of the partial compile.
            return False
        return True

    def _clean_requires_provides_old_shared_resource(self, resource: data.Resource) -> data.Resource:
        """
        Cleanup the requires/provides relationship for shared resources that are not present in the partial compile
        and that were copied from the old version of the model.
        """
        resource.attributes["requires"] = [
            rid for rid in resource.attributes["requires"] if self._should_keep_dependency_old_shared_resources(rid)
        ]
        resource.provides = [rid for rid in resource.provides if self._should_keep_dependency_old_shared_resources(rid)]
        return resource

    def _merge_requires_and_provides_of_shared_resource(self, old: data.Resource, new: data.Resource) -> data.Resource:
        """
        Update the requires and provides relationship of `new` to make it consistent with the new version of the model.

        :param old: The shared resource present in the old version of the model.
        :param new: The shared resource part of the incremental compile.
        """
        new.provides = list(self._merge_dependencies_shared_resource(old.provides, new.provides))
        new.attributes["requires"] = self._merge_dependencies_shared_resource(old.get_requires(), new.get_requires())
        return new

    def _merge_dependencies_shared_resource(
        self, old_deps: abc.Sequence[ResourceIdStr], new_deps: abc.Sequence[ResourceIdStr]
    ) -> abc.Sequence[ResourceIdStr]:
        """
        Merge the dependencies for a certain shared resource together to make it consistent with the new version of the model.

        :param old_deps: The set of dependencies present in the old version of the shared resource.
        :param new_deps: The set of dependencies present in the shared resource that is part of the partial compile.
        """
        old_deps_cleaned: abc.Set[ResourceIdStr] = {
            dep for dep in old_deps if self._should_keep_dependency_old_shared_resources(dep)
        }
        return list(old_deps_cleaned | set(new_deps))

    async def merge_unknowns(
        self, unknowns_in_partial_compile: abc.Sequence[data.UnknownParameter]
    ) -> abc.Sequence[data.UnknownParameter]:
        """
        Merge all relevant, unresolved unknowns from the old version of the model together with the unknowns
        of the partial compile.
        """
        old_unresolved_unknowns_to_keep = [
            uk.copy(self.version)
            for uk in await data.UnknownParameter.get_unknowns_to_copy_in_partial_compile(
                environment=self.env_id,
                source_version=self.base_version,
                updated_resource_sets=self.updated_resource_sets,
                deleted_resource_sets=self.deleted_resource_sets,
                rids_in_partial_compile=self.rids_in_partial_compile,
            )
        ]
        return [*old_unresolved_unknowns_to_keep, *unknowns_in_partial_compile]


class OrchestrationService(protocol.ServerSlice):
    """Resource Manager service"""

    agentmanager_service: "agentmanager.AgentManager"
    autostarted_agent_manager: "agentmanager.AutostartedAgentManager"
    resource_service: "resourceservice.ResourceService"

    def __init__(self) -> None:
        super().__init__(SLICE_ORCHESTRATION)

    def get_dependencies(self) -> list[str]:
        return [SLICE_RESOURCE, SLICE_AGENT_MANAGER, SLICE_DATABASE]

    def get_depended_by(self) -> list[str]:
        return [SLICE_TRANSPORT]

    async def prestart(self, server: protocol.Server) -> None:
        await super().prestart(server)
        self.agentmanager_service = cast("agentmanager.AgentManager", server.get_slice(SLICE_AGENT_MANAGER))
        self.autostarted_agent_manager = cast(
            agentmanager.AutostartedAgentManager, server.get_slice(SLICE_AUTOSTARTED_AGENT_MANAGER)
        )
        self.resource_service = cast("resourceservice.ResourceService", server.get_slice(SLICE_RESOURCE))

    async def start(self) -> None:
        if PERFORM_CLEANUP:
            self.schedule(self._purge_versions, opt.server_purge_version_interval.get(), cancel_on_stop=False)
            self.add_background_task(self._purge_versions())
        await super().start()

    async def _purge_versions(self) -> None:
        """
        Purge versions from the database
        """
        # TODO: move to data and use queries for delete
        async with data.Environment.get_connection() as connection:
            envs = await data.Environment.get_list(halted=False, connection=connection)
            for env_item in envs:
                # get available versions
                n_versions = await env_item.get(AVAILABLE_VERSIONS_TO_KEEP, connection=connection)
                assert isinstance(n_versions, int)
                versions = await data.ConfigurationModel.get_list(
                    environment=env_item.id, connection=connection, no_status=True, order_by_column="version", order="DESC"
                )
                if len(versions) > n_versions:
                    version_dict = {x.version: x for x in versions}
                    latest_released_version: Optional[int] = next((v.version for v in versions if v.released), None)
                    if latest_released_version is not None:
                        # Never cleanup the latest released version
                        del version_dict[latest_released_version]
                    delete_list = sorted(version_dict.keys())
                    delete_list = delete_list[:-n_versions]
                    if delete_list:
                        LOGGER.info("Removing %s available versions from environment %s", len(delete_list), env_item.id)
                    for v in delete_list:
                        await version_dict[v].delete_cascade(connection=connection)

                await ResourcePersistentState.trim(env_item.id, connection=connection)
            # Cleanup old agents from agent table in db
            await data.Agent.clean_up()

    @handle(methods.list_versions, env="tid")
    async def list_version(self, env: data.Environment, start: Optional[int] = None, limit: Optional[int] = None) -> Apireturn:
        if (start is None and limit is not None) or (limit is None and start is not None):
            raise ServerError("Start and limit should always be set together.")

        if start is None or limit is None:
            start = 0
            limit = data.APILIMIT

        if limit > APILIMIT:
            raise BadRequest(f"limit parameter can not exceed {APILIMIT}, got {limit}.")

        models = await data.ConfigurationModel.get_versions(env.id, start, limit)
        count = len(models)

        d = {
            "versions": models,
            "start": start,
            "limit": limit,
            "count": count,
        }

        return 200, d

    @handle(methods.get_version, version_id="id", env="tid")
    async def get_version(
        self,
        env: data.Environment,
        version_id: int,
        include_logs: Optional[bool] = None,
        log_filter: Optional[str] = None,
        limit: Optional[int] = 0,
    ) -> Apireturn:
        version = await data.ConfigurationModel.get_version(env.id, version_id)
        if version is None:
            return 404, {"message": "The given configuration model does not exist yet."}

        resources = await data.Resource.get_resources_for_version(env.id, version_id, no_obj=True)
        if resources is None:
            return 404, {"message": "The given configuration model does not exist yet."}

        if limit is None:
            limit = APILIMIT
        elif limit > APILIMIT:
            raise BadRequest(
                f"limit parameter can not exceed {APILIMIT}, got {limit}."
                f" To retrieve more entries, use /api/v2/resource_actions"
            )

        resources_out: list[JsonType] = []
        d = {"model": version, "resources": resources_out}
        resource_action_lookup: dict[ResourceVersionIdStr, list[data.ResourceAction]] = {}

        for res_dict in resources:
            resources_out.append(res_dict)
            if bool(include_logs):
                actions: list[data.ResourceAction] = []
                res_dict["actions"] = actions
                resource_action_lookup[res_dict["resource_version_id"]] = actions

        if include_logs:
            # get all logs, unsorted
            all_logs = await data.ResourceAction.get_logs_for_version(env.id, version_id, log_filter, limit)
            for log in all_logs:
                for resource_version_id in log.resource_version_ids:
                    resource_action_lookup[resource_version_id].append(log)

        d["unknowns"] = await data.UnknownParameter.get_list(environment=env.id, version=version_id)

        return 200, d

    @handle(methods.delete_version, version_id="id", env="tid")
    async def delete_version(self, env: data.Environment, version_id: int) -> Apireturn:
        async with data.ConfigurationModel.get_connection() as connection:
            version = await data.ConfigurationModel.get_version(env.id, version_id, connection=connection)

            if version is None:
                return 404, {"message": "The given configuration model does not exist yet."}

            active_version = await data.ConfigurationModel.get_latest_version(env.id, connection=connection)
            if active_version and active_version.version == version.version:
                raise BadRequest("Cannot delete the active version")

            await version.delete_cascade(connection=connection)
            # Make sure the ResourcePersistentState is consistent with resources
            await ResourcePersistentState.trim(env.id, connection=connection)
            return 200

    @handle(methods_v2.reserve_version, env="tid")
    async def reserve_version(self, env: data.Environment) -> int:
        return await env.get_next_version()

    @handle(methods_v2.get_pip_config, env="tid")
    async def get_pip_config(
        self,
        env: data.Environment,
        version: int,
    ) -> Optional[PipConfig]:
        version_object = await data.ConfigurationModel.get_version(env.id, version)
        if version_object is None:
            raise NotFound(f"No configuration model with version {version} exists.")
        out = version_object.pip_config
        return out

    def _create_dao_resources_from_api_resources(
        self,
        env_id: uuid.UUID,
        resources: list[JsonType],
        resource_state: dict[ResourceIdStr, Literal[ResourceState.available, ResourceState.undefined]],
        resource_sets: dict[ResourceIdStr, Optional[str]],
        set_version: Optional[int] = None,
    ) -> dict[ResourceIdStr, data.Resource]:
        """
        This method converts the resources sent to the put_version or put_partial endpoint to dao Resource objects.
        The resulting resource objects will have their provides set up correctly for cross agent dependencies
        and the version field of these resources will be set to set_version if provided.

        An exception will be raised when the one of the following constraints is not satisfied:
            * A resource present in the resource_sets parameter is not present in the resources dictionary.
            * The dependency graph of the provided resources is not closed.
        """
        rid_to_resource = {}
        # The content of the requires attribute for all the resources
        all_requires: set[ResourceIdStr] = set()
        # list of all resources which have a cross agent dependency, as a tuple, (dependant,requires)
        cross_agent_dep: list[tuple[data.Resource, Id]] = []
        for res_dict in resources:
            # Verify that the version field and the version in the resource version id field match
            version_part_of_resource_id = Id.parse_id(res_dict["id"]).version
            if "version" in res_dict and res_dict["version"] != version_part_of_resource_id:
                raise BadRequest(
                    f"Invalid resource: The version in the id field ({res_dict['id']}) doesn't match the version in the"
                    f" version field ({res_dict['version']})."
                )
            res_obj = data.Resource.new(env_id, res_dict["id"])
            # Populate status field
            if res_obj.resource_id in resource_state:
                res_obj.status = const.ResourceState[resource_state[res_obj.resource_id]]
            # Populate resource_set field
            if res_obj.resource_id in resource_sets:
                res_obj.resource_set = resource_sets[res_obj.resource_id]

            # Populate attributes field of resources
            attributes = {}
            for field, value in res_dict.items():
                if field not in {"id", "version"}:
                    attributes[field] = value
            res_obj.attributes = attributes
            res_obj.make_hash()

            # Update the version fields
            if set_version is not None:
                res_obj.model = set_version

            # find cross agent dependencies
            agent = res_obj.agent
            if "requires" not in attributes:
                LOGGER.warning("Received resource without requires attribute (%s)", res_obj.resource_id)
            else:
                # Collect all requires as resource_ids instead of resource version ids
                cleaned_requires = []
                for req in attributes["requires"]:
                    rid = Id.parse_id(req)
                    all_requires.add(rid.resource_str())
                    if rid.get_agent_name() != agent:
                        # it is a CAD
                        cross_agent_dep.append((res_obj, rid))
                    cleaned_requires.append(rid.resource_str())
                attributes["requires"] = cleaned_requires

            rid_to_resource[res_obj.resource_id] = res_obj

        # hook up all CADs
        for f, t in cross_agent_dep:
            res_obj = rid_to_resource[t.resource_str()]
            res_obj.provides.append(f.resource_id)

        rids = set(rid_to_resource.keys())

        # Sanity checks
        superfluous_ids = set(resource_sets.keys()) - rids
        if superfluous_ids:
            raise BadRequest(
                "The following resource ids provided in the resource_sets parameter are not present "
                f"in the resources list: {', '.join(superfluous_ids)}"
            )
        if not all_requires.issubset(rids):
            raise BadRequest(
                "The model should have a dependency graph that is closed and no dangling dependencies:"
                f" {all_requires - rids}"
            )

        return rid_to_resource

    def _get_skipped_for_undeployable(
        self, resources: abc.Sequence[data.Resource], undeployable_ids: abc.Sequence[ResourceIdStr]
    ) -> abc.Sequence[ResourceIdStr]:
        """
        Return the resources that are skipped_for_undeployable given the full set of resources and
        the resource ids of the resources that are undeployable.

        :param resources: All resources in the model.
        :param undeployable_ids: The ids of the resource that are undeployable.
        """
        # Build up provides tree
        provides_tree: dict[ResourceIdStr, list[ResourceIdStr]] = defaultdict(list)
        for r in resources:
            if "requires" in r.attributes:
                for req in r.attributes["requires"]:
                    req_id = Id.parse_id(req)
                    provides_tree[req_id.resource_str()].append(r.resource_id)
        # Find skipped for undeployables
        work = list(undeployable_ids)
        skippeable: set[ResourceIdStr] = set()
        while len(work) > 0:
            current = work.pop()
            if current in skippeable:
                continue
            skippeable.add(current)
            work.extend(provides_tree[current])
        return list(skippeable - set(undeployable_ids))

    async def _put_version(
        self,
        env: data.Environment,
        version: int,
        rid_to_resource: dict[ResourceIdStr, data.Resource],
        unknowns: abc.Sequence[data.UnknownParameter],
        version_info: Optional[JsonType] = None,
        resource_sets: Optional[dict[ResourceIdStr, Optional[str]]] = None,
        partial_base_version: Optional[int] = None,
        removed_resource_sets: Optional[list[str]] = None,
        pip_config: Optional[PipConfig] = None,
        *,
        connection: asyncpg.connection.Connection,
    ) -> abc.Collection[str]:
        """
        :param rid_to_resource: This parameter should contain all the resources when a full compile is done.
                                When a partial compile is done, it should contain all the resources that belong to the
                                updated resource sets or the shared resource sets.
        :param unknowns: This parameter should contain all the unknowns for all the resources in the new version of the model.
                         Also the unknowns for resources that are not present in rid_to_resource.
        :param partial_base_version: When a partial compile is done, this parameter contains the version of the
                                     configurationmodel this partial compile was based on. Otherwise this parameter should be
                                     None.
        :param removed_resource_sets: When a partial compile is done, this parameter should indicate the names of the resource
                                      sets that are removed by the partial compile. When no resource sets are removed by
                                      a partial compile or when a full compile is done, this parameter can be set to None.

        :return: all agents affected

        Pre-conditions:
            * The requires and provides relationships of the resources in rid_to_resource must be set correctly. For a
              partial compile, this means it is assumed to be valid with respect to all absolute constraints that apply to
              partial compiles. Constraints that are relative to the base version will be verified by this method.
            * When a partial compile was done, all resources in rid_to_resource must meet the constraints of a partial compile.
            * The resource sets defined in the removed_resource_sets argument must not overlap with the resource sets present
              in the resource_sets argument.

        When a partial compile is done, the undeployable and skipped_for_undeployable resources of a configurationmodel are
        copied from the old version to the new version. This operation is safe because the only resources missing from
        rid_to_resource are resources that belong to an unchanged, non-shared resource set. Those resources can only have
        cross resource set dependencies in a non-shared resource set and the latter resource set cannot be changed by a partial
        compile.

        Validations done by this method:
            * In case of a full export: Checks whether this version has any requires-provides across resource sets and
                                        sets the is_suitable_for_partial_compiles field appropriately, indicating whether
                                        this version is eligible to be used as a base version for a future partial compile.
            * In case of a partial export: Verifies that no resources moved resource sets.
        """
        is_partial_update = partial_base_version is not None

        if resource_sets is None:
            resource_sets = {}

        if removed_resource_sets is None:
            removed_resource_sets = []

        if version > env.last_version:
            raise BadRequest(
                f"The version number used is {version} "
                f"which is higher than the last outstanding reservation {env.last_version}"
            )
        if version <= 0:
            raise BadRequest(f"The version number used ({version}) is not positive")

        for r in rid_to_resource.values():
            if r.model != version:
                raise BadRequest(
                    f"The resource version of resource {r.resource_version_id} does not match the version argument "
                    f"(version: {version})"
                )

        for rid_name in resource_sets.keys():
            try:
                Id.parse_id(rid_name)
            except Exception as e:
                raise BadRequest("Invalid resource id in resource set: %s" % str(e))

        started = datetime.datetime.now().astimezone()

        resource_set_validator = ResourceSetValidator(set(rid_to_resource.values()))
        undeployable_ids: abc.Sequence[ResourceIdStr] = [
            res.resource_id for res in rid_to_resource.values() if res.status in const.UNDEPLOYABLE_STATES
        ]
        updated_resource_sets: abc.Set[str] = {sr for sr in resource_sets.values() if sr is not None}
        deleted_resource_sets_as_set: abc.Set[str] = set(removed_resource_sets)
        async with connection.transaction():
            try:
                if is_partial_update:
                    # Make mypy happy
                    assert partial_base_version is not None
                    cm = await data.ConfigurationModel.create_for_partial_compile(
                        env_id=env.id,
                        version=version,
                        # When a partial compile is done, the total will be updated in cm.recalculate_total()
                        # with all the resources that belong to a resource set that was not updated.
                        total=len(rid_to_resource),
                        version_info=version_info,
                        undeployable=undeployable_ids,
                        skipped_for_undeployable=sorted(
                            self._get_skipped_for_undeployable(list(rid_to_resource.values()), undeployable_ids)
                        ),
                        partial_base=partial_base_version,
                        pip_config=pip_config,
                        updated_resource_sets=updated_resource_sets,
                        deleted_resource_sets=deleted_resource_sets_as_set,
                        connection=connection,
                    )
                else:
                    cm = data.ConfigurationModel(
                        environment=env.id,
                        version=version,
                        date=datetime.datetime.now().astimezone(),
                        total=len(rid_to_resource),
                        version_info=version_info,
                        undeployable=undeployable_ids,
                        skipped_for_undeployable=sorted(
                            self._get_skipped_for_undeployable(list(rid_to_resource.values()), undeployable_ids)
                        ),
                        pip_config=pip_config,
                        is_suitable_for_partial_compiles=not resource_set_validator.has_cross_resource_set_dependency(),
                    )
                    await cm.insert(connection=connection)
            except asyncpg.exceptions.UniqueViolationError:
                raise ServerError("The given version is already defined. Versions should be unique.")

            with tracing.span("put_version.partial"):
                all_ids: set[Id] = {Id.parse_id(rid, version) for rid in rid_to_resource.keys()}
                if is_partial_update:
                    # Make mypy happy
                    assert partial_base_version is not None
                    # This dict maps a resource id to its resource set for unchanged resource sets.
                    rids_unchanged_resource_sets: dict[ResourceIdStr, str] = (
                        await data.Resource.copy_resources_from_unchanged_resource_set(
                            environment=env.id,
                            source_version=partial_base_version,
                            destination_version=version,
                            updated_resource_sets=updated_resource_sets,
                            deleted_resource_sets=deleted_resource_sets_as_set,
                            connection=connection,
                        )
                    )
                    resources_that_moved_resource_sets = rids_unchanged_resource_sets.keys() & rid_to_resource.keys()
                    if resources_that_moved_resource_sets:
                        msg = (
                            "The following Resource(s) cannot be migrated to a different resource set using a partial compile, "
                            "a full compile is necessary for this process:\n"
                        )
                        msg += "\n".join(
                            f"    {rid} moved from {rids_unchanged_resource_sets[rid]} to {resource_sets[rid]}"
                            for rid in resources_that_moved_resource_sets
                        )

                        raise BadRequest(msg)
                    all_ids |= {Id.parse_id(rid, version) for rid in rids_unchanged_resource_sets.keys()}

                await data.Resource.insert_many(list(rid_to_resource.values()), connection=connection)
                await cm.recalculate_total(connection=connection)

            await data.UnknownParameter.insert_many(unknowns, connection=connection)

            all_agents: abc.Set[str]

            all_agents = {const.AGENT_SCHEDULER_ID}

            for agent in all_agents:
                await self.agentmanager_service.ensure_agent_registered(env, agent, connection=connection)

            # Don't log ResourceActions without resource_version_ids, because
            # no API call exists to retrieve them.
            all_rvids = [i.resource_version_str() for i in all_ids]
            if all_rvids:
                now = datetime.datetime.now().astimezone()
                log_line = data.LogLine.log(logging.INFO, "Successfully stored version %(version)d", version=version)
                self.resource_service.log_resource_action(env.id, list(all_rvids), logging.INFO, now, log_line.msg)
                ra = data.ResourceAction(
                    environment=env.id,
                    version=version,
                    resource_version_ids=all_rvids,
                    action_id=uuid.uuid4(),
                    action=const.ResourceAction.store,
                    started=started,
                    finished=now,
                    messages=[log_line],
                )
                await ra.insert(connection=connection)

        LOGGER.debug("Successfully stored version %d", version)
        return list(all_agents)

    async def _trigger_auto_deploy(
        self,
        env: data.Environment,
        version: int,
        *,
        agents: Optional[abc.Sequence[str]] = None,
    ) -> None:
        """
        Triggers auto-deploy for stored resources. Must be called only after transaction that stores resources has been allowed
        to commit. If not respected, the auto deploy might work on stale data, likely resulting in resources hanging in the
        deploying state.

        :argument agents: the list of agents we should restrict our notifications to. if it is None, we notify all agents if
            PUSH_ON_AUTO_DEPLOY is set
        """
        auto_deploy = await env.get(data.AUTO_DEPLOY)
        if auto_deploy:
            LOGGER.debug("Auto deploying version %d", version)
            push_on_auto_deploy = cast(bool, await env.get(data.PUSH_ON_AUTO_DEPLOY))
            agent_trigger_method_on_autodeploy = cast(str, await env.get(data.AGENT_TRIGGER_METHOD_ON_AUTO_DEPLOY))
            agent_trigger_method_on_autodeploy = const.AgentTriggerMethod[agent_trigger_method_on_autodeploy]
            self.add_background_task(
                self.release_version(env, version, push_on_auto_deploy, agent_trigger_method_on_autodeploy, agents=agents)
            )

    def _create_unknown_parameter_daos_from_api_unknowns(
        self, env_id: uuid.UUID, version: int, unknowns: Optional[list[dict[str, PrimitiveTypes]]] = None
    ) -> list[data.UnknownParameter]:
        """
        Create UnknownParameter dao's from the unknowns dictionaries passed through the put_version() and put_partial API
        endpoint.
        """
        if not unknowns:
            return []
        result = []
        for uk in unknowns:
            if "resource" not in uk:
                uk["resource"] = ""
            if "metadata" not in uk:
                uk["metadata"] = {}
            unknown_parameter = data.UnknownParameter(
                resource_id=uk["resource"],
                name=uk["parameter"],
                source=uk["source"],
                environment=env_id,
                version=version,
                metadata=uk["metadata"],
            )
            result.append(unknown_parameter)
        return result

    @handle(methods.put_version, env="tid")
    async def put_version(
        self,
        env: data.Environment,
        version: int,
        resources: list[JsonType],
        resource_state: dict[ResourceIdStr, Literal[ResourceState.available, ResourceState.undefined]],
        unknowns: list[dict[str, PrimitiveTypes]],
        version_info: JsonType,
        compiler_version: Optional[str] = None,
        resource_sets: Optional[dict[ResourceIdStr, Optional[str]]] = None,
        pip_config: Optional[PipConfig] = None,
    ) -> Apireturn:
        """
        :param unknowns: dict with the following structure
                            {
                             "resource": ResourceIdStr,
                             "parameter": str,
                             "source": str
                            }
        """
        if resource_sets is None:
            resource_sets = {}

        if not compiler_version:
            raise BadRequest("Older compiler versions are no longer supported, please update your compiler")

        unknowns_objs = self._create_unknown_parameter_daos_from_api_unknowns(env.id, version, unknowns)
        rid_to_resource = self._create_dao_resources_from_api_resources(
            env_id=env.id,
            resources=resources,
            resource_state=resource_state,
            resource_sets=resource_sets,
        )

        async with data.Resource.get_connection() as con:
            # We don't allow connection reuse here, because the last line in this block can't tolerate a transaction
            # assert not con.is_in_transaction()
            async with con.transaction():
                # Acquire a lock that conflicts with the lock acquired by put_partial but not with itself
                await env.put_version_lock(shared=True, connection=con)
                await self._put_version(
                    env,
                    version,
                    rid_to_resource,
                    unknowns_objs,
                    version_info,
                    resource_sets,
                    pip_config=pip_config,
                    connection=con,
                )
            # This must be outside all transactions, as it relies on the result of _put_version
            # and it starts a background task, so it can't re-use this connection
            await self._trigger_auto_deploy(env, version)

        return 200

    @handle(methods_v2.put_partial, env="tid")
    async def put_partial(
        self,
        env: data.Environment,
        resources: object,
        resource_state: Optional[dict[ResourceIdStr, Literal[ResourceState.available, ResourceState.undefined]]] = None,
        unknowns: Optional[list[dict[str, PrimitiveTypes]]] = None,
        version_info: Optional[JsonType] = None,
        resource_sets: Optional[dict[ResourceIdStr, Optional[str]]] = None,
        removed_resource_sets: Optional[list[str]] = None,
        pip_config: Optional[PipConfig] = None,
    ) -> ReturnValue[int]:
        """
        :param unknowns: dict with the following structure
                    {
                     "resource": ResourceIdStr,
                     "parameter": str,
                     "source": str
                    }
        """
        if resource_state is None:
            resource_state = {}
        if unknowns is None:
            unknowns = []
        if resource_sets is None:
            resource_sets = {}
        if removed_resource_sets is None:
            removed_resource_sets = []

        try:
            pydantic.TypeAdapter(abc.Sequence[ResourceMinimal]).validate_python(resources)
        except pydantic.ValidationError:
            raise BadRequest(
                "Type validation failed for resources argument. "
                f"Expected an argument of type List[Dict[str, Any]] but received {resources}"
            )
        else:
            # Make mypy happy
            resources = cast(list[JsonType], resources)

        # validate resources before any side effects take place
        for r in resources:
            rid = Id.parse_id(r["id"])
            if rid.get_version() != 0:
                raise BadRequest("Resources for partial export should not contain version information")

        intersection: set[str] = set(resource_sets.values()).intersection(set(removed_resource_sets))
        if intersection:
            raise BadRequest(
                "Following resource sets are present in the removed resource sets and in the resources that are exported: "
                f"{intersection}"
            )

        async with data.Resource.get_connection() as con:
            async with con.transaction():
                # Acquire a lock that conflicts with itself and with the lock acquired by put_version
                await env.put_version_lock(shared=False, connection=con)

                # Only request a new version once the resource lock has been acquired to ensure a monotonic version history
                version: int = await env.get_next_version(connection=con)

                current_versions: abc.Sequence[data.ConfigurationModel] = await data.ConfigurationModel.get_versions(
                    env.id, limit=1
                )
                if not current_versions:
                    raise BadRequest("A partial export requires a base model but no versions have been exported yet.")

                base_model = current_versions[0]
                base_version: int = base_model.version
                if not base_model.is_suitable_for_partial_compiles:
                    resources_in_base_version = await data.Resource.get_resources_for_version(env.id, base_version)
                    resource_set_validator = ResourceSetValidator(set(resources_in_base_version))
                    try:
                        resource_set_validator.ensure_no_cross_resource_set_dependencies()
                    except CrossResourceSetDependencyError as e:
                        raise BadRequest(
                            f"Base version {base_version} is not suitable for a partial compile. {e.get_error_message()}"
                        )
                    else:
                        # This should never happen
                        LOGGER.warning(
                            "Base version %d was marked as not suitable for partial compiles, but no cross resource set"
                            " dependencies were found.",
                            base_version,
                        )

                rid_to_resource: dict[ResourceIdStr, data.Resource] = self._create_dao_resources_from_api_resources(
                    env_id=env.id,
                    resources=resources,
                    resource_state=resource_state,
                    resource_sets=resource_sets,
                    set_version=version,
                )

                updated_resource_sets: abc.Set[str] = {sr_name for sr_name in resource_sets.values() if sr_name is not None}
                partial_update_merger = await PartialUpdateMerger.create(
                    env_id=env.id,
                    base_version=base_version,
                    version=version,
                    rids_in_partial_compile=set(rid_to_resource.keys()),
                    updated_resource_sets=updated_resource_sets,
                    deleted_resource_sets=set(removed_resource_sets),
                    connection=con,
                )

                # add shared resources
                merged_resources = partial_update_merger.merge_updated_and_shared_resources(list(rid_to_resource.values()))
                await data.Code.copy_versions(env.id, base_version, version, connection=con)

                merged_unknowns = await partial_update_merger.merge_unknowns(
                    unknowns_in_partial_compile=self._create_unknown_parameter_daos_from_api_unknowns(env.id, version, unknowns)
                )

                all_agents = await self._put_version(
                    env,
                    version,
                    merged_resources,
                    merged_unknowns,
                    version_info,
                    resource_sets,
                    partial_base_version=base_version,
                    removed_resource_sets=removed_resource_sets,
                    pip_config=pip_config,
                    connection=con,
                )

            returnvalue: ReturnValue[int] = ReturnValue[int](200, response=version)
            await self._trigger_auto_deploy(env, version, agents=all_agents)

        return returnvalue

    @handle(methods.release_version, version_id="id", env="tid")
    async def release_version(
        self,
        env: data.Environment,
        version_id: int,
        push: bool,
        agent_trigger_method: Optional[const.AgentTriggerMethod] = None,
        *,
        connection: Optional[asyncpg.connection.Connection] = None,
        agents: Optional[abc.Sequence[str]] = None,
    ) -> ReturnTupple:
        """
        :param agents: agents that have to be notified by the push, defaults to all
        """
        async with data.ConfigurationModel.get_connection(connection) as connection:
            version_run_ahead_lock = asyncio.Event()
            async with connection.transaction(), inmanta.util.FinallySet(version_run_ahead_lock):
                with ConnectionInTransaction(connection) as connection_holder:
                    # explicit lock to allow patching of increments for stale failures
                    # (locks out patching stage of deploy_done to avoid races)
                    await env.acquire_release_version_lock(connection=connection)
                    model = await data.ConfigurationModel.get_version_internal(
                        env.id, version_id, connection=connection, lock=RowLockMode.FOR_NO_KEY_UPDATE
                    )
                    if model is None:
                        return 404, {"message": "The request version does not exist."}

                    if model.released:
                        raise Conflict(f"The version {version_id} on environment {env.id} is already released.")

                    latest_version = await data.ConfigurationModel.get_version_nr_latest_version(env.id, connection=connection)

                    # ensure we are the latest version
                    # this is required for the subsequent increment calculation to make sense
                    # this does introduce a race condition, with any OTHER release running concurrently on this environment
                    # We could lock the get_version_nr_latest_version for update to prevent this
                    if model.version < (latest_version or -1):
                        raise Conflict(
                            f"The version {version_id} on environment {env.id} "
                            f"is older then the latest released version {latest_version}."
                        )

                    # Already mark undeployable resources as deployed to create a better UX (change the version counters)
                    undep = model.get_undeployable()
                    now = datetime.datetime.now().astimezone()

                    if undep:
                        undep_ids = [ResourceVersionIdStr(rid + ",v=%s" % version_id) for rid in undep]
                        # not checking error conditions
                        await self.resource_service.resource_action_update(
                            env,
                            undep_ids,
                            action_id=uuid.uuid4(),
                            started=now,
                            finished=now,
                            status=const.ResourceState.undefined,
                            action=const.ResourceAction.deploy,
                            changes={},
                            messages=[],
                            change=const.Change.nochange,
                            send_events=False,
                            connection=connection_holder,
                        )

                        skippable = model.get_skipped_for_undeployable()
                        if skippable:
                            skippable_ids = [ResourceVersionIdStr(rid + ",v=%s" % version_id) for rid in skippable]
                            # not checking error conditions
                            await self.resource_service.resource_action_update(
                                env,
                                skippable_ids,
                                action_id=uuid.uuid4(),
                                started=now,
                                finished=now,
                                status=const.ResourceState.skipped_for_undefined,
                                action=const.ResourceAction.deploy,
                                changes={},
                                messages=[],
                                change=const.Change.nochange,
                                send_events=False,
                                connection=connection_holder,
                            )

                    if latest_version:
                        (
                            version,
                            increment_ids,
                            neg_increment,
                            neg_increment_per_agent,
                        ) = await self.resource_service.get_increment(
                            env,
                            version_id,
                            connection=connection,
                            run_ahead_lock=version_run_ahead_lock,
                        )

                        await self.resource_service.mark_deployed(
                            env, neg_increment, now, version_id, connection=connection_holder
                        )

                    # Setting the model's released field to True is the trigger for the agents
                    # to start pulling in the resources.
                    # This has to be done after the resources outside of the increment have been marked as deployed.
                    await model.update_fields(released=True, result=const.VersionState.deploying, connection=connection)

            if model.total == 0:
                await model.mark_done(connection=connection)
                return 200, {"model": model}

<<<<<<< HEAD
            # New code relying on the ResourceScheduler
            if opt.server_use_resource_scheduler.get():
                if connection.is_in_transaction():
                    raise RuntimeError(
                        "The release of a new version cannot be in a transaction! "
                        "The agent would not see the data that as committed"
                    )
                await self.autostarted_agent_manager._ensure_scheduler(env)
                agent = const.AGENT_SCHEDULER_ID
=======
            if connection.is_in_transaction():
                raise RuntimeError(
                    "The release of a new version cannot be in a transaction! "
                    "The agent would not see the data that as committed"
                )
            await self.autostarted_agent_manager._ensure_scheduler(env.id)
            agent = const.AGENT_SCHEDULER_ID
>>>>>>> 6eb9b08b

            client = self.agentmanager_service.get_agent_client(env.id, const.AGENT_SCHEDULER_ID)
            if client is not None:
                self.add_background_task(client.trigger_read_version(env.id))
            else:
                LOGGER.warning("Agent %s from model %s in env %s is not available for a deploy", agent, version_id, env.id)

            return 200, {"model": model}

    @handle(methods.deploy, env="tid")
    async def deploy(
        self,
        env: data.Environment,
        agent_trigger_method: const.AgentTriggerMethod = const.AgentTriggerMethod.push_full_deploy,
        agents: Optional[list[str]] = None,
    ) -> Apireturn:
        warnings = []

        # get latest version
        version_id = await data.ConfigurationModel.get_version_nr_latest_version(env.id)
        if version_id is None:
            return 404, {"message": "No version available"}

        # filter agents
        allagents = await data.ConfigurationModel.get_agents(env.id, version_id)
        if agents is not None:
            required = set(agents)
            present = set(allagents)
            allagents = list(required.intersection(present))
            notfound = required - present
            if notfound:
                warnings.append(
                    "Model version %d does not contain agents named [%s]" % (version_id, ",".join(sorted(list(notfound))))
                )

        if not allagents:
            return attach_warnings(404, {"message": "No agent could be reached"}, warnings)

        await self.autostarted_agent_manager._ensure_scheduler(env.id)
        allagents = [const.AGENT_SCHEDULER_ID]

        present = set()
        absent = set()
        for agent in allagents:
            client = self.agentmanager_service.get_agent_client(env.id, agent)
            if client is not None:
                incremental_deploy = agent_trigger_method is const.AgentTriggerMethod.push_incremental_deploy
                self.add_background_task(client.trigger(env.id, agent, incremental_deploy))
                present.add(agent)
            else:
                absent.add(agent)

        if absent:
            warnings.append("Could not reach agents named [%s]" % ",".join(sorted(list(absent))))

        if not present:
            return attach_warnings(404, {"message": "No agent could be reached"}, warnings)

        return attach_warnings(200, {"agents": sorted(list(present))}, warnings)

    @handle(methods_v2.list_desired_state_versions, env="tid")
    async def desired_state_version_list(
        self,
        env: data.Environment,
        limit: Optional[int] = None,
        start: Optional[int] = None,
        end: Optional[int] = None,
        filter: Optional[dict[str, list[str]]] = None,
        sort: str = "version.desc",
    ) -> ReturnValue[list[DesiredStateVersion]]:
        try:
            return await DesiredStateVersionView(
                environment=env,
                limit=limit,
                filter=filter,
                sort=sort,
                start=start,
                end=end,
            ).execute()
        except (InvalidFilter, InvalidSort, data.InvalidQueryParameter, data.InvalidFieldNameException) as e:
            raise BadRequest(e.message) from e

    @handle(methods_v2.promote_desired_state_version, env="tid")
    async def promote_desired_state_version(
        self,
        env: data.Environment,
        version: int,
        trigger_method: Optional[PromoteTriggerMethod] = None,
    ) -> None:
        if trigger_method == PromoteTriggerMethod.push_incremental_deploy:
            push = True
            agent_trigger_method = const.AgentTriggerMethod.push_incremental_deploy
        elif trigger_method == PromoteTriggerMethod.push_full_deploy:
            push = True
            agent_trigger_method = const.AgentTriggerMethod.push_full_deploy
        elif trigger_method == PromoteTriggerMethod.no_push:
            push = False
            agent_trigger_method = None
        else:
            push = True
            agent_trigger_method = None

        status_code, result = await self.release_version(
            env, version_id=version, push=push, agent_trigger_method=agent_trigger_method
        )
        if status_code != 200:
            raise BaseHttpException(status_code, result["message"] if result else "")

    @handle(methods_v2.get_diff_of_versions, env="tid")
    async def get_diff_of_versions(
        self,
        env: data.Environment,
        from_version: int,
        to_version: int,
    ) -> list[ResourceDiff]:
        await self._validate_version_parameters(env.id, from_version, to_version)

        from_version_resources = await data.Resource.get_list(environment=env.id, model=from_version)
        to_version_resources = await data.Resource.get_list(environment=env.id, model=to_version)

        from_state = diff.Version(self.convert_resources(from_version_resources))
        to_state = diff.Version(self.convert_resources(to_version_resources))

        version_diff = to_state.generate_diff(from_state)

        return version_diff

    def convert_resources(self, resources: list[data.Resource]) -> dict[ResourceIdStr, diff.Resource]:
        return {res.resource_id: diff.Resource(resource_id=res.resource_id, attributes=res.attributes) for res in resources}

    async def _validate_version_parameters(self, env: uuid.UUID, first_version: int, other_version: int) -> None:
        if first_version >= other_version:
            raise BadRequest(
                f"Invalid version parameters: ({first_version}, {other_version}). "
                "The second version number should be strictly greater than the first"
            )
        await self._check_version_exists(env, first_version)
        await self._check_version_exists(env, other_version)

    async def _check_version_exists(self, env: uuid.UUID, version: int) -> None:
        version_object = await data.ConfigurationModel.get_version(env, version)
        if not version_object:
            raise NotFound(f"Version {version} not found")<|MERGE_RESOLUTION|>--- conflicted
+++ resolved
@@ -1189,17 +1189,6 @@
                 await model.mark_done(connection=connection)
                 return 200, {"model": model}
 
-<<<<<<< HEAD
-            # New code relying on the ResourceScheduler
-            if opt.server_use_resource_scheduler.get():
-                if connection.is_in_transaction():
-                    raise RuntimeError(
-                        "The release of a new version cannot be in a transaction! "
-                        "The agent would not see the data that as committed"
-                    )
-                await self.autostarted_agent_manager._ensure_scheduler(env)
-                agent = const.AGENT_SCHEDULER_ID
-=======
             if connection.is_in_transaction():
                 raise RuntimeError(
                     "The release of a new version cannot be in a transaction! "
@@ -1207,7 +1196,6 @@
                 )
             await self.autostarted_agent_manager._ensure_scheduler(env.id)
             agent = const.AGENT_SCHEDULER_ID
->>>>>>> 6eb9b08b
 
             client = self.agentmanager_service.get_agent_client(env.id, const.AGENT_SCHEDULER_ID)
             if client is not None:
