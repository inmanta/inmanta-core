"""
    Copyright 2023 Inmanta

    Licensed under the Apache License, Version 2.0 (the "License");
    you may not use this file except in compliance with the License.
    You may obtain a copy of the License at

        http://www.apache.org/licenses/LICENSE-2.0

    Unless required by applicable law or agreed to in writing, software
    distributed under the License is distributed on an "AS IS" BASIS,
    WITHOUT WARRANTIES OR CONDITIONS OF ANY KIND, either express or implied.
    See the License for the specific language governing permissions and
    limitations under the License.

    Contact: code@inmanta.com
"""

import asyncio
import datetime
import logging
import uuid
from collections import abc, defaultdict
from typing import Literal, Optional, cast

import asyncpg
import asyncpg.connection
import asyncpg.exceptions
import pydantic

import inmanta.util
from inmanta import const, data
from inmanta.const import ResourceState
from inmanta.data import (
    APILIMIT,
    AVAILABLE_VERSIONS_TO_KEEP,
    ENVIRONMENT_AGENT_TRIGGER_METHOD,
    InvalidSort,
    ResourcePersistentState,
    RowLockMode,
)
from inmanta.data.dataview import DesiredStateVersionView
from inmanta.data.model import (
    DesiredStateVersion,
    PipConfig,
    PromoteTriggerMethod,
    ResourceDiff,
    ResourceIdStr,
    ResourceMinimal,
    ResourceVersionIdStr,
)
from inmanta.db.util import ConnectionInTransaction
from inmanta.protocol import handle, methods, methods_v2
from inmanta.protocol.common import ReturnValue, attach_warnings
from inmanta.protocol.exceptions import BadRequest, BaseHttpException, Conflict, NotFound, ServerError
from inmanta.resources import Id
from inmanta.server import (
    SLICE_AGENT_MANAGER,
    SLICE_AUTOSTARTED_AGENT_MANAGER,
    SLICE_DATABASE,
    SLICE_ORCHESTRATION,
    SLICE_RESOURCE,
    SLICE_TRANSPORT,
)
from inmanta.server import config as opt
from inmanta.server import diff, protocol
from inmanta.server.agentmanager import AgentManager, AutostartedAgentManager
from inmanta.server.services.resourceservice import ResourceService
from inmanta.server.validate_filter import InvalidFilter
from inmanta.types import Apireturn, JsonType, PrimitiveTypes, ReturnTupple

LOGGER = logging.getLogger(__name__)
PLOGGER = logging.getLogger("performance")


PERFORM_CLEANUP: bool = True
# Kill switch for cleanup, for use when working with historical data


class CrossResourceSetDependencyError(Exception):
    def __init__(self, resource_id1: ResourceIdStr, resource_id2: ResourceIdStr) -> None:
        """
        Raised when a cross-resource set dependency was detected between the resource with id
        resource_id1 and resource_id2.
        """
        self.resource_id1 = resource_id1
        self.resource_id2 = resource_id2
        super().__init__(self.get_error_message())

    def get_error_message(self) -> str:
        return (
            f"A dependency exists between resources {self.resource_id1} and {self.resource_id2}, but they belong to"
            f" different resource sets."
        )


class ResourceSetValidator:
    def __init__(self, resources: abc.Set[data.Resource]) -> None:
        self.resources = resources
        self.rid_to_resource_set = {res.resource_id: res.resource_set for res in self.resources}

    def _is_cross_resource_set_dependency(self, res: data.Resource, rid_dependency: ResourceIdStr) -> bool:
        """
        Return True iff the dependency between resource res and the resource with id rid_dependency is a cross-resource set
        dependency.
        """
        if res.resource_set is None:
            # Resource is in shared resource set.
            return False
        if rid_dependency not in self.rid_to_resource_set:
            # A partial compile was done and we have a dependency on a resource in another resource set
            # that is not part of the partial compile.
            return True
        resource_set_dep = self.rid_to_resource_set[rid_dependency]
        if resource_set_dep is None:
            # Dependency towards shared resource set.
            return False
        return res.resource_set != resource_set_dep

    def ensure_no_cross_resource_set_dependencies(self) -> None:
        """
        This method raises a CrossResourceSetDependencyError when a resource in self.resources that belongs to a non-shared
        resource set has a dependency (requires/provides) on another resource that belongs to a different non-shared resource
        set.
        """
        for res in self.resources:
            # It's sufficient to only check the requires relationship. The provides
            # relationship is always a subset of the reverse relationship (provides relationship).
            # The provides relationship only contains the cross-agent dependencies.
            for req in res.get_requires():
                if self._is_cross_resource_set_dependency(res, req):
                    raise CrossResourceSetDependencyError(res.resource_id, req)

    def has_cross_resource_set_dependency(self) -> bool:
        """
        Return True iff a cross resource set dependency exists between the resources in self.resources.
        """
        try:
            self.ensure_no_cross_resource_set_dependencies()
        except CrossResourceSetDependencyError:
            return True
        else:
            return False


class PartialUpdateMerger:
    """
    Class that contains the functionality to merge the shared resources and resources, present in a resource set that is updated
    by the partial compile, together with the resources from the corresponding resources sets in the old version of the model.
    """

    def __init__(
        self,
        env_id: uuid.UUID,
        base_version: int,
        version: int,
        rids_in_partial_compile: abc.Set[ResourceIdStr],
        updated_resource_sets: abc.Set[str],
        deleted_resource_sets: abc.Set[str],
        updated_and_shared_resources_old: abc.Mapping[ResourceIdStr, data.Resource],
        rids_deleted_resource_sets: abc.Set[ResourceIdStr],
    ) -> None:
        """
        :param env_id: The id of the environment for which a partial compile is being done.
        :param base_version: The source version on which the partial compile in based.
        :param version: The version of the new configuration model created by this partial compile.
        :param rids_in_partial_compile: The ids of the resource that are part of the partial compile.
        :param updated_resource_sets: The names of the resource sets that are updated by the partial compile.
        :param deleted_resource_sets: The names of the resource sets that are deleted by the partial compile.
        :param updated_and_shared_resources_old: A dictionary that contains all the resources in base_version that belong
                                                 to a resource set in updated_resource_sets or to the shared resource set.
        :param rids_deleted_resource_sets: The ids of the resources that are in the base_version and that are deleted by this
                                           partial compile.
        """
        self.env_id = env_id
        self.base_version = base_version
        self.version = version
        self.rids_in_partial_compile = rids_in_partial_compile
        self.updated_resource_sets = updated_resource_sets
        self.deleted_resource_sets = deleted_resource_sets
        self.updated_and_shared_resources_old = updated_and_shared_resources_old
        self.non_shared_resources_in_partial_update_old: abc.Mapping[ResourceIdStr, data.Resource] = {
            rid: r for rid, r in self.updated_and_shared_resources_old.items() if r.resource_set is not None
        }
        self.shared_resources_old: abc.Mapping[ResourceIdStr, data.Resource] = {
            rid: r for rid, r in self.updated_and_shared_resources_old.items() if r.resource_set is None
        }
        self.rids_deleted_resource_sets = rids_deleted_resource_sets

    @classmethod
    async def create(
        cls,
        env_id: uuid.UUID,
        base_version: int,
        version: int,
        rids_in_partial_compile: abc.Set[ResourceIdStr],
        updated_resource_sets: abc.Set[str],
        deleted_resource_sets: abc.Set[str],
        connection: Optional[asyncpg.connection.Connection] = None,
    ) -> "PartialUpdateMerger":
        """
        A replacement constructor method for this class. This method is used to work around the limitation that no async
        calls can be done in a constructor. See docstring real constructor for meaning of arguments.
        """
        updated_and_shared_resources_old: abc.Mapping[ResourceIdStr, data.Resource] = (
            await data.Resource.get_resources_in_resource_sets(
                environment=env_id,
                version=base_version,
                resource_sets=updated_resource_sets,
                include_shared_resources=True,
                connection=connection,
            )
        )
        rids_deleted_resource_sets: abc.Set[ResourceIdStr] = {
            rid
            for rid in (
                await data.Resource.get_resources_in_resource_sets(
                    environment=env_id,
                    version=base_version,
                    resource_sets=deleted_resource_sets,
                    connection=connection,
                )
            ).keys()
        }
        return PartialUpdateMerger(
            env_id,
            base_version,
            version,
            rids_in_partial_compile,
            updated_resource_sets,
            deleted_resource_sets,
            updated_and_shared_resources_old,
            rids_deleted_resource_sets,
        )

    def merge_updated_and_shared_resources(
        self, updated_and_shared_resources: abc.Sequence[data.Resource]
    ) -> dict[ResourceIdStr, data.Resource]:
        """
         Separates named resource sets from the shared resource set and expands the shared set with the shared resources in
         the previous model version.

        :param updated_and_shared_resources: The resources that are part of the partial compile.
        :returns: The subset of resources in the new version of the configuration model that belong to the shared resource set
                  or a resource set that is updated by this partial compile.
        """
        shared_resources = {r.resource_id: r for r in updated_and_shared_resources if r.resource_set is None}
        updated_resources = {r.resource_id: r for r in updated_and_shared_resources if r.resource_set is not None}
        shared_resources_merged = {r.resource_id: r for r in self._merge_shared_resources(shared_resources)}
        result = {**updated_resources, **shared_resources_merged}
        self._validate_constraints(result)
        return result

    def _validate_constraints(self, new_updated_and_shared_resources: abc.Mapping[ResourceIdStr, data.Resource]) -> None:
        """
        Validate whether the new updated and shared resources that results from the merging the old version of the model
        with resources of the partial compile, are compliant with the constraints of a partial compile.

        :param new_updated_and_shared_resources: The resources that have to be validated.
        """
        for res_id, res in new_updated_and_shared_resources.items():
            if res.resource_id not in self.updated_and_shared_resources_old:
                continue
            matching_resource_old_model = self.updated_and_shared_resources_old[res.resource_id]

            if res.resource_set != matching_resource_old_model.resource_set:
                raise BadRequest(
                    f"A partial compile cannot migrate resources: trying to move {res.resource_id} from resource set"
                    f" {matching_resource_old_model.resource_set} to {res.resource_set}."
                )

            if res.resource_set is None and res.attribute_hash != matching_resource_old_model.attribute_hash:
                raise BadRequest(f"Resource ({res.resource_id}) without a resource set cannot be updated via a partial compile")

            resource_set_validator = ResourceSetValidator(set(new_updated_and_shared_resources.values()))
            try:
                resource_set_validator.ensure_no_cross_resource_set_dependencies()
            except CrossResourceSetDependencyError as e:
                raise BadRequest(e.get_error_message())

    def _merge_shared_resources(self, shared_resources_new: dict[ResourceIdStr, data.Resource]) -> abc.Sequence[data.Resource]:
        """
        Merge the set of shared resources present in the old version of the model together with the set of shared resources
        present in the partial compile.

        :param shared_resources_new: The set of shared resources present in the partial compile.
        :returns: The set of shared resources that should be present in the new version of the model.
        """
        all_rids_shared_resources = set(self.shared_resources_old.keys()) | set(shared_resources_new.keys())
        result = []
        for rid_shared_resource in all_rids_shared_resources:
            if rid_shared_resource in shared_resources_new and rid_shared_resource in self.shared_resources_old:
                # Merge requires/provides shared resource
                old_shared_resource = self.shared_resources_old[rid_shared_resource]
                new_shared_resource = shared_resources_new[rid_shared_resource]
                res = self._merge_requires_and_provides_of_shared_resource(old_shared_resource, new_shared_resource)
            elif rid_shared_resource in shared_resources_new:
                # New shared resource in partial compile
                res = shared_resources_new[rid_shared_resource]
            else:
                # Old shared resource not referenced by partial compile
                res_old = self.shared_resources_old[rid_shared_resource]
                res = res_old.copy_for_partial_compile(new_version=self.version)
                res = self._clean_requires_provides_old_shared_resource(res)
            result.append(res)
        return result

    def _should_keep_dependency_old_shared_resources(self, rid_dependency: ResourceIdStr) -> bool:
        """
        Return True iff the given dependency present in a shared resource from the base version should be retained
        in the new version of the model.
        """
        if rid_dependency in self.rids_deleted_resource_sets:
            # Resource belongs to a deleted resource set
            return False
        if rid_dependency in self.non_shared_resources_in_partial_update_old:
            # If this dependency is still present in the new version of the model, this dependency
            # will be present in the resources that are part of the partial compile.
            return False
        return True

    def _clean_requires_provides_old_shared_resource(self, resource: data.Resource) -> data.Resource:
        """
        Cleanup the requires/provides relationship for shared resources that are not present in the partial compile
        and that were copied from the old version of the model.
        """
        resource.attributes["requires"] = [
            rid for rid in resource.attributes["requires"] if self._should_keep_dependency_old_shared_resources(rid)
        ]
        resource.provides = [rid for rid in resource.provides if self._should_keep_dependency_old_shared_resources(rid)]
        return resource

    def _merge_requires_and_provides_of_shared_resource(self, old: data.Resource, new: data.Resource) -> data.Resource:
        """
        Update the requires and provides relationship of `new` to make it consistent with the new version of the model.

        :param old: The shared resource present in the old version of the model.
        :param new: The shared resource part of the incremental compile.
        """
        new.provides = list(self._merge_dependencies_shared_resource(old.provides, new.provides))
        new.attributes["requires"] = self._merge_dependencies_shared_resource(old.get_requires(), new.get_requires())
        return new

    def _merge_dependencies_shared_resource(
        self, old_deps: abc.Sequence[ResourceIdStr], new_deps: abc.Sequence[ResourceIdStr]
    ) -> abc.Sequence[ResourceIdStr]:
        """
        Merge the dependencies for a certain shared resource together to make it consistent with the new version of the model.

        :param old_deps: The set of dependencies present in the old version of the shared resource.
        :param new_deps: The set of dependencies present in the shared resource that is part of the partial compile.
        """
        old_deps_cleaned: abc.Set[ResourceIdStr] = {
            dep for dep in old_deps if self._should_keep_dependency_old_shared_resources(dep)
        }
        return list(old_deps_cleaned | set(new_deps))

    async def merge_unknowns(
        self, unknowns_in_partial_compile: abc.Sequence[data.UnknownParameter]
    ) -> abc.Sequence[data.UnknownParameter]:
        """
        Merge all relevant, unresolved unknowns from the old version of the model together with the unknowns
        of the partial compile.
        """
        old_unresolved_unknowns_to_keep = [
            uk.copy(self.version)
            for uk in await data.UnknownParameter.get_unknowns_to_copy_in_partial_compile(
                environment=self.env_id,
                source_version=self.base_version,
                updated_resource_sets=self.updated_resource_sets,
                deleted_resource_sets=self.deleted_resource_sets,
                rids_in_partial_compile=self.rids_in_partial_compile,
            )
        ]
        return [*old_unresolved_unknowns_to_keep, *unknowns_in_partial_compile]


class OrchestrationService(protocol.ServerSlice):
    """Resource Manager service"""

    agentmanager_service: "AgentManager"
    autostarted_agent_manager: AutostartedAgentManager
    resource_service: ResourceService

    def __init__(self) -> None:
        super().__init__(SLICE_ORCHESTRATION)

    def get_dependencies(self) -> list[str]:
        return [SLICE_RESOURCE, SLICE_AGENT_MANAGER, SLICE_DATABASE]

    def get_depended_by(self) -> list[str]:
        return [SLICE_TRANSPORT]

    async def prestart(self, server: protocol.Server) -> None:
        await super().prestart(server)
        self.agentmanager_service = cast("AgentManager", server.get_slice(SLICE_AGENT_MANAGER))
        self.autostarted_agent_manager = cast(AutostartedAgentManager, server.get_slice(SLICE_AUTOSTARTED_AGENT_MANAGER))
        self.resource_service = cast(ResourceService, server.get_slice(SLICE_RESOURCE))

    async def start(self) -> None:
        if PERFORM_CLEANUP:
            self.schedule(self._purge_versions, opt.server_purge_version_interval.get(), cancel_on_stop=False)
            self.add_background_task(self._purge_versions())
        await super().start()

    async def _purge_versions(self) -> None:
        """
        Purge versions from the database
        """
        # TODO: move to data and use queries for delete
        async with data.Environment.get_connection() as connection:
            envs = await data.Environment.get_list(halted=False, connection=connection)
            for env_item in envs:
                # get available versions
                n_versions = await env_item.get(AVAILABLE_VERSIONS_TO_KEEP, connection=connection)
                assert isinstance(n_versions, int)
                versions = await data.ConfigurationModel.get_list(
                    environment=env_item.id, connection=connection, no_status=True, order_by_column="version", order="DESC"
                )
                if len(versions) > n_versions:
                    version_dict = {x.version: x for x in versions}
                    latest_released_version: Optional[int] = next((v.version for v in versions if v.released), None)
                    if latest_released_version is not None:
                        # Never cleanup the latest released version
                        del version_dict[latest_released_version]
                    delete_list = sorted(version_dict.keys())
                    delete_list = delete_list[:-n_versions]
                    if delete_list:
                        LOGGER.info("Removing %s available versions from environment %s", len(delete_list), env_item.id)
                    for v in delete_list:
                        await version_dict[v].delete_cascade(connection=connection)

                await ResourcePersistentState.trim(env_item.id, connection=connection)
            # Cleanup old agents from agent table in db
            await data.Agent.clean_up()

    @handle(methods.list_versions, env="tid")
    async def list_version(self, env: data.Environment, start: Optional[int] = None, limit: Optional[int] = None) -> Apireturn:
        if (start is None and limit is not None) or (limit is None and start is not None):
            raise ServerError("Start and limit should always be set together.")

        if start is None or limit is None:
            start = 0
            limit = data.APILIMIT

        if limit > APILIMIT:
            raise BadRequest(f"limit parameter can not exceed {APILIMIT}, got {limit}.")

        models = await data.ConfigurationModel.get_versions(env.id, start, limit)
        count = len(models)

        d = {
            "versions": models,
            "start": start,
            "limit": limit,
            "count": count,
        }

        return 200, d

    @handle(methods.get_version, version_id="id", env="tid")
    async def get_version(
        self,
        env: data.Environment,
        version_id: int,
        include_logs: Optional[bool] = None,
        log_filter: Optional[str] = None,
        limit: Optional[int] = 0,
    ) -> Apireturn:
        version = await data.ConfigurationModel.get_version(env.id, version_id)
        if version is None:
            return 404, {"message": "The given configuration model does not exist yet."}

        resources = await data.Resource.get_resources_for_version(env.id, version_id, no_obj=True)
        if resources is None:
            return 404, {"message": "The given configuration model does not exist yet."}

        if limit is None:
            limit = APILIMIT
        elif limit > APILIMIT:
            raise BadRequest(
                f"limit parameter can not exceed {APILIMIT}, got {limit}."
                f" To retrieve more entries, use /api/v2/resource_actions"
            )

        resources_out: list[JsonType] = []
        d = {"model": version, "resources": resources_out}
        resource_action_lookup: dict[ResourceVersionIdStr, list[data.ResourceAction]] = {}

        for res_dict in resources:
            resources_out.append(res_dict)
            if bool(include_logs):
                actions: list[data.ResourceAction] = []
                res_dict["actions"] = actions
                resource_action_lookup[res_dict["resource_version_id"]] = actions

        if include_logs:
            # get all logs, unsorted
            all_logs = await data.ResourceAction.get_logs_for_version(env.id, version_id, log_filter, limit)
            for log in all_logs:
                for resource_version_id in log.resource_version_ids:
                    resource_action_lookup[resource_version_id].append(log)

        d["unknowns"] = await data.UnknownParameter.get_list(environment=env.id, version=version_id)

        return 200, d

    @handle(methods.delete_version, version_id="id", env="tid")
    async def delete_version(self, env: data.Environment, version_id: int) -> Apireturn:
        async with data.ConfigurationModel.get_connection() as connection:
            version = await data.ConfigurationModel.get_version(env.id, version_id, connection=connection)

<<<<<<< HEAD
            if version is None:
                return 404, {"message": "The given configuration model does not exist yet."}

            active_version = await data.ConfigurationModel.get_latest_version(env.id, connection=connection)
            if active_version and active_version.version == version.version:
                raise BadRequest("Cannot delete the active version")

            await version.delete_cascade(connection=connection)
            return 200
=======
        await version.delete_cascade()
        # Make sure the ResourcePersistentState is consistent with resources
        await ResourcePersistentState.trim(env.id)
        return 200
>>>>>>> 051ae8e8

    @handle(methods_v2.reserve_version, env="tid")
    async def reserve_version(self, env: data.Environment) -> int:
        return await env.get_next_version()

    @handle(methods_v2.get_pip_config, env="tid")
    async def get_pip_config(
        self,
        env: data.Environment,
        version: int,
    ) -> Optional[PipConfig]:
        version_object = await data.ConfigurationModel.get_version(env.id, version)
        if version_object is None:
            raise NotFound(f"No configuration model with version {version} exists.")
        out = version_object.pip_config
        return out

    def _create_dao_resources_from_api_resources(
        self,
        env_id: uuid.UUID,
        resources: list[JsonType],
        resource_state: dict[ResourceIdStr, Literal[ResourceState.available, ResourceState.undefined]],
        resource_sets: dict[ResourceIdStr, Optional[str]],
        set_version: Optional[int] = None,
    ) -> dict[ResourceIdStr, data.Resource]:
        """
        This method converts the resources sent to the put_version or put_partial endpoint to dao Resource objects.
        The resulting resource objects will have their provides set up correctly for cross agent dependencies
        and the version field of these resources will be set to set_version if provided.

        An exception will be raised when the one of the following constraints is not satisfied:
            * A resource present in the resource_sets parameter is not present in the resources dictionary.
            * The dependency graph of the provided resources is not closed.
        """
        rid_to_resource = {}
        # The content of the requires attribute for all the resources
        all_requires: set[ResourceIdStr] = set()
        # list of all resources which have a cross agent dependency, as a tuple, (dependant,requires)
        cross_agent_dep: list[tuple[data.Resource, Id]] = []
        for res_dict in resources:
            # Verify that the version field and the version in the resource version id field match
            version_part_of_resource_id = Id.parse_id(res_dict["id"]).version
            if "version" in res_dict and res_dict["version"] != version_part_of_resource_id:
                raise BadRequest(
                    f"Invalid resource: The version in the id field ({res_dict['id']}) doesn't match the version in the"
                    f" version field ({res_dict['version']})."
                )
            res_obj = data.Resource.new(env_id, res_dict["id"])
            # Populate status field
            if res_obj.resource_id in resource_state:
                res_obj.status = const.ResourceState[resource_state[res_obj.resource_id]]
            # Populate resource_set field
            if res_obj.resource_id in resource_sets:
                res_obj.resource_set = resource_sets[res_obj.resource_id]

            # Populate attributes field of resources
            attributes = {}
            for field, value in res_dict.items():
                if field not in {"id", "version"}:
                    attributes[field] = value
            res_obj.attributes = attributes
            res_obj.make_hash()

            # Update the version fields
            if set_version is not None:
                res_obj.model = set_version

            # find cross agent dependencies
            agent = res_obj.agent
            if "requires" not in attributes:
                LOGGER.warning("Received resource without requires attribute (%s)", res_obj.resource_id)
            else:
                # Collect all requires as resource_ids instead of resource version ids
                cleaned_requires = []
                for req in attributes["requires"]:
                    rid = Id.parse_id(req)
                    all_requires.add(rid.resource_str())
                    if rid.get_agent_name() != agent:
                        # it is a CAD
                        cross_agent_dep.append((res_obj, rid))
                    cleaned_requires.append(rid.resource_str())
                attributes["requires"] = cleaned_requires

            rid_to_resource[res_obj.resource_id] = res_obj

        # hook up all CADs
        for f, t in cross_agent_dep:
            res_obj = rid_to_resource[t.resource_str()]
            res_obj.provides.append(f.resource_id)

        rids = set(rid_to_resource.keys())

        # Sanity checks
        superfluous_ids = set(resource_sets.keys()) - rids
        if superfluous_ids:
            raise BadRequest(
                "The following resource ids provided in the resource_sets parameter are not present "
                f"in the resources list: {', '.join(superfluous_ids)}"
            )
        if not all_requires.issubset(rids):
            raise BadRequest(
                "The model should have a dependency graph that is closed and no dangling dependencies:"
                f" {all_requires - rids}"
            )

        return rid_to_resource

    def _get_skipped_for_undeployable(
        self, resources: abc.Sequence[data.Resource], undeployable_ids: abc.Sequence[ResourceIdStr]
    ) -> abc.Sequence[ResourceIdStr]:
        """
        Return the resources that are skipped_for_undeployable given the full set of resources and
        the resource ids of the resources that are undeployable.

        :param resources: All resources in the model.
        :param undeployable_ids: The ids of the resource that are undeployable.
        """
        # Build up provides tree
        provides_tree: dict[ResourceIdStr, list[ResourceIdStr]] = defaultdict(list)
        for r in resources:
            if "requires" in r.attributes:
                for req in r.attributes["requires"]:
                    req_id = Id.parse_id(req)
                    provides_tree[req_id.resource_str()].append(r.resource_id)
        # Find skipped for undeployables
        work = list(undeployable_ids)
        skippeable: set[ResourceIdStr] = set()
        while len(work) > 0:
            current = work.pop()
            if current in skippeable:
                continue
            skippeable.add(current)
            work.extend(provides_tree[current])
        return list(skippeable - set(undeployable_ids))

    async def _put_version(
        self,
        env: data.Environment,
        version: int,
        rid_to_resource: dict[ResourceIdStr, data.Resource],
        unknowns: abc.Sequence[data.UnknownParameter],
        version_info: Optional[JsonType] = None,
        resource_sets: Optional[dict[ResourceIdStr, Optional[str]]] = None,
        partial_base_version: Optional[int] = None,
        removed_resource_sets: Optional[list[str]] = None,
        pip_config: Optional[PipConfig] = None,
        *,
        connection: asyncpg.connection.Connection,
    ) -> abc.Collection[str]:
        """
        :param rid_to_resource: This parameter should contain all the resources when a full compile is done.
                                When a partial compile is done, it should contain all the resources that belong to the
                                updated resource sets or the shared resource sets.
        :param unknowns: This parameter should contain all the unknowns for all the resources in the new version of the model.
                         Also the unknowns for resources that are not present in rid_to_resource.
        :param partial_base_version: When a partial compile is done, this parameter contains the version of the
                                     configurationmodel this partial compile was based on. Otherwise this parameter should be
                                     None.
        :param removed_resource_sets: When a partial compile is done, this parameter should indicate the names of the resource
                                      sets that are removed by the partial compile. When no resource sets are removed by
                                      a partial compile or when a full compile is done, this parameter can be set to None.

        :return: all agents affected

        Pre-conditions:
            * The requires and provides relationships of the resources in rid_to_resource must be set correctly. For a
              partial compile, this means it is assumed to be valid with respect to all absolute constraints that apply to
              partial compiles. Constraints that are relative to the base version will be verified by this method.
            * When a partial compile was done, all resources in rid_to_resource must meet the constraints of a partial compile.
            * The resource sets defined in the removed_resource_sets argument must not overlap with the resource sets present
              in the resource_sets argument.

        When a partial compile is done, the undeployable and skipped_for_undeployable resources of a configurationmodel are
        copied from the old version to the new version. This operation is safe because the only resources missing from
        rid_to_resource are resources that belong to an unchanged, non-shared resource set. Those resources can only have
        cross resource set dependencies in a non-shared resource set and the latter resource set cannot be changed by a partial
        compile.

        Validations done by this method:
            * In case of a full export: Checks whether this version has any requires-provides across resource sets and
                                        sets the is_suitable_for_partial_compiles field appropriately, indicating whether
                                        this version is eligible to be used as a base version for a future partial compile.
            * In case of a partial export: Verifies that no resources moved resource sets.
        """
        is_partial_update = partial_base_version is not None

        if resource_sets is None:
            resource_sets = {}

        if removed_resource_sets is None:
            removed_resource_sets = []

        if version > env.last_version:
            raise BadRequest(
                f"The version number used is {version} "
                f"which is higher than the last outstanding reservation {env.last_version}"
            )
        if version <= 0:
            raise BadRequest(f"The version number used ({version}) is not positive")

        for r in rid_to_resource.values():
            if r.model != version:
                raise BadRequest(
                    f"The resource version of resource {r.resource_version_id} does not match the version argument "
                    f"(version: {version})"
                )

        for rid_name in resource_sets.keys():
            try:
                Id.parse_id(rid_name)
            except Exception as e:
                raise BadRequest("Invalid resource id in resource set: %s" % str(e))

        started = datetime.datetime.now().astimezone()

        resource_set_validator = ResourceSetValidator(set(rid_to_resource.values()))
        undeployable_ids: abc.Sequence[ResourceIdStr] = [
            res.resource_id for res in rid_to_resource.values() if res.status in const.UNDEPLOYABLE_STATES
        ]
        updated_resource_sets: abc.Set[str] = {sr for sr in resource_sets.values() if sr is not None}
        deleted_resource_sets_as_set: abc.Set[str] = set(removed_resource_sets)
        async with connection.transaction():
            try:
                if is_partial_update:
                    # Make mypy happy
                    assert partial_base_version is not None
                    cm = await data.ConfigurationModel.create_for_partial_compile(
                        env_id=env.id,
                        version=version,
                        # When a partial compile is done, the total will be updated in cm.recalculate_total()
                        # with all the resources that belong to a resource set that was not updated.
                        total=len(rid_to_resource),
                        version_info=version_info,
                        undeployable=undeployable_ids,
                        skipped_for_undeployable=sorted(
                            self._get_skipped_for_undeployable(list(rid_to_resource.values()), undeployable_ids)
                        ),
                        partial_base=partial_base_version,
                        pip_config=pip_config,
                        updated_resource_sets=updated_resource_sets,
                        deleted_resource_sets=deleted_resource_sets_as_set,
                        connection=connection,
                    )
                else:
                    cm = data.ConfigurationModel(
                        environment=env.id,
                        version=version,
                        date=datetime.datetime.now().astimezone(),
                        total=len(rid_to_resource),
                        version_info=version_info,
                        undeployable=undeployable_ids,
                        skipped_for_undeployable=sorted(
                            self._get_skipped_for_undeployable(list(rid_to_resource.values()), undeployable_ids)
                        ),
                        pip_config=pip_config,
                        is_suitable_for_partial_compiles=not resource_set_validator.has_cross_resource_set_dependency(),
                    )
                    await cm.insert(connection=connection)
            except asyncpg.exceptions.UniqueViolationError:
                raise ServerError("The given version is already defined. Versions should be unique.")

            all_ids: set[Id] = {Id.parse_id(rid, version) for rid in rid_to_resource.keys()}
            if is_partial_update:
                # Make mypy happy
                assert partial_base_version is not None
                # This dict maps a resource id to its resource set for unchanged resource sets.
                rids_unchanged_resource_sets: dict[ResourceIdStr, str] = (
                    await data.Resource.copy_resources_from_unchanged_resource_set(
                        environment=env.id,
                        source_version=partial_base_version,
                        destination_version=version,
                        updated_resource_sets=updated_resource_sets,
                        deleted_resource_sets=deleted_resource_sets_as_set,
                        connection=connection,
                    )
                )
                resources_that_moved_resource_sets = rids_unchanged_resource_sets.keys() & rid_to_resource.keys()
                if resources_that_moved_resource_sets:
                    msg = (
                        "The following Resource(s) cannot be migrated to a different resource set using a partial compile, "
                        "a full compile is necessary for this process:\n"
                    )
                    msg += "\n".join(
                        f"    {rid} moved from {rids_unchanged_resource_sets[rid]} to {resource_sets[rid]}"
                        for rid in resources_that_moved_resource_sets
                    )

                    raise BadRequest(msg)
                all_ids |= {Id.parse_id(rid, version) for rid in rids_unchanged_resource_sets.keys()}

            await data.Resource.insert_many(list(rid_to_resource.values()), connection=connection)
            await cm.recalculate_total(connection=connection)

            await data.UnknownParameter.insert_many(unknowns, connection=connection)

            all_agents: abc.Set[str] = {res.agent for res in rid_to_resource.values()}
            for agent in all_agents:
                await self.agentmanager_service.ensure_agent_registered(env, agent, connection=connection)

            # Don't log ResourceActions without resource_version_ids, because
            # no API call exists to retrieve them.
            all_rvids = [i.resource_version_str() for i in all_ids]
            if all_rvids:
                now = datetime.datetime.now().astimezone()
                log_line = data.LogLine.log(logging.INFO, "Successfully stored version %(version)d", version=version)
                self.resource_service.log_resource_action(env.id, list(all_rvids), logging.INFO, now, log_line.msg)
                ra = data.ResourceAction(
                    environment=env.id,
                    version=version,
                    resource_version_ids=all_rvids,
                    action_id=uuid.uuid4(),
                    action=const.ResourceAction.store,
                    started=started,
                    finished=now,
                    messages=[log_line],
                )
                await ra.insert(connection=connection)

        LOGGER.debug("Successfully stored version %d", version)
        return list(all_agents)

    async def _trigger_auto_deploy(
        self,
        env: data.Environment,
        version: int,
        *,
        agents: Optional[abc.Sequence[str]] = None,
    ) -> None:
        """
        Triggers auto-deploy for stored resources. Must be called only after transaction that stores resources has been allowed
        to commit. If not respected, the auto deploy might work on stale data, likely resulting in resources hanging in the
        deploying state.

        :argument agents: the list of agents we should restrict our notifications to. if it is None, we notify all agents if
            PUSH_ON_AUTO_DEPLOY is set
        """
        auto_deploy = await env.get(data.AUTO_DEPLOY)
        if auto_deploy:
            LOGGER.debug("Auto deploying version %d", version)
            push_on_auto_deploy = cast(bool, await env.get(data.PUSH_ON_AUTO_DEPLOY))
            agent_trigger_method_on_autodeploy = cast(str, await env.get(data.AGENT_TRIGGER_METHOD_ON_AUTO_DEPLOY))
            agent_trigger_method_on_autodeploy = const.AgentTriggerMethod[agent_trigger_method_on_autodeploy]
            self.add_background_task(
                self.release_version(env, version, push_on_auto_deploy, agent_trigger_method_on_autodeploy, agents=agents)
            )

    def _create_unknown_parameter_daos_from_api_unknowns(
        self, env_id: uuid.UUID, version: int, unknowns: Optional[list[dict[str, PrimitiveTypes]]] = None
    ) -> list[data.UnknownParameter]:
        """
        Create UnknownParameter dao's from the unknowns dictionaries passed through the put_version() and put_partial API
        endpoint.
        """
        if not unknowns:
            return []
        result = []
        for uk in unknowns:
            if "resource" not in uk:
                uk["resource"] = ""
            if "metadata" not in uk:
                uk["metadata"] = {}
            unknown_parameter = data.UnknownParameter(
                resource_id=uk["resource"],
                name=uk["parameter"],
                source=uk["source"],
                environment=env_id,
                version=version,
                metadata=uk["metadata"],
            )
            result.append(unknown_parameter)
        return result

    @handle(methods.put_version, env="tid")
    async def put_version(
        self,
        env: data.Environment,
        version: int,
        resources: list[JsonType],
        resource_state: dict[ResourceIdStr, Literal[ResourceState.available, ResourceState.undefined]],
        unknowns: list[dict[str, PrimitiveTypes]],
        version_info: JsonType,
        compiler_version: Optional[str] = None,
        resource_sets: Optional[dict[ResourceIdStr, Optional[str]]] = None,
        pip_config: Optional[PipConfig] = None,
    ) -> Apireturn:
        """
        :param unknowns: dict with the following structure
                            {
                             "resource": ResourceIdStr,
                             "parameter": str,
                             "source": str
                            }
        """
        if resource_sets is None:
            resource_sets = {}

        if not compiler_version:
            raise BadRequest("Older compiler versions are no longer supported, please update your compiler")

        unknowns_objs = self._create_unknown_parameter_daos_from_api_unknowns(env.id, version, unknowns)
        rid_to_resource = self._create_dao_resources_from_api_resources(
            env_id=env.id,
            resources=resources,
            resource_state=resource_state,
            resource_sets=resource_sets,
        )

        async with data.Resource.get_connection() as con:
            # We don't allow connection reuse here, because the last line in this block can't tolerate a transaction
            # assert not con.is_in_transaction()
            async with con.transaction():
                # Acquire a lock that conflicts with the lock acquired by put_partial but not with itself
                await env.put_version_lock(shared=True, connection=con)
                await self._put_version(
                    env,
                    version,
                    rid_to_resource,
                    unknowns_objs,
                    version_info,
                    resource_sets,
                    pip_config=pip_config,
                    connection=con,
                )
            # This must be outside all transactions, as it relies on the result of _put_version
            # and it starts a background task, so it can't re-use this connection
            await self._trigger_auto_deploy(env, version)

        return 200

    @handle(methods_v2.put_partial, env="tid")
    async def put_partial(
        self,
        env: data.Environment,
        resources: object,
        resource_state: Optional[dict[ResourceIdStr, Literal[ResourceState.available, ResourceState.undefined]]] = None,
        unknowns: Optional[list[dict[str, PrimitiveTypes]]] = None,
        version_info: Optional[JsonType] = None,
        resource_sets: Optional[dict[ResourceIdStr, Optional[str]]] = None,
        removed_resource_sets: Optional[list[str]] = None,
        pip_config: Optional[PipConfig] = None,
    ) -> ReturnValue[int]:
        """
        :param unknowns: dict with the following structure
                    {
                     "resource": ResourceIdStr,
                     "parameter": str,
                     "source": str
                    }
        """
        if resource_state is None:
            resource_state = {}
        if unknowns is None:
            unknowns = []
        if resource_sets is None:
            resource_sets = {}
        if removed_resource_sets is None:
            removed_resource_sets = []

        try:
            pydantic.TypeAdapter(abc.Sequence[ResourceMinimal]).validate_python(resources)
        except pydantic.ValidationError:
            raise BadRequest(
                "Type validation failed for resources argument. "
                f"Expected an argument of type List[Dict[str, Any]] but received {resources}"
            )
        else:
            # Make mypy happy
            resources = cast(list[JsonType], resources)

        # validate resources before any side effects take place
        for r in resources:
            rid = Id.parse_id(r["id"])
            if rid.get_version() != 0:
                raise BadRequest("Resources for partial export should not contain version information")

        intersection: set[str] = set(resource_sets.values()).intersection(set(removed_resource_sets))
        if intersection:
            raise BadRequest(
                "Following resource sets are present in the removed resource sets and in the resources that are exported: "
                f"{intersection}"
            )

        async with data.Resource.get_connection() as con:
            async with con.transaction():
                # Acquire a lock that conflicts with itself and with the lock acquired by put_version
                await env.put_version_lock(shared=False, connection=con)

                # Only request a new version once the resource lock has been acquired to ensure a monotonic version history
                version: int = await env.get_next_version(connection=con)

                current_versions: abc.Sequence[data.ConfigurationModel] = await data.ConfigurationModel.get_versions(
                    env.id, limit=1
                )
                if not current_versions:
                    raise BadRequest("A partial export requires a base model but no versions have been exported yet.")

                base_model = current_versions[0]
                base_version: int = base_model.version
                if not base_model.is_suitable_for_partial_compiles:
                    resources_in_base_version = await data.Resource.get_resources_for_version(env.id, base_version)
                    resource_set_validator = ResourceSetValidator(set(resources_in_base_version))
                    try:
                        resource_set_validator.ensure_no_cross_resource_set_dependencies()
                    except CrossResourceSetDependencyError as e:
                        raise BadRequest(
                            f"Base version {base_version} is not suitable for a partial compile. {e.get_error_message()}"
                        )
                    else:
                        # This should never happen
                        LOGGER.warning(
                            "Base version %d was marked as not suitable for partial compiles, but no cross resource set"
                            " dependencies were found.",
                            base_version,
                        )

                rid_to_resource: dict[ResourceIdStr, data.Resource] = self._create_dao_resources_from_api_resources(
                    env_id=env.id,
                    resources=resources,
                    resource_state=resource_state,
                    resource_sets=resource_sets,
                    set_version=version,
                )

                updated_resource_sets: abc.Set[str] = {sr_name for sr_name in resource_sets.values() if sr_name is not None}
                partial_update_merger = await PartialUpdateMerger.create(
                    env_id=env.id,
                    base_version=base_version,
                    version=version,
                    rids_in_partial_compile=set(rid_to_resource.keys()),
                    updated_resource_sets=updated_resource_sets,
                    deleted_resource_sets=set(removed_resource_sets),
                    connection=con,
                )

                # add shared resources
                merged_resources = partial_update_merger.merge_updated_and_shared_resources(list(rid_to_resource.values()))
                await data.Code.copy_versions(env.id, base_version, version, connection=con)

                merged_unknowns = await partial_update_merger.merge_unknowns(
                    unknowns_in_partial_compile=self._create_unknown_parameter_daos_from_api_unknowns(env.id, version, unknowns)
                )

                all_agents = await self._put_version(
                    env,
                    version,
                    merged_resources,
                    merged_unknowns,
                    version_info,
                    resource_sets,
                    partial_base_version=base_version,
                    removed_resource_sets=removed_resource_sets,
                    pip_config=pip_config,
                    connection=con,
                )

            returnvalue: ReturnValue[int] = ReturnValue[int](200, response=version)
            await self._trigger_auto_deploy(env, version, agents=all_agents)

        return returnvalue

    @handle(methods.release_version, version_id="id", env="tid")
    async def release_version(
        self,
        env: data.Environment,
        version_id: int,
        push: bool,
        agent_trigger_method: Optional[const.AgentTriggerMethod] = None,
        *,
        connection: Optional[asyncpg.connection.Connection] = None,
        agents: Optional[abc.Sequence[str]] = None,
    ) -> ReturnTupple:
        """
        :param agents: agents that have to be notified by the push, defaults to all
        """
        async with data.ConfigurationModel.get_connection(connection) as connection:
            version_run_ahead_lock = asyncio.Event()
            async with connection.transaction(), inmanta.util.FinallySet(version_run_ahead_lock):
                with ConnectionInTransaction(connection) as connection_holder:
                    # explicit lock to allow patching of increments for stale failures
                    # (locks out patching stage of deploy_done to avoid races)
                    await env.acquire_release_version_lock(connection=connection)
                    model = await data.ConfigurationModel.get_version_internal(
                        env.id, version_id, connection=connection, lock=RowLockMode.FOR_NO_KEY_UPDATE
                    )
                    if model is None:
                        return 404, {"message": "The request version does not exist."}

                    if model.released:
                        raise Conflict(f"The version {version_id} on environment {env.id} is already released.")

                    latest_version = await data.ConfigurationModel.get_version_nr_latest_version(env.id, connection=connection)

                    # ensure we are the latest version
                    # this is required for the subsequent increment calculation to make sense
                    # this does introduce a race condition, with any OTHER release running concurrently on this environment
                    # We could lock the get_version_nr_latest_version for update to prevent this
                    if model.version < (latest_version or -1):
                        raise Conflict(
                            f"The version {version_id} on environment {env.id} "
                            f"is older then the latest released version {latest_version}."
                        )

                    # Already mark undeployable resources as deployed to create a better UX (change the version counters)
                    undep = model.get_undeployable()
                    now = datetime.datetime.now().astimezone()

                    if undep:
                        undep_ids = [ResourceVersionIdStr(rid + ",v=%s" % version_id) for rid in undep]
                        # not checking error conditions
                        await self.resource_service.resource_action_update(
                            env,
                            undep_ids,
                            action_id=uuid.uuid4(),
                            started=now,
                            finished=now,
                            status=const.ResourceState.undefined,
                            action=const.ResourceAction.deploy,
                            changes={},
                            messages=[],
                            change=const.Change.nochange,
                            send_events=False,
                            connection=connection_holder,
                        )

                        skippable = model.get_skipped_for_undeployable()
                        if skippable:
                            skippable_ids = [ResourceVersionIdStr(rid + ",v=%s" % version_id) for rid in skippable]
                            # not checking error conditions
                            await self.resource_service.resource_action_update(
                                env,
                                skippable_ids,
                                action_id=uuid.uuid4(),
                                started=now,
                                finished=now,
                                status=const.ResourceState.skipped_for_undefined,
                                action=const.ResourceAction.deploy,
                                changes={},
                                messages=[],
                                change=const.Change.nochange,
                                send_events=False,
                                connection=connection_holder,
                            )

                    if latest_version:
                        version, increment_ids, neg_increment, neg_increment_per_agent = (
                            await self.resource_service.get_increment(
                                env,
                                version_id,
                                connection=connection,
                                run_ahead_lock=version_run_ahead_lock,
                            )
                        )

                        await self.resource_service.mark_deployed(
                            env, neg_increment, now, version_id, connection=connection_holder
                        )

                    # Setting the model's released field to True is the trigger for the agents
                    # to start pulling in the resources.
                    # This has to be done after the resources outside of the increment have been marked as deployed.
                    await model.update_fields(released=True, result=const.VersionState.deploying, connection=connection)

            if model.total == 0:
                await model.mark_done(connection=connection)
                return 200, {"model": model}

            if push:
                # We can't be in a transaction here, or the agent will not see the data that as committed
                # This assert prevents anyone from wrapping this method in a transaction by accident
                assert not connection.is_in_transaction()

                if agents is None:
                    # fetch all resource in this cm and create a list of distinct agents
                    agents = await data.ConfigurationModel.get_agents(env.id, version_id, connection=connection)
                await self.autostarted_agent_manager._ensure_agents(env, agents, connection=connection)

                for agent in agents:
                    client = self.agentmanager_service.get_agent_client(env.id, agent)
                    if client is not None:
                        if not agent_trigger_method:
                            env_agent_trigger_method = await env.get(ENVIRONMENT_AGENT_TRIGGER_METHOD, connection=connection)
                            incremental_deploy = env_agent_trigger_method == const.AgentTriggerMethod.push_incremental_deploy
                        else:
                            incremental_deploy = agent_trigger_method is const.AgentTriggerMethod.push_incremental_deploy
                        self.add_background_task(client.trigger(env.id, agent, incremental_deploy))
                    else:
                        LOGGER.warning(
                            "Agent %s from model %s in env %s is not available for a deploy", agent, version_id, env.id
                        )

            return 200, {"model": model}

    @handle(methods.deploy, env="tid")
    async def deploy(
        self,
        env: data.Environment,
        agent_trigger_method: const.AgentTriggerMethod = const.AgentTriggerMethod.push_full_deploy,
        agents: Optional[list[str]] = None,
    ) -> Apireturn:
        warnings = []

        # get latest version
        version_id = await data.ConfigurationModel.get_version_nr_latest_version(env.id)
        if version_id is None:
            return 404, {"message": "No version available"}

        # filter agents
        allagents = await data.ConfigurationModel.get_agents(env.id, version_id)
        if agents is not None:
            required = set(agents)
            present = set(allagents)
            allagents = list(required.intersection(present))
            notfound = required - present
            if notfound:
                warnings.append(
                    "Model version %d does not contain agents named [%s]" % (version_id, ",".join(sorted(list(notfound))))
                )

        if not allagents:
            return attach_warnings(404, {"message": "No agent could be reached"}, warnings)

        present = set()
        absent = set()

        await self.autostarted_agent_manager._ensure_agents(env, allagents)

        for agent in allagents:
            client = self.agentmanager_service.get_agent_client(env.id, agent)
            if client is not None:
                incremental_deploy = agent_trigger_method is const.AgentTriggerMethod.push_incremental_deploy
                self.add_background_task(client.trigger(env.id, agent, incremental_deploy))
                present.add(agent)
            else:
                absent.add(agent)

        if absent:
            warnings.append("Could not reach agents named [%s]" % ",".join(sorted(list(absent))))

        if not present:
            return attach_warnings(404, {"message": "No agent could be reached"}, warnings)

        return attach_warnings(200, {"agents": sorted(list(present))}, warnings)

    @handle(methods_v2.list_desired_state_versions, env="tid")
    async def desired_state_version_list(
        self,
        env: data.Environment,
        limit: Optional[int] = None,
        start: Optional[int] = None,
        end: Optional[int] = None,
        filter: Optional[dict[str, list[str]]] = None,
        sort: str = "version.desc",
    ) -> ReturnValue[list[DesiredStateVersion]]:
        try:
            return await DesiredStateVersionView(
                environment=env,
                limit=limit,
                filter=filter,
                sort=sort,
                start=start,
                end=end,
            ).execute()
        except (InvalidFilter, InvalidSort, data.InvalidQueryParameter, data.InvalidFieldNameException) as e:
            raise BadRequest(e.message) from e

    @handle(methods_v2.promote_desired_state_version, env="tid")
    async def promote_desired_state_version(
        self,
        env: data.Environment,
        version: int,
        trigger_method: Optional[PromoteTriggerMethod] = None,
    ) -> None:
        if trigger_method == PromoteTriggerMethod.push_incremental_deploy:
            push = True
            agent_trigger_method = const.AgentTriggerMethod.push_incremental_deploy
        elif trigger_method == PromoteTriggerMethod.push_full_deploy:
            push = True
            agent_trigger_method = const.AgentTriggerMethod.push_full_deploy
        elif trigger_method == PromoteTriggerMethod.no_push:
            push = False
            agent_trigger_method = None
        else:
            push = True
            agent_trigger_method = None

        status_code, result = await self.release_version(
            env, version_id=version, push=push, agent_trigger_method=agent_trigger_method
        )
        if status_code != 200:
            raise BaseHttpException(status_code, result["message"] if result else "")

    @handle(methods_v2.get_diff_of_versions, env="tid")
    async def get_diff_of_versions(
        self,
        env: data.Environment,
        from_version: int,
        to_version: int,
    ) -> list[ResourceDiff]:
        await self._validate_version_parameters(env.id, from_version, to_version)

        from_version_resources = await data.Resource.get_list(environment=env.id, model=from_version)
        to_version_resources = await data.Resource.get_list(environment=env.id, model=to_version)

        from_state = diff.Version(self.convert_resources(from_version_resources))
        to_state = diff.Version(self.convert_resources(to_version_resources))

        version_diff = to_state.generate_diff(from_state)

        return version_diff

    def convert_resources(self, resources: list[data.Resource]) -> dict[ResourceIdStr, diff.Resource]:
        return {res.resource_id: diff.Resource(resource_id=res.resource_id, attributes=res.attributes) for res in resources}

    async def _validate_version_parameters(self, env: uuid.UUID, first_version: int, other_version: int) -> None:
        if first_version >= other_version:
            raise BadRequest(
                f"Invalid version parameters: ({first_version}, {other_version}). "
                "The second version number should be strictly greater than the first"
            )
        await self._check_version_exists(env, first_version)
        await self._check_version_exists(env, other_version)

    async def _check_version_exists(self, env: uuid.UUID, version: int) -> None:
        version_object = await data.ConfigurationModel.get_version(env, version)
        if not version_object:
            raise NotFound(f"Version {version} not found")<|MERGE_RESOLUTION|>--- conflicted
+++ resolved
@@ -510,7 +510,6 @@
         async with data.ConfigurationModel.get_connection() as connection:
             version = await data.ConfigurationModel.get_version(env.id, version_id, connection=connection)
 
-<<<<<<< HEAD
             if version is None:
                 return 404, {"message": "The given configuration model does not exist yet."}
 
@@ -518,14 +517,11 @@
             if active_version and active_version.version == version.version:
                 raise BadRequest("Cannot delete the active version")
 
-            await version.delete_cascade(connection=connection)
+            await version.delete_cascade()
+            # Make sure the ResourcePersistentState is consistent with resources
+            await ResourcePersistentState.trim(env.id)
             return 200
-=======
-        await version.delete_cascade()
-        # Make sure the ResourcePersistentState is consistent with resources
-        await ResourcePersistentState.trim(env.id)
-        return 200
->>>>>>> 051ae8e8
+
 
     @handle(methods_v2.reserve_version, env="tid")
     async def reserve_version(self, env: data.Environment) -> int:
