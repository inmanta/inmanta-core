--- conflicted
+++ resolved
@@ -29,18 +29,7 @@
 
 from inmanta import const, data
 from inmanta.const import ResourceState
-<<<<<<< HEAD
-from inmanta.data import (
-    APILIMIT,
-    AVAILABLE_VERSIONS_TO_KEEP,
-    ENVIRONMENT_AGENT_TRIGGER_METHOD,
-    PURGE_ON_DELETE,
-    InvalidSort,
-    RowLockMode,
-)
-=======
 from inmanta.data import APILIMIT, AVAILABLE_VERSIONS_TO_KEEP, ENVIRONMENT_AGENT_TRIGGER_METHOD, InvalidSort, RowLockMode
->>>>>>> 0e5eed68
 from inmanta.data.dataview import DesiredStateVersionView
 from inmanta.data.model import (
     DesiredStateVersion,
@@ -769,12 +758,6 @@
                         f"    {rid} moved from {rids_unchanged_resource_sets[rid]} to {resource_sets[rid]}"
                         for rid in resources_that_moved_resource_sets
                     )
-<<<<<<< HEAD
-
-                    raise BadRequest(msg)
-                all_ids |= {Id.parse_id(rid, version) for rid in rids_unchanged_resource_sets.keys()}
-=======
->>>>>>> 0e5eed68
 
                     raise BadRequest(msg)
                 all_ids |= {Id.parse_id(rid, version) for rid in rids_unchanged_resource_sets.keys()}
