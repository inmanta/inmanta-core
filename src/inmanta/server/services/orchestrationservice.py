--- conflicted
+++ resolved
@@ -637,12 +637,8 @@
         version_info: Optional[JsonType] = None,
         resource_sets: Optional[dict[ResourceIdStr, Optional[str]]] = None,
         partial_base_version: Optional[int] = None,
-<<<<<<< HEAD
         removed_resource_sets: Optional[list[str]] = None,
-=======
-        removed_resource_sets: Optional[List[str]] = None,
         pip_config: Optional[PipConfig] = None,
->>>>>>> 0e188b76
         *,
         connection: asyncpg.connection.Connection,
     ) -> None:
@@ -870,12 +866,8 @@
         unknowns: list[dict[str, PrimitiveTypes]],
         version_info: JsonType,
         compiler_version: Optional[str] = None,
-<<<<<<< HEAD
         resource_sets: Optional[dict[ResourceIdStr, Optional[str]]] = None,
-=======
-        resource_sets: Optional[Dict[ResourceIdStr, Optional[str]]] = None,
         pip_config: Optional[PipConfig] = None,
->>>>>>> 0e188b76
     ) -> Apireturn:
         """
         :param unknowns: dict with the following structure
@@ -931,14 +923,9 @@
         resource_state: Optional[dict[ResourceIdStr, Literal[ResourceState.available, ResourceState.undefined]]] = None,
         unknowns: Optional[list[dict[str, PrimitiveTypes]]] = None,
         version_info: Optional[JsonType] = None,
-<<<<<<< HEAD
         resource_sets: Optional[dict[ResourceIdStr, Optional[str]]] = None,
         removed_resource_sets: Optional[list[str]] = None,
-=======
-        resource_sets: Optional[Dict[ResourceIdStr, Optional[str]]] = None,
-        removed_resource_sets: Optional[List[str]] = None,
         pip_config: Optional[PipConfig] = None,
->>>>>>> 0e188b76
     ) -> ReturnValue[int]:
         """
         :param unknowns: dict with the following structure
