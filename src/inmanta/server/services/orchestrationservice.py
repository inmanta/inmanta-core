--- conflicted
+++ resolved
@@ -122,10 +122,6 @@
 
         :param old_resources: A dict with as Key an ResourceIdStr and as value a resource and its resource_set
         """
-<<<<<<< HEAD
-=======
-        partial_updates: Sequence[Mapping[str, object]] = self.partial_updates
->>>>>>> 1700d771
         paired_resources: List[PairedResource] = []
         for partial_update in self.partial_updates:
             key = Id.parse_id(partial_update["id"]).resource_str()
