"""
Copyright 2023 Inmanta

Licensed under the Apache License, Version 2.0 (the "License");
you may not use this file except in compliance with the License.
You may obtain a copy of the License at

    http://www.apache.org/licenses/LICENSE-2.0

Unless required by applicable law or agreed to in writing, software
distributed under the License is distributed on an "AS IS" BASIS,
WITHOUT WARRANTIES OR CONDITIONS OF ANY KIND, either express or implied.
See the License for the specific language governing permissions and
limitations under the License.

Contact: code@inmanta.com
"""

import copy
import dataclasses
import datetime
import logging
import uuid
from collections import abc, defaultdict
from collections.abc import Mapping, Sequence
from typing import Literal, Optional, cast

import asyncpg
import asyncpg.connection
import asyncpg.exceptions
import pydantic

import inmanta.exceptions
import inmanta.util
from inmanta import const, data, tracing
from inmanta.const import ResourceState
from inmanta.data import APILIMIT, AVAILABLE_VERSIONS_TO_KEEP, InvalidSort, ResourcePersistentState, RowLockMode
from inmanta.data.dataview import DesiredStateVersionView
from inmanta.data.model import AgentName, DesiredStateVersion
from inmanta.data.model import InmantaModule as InmantaModuleDTO
from inmanta.data.model import InmantaModuleName, InmantaModuleVersion, PipConfig, PromoteTriggerMethod
from inmanta.data.model import Resource as ResourceDTO
from inmanta.data.model import ResourceDiff, ResourceMinimal, SchedulerStatusReport
from inmanta.data.sqlalchemy import AgentModules, InmantaModule
from inmanta.protocol import handle, methods, methods_v2
from inmanta.protocol.common import ReturnValue, attach_warnings
from inmanta.protocol.exceptions import BadRequest, BaseHttpException, Conflict, NotFound, ServerError
from inmanta.resources import Id
from inmanta.server import (
    SLICE_AGENT_MANAGER,
    SLICE_AUTOSTARTED_AGENT_MANAGER,
    SLICE_DATABASE,
    SLICE_ORCHESTRATION,
    SLICE_RESOURCE,
    SLICE_TRANSPORT,
    agentmanager,
)
from inmanta.server import config as opt
from inmanta.server import diff, protocol
from inmanta.server.services import resourceservice
from inmanta.server.validate_filter import InvalidFilter
from inmanta.types import Apireturn, JsonType, PrimitiveTypes, ResourceIdStr, ResourceVersionIdStr, ReturnTupple

LOGGER = logging.getLogger(__name__)
PLOGGER = logging.getLogger("performance")


PERFORM_CLEANUP: bool = True
# Kill switch for cleanup, for use when working with historical data


def get_printable_name_for_resource_set(native: str | None) -> str:
    if native is None:
        return "<SHARED>"
    return native


class CrossResourceSetDependencyError(Exception):
    def __init__(self, resource_id1: ResourceIdStr, resource_id2: ResourceIdStr) -> None:
        """
        Raised when a cross-resource set dependency was detected between the resource with id
        resource_id1 and resource_id2.
        """
        self.resource_id1 = resource_id1
        self.resource_id2 = resource_id2
        super().__init__(self.get_error_message())

    def get_error_message(self) -> str:
        return (
            f"A dependency exists between resources {self.resource_id1} and {self.resource_id2}, but they belong to"
            f" different resource sets."
        )


@dataclasses.dataclass
class ResourceWithProvides:
    resource: ResourceDTO
    attribute_hash: str | None
    provides: list[ResourceIdStr] = dataclasses.field(default_factory=list)


class ResourceSetValidator:
    def __init__(self, resources: abc.Set[ResourceWithProvides]) -> None:
        self.resources = resources
        self.rid_to_resource_set = {res.resource.resource_id: res.resource.resource_set for res in self.resources}

    def _is_cross_resource_set_dependency(self, res: ResourceWithProvides, rid_dependency: ResourceIdStr) -> bool:
        """
        Return True iff the dependency between resource res and the resource with id rid_dependency is a cross-resource set
        dependency.
        """
        if res.resource.resource_set is None:
            # Resource is in shared resource set.
            return False
        if rid_dependency not in self.rid_to_resource_set:
            # A partial compile was done and we have a dependency on a resource in another resource set
            # that is not part of the partial compile.
            return True
        resource_set_dep = self.rid_to_resource_set[rid_dependency]
        if resource_set_dep is None:
            # Dependency towards shared resource set.
            return False
        return res.resource.resource_set != resource_set_dep

    def ensure_no_cross_resource_set_dependencies(self) -> None:
        """
        This method raises a CrossResourceSetDependencyError when a resource in self.resources that belongs to a non-shared
        resource set has a dependency (requires/provides) on another resource that belongs to a different non-shared resource
        set.
        """
        for res in self.resources:
<<<<<<< HEAD
            # It's sufficient to only check the requires relationship. The provides
            # relationship is always a subset of the reverse relationship (provides relationship).
            # The provides relationship only contains the cross-agent dependencies.
            requires = list(res.resource.attributes["requires"]) if "requires" in res.resource.attributes else {}
            for req in requires:
=======
            for req in res.get_requires():
>>>>>>> 1d1316b7
                if self._is_cross_resource_set_dependency(res, req):
                    raise CrossResourceSetDependencyError(res.resource.resource_id, req)

    def has_cross_resource_set_dependency(self) -> bool:
        """
        Return True iff a cross resource set dependency exists between the resources in self.resources.
        """
        try:
            self.ensure_no_cross_resource_set_dependencies()
        except CrossResourceSetDependencyError:
            return True
        else:
            return False


class PartialUpdateMerger:
    """
    Class that contains the functionality to merge the shared resources and resources, present in a resource set that is updated
    by the partial compile, together with the resources from the corresponding resources sets in the old version of the model.
    """

    def __init__(
        self,
        env_id: uuid.UUID,
        base_version: int,
        version: int,
        rids_in_partial_compile: abc.Set[ResourceIdStr],
        updated_resource_sets: abc.Set[str],
        deleted_resource_sets: abc.Set[str],
        updated_and_shared_resources_old: abc.Mapping[ResourceIdStr, ResourceWithProvides],
        rids_deleted_resource_sets: abc.Set[ResourceIdStr],
    ) -> None:
        """
        :param env_id: The id of the environment for which a partial compile is being done.
        :param base_version: The source version on which the partial compile in based.
        :param version: The version of the new configuration model created by this partial compile.
        :param rids_in_partial_compile: The ids of the resource that are part of the partial compile.
        :param updated_resource_sets: The names of the resource sets that are updated by the partial compile.
        :param deleted_resource_sets: The names of the resource sets that are deleted by the partial compile.
        :param updated_and_shared_resources_old: A dictionary that contains all the resources in base_version that belong
                                                 to a resource set in updated_resource_sets or to the shared resource set.
        :param rids_deleted_resource_sets: The ids of the resources that are in the base_version and that are deleted by this
                                           partial compile.
        """
        self.env_id = env_id
        self.base_version = base_version
        self.version = version
        self.rids_in_partial_compile = rids_in_partial_compile
        self.updated_resource_sets = updated_resource_sets
        self.deleted_resource_sets = deleted_resource_sets
        self.modified_resource_sets = updated_resource_sets | deleted_resource_sets
        self.updated_and_shared_resources_old = updated_and_shared_resources_old
        self.non_shared_resources_in_partial_update_old: abc.Mapping[ResourceIdStr, ResourceWithProvides] = {
            rid: r for rid, r in self.updated_and_shared_resources_old.items() if r.resource.resource_set is not None
        }
        self.shared_resources_old: abc.Mapping[ResourceIdStr, ResourceWithProvides] = {
            rid: r for rid, r in self.updated_and_shared_resources_old.items() if r.resource.resource_set is None
        }
        self.rids_deleted_resource_sets = rids_deleted_resource_sets

    @classmethod
    async def create(
        cls,
        env_id: uuid.UUID,
        base_version: int,
        version: int,
        rids_in_partial_compile: abc.Set[ResourceIdStr],
        updated_resource_sets: abc.Set[str],
        deleted_resource_sets: abc.Set[str],
        connection: Optional[asyncpg.connection.Connection] = None,
    ) -> "PartialUpdateMerger":
        """
        A replacement constructor method for this class. This method is used to work around the limitation that no async
        calls can be done in a constructor. See docstring real constructor for meaning of arguments.
        """
        updated_and_shared_resources_old: abc.Mapping[ResourceIdStr, data.Resource] = (
            await data.Resource.get_resources_in_resource_sets(
                environment=env_id,
                version=base_version,
                resource_sets=updated_resource_sets,
                include_shared_resources=True,
                connection=connection,
            )
        )
        updated_and_shared_resources_with_provides_old: abc.Mapping[ResourceIdStr, ResourceWithProvides] = {
            rid: ResourceWithProvides(
                resource=resource.to_dto(), attribute_hash=resource.attribute_hash, provides=resource.provides
            )
            for rid, resource in updated_and_shared_resources_old.items()
        }

        rids_deleted_resource_sets: abc.Set[ResourceIdStr] = {
            rid
            for rid in (
                await data.Resource.get_resources_in_resource_sets(
                    environment=env_id,
                    version=base_version,
                    resource_sets=deleted_resource_sets,
                    connection=connection,
                )
            ).keys()
        }
        return PartialUpdateMerger(
            env_id,
            base_version,
            version,
            rids_in_partial_compile,
            updated_resource_sets,
            deleted_resource_sets,
            updated_and_shared_resources_with_provides_old,
            rids_deleted_resource_sets,
        )

    def merge_updated_and_shared_resources(
        self, updated_and_shared_resources: abc.Sequence[ResourceWithProvides]
    ) -> dict[ResourceIdStr, ResourceWithProvides]:
        """
         Separates named resource sets from the shared resource set and expands the shared set with the shared resources in
         the previous model version.

        :param updated_and_shared_resources: The resources that are part of the partial compile.
        :returns: The subset of resources in the new version of the configuration model that belong to the shared resource set
                  or a resource set that is updated by this partial compile.
        """
        shared_resources = {r.resource.resource_id: r for r in updated_and_shared_resources if r.resource.resource_set is None}
        updated_resources = {
            r.resource.resource_id: r for r in updated_and_shared_resources if r.resource.resource_set is not None
        }
        shared_resources_merged = {r.resource.resource_id: r for r in self._merge_shared_resources(shared_resources)}
        # Updated go last, so that in case of overlap, we get the updated one
        # Validation on move is done later
        result = {**shared_resources_merged, **updated_resources}
        self._validate_constraints(result)
        return result

    def _validate_constraints(self, new_updated_and_shared_resources: abc.Mapping[ResourceIdStr, ResourceWithProvides]) -> None:
        """
        Validate whether the new updated and shared resources that results from the merging the old version of the model
        with resources of the partial compile, are compliant with the constraints of a partial compile.

        :param new_updated_and_shared_resources: The resources that have to be validated.
        """
        for res_id, res in new_updated_and_shared_resources.items():
            if res.resource.resource_id not in self.updated_and_shared_resources_old:
                continue
            matching_resource_old_model = self.updated_and_shared_resources_old[res.resource.resource_id]

            if (
                res.resource.resource_set != matching_resource_old_model.resource.resource_set
                and matching_resource_old_model.resource.resource_set not in self.modified_resource_sets
            ):
                # We can't move resource
                # Unless between resource sets we are updating
                # Shared set is never in modified_resource_sets, so no escape from there
                raise BadRequest(
                    "A partial compile only migrate resources between resource set that are pushed together:"
                    f" trying to move {res.resource.resource_id} from resource set "
                    f"{get_printable_name_for_resource_set(matching_resource_old_model.resource.resource_set)} "
                    f"to {get_printable_name_for_resource_set(res.resource.resource_set)}."
                )

            if res.resource.resource_set is None and res.attribute_hash != matching_resource_old_model.attribute_hash:
                raise BadRequest(
                    f"Resource ({res.resource.resource_id}) without a resource set cannot be updated via a partial compile"
                )

            resource_set_validator = ResourceSetValidator(set(new_updated_and_shared_resources.values()))
            try:
                resource_set_validator.ensure_no_cross_resource_set_dependencies()
            except CrossResourceSetDependencyError as e:
                raise BadRequest(e.get_error_message())

    def _merge_shared_resources(
        self, shared_resources_new: dict[ResourceIdStr, ResourceWithProvides]
    ) -> abc.Sequence[ResourceWithProvides]:
        """
        Merge the set of shared resources present in the old version of the model together with the set of shared resources
        present in the partial compile.

        :param shared_resources_new: The set of shared resources present in the partial compile.
        :returns: The set of shared resources that should be present in the new version of the model.
        """
        all_rids_shared_resources = set(self.shared_resources_old.keys()) | set(shared_resources_new.keys())
        result = []
        for rid_shared_resource in all_rids_shared_resources:
            if rid_shared_resource in shared_resources_new and rid_shared_resource in self.shared_resources_old:
                # Merge requires shared resource
                old_shared_resource = self.shared_resources_old[rid_shared_resource]
                new_shared_resource = shared_resources_new[rid_shared_resource]
                res = self._merge_requires_of_shared_resource(old_shared_resource, new_shared_resource)
            elif rid_shared_resource in shared_resources_new:
                # New shared resource in partial compile
                res = shared_resources_new[rid_shared_resource]
            else:
                # Old shared resource not referenced by partial compile
                res_old = self.shared_resources_old[rid_shared_resource]
<<<<<<< HEAD
                res = copy.deepcopy(res_old)
                res.resource.model = self.version
                res = self._clean_requires_provides_old_shared_resource(res)

=======
                res = res_old.copy_for_partial_compile(new_version=self.version)
                res = self._clean_requires_of_old_shared_resource(res)
>>>>>>> 1d1316b7
            result.append(res)
        return result

    def _should_keep_dependency_old_shared_resources(self, rid_dependency: ResourceIdStr) -> bool:
        """
        Return True iff the given dependency present in a shared resource from the base version should be retained
        in the new version of the model.
        """
        if rid_dependency in self.rids_deleted_resource_sets:
            # Resource belongs to a deleted resource set
            return False
        if rid_dependency in self.non_shared_resources_in_partial_update_old:
            # If this dependency is still present in the new version of the model, this dependency
            # will be present in the resources that are part of the partial compile.
            return False
        return True

<<<<<<< HEAD
    def _clean_requires_provides_old_shared_resource(self, resource: ResourceWithProvides) -> ResourceWithProvides:
=======
    def _clean_requires_of_old_shared_resource(self, resource: data.Resource) -> data.Resource:
>>>>>>> 1d1316b7
        """
        Cleanup the requires relationship for shared resources that are not present in the partial compile
        and that were copied from the old version of the model.
        """
        resource.resource.attributes["requires"] = [
            rid for rid in resource.resource.attributes["requires"] if self._should_keep_dependency_old_shared_resources(rid)
        ]
        return resource

<<<<<<< HEAD
    def _merge_requires_and_provides_of_shared_resource(
        self, old: ResourceWithProvides, new: ResourceWithProvides
    ) -> ResourceWithProvides:
=======
    def _merge_requires_of_shared_resource(self, old: data.Resource, new: data.Resource) -> data.Resource:
>>>>>>> 1d1316b7
        """
        Update the requires relationship of `new` to make it consistent with the new version of the model.

        :param old: The shared resource present in the old version of the model.
        :param new: The shared resource part of the incremental compile.
        """
<<<<<<< HEAD
        new.provides = list(self._merge_dependencies_shared_resource(old.provides, new.provides))
        old_requires = list(old.resource.attributes["requires"]) if "requires" in old.resource.attributes else {}
        new_requires = list(new.resource.attributes["requires"]) if "requires" in new.resource.attributes else {}
        new.resource.attributes["requires"] = self._merge_dependencies_shared_resource(old_requires, new_requires)
=======
        new.attributes["requires"] = self._merge_dependencies_shared_resource(old.get_requires(), new.get_requires())
>>>>>>> 1d1316b7
        return new

    def _merge_dependencies_shared_resource(
        self, old_deps: abc.Sequence[ResourceIdStr], new_deps: abc.Sequence[ResourceIdStr]
    ) -> abc.Sequence[ResourceIdStr]:
        """
        Merge the dependencies for a certain shared resource together to make it consistent with the new version of the model.

        :param old_deps: The set of dependencies present in the old version of the shared resource.
        :param new_deps: The set of dependencies present in the shared resource that is part of the partial compile.
        """
        old_deps_cleaned: abc.Set[ResourceIdStr] = {
            dep for dep in old_deps if self._should_keep_dependency_old_shared_resources(dep)
        }
        return list(old_deps_cleaned | set(new_deps))

    async def merge_unknowns(
        self, unknowns_in_partial_compile: abc.Sequence[data.UnknownParameter]
    ) -> abc.Sequence[data.UnknownParameter]:
        """
        Merge all relevant, unresolved unknowns from the old version of the model together with the unknowns
        of the partial compile.
        """
        old_unresolved_unknowns_to_keep = [
            uk.copy(self.version)
            for uk in await data.UnknownParameter.get_unknowns_to_copy_in_partial_compile(
                environment=self.env_id,
                source_version=self.base_version,
                updated_resource_sets=self.updated_resource_sets,
                deleted_resource_sets=self.deleted_resource_sets,
                rids_in_partial_compile=self.rids_in_partial_compile,
            )
        ]
        return [*old_unresolved_unknowns_to_keep, *unknowns_in_partial_compile]


class OrchestrationService(protocol.ServerSlice):
    """Resource Manager service"""

    agentmanager_service: "agentmanager.AgentManager"
    autostarted_agent_manager: "agentmanager.AutostartedAgentManager"
    resource_service: "resourceservice.ResourceService"

    def __init__(self) -> None:
        super().__init__(SLICE_ORCHESTRATION)

    def get_dependencies(self) -> list[str]:
        return [SLICE_RESOURCE, SLICE_AGENT_MANAGER, SLICE_DATABASE]

    def get_depended_by(self) -> list[str]:
        return [SLICE_TRANSPORT]

    async def prestart(self, server: protocol.Server) -> None:
        await super().prestart(server)
        self.agentmanager_service = cast("agentmanager.AgentManager", server.get_slice(SLICE_AGENT_MANAGER))
        self.autostarted_agent_manager = cast(
            agentmanager.AutostartedAgentManager, server.get_slice(SLICE_AUTOSTARTED_AGENT_MANAGER)
        )
        self.resource_service = cast("resourceservice.ResourceService", server.get_slice(SLICE_RESOURCE))

    async def start(self) -> None:
        if PERFORM_CLEANUP:
            self.schedule(self._purge_versions, opt.server_purge_version_interval.get(), cancel_on_stop=False)
            self.add_background_task(self._purge_versions())
        await super().start()

    async def _purge_versions(self) -> None:
        """
        Purge versions from the database
        """
        # TODO: move to data and use queries for delete
        async with data.Environment.get_connection() as connection:
            envs = await data.Environment.get_list(halted=False, connection=connection)
            for env_item in envs:
                # get available versions
                n_versions = await env_item.get(AVAILABLE_VERSIONS_TO_KEEP, connection=connection)
                assert isinstance(n_versions, int)
                versions = await data.ConfigurationModel.get_list(
                    environment=env_item.id, connection=connection, order_by_column="version", order="DESC"
                )
                if len(versions) > n_versions:
                    version_dict = {x.version: x for x in versions}
                    latest_released_version: Optional[int] = next((v.version for v in versions if v.released), None)
                    if latest_released_version is not None:
                        # Never cleanup the latest released version
                        del version_dict[latest_released_version]
                    delete_list = sorted(version_dict.keys())
                    delete_list = delete_list[:-n_versions]
                    if delete_list:
                        LOGGER.info("Removing %s available versions from environment %s", len(delete_list), env_item.id)
                    for v in delete_list:
                        await version_dict[v].delete_cascade(connection=connection)

                await ResourcePersistentState.trim(env_item.id, connection=connection)
            # Cleanup old agents from agent table in db
            await data.Agent.clean_up()

    @handle(methods.list_versions, env="tid")
    async def list_version(self, env: data.Environment, start: Optional[int] = None, limit: Optional[int] = None) -> Apireturn:
        if (start is None and limit is not None) or (limit is None and start is not None):
            raise ServerError("Start and limit should always be set together.")

        if start is None or limit is None:
            start = 0
            limit = data.APILIMIT

        if limit > APILIMIT:
            raise BadRequest(f"limit parameter can not exceed {APILIMIT}, got {limit}.")

        models = await data.ConfigurationModel.get_versions(env.id, start, limit)
        count = len(models)

        d = {
            "versions": models,
            "start": start,
            "limit": limit,
            "count": count,
        }

        return 200, d

    @handle(methods.get_version, version_id="id", env="tid")
    async def get_version(
        self,
        env: data.Environment,
        version_id: int,
        include_logs: Optional[bool] = None,
        log_filter: Optional[str] = None,
        limit: Optional[int] = 0,
    ) -> Apireturn:
        version = await data.ConfigurationModel.get_version(env.id, version_id)
        if version is None:
            return 404, {"message": "The given configuration model does not exist yet."}

        resources = await data.Resource.get_resources_for_version(env.id, version_id, no_obj=True)
        if resources is None:
            return 404, {"message": "The given configuration model does not exist yet."}

        if limit is None:
            limit = APILIMIT
        elif limit > APILIMIT:
            raise BadRequest(
                f"limit parameter can not exceed {APILIMIT}, got {limit}."
                f" To retrieve more entries, use /api/v2/resource_actions"
            )

        resources_out: list[JsonType] = []
        d = {"model": version, "resources": resources_out}
        resource_action_lookup: dict[ResourceVersionIdStr, list[data.ResourceAction]] = {}

        for res_dict in resources:
            resources_out.append(res_dict)
            if bool(include_logs):
                actions: list[data.ResourceAction] = []
                res_dict["actions"] = actions
                resource_action_lookup[res_dict["resource_version_id"]] = actions

        if include_logs:
            # get all logs, unsorted
            all_logs = await data.ResourceAction.get_logs_for_version(env.id, version_id, log_filter, limit)
            for log in all_logs:
                for resource_version_id in log.resource_version_ids:
                    resource_action_lookup[resource_version_id].append(log)

        d["unknowns"] = await data.UnknownParameter.get_list(environment=env.id, version=version_id)

        return 200, d

    @handle(methods.delete_version, version_id="id", env="tid")
    async def delete_version(self, env: data.Environment, version_id: int) -> Apireturn:
        async with data.ConfigurationModel.get_connection() as connection:
            version = await data.ConfigurationModel.get_version(env.id, version_id, connection=connection)

            if version is None:
                return 404, {"message": "The given configuration model does not exist yet."}

            active_version = await data.ConfigurationModel.get_latest_version(env.id, connection=connection)
            if active_version and active_version.version == version.version:
                raise BadRequest("Cannot delete the active version")

            await version.delete_cascade(connection=connection)
            # Make sure the ResourcePersistentState is consistent with resources
            await ResourcePersistentState.trim(env.id, connection=connection)
            return 200

    @handle(methods_v2.reserve_version, env="tid")
    async def reserve_version(self, env: data.Environment) -> int:
        return await env.get_next_version()

    @handle(methods_v2.get_pip_config, env="tid")
    async def get_pip_config(
        self,
        env: data.Environment,
        version: int,
    ) -> Optional[PipConfig]:
        version_object = await data.ConfigurationModel.get_version(env.id, version)
        if version_object is None:
            raise NotFound(f"No configuration model with version {version} exists.")
        out = version_object.pip_config
        return out

    def _create_dao_resources_from_api_resources(
        self,
        env_id: uuid.UUID,
        resources: list[JsonType],
        resource_state: dict[ResourceIdStr, Literal[ResourceState.available, ResourceState.undefined]],
        resource_sets: dict[ResourceIdStr, Optional[str]],
        set_version: Optional[int] = None,
    ) -> dict[ResourceIdStr, ResourceWithProvides]:
        """
<<<<<<< HEAD
        This method converts the resources sent to the put_version or put_partial endpoint
            to dao Resource and ResourceSet objects.
        The resulting resource objects will have their provides set up correctly for cross agent dependencies
        and the version field of these resources will be set to set_version if provided.
=======
        This method converts the resources sent to the put_version or put_partial endpoint to dao Resource objects.
        The resulting resource objects will have their version field set to set_version if provided.
>>>>>>> 1d1316b7

        We will create the ResourceSet objects here as well, one for each different resource set name on the resource list.
        A uuid is generated for each one.

        An exception will be raised when the one of the following constraints is not satisfied:
            * A resource present in the resource_sets parameter is not present in the resources dictionary.
            * The dependency graph of the provided resources is not closed.
        """
        rid_to_resource = {}
        # The content of the requires attribute for all the resources
        all_requires: set[ResourceIdStr] = set()
<<<<<<< HEAD
        # list of all resources which have a cross agent dependency, as a tuple, (dependant,requires)
        cross_agent_dep: list[tuple[ResourceIdStr, Id]] = []
=======
>>>>>>> 1d1316b7
        for res_dict in resources:
            # Verify that the version field and the version in the resource version id field match
            raw_id = res_dict["id"]
            resource_version_id = Id.parse_id(raw_id)
            version_part_of_resource_id = resource_version_id.version
            resource_id = resource_version_id.resource_str()
            if "version" in res_dict and res_dict["version"] != version_part_of_resource_id:
                raise BadRequest(
                    f"Invalid resource: The version in the id field ({res_dict['id']}) doesn't match the version in the"
                    f" version field ({res_dict['version']})."
                )
            res_set_name = resource_sets.get(resource_id, None)

            # Populate is_undefined field
            is_undefined = (
                True
                if resource_id in resource_state
                and const.ResourceState[resource_state[resource_id]] == const.ResourceState.undefined
                else False
            )

            # Populate attributes field of resources
            attributes = {}
            for field, value in res_dict.items():
                if field not in {"id", "version"}:
                    attributes[field] = value

            attribute_hash = inmanta.util.make_attribute_hash(resource_id, attributes)
            # Update the version fields
            model = set_version if set_version is not None else version_part_of_resource_id

<<<<<<< HEAD
            # find cross agent dependencies
            agent = resource_version_id.agent_name
=======
>>>>>>> 1d1316b7
            if "requires" not in attributes:
                LOGGER.warning("Received resource without requires attribute (%s)", resource_id)
            else:
                # Collect all requires as resource_ids instead of resource version ids
                cleaned_requires = []
                for req in attributes["requires"]:
                    rid = Id.parse_id(req)
                    all_requires.add(rid.resource_str())
<<<<<<< HEAD
                    if rid.get_agent_name() != agent:
                        # it is a CAD
                        cross_agent_dep.append((resource_id, rid))
=======
>>>>>>> 1d1316b7
                    cleaned_requires.append(rid.resource_str())
                attributes["requires"] = cleaned_requires

            rid_to_resource[resource_id] = ResourceWithProvides(resource=ResourceDTO(
                environment=env_id,
                model=model,
                resource_version_id=resource_version_id.resource_version_str(),
                resource_id=resource_id,
                resource_type=resource_version_id.entity_type,
                agent=agent,
                resource_id_value=resource_version_id.attribute_value,
                attributes=attributes,
                is_undefined=is_undefined,
                resource_set=res_set_name,
            ), attribute_hash=attribute_hash)

<<<<<<< HEAD
        # hook up all CADs
        for f, t in cross_agent_dep:
            res_obj = rid_to_resource[t.resource_str()]
            res_obj.provides.append(f)

=======
>>>>>>> 1d1316b7
        rids = set(rid_to_resource.keys())

        # Sanity checks
        superfluous_ids = set(resource_sets.keys()) - rids
        if superfluous_ids:
            raise BadRequest(
                "The following resource ids provided in the resource_sets parameter are not present "
                f"in the resources list: {', '.join(superfluous_ids)}"
            )
        if not all_requires.issubset(rids):
            raise BadRequest(
                "The model should have a dependency graph that is closed and no dangling dependencies:"
                f" {all_requires - rids}"
            )

        return rid_to_resource

    def _get_skipped_for_undeployable(
        self, resources: abc.Sequence[ResourceWithProvides], undeployable_ids: abc.Sequence[ResourceIdStr]
    ) -> abc.Sequence[ResourceIdStr]:
        """
        Return the resources that are skipped_for_undeployable given the full set of resources and
        the resource ids of the resources that are undeployable.

        :param resources: All resources in the model.
        :param undeployable_ids: The ids of the resource that are undeployable.
        """
        # Build up provides tree
        provides_tree: dict[ResourceIdStr, list[ResourceIdStr]] = defaultdict(list)
        for r in resources:
            if "requires" in r.resource.attributes:
                for req in r.resource.attributes["requires"]:
                    req_id = Id.parse_id(req)
                    provides_tree[req_id.resource_str()].append(r.resource.resource_id)
        # Find skipped for undeployables
        work = list(undeployable_ids)
        skippeable: set[ResourceIdStr] = set()
        while len(work) > 0:
            current = work.pop()
            if current in skippeable:
                continue
            skippeable.add(current)
            work.extend(provides_tree[current])
        return list(skippeable - set(undeployable_ids))

    async def _check_version_info(
        self,
        modules_version_in_current_export: Mapping[InmantaModuleName, InmantaModuleDTO],
        registered_modules_version: Mapping[InmantaModuleName, InmantaModuleVersion],
    ) -> None:
        """
        Make sure that modules used in this partial version are either new modules, or that the version
        being used is the same as the registered version for the base compile.


        :param modules_version_in_current_export: Inmanta modules used to deploy resources in
            the current export.
        :param registered_modules_version: All Inmanta module versions used in the base compile.
        :raises BadRequest: Some module version in the current export differs from its
            registered counterpart.
        """

        for inmanta_module_name, module_data in modules_version_in_current_export.items():

            if inmanta_module_name not in registered_modules_version:
                # This didn't exist in the previous version: nothing
                # to check, we always allow new modules registration.
                continue

            registered_version = registered_modules_version[inmanta_module_name]
            module_version = module_data.version
            if registered_version != module_version:
                raise BadRequest(
                    f"Cannot perform partial export because the source code for module {inmanta_module_name} in this "
                    "partial version is different from the currently registered source code. Consider running a full "
                    "export instead. Alternatively, if you are sure the new code is compatible and want to forcefully "
                    "update, you can bypass this version check with the `--allow-handler-code-update` CLI option."
                )

    async def _register_agent_code(
        self,
        partial_base_version: int | None,
        version: int,
        environment: uuid.UUID,
        module_version_info: Mapping[InmantaModuleName, InmantaModuleDTO],
        *,
        allow_handler_code_update: bool = False,
        connection: asyncpg.connection.Connection,
    ) -> None:
        """
        Helper method for the _put_version method.

        Register the relevant inmanta modules for all agents that need them for this version.
        Use the `module_version_info` dict to populate the relevant tables
        AgentModules, InmantaModule and ModuleFiles.

        The `module_version_info` map contains inmanta modules used by resources that are
        being exported in this version.

        For partial compiles, this method makes sure that:
            - the version of modules in this partial export is the same as the one used in the base version.
                (this check can be exceptionally bypassed with the allow_handler_code_update flag)
            - all other inmanta modules registered in the base version are registered again
              for this version. (e.g. to be able to repair an existing resource that wasn't
              exported in this partial compile)

        :param partial_base_version: In case of a partial compile, base version it is based on.
        :param version: Configuration model version.
        :param environment: Environment this compile belongs to.
        :param module_version_info: Inmanta module information about inmanta modules that are used by
            resources exported in this version.
        :param allow_handler_code_update: In case of a partial compile, this flag will disable the check
            for source code consistency between the base version and the current partial version.
        :param connection: DB connection expected to be managed by the caller method.
        """

        modules_to_register: dict[InmantaModuleName, InmantaModuleDTO] = {
            module_name: inmanta_module
            for module_name, inmanta_module in module_version_info.items()
            if inmanta_module.for_agents
        }
        module_usage_info: dict[InmantaModuleName, tuple[InmantaModuleVersion, set[AgentName]]] = {}

        if partial_base_version is not None:
            module_usage_info = await AgentModules.get_registered_modules_data(
                model_version=partial_base_version, environment=environment, connection=connection
            )

            if not allow_handler_code_update:
                await self._check_version_info(
                    modules_version_in_current_export=modules_to_register,
                    registered_modules_version={
                        module_name: module_data[0] for module_name, module_data in module_usage_info.items()
                    },
                )

        for module_name, module in modules_to_register.items():
            current_module_version = module.version
            current_module_agent_set = set(module.for_agents)

            if module_name in module_usage_info:
                # This module was previously known: make sure we register agents
                # that were already using it before in this model version
                current_module_agent_set.update(module_usage_info[module_name][1])

            module_usage_info[module_name] = (current_module_version, current_module_agent_set)

        await InmantaModule.register_modules(environment=environment, modules=modules_to_register, connection=connection)
        await AgentModules.register_modules_for_agents(
            model_version=version,
            environment=environment,
            module_usage_info=module_usage_info,
            connection=connection,
        )

    async def _put_version(
        self,
        env: data.Environment,
        version: int,
        rid_to_resource: dict[ResourceIdStr, ResourceWithProvides],
        unknowns: abc.Sequence[data.UnknownParameter],
        resource_sets: dict[ResourceIdStr, str | None],
        version_info: Optional[JsonType] = None,
        partial_base_version: Optional[int] = None,
        removed_resource_sets: Optional[list[str]] = None,
        pip_config: Optional[PipConfig] = None,
        *,
        connection: asyncpg.connection.Connection,
        module_version_info: Mapping[InmantaModuleName, InmantaModuleDTO],
        allow_handler_code_update: bool = False,
    ) -> None:
        """
        :param rid_to_resource: This parameter should contain all the resources when a full compile is done.
                                When a partial compile is done, it should contain all the resources that belong to the
                                updated resource sets or the shared resource sets.
        :param unknowns: This parameter should contain all the unknowns for all the resources in the new version of the model.
                         Also the unknowns for resources that are not present in rid_to_resource.
        :param partial_base_version: When a partial compile is done, this parameter contains the version of the
                                     configurationmodel this partial compile was based on. Otherwise, this parameter should be
                                     None.
        :param removed_resource_sets: When a partial compile is done, this parameter should indicate the names of the resource
                                      sets that are removed by the partial compile. When no resource sets are removed by
                                      a partial compile or when a full compile is done, this parameter can be set to None.
        :param module_version_info: Mapping of module name to in-memory representation of a module. This represents all inmanta
            modules that might be used during deployment of resources in the current [partial] version.
        :param allow_handler_code_update: During partial compiles (i.e. partial_base_version is not None), a check is performed
            to make sure the source code of modules in this partial version is identical to the source code in the base
            version. Set this parameter to True to bypass this check.

        Pre-conditions:
            * The requires and provides relationships of the resources in rid_to_resource must be set correctly. For a
              partial compile, this means it is assumed to be valid with respect to all absolute constraints that apply to
              partial compiles. Constraints that are relative to the base version will be verified by this method.
            * When a partial compile was done, all resources in rid_to_resource must meet the constraints of a partial compile.
            * The resource sets defined in the removed_resource_sets argument must not overlap with the resource sets present
              in the resource_sets argument.

        When a partial compile is done, the undeployable and skipped_for_undeployable resources of a configurationmodel are
        copied from the old version to the new version. This operation is safe because the only resources missing from
        rid_to_resource are resources that belong to an unchanged, non-shared resource set. Those resources can only have
        cross resource set dependencies in a non-shared resource set and the latter resource set cannot be changed by a partial
        compile.

        Validations done by this method:
            * In case of a full export: Checks whether this version has any requires-provides across resource sets and
                                        sets the is_suitable_for_partial_compiles field appropriately, indicating whether
                                        this version is eligible to be used as a base version for a future partial compile.
            * In case of a partial export: Verifies that no resources moved resource sets.
        """
        is_partial_update = partial_base_version is not None

        if removed_resource_sets is None:
            removed_resource_sets = []

        if version > env.last_version:
            raise BadRequest(
                f"The version number used is {version} "
                f"which is higher than the last outstanding reservation {env.last_version}"
            )
        if version <= 0:
            raise BadRequest(f"The version number used ({version}) is not positive")

        for r in rid_to_resource.values():
            if r.resource.model != version:
                raise BadRequest(
                    f"The resource version of resource {r.resource.resource_version_id} does not match the version argument "
                    f"(version: {version})"
                )

        for rid_name in resource_sets.keys():
            try:
                Id.parse_id(rid_name)
            except Exception as e:
                raise BadRequest("Invalid resource id in resource set: %s" % str(e))

        started = datetime.datetime.now().astimezone()

        resource_set_validator = ResourceSetValidator(set(rid_to_resource.values()))
        undeployable_ids: abc.Sequence[ResourceIdStr] = [
            res.resource.resource_id for res in rid_to_resource.values() if res.resource.is_undefined
        ]
        updated_resource_sets: set[str] = set()
        #updated_resource_set_ids: set[uuid.UUID] = set()
        for rs in resource_sets.values():
            # create_for_partial_compile still excludes the empty set, deal with this
            if rs is not None:
                updated_resource_sets.add(rs)
            #updated_resource_set_ids.add(rs.id)
        deleted_resource_sets_as_set: abc.Set[str] = set(removed_resource_sets)
        async with connection.transaction():
            try:
                if is_partial_update:
                    # Make mypy happy
                    assert partial_base_version is not None
                    cm = await data.ConfigurationModel.create_for_partial_compile(
                        env_id=env.id,
                        version=version,
                        # When a partial compile is done, the total will be updated in cm.recalculate_total()
                        # with all the resources that belong to a resource set that was not updated.
                        total=len(rid_to_resource),
                        version_info=version_info,
                        undeployable=undeployable_ids,
                        skipped_for_undeployable=sorted(
                            self._get_skipped_for_undeployable(list(rid_to_resource.values()), undeployable_ids)
                        ),
                        partial_base=partial_base_version,
                        pip_config=pip_config,
                        updated_resource_sets=updated_resource_sets,
                        deleted_resource_sets=deleted_resource_sets_as_set,
                        connection=connection,
                    )
                else:
                    cm = data.ConfigurationModel(
                        environment=env.id,
                        version=version,
                        date=datetime.datetime.now().astimezone(),
                        total=len(rid_to_resource),
                        version_info=version_info,
                        undeployable=undeployable_ids,
                        skipped_for_undeployable=sorted(
                            self._get_skipped_for_undeployable(list(rid_to_resource.values()), undeployable_ids)
                        ),
                        pip_config=pip_config,
                        is_suitable_for_partial_compiles=not resource_set_validator.has_cross_resource_set_dependency(),
                    )
                    await cm.insert(connection=connection)
            except asyncpg.exceptions.UniqueViolationError:
                raise ServerError("The given version is already defined. Versions should be unique.")

            with tracing.span("put_version.partial"):
                all_ids: set[Id] = {Id.parse_id(rid, version) for rid in rid_to_resource.keys()}
                if is_partial_update:
                    # Make mypy happy
                    assert partial_base_version is not None
                    # This dict maps a resource id to its resource set for unchanged resource sets.
                    rids_unchanged_resource_sets: dict[ResourceIdStr, str] = (
                        await data.Resource.copy_resources_from_unchanged_resource_set(
                            environment=env.id,
                            source_version=partial_base_version,
                            destination_version=version,
                            updated_resource_sets=updated_resource_sets,
                            deleted_resource_sets=deleted_resource_sets_as_set,
                            connection=connection,
                        )
                    )
                    resources_that_moved_resource_sets = rids_unchanged_resource_sets.keys() & rid_to_resource.keys()
                    if resources_that_moved_resource_sets:
                        msg = (
                            "The following Resource(s) cannot be migrated to a different resource set using a partial compile, "
                            "a full compile is necessary for this process:\n"
                        )
                        msg += "\n".join(
                            f"    {rid} moved from {get_printable_name_for_resource_set(rids_unchanged_resource_sets[rid])} "
                            f"to {get_printable_name_for_resource_set(resource_sets[rid])}"
                            for rid in resources_that_moved_resource_sets
                        )

                        raise BadRequest(msg)

                    all_ids |= {Id.parse_id(rid, version) for rid in rids_unchanged_resource_sets.keys()}
                updated_resources = list(rid_to_resource.values())
                # Insert resource sets and resources
                # await data.ResourceSet.insert_many(list(set(resource_sets.values())), connection=connection)
                # await data.Resource.insert_many(updated_resources, connection=connection)
                # # Link resource sets to this version
                # await data.ResourceSet.update_resource_set_version_mapping(
                #     environment=env.id,
                #     latest_version=version,
                #     updated_resource_set_ids=updated_resource_set_ids,
                #     base_version=partial_base_version,
                #     outdated_resource_set_names=(
                #         deleted_resource_sets_as_set | updated_resource_sets if is_partial_update else None
                #     ),
                #     connection=connection,
                # )
                await cm.recalculate_total(connection=connection)

            await data.UnknownParameter.insert_many(unknowns, connection=connection)

            all_agents: set[str] = {res.resource.agent for res in rid_to_resource.values()}
            all_agents.add(const.AGENT_SCHEDULER_ID)

            for agent in all_agents:
                await self.agentmanager_service.ensure_agent_registered(env, agent, connection=connection)

            await self._register_agent_code(
                partial_base_version,
                version,
                env.id,
                module_version_info,
                allow_handler_code_update=allow_handler_code_update,
                connection=connection,
            )

            # Don't log ResourceActions without resource_version_ids, because
            # no API call exists to retrieve them.
            all_rvids = [i.resource_version_str() for i in all_ids]
            if all_rvids:
                now = datetime.datetime.now().astimezone()
                log_line = data.LogLine.log(logging.INFO, "Successfully stored version %(version)d", version=version)
                self.resource_service.log_resource_action(env.id, list(all_rvids), logging.INFO, now, log_line.msg)
                ra = data.ResourceAction(
                    environment=env.id,
                    version=version,
                    resource_version_ids=all_rvids,
                    action_id=uuid.uuid4(),
                    action=const.ResourceAction.store,
                    started=started,
                    finished=now,
                    messages=[log_line],
                )
                await ra.insert(connection=connection)

        LOGGER.debug("Successfully stored version %d", version)

    async def _trigger_auto_deploy(
        self,
        env: data.Environment,
        version: int,
    ) -> None:
        """
        Triggers auto-deploy for stored resources. Must be called only after transaction that stores resources has been allowed
        to commit. If not respected, the auto deploy might work on stale data, likely resulting in resources hanging in the
        deploying state.
        """
        auto_deploy = await env.get(data.AUTO_DEPLOY)
        if auto_deploy:
            LOGGER.debug("Auto deploying version %d", version)
            self.add_background_task(self.release_version(env, version, push=False, agent_trigger_method=None))

    def _create_unknown_parameter_daos_from_api_unknowns(
        self, env_id: uuid.UUID, version: int, unknowns: Optional[list[dict[str, PrimitiveTypes]]] = None
    ) -> list[data.UnknownParameter]:
        """
        Create UnknownParameter dao's from the unknowns dictionaries passed through the put_version() and put_partial API
        endpoint.
        """
        if not unknowns:
            return []
        result = []
        for uk in unknowns:
            if "resource" not in uk:
                uk["resource"] = ""
            if "metadata" not in uk:
                uk["metadata"] = {}
            unknown_parameter = data.UnknownParameter(
                resource_id=uk["resource"],
                name=uk["parameter"],
                source=uk["source"],
                environment=env_id,
                version=version,
                metadata=uk["metadata"],
            )
            result.append(unknown_parameter)
        return result

    @handle(methods.put_version, env="tid")
    async def put_version(
        self,
        env: data.Environment,
        version: int,
        resources: list[JsonType],
        resource_state: dict[ResourceIdStr, Literal[ResourceState.available, ResourceState.undefined]],
        unknowns: list[dict[str, PrimitiveTypes]],
        version_info: JsonType,
        module_version_info: Mapping[InmantaModuleName, InmantaModuleDTO],
        compiler_version: Optional[str] = None,
        resource_sets: Optional[dict[ResourceIdStr, Optional[str]]] = None,
        pip_config: Optional[PipConfig] = None,
    ) -> Apireturn:
        """
        :param unknowns: dict with the following structure
                            {
                             "resource": ResourceIdStr,
                             "parameter": str,
                             "source": str
                            }
        """
        if resource_sets is None:
            resource_sets = {}

        if not compiler_version:
            raise BadRequest("Older compiler versions are no longer supported, please update your compiler")

        unknowns_objs = self._create_unknown_parameter_daos_from_api_unknowns(env.id, version, unknowns)
        rid_to_resource = self._create_dao_resources_from_api_resources(
            env_id=env.id,
            resources=resources,
            resource_state=resource_state,
            resource_sets=resource_sets,
        )

        async with data.Resource.get_connection() as con:
            # We don't allow connection reuse here, because the last line in this block can't tolerate a transaction
            # assert not con.is_in_transaction()
            async with con.transaction():
                # Acquire a lock that conflicts with the lock acquired by put_partial but not with itself
                await env.put_version_lock(shared=True, connection=con)
                await self._put_version(
                    env,
                    version,
                    rid_to_resource,
                    unknowns_objs,
                    resource_sets,
                    version_info=version_info,
                    pip_config=pip_config,
                    connection=con,
                    module_version_info=module_version_info or {},
                )
            # This must be outside all transactions, as it relies on the result of _put_version
            # and it starts a background task, so it can't re-use this connection
            await self._trigger_auto_deploy(env, version)

        return 200

    @handle(methods_v2.put_partial, env="tid")
    async def put_partial(
        self,
        env: data.Environment,
        resources: object,
        resource_state: Optional[dict[ResourceIdStr, Literal[ResourceState.available, ResourceState.undefined]]] = None,
        unknowns: Optional[list[dict[str, PrimitiveTypes]]] = None,
        version_info: Optional[JsonType] = None,
        resource_sets: Optional[dict[ResourceIdStr, Optional[str]]] = None,
        removed_resource_sets: Optional[list[str]] = None,
        pip_config: Optional[PipConfig] = None,
        module_version_info: dict[str, InmantaModuleDTO] | None = None,
        allow_handler_code_update: bool = False,
    ) -> ReturnValue[int]:
        """
        :param unknowns: dict with the following structure
                    {
                     "resource": ResourceIdStr,
                     "parameter": str,
                     "source": str
                    }
        """
        if resource_state is None:
            resource_state = {}
        if unknowns is None:
            unknowns = []
        if resource_sets is None:
            resource_sets = {}
        if removed_resource_sets is None:
            removed_resource_sets = []

        try:
            pydantic.TypeAdapter(abc.Sequence[ResourceMinimal]).validate_python(resources)
        except pydantic.ValidationError:
            raise BadRequest(
                "Type validation failed for resources argument. "
                f"Expected an argument of type List[Dict[str, Any]] but received {resources}"
            )
        else:
            # Make mypy happy
            resources = cast(list[JsonType], resources)

        # validate resources before any side effects take place
        for r in resources:
            rid = Id.parse_id(r["id"])
            if rid.get_version() != 0:
                raise BadRequest("Resources for partial export should not contain version information")

        intersection: set[str] = set(resource_sets.values()).intersection(set(removed_resource_sets))
        if intersection:
            raise BadRequest(
                "Following resource sets are present in the removed resource sets and in the resources that are exported: "
                f"{intersection}"
            )

        async with data.Resource.get_connection() as con:
            async with con.transaction():
                # Acquire a lock that conflicts with itself and with the lock acquired by put_version
                await env.put_version_lock(shared=False, connection=con)

                # Only request a new version once the resource lock has been acquired to ensure a monotonic version history
                version: int = await env.get_next_version(connection=con)

                current_versions: abc.Sequence[data.ConfigurationModel] = await data.ConfigurationModel.get_versions(
                    env.id, limit=1
                )
                if not current_versions:
                    raise BadRequest("A partial export requires a base model but no versions have been exported yet.")

                base_model = current_versions[0]
                base_version: int = base_model.version
                if not base_model.is_suitable_for_partial_compiles:
                    resources_in_base_version = await data.Resource.get_resources_for_version(env.id, base_version)
                    resource_set_validator = ResourceSetValidator(set([ResourceWithProvides(resource=resource.to_dto(), attribute_hash=resource.attribute_hash, provides=resource.provides) for resource in resources_in_base_version]))
                    try:
                        resource_set_validator.ensure_no_cross_resource_set_dependencies()
                    except CrossResourceSetDependencyError as e:
                        raise BadRequest(
                            f"Base version {base_version} is not suitable for a partial compile. {e.get_error_message()}"
                        )
                    else:
                        # This should never happen
                        LOGGER.warning(
                            "Base version %d was marked as not suitable for partial compiles, but no cross resource set"
                            " dependencies were found.",
                            base_version,
                        )

                rid_to_resource = self._create_dao_resources_from_api_resources(
                    env_id=env.id,
                    resources=resources,
                    resource_state=resource_state,
                    resource_sets=resource_sets,
                    set_version=version,
                )

                updated_resource_sets: abc.Set[str] = {sr_name for sr_name in resource_sets.values() if sr_name is not None}
                partial_update_merger = await PartialUpdateMerger.create(
                    env_id=env.id,
                    base_version=base_version,
                    version=version,
                    rids_in_partial_compile=set(rid_to_resource.keys()),
                    updated_resource_sets=updated_resource_sets,
                    deleted_resource_sets=set(removed_resource_sets),
                    connection=con,
                )

                # add shared resources
                merged_resources = partial_update_merger.merge_updated_and_shared_resources(list(rid_to_resource.values()))

                merged_unknowns = await partial_update_merger.merge_unknowns(
                    unknowns_in_partial_compile=self._create_unknown_parameter_daos_from_api_unknowns(env.id, version, unknowns)
                )

                await self._put_version(
                    env,
                    version,
                    merged_resources,
                    merged_unknowns,
                    resource_sets,
                    version_info=version_info,
                    partial_base_version=base_version,
                    removed_resource_sets=removed_resource_sets,
                    pip_config=pip_config,
                    connection=con,
                    module_version_info=module_version_info or {},
                    allow_handler_code_update=allow_handler_code_update,
                )

            returnvalue: ReturnValue[int] = ReturnValue[int](200, response=version)
            await self._trigger_auto_deploy(env, version)

        return returnvalue

    @handle(methods.release_version, version_id="id", env="tid")
    async def release_version(
        self,
        env: data.Environment,
        version_id: int,
        push: bool,
        agent_trigger_method: Optional[const.AgentTriggerMethod] = None,
        *,
        connection: Optional[asyncpg.connection.Connection] = None,
    ) -> ReturnTupple:
        """
        :param agents: agents that have to be notified by the push, defaults to all
        """
        async with data.ConfigurationModel.get_connection(connection) as connection:
            async with connection.transaction():
                # explicit lock to prevent racing with this code itself.
                await env.acquire_release_version_lock(connection=connection)
                model = await data.ConfigurationModel.get_version_internal(
                    env.id, version_id, connection=connection, lock=RowLockMode.FOR_NO_KEY_UPDATE
                )
                if model is None:
                    return 404, {"message": "The request version does not exist."}

                if model.released:
                    raise Conflict(f"The version {version_id} on environment {env.id} is already released.")

                latest_version = await data.ConfigurationModel.get_version_nr_latest_version(env.id, connection=connection)

                # ensure we are the latest version
                # this does introduce a race condition, with any OTHER release running concurrently on this environment
                # We could lock the get_version_nr_latest_version for update to prevent this
                if model.version < (latest_version or -1):
                    raise Conflict(
                        f"The version {version_id} on environment {env.id} "
                        f"is older then the latest released version {latest_version}."
                    )

                # Ensure there is a record for every resource in the resource_persistent_state table.
                await data.ResourcePersistentState.populate_for_version(env.id, version_id, connection=connection)

                # Setting the model's released field to True is the trigger for the agents
                # to start pulling in the resources.
                await model.update_fields(released=True, connection=connection)

            if connection.is_in_transaction():
                raise RuntimeError(
                    "The release of a new version cannot be in a transaction! "
                    "The agent would not see the data that as committed"
                )
            await self.autostarted_agent_manager._ensure_scheduler(env.id)
            agent = const.AGENT_SCHEDULER_ID

            client = self.agentmanager_service.get_agent_client(env.id, const.AGENT_SCHEDULER_ID)
            if client is not None:
                self.add_background_task(client.trigger_read_version(env.id))
            else:
                LOGGER.warning("Agent %s from model %s in env %s is not available for a deploy", agent, version_id, env.id)

            return 200, {"model": model}

    @handle(methods.deploy, env="tid")
    async def deploy(
        self,
        env: data.Environment,
        agent_trigger_method: const.AgentTriggerMethod = const.AgentTriggerMethod.push_full_deploy,
        agents: Optional[list[str]] = None,
    ) -> Apireturn:
        warnings: list[str] = []

        # get latest version
        version_id = await data.ConfigurationModel.get_version_nr_latest_version(env.id)
        if version_id is None:
            return 404, {"message": "No version available"}

        # filter agents
        allagents = await data.ConfigurationModel.get_agents(env.id, version_id)
        agents_to_call: Sequence[str] = []

        if agents is not None:
            # select specific agents
            required = set(agents)
            present = set(allagents)
            allagents = list(required.intersection(present))
            agents_to_call = allagents
            notfound = required - present
            if notfound:
                warnings.append(
                    "Model version %d does not contain agents named [%s]" % (version_id, ",".join(sorted(list(notfound))))
                )

        if not allagents:
            return attach_warnings(404, {"message": "No agent could be reached"}, warnings)

        await self.autostarted_agent_manager._ensure_scheduler(env.id)

        client = self.agentmanager_service.get_agent_client(env.id, const.AGENT_SCHEDULER_ID)
        if not client:
            return attach_warnings(404, {"message": "Scheduler could not be reached"}, warnings)

        incremental_deploy = agent_trigger_method is const.AgentTriggerMethod.push_incremental_deploy

        if agents is None:
            self.add_background_task(client.trigger(env.id, None, incremental_deploy))
        else:
            for agent in agents_to_call:
                self.add_background_task(client.trigger(env.id, agent, incremental_deploy))

        return attach_warnings(200, {"agents": sorted(allagents)}, warnings)

    @handle(methods_v2.list_desired_state_versions, env="tid")
    async def desired_state_version_list(
        self,
        env: data.Environment,
        limit: Optional[int] = None,
        start: Optional[int] = None,
        end: Optional[int] = None,
        filter: Optional[dict[str, list[str]]] = None,
        sort: str = "version.desc",
    ) -> ReturnValue[list[DesiredStateVersion]]:
        try:
            return await DesiredStateVersionView(
                environment=env,
                limit=limit,
                filter=filter,
                sort=sort,
                start=start,
                end=end,
            ).execute()
        except (InvalidFilter, InvalidSort, data.InvalidQueryParameter, data.InvalidFieldNameException) as e:
            raise BadRequest(e.message) from e

    @handle(methods_v2.promote_desired_state_version, env="tid")
    async def promote_desired_state_version(
        self,
        env: data.Environment,
        version: int,
        trigger_method: Optional[PromoteTriggerMethod] = None,
    ) -> None:
        if trigger_method == PromoteTriggerMethod.push_incremental_deploy:
            push = True
            agent_trigger_method = const.AgentTriggerMethod.push_incremental_deploy
        elif trigger_method == PromoteTriggerMethod.push_full_deploy:
            push = True
            agent_trigger_method = const.AgentTriggerMethod.push_full_deploy
        elif trigger_method == PromoteTriggerMethod.no_push:
            push = False
            agent_trigger_method = None
        else:
            push = True
            agent_trigger_method = None

        status_code, result = await self.release_version(
            env, version_id=version, push=push, agent_trigger_method=agent_trigger_method
        )
        if status_code != 200:
            raise BaseHttpException(status_code, result["message"] if result else "")

    @handle(methods_v2.get_diff_of_versions, env="tid")
    async def get_diff_of_versions(
        self,
        env: data.Environment,
        from_version: int,
        to_version: int,
    ) -> list[ResourceDiff]:
        await self._validate_version_parameters(env.id, from_version, to_version)

        from_version_resources = await data.Resource.get_list(environment=env.id, model=from_version)
        to_version_resources = await data.Resource.get_list(environment=env.id, model=to_version)

        from_state = diff.Version(self.convert_resources(from_version_resources))
        to_state = diff.Version(self.convert_resources(to_version_resources))

        version_diff = to_state.generate_diff(from_state)

        return version_diff

    @handle(methods_v2.get_scheduler_status, env="tid")
    async def get_scheduler_status(
        self,
        env: data.Environment,
    ) -> SchedulerStatusReport:
        if env.halted:
            raise NotFound(message=f"No scheduler is running for environment {env.id}, because the environment is halted.")
        try:
            await self.autostarted_agent_manager._ensure_scheduler(env.id)
        except inmanta.exceptions.EnvironmentNotFound:
            raise NotFound(message=f"Environment {env.id} doesn't exist.")
        except Exception:
            raise ServerError(f"Scheduler in environment {env.id} failed to start.")
        else:
            client = self.agentmanager_service.get_agent_client(env.id, const.AGENT_SCHEDULER_ID)

            if client is None:
                raise NotFound(message=f"No scheduler is running for environment {env.id}.")

            status = await client.trigger_get_status(env.id)

            status_code = status.code
            result = status.result

            if status_code != 200:
                raise BaseHttpException(status_code, result["message"] if result else "")

            assert result is not None

            resp = SchedulerStatusReport.model_validate(result["data"])
            return resp

    def convert_resources(self, resources: list[data.Resource]) -> dict[ResourceIdStr, diff.Resource]:
        return {res.resource_id: diff.Resource(resource_id=res.resource_id, attributes=res.attributes) for res in resources}

    async def _validate_version_parameters(self, env: uuid.UUID, first_version: int, other_version: int) -> None:
        if first_version >= other_version:
            raise BadRequest(
                f"Invalid version parameters: ({first_version}, {other_version}). "
                "The second version number should be strictly greater than the first"
            )
        await self._check_version_exists(env, first_version)
        await self._check_version_exists(env, other_version)

    async def _check_version_exists(self, env: uuid.UUID, version: int) -> None:
        version_object = await data.ConfigurationModel.get_version(env, version)
        if not version_object:
            raise NotFound(f"Version {version} not found")<|MERGE_RESOLUTION|>--- conflicted
+++ resolved
@@ -16,8 +16,6 @@
 Contact: code@inmanta.com
 """
 
-import copy
-import dataclasses
 import datetime
 import logging
 import uuid
@@ -38,9 +36,15 @@
 from inmanta.data.dataview import DesiredStateVersionView
 from inmanta.data.model import AgentName, DesiredStateVersion
 from inmanta.data.model import InmantaModule as InmantaModuleDTO
-from inmanta.data.model import InmantaModuleName, InmantaModuleVersion, PipConfig, PromoteTriggerMethod
-from inmanta.data.model import Resource as ResourceDTO
-from inmanta.data.model import ResourceDiff, ResourceMinimal, SchedulerStatusReport
+from inmanta.data.model import (
+    InmantaModuleName,
+    InmantaModuleVersion,
+    PipConfig,
+    PromoteTriggerMethod,
+    ResourceDiff,
+    ResourceMinimal,
+    SchedulerStatusReport,
+)
 from inmanta.data.sqlalchemy import AgentModules, InmantaModule
 from inmanta.protocol import handle, methods, methods_v2
 from inmanta.protocol.common import ReturnValue, attach_warnings
@@ -92,24 +96,17 @@
         )
 
 
-@dataclasses.dataclass
-class ResourceWithProvides:
-    resource: ResourceDTO
-    attribute_hash: str | None
-    provides: list[ResourceIdStr] = dataclasses.field(default_factory=list)
-
-
 class ResourceSetValidator:
-    def __init__(self, resources: abc.Set[ResourceWithProvides]) -> None:
+    def __init__(self, resources: abc.Set[data.Resource]) -> None:
         self.resources = resources
-        self.rid_to_resource_set = {res.resource.resource_id: res.resource.resource_set for res in self.resources}
-
-    def _is_cross_resource_set_dependency(self, res: ResourceWithProvides, rid_dependency: ResourceIdStr) -> bool:
+        self.rid_to_resource_set = {res.resource_id: res.resource_set for res in self.resources}
+
+    def _is_cross_resource_set_dependency(self, res: data.Resource, rid_dependency: ResourceIdStr) -> bool:
         """
         Return True iff the dependency between resource res and the resource with id rid_dependency is a cross-resource set
         dependency.
         """
-        if res.resource.resource_set is None:
+        if res.resource_set is None:
             # Resource is in shared resource set.
             return False
         if rid_dependency not in self.rid_to_resource_set:
@@ -120,7 +117,7 @@
         if resource_set_dep is None:
             # Dependency towards shared resource set.
             return False
-        return res.resource.resource_set != resource_set_dep
+        return res.resource_set != resource_set_dep
 
     def ensure_no_cross_resource_set_dependencies(self) -> None:
         """
@@ -129,17 +126,9 @@
         set.
         """
         for res in self.resources:
-<<<<<<< HEAD
-            # It's sufficient to only check the requires relationship. The provides
-            # relationship is always a subset of the reverse relationship (provides relationship).
-            # The provides relationship only contains the cross-agent dependencies.
-            requires = list(res.resource.attributes["requires"]) if "requires" in res.resource.attributes else {}
-            for req in requires:
-=======
             for req in res.get_requires():
->>>>>>> 1d1316b7
                 if self._is_cross_resource_set_dependency(res, req):
-                    raise CrossResourceSetDependencyError(res.resource.resource_id, req)
+                    raise CrossResourceSetDependencyError(res.resource_id, req)
 
     def has_cross_resource_set_dependency(self) -> bool:
         """
@@ -167,7 +156,7 @@
         rids_in_partial_compile: abc.Set[ResourceIdStr],
         updated_resource_sets: abc.Set[str],
         deleted_resource_sets: abc.Set[str],
-        updated_and_shared_resources_old: abc.Mapping[ResourceIdStr, ResourceWithProvides],
+        updated_and_shared_resources_old: abc.Mapping[ResourceIdStr, data.Resource],
         rids_deleted_resource_sets: abc.Set[ResourceIdStr],
     ) -> None:
         """
@@ -190,11 +179,11 @@
         self.deleted_resource_sets = deleted_resource_sets
         self.modified_resource_sets = updated_resource_sets | deleted_resource_sets
         self.updated_and_shared_resources_old = updated_and_shared_resources_old
-        self.non_shared_resources_in_partial_update_old: abc.Mapping[ResourceIdStr, ResourceWithProvides] = {
-            rid: r for rid, r in self.updated_and_shared_resources_old.items() if r.resource.resource_set is not None
+        self.non_shared_resources_in_partial_update_old: abc.Mapping[ResourceIdStr, data.Resource] = {
+            rid: r for rid, r in self.updated_and_shared_resources_old.items() if r.resource_set is not None
         }
-        self.shared_resources_old: abc.Mapping[ResourceIdStr, ResourceWithProvides] = {
-            rid: r for rid, r in self.updated_and_shared_resources_old.items() if r.resource.resource_set is None
+        self.shared_resources_old: abc.Mapping[ResourceIdStr, data.Resource] = {
+            rid: r for rid, r in self.updated_and_shared_resources_old.items() if r.resource_set is None
         }
         self.rids_deleted_resource_sets = rids_deleted_resource_sets
 
@@ -222,13 +211,6 @@
                 connection=connection,
             )
         )
-        updated_and_shared_resources_with_provides_old: abc.Mapping[ResourceIdStr, ResourceWithProvides] = {
-            rid: ResourceWithProvides(
-                resource=resource.to_dto(), attribute_hash=resource.attribute_hash, provides=resource.provides
-            )
-            for rid, resource in updated_and_shared_resources_old.items()
-        }
-
         rids_deleted_resource_sets: abc.Set[ResourceIdStr] = {
             rid
             for rid in (
@@ -247,13 +229,13 @@
             rids_in_partial_compile,
             updated_resource_sets,
             deleted_resource_sets,
-            updated_and_shared_resources_with_provides_old,
+            updated_and_shared_resources_old,
             rids_deleted_resource_sets,
         )
 
     def merge_updated_and_shared_resources(
-        self, updated_and_shared_resources: abc.Sequence[ResourceWithProvides]
-    ) -> dict[ResourceIdStr, ResourceWithProvides]:
+        self, updated_and_shared_resources: abc.Sequence[data.Resource]
+    ) -> dict[ResourceIdStr, data.Resource]:
         """
          Separates named resource sets from the shared resource set and expands the shared set with the shared resources in
          the previous model version.
@@ -262,18 +244,16 @@
         :returns: The subset of resources in the new version of the configuration model that belong to the shared resource set
                   or a resource set that is updated by this partial compile.
         """
-        shared_resources = {r.resource.resource_id: r for r in updated_and_shared_resources if r.resource.resource_set is None}
-        updated_resources = {
-            r.resource.resource_id: r for r in updated_and_shared_resources if r.resource.resource_set is not None
-        }
-        shared_resources_merged = {r.resource.resource_id: r for r in self._merge_shared_resources(shared_resources)}
+        shared_resources = {r.resource_id: r for r in updated_and_shared_resources if r.resource_set is None}
+        updated_resources = {r.resource_id: r for r in updated_and_shared_resources if r.resource_set is not None}
+        shared_resources_merged = {r.resource_id: r for r in self._merge_shared_resources(shared_resources)}
         # Updated go last, so that in case of overlap, we get the updated one
         # Validation on move is done later
         result = {**shared_resources_merged, **updated_resources}
         self._validate_constraints(result)
         return result
 
-    def _validate_constraints(self, new_updated_and_shared_resources: abc.Mapping[ResourceIdStr, ResourceWithProvides]) -> None:
+    def _validate_constraints(self, new_updated_and_shared_resources: abc.Mapping[ResourceIdStr, data.Resource]) -> None:
         """
         Validate whether the new updated and shared resources that results from the merging the old version of the model
         with resources of the partial compile, are compliant with the constraints of a partial compile.
@@ -281,28 +261,26 @@
         :param new_updated_and_shared_resources: The resources that have to be validated.
         """
         for res_id, res in new_updated_and_shared_resources.items():
-            if res.resource.resource_id not in self.updated_and_shared_resources_old:
+            if res.resource_id not in self.updated_and_shared_resources_old:
                 continue
-            matching_resource_old_model = self.updated_and_shared_resources_old[res.resource.resource_id]
+            matching_resource_old_model = self.updated_and_shared_resources_old[res.resource_id]
 
             if (
-                res.resource.resource_set != matching_resource_old_model.resource.resource_set
-                and matching_resource_old_model.resource.resource_set not in self.modified_resource_sets
+                res.resource_set != matching_resource_old_model.resource_set
+                and matching_resource_old_model.resource_set not in self.modified_resource_sets
             ):
                 # We can't move resource
                 # Unless between resource sets we are updating
                 # Shared set is never in modified_resource_sets, so no escape from there
                 raise BadRequest(
                     "A partial compile only migrate resources between resource set that are pushed together:"
-                    f" trying to move {res.resource.resource_id} from resource set "
-                    f"{get_printable_name_for_resource_set(matching_resource_old_model.resource.resource_set)} "
-                    f"to {get_printable_name_for_resource_set(res.resource.resource_set)}."
-                )
-
-            if res.resource.resource_set is None and res.attribute_hash != matching_resource_old_model.attribute_hash:
-                raise BadRequest(
-                    f"Resource ({res.resource.resource_id}) without a resource set cannot be updated via a partial compile"
-                )
+                    f" trying to move {res.resource_id} from resource set "
+                    f"{get_printable_name_for_resource_set(matching_resource_old_model.resource_set)} "
+                    f"to {get_printable_name_for_resource_set(res.resource_set)}."
+                )
+
+            if res.resource_set is None and res.attribute_hash != matching_resource_old_model.attribute_hash:
+                raise BadRequest(f"Resource ({res.resource_id}) without a resource set cannot be updated via a partial compile")
 
             resource_set_validator = ResourceSetValidator(set(new_updated_and_shared_resources.values()))
             try:
@@ -310,9 +288,7 @@
             except CrossResourceSetDependencyError as e:
                 raise BadRequest(e.get_error_message())
 
-    def _merge_shared_resources(
-        self, shared_resources_new: dict[ResourceIdStr, ResourceWithProvides]
-    ) -> abc.Sequence[ResourceWithProvides]:
+    def _merge_shared_resources(self, shared_resources_new: dict[ResourceIdStr, data.Resource]) -> abc.Sequence[data.Resource]:
         """
         Merge the set of shared resources present in the old version of the model together with the set of shared resources
         present in the partial compile.
@@ -334,15 +310,8 @@
             else:
                 # Old shared resource not referenced by partial compile
                 res_old = self.shared_resources_old[rid_shared_resource]
-<<<<<<< HEAD
-                res = copy.deepcopy(res_old)
-                res.resource.model = self.version
-                res = self._clean_requires_provides_old_shared_resource(res)
-
-=======
                 res = res_old.copy_for_partial_compile(new_version=self.version)
                 res = self._clean_requires_of_old_shared_resource(res)
->>>>>>> 1d1316b7
             result.append(res)
         return result
 
@@ -360,41 +329,24 @@
             return False
         return True
 
-<<<<<<< HEAD
-    def _clean_requires_provides_old_shared_resource(self, resource: ResourceWithProvides) -> ResourceWithProvides:
-=======
     def _clean_requires_of_old_shared_resource(self, resource: data.Resource) -> data.Resource:
->>>>>>> 1d1316b7
         """
         Cleanup the requires relationship for shared resources that are not present in the partial compile
         and that were copied from the old version of the model.
         """
-        resource.resource.attributes["requires"] = [
-            rid for rid in resource.resource.attributes["requires"] if self._should_keep_dependency_old_shared_resources(rid)
+        resource.attributes["requires"] = [
+            rid for rid in resource.attributes["requires"] if self._should_keep_dependency_old_shared_resources(rid)
         ]
         return resource
 
-<<<<<<< HEAD
-    def _merge_requires_and_provides_of_shared_resource(
-        self, old: ResourceWithProvides, new: ResourceWithProvides
-    ) -> ResourceWithProvides:
-=======
     def _merge_requires_of_shared_resource(self, old: data.Resource, new: data.Resource) -> data.Resource:
->>>>>>> 1d1316b7
         """
         Update the requires relationship of `new` to make it consistent with the new version of the model.
 
         :param old: The shared resource present in the old version of the model.
         :param new: The shared resource part of the incremental compile.
         """
-<<<<<<< HEAD
-        new.provides = list(self._merge_dependencies_shared_resource(old.provides, new.provides))
-        old_requires = list(old.resource.attributes["requires"]) if "requires" in old.resource.attributes else {}
-        new_requires = list(new.resource.attributes["requires"]) if "requires" in new.resource.attributes else {}
-        new.resource.attributes["requires"] = self._merge_dependencies_shared_resource(old_requires, new_requires)
-=======
         new.attributes["requires"] = self._merge_dependencies_shared_resource(old.get_requires(), new.get_requires())
->>>>>>> 1d1316b7
         return new
 
     def _merge_dependencies_shared_resource(
@@ -603,20 +555,10 @@
         resource_state: dict[ResourceIdStr, Literal[ResourceState.available, ResourceState.undefined]],
         resource_sets: dict[ResourceIdStr, Optional[str]],
         set_version: Optional[int] = None,
-    ) -> dict[ResourceIdStr, ResourceWithProvides]:
-        """
-<<<<<<< HEAD
-        This method converts the resources sent to the put_version or put_partial endpoint
-            to dao Resource and ResourceSet objects.
-        The resulting resource objects will have their provides set up correctly for cross agent dependencies
-        and the version field of these resources will be set to set_version if provided.
-=======
+    ) -> dict[ResourceIdStr, data.Resource]:
+        """
         This method converts the resources sent to the put_version or put_partial endpoint to dao Resource objects.
         The resulting resource objects will have their version field set to set_version if provided.
->>>>>>> 1d1316b7
-
-        We will create the ResourceSet objects here as well, one for each different resource set name on the resource list.
-        A uuid is generated for each one.
 
         An exception will be raised when the one of the following constraints is not satisfied:
             * A resource present in the resource_sets parameter is not present in the resources dictionary.
@@ -625,11 +567,6 @@
         rid_to_resource = {}
         # The content of the requires attribute for all the resources
         all_requires: set[ResourceIdStr] = set()
-<<<<<<< HEAD
-        # list of all resources which have a cross agent dependency, as a tuple, (dependant,requires)
-        cross_agent_dep: list[tuple[ResourceIdStr, Id]] = []
-=======
->>>>>>> 1d1316b7
         for res_dict in resources:
             # Verify that the version field and the version in the resource version id field match
             raw_id = res_dict["id"]
@@ -661,11 +598,8 @@
             # Update the version fields
             model = set_version if set_version is not None else version_part_of_resource_id
 
-<<<<<<< HEAD
             # find cross agent dependencies
             agent = resource_version_id.agent_name
-=======
->>>>>>> 1d1316b7
             if "requires" not in attributes:
                 LOGGER.warning("Received resource without requires attribute (%s)", resource_id)
             else:
@@ -674,12 +608,6 @@
                 for req in attributes["requires"]:
                     rid = Id.parse_id(req)
                     all_requires.add(rid.resource_str())
-<<<<<<< HEAD
-                    if rid.get_agent_name() != agent:
-                        # it is a CAD
-                        cross_agent_dep.append((resource_id, rid))
-=======
->>>>>>> 1d1316b7
                     cleaned_requires.append(rid.resource_str())
                 attributes["requires"] = cleaned_requires
 
@@ -696,14 +624,6 @@
                 resource_set=res_set_name,
             ), attribute_hash=attribute_hash)
 
-<<<<<<< HEAD
-        # hook up all CADs
-        for f, t in cross_agent_dep:
-            res_obj = rid_to_resource[t.resource_str()]
-            res_obj.provides.append(f)
-
-=======
->>>>>>> 1d1316b7
         rids = set(rid_to_resource.keys())
 
         # Sanity checks
@@ -722,7 +642,7 @@
         return rid_to_resource
 
     def _get_skipped_for_undeployable(
-        self, resources: abc.Sequence[ResourceWithProvides], undeployable_ids: abc.Sequence[ResourceIdStr]
+        self, resources: abc.Sequence[data.Resource], undeployable_ids: abc.Sequence[ResourceIdStr]
     ) -> abc.Sequence[ResourceIdStr]:
         """
         Return the resources that are skipped_for_undeployable given the full set of resources and
@@ -734,10 +654,10 @@
         # Build up provides tree
         provides_tree: dict[ResourceIdStr, list[ResourceIdStr]] = defaultdict(list)
         for r in resources:
-            if "requires" in r.resource.attributes:
-                for req in r.resource.attributes["requires"]:
+            if "requires" in r.attributes:
+                for req in r.attributes["requires"]:
                     req_id = Id.parse_id(req)
-                    provides_tree[req_id.resource_str()].append(r.resource.resource_id)
+                    provides_tree[req_id.resource_str()].append(r.resource_id)
         # Find skipped for undeployables
         work = list(undeployable_ids)
         skippeable: set[ResourceIdStr] = set()
@@ -863,10 +783,10 @@
         self,
         env: data.Environment,
         version: int,
-        rid_to_resource: dict[ResourceIdStr, ResourceWithProvides],
+        rid_to_resource: dict[ResourceIdStr, data.Resource],
         unknowns: abc.Sequence[data.UnknownParameter],
-        resource_sets: dict[ResourceIdStr, str | None],
         version_info: Optional[JsonType] = None,
+        resource_sets: Optional[dict[ResourceIdStr, Optional[str]]] = None,
         partial_base_version: Optional[int] = None,
         removed_resource_sets: Optional[list[str]] = None,
         pip_config: Optional[PipConfig] = None,
@@ -915,6 +835,9 @@
         """
         is_partial_update = partial_base_version is not None
 
+        if resource_sets is None:
+            resource_sets = {}
+
         if removed_resource_sets is None:
             removed_resource_sets = []
 
@@ -927,9 +850,9 @@
             raise BadRequest(f"The version number used ({version}) is not positive")
 
         for r in rid_to_resource.values():
-            if r.resource.model != version:
+            if r.model != version:
                 raise BadRequest(
-                    f"The resource version of resource {r.resource.resource_version_id} does not match the version argument "
+                    f"The resource version of resource {r.resource_version_id} does not match the version argument "
                     f"(version: {version})"
                 )
 
@@ -943,15 +866,9 @@
 
         resource_set_validator = ResourceSetValidator(set(rid_to_resource.values()))
         undeployable_ids: abc.Sequence[ResourceIdStr] = [
-            res.resource.resource_id for res in rid_to_resource.values() if res.resource.is_undefined
+            res.resource_id for res in rid_to_resource.values() if res.is_undefined
         ]
-        updated_resource_sets: set[str] = set()
-        #updated_resource_set_ids: set[uuid.UUID] = set()
-        for rs in resource_sets.values():
-            # create_for_partial_compile still excludes the empty set, deal with this
-            if rs is not None:
-                updated_resource_sets.add(rs)
-            #updated_resource_set_ids.add(rs.id)
+        updated_resource_sets: abc.Set[str] = {sr for sr in resource_sets.values() if sr is not None}
         deleted_resource_sets_as_set: abc.Set[str] = set(removed_resource_sets)
         async with connection.transaction():
             try:
@@ -1017,12 +934,11 @@
                         )
                         msg += "\n".join(
                             f"    {rid} moved from {get_printable_name_for_resource_set(rids_unchanged_resource_sets[rid])} "
-                            f"to {get_printable_name_for_resource_set(resource_sets[rid])}"
+                            f"to {get_printable_name_for_resource_set(resource_sets.get(rid))}"
                             for rid in resources_that_moved_resource_sets
                         )
 
                         raise BadRequest(msg)
-
                     all_ids |= {Id.parse_id(rid, version) for rid in rids_unchanged_resource_sets.keys()}
                 updated_resources = list(rid_to_resource.values())
                 # Insert resource sets and resources
@@ -1043,7 +959,7 @@
 
             await data.UnknownParameter.insert_many(unknowns, connection=connection)
 
-            all_agents: set[str] = {res.resource.agent for res in rid_to_resource.values()}
+            all_agents: set[str] = {res.agent for res in rid_to_resource.values()}
             all_agents.add(const.AGENT_SCHEDULER_ID)
 
             for agent in all_agents:
@@ -1149,7 +1065,7 @@
             raise BadRequest("Older compiler versions are no longer supported, please update your compiler")
 
         unknowns_objs = self._create_unknown_parameter_daos_from_api_unknowns(env.id, version, unknowns)
-        rid_to_resource = self._create_dao_resources_from_api_resources(
+        rid_to_resource: dict[ResourceIdStr, data.Resource] = self._create_dao_resources_from_api_resources(
             env_id=env.id,
             resources=resources,
             resource_state=resource_state,
@@ -1167,8 +1083,8 @@
                     version,
                     rid_to_resource,
                     unknowns_objs,
+                    version_info,
                     resource_sets,
-                    version_info=version_info,
                     pip_config=pip_config,
                     connection=con,
                     module_version_info=module_version_info or {},
@@ -1252,7 +1168,7 @@
                 base_version: int = base_model.version
                 if not base_model.is_suitable_for_partial_compiles:
                     resources_in_base_version = await data.Resource.get_resources_for_version(env.id, base_version)
-                    resource_set_validator = ResourceSetValidator(set([ResourceWithProvides(resource=resource.to_dto(), attribute_hash=resource.attribute_hash, provides=resource.provides) for resource in resources_in_base_version]))
+                    resource_set_validator = ResourceSetValidator(set(resources_in_base_version))
                     try:
                         resource_set_validator.ensure_no_cross_resource_set_dependencies()
                     except CrossResourceSetDependencyError as e:
@@ -1267,7 +1183,7 @@
                             base_version,
                         )
 
-                rid_to_resource = self._create_dao_resources_from_api_resources(
+                rid_to_resource: dict[ResourceIdStr, data.Resource] = self._create_dao_resources_from_api_resources(
                     env_id=env.id,
                     resources=resources,
                     resource_state=resource_state,
@@ -1298,8 +1214,8 @@
                     version,
                     merged_resources,
                     merged_unknowns,
+                    version_info,
                     resource_sets,
-                    version_info=version_info,
                     partial_base_version=base_version,
                     removed_resource_sets=removed_resource_sets,
                     pip_config=pip_config,
