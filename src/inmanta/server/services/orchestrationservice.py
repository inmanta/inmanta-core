"""
Copyright 2023 Inmanta

Licensed under the Apache License, Version 2.0 (the "License");
you may not use this file except in compliance with the License.
You may obtain a copy of the License at

    http://www.apache.org/licenses/LICENSE-2.0

Unless required by applicable law or agreed to in writing, software
distributed under the License is distributed on an "AS IS" BASIS,
WITHOUT WARRANTIES OR CONDITIONS OF ANY KIND, either express or implied.
See the License for the specific language governing permissions and
limitations under the License.

Contact: code@inmanta.com
"""

import datetime
import logging
import uuid
from collections import abc, defaultdict
from collections.abc import Sequence
from typing import Literal, Optional, cast

import asyncpg
import asyncpg.connection
import asyncpg.exceptions
import pydantic
from asyncpg import Connection

import inmanta.exceptions
import inmanta.util
from inmanta import const, data, tracing
from inmanta.const import ResourceState
from inmanta.data import APILIMIT, AVAILABLE_VERSIONS_TO_KEEP, InvalidSort, ResourcePersistentState, RowLockMode
from inmanta.data.dataview import DesiredStateVersionView
from inmanta.data.model import DesiredStateVersion
from inmanta.data.model import InmantaModule as InmantaModuleDTO
from inmanta.data.model import PipConfig, PromoteTriggerMethod, ResourceDiff, ResourceMinimal, SchedulerStatusReport
from inmanta.data.sqlalchemy import AgentModules, InmantaModule
from inmanta.protocol import handle, methods, methods_v2
from inmanta.protocol.common import ReturnValue, attach_warnings
from inmanta.protocol.exceptions import BadRequest, BaseHttpException, Conflict, NotFound, ServerError
from inmanta.resources import Id
from inmanta.server import (
    SLICE_AGENT_MANAGER,
    SLICE_AUTOSTARTED_AGENT_MANAGER,
    SLICE_DATABASE,
    SLICE_ORCHESTRATION,
    SLICE_RESOURCE,
    SLICE_TRANSPORT,
    agentmanager,
)
from inmanta.server import config as opt
from inmanta.server import diff, protocol
from inmanta.server.services import resourceservice
from inmanta.server.validate_filter import InvalidFilter
from inmanta.types import Apireturn, JsonType, PrimitiveTypes, ResourceIdStr, ResourceVersionIdStr, ReturnTupple

LOGGER = logging.getLogger(__name__)
PLOGGER = logging.getLogger("performance")


PERFORM_CLEANUP: bool = True
# Kill switch for cleanup, for use when working with historical data


class CrossResourceSetDependencyError(Exception):
    def __init__(self, resource_id1: ResourceIdStr, resource_id2: ResourceIdStr) -> None:
        """
        Raised when a cross-resource set dependency was detected between the resource with id
        resource_id1 and resource_id2.
        """
        self.resource_id1 = resource_id1
        self.resource_id2 = resource_id2
        super().__init__(self.get_error_message())

    def get_error_message(self) -> str:
        return (
            f"A dependency exists between resources {self.resource_id1} and {self.resource_id2}, but they belong to"
            f" different resource sets."
        )


class ResourceSetValidator:
    def __init__(self, resources: abc.Set[data.Resource]) -> None:
        self.resources = resources
        self.rid_to_resource_set = {res.resource_id: res.resource_set for res in self.resources}

    def _is_cross_resource_set_dependency(self, res: data.Resource, rid_dependency: ResourceIdStr) -> bool:
        """
        Return True iff the dependency between resource res and the resource with id rid_dependency is a cross-resource set
        dependency.
        """
        if res.resource_set is None:
            # Resource is in shared resource set.
            return False
        if rid_dependency not in self.rid_to_resource_set:
            # A partial compile was done and we have a dependency on a resource in another resource set
            # that is not part of the partial compile.
            return True
        resource_set_dep = self.rid_to_resource_set[rid_dependency]
        if resource_set_dep is None:
            # Dependency towards shared resource set.
            return False
        return res.resource_set != resource_set_dep

    def ensure_no_cross_resource_set_dependencies(self) -> None:
        """
        This method raises a CrossResourceSetDependencyError when a resource in self.resources that belongs to a non-shared
        resource set has a dependency (requires/provides) on another resource that belongs to a different non-shared resource
        set.
        """
        for res in self.resources:
            # It's sufficient to only check the requires relationship. The provides
            # relationship is always a subset of the reverse relationship (provides relationship).
            # The provides relationship only contains the cross-agent dependencies.
            for req in res.get_requires():
                if self._is_cross_resource_set_dependency(res, req):
                    raise CrossResourceSetDependencyError(res.resource_id, req)

    def has_cross_resource_set_dependency(self) -> bool:
        """
        Return True iff a cross resource set dependency exists between the resources in self.resources.
        """
        try:
            self.ensure_no_cross_resource_set_dependencies()
        except CrossResourceSetDependencyError:
            return True
        else:
            return False


class PartialUpdateMerger:
    """
    Class that contains the functionality to merge the shared resources and resources, present in a resource set that is updated
    by the partial compile, together with the resources from the corresponding resources sets in the old version of the model.
    """

    def __init__(
        self,
        env_id: uuid.UUID,
        base_version: int,
        version: int,
        rids_in_partial_compile: abc.Set[ResourceIdStr],
        updated_resource_sets: abc.Set[str],
        deleted_resource_sets: abc.Set[str],
        updated_and_shared_resources_old: abc.Mapping[ResourceIdStr, data.Resource],
        rids_deleted_resource_sets: abc.Set[ResourceIdStr],
    ) -> None:
        """
        :param env_id: The id of the environment for which a partial compile is being done.
        :param base_version: The source version on which the partial compile in based.
        :param version: The version of the new configuration model created by this partial compile.
        :param rids_in_partial_compile: The ids of the resource that are part of the partial compile.
        :param updated_resource_sets: The names of the resource sets that are updated by the partial compile.
        :param deleted_resource_sets: The names of the resource sets that are deleted by the partial compile.
        :param updated_and_shared_resources_old: A dictionary that contains all the resources in base_version that belong
                                                 to a resource set in updated_resource_sets or to the shared resource set.
        :param rids_deleted_resource_sets: The ids of the resources that are in the base_version and that are deleted by this
                                           partial compile.
        """
        self.env_id = env_id
        self.base_version = base_version
        self.version = version
        self.rids_in_partial_compile = rids_in_partial_compile
        self.updated_resource_sets = updated_resource_sets
        self.deleted_resource_sets = deleted_resource_sets
        self.updated_and_shared_resources_old = updated_and_shared_resources_old
        self.non_shared_resources_in_partial_update_old: abc.Mapping[ResourceIdStr, data.Resource] = {
            rid: r for rid, r in self.updated_and_shared_resources_old.items() if r.resource_set is not None
        }
        self.shared_resources_old: abc.Mapping[ResourceIdStr, data.Resource] = {
            rid: r for rid, r in self.updated_and_shared_resources_old.items() if r.resource_set is None
        }
        self.rids_deleted_resource_sets = rids_deleted_resource_sets

    @classmethod
    async def create(
        cls,
        env_id: uuid.UUID,
        base_version: int,
        version: int,
        rids_in_partial_compile: abc.Set[ResourceIdStr],
        updated_resource_sets: abc.Set[str],
        deleted_resource_sets: abc.Set[str],
        connection: Optional[asyncpg.connection.Connection] = None,
    ) -> "PartialUpdateMerger":
        """
        A replacement constructor method for this class. This method is used to work around the limitation that no async
        calls can be done in a constructor. See docstring real constructor for meaning of arguments.
        """
        updated_and_shared_resources_old: abc.Mapping[ResourceIdStr, data.Resource] = (
            await data.Resource.get_resources_in_resource_sets(
                environment=env_id,
                version=base_version,
                resource_sets=updated_resource_sets,
                include_shared_resources=True,
                connection=connection,
            )
        )
        rids_deleted_resource_sets: abc.Set[ResourceIdStr] = {
            rid
            for rid in (
                await data.Resource.get_resources_in_resource_sets(
                    environment=env_id,
                    version=base_version,
                    resource_sets=deleted_resource_sets,
                    connection=connection,
                )
            ).keys()
        }
        return PartialUpdateMerger(
            env_id,
            base_version,
            version,
            rids_in_partial_compile,
            updated_resource_sets,
            deleted_resource_sets,
            updated_and_shared_resources_old,
            rids_deleted_resource_sets,
        )

    def merge_updated_and_shared_resources(
        self, updated_and_shared_resources: abc.Sequence[data.Resource]
    ) -> dict[ResourceIdStr, data.Resource]:
        """
         Separates named resource sets from the shared resource set and expands the shared set with the shared resources in
         the previous model version.

        :param updated_and_shared_resources: The resources that are part of the partial compile.
        :returns: The subset of resources in the new version of the configuration model that belong to the shared resource set
                  or a resource set that is updated by this partial compile.
        """
        shared_resources = {r.resource_id: r for r in updated_and_shared_resources if r.resource_set is None}
        updated_resources = {r.resource_id: r for r in updated_and_shared_resources if r.resource_set is not None}
        shared_resources_merged = {r.resource_id: r for r in self._merge_shared_resources(shared_resources)}
        result = {**updated_resources, **shared_resources_merged}
        self._validate_constraints(result)
        return result

    def _validate_constraints(self, new_updated_and_shared_resources: abc.Mapping[ResourceIdStr, data.Resource]) -> None:
        """
        Validate whether the new updated and shared resources that results from the merging the old version of the model
        with resources of the partial compile, are compliant with the constraints of a partial compile.

        :param new_updated_and_shared_resources: The resources that have to be validated.
        """
        for res_id, res in new_updated_and_shared_resources.items():
            if res.resource_id not in self.updated_and_shared_resources_old:
                continue
            matching_resource_old_model = self.updated_and_shared_resources_old[res.resource_id]

            if res.resource_set != matching_resource_old_model.resource_set:
                raise BadRequest(
                    f"A partial compile cannot migrate resources: trying to move {res.resource_id} from resource set"
                    f" {matching_resource_old_model.resource_set} to {res.resource_set}."
                )

            if res.resource_set is None and res.attribute_hash != matching_resource_old_model.attribute_hash:
                raise BadRequest(f"Resource ({res.resource_id}) without a resource set cannot be updated via a partial compile")

            resource_set_validator = ResourceSetValidator(set(new_updated_and_shared_resources.values()))
            try:
                resource_set_validator.ensure_no_cross_resource_set_dependencies()
            except CrossResourceSetDependencyError as e:
                raise BadRequest(e.get_error_message())

    def _merge_shared_resources(self, shared_resources_new: dict[ResourceIdStr, data.Resource]) -> abc.Sequence[data.Resource]:
        """
        Merge the set of shared resources present in the old version of the model together with the set of shared resources
        present in the partial compile.

        :param shared_resources_new: The set of shared resources present in the partial compile.
        :returns: The set of shared resources that should be present in the new version of the model.
        """
        all_rids_shared_resources = set(self.shared_resources_old.keys()) | set(shared_resources_new.keys())
        result = []
        for rid_shared_resource in all_rids_shared_resources:
            if rid_shared_resource in shared_resources_new and rid_shared_resource in self.shared_resources_old:
                # Merge requires/provides shared resource
                old_shared_resource = self.shared_resources_old[rid_shared_resource]
                new_shared_resource = shared_resources_new[rid_shared_resource]
                res = self._merge_requires_and_provides_of_shared_resource(old_shared_resource, new_shared_resource)
            elif rid_shared_resource in shared_resources_new:
                # New shared resource in partial compile
                res = shared_resources_new[rid_shared_resource]
            else:
                # Old shared resource not referenced by partial compile
                res_old = self.shared_resources_old[rid_shared_resource]
                res = res_old.copy_for_partial_compile(new_version=self.version)
                res = self._clean_requires_provides_old_shared_resource(res)
            result.append(res)
        return result

    def _should_keep_dependency_old_shared_resources(self, rid_dependency: ResourceIdStr) -> bool:
        """
        Return True iff the given dependency present in a shared resource from the base version should be retained
        in the new version of the model.
        """
        if rid_dependency in self.rids_deleted_resource_sets:
            # Resource belongs to a deleted resource set
            return False
        if rid_dependency in self.non_shared_resources_in_partial_update_old:
            # If this dependency is still present in the new version of the model, this dependency
            # will be present in the resources that are part of the partial compile.
            return False
        return True

    def _clean_requires_provides_old_shared_resource(self, resource: data.Resource) -> data.Resource:
        """
        Cleanup the requires/provides relationship for shared resources that are not present in the partial compile
        and that were copied from the old version of the model.
        """
        resource.attributes["requires"] = [
            rid for rid in resource.attributes["requires"] if self._should_keep_dependency_old_shared_resources(rid)
        ]
        resource.provides = [rid for rid in resource.provides if self._should_keep_dependency_old_shared_resources(rid)]
        return resource

    def _merge_requires_and_provides_of_shared_resource(self, old: data.Resource, new: data.Resource) -> data.Resource:
        """
        Update the requires and provides relationship of `new` to make it consistent with the new version of the model.

        :param old: The shared resource present in the old version of the model.
        :param new: The shared resource part of the incremental compile.
        """
        new.provides = list(self._merge_dependencies_shared_resource(old.provides, new.provides))
        new.attributes["requires"] = self._merge_dependencies_shared_resource(old.get_requires(), new.get_requires())
        return new

    def _merge_dependencies_shared_resource(
        self, old_deps: abc.Sequence[ResourceIdStr], new_deps: abc.Sequence[ResourceIdStr]
    ) -> abc.Sequence[ResourceIdStr]:
        """
        Merge the dependencies for a certain shared resource together to make it consistent with the new version of the model.

        :param old_deps: The set of dependencies present in the old version of the shared resource.
        :param new_deps: The set of dependencies present in the shared resource that is part of the partial compile.
        """
        old_deps_cleaned: abc.Set[ResourceIdStr] = {
            dep for dep in old_deps if self._should_keep_dependency_old_shared_resources(dep)
        }
        return list(old_deps_cleaned | set(new_deps))

    async def merge_unknowns(
        self, unknowns_in_partial_compile: abc.Sequence[data.UnknownParameter]
    ) -> abc.Sequence[data.UnknownParameter]:
        """
        Merge all relevant, unresolved unknowns from the old version of the model together with the unknowns
        of the partial compile.
        """
        old_unresolved_unknowns_to_keep = [
            uk.copy(self.version)
            for uk in await data.UnknownParameter.get_unknowns_to_copy_in_partial_compile(
                environment=self.env_id,
                source_version=self.base_version,
                updated_resource_sets=self.updated_resource_sets,
                deleted_resource_sets=self.deleted_resource_sets,
                rids_in_partial_compile=self.rids_in_partial_compile,
            )
        ]
        return [*old_unresolved_unknowns_to_keep, *unknowns_in_partial_compile]


class OrchestrationService(protocol.ServerSlice):
    """Resource Manager service"""

    agentmanager_service: "agentmanager.AgentManager"
    autostarted_agent_manager: "agentmanager.AutostartedAgentManager"
    resource_service: "resourceservice.ResourceService"

    def __init__(self) -> None:
        super().__init__(SLICE_ORCHESTRATION)

    def get_dependencies(self) -> list[str]:
        return [SLICE_RESOURCE, SLICE_AGENT_MANAGER, SLICE_DATABASE]

    def get_depended_by(self) -> list[str]:
        return [SLICE_TRANSPORT]

    async def prestart(self, server: protocol.Server) -> None:
        await super().prestart(server)
        self.agentmanager_service = cast("agentmanager.AgentManager", server.get_slice(SLICE_AGENT_MANAGER))
        self.autostarted_agent_manager = cast(
            agentmanager.AutostartedAgentManager, server.get_slice(SLICE_AUTOSTARTED_AGENT_MANAGER)
        )
        self.resource_service = cast("resourceservice.ResourceService", server.get_slice(SLICE_RESOURCE))

    async def start(self) -> None:
        if PERFORM_CLEANUP:
            self.schedule(self._purge_versions, opt.server_purge_version_interval.get(), cancel_on_stop=False)
            self.add_background_task(self._purge_versions())
        await super().start()

    async def _purge_versions(self) -> None:
        """
        Purge versions from the database
        """
        # TODO: move to data and use queries for delete
        async with data.Environment.get_connection() as connection:
            envs = await data.Environment.get_list(halted=False, connection=connection)
            for env_item in envs:
                # get available versions
                n_versions = await env_item.get(AVAILABLE_VERSIONS_TO_KEEP, connection=connection)
                assert isinstance(n_versions, int)
                versions = await data.ConfigurationModel.get_list(
                    environment=env_item.id, connection=connection, order_by_column="version", order="DESC"
                )
                if len(versions) > n_versions:
                    version_dict = {x.version: x for x in versions}
                    latest_released_version: Optional[int] = next((v.version for v in versions if v.released), None)
                    if latest_released_version is not None:
                        # Never cleanup the latest released version
                        del version_dict[latest_released_version]
                    delete_list = sorted(version_dict.keys())
                    delete_list = delete_list[:-n_versions]
                    if delete_list:
                        LOGGER.info("Removing %s available versions from environment %s", len(delete_list), env_item.id)
                    for v in delete_list:
                        await version_dict[v].delete_cascade(connection=connection)

                await ResourcePersistentState.trim(env_item.id, connection=connection)
            # Cleanup old agents from agent table in db
            await data.Agent.clean_up()

    @handle(methods.list_versions, env="tid")
    async def list_version(self, env: data.Environment, start: Optional[int] = None, limit: Optional[int] = None) -> Apireturn:
        if (start is None and limit is not None) or (limit is None and start is not None):
            raise ServerError("Start and limit should always be set together.")

        if start is None or limit is None:
            start = 0
            limit = data.APILIMIT

        if limit > APILIMIT:
            raise BadRequest(f"limit parameter can not exceed {APILIMIT}, got {limit}.")

        models = await data.ConfigurationModel.get_versions(env.id, start, limit)
        count = len(models)

        d = {
            "versions": models,
            "start": start,
            "limit": limit,
            "count": count,
        }

        return 200, d

    @handle(methods.get_version, version_id="id", env="tid")
    async def get_version(
        self,
        env: data.Environment,
        version_id: int,
        include_logs: Optional[bool] = None,
        log_filter: Optional[str] = None,
        limit: Optional[int] = 0,
    ) -> Apireturn:
        version = await data.ConfigurationModel.get_version(env.id, version_id)
        if version is None:
            return 404, {"message": "The given configuration model does not exist yet."}

        resources = await data.Resource.get_resources_for_version(env.id, version_id, no_obj=True)
        if resources is None:
            return 404, {"message": "The given configuration model does not exist yet."}

        if limit is None:
            limit = APILIMIT
        elif limit > APILIMIT:
            raise BadRequest(
                f"limit parameter can not exceed {APILIMIT}, got {limit}."
                f" To retrieve more entries, use /api/v2/resource_actions"
            )

        resources_out: list[JsonType] = []
        d = {"model": version, "resources": resources_out}
        resource_action_lookup: dict[ResourceVersionIdStr, list[data.ResourceAction]] = {}

        for res_dict in resources:
            resources_out.append(res_dict)
            if bool(include_logs):
                actions: list[data.ResourceAction] = []
                res_dict["actions"] = actions
                resource_action_lookup[res_dict["resource_version_id"]] = actions

        if include_logs:
            # get all logs, unsorted
            all_logs = await data.ResourceAction.get_logs_for_version(env.id, version_id, log_filter, limit)
            for log in all_logs:
                for resource_version_id in log.resource_version_ids:
                    resource_action_lookup[resource_version_id].append(log)

        d["unknowns"] = await data.UnknownParameter.get_list(environment=env.id, version=version_id)

        return 200, d

    @handle(methods.delete_version, version_id="id", env="tid")
    async def delete_version(self, env: data.Environment, version_id: int) -> Apireturn:
        async with data.ConfigurationModel.get_connection() as connection:
            version = await data.ConfigurationModel.get_version(env.id, version_id, connection=connection)

            if version is None:
                return 404, {"message": "The given configuration model does not exist yet."}

            active_version = await data.ConfigurationModel.get_latest_version(env.id, connection=connection)
            if active_version and active_version.version == version.version:
                raise BadRequest("Cannot delete the active version")

            await version.delete_cascade(connection=connection)
            # Make sure the ResourcePersistentState is consistent with resources
            await ResourcePersistentState.trim(env.id, connection=connection)
            return 200

    @handle(methods_v2.reserve_version, env="tid")
    async def reserve_version(self, env: data.Environment) -> int:
        return await env.get_next_version()

    @handle(methods_v2.get_pip_config, env="tid")
    async def get_pip_config(
        self,
        env: data.Environment,
        version: int,
    ) -> Optional[PipConfig]:
        version_object = await data.ConfigurationModel.get_version(env.id, version)
        if version_object is None:
            raise NotFound(f"No configuration model with version {version} exists.")
        out = version_object.pip_config
        return out

    def _create_dao_resources_from_api_resources(
        self,
        env_id: uuid.UUID,
        resources: list[JsonType],
        resource_state: dict[ResourceIdStr, Literal[ResourceState.available, ResourceState.undefined]],
        resource_sets: dict[ResourceIdStr, Optional[str]],
        set_version: Optional[int] = None,
    ) -> dict[ResourceIdStr, data.Resource]:
        """
        This method converts the resources sent to the put_version or put_partial endpoint to dao Resource objects.
        The resulting resource objects will have their provides set up correctly for cross agent dependencies
        and the version field of these resources will be set to set_version if provided.

        An exception will be raised when the one of the following constraints is not satisfied:
            * A resource present in the resource_sets parameter is not present in the resources dictionary.
            * The dependency graph of the provided resources is not closed.
        """
        rid_to_resource = {}
        # The content of the requires attribute for all the resources
        all_requires: set[ResourceIdStr] = set()
        # list of all resources which have a cross agent dependency, as a tuple, (dependant,requires)
        cross_agent_dep: list[tuple[data.Resource, Id]] = []
        for res_dict in resources:
            # Verify that the version field and the version in the resource version id field match
            version_part_of_resource_id = Id.parse_id(res_dict["id"]).version
            if "version" in res_dict and res_dict["version"] != version_part_of_resource_id:
                raise BadRequest(
                    f"Invalid resource: The version in the id field ({res_dict['id']}) doesn't match the version in the"
                    f" version field ({res_dict['version']})."
                )
            res_obj = data.Resource.new(env_id, res_dict["id"])
            # Populate status field
            if res_obj.resource_id in resource_state:
                res_obj.status = const.ResourceState[resource_state[res_obj.resource_id]]
                res_obj.is_undefined = const.ResourceState[resource_state[res_obj.resource_id]] == const.ResourceState.undefined
            # Populate resource_set field
            if res_obj.resource_id in resource_sets:
                res_obj.resource_set = resource_sets[res_obj.resource_id]

            # Populate attributes field of resources
            attributes = {}
            for field, value in res_dict.items():
                if field not in {"id", "version"}:
                    attributes[field] = value
            res_obj.attributes = attributes
            res_obj.make_hash()

            # Update the version fields
            if set_version is not None:
                res_obj.model = set_version

            # find cross agent dependencies
            agent = res_obj.agent
            if "requires" not in attributes:
                LOGGER.warning("Received resource without requires attribute (%s)", res_obj.resource_id)
            else:
                # Collect all requires as resource_ids instead of resource version ids
                cleaned_requires = []
                for req in attributes["requires"]:
                    rid = Id.parse_id(req)
                    all_requires.add(rid.resource_str())
                    if rid.get_agent_name() != agent:
                        # it is a CAD
                        cross_agent_dep.append((res_obj, rid))
                    cleaned_requires.append(rid.resource_str())
                attributes["requires"] = cleaned_requires

            rid_to_resource[res_obj.resource_id] = res_obj

        # hook up all CADs
        for f, t in cross_agent_dep:
            res_obj = rid_to_resource[t.resource_str()]
            res_obj.provides.append(f.resource_id)

        rids = set(rid_to_resource.keys())

        # Sanity checks
        superfluous_ids = set(resource_sets.keys()) - rids
        if superfluous_ids:
            raise BadRequest(
                "The following resource ids provided in the resource_sets parameter are not present "
                f"in the resources list: {', '.join(superfluous_ids)}"
            )
        if not all_requires.issubset(rids):
            raise BadRequest(
                "The model should have a dependency graph that is closed and no dangling dependencies:"
                f" {all_requires - rids}"
            )

        return rid_to_resource

    def _get_skipped_for_undeployable(
        self, resources: abc.Sequence[data.Resource], undeployable_ids: abc.Sequence[ResourceIdStr]
    ) -> abc.Sequence[ResourceIdStr]:
        """
        Return the resources that are skipped_for_undeployable given the full set of resources and
        the resource ids of the resources that are undeployable.

        :param resources: All resources in the model.
        :param undeployable_ids: The ids of the resource that are undeployable.
        """
        # Build up provides tree
        provides_tree: dict[ResourceIdStr, list[ResourceIdStr]] = defaultdict(list)
        for r in resources:
            if "requires" in r.attributes:
                for req in r.attributes["requires"]:
                    req_id = Id.parse_id(req)
                    provides_tree[req_id.resource_str()].append(r.resource_id)
        # Find skipped for undeployables
        work = list(undeployable_ids)
        skippeable: set[ResourceIdStr] = set()
        while len(work) > 0:
            current = work.pop()
            if current in skippeable:
                continue
            skippeable.add(current)
            work.extend(provides_tree[current])
        return list(skippeable - set(undeployable_ids))

    async def _check_version_info(
        self,
        partial_base_version: int,
        environment: uuid.UUID,
        module_version_info: dict[str, InmantaModuleDTO],
        connection: Connection,
    ) -> dict[tuple[str, str], list[str]]:
        """
        Make sure that all code used in this partial version was
        already registered in the base version.

        Retrieve which inmanta modules (name, version) were registered for all agents
        for the given base model version.

        Make sure that the same module versions are used in this partial version.
        """

        # Map of (inmanta_module_name, inmanta_module_version) to list[agent_names]
        base_version_data: dict[tuple[str, str], list[str]] = await AgentModules.get_agents_per_module(
            model_version=partial_base_version, environment=environment, connection=connection
        )
        # for inmanta_module_name, module_data in module_version_info.items():
        #     module_version = module_data.version
        #     if (inmanta_module_name, module_version) not in base_version_data:
        #         raise BadRequest(
        #             "Cannot perform partial export because of version mismatch for module %s." % inmanta_module_name
        #         )
        return base_version_data

    async def _register_agent_code(
        self,
        partial_base_version: int | None,
        version: int,
        environment: uuid.UUID,
        module_version_info: dict[str, InmantaModuleDTO],
        connection: asyncpg.connection.Connection,
    ) -> None:
        """
        Helper method for the _put_version method.

        Register the relevant inmanta modules for all agents that need them.
        Use the `module_version_info` dict to populate the relevant tables
        AgentModules, InmantaModule and ModuleFiles.

        :param partial_base_version: In case of a partial compile, base version it is based on.
        :param version: Configuration model version.
        :param environment: Environment this compile belongs to.
        :param module_version_info: Inmanta module information to register for this version.
        :param connection: DB connection expected to be managed by the caller method.
        """
        base_version_info: dict[tuple[str, str], list[str]] = {}
        if partial_base_version is not None:
            base_version_info = await self._check_version_info(
                partial_base_version, environment, module_version_info, connection
            )
        await InmantaModule.register_modules(
            environment=environment, module_version_info=module_version_info, connection=connection
        )
        await AgentModules.register_modules_for_agents(
            model_version=version,
            environment=environment,
            module_version_info=module_version_info,
            connection=connection,
            base_version_info=base_version_info,
        )

    async def _put_version(
        self,
        env: data.Environment,
        version: int,
        rid_to_resource: dict[ResourceIdStr, data.Resource],
        unknowns: abc.Sequence[data.UnknownParameter],
        version_info: Optional[JsonType] = None,
        resource_sets: Optional[dict[ResourceIdStr, Optional[str]]] = None,
        partial_base_version: Optional[int] = None,
        removed_resource_sets: Optional[list[str]] = None,
        pip_config: Optional[PipConfig] = None,
        *,
        connection: asyncpg.connection.Connection,
        module_version_info: dict[str, InmantaModuleDTO],
    ) -> None:
        """
        :param rid_to_resource: This parameter should contain all the resources when a full compile is done.
                                When a partial compile is done, it should contain all the resources that belong to the
                                updated resource sets or the shared resource sets.
        :param unknowns: This parameter should contain all the unknowns for all the resources in the new version of the model.
                         Also the unknowns for resources that are not present in rid_to_resource.
        :param partial_base_version: When a partial compile is done, this parameter contains the version of the
                                     configurationmodel this partial compile was based on. Otherwise this parameter should be
                                     None.
        :param removed_resource_sets: When a partial compile is done, this parameter should indicate the names of the resource
                                      sets that are removed by the partial compile. When no resource sets are removed by
                                      a partial compile or when a full compile is done, this parameter can be set to None.
        :param module_version_info: Mapping of (module name, module version) to module DTO.

        Pre-conditions:
            * The requires and provides relationships of the resources in rid_to_resource must be set correctly. For a
              partial compile, this means it is assumed to be valid with respect to all absolute constraints that apply to
              partial compiles. Constraints that are relative to the base version will be verified by this method.
            * When a partial compile was done, all resources in rid_to_resource must meet the constraints of a partial compile.
            * The resource sets defined in the removed_resource_sets argument must not overlap with the resource sets present
              in the resource_sets argument.

        When a partial compile is done, the undeployable and skipped_for_undeployable resources of a configurationmodel are
        copied from the old version to the new version. This operation is safe because the only resources missing from
        rid_to_resource are resources that belong to an unchanged, non-shared resource set. Those resources can only have
        cross resource set dependencies in a non-shared resource set and the latter resource set cannot be changed by a partial
        compile.

        Validations done by this method:
            * In case of a full export: Checks whether this version has any requires-provides across resource sets and
                                        sets the is_suitable_for_partial_compiles field appropriately, indicating whether
                                        this version is eligible to be used as a base version for a future partial compile.
            * In case of a partial export: Verifies that no resources moved resource sets.
        """
        is_partial_update = partial_base_version is not None

        if resource_sets is None:
            resource_sets = {}

        if removed_resource_sets is None:
            removed_resource_sets = []

        if version > env.last_version:
            raise BadRequest(
                f"The version number used is {version} "
                f"which is higher than the last outstanding reservation {env.last_version}"
            )
        if version <= 0:
            raise BadRequest(f"The version number used ({version}) is not positive")

        for r in rid_to_resource.values():
            if r.model != version:
                raise BadRequest(
                    f"The resource version of resource {r.resource_version_id} does not match the version argument "
                    f"(version: {version})"
                )

        for rid_name in resource_sets.keys():
            try:
                Id.parse_id(rid_name)
            except Exception as e:
                raise BadRequest("Invalid resource id in resource set: %s" % str(e))

        started = datetime.datetime.now().astimezone()

        resource_set_validator = ResourceSetValidator(set(rid_to_resource.values()))
        undeployable_ids: abc.Sequence[ResourceIdStr] = [
            res.resource_id for res in rid_to_resource.values() if res.is_undefined
        ]
        updated_resource_sets: abc.Set[str] = {sr for sr in resource_sets.values() if sr is not None}
        deleted_resource_sets_as_set: abc.Set[str] = set(removed_resource_sets)
        async with connection.transaction():
            try:
                if is_partial_update:
                    # Make mypy happy
                    assert partial_base_version is not None
                    cm = await data.ConfigurationModel.create_for_partial_compile(
                        env_id=env.id,
                        version=version,
                        # When a partial compile is done, the total will be updated in cm.recalculate_total()
                        # with all the resources that belong to a resource set that was not updated.
                        total=len(rid_to_resource),
                        version_info=version_info,
                        undeployable=undeployable_ids,
                        skipped_for_undeployable=sorted(
                            self._get_skipped_for_undeployable(list(rid_to_resource.values()), undeployable_ids)
                        ),
                        partial_base=partial_base_version,
                        pip_config=pip_config,
                        updated_resource_sets=updated_resource_sets,
                        deleted_resource_sets=deleted_resource_sets_as_set,
                        connection=connection,
                    )
                else:
                    cm = data.ConfigurationModel(
                        environment=env.id,
                        version=version,
                        date=datetime.datetime.now().astimezone(),
                        total=len(rid_to_resource),
                        version_info=version_info,
                        undeployable=undeployable_ids,
                        skipped_for_undeployable=sorted(
                            self._get_skipped_for_undeployable(list(rid_to_resource.values()), undeployable_ids)
                        ),
                        pip_config=pip_config,
                        is_suitable_for_partial_compiles=not resource_set_validator.has_cross_resource_set_dependency(),
                    )
                    await cm.insert(connection=connection)
            except asyncpg.exceptions.UniqueViolationError:
                raise ServerError("The given version is already defined. Versions should be unique.")

            with tracing.span("put_version.partial"):
                all_ids: set[Id] = {Id.parse_id(rid, version) for rid in rid_to_resource.keys()}
                if is_partial_update:
                    # Make mypy happy
                    assert partial_base_version is not None
                    # This dict maps a resource id to its resource set for unchanged resource sets.
                    rids_unchanged_resource_sets: dict[ResourceIdStr, str] = (
                        await data.Resource.copy_resources_from_unchanged_resource_set(
                            environment=env.id,
                            source_version=partial_base_version,
                            destination_version=version,
                            updated_resource_sets=updated_resource_sets,
                            deleted_resource_sets=deleted_resource_sets_as_set,
                            connection=connection,
                        )
                    )
                    resources_that_moved_resource_sets = rids_unchanged_resource_sets.keys() & rid_to_resource.keys()
                    if resources_that_moved_resource_sets:
                        msg = (
                            "The following Resource(s) cannot be migrated to a different resource set using a partial compile, "
                            "a full compile is necessary for this process:\n"
                        )
                        msg += "\n".join(
                            f"    {rid} moved from {rids_unchanged_resource_sets[rid]} to {resource_sets[rid]}"
                            for rid in resources_that_moved_resource_sets
                        )

                        raise BadRequest(msg)
                    all_ids |= {Id.parse_id(rid, version) for rid in rids_unchanged_resource_sets.keys()}

                await data.Resource.insert_many(list(rid_to_resource.values()), connection=connection)
                await cm.recalculate_total(connection=connection)

            await data.UnknownParameter.insert_many(unknowns, connection=connection)

            all_agents: set[str] = {res.agent for res in rid_to_resource.values()}
            all_agents.add(const.AGENT_SCHEDULER_ID)

            for agent in all_agents:
                await self.agentmanager_service.ensure_agent_registered(env, agent, connection=connection)

            await self._register_agent_code(partial_base_version, version, env.id, module_version_info, connection)

            # Don't log ResourceActions without resource_version_ids, because
            # no API call exists to retrieve them.
            all_rvids = [i.resource_version_str() for i in all_ids]
            if all_rvids:
                now = datetime.datetime.now().astimezone()
                log_line = data.LogLine.log(logging.INFO, "Successfully stored version %(version)d", version=version)
                self.resource_service.log_resource_action(env.id, list(all_rvids), logging.INFO, now, log_line.msg)
                ra = data.ResourceAction(
                    environment=env.id,
                    version=version,
                    resource_version_ids=all_rvids,
                    action_id=uuid.uuid4(),
                    action=const.ResourceAction.store,
                    started=started,
                    finished=now,
                    messages=[log_line],
                )
                await ra.insert(connection=connection)

        LOGGER.debug("Successfully stored version %d", version)

    async def _trigger_auto_deploy(
        self,
        env: data.Environment,
        version: int,
    ) -> None:
        """
        Triggers auto-deploy for stored resources. Must be called only after transaction that stores resources has been allowed
        to commit. If not respected, the auto deploy might work on stale data, likely resulting in resources hanging in the
        deploying state.
        """
        auto_deploy = await env.get(data.AUTO_DEPLOY)
        if auto_deploy:
            LOGGER.debug("Auto deploying version %d", version)
            self.add_background_task(self.release_version(env, version, push=False, agent_trigger_method=None))

    def _create_unknown_parameter_daos_from_api_unknowns(
        self, env_id: uuid.UUID, version: int, unknowns: Optional[list[dict[str, PrimitiveTypes]]] = None
    ) -> list[data.UnknownParameter]:
        """
        Create UnknownParameter dao's from the unknowns dictionaries passed through the put_version() and put_partial API
        endpoint.
        """
        if not unknowns:
            return []
        result = []
        for uk in unknowns:
            if "resource" not in uk:
                uk["resource"] = ""
            if "metadata" not in uk:
                uk["metadata"] = {}
            unknown_parameter = data.UnknownParameter(
                resource_id=uk["resource"],
                name=uk["parameter"],
                source=uk["source"],
                environment=env_id,
                version=version,
                metadata=uk["metadata"],
            )
            result.append(unknown_parameter)
        return result

    @handle(methods.put_version, env="tid")
    async def put_version(
        self,
        env: data.Environment,
        version: int,
        resources: list[JsonType],
        resource_state: dict[ResourceIdStr, Literal[ResourceState.available, ResourceState.undefined]],
        unknowns: list[dict[str, PrimitiveTypes]],
        version_info: JsonType,
        module_version_info: dict[str, InmantaModuleDTO],
        compiler_version: Optional[str] = None,
        resource_sets: Optional[dict[ResourceIdStr, Optional[str]]] = None,
        pip_config: Optional[PipConfig] = None,
    ) -> Apireturn:
        """
        :param unknowns: dict with the following structure
                            {
                             "resource": ResourceIdStr,
                             "parameter": str,
                             "source": str
                            }
        """
        if resource_sets is None:
            resource_sets = {}

        if not compiler_version:
            raise BadRequest("Older compiler versions are no longer supported, please update your compiler")

        unknowns_objs = self._create_unknown_parameter_daos_from_api_unknowns(env.id, version, unknowns)
        rid_to_resource: dict[ResourceIdStr, data.Resource] = self._create_dao_resources_from_api_resources(
            env_id=env.id,
            resources=resources,
            resource_state=resource_state,
            resource_sets=resource_sets,
        )

        async with data.Resource.get_connection() as con:
            # We don't allow connection reuse here, because the last line in this block can't tolerate a transaction
            # assert not con.is_in_transaction()
            async with con.transaction():
                # Acquire a lock that conflicts with the lock acquired by put_partial but not with itself
                await env.put_version_lock(shared=True, connection=con)
                await self._put_version(
                    env,
                    version,
                    rid_to_resource,
                    unknowns_objs,
                    version_info,
                    resource_sets,
                    pip_config=pip_config,
                    connection=con,
                    module_version_info=module_version_info or {},
                )
            # This must be outside all transactions, as it relies on the result of _put_version
            # and it starts a background task, so it can't re-use this connection
            await self._trigger_auto_deploy(env, version)

        return 200

    @handle(methods_v2.put_partial, env="tid")
    async def put_partial(
        self,
        env: data.Environment,
        resources: object,
        resource_state: Optional[dict[ResourceIdStr, Literal[ResourceState.available, ResourceState.undefined]]] = None,
        unknowns: Optional[list[dict[str, PrimitiveTypes]]] = None,
        version_info: Optional[JsonType] = None,
        resource_sets: Optional[dict[ResourceIdStr, Optional[str]]] = None,
        removed_resource_sets: Optional[list[str]] = None,
        pip_config: Optional[PipConfig] = None,
        module_version_info: dict[str, InmantaModuleDTO] | None = None,
    ) -> ReturnValue[int]:
        """
        :param unknowns: dict with the following structure
                    {
                     "resource": ResourceIdStr,
                     "parameter": str,
                     "source": str
                    }
        """
        if resource_state is None:
            resource_state = {}
        if unknowns is None:
            unknowns = []
        if resource_sets is None:
            resource_sets = {}
        if removed_resource_sets is None:
            removed_resource_sets = []

        try:
            pydantic.TypeAdapter(abc.Sequence[ResourceMinimal]).validate_python(resources)
        except pydantic.ValidationError:
            raise BadRequest(
                "Type validation failed for resources argument. "
                f"Expected an argument of type List[Dict[str, Any]] but received {resources}"
            )
        else:
            # Make mypy happy
            resources = cast(list[JsonType], resources)

        # validate resources before any side effects take place
        for r in resources:
            rid = Id.parse_id(r["id"])
            if rid.get_version() != 0:
                raise BadRequest("Resources for partial export should not contain version information")

        intersection: set[str] = set(resource_sets.values()).intersection(set(removed_resource_sets))
        if intersection:
            raise BadRequest(
                "Following resource sets are present in the removed resource sets and in the resources that are exported: "
                f"{intersection}"
            )

        async with data.Resource.get_connection() as con:
            async with con.transaction():
                # Acquire a lock that conflicts with itself and with the lock acquired by put_version
                await env.put_version_lock(shared=False, connection=con)

                # Only request a new version once the resource lock has been acquired to ensure a monotonic version history
                version: int = await env.get_next_version(connection=con)

                current_versions: abc.Sequence[data.ConfigurationModel] = await data.ConfigurationModel.get_versions(
                    env.id, limit=1
                )
                if not current_versions:
                    raise BadRequest("A partial export requires a base model but no versions have been exported yet.")

                base_model = current_versions[0]
                base_version: int = base_model.version
                if not base_model.is_suitable_for_partial_compiles:
                    resources_in_base_version = await data.Resource.get_resources_for_version(env.id, base_version)
                    resource_set_validator = ResourceSetValidator(set(resources_in_base_version))
                    try:
                        resource_set_validator.ensure_no_cross_resource_set_dependencies()
                    except CrossResourceSetDependencyError as e:
                        raise BadRequest(
                            f"Base version {base_version} is not suitable for a partial compile. {e.get_error_message()}"
                        )
                    else:
                        # This should never happen
                        LOGGER.warning(
                            "Base version %d was marked as not suitable for partial compiles, but no cross resource set"
                            " dependencies were found.",
                            base_version,
                        )

                rid_to_resource: dict[ResourceIdStr, data.Resource] = self._create_dao_resources_from_api_resources(
                    env_id=env.id,
                    resources=resources,
                    resource_state=resource_state,
                    resource_sets=resource_sets,
                    set_version=version,
                )

                updated_resource_sets: abc.Set[str] = {sr_name for sr_name in resource_sets.values() if sr_name is not None}
                partial_update_merger = await PartialUpdateMerger.create(
                    env_id=env.id,
                    base_version=base_version,
                    version=version,
                    rids_in_partial_compile=set(rid_to_resource.keys()),
                    updated_resource_sets=updated_resource_sets,
                    deleted_resource_sets=set(removed_resource_sets),
                    connection=con,
                )

                # add shared resources
                merged_resources = partial_update_merger.merge_updated_and_shared_resources(list(rid_to_resource.values()))

                merged_unknowns = await partial_update_merger.merge_unknowns(
                    unknowns_in_partial_compile=self._create_unknown_parameter_daos_from_api_unknowns(env.id, version, unknowns)
                )

                await self._put_version(
                    env,
                    version,
                    merged_resources,
                    merged_unknowns,
                    version_info,
                    resource_sets,
                    partial_base_version=base_version,
                    removed_resource_sets=removed_resource_sets,
                    pip_config=pip_config,
                    connection=con,
                    module_version_info=module_version_info or {},
                )

            returnvalue: ReturnValue[int] = ReturnValue[int](200, response=version)
            await self._trigger_auto_deploy(env, version)

        return returnvalue

    @handle(methods.release_version, version_id="id", env="tid")
    async def release_version(
        self,
        env: data.Environment,
        version_id: int,
        push: bool,
        agent_trigger_method: Optional[const.AgentTriggerMethod] = None,
        *,
        connection: Optional[asyncpg.connection.Connection] = None,
    ) -> ReturnTupple:
        """
        :param agents: agents that have to be notified by the push, defaults to all
        """
        async with data.ConfigurationModel.get_connection(connection) as connection:
            async with connection.transaction():
<<<<<<< HEAD
                # explicit lock to allow patching of increments for stale failures
                # (locks out patching stage of deploy_done to avoid races)
=======
                # explicit lock to prevent racing with this code itself.
>>>>>>> 3c7ceb3e
                await env.acquire_release_version_lock(connection=connection)
                model = await data.ConfigurationModel.get_version_internal(
                    env.id, version_id, connection=connection, lock=RowLockMode.FOR_NO_KEY_UPDATE
                )
                if model is None:
                    return 404, {"message": "The request version does not exist."}

                if model.released:
                    raise Conflict(f"The version {version_id} on environment {env.id} is already released.")

                latest_version = await data.ConfigurationModel.get_version_nr_latest_version(env.id, connection=connection)

                # ensure we are the latest version
                # this does introduce a race condition, with any OTHER release running concurrently on this environment
                # We could lock the get_version_nr_latest_version for update to prevent this
                if model.version < (latest_version or -1):
                    raise Conflict(
                        f"The version {version_id} on environment {env.id} "
                        f"is older then the latest released version {latest_version}."
                    )

                # Ensure there is a record for every resource in the resource_persistent_state table.
                await data.ResourcePersistentState.populate_for_version(env.id, version_id, connection=connection)

                # Setting the model's released field to True is the trigger for the agents
                # to start pulling in the resources.
                await model.update_fields(released=True, connection=connection)

            if connection.is_in_transaction():
                raise RuntimeError(
                    "The release of a new version cannot be in a transaction! "
                    "The agent would not see the data that as committed"
                )
            await self.autostarted_agent_manager._ensure_scheduler(env.id)
            agent = const.AGENT_SCHEDULER_ID

            client = self.agentmanager_service.get_agent_client(env.id, const.AGENT_SCHEDULER_ID)
            if client is not None:
                self.add_background_task(client.trigger_read_version(env.id))
            else:
                LOGGER.warning("Agent %s from model %s in env %s is not available for a deploy", agent, version_id, env.id)

            return 200, {"model": model}

    @handle(methods.deploy, env="tid")
    async def deploy(
        self,
        env: data.Environment,
        agent_trigger_method: const.AgentTriggerMethod = const.AgentTriggerMethod.push_full_deploy,
        agents: Optional[list[str]] = None,
    ) -> Apireturn:
        warnings: list[str] = []

        # get latest version
        version_id = await data.ConfigurationModel.get_version_nr_latest_version(env.id)
        if version_id is None:
            return 404, {"message": "No version available"}

        # filter agents
        allagents = await data.ConfigurationModel.get_agents(env.id, version_id)
        agents_to_call: Sequence[str] = []

        if agents is not None:
            # select specific agents
            required = set(agents)
            present = set(allagents)
            allagents = list(required.intersection(present))
            agents_to_call = allagents
            notfound = required - present
            if notfound:
                warnings.append(
                    "Model version %d does not contain agents named [%s]" % (version_id, ",".join(sorted(list(notfound))))
                )

        if not allagents:
            return attach_warnings(404, {"message": "No agent could be reached"}, warnings)

        await self.autostarted_agent_manager._ensure_scheduler(env.id)

        client = self.agentmanager_service.get_agent_client(env.id, const.AGENT_SCHEDULER_ID)
        if not client:
            return attach_warnings(404, {"message": "Scheduler could not be reached"}, warnings)

        incremental_deploy = agent_trigger_method is const.AgentTriggerMethod.push_incremental_deploy

        if agents is None:
            self.add_background_task(client.trigger(env.id, None, incremental_deploy))
        else:
            for agent in agents_to_call:
                self.add_background_task(client.trigger(env.id, agent, incremental_deploy))

        return attach_warnings(200, {"agents": sorted(allagents)}, warnings)

    @handle(methods_v2.list_desired_state_versions, env="tid")
    async def desired_state_version_list(
        self,
        env: data.Environment,
        limit: Optional[int] = None,
        start: Optional[int] = None,
        end: Optional[int] = None,
        filter: Optional[dict[str, list[str]]] = None,
        sort: str = "version.desc",
    ) -> ReturnValue[list[DesiredStateVersion]]:
        try:
            return await DesiredStateVersionView(
                environment=env,
                limit=limit,
                filter=filter,
                sort=sort,
                start=start,
                end=end,
            ).execute()
        except (InvalidFilter, InvalidSort, data.InvalidQueryParameter, data.InvalidFieldNameException) as e:
            raise BadRequest(e.message) from e

    @handle(methods_v2.promote_desired_state_version, env="tid")
    async def promote_desired_state_version(
        self,
        env: data.Environment,
        version: int,
        trigger_method: Optional[PromoteTriggerMethod] = None,
    ) -> None:
        if trigger_method == PromoteTriggerMethod.push_incremental_deploy:
            push = True
            agent_trigger_method = const.AgentTriggerMethod.push_incremental_deploy
        elif trigger_method == PromoteTriggerMethod.push_full_deploy:
            push = True
            agent_trigger_method = const.AgentTriggerMethod.push_full_deploy
        elif trigger_method == PromoteTriggerMethod.no_push:
            push = False
            agent_trigger_method = None
        else:
            push = True
            agent_trigger_method = None

        status_code, result = await self.release_version(
            env, version_id=version, push=push, agent_trigger_method=agent_trigger_method
        )
        if status_code != 200:
            raise BaseHttpException(status_code, result["message"] if result else "")

    @handle(methods_v2.get_diff_of_versions, env="tid")
    async def get_diff_of_versions(
        self,
        env: data.Environment,
        from_version: int,
        to_version: int,
    ) -> list[ResourceDiff]:
        await self._validate_version_parameters(env.id, from_version, to_version)

        from_version_resources = await data.Resource.get_list(environment=env.id, model=from_version)
        to_version_resources = await data.Resource.get_list(environment=env.id, model=to_version)

        from_state = diff.Version(self.convert_resources(from_version_resources))
        to_state = diff.Version(self.convert_resources(to_version_resources))

        version_diff = to_state.generate_diff(from_state)

        return version_diff

    @handle(methods_v2.get_scheduler_status, env="tid")
    async def get_scheduler_status(
        self,
        env: data.Environment,
    ) -> SchedulerStatusReport:
        if env.halted:
            raise NotFound(message=f"No scheduler is running for environment {env.id}, because the environment is halted.")
        try:
            await self.autostarted_agent_manager._ensure_scheduler(env.id)
        except inmanta.exceptions.EnvironmentNotFound:
            raise NotFound(message=f"Environment {env.id} doesn't exist.")
        except Exception:
            raise ServerError(f"Scheduler in environment {env.id} failed to start.")
        else:
            client = self.agentmanager_service.get_agent_client(env.id, const.AGENT_SCHEDULER_ID)

            if client is None:
                raise NotFound(message=f"No scheduler is running for environment {env.id}.")

            status = await client.trigger_get_status(env.id)

            status_code = status.code
            result = status.result

            if status_code != 200:
                raise BaseHttpException(status_code, result["message"] if result else "")

            assert result is not None

            resp = SchedulerStatusReport.model_validate(result["data"])
            return resp

    def convert_resources(self, resources: list[data.Resource]) -> dict[ResourceIdStr, diff.Resource]:
        return {res.resource_id: diff.Resource(resource_id=res.resource_id, attributes=res.attributes) for res in resources}

    async def _validate_version_parameters(self, env: uuid.UUID, first_version: int, other_version: int) -> None:
        if first_version >= other_version:
            raise BadRequest(
                f"Invalid version parameters: ({first_version}, {other_version}). "
                "The second version number should be strictly greater than the first"
            )
        await self._check_version_exists(env, first_version)
        await self._check_version_exists(env, other_version)

    async def _check_version_exists(self, env: uuid.UUID, version: int) -> None:
        version_object = await data.ConfigurationModel.get_version(env, version)
        if not version_object:
            raise NotFound(f"Version {version} not found")<|MERGE_RESOLUTION|>--- conflicted
+++ resolved
@@ -1151,12 +1151,7 @@
         """
         async with data.ConfigurationModel.get_connection(connection) as connection:
             async with connection.transaction():
-<<<<<<< HEAD
-                # explicit lock to allow patching of increments for stale failures
-                # (locks out patching stage of deploy_done to avoid races)
-=======
                 # explicit lock to prevent racing with this code itself.
->>>>>>> 3c7ceb3e
                 await env.acquire_release_version_lock(connection=connection)
                 model = await data.ConfigurationModel.get_version_internal(
                     env.id, version_id, connection=connection, lock=RowLockMode.FOR_NO_KEY_UPDATE
