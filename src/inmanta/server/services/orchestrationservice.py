"""
    Copyright 2019 Inmanta

    Licensed under the Apache License, Version 2.0 (the "License");
    you may not use this file except in compliance with the License.
    You may obtain a copy of the License at

        http://www.apache.org/licenses/LICENSE-2.0

    Unless required by applicable law or agreed to in writing, software
    distributed under the License is distributed on an "AS IS" BASIS,
    WITHOUT WARRANTIES OR CONDITIONS OF ANY KIND, either express or implied.
    See the License for the specific language governing permissions and
    limitations under the License.

    Contact: code@inmanta.com
"""

import datetime
import logging
import uuid
from collections import defaultdict
from typing import Dict, List, Mapping, Optional, Sequence, Set, Tuple, cast

import asyncpg
import asyncpg.connection
import pydantic

from inmanta import const, data
from inmanta.const import ResourceState
from inmanta.data import (
    APILIMIT,
    AVAILABLE_VERSIONS_TO_KEEP,
    ENVIRONMENT_AGENT_TRIGGER_METHOD,
    PURGE_ON_DELETE,
    DesiredStateVersionOrder,
    InvalidSort,
    QueryType,
)
from inmanta.data.model import (
    DesiredStateVersion,
    PromoteTriggerMethod,
    ResourceDiff,
    ResourceIdStr,
    ResourceMinimal,
    ResourceVersionIdStr,
)
from inmanta.data.paging import DesiredStateVersionPagingCountsProvider, DesiredStateVersionPagingHandler, QueryIdentifier
from inmanta.protocol import handle, methods, methods_v2
from inmanta.protocol.common import ReturnValue, attach_warnings
from inmanta.protocol.exceptions import BadRequest, BaseHttpException, NotFound, ServerError
from inmanta.protocol.return_value_meta import ReturnValueWithMeta
from inmanta.resources import Id
from inmanta.server import (
    SLICE_AGENT_MANAGER,
    SLICE_AUTOSTARTED_AGENT_MANAGER,
    SLICE_DATABASE,
    SLICE_ORCHESTRATION,
    SLICE_RESOURCE,
    SLICE_TRANSPORT,
)
from inmanta.server import config as opt
from inmanta.server import diff, protocol
from inmanta.server.agentmanager import AgentManager, AutostartedAgentManager
from inmanta.server.services.resourceservice import ResourceService
from inmanta.server.validate_filter import DesiredStateVersionFilterValidator, InvalidFilter
from inmanta.types import Apireturn, JsonType, PrimitiveTypes

LOGGER = logging.getLogger(__name__)


class ResourceWithResourceSet:
    def __init__(
        self,
        resource: ResourceMinimal,
        resource_set: Optional[str],
    ) -> None:
        self.resource = resource
        self.resource_set = resource_set

    def is_shared_resource(self) -> bool:
        return self.resource_set is None

    def is_update(self, other: "ResourceWithResourceSet") -> bool:
        """
        return true if the ResourceWithResourceSet is an update of other: other exists but is different from self
        """
        if other is None:
            return False
        new_resource_dict = self.resource.dict()
        old_resource_dict = other.resource.dict()
        attr_names_new_resource = set(new_resource_dict.keys()).difference("id")
        attr_names_old_resource = set(old_resource_dict.keys()).difference("id")
        return attr_names_new_resource != attr_names_old_resource or any(
            new_resource_dict[k] != old_resource_dict[k] for k in attr_names_new_resource
        )


class PairedResource:
    """
    Pairs an old and a new ResourceWithResourceSet for the same id. Offers methods to inspect the difference.
    """

    def __init__(
        self,
        new_resource: ResourceWithResourceSet,
        old_resource: Optional[ResourceWithResourceSet],
    ) -> None:
        self.new_resource = new_resource
        self.old_resource = old_resource

    def is_update(self) -> bool:
        """
        return true if new_resource is an update of old_resource: old_resource exists but is different form new_resource.
        """
        return self.new_resource.is_update(self.old_resource)

    def is_new_resource(self) -> bool:
        """
        return true if old_resource doesn't exist
        """
        return self.old_resource is None

    def resource_changed_resource_set(self) -> bool:
        """
        return true if the resource_set in new_resource and old_resource are not the same
        """
        assert self.old_resource is not None
        return self.new_resource.resource_set != self.old_resource.resource_set


class PartialUpdateMerger:
    """
    This class is used to merge the result of a partial compile with the previous resources and resource_sets
    """

    def __init__(
        self,
        partial_updates: Sequence[ResourceMinimal],
        resource_sets: Mapping[ResourceIdStr, Optional[str]],
        removed_resource_sets: Sequence[str],
        env: data.Environment,
    ) -> None:
        self.partial_updates = partial_updates
        self.resource_sets = resource_sets
        self.removed_resource_sets = removed_resource_sets
        self.env = env

    def pair_resources_partial_update_to_old_version(
        self, old_resources: Dict[ResourceIdStr, ResourceWithResourceSet]
    ) -> List[PairedResource]:
        """
        returns a list of paired resources

        :param old_resources: A dict with as Key an ResourceIdStr and as value a resource and its resource_set
        """
        paired_resources: List[PairedResource] = []
        for partial_update in self.partial_updates:
            key = Id.parse_id(partial_update.id).resource_str()
            resource_set = self.resource_sets.get(key)
            pair: PairedResource = PairedResource(
                new_resource=ResourceWithResourceSet(partial_update, resource_set), old_resource=None
            )
            if key in old_resources:
                pair.old_resource = ResourceWithResourceSet(old_resources[key].resource, old_resources[key].resource_set)
            paired_resources.append(pair)
        return paired_resources

    async def _get_latest_resources(
        self, *, connection: asyncpg.connection.Connection
    ) -> dict[ResourceIdStr, ResourceWithResourceSet]:
        """
        Makes a call to the DB to get the latest resources in the environment and return a dict
        where the keys are the Ids of the resources and the values are ResourceWithResourceSet.
        """
        old_data = await data.Resource.get_resources_in_latest_version(environment=self.env.id, connection=connection)
        old_resources: Dict[ResourceIdStr, ResourceWithResourceSet] = {}
        for res in old_data:
            resource: ResourceMinimal = ResourceMinimal(id=res.resource_version_id, **res.attributes)
            old_resources[res.resource_id] = ResourceWithResourceSet(resource, res.resource_set)
        return old_resources

    def _merge_resources(
        self, old_resources: Dict[ResourceIdStr, ResourceWithResourceSet], paired_resources: List[PairedResource]
    ) -> list[dict[str, object]]:
        """
        Merges the resources of the partial compile with the old resources. To do so it keeps the old resources that are not in
        the removed_resource_sets, that are in the shared resource_set and that are not being updated. It then adds the
        resources coming form the partial compile if they don't break any rule:
        - cannot move a resource to another resource set
        - cannot update resources without a resource set.
        """
        updated_resource_sets: Set[str] = set(
            res.new_resource.resource_set for res in paired_resources if not res.new_resource.is_shared_resource()
        )

        to_keep: Sequence[ResourceMinimal] = [
            r.resource.incremented_resource_version()
            for r in old_resources.values()
            if r.resource_set not in self.removed_resource_sets
            and (r.is_shared_resource() or r.resource_set not in updated_resource_sets)
        ]

        merged_resources: Dict[ResourceVersionIdStr, Dict[str, object]] = {r.id: r.dict() for r in to_keep}

        for paired_resource in paired_resources:
            new_resource = paired_resource.new_resource
            old_resource = paired_resource.old_resource
            assert (
                old_resource is None
                or Id.parse_id(old_resource.resource.id).resource_str() == Id.parse_id(new_resource.resource.id).resource_str()
            )
            if paired_resource.is_new_resource():
                merged_resources[new_resource.resource.id] = new_resource.resource.dict()
            else:
                if paired_resource.resource_changed_resource_set():
                    raise BadRequest(
                        f"A partial compile cannot migrate resource {new_resource.resource.id} to another resource set"
                    )
                if new_resource.is_shared_resource() and paired_resource.is_update():
                    raise BadRequest(
                        f"Resource ({new_resource.resource.id}) without a resource set cannot"
                        " be updated via a partial compile"
                    )
                else:
                    merged_resources[new_resource.resource.id] = new_resource.resource.dict()
        return list(merged_resources.values())

    def _merge_resource_sets(
        self, old_resource_sets: Dict[ResourceIdStr, Optional[str]], paired_resources: List[PairedResource]
    ) -> Dict[ResourceIdStr, Optional[str]]:
        updated_resource_sets: Set[str] = set(
            res.new_resource.resource_set for res in paired_resources if not res.new_resource.is_shared_resource()
        )
        changed_resource_sets: Set[str] = updated_resource_sets.union(self.removed_resource_sets)
        unchanged_resource_sets: Dict[ResourceIdStr, Optional[str]] = {
            k: v for k, v in old_resource_sets.items() if v not in changed_resource_sets
        }
        return {**unchanged_resource_sets, **self.resource_sets}

    async def apply_partial_on_latest(
        self, *, connection: asyncpg.connection.Connection
    ) -> tuple[list[dict[str, object]], dict[ResourceIdStr, Optional[str]]]:
        """
        Applies the partial model's resources on the current latest version. The caller should acquire appropriate locks on the
        database connection as defined in the put_partial method definition.

        :param connection: The database connection to use to determine the latest version. Appropriate locks are assumed to be
            acquired.
        :return: A tuple of the model version, the resources and the resource sets
        """
        old_resources = await self._get_latest_resources(connection=connection)

        old_resource_sets: Dict[ResourceIdStr, Optional[str]] = {
            res_id: res.resource_set for res_id, res in old_resources.items()
        }

        paired_resources = self.pair_resources_partial_update_to_old_version(old_resources)
        new_resources = self._merge_resources(old_resources, paired_resources)
        new_resource_sets = self._merge_resource_sets(old_resource_sets, paired_resources)
        return new_resources, new_resource_sets


class OrchestrationService(protocol.ServerSlice):
    """Resource Manager service"""

    agentmanager_service: "AgentManager"
    autostarted_agent_manager: AutostartedAgentManager
    resource_service: ResourceService

    def __init__(self) -> None:
        super(OrchestrationService, self).__init__(SLICE_ORCHESTRATION)

    def get_dependencies(self) -> List[str]:
        return [SLICE_RESOURCE, SLICE_AGENT_MANAGER, SLICE_DATABASE]

    def get_depended_by(self) -> List[str]:
        return [SLICE_TRANSPORT]

    async def prestart(self, server: protocol.Server) -> None:
        await super().prestart(server)
        self.agentmanager_service = cast("AgentManager", server.get_slice(SLICE_AGENT_MANAGER))
        self.autostarted_agent_manager = cast(AutostartedAgentManager, server.get_slice(SLICE_AUTOSTARTED_AGENT_MANAGER))
        self.resource_service = cast(ResourceService, server.get_slice(SLICE_RESOURCE))

    async def start(self) -> None:
        self.schedule(self._purge_versions, opt.server_purge_version_interval.get())
        self.add_background_task(self._purge_versions())
        await super().start()

    async def _purge_versions(self) -> None:
        """
        Purge versions from the database
        """
        # TODO: move to data and use queries for delete
        envs = await data.Environment.get_list()
        for env_item in envs:
            # get available versions
            n_versions = await env_item.get(AVAILABLE_VERSIONS_TO_KEEP)
            versions = await data.ConfigurationModel.get_list(environment=env_item.id)
            if len(versions) > n_versions:
                LOGGER.info("Removing %s available versions from environment %s", len(versions) - n_versions, env_item.id)
                version_dict = {x.version: x for x in versions}
                delete_list = sorted(version_dict.keys())
                delete_list = delete_list[:-n_versions]

                for v in delete_list:
                    await version_dict[v].delete_cascade()

    @handle(methods.list_versions, env="tid")
    async def list_version(self, env: data.Environment, start: Optional[int] = None, limit: Optional[int] = None) -> Apireturn:
        if (start is None and limit is not None) or (limit is None and start is not None):
            raise ServerError("Start and limit should always be set together.")

        if start is None or limit is None:
            start = 0
            limit = data.APILIMIT

        if limit > APILIMIT:
            raise BadRequest(f"limit parameter can not exceed {APILIMIT}, got {limit}.")

        models = await data.ConfigurationModel.get_versions(env.id, start, limit)
        count = len(models)

        d = {
            "versions": models,
            "start": start,
            "limit": limit,
            "count": count,
        }

        return 200, d

    @handle(methods.get_version, version_id="id", env="tid")
    async def get_version(
        self,
        env: data.Environment,
        version_id: int,
        include_logs: Optional[bool] = None,
        log_filter: Optional[str] = None,
        limit: Optional[int] = 0,
    ) -> Apireturn:
        version = await data.ConfigurationModel.get_version(env.id, version_id)
        if version is None:
            return 404, {"message": "The given configuration model does not exist yet."}

        resources = await data.Resource.get_resources_for_version(env.id, version_id, no_obj=True)
        if resources is None:
            return 404, {"message": "The given configuration model does not exist yet."}

        if limit is None:
            limit = APILIMIT
        elif limit > APILIMIT:
            raise BadRequest(
                f"limit parameter can not exceed {APILIMIT}, got {limit}."
                f" To retrieve more entries, use /api/v2/resource_actions"
            )

        resources_out: List[JsonType] = []
        d = {"model": version, "resources": resources_out}
        resource_action_lookup: Dict[ResourceVersionIdStr, List[data.ResourceAction]] = {}

        for res_dict in resources:
            resources_out.append(res_dict)
            if bool(include_logs):
                actions: List[data.ResourceAction] = []
                res_dict["actions"] = actions
                resource_action_lookup[res_dict["resource_version_id"]] = actions

        if include_logs:
            # get all logs, unsorted
            all_logs = await data.ResourceAction.get_logs_for_version(env.id, version_id, log_filter, limit)
            for log in all_logs:
                for resource_version_id in log.resource_version_ids:
                    resource_action_lookup[resource_version_id].append(log)

        d["unknowns"] = await data.UnknownParameter.get_list(environment=env.id, version=version_id)

        return 200, d

    @handle(methods.delete_version, version_id="id", env="tid")
    async def delete_version(self, env: data.Environment, version_id: int) -> Apireturn:
        version = await data.ConfigurationModel.get_version(env.id, version_id)
        if version is None:
            return 404, {"message": "The given configuration model does not exist yet."}

        await version.delete_cascade()
        return 200

    @handle(methods_v2.reserve_version, env="tid")
    async def reserve_version(self, env: data.Environment) -> int:
        return await env.get_next_version()

    async def _put_version(
        self,
        env: data.Environment,
        version: int,
        resources: List[JsonType],
        resource_state: Dict[ResourceIdStr, const.ResourceState],
        unknowns: List[Dict[str, PrimitiveTypes]],
        version_info: Optional[JsonType] = None,
        resource_sets: Optional[Dict[ResourceIdStr, Optional[str]]] = None,
        *,
        connection: asyncpg.connection.Connection
    ) -> Apireturn:
        """
        :param resources: a list of serialized resources
        :param unknowns: dict with the following structure
        {
         "resource": ResourceIdStr,
         "parameter": str,
         "source": str
         }
        :param version_info:
        :return:
        """

        if version > env.last_version:
            raise BadRequest(
                f"The version number used is {version} "
                f"which is higher than the last outstanding reservation {env.last_version}"
            )
        if version <= 0:
            raise BadRequest(f"The version number used ({version}) is not positive")

        for r in resources:
            resource = Id.parse_id(r["id"])
            if resource.get_version() != version:
                raise BadRequest(
                    f"The resource version of resource {r['id']} does not match the version argument (version: {version})"
                )

        if not resource_sets:
            resource_sets = {}

        for res_set in resource_sets.keys():
            try:
                Id.parse_id(res_set)
            except Exception as e:
                raise BadRequest("Invalid resource id in resource set: %s" % str(e))

        started = datetime.datetime.now().astimezone()

        agents = set()
        # lookup for all RV's, lookup by resource id
        rv_dict: Dict[ResourceIdStr, data.Resource] = {}
        # reverse dependency tree, Resource.provides [:] -- Resource.requires as resource_id
        provides_tree: Dict[str, List[str]] = defaultdict(lambda: [])
        # list of all resources which have a cross agent dependency, as a tuple, (dependant,requires)
        cross_agent_dep = []
        # list of all resources which are undeployable
        undeployable: List[data.Resource] = []

        resource_objects = []
        resource_version_ids = []
        for res_dict in resources:
            res_obj = data.Resource.new(env.id, res_dict["id"])
            if res_obj.resource_id in resource_state:
                res_obj.status = const.ResourceState[resource_state[res_obj.resource_id]]
                if res_obj.status in const.UNDEPLOYABLE_STATES:
                    undeployable.append(res_obj)
            if res_obj.resource_id in resource_sets:
                res_obj.resource_set = resource_sets[res_obj.resource_id]

            # collect all agents
            agents.add(res_obj.agent)

            attributes = {}
            for field, value in res_dict.items():
                if field != "id":
                    attributes[field] = value

            res_obj.attributes = attributes
            resource_objects.append(res_obj)
            resource_version_ids.append(res_obj.resource_version_id)

            rv_dict[res_obj.resource_id] = res_obj

            # find cross agent dependencies
            agent = res_obj.agent
            resc_id = res_obj.resource_id
            if "requires" not in attributes:
                LOGGER.warning("Received resource without requires attribute (%s)" % res_obj.resource_id)
            else:
                for req in attributes["requires"]:
                    rid = Id.parse_id(req)
                    provides_tree[rid.resource_str()].append(resc_id)
                    if rid.get_agent_name() != agent:
                        # it is a CAD
                        cross_agent_dep.append((res_obj, rid))
        resource_ids = {res.resource_id for res in resource_objects}
        superfluous_ids = set(resource_sets.keys()) - resource_ids
        if superfluous_ids:
            raise BadRequest(
                "The following resource ids provided in the resource_sets parameter are not present "
                f"in the resources list: {', '.join(superfluous_ids)}"
            )
        requires_ids = set(provides_tree.keys())
        if not requires_ids.issubset(resource_ids):
            raise BadRequest(
                "The model should have a dependency graph that is closed and no dangling dependencies:"
                f" {requires_ids-resource_ids}"
            )
        # hook up all CADs
        for f, t in cross_agent_dep:
            res_obj = rv_dict[t.resource_str()]
            res_obj.provides.append(f.resource_version_id)

        # detect failed compiles
        def safe_get(input: object, key: str, default: object) -> object:
            if not isinstance(input, dict):
                return default
            if key not in input:
                return default
            return input[key]

        metadata: object = safe_get(version_info, const.EXPORT_META_DATA, {})
        compile_state = safe_get(metadata, const.META_DATA_COMPILE_STATE, "")
        failed = compile_state == const.Compilestate.failed

        resources_to_purge: List[data.Resource] = []
        if not failed and (await env.get(PURGE_ON_DELETE)):
            # search for deleted resources (purge_on_delete)
            resources_to_purge = await data.Resource.get_deleted_resources(
                env.id, version, list(rv_dict.keys()), connection=connection
            )

            previous_requires = {}
            for res in resources_to_purge:
                LOGGER.warning("Purging %s, purged resource based on %s" % (res.resource_id, res.resource_version_id))

                attributes = res.attributes.copy()
                attributes["purged"] = True
                attributes["requires"] = []
                res_obj = data.Resource.new(
                    env.id,
                    resource_version_id=ResourceVersionIdStr("%s,v=%s" % (res.resource_id, version)),
                    attributes=attributes,
                )
                resource_objects.append(res_obj)

                previous_requires[res_obj.resource_id] = res.attributes["requires"]
                resource_version_ids.append(res_obj.resource_version_id)
                agents.add(res_obj.agent)
                rv_dict[res_obj.resource_id] = res_obj

            # invert dependencies on purges
            for res_id, requires in previous_requires.items():
                res_obj = rv_dict[res_id]
                for require in requires:
                    req_id = Id.parse_id(require)

                    if req_id.resource_str() in rv_dict:
                        req_res = rv_dict[req_id.resource_str()]

                        req_res.attributes["requires"].append(res_obj.resource_version_id)
                        res_obj.provides.append(req_res.resource_version_id)

        undeployable_ids: List[str] = [res.resource_id for res in undeployable]
        # get skipped for undeployable
        work = list(undeployable_ids)
        skippeable: Set[str] = set()
        while len(work) > 0:
            current = work.pop()
            if current in skippeable:
                continue
            skippeable.add(current)
            work.extend(provides_tree[current])

        skip_list = sorted(list(skippeable - set(undeployable_ids)))

        try:
            cm = data.ConfigurationModel(
                environment=env.id,
                version=version,
                date=datetime.datetime.now().astimezone(),
                total=len(resources),
                version_info=version_info,
                undeployable=undeployable_ids,
                skipped_for_undeployable=skip_list,
            )
            await cm.insert(connection=connection)
        except asyncpg.exceptions.UniqueViolationError:
            raise ServerError("The given version is already defined. Versions should be unique.")

        await data.Resource.insert_many(resource_objects, connection=connection)
        await cm.update_fields(total=cm.total + len(resources_to_purge), connection=connection)

        for uk in unknowns:
            if "resource" not in uk:
                uk["resource"] = ""

            if "metadata" not in uk:
                uk["metadata"] = {}

            up = data.UnknownParameter(
                resource_id=uk["resource"],
                name=uk["parameter"],
                source=uk["source"],
                environment=env.id,
                version=version,
                metadata=uk["metadata"],
            )
            await up.insert(connection=connection)

        for agent in agents:
            await self.agentmanager_service.ensure_agent_registered(env, agent, connection=connection)

        # Don't log ResourceActions without resource_version_ids, because
        # no API call exists to retrieve them.
        if resource_version_ids:
            now = datetime.datetime.now().astimezone()
            log_line = data.LogLine.log(logging.INFO, "Successfully stored version %(version)d", version=version)
            self.resource_service.log_resource_action(
                env.id, resource_version_ids, logging.INFO, now, log_line.msg
            )
            ra = data.ResourceAction(
                environment=env.id,
                version=version,
                resource_version_ids=resource_version_ids,
                action_id=uuid.uuid4(),
                action=const.ResourceAction.store,
                started=started,
                finished=now,
                messages=[log_line],
            )
            await ra.insert(connection=connection)

        LOGGER.debug("Successfully stored version %d", version)

        self.resource_service.clear_env_cache(env)

        auto_deploy = await env.get(data.AUTO_DEPLOY, connection=connection)
        if auto_deploy:
            LOGGER.debug("Auto deploying version %d", version)
            push_on_auto_deploy = cast(bool, await env.get(data.PUSH_ON_AUTO_DEPLOY, connection=connection))
            agent_trigger_method_on_autodeploy = cast(
                str, await env.get(data.AGENT_TRIGGER_METHOD_ON_AUTO_DEPLOY, connection=connection)
            )
            agent_trigger_method_on_autodeploy = const.AgentTriggerMethod[agent_trigger_method_on_autodeploy]
            await self.release_version(
                env, version, push_on_auto_deploy, agent_trigger_method_on_autodeploy, connection=connection
            )

        return 200

    @handle(methods.put_version, env="tid")
    async def put_version(
        self,
        env: data.Environment,
        version: int,
        resources: List[JsonType],
        resource_state: Dict[ResourceIdStr, const.ResourceState],
        unknowns: List[Dict[str, PrimitiveTypes]],
        version_info: JsonType,
        compiler_version: Optional[str] = None,
        resource_sets: Optional[Dict[ResourceIdStr, Optional[str]]] = None,
    ) -> Apireturn:
        if not compiler_version:
            raise BadRequest("Older compiler versions are no longer supported, please update your compiler")

        async with data.Resource.get_connection() as con:
            async with con.transaction():
                # Acquire a lock that conflicts with the lock acquired by put_partial.
                await data.Resource.lock_table(data.TableLockMode.ROW_EXCLUSIVE, connection=con)
                return await self._put_version(
                    env, version, resources, resource_state, unknowns, version_info, resource_sets, connection=con
                )

    @handle(methods_v2.put_partial, env="tid")
    async def put_partial(
        self,
        env: data.Environment,
        resources: object,
        resource_state: Optional[Dict[ResourceIdStr, ResourceState]] = None,
        unknowns: Optional[List[Dict[str, PrimitiveTypes]]] = None,
        version_info: Optional[JsonType] = None,
        resource_sets: Optional[Dict[ResourceIdStr, Optional[str]]] = None,
        removed_resource_sets: Optional[List[str]] = None,
    ) -> None:
        if resource_state is None:
            resource_state = {}
        if unknowns is None:
            unknowns = []
        if resource_sets is None:
            resource_sets = {}
        if removed_resource_sets is None:
            removed_resource_sets = []
        try:
            resources = pydantic.parse_obj_as(List[ResourceMinimal], resources)
        except pydantic.ValidationError:
            raise BadRequest(
                "Type validation failed for resources argument. "
                f"Expected an argument of type List[Dict[str, Any]] but received {resources}"
            )

<<<<<<< HEAD
        async with data.Resource.get_connection() as con:
            async with con.transaction():
                # Acquire a lock that conflicts with itself and with the lock acquired by put_version.
                await data.Resource.lock_table(data.TableLockMode.SHARE_ROW_EXCLUSIVE, connection=con)

                # Only request a new version once the resource lock has been acquired to prevent races between two
                # put_partial calls: this way the requested version will never be made stale by another call between now and
                # when we store the resources.
                # For this call, treat the lock as a plain Python lock: request the new version outside of the transaction so
                # as not to block new version requests on code paths other than this one. Being more strict does not
                # provide stronger gaurantees because a specific type of race, where put_partial is called in
                # the window between reserve_version and put_version, is unavoidable due to the two-part nature of
                # put_version (see put_partial docstring and #4416).
                version: int = await env.get_next_version()
                for r in resources:
                    resource = Id.parse_id(r["id"])
                    if resource.get_version() != 0:
                        raise BadRequest(
                            "Resources for partial export should not contain version information"
                        )
                    resource.set_version(version)

                merger = PartialUpdateMerger(resources, resource_sets, removed_resource_sets, env)
                merged_resources, merged_resource_sets = await merger.apply_partial_on_latest(connection=con)

                await self._put_version(
                    env,
                    version,
                    merged_resources,
                    resource_state,
                    unknowns,
                    version_info,
                    merged_resource_sets,
                    connection=con,
                )
=======
        intersection: set[str] = set(resource_sets.values()).intersection(set(removed_resource_sets))
        if intersection:
            raise BadRequest(
                "Following resource sets are present in the removed resource sets and in the resources that are exported: "
                f"{intersection}"
            )

        merger = PartialUpdateMerger(resources, resource_sets, removed_resource_sets, env)
        merged_resources, merged_resource_sets = await merger.merge_partial_with_old()
        await self._put_version(
            env,
            version,
            merged_resources,
            resource_state,
            unknowns,
            version_info,
            merged_resource_sets,
        )
>>>>>>> 47d26e6a

    @handle(methods.release_version, version_id="id", env="tid")
    async def release_version(
        self,
        env: data.Environment,
        version_id: int,
        push: bool,
        agent_trigger_method: Optional[const.AgentTriggerMethod] = None,
        *,
        connection: Optional[asyncpg.connection.Connection] = None,
    ) -> Apireturn:
        model = await data.ConfigurationModel.get_version(env.id, version_id, connection=connection)
        if model is None:
            return 404, {"message": "The request version does not exist."}

        await model.update_fields(released=True, result=const.VersionState.deploying, connection=connection)

        if model.total == 0:
            await model.mark_done(connection=connection)
            return 200, {"model": model}

        # Already mark undeployable resources as deployed to create a better UX (change the version counters)
        undep = await model.get_undeployable()
        undep_ids = [ResourceVersionIdStr(rid + ",v=%s" % version_id) for rid in undep]

        now = datetime.datetime.now().astimezone()

        # not checking error conditions
        await self.resource_service.resource_action_update(
            env,
            undep_ids,
            action_id=uuid.uuid4(),
            started=now,
            finished=now,
            status=const.ResourceState.undefined,
            action=const.ResourceAction.deploy,
            changes={},
            messages=[],
            change=const.Change.nochange,
            send_events=False,
            connection=connection,
        )

        skippable = await model.get_skipped_for_undeployable()
        skippable_ids = [ResourceVersionIdStr(rid + ",v=%s" % version_id) for rid in skippable]
        # not checking error conditions
        await self.resource_service.resource_action_update(
            env,
            skippable_ids,
            action_id=uuid.uuid4(),
            started=now,
            finished=now,
            status=const.ResourceState.skipped_for_undefined,
            action=const.ResourceAction.deploy,
            changes={},
            messages=[],
            change=const.Change.nochange,
            send_events=False,
            connection=connection,
        )

        if push:
            # fetch all resource in this cm and create a list of distinct agents
            agents = await data.ConfigurationModel.get_agents(env.id, version_id, connection=connection)
            await self.autostarted_agent_manager._ensure_agents(env, agents)

            for agent in agents:
                client = self.agentmanager_service.get_agent_client(env.id, agent)
                if client is not None:
                    if not agent_trigger_method:
                        env_agent_trigger_method = await env.get(ENVIRONMENT_AGENT_TRIGGER_METHOD, connection=connection)
                        incremental_deploy = env_agent_trigger_method == const.AgentTriggerMethod.push_incremental_deploy
                    else:
                        incremental_deploy = agent_trigger_method is const.AgentTriggerMethod.push_incremental_deploy
                    self.add_background_task(client.trigger(env.id, agent, incremental_deploy))
                else:
                    LOGGER.warning("Agent %s from model %s in env %s is not available for a deploy", agent, version_id, env.id)

        return 200, {"model": model}

    @handle(methods.deploy, env="tid")
    async def deploy(
        self,
        env: data.Environment,
        agent_trigger_method: const.AgentTriggerMethod = const.AgentTriggerMethod.push_full_deploy,
        agents: Optional[List[str]] = None,
    ) -> Apireturn:
        warnings = []

        # get latest version
        version_id = await data.ConfigurationModel.get_version_nr_latest_version(env.id)
        if version_id is None:
            return 404, {"message": "No version available"}

        # filter agents
        allagents = await data.ConfigurationModel.get_agents(env.id, version_id)
        if agents is not None:
            required = set(agents)
            present = set(allagents)
            allagents = list(required.intersection(present))
            notfound = required - present
            if notfound:
                warnings.append(
                    "Model version %d does not contain agents named [%s]" % (version_id, ",".join(sorted(list(notfound))))
                )

        if not allagents:
            return attach_warnings(404, {"message": "No agent could be reached"}, warnings)

        present = set()
        absent = set()

        await self.autostarted_agent_manager._ensure_agents(env, allagents)

        for agent in allagents:
            client = self.agentmanager_service.get_agent_client(env.id, agent)
            if client is not None:
                incremental_deploy = agent_trigger_method is const.AgentTriggerMethod.push_incremental_deploy
                self.add_background_task(client.trigger(env.id, agent, incremental_deploy))
                present.add(agent)
            else:
                absent.add(agent)

        if absent:
            warnings.append("Could not reach agents named [%s]" % ",".join(sorted(list(absent))))

        if not present:
            return attach_warnings(404, {"message": "No agent could be reached"}, warnings)

        return attach_warnings(200, {"agents": sorted(list(present))}, warnings)

    @handle(methods_v2.list_desired_state_versions, env="tid")
    async def desired_state_version_list(
        self,
        env: data.Environment,
        limit: Optional[int] = None,
        start: Optional[int] = None,
        end: Optional[int] = None,
        filter: Optional[Dict[str, List[str]]] = None,
        sort: str = "version.desc",
    ) -> ReturnValue[List[DesiredStateVersion]]:
        if limit is None:
            limit = APILIMIT
        elif limit > APILIMIT:
            raise BadRequest(f"limit parameter can not exceed {APILIMIT}, got {limit}.")

        query: Dict[str, Tuple[QueryType, object]] = {}
        if filter:
            try:
                query.update(DesiredStateVersionFilterValidator().process_filters(filter))
            except InvalidFilter as e:
                raise BadRequest(e.message) from e
        try:
            resource_order = DesiredStateVersionOrder.parse_from_string(sort)
        except InvalidSort as e:
            raise BadRequest(e.message) from e
        try:
            dtos = await data.ConfigurationModel.get_desired_state_versions(
                database_order=resource_order,
                limit=limit,
                environment=env.id,
                start=start,
                end=end,
                connection=None,
                **query,
            )
        except (data.InvalidQueryParameter, data.InvalidFieldNameException) as e:
            raise BadRequest(e.message)

        paging_handler = DesiredStateVersionPagingHandler(DesiredStateVersionPagingCountsProvider())
        metadata = await paging_handler.prepare_paging_metadata(
            QueryIdentifier(environment=env.id), dtos, query, limit, resource_order
        )
        links = await paging_handler.prepare_paging_links(
            dtos,
            filter,
            resource_order,
            limit,
            start=start,
            end=end,
            first_id=None,
            last_id=None,
            has_next=metadata.after > 0,
            has_prev=metadata.before > 0,
        )

        return ReturnValueWithMeta(response=dtos, links=links if links else {}, metadata=vars(metadata))

    @handle(methods_v2.promote_desired_state_version, env="tid")
    async def promote_desired_state_version(
        self,
        env: data.Environment,
        version: int,
        trigger_method: Optional[PromoteTriggerMethod] = None,
    ) -> None:
        if trigger_method == PromoteTriggerMethod.push_incremental_deploy:
            push = True
            agent_trigger_method = const.AgentTriggerMethod.push_incremental_deploy
        elif trigger_method == PromoteTriggerMethod.push_full_deploy:
            push = True
            agent_trigger_method = const.AgentTriggerMethod.push_full_deploy
        elif trigger_method == PromoteTriggerMethod.no_push:
            push = False
            agent_trigger_method = None
        else:
            push = True
            agent_trigger_method = None

        status_code, result = await self.release_version(
            env, version_id=version, push=push, agent_trigger_method=agent_trigger_method
        )
        if status_code != 200:
            raise BaseHttpException(status_code, result["message"])

    @handle(methods_v2.get_diff_of_versions, env="tid")
    async def get_diff_of_versions(
        self,
        env: data.Environment,
        from_version: int,
        to_version: int,
    ) -> List[ResourceDiff]:
        await self._validate_version_parameters(env.id, from_version, to_version)

        from_version_resources = await data.Resource.get_list(environment=env.id, model=from_version)
        to_version_resources = await data.Resource.get_list(environment=env.id, model=to_version)

        from_state = diff.Version(self.convert_resources(from_version_resources))
        to_state = diff.Version(self.convert_resources(to_version_resources))

        version_diff = to_state.generate_diff(from_state)

        return version_diff

    def convert_resources(self, resources: List[data.Resource]) -> Dict[ResourceIdStr, diff.Resource]:
        return {res.resource_id: diff.Resource(resource_id=res.resource_id, attributes=res.attributes) for res in resources}

    async def _validate_version_parameters(self, env: uuid.UUID, first_version: int, other_version: int) -> None:
        if first_version >= other_version:
            raise BadRequest(
                f"Invalid version parameters: ({first_version}, {other_version}). "
                "The second version number should be strictly greater than the first"
            )
        await self._check_version_exists(env, first_version)
        await self._check_version_exists(env, other_version)

    async def _check_version_exists(self, env: uuid.UUID, version: int) -> None:
        version_object = await data.ConfigurationModel.get_version(env, version)
        if not version_object:
            raise NotFound(f"Version {version} not found")<|MERGE_RESOLUTION|>--- conflicted
+++ resolved
@@ -694,7 +694,13 @@
                 f"Expected an argument of type List[Dict[str, Any]] but received {resources}"
             )
 
-<<<<<<< HEAD
+        intersection: set[str] = set(resource_sets.values()).intersection(set(removed_resource_sets))
+        if intersection:
+            raise BadRequest(
+                "Following resource sets are present in the removed resource sets and in the resources that are exported: "
+                f"{intersection}"
+            )
+
         async with data.Resource.get_connection() as con:
             async with con.transaction():
                 # Acquire a lock that conflicts with itself and with the lock acquired by put_version.
@@ -730,26 +736,6 @@
                     merged_resource_sets,
                     connection=con,
                 )
-=======
-        intersection: set[str] = set(resource_sets.values()).intersection(set(removed_resource_sets))
-        if intersection:
-            raise BadRequest(
-                "Following resource sets are present in the removed resource sets and in the resources that are exported: "
-                f"{intersection}"
-            )
-
-        merger = PartialUpdateMerger(resources, resource_sets, removed_resource_sets, env)
-        merged_resources, merged_resource_sets = await merger.merge_partial_with_old()
-        await self._put_version(
-            env,
-            version,
-            merged_resources,
-            resource_state,
-            unknowns,
-            version_info,
-            merged_resource_sets,
-        )
->>>>>>> 47d26e6a
 
     @handle(methods.release_version, version_id="id", env="tid")
     async def release_version(
