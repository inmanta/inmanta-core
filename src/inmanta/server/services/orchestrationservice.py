"""
Copyright 2023 Inmanta

Licensed under the Apache License, Version 2.0 (the "License");
you may not use this file except in compliance with the License.
You may obtain a copy of the License at

    http://www.apache.org/licenses/LICENSE-2.0

Unless required by applicable law or agreed to in writing, software
distributed under the License is distributed on an "AS IS" BASIS,
WITHOUT WARRANTIES OR CONDITIONS OF ANY KIND, either express or implied.
See the License for the specific language governing permissions and
limitations under the License.

Contact: code@inmanta.com
"""

import datetime
import logging
import uuid
from collections import abc, defaultdict
from collections.abc import Mapping, Sequence
from typing import Literal, Optional, cast

import asyncpg
import asyncpg.connection
import asyncpg.exceptions
import pydantic

import inmanta.exceptions
import inmanta.util
from inmanta import const, data, tracing
from inmanta.const import ResourceState
from inmanta.data import APILIMIT, AVAILABLE_VERSIONS_TO_KEEP, InvalidSort, ResourcePersistentState, RowLockMode
from inmanta.data.dataview import DesiredStateVersionView
from inmanta.data.model import AgentName, DesiredStateVersion
from inmanta.data.model import InmantaModule as InmantaModuleDTO
from inmanta.data.model import (
    InmantaModuleName,
    InmantaModuleVersion,
    PipConfig,
    PromoteTriggerMethod,
    ResourceDiff,
    ResourceMinimal,
    SchedulerStatusReport,
)
from inmanta.data.sqlalchemy import AgentModules, InmantaModule
from inmanta.protocol import handle, methods, methods_v2
from inmanta.protocol.common import ReturnValue, attach_warnings
from inmanta.protocol.exceptions import BadRequest, BaseHttpException, Conflict, NotFound, ServerError
from inmanta.resources import Id
from inmanta.server import (
    SLICE_AGENT_MANAGER,
    SLICE_AUTOSTARTED_AGENT_MANAGER,
    SLICE_DATABASE,
    SLICE_ORCHESTRATION,
    SLICE_RESOURCE,
    SLICE_TRANSPORT,
    agentmanager,
)
from inmanta.server import config as opt
from inmanta.server import diff, protocol
from inmanta.server.services import resourceservice
from inmanta.server.validate_filter import InvalidFilter
from inmanta.types import Apireturn, JsonType, PrimitiveTypes, ResourceIdStr, ResourceVersionIdStr, ReturnTupple

LOGGER = logging.getLogger(__name__)
PLOGGER = logging.getLogger("performance")


PERFORM_CLEANUP: bool = True
# Kill switch for cleanup, for use when working with historical data


def get_printable_name_for_resource_set(native: str | None) -> str:
    if native is None:
        return "<SHARED>"
    return native


class CrossResourceSetDependencyError(Exception):
    def __init__(self, resource_id1: ResourceIdStr, resource_id2: ResourceIdStr) -> None:
        """
        Raised when a cross-resource set dependency was detected between the resource with id
        resource_id1 and resource_id2.
        """
        self.resource_id1 = resource_id1
        self.resource_id2 = resource_id2
        super().__init__(self.get_error_message())

    def get_error_message(self) -> str:
        return (
            f"A dependency exists between resources {self.resource_id1} and {self.resource_id2}, but they belong to"
            f" different resource sets."
        )


class ResourceSetValidator:
    def __init__(self, resources: abc.Set[data.Resource]) -> None:
        self.resources = resources
        self.rid_to_resource_set = {res.resource_id: res.resource_set for res in self.resources}

    def _is_cross_resource_set_dependency(self, res: data.Resource, rid_dependency: ResourceIdStr) -> bool:
        """
        Return True iff the dependency between resource res and the resource with id rid_dependency is a cross-resource set
        dependency.
        """
        if res.resource_set is None:
            # Resource is in shared resource set.
            return False
        if rid_dependency not in self.rid_to_resource_set:
            # A partial compile was done and we have a dependency on a resource in another resource set
            # that is not part of the partial compile.
            return True
        resource_set_dep = self.rid_to_resource_set[rid_dependency]
        if resource_set_dep is None:
            # Dependency towards shared resource set.
            return False
        return res.resource_set != resource_set_dep

    def ensure_no_cross_resource_set_dependencies(self) -> None:
        """
        This method raises a CrossResourceSetDependencyError when a resource in self.resources that belongs to a non-shared
        resource set has a dependency (requires/provides) on another resource that belongs to a different non-shared resource
        set.
        """
        for res in self.resources:
            # It's sufficient to only check the requires relationship. The provides
            # relationship is always a subset of the reverse relationship (provides relationship).
            # The provides relationship only contains the cross-agent dependencies.
            for req in res.get_requires():
                if self._is_cross_resource_set_dependency(res, req):
                    raise CrossResourceSetDependencyError(res.resource_id, req)

    def has_cross_resource_set_dependency(self) -> bool:
        """
        Return True iff a cross resource set dependency exists between the resources in self.resources.
        """
        try:
            self.ensure_no_cross_resource_set_dependencies()
        except CrossResourceSetDependencyError:
            return True
        else:
            return False


class PartialUpdateMerger:
    """
    Class that contains the functionality to merge the shared resources and resources, present in a resource set that is updated
    by the partial compile, together with the resources from the corresponding resources sets in the old version of the model.
    """

    def __init__(
        self,
        env_id: uuid.UUID,
        base_version: int,
        version: int,
        rids_in_partial_compile: abc.Set[ResourceIdStr],
        updated_resource_sets: abc.Set[str],
        deleted_resource_sets: abc.Set[str],
        updated_and_shared_resources_old: abc.Mapping[ResourceIdStr, data.Resource],
        rids_deleted_resource_sets: abc.Set[ResourceIdStr],
    ) -> None:
        """
        :param env_id: The id of the environment for which a partial compile is being done.
        :param base_version: The source version on which the partial compile in based.
        :param version: The version of the new configuration model created by this partial compile.
        :param rids_in_partial_compile: The ids of the resource that are part of the partial compile.
        :param updated_resource_sets: The names of the resource sets that are updated by the partial compile.
        :param deleted_resource_sets: The names of the resource sets that are deleted by the partial compile.
        :param updated_and_shared_resources_old: A dictionary that contains all the resources in base_version that belong
                                                 to a resource set in updated_resource_sets or to the shared resource set.
        :param rids_deleted_resource_sets: The ids of the resources that are in the base_version and that are deleted by this
                                           partial compile.
        """
        self.env_id = env_id
        self.base_version = base_version
        self.version = version
        self.rids_in_partial_compile = rids_in_partial_compile
        self.updated_resource_sets = updated_resource_sets
        self.deleted_resource_sets = deleted_resource_sets
        self.modified_resource_sets = updated_resource_sets | deleted_resource_sets
        self.updated_and_shared_resources_old = updated_and_shared_resources_old
        self.non_shared_resources_in_partial_update_old: abc.Mapping[ResourceIdStr, data.Resource] = {
            rid: r for rid, r in self.updated_and_shared_resources_old.items() if r.resource_set is not None
        }
        self.shared_resources_old: abc.Mapping[ResourceIdStr, data.Resource] = {
            rid: r for rid, r in self.updated_and_shared_resources_old.items() if r.resource_set is None
        }
        self.rids_deleted_resource_sets = rids_deleted_resource_sets

    @classmethod
    async def create(
        cls,
        env_id: uuid.UUID,
        base_version: int,
        version: int,
        rids_in_partial_compile: abc.Set[ResourceIdStr],
        updated_resource_sets: abc.Set[str],
        deleted_resource_sets: abc.Set[str],
        connection: Optional[asyncpg.connection.Connection] = None,
    ) -> "PartialUpdateMerger":
        """
        A replacement constructor method for this class. This method is used to work around the limitation that no async
        calls can be done in a constructor. See docstring real constructor for meaning of arguments.
        """
        updated_and_shared_resources_old: abc.Mapping[ResourceIdStr, data.Resource] = (
            await data.Resource.get_resources_in_resource_sets(
                environment=env_id,
                version=base_version,
                resource_sets=updated_resource_sets,
                include_shared_resources=True,
                connection=connection,
            )
        )
        rids_deleted_resource_sets: abc.Set[ResourceIdStr] = {
            rid
            for rid in (
                await data.Resource.get_resources_in_resource_sets(
                    environment=env_id,
                    version=base_version,
                    resource_sets=deleted_resource_sets,
                    connection=connection,
                )
            ).keys()
        }
        return PartialUpdateMerger(
            env_id,
            base_version,
            version,
            rids_in_partial_compile,
            updated_resource_sets,
            deleted_resource_sets,
            updated_and_shared_resources_old,
            rids_deleted_resource_sets,
        )

    def merge_updated_and_shared_resources(
        self, updated_and_shared_resources: abc.Sequence[data.Resource]
    ) -> dict[ResourceIdStr, data.Resource]:
        """
         Separates named resource sets from the shared resource set and expands the shared set with the shared resources in
         the previous model version.

        :param updated_and_shared_resources: The resources that are part of the partial compile.
        :returns: The subset of resources in the new version of the configuration model that belong to the shared resource set
                  or a resource set that is updated by this partial compile.
        """
        shared_resources = {r.resource_id: r for r in updated_and_shared_resources if r.resource_set is None}
        updated_resources = {r.resource_id: r for r in updated_and_shared_resources if r.resource_set is not None}
        shared_resources_merged = {r.resource_id: r for r in self._merge_shared_resources(shared_resources)}
        # Updated go last, so that in case of overlap, we get the updated one
        # Validation on move is done later
        result = {**shared_resources_merged, **updated_resources}
        self._validate_constraints(result)
        return result

    def _validate_constraints(self, new_updated_and_shared_resources: abc.Mapping[ResourceIdStr, data.Resource]) -> None:
        """
        Validate whether the new updated and shared resources that results from the merging the old version of the model
        with resources of the partial compile, are compliant with the constraints of a partial compile.

        :param new_updated_and_shared_resources: The resources that have to be validated.
        """
        for res_id, res in new_updated_and_shared_resources.items():
            if res.resource_id not in self.updated_and_shared_resources_old:
                continue
            matching_resource_old_model = self.updated_and_shared_resources_old[res.resource_id]

            if (
                res.resource_set != matching_resource_old_model.resource_set
                and matching_resource_old_model.resource_set not in self.modified_resource_sets
            ):
                # We can't move resource
                # Unless between resource sets we are updating
                # Shared set is never in modified_resource_sets, so no escape from there
                raise BadRequest(
                    "A partial compile only migrate resources between resource set that are pushed together:"
                    f" trying to move {res.resource_id} from resource set "
                    f"{get_printable_name_for_resource_set(matching_resource_old_model.resource_set)} "
                    f"to {get_printable_name_for_resource_set(res.resource_set)}."
                )

            if res.resource_set is None and res.attribute_hash != matching_resource_old_model.attribute_hash:
                raise BadRequest(f"Resource ({res.resource_id}) without a resource set cannot be updated via a partial compile")

            resource_set_validator = ResourceSetValidator(set(new_updated_and_shared_resources.values()))
            try:
                resource_set_validator.ensure_no_cross_resource_set_dependencies()
            except CrossResourceSetDependencyError as e:
                raise BadRequest(e.get_error_message())

    def _merge_shared_resources(self, shared_resources_new: dict[ResourceIdStr, data.Resource]) -> abc.Sequence[data.Resource]:
        """
        Merge the set of shared resources present in the old version of the model together with the set of shared resources
        present in the partial compile.

        :param shared_resources_new: The set of shared resources present in the partial compile.
        :returns: The set of shared resources that should be present in the new version of the model.
        """
        # Fetch the newly allocated resource set id if any shared resource was updated
        new_resource_set_id = (
            next(iter(shared_resources_new.values())).resource_set_id if len(shared_resources_new) > 0 else None
        )
        all_rids_shared_resources = set(self.shared_resources_old.keys()) | set(shared_resources_new.keys())
        result = []
        for rid_shared_resource in all_rids_shared_resources:
            if rid_shared_resource in shared_resources_new and rid_shared_resource in self.shared_resources_old:
                # Merge requires/provides shared resource
                old_shared_resource = self.shared_resources_old[rid_shared_resource]
                new_shared_resource = shared_resources_new[rid_shared_resource]
                res = self._merge_requires_and_provides_of_shared_resource(old_shared_resource, new_shared_resource)
            elif rid_shared_resource in shared_resources_new:
                # New shared resource in partial compile
                res = shared_resources_new[rid_shared_resource]
            else:
                # Old shared resource not referenced by partial compile
                res_old = self.shared_resources_old[rid_shared_resource]
                res = res_old.copy_for_partial_compile(new_version=self.version)
                res = self._clean_requires_provides_old_shared_resource(res)
                # Bump resource_set_id to that of the created/updated shared resources
                if new_resource_set_id:
                    res.resource_set_id = new_resource_set_id

            result.append(res)
        return result

    def _should_keep_dependency_old_shared_resources(self, rid_dependency: ResourceIdStr) -> bool:
        """
        Return True iff the given dependency present in a shared resource from the base version should be retained
        in the new version of the model.
        """
        if rid_dependency in self.rids_deleted_resource_sets:
            # Resource belongs to a deleted resource set
            return False
        if rid_dependency in self.non_shared_resources_in_partial_update_old:
            # If this dependency is still present in the new version of the model, this dependency
            # will be present in the resources that are part of the partial compile.
            return False
        return True

    def _clean_requires_provides_old_shared_resource(self, resource: data.Resource) -> data.Resource:
        """
        Cleanup the requires/provides relationship for shared resources that are not present in the partial compile
        and that were copied from the old version of the model.
        """
        resource.attributes["requires"] = [
            rid for rid in resource.attributes["requires"] if self._should_keep_dependency_old_shared_resources(rid)
        ]
        resource.provides = [rid for rid in resource.provides if self._should_keep_dependency_old_shared_resources(rid)]
        return resource

    def _merge_requires_and_provides_of_shared_resource(self, old: data.Resource, new: data.Resource) -> data.Resource:
        """
        Update the requires and provides relationship of `new` to make it consistent with the new version of the model.

        :param old: The shared resource present in the old version of the model.
        :param new: The shared resource part of the incremental compile.
        """
        new.provides = list(self._merge_dependencies_shared_resource(old.provides, new.provides))
        new.attributes["requires"] = self._merge_dependencies_shared_resource(old.get_requires(), new.get_requires())
        return new

    def _merge_dependencies_shared_resource(
        self, old_deps: abc.Sequence[ResourceIdStr], new_deps: abc.Sequence[ResourceIdStr]
    ) -> abc.Sequence[ResourceIdStr]:
        """
        Merge the dependencies for a certain shared resource together to make it consistent with the new version of the model.

        :param old_deps: The set of dependencies present in the old version of the shared resource.
        :param new_deps: The set of dependencies present in the shared resource that is part of the partial compile.
        """
        old_deps_cleaned: abc.Set[ResourceIdStr] = {
            dep for dep in old_deps if self._should_keep_dependency_old_shared_resources(dep)
        }
        return list(old_deps_cleaned | set(new_deps))

    async def merge_unknowns(
        self, unknowns_in_partial_compile: abc.Sequence[data.UnknownParameter]
    ) -> abc.Sequence[data.UnknownParameter]:
        """
        Merge all relevant, unresolved unknowns from the old version of the model together with the unknowns
        of the partial compile.
        """
        old_unresolved_unknowns_to_keep = [
            uk.copy(self.version)
            for uk in await data.UnknownParameter.get_unknowns_to_copy_in_partial_compile(
                environment=self.env_id,
                source_version=self.base_version,
                updated_resource_sets=self.updated_resource_sets,
                deleted_resource_sets=self.deleted_resource_sets,
                rids_in_partial_compile=self.rids_in_partial_compile,
            )
        ]
        return [*old_unresolved_unknowns_to_keep, *unknowns_in_partial_compile]


class OrchestrationService(protocol.ServerSlice):
    """Resource Manager service"""

    agentmanager_service: "agentmanager.AgentManager"
    autostarted_agent_manager: "agentmanager.AutostartedAgentManager"
    resource_service: "resourceservice.ResourceService"

    def __init__(self) -> None:
        super().__init__(SLICE_ORCHESTRATION)

    def get_dependencies(self) -> list[str]:
        return [SLICE_RESOURCE, SLICE_AGENT_MANAGER, SLICE_DATABASE]

    def get_depended_by(self) -> list[str]:
        return [SLICE_TRANSPORT]

    async def prestart(self, server: protocol.Server) -> None:
        await super().prestart(server)
        self.agentmanager_service = cast("agentmanager.AgentManager", server.get_slice(SLICE_AGENT_MANAGER))
        self.autostarted_agent_manager = cast(
            agentmanager.AutostartedAgentManager, server.get_slice(SLICE_AUTOSTARTED_AGENT_MANAGER)
        )
        self.resource_service = cast("resourceservice.ResourceService", server.get_slice(SLICE_RESOURCE))

    async def start(self) -> None:
        if PERFORM_CLEANUP:
            self.schedule(self._purge_versions, opt.server_purge_version_interval.get(), cancel_on_stop=False)
            self.add_background_task(self._purge_versions())
        await super().start()

    async def _purge_versions(self) -> None:
        """
        Purge versions from the database
        """
        # TODO: move to data and use queries for delete
        async with data.Environment.get_connection() as connection:
            envs = await data.Environment.get_list(halted=False, connection=connection)
            for env_item in envs:
                # get available versions
                n_versions = await env_item.get(AVAILABLE_VERSIONS_TO_KEEP, connection=connection)
                assert isinstance(n_versions, int)
                versions = await data.ConfigurationModel.get_list(
                    environment=env_item.id, connection=connection, order_by_column="version", order="DESC"
                )
                if len(versions) > n_versions:
                    version_dict = {x.version: x for x in versions}
                    latest_released_version: Optional[int] = next((v.version for v in versions if v.released), None)
                    if latest_released_version is not None:
                        # Never cleanup the latest released version
                        del version_dict[latest_released_version]
                    delete_list = sorted(version_dict.keys())
                    delete_list = delete_list[:-n_versions]
                    if delete_list:
                        LOGGER.info("Removing %s available versions from environment %s", len(delete_list), env_item.id)
                    for v in delete_list:
                        await version_dict[v].delete_cascade(connection=connection)

                await ResourcePersistentState.trim(env_item.id, connection=connection)
            # Cleanup old agents from agent table in db
            await data.Agent.clean_up()

    @handle(methods.list_versions, env="tid")
    async def list_version(self, env: data.Environment, start: Optional[int] = None, limit: Optional[int] = None) -> Apireturn:
        if (start is None and limit is not None) or (limit is None and start is not None):
            raise ServerError("Start and limit should always be set together.")

        if start is None or limit is None:
            start = 0
            limit = data.APILIMIT

        if limit > APILIMIT:
            raise BadRequest(f"limit parameter can not exceed {APILIMIT}, got {limit}.")

        models = await data.ConfigurationModel.get_versions(env.id, start, limit)
        count = len(models)

        d = {
            "versions": models,
            "start": start,
            "limit": limit,
            "count": count,
        }

        return 200, d

    @handle(methods.get_version, version_id="id", env="tid")
    async def get_version(
        self,
        env: data.Environment,
        version_id: int,
        include_logs: Optional[bool] = None,
        log_filter: Optional[str] = None,
        limit: Optional[int] = 0,
    ) -> Apireturn:
        version = await data.ConfigurationModel.get_version(env.id, version_id)
        if version is None:
            return 404, {"message": "The given configuration model does not exist yet."}

        resources = await data.Resource.get_resources_for_version(env.id, version_id, no_obj=True)
        if resources is None:
            return 404, {"message": "The given configuration model does not exist yet."}

        if limit is None:
            limit = APILIMIT
        elif limit > APILIMIT:
            raise BadRequest(
                f"limit parameter can not exceed {APILIMIT}, got {limit}."
                f" To retrieve more entries, use /api/v2/resource_actions"
            )

        resources_out: list[JsonType] = []
        d = {"model": version, "resources": resources_out}
        resource_action_lookup: dict[ResourceVersionIdStr, list[data.ResourceAction]] = {}

        for res_dict in resources:
            resources_out.append(res_dict)
            if bool(include_logs):
                actions: list[data.ResourceAction] = []
                res_dict["actions"] = actions
                resource_action_lookup[res_dict["resource_version_id"]] = actions

        if include_logs:
            # get all logs, unsorted
            all_logs = await data.ResourceAction.get_logs_for_version(env.id, version_id, log_filter, limit)
            for log in all_logs:
                for resource_version_id in log.resource_version_ids:
                    resource_action_lookup[resource_version_id].append(log)

        d["unknowns"] = await data.UnknownParameter.get_list(environment=env.id, version=version_id)

        return 200, d

    @handle(methods.delete_version, version_id="id", env="tid")
    async def delete_version(self, env: data.Environment, version_id: int) -> Apireturn:
        async with data.ConfigurationModel.get_connection() as connection:
            version = await data.ConfigurationModel.get_version(env.id, version_id, connection=connection)

            if version is None:
                return 404, {"message": "The given configuration model does not exist yet."}

            active_version = await data.ConfigurationModel.get_latest_version(env.id, connection=connection)
            if active_version and active_version.version == version.version:
                raise BadRequest("Cannot delete the active version")

            await version.delete_cascade(connection=connection)
            # Make sure the ResourcePersistentState is consistent with resources
            await ResourcePersistentState.trim(env.id, connection=connection)
            return 200

    @handle(methods_v2.reserve_version, env="tid")
    async def reserve_version(self, env: data.Environment) -> int:
        return await env.get_next_version()

    @handle(methods_v2.get_pip_config, env="tid")
    async def get_pip_config(
        self,
        env: data.Environment,
        version: int,
    ) -> Optional[PipConfig]:
        version_object = await data.ConfigurationModel.get_version(env.id, version)
        if version_object is None:
            raise NotFound(f"No configuration model with version {version} exists.")
        out = version_object.pip_config
        return out

    def _create_dao_resources_from_api_resources(
        self,
        env_id: uuid.UUID,
        resources: list[JsonType],
        resource_state: dict[ResourceIdStr, Literal[ResourceState.available, ResourceState.undefined]],
        resource_sets: dict[ResourceIdStr, Optional[str]],
        set_version: Optional[int] = None,
    ) -> tuple[dict[ResourceIdStr, data.Resource], dict[ResourceIdStr, data.ResourceSet]]:
        """
        This method converts the resources sent to the put_version or put_partial endpoint
            to dao Resource and ResourceSet objects.
        The resulting resource objects will have their provides set up correctly for cross agent dependencies
        and the version field of these resources will be set to set_version if provided.

        We will create the ResourceSet objects here as well, one for each different resource set name on the resource list.
        A uuid is generated for each one.

        An exception will be raised when the one of the following constraints is not satisfied:
            * A resource present in the resource_sets parameter is not present in the resources dictionary.
            * The dependency graph of the provided resources is not closed.
        """
        rid_to_resource = {}
        # The content of the requires attribute for all the resources
        all_requires: set[ResourceIdStr] = set()
        # list of all resources which have a cross agent dependency, as a tuple, (dependant,requires)
        cross_agent_dep: list[tuple[data.Resource, Id]] = []
        # Resource Set cache. These are the resource sets that will be updated
        resource_set_cache: dict[Optional[str], data.ResourceSet] = {}
        rid_to_resource_set: dict[ResourceIdStr, data.ResourceSet] = {}
        for res_dict in resources:
            # Verify that the version field and the version in the resource version id field match
            raw_id = res_dict["id"]
            res_id = Id.parse_id(raw_id)
            version_part_of_resource_id = res_id.version
            if "version" in res_dict and res_dict["version"] != version_part_of_resource_id:
                raise BadRequest(
                    f"Invalid resource: The version in the id field ({res_dict['id']}) doesn't match the version in the"
                    f" version field ({res_dict['version']})."
                )
            res_set_name = resource_sets.get(res_id.resource_str(), None)
            resource_sets[res_id.resource_str()] = res_set_name
            if res_set_name not in resource_set_cache:
                resource_set_cache[res_set_name] = data.ResourceSet(
                    environment=env_id,
                    id=uuid.uuid4(),
                    name=res_set_name,
                )
            rid_to_resource_set[res_id.resource_str()] = resource_set_cache[res_set_name]
            res_obj = data.Resource.new(env_id, res_dict["id"], resource_set_cache[res_set_name])
            # Populate is_undefined field
            if res_obj.resource_id in resource_state:
                res_obj.is_undefined = const.ResourceState[resource_state[res_obj.resource_id]] == const.ResourceState.undefined

            # Populate attributes field of resources
            attributes = {}
            for field, value in res_dict.items():
                if field not in {"id", "version"}:
                    attributes[field] = value
            res_obj.attributes = attributes
            res_obj.make_hash()

            # Update the version fields
            if set_version is not None:
                res_obj.model = set_version

            # find cross agent dependencies
            agent = res_obj.agent
            if "requires" not in attributes:
                LOGGER.warning("Received resource without requires attribute (%s)", res_obj.resource_id)
            else:
                # Collect all requires as resource_ids instead of resource version ids
                cleaned_requires = []
                for req in attributes["requires"]:
                    rid = Id.parse_id(req)
                    all_requires.add(rid.resource_str())
                    if rid.get_agent_name() != agent:
                        # it is a CAD
                        cross_agent_dep.append((res_obj, rid))
                    cleaned_requires.append(rid.resource_str())
                attributes["requires"] = cleaned_requires

            rid_to_resource[res_obj.resource_id] = res_obj

        # hook up all CADs
        for f, t in cross_agent_dep:
            res_obj = rid_to_resource[t.resource_str()]
            res_obj.provides.append(f.resource_id)

        rids = set(rid_to_resource.keys())

        # Sanity checks
        superfluous_ids = set(resource_sets.keys()) - rids
        if superfluous_ids:
            raise BadRequest(
                "The following resource ids provided in the resource_sets parameter are not present "
                f"in the resources list: {', '.join(superfluous_ids)}"
            )
        if not all_requires.issubset(rids):
            raise BadRequest(
                "The model should have a dependency graph that is closed and no dangling dependencies:"
                f" {all_requires - rids}"
            )

        return rid_to_resource, rid_to_resource_set

    def _get_skipped_for_undeployable(
        self, resources: abc.Sequence[data.Resource], undeployable_ids: abc.Sequence[ResourceIdStr]
    ) -> abc.Sequence[ResourceIdStr]:
        """
        Return the resources that are skipped_for_undeployable given the full set of resources and
        the resource ids of the resources that are undeployable.

        :param resources: All resources in the model.
        :param undeployable_ids: The ids of the resource that are undeployable.
        """
        # Build up provides tree
        provides_tree: dict[ResourceIdStr, list[ResourceIdStr]] = defaultdict(list)
        for r in resources:
            if "requires" in r.attributes:
                for req in r.attributes["requires"]:
                    req_id = Id.parse_id(req)
                    provides_tree[req_id.resource_str()].append(r.resource_id)
        # Find skipped for undeployables
        work = list(undeployable_ids)
        skippeable: set[ResourceIdStr] = set()
        while len(work) > 0:
            current = work.pop()
            if current in skippeable:
                continue
            skippeable.add(current)
            work.extend(provides_tree[current])
        return list(skippeable - set(undeployable_ids))

    async def _check_version_info(
        self,
        modules_version_in_current_export: Mapping[InmantaModuleName, InmantaModuleDTO],
        registered_modules_version: Mapping[InmantaModuleName, InmantaModuleVersion],
    ) -> None:
        """
        Make sure that modules used in this partial version are either new modules, or that the version
        being used is the same as the registered version for the base compile.


        :param modules_version_in_current_export: Inmanta modules used to deploy resources in
            the current export.
        :param registered_modules_version: All Inmanta module versions used in the base compile.
        :raises BadRequest: Some module version in the current export differs from its
            registered counterpart.
        """

        for inmanta_module_name, module_data in modules_version_in_current_export.items():

            if inmanta_module_name not in registered_modules_version:
                # This didn't exist in the previous version: nothing
                # to check, we always allow new modules registration.
                continue

            registered_version = registered_modules_version[inmanta_module_name]
            module_version = module_data.version
            if registered_version != module_version:
                raise BadRequest(
                    f"Cannot perform partial export because the source code for module {inmanta_module_name} in this "
                    "partial version is different from the currently registered source code. Consider running a full "
                    "export instead. Alternatively, if you are sure the new code is compatible and want to forcefully "
                    "update, you can bypass this version check with the `--allow-handler-code-update` CLI option."
                )

    async def _register_agent_code(
        self,
        partial_base_version: int | None,
        version: int,
        environment: uuid.UUID,
        module_version_info: Mapping[InmantaModuleName, InmantaModuleDTO],
        *,
        allow_handler_code_update: bool = False,
        connection: asyncpg.connection.Connection,
    ) -> None:
        """
        Helper method for the _put_version method.

        Register the relevant inmanta modules for all agents that need them for this version.
        Use the `module_version_info` dict to populate the relevant tables
        AgentModules, InmantaModule and ModuleFiles.

        The `module_version_info` map contains inmanta modules used by resources that are
        being exported in this version.

        For partial compiles, this method makes sure that:
            - the version of modules in this partial export is the same as the one used in the base version.
                (this check can be exceptionally bypassed with the allow_handler_code_update flag)
            - all other inmanta modules registered in the base version are registered again
              for this version. (e.g. to be able to repair an existing resource that wasn't
              exported in this partial compile)

        :param partial_base_version: In case of a partial compile, base version it is based on.
        :param version: Configuration model version.
        :param environment: Environment this compile belongs to.
        :param module_version_info: Inmanta module information about inmanta modules that are used by
            resources exported in this version.
        :param allow_handler_code_update: In case of a partial compile, this flag will disable the check
            for source code consistency between the base version and the current partial version.
        :param connection: DB connection expected to be managed by the caller method.
        """

        modules_to_register: dict[InmantaModuleName, InmantaModuleDTO] = {
            module_name: inmanta_module
            for module_name, inmanta_module in module_version_info.items()
            if inmanta_module.for_agents
        }
        module_usage_info: dict[InmantaModuleName, tuple[InmantaModuleVersion, set[AgentName]]] = {}

        if partial_base_version is not None:
            module_usage_info = await AgentModules.get_registered_modules_data(
                model_version=partial_base_version, environment=environment, connection=connection
            )

            if not allow_handler_code_update:
                await self._check_version_info(
                    modules_version_in_current_export=modules_to_register,
                    registered_modules_version={
                        module_name: module_data[0] for module_name, module_data in module_usage_info.items()
                    },
                )

        for module_name, module in modules_to_register.items():
            current_module_version = module.version
            current_module_agent_set = set(module.for_agents)

            if module_name in module_usage_info:
                # This module was previously known: make sure we register agents
                # that were already using it before in this model version
                current_module_agent_set.update(module_usage_info[module_name][1])

            module_usage_info[module_name] = (current_module_version, current_module_agent_set)

        await InmantaModule.register_modules(environment=environment, modules=modules_to_register, connection=connection)
        await AgentModules.register_modules_for_agents(
            model_version=version,
            environment=environment,
            module_usage_info=module_usage_info,
            connection=connection,
        )

    async def _put_version(
        self,
        env: data.Environment,
        version: int,
        rid_to_resource: dict[ResourceIdStr, data.Resource],
        unknowns: abc.Sequence[data.UnknownParameter],
        resource_sets: dict[ResourceIdStr, data.ResourceSet],
        version_info: Optional[JsonType] = None,
        partial_base_version: Optional[int] = None,
        removed_resource_sets: Optional[list[str]] = None,
        pip_config: Optional[PipConfig] = None,
        *,
        connection: asyncpg.connection.Connection,
        module_version_info: Mapping[InmantaModuleName, InmantaModuleDTO],
        allow_handler_code_update: bool = False,
    ) -> None:
        """
        :param rid_to_resource: This parameter should contain all the resources when a full compile is done.
                                When a partial compile is done, it should contain all the resources that belong to the
                                updated resource sets or the shared resource sets.
        :param unknowns: This parameter should contain all the unknowns for all the resources in the new version of the model.
                         Also the unknowns for resources that are not present in rid_to_resource.
        :param partial_base_version: When a partial compile is done, this parameter contains the version of the
                                     configurationmodel this partial compile was based on. Otherwise, this parameter should be
                                     None.
        :param removed_resource_sets: When a partial compile is done, this parameter should indicate the names of the resource
                                      sets that are removed by the partial compile. When no resource sets are removed by
                                      a partial compile or when a full compile is done, this parameter can be set to None.
        :param module_version_info: Mapping of module name to in-memory representation of a module. This represents all inmanta
            modules that might be used during deployment of resources in the current [partial] version.
        :param allow_handler_code_update: During partial compiles (i.e. partial_base_version is not None), a check is performed
            to make sure the source code of modules in this partial version is identical to the source code in the base
            version. Set this parameter to True to bypass this check.

        Pre-conditions:
            * The requires and provides relationships of the resources in rid_to_resource must be set correctly. For a
              partial compile, this means it is assumed to be valid with respect to all absolute constraints that apply to
              partial compiles. Constraints that are relative to the base version will be verified by this method.
            * When a partial compile was done, all resources in rid_to_resource must meet the constraints of a partial compile.
            * The resource sets defined in the removed_resource_sets argument must not overlap with the resource sets present
              in the resource_sets argument.

        When a partial compile is done, the undeployable and skipped_for_undeployable resources of a configurationmodel are
        copied from the old version to the new version. This operation is safe because the only resources missing from
        rid_to_resource are resources that belong to an unchanged, non-shared resource set. Those resources can only have
        cross resource set dependencies in a non-shared resource set and the latter resource set cannot be changed by a partial
        compile.

        Validations done by this method:
            * In case of a full export: Checks whether this version has any requires-provides across resource sets and
                                        sets the is_suitable_for_partial_compiles field appropriately, indicating whether
                                        this version is eligible to be used as a base version for a future partial compile.
            * In case of a partial export: Verifies that no resources moved resource sets.
        """
        is_partial_update = partial_base_version is not None

        if removed_resource_sets is None:
            removed_resource_sets = []

        if version > env.last_version:
            raise BadRequest(
                f"The version number used is {version} "
                f"which is higher than the last outstanding reservation {env.last_version}"
            )
        if version <= 0:
            raise BadRequest(f"The version number used ({version}) is not positive")

        for r in rid_to_resource.values():
            if r.model != version:
                raise BadRequest(
                    f"The resource version of resource {r.resource_version_id} does not match the version argument "
                    f"(version: {version})"
                )

        for rid_name in resource_sets.keys():
            try:
                Id.parse_id(rid_name)
            except Exception as e:
                raise BadRequest("Invalid resource id in resource set: %s" % str(e))

        started = datetime.datetime.now().astimezone()

        resource_set_validator = ResourceSetValidator(set(rid_to_resource.values()))
        undeployable_ids: abc.Sequence[ResourceIdStr] = [
            res.resource_id for res in rid_to_resource.values() if res.is_undefined
        ]
<<<<<<< HEAD
        updated_resource_sets = set()
        updated_resource_set_ids: Set[uuid.UUID] = set()
=======
        updated_resource_sets: set[str] = set()
        updated_resource_set_ids: set[uuid.UUID] = set()
>>>>>>> 88d858ce
        for rs in resource_sets.values():
            # create_for_partial_compile still excludes the empty set, deal with this
            if rs.name is not None:
                updated_resource_sets.add(rs.name)
            updated_resource_set_ids.add(rs.id)
        deleted_resource_sets_as_set: abc.Set[str] = set(removed_resource_sets)
        async with connection.transaction():
            try:
                if is_partial_update:
                    # Make mypy happy
                    assert partial_base_version is not None
                    cm = await data.ConfigurationModel.create_for_partial_compile(
                        env_id=env.id,
                        version=version,
                        # When a partial compile is done, the total will be updated in cm.recalculate_total()
                        # with all the resources that belong to a resource set that was not updated.
                        total=len(rid_to_resource),
                        version_info=version_info,
                        undeployable=undeployable_ids,
                        skipped_for_undeployable=sorted(
                            self._get_skipped_for_undeployable(list(rid_to_resource.values()), undeployable_ids)
                        ),
                        partial_base=partial_base_version,
                        pip_config=pip_config,
                        updated_resource_sets=updated_resource_sets,
                        deleted_resource_sets=deleted_resource_sets_as_set,
                        connection=connection,
                    )
                else:
                    cm = data.ConfigurationModel(
                        environment=env.id,
                        version=version,
                        date=datetime.datetime.now().astimezone(),
                        total=len(rid_to_resource),
                        version_info=version_info,
                        undeployable=undeployable_ids,
                        skipped_for_undeployable=sorted(
                            self._get_skipped_for_undeployable(list(rid_to_resource.values()), undeployable_ids)
                        ),
                        pip_config=pip_config,
                        is_suitable_for_partial_compiles=not resource_set_validator.has_cross_resource_set_dependency(),
                    )
                    await cm.insert(connection=connection)
            except asyncpg.exceptions.UniqueViolationError:
                raise ServerError("The given version is already defined. Versions should be unique.")

            with tracing.span("put_version.partial"):
                all_ids: set[Id] = {Id.parse_id(rid, version) for rid in rid_to_resource.keys()}
                if is_partial_update:
                    # Make mypy happy
                    assert partial_base_version is not None
                    # This dict maps a resource id to its resource set for unchanged resource sets.
                    rids_unchanged_resource_sets: dict[ResourceIdStr, str] = (
                        await data.Resource.copy_resources_from_unchanged_resource_set(
                            environment=env.id,
                            source_version=partial_base_version,
                            destination_version=version,
                            updated_resource_sets=updated_resource_sets,
                            deleted_resource_sets=deleted_resource_sets_as_set,
                            connection=connection,
                        )
                    )
                    resources_that_moved_resource_sets = rids_unchanged_resource_sets.keys() & rid_to_resource.keys()
                    if resources_that_moved_resource_sets:
                        msg = (
                            "The following Resource(s) cannot be migrated to a different resource set using a partial compile, "
                            "a full compile is necessary for this process:\n"
                        )
                        msg += "\n".join(
                            f"    {rid} moved from {get_printable_name_for_resource_set(rids_unchanged_resource_sets[rid])} "
                            f"to {get_printable_name_for_resource_set(resource_sets[rid].name)}"
                            for rid in resources_that_moved_resource_sets
                        )

                        raise BadRequest(msg)

                    all_ids |= {Id.parse_id(rid, version) for rid in rids_unchanged_resource_sets.keys()}
                updated_resources = list(rid_to_resource.values())
                # Insert resource sets and resources
                await data.ResourceSet.insert_many(list(set(resource_sets.values())), connection=connection)
                await data.Resource.insert_many(updated_resources, connection=connection)
                # Link resource sets to this version
                await data.ResourceSet.update_resource_set_version_mapping(
                    environment=env.id,
                    latest_version=version,
                    updated_resource_set_ids=updated_resource_set_ids,
                    base_version=partial_base_version,
                    outdated_resource_set_names=(
                        deleted_resource_sets_as_set | updated_resource_sets if is_partial_update else None
                    ),
                    connection=connection,
                )
                await cm.recalculate_total(connection=connection)

            await data.UnknownParameter.insert_many(unknowns, connection=connection)

            all_agents: set[str] = {res.agent for res in rid_to_resource.values()}
            all_agents.add(const.AGENT_SCHEDULER_ID)

            for agent in all_agents:
                await self.agentmanager_service.ensure_agent_registered(env, agent, connection=connection)

            await self._register_agent_code(
                partial_base_version,
                version,
                env.id,
                module_version_info,
                allow_handler_code_update=allow_handler_code_update,
                connection=connection,
            )

            # Don't log ResourceActions without resource_version_ids, because
            # no API call exists to retrieve them.
            all_rvids = [i.resource_version_str() for i in all_ids]
            if all_rvids:
                now = datetime.datetime.now().astimezone()
                log_line = data.LogLine.log(logging.INFO, "Successfully stored version %(version)d", version=version)
                self.resource_service.log_resource_action(env.id, list(all_rvids), logging.INFO, now, log_line.msg)
                ra = data.ResourceAction(
                    environment=env.id,
                    version=version,
                    resource_version_ids=all_rvids,
                    action_id=uuid.uuid4(),
                    action=const.ResourceAction.store,
                    started=started,
                    finished=now,
                    messages=[log_line],
                )
                await ra.insert(connection=connection)

        LOGGER.debug("Successfully stored version %d", version)

    async def _trigger_auto_deploy(
        self,
        env: data.Environment,
        version: int,
    ) -> None:
        """
        Triggers auto-deploy for stored resources. Must be called only after transaction that stores resources has been allowed
        to commit. If not respected, the auto deploy might work on stale data, likely resulting in resources hanging in the
        deploying state.
        """
        auto_deploy = await env.get(data.AUTO_DEPLOY)
        if auto_deploy:
            LOGGER.debug("Auto deploying version %d", version)
            self.add_background_task(self.release_version(env, version, push=False, agent_trigger_method=None))

    def _create_unknown_parameter_daos_from_api_unknowns(
        self, env_id: uuid.UUID, version: int, unknowns: Optional[list[dict[str, PrimitiveTypes]]] = None
    ) -> list[data.UnknownParameter]:
        """
        Create UnknownParameter dao's from the unknowns dictionaries passed through the put_version() and put_partial API
        endpoint.
        """
        if not unknowns:
            return []
        result = []
        for uk in unknowns:
            if "resource" not in uk:
                uk["resource"] = ""
            if "metadata" not in uk:
                uk["metadata"] = {}
            unknown_parameter = data.UnknownParameter(
                resource_id=uk["resource"],
                name=uk["parameter"],
                source=uk["source"],
                environment=env_id,
                version=version,
                metadata=uk["metadata"],
            )
            result.append(unknown_parameter)
        return result

    @handle(methods.put_version, env="tid")
    async def put_version(
        self,
        env: data.Environment,
        version: int,
        resources: list[JsonType],
        resource_state: dict[ResourceIdStr, Literal[ResourceState.available, ResourceState.undefined]],
        unknowns: list[dict[str, PrimitiveTypes]],
        version_info: JsonType,
        module_version_info: Mapping[InmantaModuleName, InmantaModuleDTO],
        compiler_version: Optional[str] = None,
        resource_sets: Optional[dict[ResourceIdStr, Optional[str]]] = None,
        pip_config: Optional[PipConfig] = None,
    ) -> Apireturn:
        """
        :param unknowns: dict with the following structure
                            {
                             "resource": ResourceIdStr,
                             "parameter": str,
                             "source": str
                            }
        """
        if resource_sets is None:
            resource_sets = {}

        if not compiler_version:
            raise BadRequest("Older compiler versions are no longer supported, please update your compiler")

        unknowns_objs = self._create_unknown_parameter_daos_from_api_unknowns(env.id, version, unknowns)
        rid_to_resource, rid_to_resource_set = self._create_dao_resources_from_api_resources(
            env_id=env.id,
            resources=resources,
            resource_state=resource_state,
            resource_sets=resource_sets,
        )

        async with data.Resource.get_connection() as con:
            # We don't allow connection reuse here, because the last line in this block can't tolerate a transaction
            # assert not con.is_in_transaction()
            async with con.transaction():
                # Acquire a lock that conflicts with the lock acquired by put_partial but not with itself
                await env.put_version_lock(shared=True, connection=con)
                await self._put_version(
                    env,
                    version,
                    rid_to_resource,
                    unknowns_objs,
                    rid_to_resource_set,
                    version_info=version_info,
                    pip_config=pip_config,
                    connection=con,
                    module_version_info=module_version_info or {},
                )
            # This must be outside all transactions, as it relies on the result of _put_version
            # and it starts a background task, so it can't re-use this connection
            await self._trigger_auto_deploy(env, version)

        return 200

    @handle(methods_v2.put_partial, env="tid")
    async def put_partial(
        self,
        env: data.Environment,
        resources: object,
        resource_state: Optional[dict[ResourceIdStr, Literal[ResourceState.available, ResourceState.undefined]]] = None,
        unknowns: Optional[list[dict[str, PrimitiveTypes]]] = None,
        version_info: Optional[JsonType] = None,
        resource_sets: Optional[dict[ResourceIdStr, Optional[str]]] = None,
        removed_resource_sets: Optional[list[str]] = None,
        pip_config: Optional[PipConfig] = None,
        module_version_info: dict[str, InmantaModuleDTO] | None = None,
        allow_handler_code_update: bool = False,
    ) -> ReturnValue[int]:
        """
        :param unknowns: dict with the following structure
                    {
                     "resource": ResourceIdStr,
                     "parameter": str,
                     "source": str
                    }
        """
        if resource_state is None:
            resource_state = {}
        if unknowns is None:
            unknowns = []
        if resource_sets is None:
            resource_sets = {}
        if removed_resource_sets is None:
            removed_resource_sets = []

        try:
            pydantic.TypeAdapter(abc.Sequence[ResourceMinimal]).validate_python(resources)
        except pydantic.ValidationError:
            raise BadRequest(
                "Type validation failed for resources argument. "
                f"Expected an argument of type List[Dict[str, Any]] but received {resources}"
            )
        else:
            # Make mypy happy
            resources = cast(list[JsonType], resources)

        # validate resources before any side effects take place
        for r in resources:
            rid = Id.parse_id(r["id"])
            if rid.get_version() != 0:
                raise BadRequest("Resources for partial export should not contain version information")

        intersection: set[str] = set(resource_sets.values()).intersection(set(removed_resource_sets))
        if intersection:
            raise BadRequest(
                "Following resource sets are present in the removed resource sets and in the resources that are exported: "
                f"{intersection}"
            )

        async with data.Resource.get_connection() as con:
            async with con.transaction():
                # Acquire a lock that conflicts with itself and with the lock acquired by put_version
                await env.put_version_lock(shared=False, connection=con)

                # Only request a new version once the resource lock has been acquired to ensure a monotonic version history
                version: int = await env.get_next_version(connection=con)

                current_versions: abc.Sequence[data.ConfigurationModel] = await data.ConfigurationModel.get_versions(
                    env.id, limit=1
                )
                if not current_versions:
                    raise BadRequest("A partial export requires a base model but no versions have been exported yet.")

                base_model = current_versions[0]
                base_version: int = base_model.version
                if not base_model.is_suitable_for_partial_compiles:
                    resources_in_base_version = await data.Resource.get_resources_for_version(env.id, base_version)
                    resource_set_validator = ResourceSetValidator(set(resources_in_base_version))
                    try:
                        resource_set_validator.ensure_no_cross_resource_set_dependencies()
                    except CrossResourceSetDependencyError as e:
                        raise BadRequest(
                            f"Base version {base_version} is not suitable for a partial compile. {e.get_error_message()}"
                        )
                    else:
                        # This should never happen
                        LOGGER.warning(
                            "Base version %d was marked as not suitable for partial compiles, but no cross resource set"
                            " dependencies were found.",
                            base_version,
                        )

                rid_to_resource, rid_to_resource_set = self._create_dao_resources_from_api_resources(
                    env_id=env.id,
                    resources=resources,
                    resource_state=resource_state,
                    resource_sets=resource_sets,
                    set_version=version,
                )

                updated_resource_sets: abc.Set[str] = {sr_name for sr_name in resource_sets.values() if sr_name is not None}
                partial_update_merger = await PartialUpdateMerger.create(
                    env_id=env.id,
                    base_version=base_version,
                    version=version,
                    rids_in_partial_compile=set(rid_to_resource.keys()),
                    updated_resource_sets=updated_resource_sets,
                    deleted_resource_sets=set(removed_resource_sets),
                    connection=con,
                )

                # add shared resources
                merged_resources = partial_update_merger.merge_updated_and_shared_resources(list(rid_to_resource.values()))

                merged_unknowns = await partial_update_merger.merge_unknowns(
                    unknowns_in_partial_compile=self._create_unknown_parameter_daos_from_api_unknowns(env.id, version, unknowns)
                )

                await self._put_version(
                    env,
                    version,
                    merged_resources,
                    merged_unknowns,
                    rid_to_resource_set,
                    version_info=version_info,
                    partial_base_version=base_version,
                    removed_resource_sets=removed_resource_sets,
                    pip_config=pip_config,
                    connection=con,
                    module_version_info=module_version_info or {},
                    allow_handler_code_update=allow_handler_code_update,
                )

            returnvalue: ReturnValue[int] = ReturnValue[int](200, response=version)
            await self._trigger_auto_deploy(env, version)

        return returnvalue

    @handle(methods.release_version, version_id="id", env="tid")
    async def release_version(
        self,
        env: data.Environment,
        version_id: int,
        push: bool,
        agent_trigger_method: Optional[const.AgentTriggerMethod] = None,
        *,
        connection: Optional[asyncpg.connection.Connection] = None,
    ) -> ReturnTupple:
        """
        :param agents: agents that have to be notified by the push, defaults to all
        """
        async with data.ConfigurationModel.get_connection(connection) as connection:
            async with connection.transaction():
                # explicit lock to prevent racing with this code itself.
                await env.acquire_release_version_lock(connection=connection)
                model = await data.ConfigurationModel.get_version_internal(
                    env.id, version_id, connection=connection, lock=RowLockMode.FOR_NO_KEY_UPDATE
                )
                if model is None:
                    return 404, {"message": "The request version does not exist."}

                if model.released:
                    raise Conflict(f"The version {version_id} on environment {env.id} is already released.")

                latest_version = await data.ConfigurationModel.get_version_nr_latest_version(env.id, connection=connection)

                # ensure we are the latest version
                # this does introduce a race condition, with any OTHER release running concurrently on this environment
                # We could lock the get_version_nr_latest_version for update to prevent this
                if model.version < (latest_version or -1):
                    raise Conflict(
                        f"The version {version_id} on environment {env.id} "
                        f"is older then the latest released version {latest_version}."
                    )

                # Ensure there is a record for every resource in the resource_persistent_state table.
                await data.ResourcePersistentState.populate_for_version(env.id, version_id, connection=connection)

                # Setting the model's released field to True is the trigger for the agents
                # to start pulling in the resources.
                await model.update_fields(released=True, connection=connection)

            if connection.is_in_transaction():
                raise RuntimeError(
                    "The release of a new version cannot be in a transaction! "
                    "The agent would not see the data that as committed"
                )
            await self.autostarted_agent_manager._ensure_scheduler(env.id)
            agent = const.AGENT_SCHEDULER_ID

            client = self.agentmanager_service.get_agent_client(env.id, const.AGENT_SCHEDULER_ID)
            if client is not None:
                self.add_background_task(client.trigger_read_version(env.id))
            else:
                LOGGER.warning("Agent %s from model %s in env %s is not available for a deploy", agent, version_id, env.id)

            return 200, {"model": model}

    @handle(methods.deploy, env="tid")
    async def deploy(
        self,
        env: data.Environment,
        agent_trigger_method: const.AgentTriggerMethod = const.AgentTriggerMethod.push_full_deploy,
        agents: Optional[list[str]] = None,
    ) -> Apireturn:
        warnings: list[str] = []

        # get latest version
        version_id = await data.ConfigurationModel.get_version_nr_latest_version(env.id)
        if version_id is None:
            return 404, {"message": "No version available"}

        # filter agents
        allagents = await data.ConfigurationModel.get_agents(env.id, version_id)
        agents_to_call: Sequence[str] = []

        if agents is not None:
            # select specific agents
            required = set(agents)
            present = set(allagents)
            allagents = list(required.intersection(present))
            agents_to_call = allagents
            notfound = required - present
            if notfound:
                warnings.append(
                    "Model version %d does not contain agents named [%s]" % (version_id, ",".join(sorted(list(notfound))))
                )

        if not allagents:
            return attach_warnings(404, {"message": "No agent could be reached"}, warnings)

        await self.autostarted_agent_manager._ensure_scheduler(env.id)

        client = self.agentmanager_service.get_agent_client(env.id, const.AGENT_SCHEDULER_ID)
        if not client:
            return attach_warnings(404, {"message": "Scheduler could not be reached"}, warnings)

        incremental_deploy = agent_trigger_method is const.AgentTriggerMethod.push_incremental_deploy

        if agents is None:
            self.add_background_task(client.trigger(env.id, None, incremental_deploy))
        else:
            for agent in agents_to_call:
                self.add_background_task(client.trigger(env.id, agent, incremental_deploy))

        return attach_warnings(200, {"agents": sorted(allagents)}, warnings)

    @handle(methods_v2.list_desired_state_versions, env="tid")
    async def desired_state_version_list(
        self,
        env: data.Environment,
        limit: Optional[int] = None,
        start: Optional[int] = None,
        end: Optional[int] = None,
        filter: Optional[dict[str, list[str]]] = None,
        sort: str = "version.desc",
    ) -> ReturnValue[list[DesiredStateVersion]]:
        try:
            return await DesiredStateVersionView(
                environment=env,
                limit=limit,
                filter=filter,
                sort=sort,
                start=start,
                end=end,
            ).execute()
        except (InvalidFilter, InvalidSort, data.InvalidQueryParameter, data.InvalidFieldNameException) as e:
            raise BadRequest(e.message) from e

    @handle(methods_v2.promote_desired_state_version, env="tid")
    async def promote_desired_state_version(
        self,
        env: data.Environment,
        version: int,
        trigger_method: Optional[PromoteTriggerMethod] = None,
    ) -> None:
        if trigger_method == PromoteTriggerMethod.push_incremental_deploy:
            push = True
            agent_trigger_method = const.AgentTriggerMethod.push_incremental_deploy
        elif trigger_method == PromoteTriggerMethod.push_full_deploy:
            push = True
            agent_trigger_method = const.AgentTriggerMethod.push_full_deploy
        elif trigger_method == PromoteTriggerMethod.no_push:
            push = False
            agent_trigger_method = None
        else:
            push = True
            agent_trigger_method = None

        status_code, result = await self.release_version(
            env, version_id=version, push=push, agent_trigger_method=agent_trigger_method
        )
        if status_code != 200:
            raise BaseHttpException(status_code, result["message"] if result else "")

    @handle(methods_v2.get_diff_of_versions, env="tid")
    async def get_diff_of_versions(
        self,
        env: data.Environment,
        from_version: int,
        to_version: int,
    ) -> list[ResourceDiff]:
        await self._validate_version_parameters(env.id, from_version, to_version)

        from_version_resources = await data.Resource.get_list(environment=env.id, model=from_version)
        to_version_resources = await data.Resource.get_list(environment=env.id, model=to_version)

        from_state = diff.Version(self.convert_resources(from_version_resources))
        to_state = diff.Version(self.convert_resources(to_version_resources))

        version_diff = to_state.generate_diff(from_state)

        return version_diff

    @handle(methods_v2.get_scheduler_status, env="tid")
    async def get_scheduler_status(
        self,
        env: data.Environment,
    ) -> SchedulerStatusReport:
        if env.halted:
            raise NotFound(message=f"No scheduler is running for environment {env.id}, because the environment is halted.")
        try:
            await self.autostarted_agent_manager._ensure_scheduler(env.id)
        except inmanta.exceptions.EnvironmentNotFound:
            raise NotFound(message=f"Environment {env.id} doesn't exist.")
        except Exception:
            raise ServerError(f"Scheduler in environment {env.id} failed to start.")
        else:
            client = self.agentmanager_service.get_agent_client(env.id, const.AGENT_SCHEDULER_ID)

            if client is None:
                raise NotFound(message=f"No scheduler is running for environment {env.id}.")

            status = await client.trigger_get_status(env.id)

            status_code = status.code
            result = status.result

            if status_code != 200:
                raise BaseHttpException(status_code, result["message"] if result else "")

            assert result is not None

            resp = SchedulerStatusReport.model_validate(result["data"])
            return resp

    def convert_resources(self, resources: list[data.Resource]) -> dict[ResourceIdStr, diff.Resource]:
        return {res.resource_id: diff.Resource(resource_id=res.resource_id, attributes=res.attributes) for res in resources}

    async def _validate_version_parameters(self, env: uuid.UUID, first_version: int, other_version: int) -> None:
        if first_version >= other_version:
            raise BadRequest(
                f"Invalid version parameters: ({first_version}, {other_version}). "
                "The second version number should be strictly greater than the first"
            )
        await self._check_version_exists(env, first_version)
        await self._check_version_exists(env, other_version)

    async def _check_version_exists(self, env: uuid.UUID, version: int) -> None:
        version_object = await data.ConfigurationModel.get_version(env, version)
        if not version_object:
            raise NotFound(f"Version {version} not found")<|MERGE_RESOLUTION|>--- conflicted
+++ resolved
@@ -21,7 +21,7 @@
 import uuid
 from collections import abc, defaultdict
 from collections.abc import Mapping, Sequence
-from typing import Literal, Optional, cast
+from typing import Literal, Optional, Set, cast
 
 import asyncpg
 import asyncpg.connection
@@ -890,13 +890,8 @@
         undeployable_ids: abc.Sequence[ResourceIdStr] = [
             res.resource_id for res in rid_to_resource.values() if res.is_undefined
         ]
-<<<<<<< HEAD
         updated_resource_sets = set()
-        updated_resource_set_ids: Set[uuid.UUID] = set()
-=======
-        updated_resource_sets: set[str] = set()
         updated_resource_set_ids: set[uuid.UUID] = set()
->>>>>>> 88d858ce
         for rs in resource_sets.values():
             # create_for_partial_compile still excludes the empty set, deal with this
             if rs.name is not None:
