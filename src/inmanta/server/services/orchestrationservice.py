--- conflicted
+++ resolved
@@ -1136,28 +1136,12 @@
                         )
 
                 if latest_version:
-<<<<<<< HEAD
                     increments: tuple[
                         abc.Set[ResourceIdStr], abc.Set[ResourceIdStr]
                     ] = await self.resource_service.get_increment(
                         env,
                         version_id,
                         connection=connection,
-=======
-                    # Set the updated field:
-                    # BE VERY CAREFUL
-                    # All state copied here has a race with stale deploy
-                    # This is handled in propagate_resource_state_if_stale
-                    await data.Resource.copy_last_success(env.id, latest_version, version_id, connection=connection)
-                    await data.Resource.copy_last_produced_events(env.id, latest_version, version_id, connection=connection)
-
-                    increments: tuple[abc.Set[ResourceIdStr], abc.Set[ResourceIdStr]] = (
-                        await self.resource_service.get_increment(
-                            env,
-                            version_id,
-                            connection=connection,
-                        )
->>>>>>> b68bfccf
                     )
 
                     increment_ids, neg_increment = increments
