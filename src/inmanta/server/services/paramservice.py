"""
    Copyright 2019 Inmanta

    Licensed under the Apache License, Version 2.0 (the "License");
    you may not use this file except in compliance with the License.
    You may obtain a copy of the License at

        http://www.apache.org/licenses/LICENSE-2.0

    Unless required by applicable law or agreed to in writing, software
    distributed under the License is distributed on an "AS IS" BASIS,
    WITHOUT WARRANTIES OR CONDITIONS OF ANY KIND, either express or implied.
    See the License for the specific language governing permissions and
    limitations under the License.

    Contact: code@inmanta.com
"""

import datetime
import logging
import uuid
from collections.abc import Sequence
from typing import Any, Optional, Union, cast

from inmanta import data
from inmanta.const import ParameterSource
from inmanta.data import InvalidSort
from inmanta.data.dataview import FactsView, ParameterView
from inmanta.data.model import Fact, Parameter, ResourceIdStr
from inmanta.protocol import handle, methods, methods_v2
from inmanta.protocol.common import ReturnValue, attach_warnings
from inmanta.protocol.exceptions import BadRequest, NotFound
from inmanta.server import SLICE_AGENT_MANAGER, SLICE_DATABASE, SLICE_PARAM, SLICE_SERVER, SLICE_TRANSPORT
from inmanta.server import config as opt
from inmanta.server import protocol
from inmanta.server.agentmanager import AgentManager
from inmanta.server.server import Server
from inmanta.server.validate_filter import InvalidFilter
from inmanta.types import Apireturn, JsonType

LOGGER = logging.getLogger(__name__)


class ParameterService(protocol.ServerSlice):
    """Slice for parameter management"""

    server_slice: Server
    agentmanager: AgentManager

    def __init__(self) -> None:
        super().__init__(SLICE_PARAM)

        self._fact_expire = opt.server_fact_expire.get()
        self._fact_renew = opt.server_fact_renew.get()

    def get_dependencies(self) -> list[str]:
        return [SLICE_SERVER, SLICE_DATABASE, SLICE_AGENT_MANAGER]

    def get_depended_by(self) -> list[str]:
        return [SLICE_TRANSPORT]

    async def prestart(self, server: protocol.Server) -> None:
        await super().prestart(server)
        self.server_slice = cast(Server, server.get_slice(SLICE_SERVER))
        self.agentmanager = cast(AgentManager, server.get_slice(SLICE_AGENT_MANAGER))

    async def start(self) -> None:
        self.schedule(self.renew_facts, self._fact_renew, cancel_on_stop=False)
        await super().start()

    async def renew_facts(self) -> None:
        """
        Send out requests to renew facts.
        """
        LOGGER.info("Renewing facts")

        updated_before = datetime.datetime.now().astimezone() - datetime.timedelta(0, self._fact_renew)
        params_to_renew = await data.Parameter.get_updated_before_active_env(updated_before)

        LOGGER.debug("Renewing %d parameters", len(params_to_renew))

        environments = await data.Environment.get_list(halted=False)
        ids_non_halted_envs = [env.id for env in environments]

        for param in params_to_renew:
            if param.environment in ids_non_halted_envs:
                LOGGER.debug(
                    "Requesting new parameter value for %s of resource %s in env %s",
                    param.name,
                    param.resource_id,
                    param.environment,
                )
                await self.agentmanager.request_parameter(param.environment, param.resource_id)
            else:
                LOGGER.debug(
                    "Not Requesting value for unknown parameter %s of resource %s in env %s as the env is halted",
                    param.name,
                    param.resource_id,
                    param.environment,
                )

        unknown_parameters = await data.UnknownParameter.get_list(resolved=False)
        for u in unknown_parameters:
            if u.environment in ids_non_halted_envs:
                LOGGER.debug(
                    "Requesting value for unknown parameter %s of resource %s in env %s", u.name, u.resource_id, u.environment
                )
                await self.agentmanager.request_parameter(u.environment, u.resource_id)
            else:
                LOGGER.debug(
                    "Not Requesting value for unknown parameter %s of resource %s in env %s as the env is halted",
                    u.name,
                    u.resource_id,
                    u.environment,
                )
        LOGGER.info("Done renewing parameters")

    @handle(methods.get_param, param_id="id", env="tid")
    async def get_param(self, env: data.Environment, param_id: str, resource_id: Optional[ResourceIdStr] = None) -> Apireturn:
        if resource_id is None:
            params = await data.Parameter.get_list(environment=env.id, name=param_id)
        else:
            params = await data.Parameter.get_list(environment=env.id, name=param_id, resource_id=resource_id)

        if len(params) == 0:
            if resource_id is not None:
                out = await self.agentmanager.request_parameter(env.id, resource_id)
                return out
            return 404

        param = params[0]

        # check if it was expired:
        #   - If it's not associated with a resource, this is a regular parameter that never expires
        #   - Else, it's a fact: check if it can expire and if it has expired.

        now = datetime.datetime.now().astimezone()
        if resource_id is None or not param.expires or (param.updated + datetime.timedelta(0, self._fact_expire)) > now:
            return 200, {"parameter": params[0]}

        LOGGER.info("Fact %s of resource %s expired.", param_id, resource_id)
        out = await self.agentmanager.request_parameter(env.id, resource_id)
        return out

    async def _update_param(
        self,
        env: data.Environment,
        name: str,
        value: str,
        source: str,
        resource_id: Optional[str],
        metadata: JsonType,
        recompile: bool = False,
        expires: Optional[bool] = None,
    ) -> bool:
        """
        Update or set a parameter or fact.

        :param expires: When setting a new parameter/fact: if set to None, then a sensible default will be provided (i.e. False
            for parameter and True for fact). When updating a parameter or fact, a None value will leave the existing value
            unchanged.

        This method returns true if:
        - this update resolves an unknown
        - recompile is true and the parameter updates an existing parameter to a new value
        """
        if resource_id:
            LOGGER.debug("Updating/setting fact %s in env %s (for resource %s)", name, env.id, resource_id)
        else:
            LOGGER.debug("Updating/setting parameter %s in env %s", name, env.id)

        if not isinstance(value, str):
            value = str(value)

        if resource_id is None:
            resource_id = ""

        params = await data.Parameter.get_list(environment=env.id, name=name, resource_id=resource_id)

        value_updated = True

        if len(params) == 0:
            if expires is None:
                # By default:
                #   - parameters (i.e. not associated with a resource id) don't expire
                #   - facts (i.e. associated with a resource id) expire
                expires = bool(resource_id)

            param = data.Parameter(
                environment=env.id,
                name=name,
                resource_id=resource_id,
                value=value,
                source=source,
                updated=datetime.datetime.now().astimezone(),
                metadata=metadata,
                expires=expires,
            )
            await param.insert()
        else:
            param = params[0]
            value_updated = param.value != value
            if expires is not None:
                await param.update(
                    source=source, value=value, updated=datetime.datetime.now().astimezone(), metadata=metadata, expires=expires
                )
            else:
                await param.update(source=source, value=value, updated=datetime.datetime.now().astimezone(), metadata=metadata)

        # check if the parameter is an unknown
        unknown_params = await data.UnknownParameter.get_list(
            environment=env.id, name=name, resource_id=resource_id, resolved=False
        )
        if len(unknown_params) > 0:
            LOGGER.info(
                "Received values for unknown parameters %s, triggering a recompile", ", ".join([x.name for x in unknown_params])
            )
            for p in unknown_params:
                await p.update_fields(resolved=True)

            return True

        return recompile and value_updated

    def _validate_parameter(
        self,
        name: str,
        resource_id: Optional[str],
        expires: Optional[bool],
    ) -> None:
        if not resource_id and expires:
            # Parameters cannot expire
            raise BadRequest(
                "Cannot update or set parameter %s: `expire` set to True but parameters cannot expire."
                " Consider using a fact instead by providing a resource_id." % name,
            )

    @handle(methods.set_param, name="id", env="tid")
    async def set_param(
        self,
        env: data.Environment,
        name: str,
        source: ParameterSource,
        value: str,
        resource_id: Optional[str],
        metadata: JsonType,
        recompile: bool,
        expires: Optional[bool] = None,
    ) -> Apireturn:
        self._validate_parameter(name, resource_id, expires)
        result = await self._update_param(env, name, value, source, resource_id, metadata, recompile, expires)
        warnings = None
        if result:
            compile_metadata = {
                "message": "Recompile model because one or more parameters were updated",
                "type": "param",
                "params": [(name, resource_id)],
            }
            warnings = await self.server_slice._async_recompile(env, False, metadata=compile_metadata)

        if resource_id is None:
            resource_id = ""

        params = await data.Parameter.get_list(environment=env.id, name=name, resource_id=resource_id)

        return attach_warnings(200, {"parameter": params[0]}, warnings)

    @handle(methods.set_parameters, env="tid")
    async def set_parameters(self, env: data.Environment, parameters: list[dict[str, Any]]) -> Apireturn:
        recompile = False

        updating_facts: bool = False
        updating_parameters: bool = False
        parameters_and_or_facts: str = "parameters"

        params: list[tuple[str, ResourceIdStr]] = []

        # Validate the full list of parameters before applying any changes
        for param in parameters:
            self._validate_parameter(
                param["id"],
                param["resource_id"] if "resource_id" in param else None,
                param["expires"] if "expires" in param else None,
            )

        for param in parameters:
            name: str = param["id"]
            source = param["source"]
            value = param["value"] if "value" in param else None
            resource_id: ResourceIdStr = param["resource_id"] if "resource_id" in param else None
            metadata = param["metadata"] if "metadata" in param else None
            expires = param["expires"] if "expires" in param else None

            if resource_id:
                updating_facts = True
            else:
                updating_parameters = True

            result = await self._update_param(env, name, value, source, resource_id, metadata, expires=expires)
            if result:
                recompile = True
                params.append((name, resource_id))

        if updating_facts:
            parameters_and_or_facts = "facts"
        if updating_parameters and updating_facts:
            parameters_and_or_facts = "parameters and facts"

        compile_metadata = {
            "message": f"Recompile model because one or more {parameters_and_or_facts} were updated",
            "type": "param",
            "params": params,
        }

        warnings = None
        if recompile:
            warnings = await self.server_slice._async_recompile(env, False, metadata=compile_metadata)

        return attach_warnings(200, None, warnings)

    @handle(methods.delete_param, env="tid", parameter_name="id")
    async def delete_param(self, env: data.Environment, parameter_name: str, resource_id: str) -> Apireturn:
        if resource_id is None:
            params = await data.Parameter.get_list(environment=env.id, name=parameter_name)
        else:
            params = await data.Parameter.get_list(environment=env.id, name=parameter_name, resource_id=resource_id)

        if len(params) == 0:
            return 404

        param = params[0]
        await param.delete()
        metadata = {
            "message": "Recompile model because one or more parameters were deleted",
            "type": "param",
            "params": [(param.name, param.resource_id)],
        }
        warnings = await self.server_slice._async_recompile(env, False, metadata=metadata)

        return attach_warnings(200, None, warnings)

    @handle(methods.list_params, env="tid")
    async def list_params(self, env: data.Environment, query: dict[str, str]) -> Apireturn:
        params = await data.Parameter.list_parameters(env.id, **query)
        return (
            200,
            {
                "parameters": params,
                "expire": self._fact_expire,  # Serialization happens in the RESTHandler's json encoder
                "now": datetime.datetime.now().astimezone(),
            },
        )

    @handle(methods_v2.get_facts, env="tid")
    async def get_facts(self, env: data.Environment, rid: ResourceIdStr) -> list[Fact]:
        params = await data.Parameter.get_list(environment=env.id, resource_id=rid, order_by_column="name")
        dtos = [param.as_fact() for param in params]
        return dtos

    @handle(methods_v2.get_fact, env="tid")
    async def get_fact(self, env: data.Environment, rid: ResourceIdStr, id: uuid.UUID) -> Fact:
        param = await data.Parameter.get_one(environment=env.id, resource_id=rid, id=id)
        if not param:
            raise NotFound(f"Fact with id {id} does not exist")
        return param.as_fact()

    async def _update_and_recompile(
        self,
        env: data.Environment,
        name: str,
        value: str,
        source: ParameterSource,
        metadata: dict[str, str],
        recompile: bool,
        resource_id: Optional[str] = None,
        expires: Optional[bool] = None,
    ) -> tuple[data.Parameter, Optional[list[str]]]:
        """
        Update a parameter or fact and optionally trigger recompilation.
        """
        if resource_id is None:
            resource_id = ""
        # Validate parameter or fact
        self._validate_parameter(name, resource_id, expires)

        # Update parameter/fact with new value and metadata
<<<<<<< HEAD
        result = await self._update_param(env, name, value, source, resource_id, metadata, recompile, expires)
=======
        recompile_required: bool = await self._update_param(env, name, value, source, resource_id, metadata, recompile, expires)
>>>>>>> 3db6a7cf
        warnings = None
        if recompile_required:
            compile_metadata = {
                "message": "Recompile model because one or more parameters/facts were updated",
                "type": "fact" if resource_id else "param",
                "params": [(name, resource_id)],
            }
            warnings = await self.server_slice._async_recompile(env, update_repo=False, metadata=compile_metadata)

        # Retrieve the updated parameter/fact
        param = await data.Parameter.get_one(environment=env.id, name=name, resource_id=resource_id)
        if not param:
<<<<<<< HEAD
            raise NotFound(f"{'Fact' if resource_id else 'Parameter'} with id {name} does not exist")
=======
            raise NotFound(f"Parameter with id {name} does not exist in environment {env.id}")
>>>>>>> 3db6a7cf

        return param, warnings

    @handle(methods_v2.set_parameter, env="tid")
    async def set_parameter(
        self,
        env: data.Environment,
        name: str,
        source: ParameterSource,
        value: str,
        metadata: Optional[dict[str, str]] = None,
        recompile: bool = False,
    ) -> ReturnValue[Parameter]:
        if metadata is None:
            metadata = {}
        param, warnings = await self._update_and_recompile(env, name, value, source, metadata, recompile)
        return_value = ReturnValue(response=param.as_param())
        if warnings:
            return_value.add_warnings(warnings)
        return return_value

    @handle(methods_v2.set_fact, env="tid")
    async def set_fact(
        self,
        env: data.Environment,
        name: str,
        source: ParameterSource,
        value: str,
        resource_id: str,
        metadata: Optional[dict[str, str]] = None,
        recompile: bool = False,
        expires: Optional[bool] = True,
    ) -> ReturnValue[Fact]:
        if metadata is None:
            metadata = {}
        param, warnings = await self._update_and_recompile(env, name, value, source, metadata, recompile, resource_id, expires)
        return_value = ReturnValue(response=param.as_fact())
        if warnings:
            return_value.add_warnings(warnings)
        return return_value

    @handle(methods_v2.get_parameters, env="tid")
    async def get_parameters(
        self,
        env: data.Environment,
        limit: Optional[int] = None,
        first_id: Optional[uuid.UUID] = None,
        last_id: Optional[uuid.UUID] = None,
        start: Optional[Union[datetime.datetime, str]] = None,
        end: Optional[Union[datetime.datetime, str]] = None,
        filter: Optional[dict[str, list[str]]] = None,
        sort: str = "name.asc",
    ) -> ReturnValue[Sequence[Parameter]]:
        try:
            handler = ParameterView(
                environment=env,
                limit=limit,
                sort=sort,
                first_id=first_id,
                last_id=last_id,
                start=start,
                end=end,
                filter=filter,
            )
            out = await handler.execute()
            return out
        except (InvalidFilter, InvalidSort, data.InvalidQueryParameter, data.InvalidFieldNameException) as e:
            raise BadRequest(e.message) from e

    @handle(methods_v2.get_all_facts, env="tid")
    async def get_all_facts(
        self,
        env: data.Environment,
        limit: Optional[int] = None,
        first_id: Optional[uuid.UUID] = None,
        last_id: Optional[uuid.UUID] = None,
        start: Optional[str] = None,
        end: Optional[str] = None,
        filter: Optional[dict[str, list[str]]] = None,
        sort: str = "name.asc",
    ) -> ReturnValue[Sequence[Fact]]:
        try:
            handler = FactsView(
                environment=env,
                limit=limit,
                sort=sort,
                first_id=first_id,
                last_id=last_id,
                start=start,
                end=end,
                filter=filter,
            )
            out = await handler.execute()
            return out
        except (InvalidFilter, InvalidSort, data.InvalidQueryParameter, data.InvalidFieldNameException) as e:
            raise BadRequest(e.message) from e<|MERGE_RESOLUTION|>--- conflicted
+++ resolved
@@ -384,11 +384,7 @@
         self._validate_parameter(name, resource_id, expires)
 
         # Update parameter/fact with new value and metadata
-<<<<<<< HEAD
-        result = await self._update_param(env, name, value, source, resource_id, metadata, recompile, expires)
-=======
         recompile_required: bool = await self._update_param(env, name, value, source, resource_id, metadata, recompile, expires)
->>>>>>> 3db6a7cf
         warnings = None
         if recompile_required:
             compile_metadata = {
@@ -401,11 +397,7 @@
         # Retrieve the updated parameter/fact
         param = await data.Parameter.get_one(environment=env.id, name=name, resource_id=resource_id)
         if not param:
-<<<<<<< HEAD
-            raise NotFound(f"{'Fact' if resource_id else 'Parameter'} with id {name} does not exist")
-=======
-            raise NotFound(f"Parameter with id {name} does not exist in environment {env.id}")
->>>>>>> 3db6a7cf
+            raise NotFound(f"{'Fact' if resource_id else 'Parameter'} with id {name} does not exist in environment {env.id}")
 
         return param, warnings
 
