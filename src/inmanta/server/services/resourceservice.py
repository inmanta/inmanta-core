--- conflicted
+++ resolved
@@ -905,11 +905,7 @@
                     # transient resource update
                     if not is_resource_action_finished:
                         for res in resources:
-<<<<<<< HEAD
-                            await res.update_fields(status=status, connection=connection)
-=======
-                            await update_fields_resource(res, status=status, connection=inner_connection)
->>>>>>> b0e9ab7a
+                            await res.update_fields(status=status, connection=inner_connection)
                         if not keep_increment_cache:
                             self.clear_env_cache(env)
                         return 200
@@ -919,35 +915,17 @@
                         if not keep_increment_cache:
                             self.clear_env_cache(env)
 
-<<<<<<< HEAD
                         model_version = None
-=======
-                        propagate_event_timers = change != Change.nochange
-
-                        await self.propagate_resource_state_if_stale(
-                            inner_connection,
-                            env,
-                            [Id.parse_id(res) for res in resource_ids],
-                            started,
-                            finished,
-                            status,  # mypy can't figure out this is never None here
-                            propagate_event_timers,
-                            status == ResourceState.failed or status == ResourceState.skipped,
-                        )
-
-                        model_version: Optional[int] = None
->>>>>>> b0e9ab7a
                         for res in resources:
                             await res.update_fields(
                                 status=status,
-                                connection=connection,
+                                connection=inner_connection,
                             )
                             # Not very typeable
                             extra_fields: dict[str, Any] = {}
 
                             if change is not None and change != Change.nochange:
                                 extra_fields["last_produced_events"] = finished
-<<<<<<< HEAD
 
                             if not is_increment_notification:
                                 if status == ResourceState.deployed:
@@ -959,11 +937,7 @@
                                 **extra_fields,
                                 last_deploy=finished,
                                 last_deployed_attribute_hash=res.attribute_hash,
-                                connection=connection,
-=======
-                            await update_fields_resource(
-                                res, last_deploy=finished, status=status, **extra_fields, connection=inner_connection
->>>>>>> b0e9ab7a
+                                connection=inner_connection,
                             )
 
                             model_version = res.model
