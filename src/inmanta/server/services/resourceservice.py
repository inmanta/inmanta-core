--- conflicted
+++ resolved
@@ -64,11 +64,7 @@
 from inmanta.server import protocol
 from inmanta.server.agentmanager import AgentManager
 from inmanta.server.validate_filter import InvalidFilter
-<<<<<<< HEAD
-from inmanta.types import Apireturn, PrimitiveTypes
-=======
 from inmanta.types import Apireturn, JsonType, PrimitiveTypes
->>>>>>> 0e5eed68
 from inmanta.util import parse_timestamp
 
 LOGGER = logging.getLogger(__name__)
@@ -420,7 +416,6 @@
             keep_increment_cache=True,
             is_increment_notification=True,
             connection=connection,
-<<<<<<< HEAD
         )
 
     async def _update_deploy_state(
@@ -460,47 +455,6 @@
             timestamp=timestamp,
         )
 
-=======
-        )
-
-    async def _update_deploy_state(
-        self,
-        env: data.Environment,
-        resource_id: ResourceIdStr,
-        timestamp: datetime.datetime,
-        version: int,
-        status: ResourceState,
-        message: str,
-        fail_on_error: bool,
-        connection: Optional[Connection] = None,
-        can_overwrite_available: bool = True,
-    ) -> None:
-        """
-        Set the status of the provided resources as to skipped or failed
-
-        Performs all required bookkeeping for this.
-
-        Factored out the code to set a status on a resource
-
-
-        :param env: Environment to consider.
-        :param resource_id: resource to mark.
-        :param timestamp: Timestamp for the log message and the resource action entry.
-        :param version: Version of the resources to consider.
-        :param status: status to set
-        :param message: reason to log on the transfer
-        :param fail_on_error: When encountering an undeployable state: fail or do nothing?.
-        :param can_overwrite_available: can we overwrite available.
-            If set to false, we return without changes if the current state is available
-        """
-        resource_version_id = resource_id + ",v=" + str(version)
-        logline = LogLine(
-            level=const.LogLevel.INFO,
-            msg=f"Setting {status.value} because of {message}",
-            timestamp=timestamp,
-        )
-
->>>>>>> 0e5eed68
         assert status in [ResourceState.failed, ResourceState.skipped]
         # this method is purpose specific for now.
 
