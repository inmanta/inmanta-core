"""
    Copyright 2019 Inmanta

    Licensed under the Apache License, Version 2.0 (the "License");
    you may not use this file except in compliance with the License.
    You may obtain a copy of the License at

        http://www.apache.org/licenses/LICENSE-2.0

    Unless required by applicable law or agreed to in writing, software
    distributed under the License is distributed on an "AS IS" BASIS,
    WITHOUT WARRANTIES OR CONDITIONS OF ANY KIND, either express or implied.
    See the License for the specific language governing permissions and
    limitations under the License.

    Contact: code@inmanta.com
"""

import asyncio
import datetime
import logging
import os
import re
import uuid
from collections import abc, defaultdict
from collections.abc import Sequence
from typing import Any, Callable, Optional, Union, cast

from asyncpg.connection import Connection
from asyncpg.exceptions import UniqueViolationError
from pydantic import ValidationError
from tornado.httputil import url_concat

from inmanta import config, const, data, util
from inmanta.const import STATE_UPDATE, TERMINAL_STATES, TRANSIENT_STATES, VALID_STATES_ON_STATE_UPDATE, Change, ResourceState
from inmanta.data import APILIMIT, InvalidSort
from inmanta.data.dataview import (
    DiscoveredResourceView,
    ResourceHistoryView,
    ResourceLogsView,
    ResourcesInVersionView,
    ResourceView,
)
from inmanta.data.model import (
    AttributeStateChange,
    DiscoveredResource,
    LatestReleasedResource,
    LogLine,
    ReleasedResourceDetails,
    Resource,
    ResourceAction,
    ResourceHistory,
    ResourceIdStr,
    ResourceLog,
    ResourceType,
    ResourceVersionIdStr,
    VersionedResource,
    VersionedResourceDetails,
)
from inmanta.db.util import ConnectionMaybeInTransaction, ConnectionNotInTransaction
from inmanta.protocol import handle, methods, methods_v2
from inmanta.protocol.common import ReturnValue
from inmanta.protocol.exceptions import BadRequest, Conflict, Forbidden, NotFound, ServerError
from inmanta.protocol.return_value_meta import ReturnValueWithMeta
from inmanta.resources import Id
from inmanta.server import SLICE_AGENT_MANAGER, SLICE_DATABASE, SLICE_RESOURCE, SLICE_TRANSPORT
from inmanta.server import config as opt
from inmanta.server import extensions, protocol
from inmanta.server.agentmanager import AgentManager
from inmanta.server.validate_filter import InvalidFilter
from inmanta.types import Apireturn, JsonType, PrimitiveTypes
from inmanta.util import parse_timestamp

resource_discovery = extensions.BoolFeature(
    slice=SLICE_RESOURCE,
    name="resource_discovery",
    description="Enable resource discovery. This feature controls the APIs it does not affect the use of discovery resources.",
)


LOGGER = logging.getLogger(__name__)


def error_and_log(message: str, **context: Any) -> None:
    """
    :param message: message to return both to logger and to remote caller
    :param context: additional context to attach to log
    """
    ctx = ",".join([f"{k}: {v}" for k, v in context.items()])
    LOGGER.error("%s %s", message, ctx)
    raise BadRequest(message)


class ResourceActionLogLine(logging.LogRecord):
    """A special log record that is used to report log lines that come from the agent"""

    def __init__(self, logger_name: str, level: int, msg: str, created: datetime.datetime) -> None:
        super().__init__(
            name=logger_name,
            level=level,
            pathname="(unknown file)",
            lineno=0,
            msg=msg,
            args=[],
            exc_info=None,
            func=None,
            sinfo=None,
        )

        self.created = created.timestamp()
        self.msecs = (self.created - int(self.created)) * 1000
        self.relativeCreated = (self.created - logging._startTime) * 1000


class ResourceService(protocol.ServerSlice):
    """Resource Manager service"""

    agentmanager_service: "AgentManager"

    def __init__(self) -> None:
        super().__init__(SLICE_RESOURCE)

        self._resource_action_loggers: dict[uuid.UUID, logging.Logger] = {}
        self._resource_action_handlers: dict[uuid.UUID, logging.Handler] = {}

        # Dict: environment_id: (model_version, increment, negative_increment, negative_increment_per_agent, run_ahead_lock)
        self._increment_cache: dict[
            uuid.UUID,
            Optional[
                tuple[
                    int,
                    abc.Set[ResourceIdStr],
                    abc.Set[ResourceIdStr],
                    abc.Mapping[str, abc.Set[ResourceIdStr]],
                    Optional[asyncio.Event],
                ]
            ],
        ] = {}
        # lock to ensure only one inflight request
        self._increment_cache_locks: dict[uuid.UUID, asyncio.Lock] = defaultdict(lambda: asyncio.Lock())

    def get_dependencies(self) -> list[str]:
        return [SLICE_DATABASE, SLICE_AGENT_MANAGER]

    def get_depended_by(self) -> list[str]:
        return [SLICE_TRANSPORT]

    def define_features(self) -> list[extensions.Feature]:
        return [resource_discovery]

    async def prestart(self, server: protocol.Server) -> None:
        await super().prestart(server)
        self.agentmanager_service = cast("AgentManager", server.get_slice(SLICE_AGENT_MANAGER))

    async def start(self) -> None:
        self.schedule(
            data.ResourceAction.purge_logs, opt.server_purge_resource_action_logs_interval.get(), cancel_on_stop=False
        )
        await super().start()

    async def stop(self) -> None:
        await super().stop()
        self._close_resource_action_loggers()

    def clear_env_cache(self, env: data.Environment) -> None:
        LOGGER.log(const.LOG_LEVEL_TRACE, "Clearing cache for %s", env.id)
        self._increment_cache[env.id] = None

    @staticmethod
    def get_resource_action_log_file(environment: uuid.UUID) -> str:
        """Get the correct filename for the given environment
        :param environment: The environment id to get the file for
        :return: The path to the logfile
        """
        return os.path.join(config.log_dir.get(), opt.server_resource_action_log_prefix.get() + str(environment) + ".log")

    def get_resource_action_logger(self, environment: uuid.UUID) -> logging.Logger:
        """Get the resource action logger for the given environment. If the logger was not created, create it.
        :param environment: The environment to get a logger for
        :return: The logger for the given environment.
        """
        if environment in self._resource_action_loggers:
            return self._resource_action_loggers[environment]

        resource_action_log = self.get_resource_action_log_file(environment)

        file_handler = logging.handlers.WatchedFileHandler(filename=resource_action_log, mode="a+")
        # Most logs will come from agents. We need to use their level and timestamp and their formatted message
        file_handler.setFormatter(logging.Formatter(fmt="%(asctime)s %(levelname)-8s %(name)-10s %(message)s"))
        file_handler.setLevel(logging.DEBUG)

        resource_action_logger = logging.getLogger(const.NAME_RESOURCE_ACTION_LOGGER).getChild(str(environment))
        resource_action_logger.setLevel(logging.DEBUG)
        resource_action_logger.addHandler(file_handler)

        self._resource_action_loggers[environment] = resource_action_logger
        self._resource_action_handlers[environment] = file_handler

        return resource_action_logger

    def _close_resource_action_loggers(self) -> None:
        """Close all resource action loggers and their associated handlers"""
        try:
            while True:
                env, logger = self._resource_action_loggers.popitem()
                self.close_resource_action_logger(env, logger)
        except KeyError:
            pass

    def close_resource_action_logger(self, env: uuid.UUID, logger: Optional[logging.Logger] = None) -> None:
        """Close the given logger for the given env.
        :param env: The environment to close the logger for
        :param logger: The logger to close, if the logger is none it is retrieved
        """
        if logger is None:
            if env in self._resource_action_loggers:
                logger = self._resource_action_loggers.pop(env)
            else:
                return

        handler = self._resource_action_handlers.pop(env)
        logger.removeHandler(handler)
        handler.flush()
        handler.close()

    def log_resource_action(
        self, env: uuid.UUID, resource_ids: Sequence[str], log_level: int, ts: datetime.datetime, message: str
    ) -> None:
        """Write the given log to the correct resource action logger"""
        logger = self.get_resource_action_logger(env)
        if len(resource_ids) == 0:
            message = "no resources: " + message
        elif len(resource_ids) > 1:
            message = "multiple resources: " + message
        else:
            message = resource_ids[0] + ": " + message
        log_record = ResourceActionLogLine(logger.name, log_level, message, ts)
        logger.handle(log_record)

    @handle(methods.get_resource, resource_id="id", env="tid")
    async def get_resource(
        self,
        env: data.Environment,
        resource_id: ResourceVersionIdStr,
        logs: bool,
        status: bool,
        log_action: const.ResourceAction,
        log_limit: int,
        connection: Optional[Connection] = None,
    ) -> Apireturn:
        # Validate resource version id
        try:
            Id.parse_resource_version_id(resource_id)
        except ValueError:
            return 400, {"message": f"{resource_id} is not a valid resource version id"}

        async with data.ResourceAction.get_connection(connection) as con:
            resv = await data.Resource.get(env.id, resource_id, con)
            if resv is None:
                return 404, {"message": "The resource with the given id does not exist in the given environment"}

            if status is not None and status:
                return 200, {"status": resv.status}

            actions: list[data.ResourceAction] = []
            if bool(logs):
                action_name = None
                if log_action is not None:
                    action_name = log_action.name

                actions = await data.ResourceAction.get_log(
                    environment=env.id, resource_version_id=resource_id, action=action_name, limit=log_limit, connection=con
                )

            return 200, {"resource": resv, "logs": actions}

    # This endpoint doesn't have a method associated yet.
    # Intended for use by other slices
    async def get_resources_in_latest_version(
        self,
        environment: data.Environment,
        resource_type: Optional[ResourceType] = None,
        attributes: dict[PrimitiveTypes, PrimitiveTypes] = {},
        connection: Optional[Connection] = None,
    ) -> list[Resource]:
        result = await data.Resource.get_resources_in_latest_version(
            environment.id, resource_type, attributes, connection=connection
        )
        return [r.to_dto() for r in result]

    @handle(methods.get_resources_for_agent, env="tid")
    async def get_resources_for_agent(
        self, env: data.Environment, agent: str, version: int, sid: uuid.UUID, incremental_deploy: bool
    ) -> Apireturn:
        if not self.agentmanager_service.is_primary(env, sid, agent):
            return 409, {"message": f"This agent is not currently the primary for the endpoint {agent} (sid: {sid})"}
        if incremental_deploy:
            if version is not None:
                return 500, {"message": "Cannot request increment for a specific version"}
            result = await self.get_resource_increment_for_agent(env, agent)
        else:
            result = await self.get_all_resources_for_agent(env, agent, version)
        return result

    async def get_all_resources_for_agent(self, env: data.Environment, agent: str, version: int) -> Apireturn:
        started = datetime.datetime.now().astimezone()
        if version is None:
            version = await data.ConfigurationModel.get_version_nr_latest_version(env.id)
            if version is None:
                return 404, {"message": "No version available"}

        else:
            exists = await data.ConfigurationModel.version_exists(environment=env.id, version=version)
            if not exists:
                return 404, {"message": "The given version does not exist"}

        deploy_model = []

        resources = await data.Resource.get_resources_for_version(env.id, version, agent)

        resource_ids = []
        for rv in resources:
            deploy_model.append(rv.to_dict())
            resource_ids.append(rv.resource_version_id)

        # Don't log ResourceActions without resource_version_ids, because
        # no API call exists to retrieve them.
        if resource_ids:
            now = datetime.datetime.now().astimezone()
            log_line = data.LogLine.log(
                logging.INFO, "Resource version pulled by client for agent %(agent)s state", agent=agent
            )
            self.log_resource_action(env.id, resource_ids, logging.INFO, now, log_line.msg)
            ra = data.ResourceAction(
                environment=env.id,
                version=version,
                resource_version_ids=resource_ids,
                action=const.ResourceAction.pull,
                action_id=uuid.uuid4(),
                started=started,
                finished=now,
                messages=[log_line],
            )
            await ra.insert()

        return 200, {"environment": env.id, "agent": agent, "version": version, "resources": deploy_model}

    async def get_resource_increment_for_agent(self, env: data.Environment, agent: str) -> Apireturn:
        started = datetime.datetime.now().astimezone()

        version = await data.ConfigurationModel.get_version_nr_latest_version(env.id)
        if version is None:
            return 404, {"message": "No version available"}

        version, increment_ids, neg_increment, neg_increment_per_agent = await self.get_increment(env, version)

        now = datetime.datetime.now().astimezone()
        ON_AGENT_REGEX = re.compile(rf"^[a-zA-Z0-9_:]+\[{re.escape(agent)},")

        # This is a bit subtle.
        # Any resource we consider deployed has to be marked as such.
        # Otherwise the agent will fail the deployment.
        # Stale successful deployments can cause resource that were available to be now considered deployed.
        # We don't do this back propagation on deploy,
        #   because it is about a lot of resource that need to grab a lock to check if they are stale
        # We do it here, as we always have.
        # This method only updates the state for resources that are currently in the available or deploying state.
        # As such, it should not race with backpropagation on failure.
        await self.mark_deployed(
            env,
            neg_increment_per_agent[agent],
            now,
            version,
            only_update_from_states=[const.ResourceState.available, const.ResourceState.deploying],
        )

        resources = await data.Resource.get_resources_for_version(env.id, version, agent)

        deploy_model: list[dict[str, Any]] = []
        resource_ids: list[str] = []

        for rv in resources:
            if rv.resource_id not in increment_ids:
                continue

            def in_requires(req: ResourceIdStr) -> bool:
                if req in increment_ids:
                    return True
                return ON_AGENT_REGEX.match(req) is None

            rv.attributes["requires"] = [r for r in rv.attributes["requires"] if in_requires(r)]
            deploy_model.append(rv.to_dict())
            resource_ids.append(rv.resource_version_id)

        # Don't log ResourceActions without resource_version_ids, because
        # no API call exists to retrieve them.
        if resource_ids:
            ra = data.ResourceAction(
                environment=env.id,
                version=version,
                resource_version_ids=resource_ids,
                action=const.ResourceAction.pull,
                action_id=uuid.uuid4(),
                started=started,
                finished=now,
                messages=[
                    data.LogLine.log(logging.INFO, "Resource version pulled by client for agent %(agent)s state", agent=agent)
                ],
            )
            await ra.insert()

        return 200, {"environment": env.id, "agent": agent, "version": version, "resources": deploy_model}

    async def mark_deployed(
        self,
        env: data.Environment,
        resources_id: abc.Set[ResourceIdStr],
        timestamp: datetime.datetime,
        version: int,
        filter: Callable[[ResourceIdStr], bool] = lambda x: True,
        connection: ConnectionMaybeInTransaction = ConnectionNotInTransaction(),
        only_update_from_states: Optional[Sequence[const.ResourceState]] = None,
    ) -> None:
        """
        Set the status of the provided resources as deployed
        :param env: Environment to consider.
        :param resources_id: Set of resources to mark as deployed.
        :param timestamp: Timestamp for the log message and the resource action entry.
        :param version: Version of the resources to consider.
        :param filter: Filter function that takes a resource id as an argument and returns True if it should be kept.
        """
        if not resources_id:
            return

        # performance-critical path: avoid parsing cost if we can
        resources_id_filtered = [res_id for res_id in resources_id if filter(res_id)]
        if not resources_id_filtered:
            return

        action_id = uuid.uuid4()

        async with data.Resource.get_connection(connection.connection) as inner_connection:
            async with inner_connection.transaction():
                # validate resources
                if only_update_from_states is not None:
                    resources = await data.Resource.get_resource_ids_with_status(
                        env.id,
                        resources_id_filtered,
                        version,
                        only_update_from_states,
                        # acquire lock on Resource before read and before lock on ResourceAction to prevent conflicts with
                        # cascading deletes
                        lock=data.RowLockMode.FOR_NO_KEY_UPDATE,
                        connection=inner_connection,
                    )
                    if not resources:
                        return None

                resources_version_ids: list[ResourceVersionIdStr] = [
                    ResourceVersionIdStr(f"{res_id},v={version}") for res_id in resources_id_filtered
                ]

                resource_action = data.ResourceAction(
                    environment=env.id,
                    version=version,
                    resource_version_ids=resources_version_ids,
                    action_id=action_id,
                    action=const.ResourceAction.deploy,
                    started=timestamp,
                    messages=[
                        {
                            "level": "INFO",
                            "msg": "Setting deployed due to known good status",
                            "args": [],
                            "timestamp": timestamp.isoformat(timespec="microseconds"),
                        }
                    ],
                    changes={},
                    status=const.ResourceState.deployed,
                    change=const.Change.nochange,
                    finished=timestamp,
                )
                await resource_action.insert(connection=inner_connection)
                self.log_resource_action(
                    env.id,
                    resources_version_ids,
                    const.LogLevel.INFO.to_int,
                    timestamp,
                    "Setting deployed due to known good status",
                )

                await data.Resource.set_deployed_multi(env.id, resources_id_filtered, version, connection=inner_connection)
                # Resource persistent state should not be affected

        def post_deploy_update() -> None:
            # Make sure tasks are scheduled AFTER the tx is done.
            # This method is only called if the transaction commits successfully.
            self.add_background_task(data.ConfigurationModel.mark_done_if_done(env.id, version))

        connection.call_after_tx(post_deploy_update)

    async def _update_deploy_state(
        self,
        env: data.Environment,
        resource_id: ResourceIdStr,
        timestamp: datetime.datetime,
        version: int,
        status: ResourceState,
        message: str,
        fail_on_error: bool,
        connection: Optional[Connection] = None,
        can_overwrite_available: bool = True,
    ) -> None:
        """
        Set the status of the provided resources as to skipped or failed

        Performs all required bookkeeping for this.

        Factored out the code to set a status on a resource


        :param env: Environment to consider.
        :param resource_id: resource to mark.
        :param timestamp: Timestamp for the log message and the resource action entry.
        :param version: Version of the resources to consider.
        :param status: status to set
        :param message: reason to log on the transfer
        :param fail_on_error: When encountering an undeployable state: fail or do nothing?.
        :param can_overwrite_available: can we overwrite available.
            If set to false, we return without changes if the current state is available
        """
        resource_version_id = resource_id + ",v=" + str(version)
        logline = LogLine(
            level=const.LogLevel.INFO,
            msg=f"Setting {status.value} because of {message}",
            timestamp=timestamp,
        )

        assert status in [ResourceState.failed, ResourceState.skipped]
        # this method is purpose specific for now.

        async with data.Resource.get_connection(connection) as connection:
            async with connection.transaction():
                # validate resources
                resource = await data.Resource.get_one(
                    environment=env.id,
                    resource_id=resource_id,
                    model=version,
                    # acquire lock on Resource before read and before lock on ResourceAction to prevent conflicts with
                    # cascading deletes
                    lock=data.RowLockMode.FOR_NO_KEY_UPDATE,
                    connection=connection,
                )
                if not resource:
                    raise NotFound("The resource with the given ids do not exist in the given environment.")

                # no escape from terminal
                if resource.status != status and resource.status in TERMINAL_STATES:
                    if not fail_on_error:
                        return
                    else:
                        LOGGER.error("Attempting to set undeployable resource to deployable state")
                        raise AssertionError("Attempting to set undeployable resource to deployable state")

                if resource.status == ResourceState.available and not can_overwrite_available:
                    return

                resource_action = data.ResourceAction(
                    environment=env.id,
                    version=version,
                    resource_version_ids=[resource_version_id],
                    action_id=uuid.uuid4(),
                    action=const.ResourceAction.deploy,
                    started=timestamp,
                    messages=[
                        {
                            **logline.dict(),
                            "timestamp": logline.timestamp.astimezone().isoformat(timespec="microseconds"),
                        }
                    ],
                    changes={},
                    status=status,
                    change=const.Change.nochange,
                    finished=timestamp,
                )
                await resource_action.insert(connection=connection)

                self.log_resource_action(
                    env.id,
                    [resource_version_id],
                    logline.level.to_int,
                    logline.timestamp,
                    logline.msg,
                )

                self.clear_env_cache(env)

                await resource.update_fields(
                    status=status,
                    connection=connection,
                )
                await resource.update_persistent_state(
                    last_deploy=timestamp,
                    last_deployed_version=version,
                    last_deployed_attribute_hash=resource.attribute_hash,
                    last_non_deploying_status=const.NonDeployingResourceState(status),
                    connection=connection,
                )

    async def get_increment(
        self,
        env: data.Environment,
        version: int,
        connection: Optional[Connection] = None,
        run_ahead_lock: Optional[asyncio.Event] = None,
    ) -> tuple[int, abc.Set[ResourceIdStr], abc.Set[ResourceIdStr], abc.Mapping[str, abc.Set[ResourceIdStr]]]:
        """
        Get the increment for a given environment and a given version of the model from the _increment_cache if possible.
        In case of cache miss, the increment calculation is performed behind a lock to make sure it is only done once per
        version, per environment.

        :param env: The environment to consider.
        :param version: The version of the model to consider.
        :param connection: connection to use towards the DB.
            When the connection is in a transaction, we will always invalidate the cache
        :param run_ahead_lock: lock used to keep agents hanging while building up the latest version
        """

        async def _get_cache_entry() -> (
            Optional[tuple[int, abc.Set[ResourceIdStr], abc.Set[ResourceIdStr], abc.Mapping[str, abc.Set[ResourceIdStr]]]]
        ):
            """
            Returns a tuple (increment, negative_increment, negative_increment_per_agent)
            if a cache entry exists for the given environment and version
            or None if no such cache entry exists.
            """
            cache_entry = self._increment_cache.get(env.id, None)
            if cache_entry is None:
                # No cache entry found
                return None
            (version_cache_entry, incr, neg_incr, neg_incr_per_agent, cached_run_ahead_lock) = cache_entry
            if version_cache_entry >= version:
                assert not run_ahead_lock  # We only expect a lock if WE are ahead
                # Cache is ahead or equal
                if cached_run_ahead_lock is not None:
                    await cached_run_ahead_lock.wait()
            elif version_cache_entry != version:
                # Cache entry exists for another version
                # Expire
                return None
            return version_cache_entry, incr, neg_incr, neg_incr_per_agent

        increment: Optional[
            tuple[int, abc.Set[ResourceIdStr], abc.Set[ResourceIdStr], abc.Mapping[str, abc.Set[ResourceIdStr]]]
        ] = await _get_cache_entry()
        if increment is None or (connection is not None and connection.is_in_transaction()):
            lock = self._increment_cache_locks[env.id]
            async with lock:
                increment = await _get_cache_entry()
                if increment is None:
                    positive, negative = await data.ConfigurationModel.get_increment(env.id, version, connection=connection)
                    negative_per_agent: dict[str, set[ResourceIdStr]] = defaultdict(set)
                    for rid in negative:
                        negative_per_agent[Id.parse_id(rid).agent_name].add(rid)
                    increment = (version, positive, negative, negative_per_agent)
                    self._increment_cache[env.id] = (version, positive, negative, negative_per_agent, run_ahead_lock)
        return increment

    @handle(methods_v2.resource_deploy_done, env="tid", resource_id="rvid")
    async def resource_deploy_done(
        self,
        env: data.Environment,
        resource_id: Id,
        action_id: uuid.UUID,
        status: ResourceState,
        messages: list[LogLine] = [],
        changes: dict[str, AttributeStateChange] = {},
        change: Optional[Change] = None,
        keep_increment_cache: bool = False,
    ) -> None:
        resource_id_str = resource_id.resource_version_str()
        finished = datetime.datetime.now().astimezone()
        changes_with_rvid = {
            resource_id_str: {attr_name: attr_change.model_dump()} for attr_name, attr_change in changes.items()
        }

        if status not in VALID_STATES_ON_STATE_UPDATE:
            error_and_log(
                f"Status {status} is not a valid status at the end of a deployment.",
                resource_ids=[resource_id_str],
                action=const.ResourceAction.deploy,
                action_id=action_id,
            )
        if status in TRANSIENT_STATES:
            error_and_log(
                "No transient state can be used to mark a deployment as done.",
                status=status,
                resource_ids=[resource_id_str],
                action=const.ResourceAction.deploy,
                action_id=action_id,
            )

        async with data.Resource.get_connection() as connection:
            async with connection.transaction():
                resource = await data.Resource.get_one(
                    connection=connection,
                    environment=env.id,
                    resource_id=resource_id.resource_str(),
                    model=resource_id.version,
                    # acquire lock on Resource before read and before lock on ResourceAction to prevent conflicts with
                    # cascading deletes
                    lock=data.RowLockMode.FOR_UPDATE,
                )
                if resource is None:
                    raise NotFound("The resource with the given id does not exist in the given environment.")

                # no escape from terminal
                if resource.status != status and resource.status in TERMINAL_STATES:
                    LOGGER.error("Attempting to set undeployable resource to deployable state")
                    raise AssertionError("Attempting to set undeployable resource to deployable state")

                resource_action = await data.ResourceAction.get(action_id=action_id, connection=connection)
                if resource_action is None:
                    raise NotFound(
                        f"No resource action exists for action_id {action_id}. Ensure "
                        f"`/resource/<resource_id>/deploy/start` is called first. "
                    )
                if resource_action.finished is not None:
                    raise Conflict(
                        f"Resource action with id {resource_id_str} was already marked as done at {resource_action.finished}."
                    )

                for log in messages:
                    # All other data is stored in the database. The msg was already formatted at the client side.
                    self.log_resource_action(
                        env.id,
                        [resource_id_str],
                        log.level.to_int,
                        log.timestamp,
                        log.msg,
                    )

                await resource_action.set_and_save(
                    messages=[
                        {
                            **log.model_dump(),
                            "timestamp": log.timestamp.astimezone().isoformat(timespec="microseconds"),
                        }
                        for log in messages
                    ],
                    changes=changes_with_rvid,
                    status=status,
                    change=change,
                    finished=finished,
                    connection=connection,
                )

                extra_fields = {}
                if status == ResourceState.deployed:
                    extra_fields["last_success"] = resource_action.started

<<<<<<< HEAD
                propagate_event_timers = False
=======
>>>>>>> cd3c1ff9
                # keep track IF we need to propagate if we are stale
                # but only do it at the end of the transaction
                if change != Change.nochange:
                    # We are producing an event
                    extra_fields["last_produced_events"] = finished
<<<<<<< HEAD
                    propagate_event_timers = True
=======
>>>>>>> cd3c1ff9

                await resource.update_fields(
                    status=status,
                    connection=connection,
                )
                await resource.update_persistent_state(
                    last_deploy=finished,
                    last_deployed_version=resource_id.version,
                    last_deployed_attribute_hash=resource.attribute_hash,
                    last_non_deploying_status=const.NonDeployingResourceState(status),
                    **extra_fields,
                    connection=connection,
                )

                # final resource update
                if not keep_increment_cache:
                    self.clear_env_cache(env)

                if "purged" in resource.attributes and resource.attributes["purged"] and status == const.ResourceState.deployed:
                    await data.Parameter.delete_all(environment=env.id, resource_id=resource.resource_id, connection=connection)

<<<<<<< HEAD
                propagate_deploy_state = status == ResourceState.failed or status == ResourceState.skipped
                await self.propagate_resource_state_if_stale(
                    connection,
                    env,
                    [resource_id],
                    resource_action.started,
                    finished,
                    status,
                    propagate_event_timers,
                    propagate_deploy_state,
                )

=======
>>>>>>> cd3c1ff9
        self.add_background_task(data.ConfigurationModel.mark_done_if_done(env.id, resource.model))

        waiting_agents = {(Id.parse_id(prov).get_agent_name(), resource.resource_version_id) for prov in resource.provides}
        for agent, resource_id in waiting_agents:
            aclient = self.agentmanager_service.get_agent_client(env.id, agent)
            if aclient is not None:
                if change is None:
                    change = const.Change.nochange
                await aclient.resource_event(
                    tid=env.id,
                    id=agent,
                    resource=resource_id,
                    send_events=False,
                    state=status,
                    change=change,
                    changes=changes_with_rvid,
                )

<<<<<<< HEAD
    async def propagate_resource_state_if_stale(
        self,
        connection: Connection,
        env: data.Environment,
        resource_ids: list[Id],
        started: datetime.datetime,
        finished: datetime.datetime,
        deploy_state: ResourceState,
        propagate_event_timers: bool,
        propagate_deploy_state: bool,
    ) -> None:
        if propagate_deploy_state or propagate_event_timers:
            # lock out release version
            await env.acquire_release_version_lock(connection=connection)
            latest_version = await data.ConfigurationModel.get_version_nr_latest_version(env.id, connection=connection)

            for resource_id in resource_ids:
                if latest_version is not None and latest_version > resource_id.version:
                    # we are stale, forward propagate our status
                    # this is required because:
                    # upon release of the newer version our old status may have been copied over into the new version
                    # (by the increment calculation)
                    # the new version may thus hide this failure
                    # issue #6475
                    # the release_version_lock above ensure we can not race with release itself
                    # this is at the end of the transaction to not block release too long
                    # and vice versa
                    if propagate_deploy_state:
                        await self._update_deploy_state(
                            env,
                            resource_id.resource_str(),
                            finished,
                            latest_version,
                            deploy_state,
                            f"update on stale version {resource_id.version}",
                            fail_on_error=False,
                            connection=connection,
                            can_overwrite_available=False,
                        )
                    if propagate_event_timers:
                        # We only update last_succes IF we are a success
                        last_success = started if deploy_state == const.ResourceState.deployed else None
                        await data.Resource.update_event_timers_if_newer(
                            env.id, resource_id.resource_str(), latest_version, last_success, finished, connection=connection
                        )

=======
>>>>>>> cd3c1ff9
    @handle(methods.resource_action_update, env="tid")
    async def resource_action_update(
        self,
        env: data.Environment,
        resource_ids: list[ResourceVersionIdStr],
        action_id: uuid.UUID,
        action: const.ResourceAction,
        started: datetime.datetime,
        finished: datetime.datetime,
        status: Optional[Union[const.ResourceState, const.DeprecatedResourceState]],
        messages: list[dict[str, Any]],
        changes: dict[str, Any],
        change: const.Change,
        send_events: bool,
        keep_increment_cache: bool = False,
        is_increment_notification: bool = False,
        only_update_from_states: Optional[set[const.ResourceState]] = None,
        *,
        connection: ConnectionMaybeInTransaction = ConnectionNotInTransaction(),
    ) -> Apireturn:
        """
        :param is_increment_notification: is this the increment calucation setting the deployed status,
            instead of an actual deploy? Used to keep track of the last_success field on the resources,
            which should not be updated for increments.
        """

        def convert_legacy_state(
            status: Optional[Union[const.ResourceState, const.DeprecatedResourceState]]
        ) -> Optional[const.ResourceState]:
            if status is None or isinstance(status, const.ResourceState):
                return status
            if status == const.DeprecatedResourceState.processing_events:
                return const.ResourceState.deploying
            else:
                raise BadRequest(f"Unsupported deprecated resources state {status.value}")

        # TODO: get rid of this?
        status = convert_legacy_state(status)

        # can update resource state
        is_resource_state_update = action in STATE_UPDATE
        # this ra is finishing
        is_resource_action_finished = finished is not None

        if is_resource_state_update:
            # if status update, status is required
            if status is None:
                error_and_log(
                    "Cannot perform state update without a status.",
                    resource_ids=resource_ids,
                    action=action,
                    action_id=action_id,
                )
            # and needs to be valid
            if status not in VALID_STATES_ON_STATE_UPDATE:
                error_and_log(
                    f"Status {status} is not valid on action {action}",
                    resource_ids=resource_ids,
                    action=action,
                    action_id=action_id,
                )
            if status in TRANSIENT_STATES:
                if not is_resource_action_finished:
                    pass
                else:
                    error_and_log(
                        "The finished field must not be set for transient states",
                        status=status,
                        resource_ids=resource_ids,
                        action=action,
                        action_id=action_id,
                    )
            else:
                if is_resource_action_finished:
                    pass
                else:
                    error_and_log(
                        "The finished field must be set for none transient states",
                        status=status,
                        resource_ids=resource_ids,
                        action=action,
                        action_id=action_id,
                    )

        assert all(Id.is_resource_version_id(rvid) for rvid in resource_ids)

        resources: list[data.Resource]
        async with data.Resource.get_connection(connection.connection) as inner_connection:
            async with inner_connection.transaction():
                # validate resources
                resources = await data.Resource.get_resources(
                    env.id,
                    resource_ids,
                    # acquire lock on Resource before read and before lock on ResourceAction to prevent conflicts with
                    # cascading deletes
                    lock=data.RowLockMode.FOR_NO_KEY_UPDATE,
                    connection=inner_connection,
                )
                if len(resources) == 0 or (len(resources) != len(resource_ids)):
                    raise NotFound(
                        message="The resources with the given ids do not exist in the given environment. "
                        f"Only {len(resources)} of {len(resource_ids)} resources found."
                    )

                if only_update_from_states is not None:
                    resources = [resource for resource in resources if resource.status in only_update_from_states]
                    if not resources:
                        return 200, {"message": "no resources with the given state found"}
                    resource_ids = [resource.resource_version_id for resource in resources]

                # validate transitions
                if is_resource_state_update:
                    # no escape from terminal
                    if any(resource.status != status and resource.status in TERMINAL_STATES for resource in resources):
                        LOGGER.error("Attempting to set undeployable resource to deployable state")
                        raise AssertionError("Attempting to set undeployable resource to deployable state")

                # get instance
                resource_action = await data.ResourceAction.get(action_id=action_id, connection=inner_connection)
                if resource_action is None:
                    # new
                    if started is None:
                        raise ServerError(message="A resource action can only be created with a start datetime.")

                    version = Id.parse_id(resource_ids[0]).version
                    resource_action = data.ResourceAction(
                        environment=env.id,
                        version=version,
                        resource_version_ids=resource_ids,
                        action_id=action_id,
                        action=action,
                        started=started,
                    )
                    await resource_action.insert(connection=inner_connection)
                else:
                    # existing
                    if resource_action.finished is not None:
                        raise ServerError(
                            message="An resource action can only be updated when it has not been finished yet. This action "
                            f"finished at {resource_action.finished}"
                        )
                for msg in messages:
                    # All other data is stored in the database. The msg was already formatted at the client side.
                    self.log_resource_action(
                        env.id,
                        resource_ids,
                        const.LogLevel(msg["level"]).to_int,
                        parse_timestamp(msg["timestamp"]),
                        msg["msg"],
                    )
                await resource_action.set_and_save(
                    messages=[
                        {
                            **msg,
                            "timestamp": parse_timestamp(msg["timestamp"]).isoformat(timespec="microseconds"),
                        }
                        for msg in messages
                    ],
                    changes=changes,
                    status=status,
                    change=change,
                    finished=finished,
                    connection=inner_connection,
                )

                if is_resource_state_update:
                    # transient resource update
                    if not is_resource_action_finished:
                        for res in resources:
                            await res.update_fields(status=status, connection=inner_connection)
                        if not keep_increment_cache:
                            self.clear_env_cache(env)
                        return 200

                    else:
                        # final resource update
                        if not keep_increment_cache:
                            self.clear_env_cache(env)

<<<<<<< HEAD
                        propagate_event_timers = change != Change.nochange

                        await self.propagate_resource_state_if_stale(
                            connection,
                            env,
                            [Id.parse_id(res) for res in resource_ids],
                            started,
                            finished,
                            status,  # mypy can't figure out this is never None here
                            propagate_event_timers,
                            status == ResourceState.failed or status == ResourceState.skipped,
                        )

                        model_version = None
                        for res in resources:
                            extra_fields = {}
                            if status == ResourceState.deployed and not is_increment_notification:
                                extra_fields["last_success"] = resource_action.started
                            if propagate_event_timers:
=======
                        model_version = None
                        for res in resources:
                            await res.update_fields(
                                status=status,
                                connection=inner_connection,
                            )
                            # Not very typeable
                            extra_fields: dict[str, Any] = {}

                            if change is not None and change != Change.nochange:
>>>>>>> cd3c1ff9
                                extra_fields["last_produced_events"] = finished

                            if not is_increment_notification:
                                if status == ResourceState.deployed:
                                    extra_fields["last_success"] = resource_action.started
                                if status != ResourceState.deploying:
                                    extra_fields["last_non_deploying_status"] = const.NonDeployingResourceState(status)

                            await res.update_persistent_state(
                                **extra_fields,
                                last_deploy=finished,
                                last_deployed_attribute_hash=res.attribute_hash,
                                connection=inner_connection,
                            )

                            model_version = res.model

                            if (
                                "purged" in res.attributes
                                and res.attributes["purged"]
                                and status == const.ResourceState.deployed
                            ):
                                await data.Parameter.delete_all(
                                    environment=env.id, resource_id=res.resource_id, connection=inner_connection
                                )

        if is_resource_state_update and is_resource_action_finished:

            def post_deploy_update() -> None:
                assert model_version is not None  # mypy can't figure this out
                # Make sure tasks are scheduled AFTER the tx is done.
                # This method is only called if the transaction commits successfully.
                self.add_background_task(data.ConfigurationModel.mark_done_if_done(env.id, model_version))

                waiting_agents = {
                    (Id.parse_id(prov).get_agent_name(), res.resource_version_id) for res in resources for prov in res.provides
                }

                for agent, resource_id in waiting_agents:
                    aclient = self.agentmanager_service.get_agent_client(env.id, agent)
                    if aclient is not None:
                        if change is None:
                            my_change = const.Change.nochange
                        else:
                            my_change = change

                        self.add_background_task(
                            aclient.resource_event(env.id, agent, resource_id, send_events, status, my_change, changes)
                        )

            connection.call_after_tx(post_deploy_update)

        return 200

    @handle(methods_v2.resource_deploy_start, env="tid", resource_id="rvid")
    async def resource_deploy_start(
        self,
        env: data.Environment,
        resource_id: Id,
        action_id: uuid.UUID,
    ) -> dict[ResourceVersionIdStr, const.ResourceState]:
        resource_id_str = resource_id.resource_version_str()
        async with data.Resource.get_connection() as connection:
            async with connection.transaction():
                resource = await data.Resource.get_one(
                    connection=connection,
                    environment=env.id,
                    resource_id=resource_id.resource_str(),
                    model=resource_id.version,
                )
                if resource is None:
                    raise NotFound(message=f"Environment {env.id} doesn't contain a resource with id {resource_id_str}")

                resource_action = data.ResourceAction(
                    environment=env.id,
                    version=resource_id.version,
                    resource_version_ids=[resource_id_str],
                    action_id=action_id,
                    action=const.ResourceAction.deploy,
                    started=datetime.datetime.now().astimezone(),
                    messages=[
                        data.LogLine.log(
                            logging.INFO,
                            "Resource deploy started on agent %(agent)s, setting status to deploying",
                            agent=resource_id.agent_name,
                        )
                    ],
                    status=const.ResourceState.deploying,
                )
                try:
                    await resource_action.insert(connection=connection)
                except UniqueViolationError:
                    raise Conflict(message=f"A resource action with id {action_id} already exists.")

                await resource.update_fields(connection=connection, status=const.ResourceState.deploying)

            self.clear_env_cache(env)

            return await data.Resource.get_last_non_deploying_state_for_dependencies(
                environment=env.id, resource_version_id=resource_id, connection=connection
            )

    @handle(methods_v2.get_resource_actions, env="tid")
    async def get_resource_actions(
        self,
        env: data.Environment,
        resource_type: Optional[str] = None,
        agent: Optional[str] = None,
        attribute: Optional[str] = None,
        attribute_value: Optional[str] = None,
        log_severity: Optional[str] = None,
        limit: Optional[int] = 0,
        action_id: Optional[uuid.UUID] = None,
        first_timestamp: Optional[datetime.datetime] = None,
        last_timestamp: Optional[datetime.datetime] = None,
        exclude_changes: Optional[list[Change]] = None,
    ) -> ReturnValue[list[ResourceAction]]:
        if exclude_changes is None:
            exclude_changes = []

        if (attribute and not attribute_value) or (not attribute and attribute_value):
            raise BadRequest(
                f"Attribute and attribute_value should both be supplied to use them filtering. "
                f"Received attribute: {attribute}, attribute_value: {attribute_value}"
            )
        if first_timestamp and last_timestamp:
            raise BadRequest(
                f"Only one of the parameters first_timestamp and last_timestamp should be used "
                f"Received first_timestamp: {first_timestamp}, last_timestamp: {last_timestamp}"
            )
        if action_id and not (first_timestamp or last_timestamp):
            raise BadRequest(
                f"The action_id parameter should be used in combination with either the first_timestamp or the last_timestamp "
                f"Received action_id: {action_id}, first_timestamp: {first_timestamp}, last_timestamp: {last_timestamp}"
            )

        if limit is None:
            limit = APILIMIT
        elif limit > APILIMIT:
            raise BadRequest(f"limit parameter can not exceed {APILIMIT}, got {limit}.")

        resource_actions = await data.ResourceAction.query_resource_actions(
            env.id,
            resource_type,
            agent,
            attribute=attribute,
            attribute_value=attribute_value,
            log_severity=log_severity,
            limit=limit,
            action_id=action_id,
            first_timestamp=first_timestamp,
            last_timestamp=last_timestamp,
            exclude_changes=exclude_changes,
        )
        resource_action_dtos = [resource_action.to_dto() for resource_action in resource_actions]
        links = {}

        def _get_query_params(
            resource_type: Optional[str] = None,
            agent: Optional[str] = None,
            attribute: Optional[str] = None,
            attribute_value: Optional[str] = None,
            log_severity: Optional[str] = None,
            limit: Optional[int] = 0,
        ) -> dict[str, str]:
            query_params = {
                "resource_type": resource_type,
                "agent": agent,
                "attribute": attribute,
                "attribute_value": attribute_value,
                "log_severity": log_severity,
                "limit": str(limit) if limit else None,
            }
            return {param_key: param_value for param_key, param_value in query_params.items() if param_value is not None}

        if limit and resource_action_dtos:
            base_url = "/api/v2/resource_actions"
            common_query_params = _get_query_params(resource_type, agent, attribute, attribute_value, log_severity, limit)
            # Next is always earlier with regards to 'started' time
            next_params = common_query_params.copy()
            next_params["last_timestamp"] = util.datetime_iso_format(resource_action_dtos[-1].started)
            next_params["action_id"] = str(resource_action_dtos[-1].action_id)
            links["next"] = url_concat(base_url, next_params)
            previous_params = common_query_params.copy()
            previous_params["first_timestamp"] = util.datetime_iso_format(resource_action_dtos[0].started)
            previous_params["action_id"] = str(resource_action_dtos[0].action_id)
            links["prev"] = url_concat(base_url, previous_params)
        return_value = ReturnValue(response=resource_action_dtos, links=links if links else None)
        return return_value

    @handle(methods_v2.get_resource_events, env="tid", resource_id="rvid")
    async def get_resource_events(
        self, env: data.Environment, resource_id: Id, exclude_change: Optional[const.Change] = None
    ) -> dict[ResourceIdStr, list[ResourceAction]]:
        return {
            k: [ra.to_dto() for ra in v]
            for k, v in (await data.ResourceAction.get_resource_events(env, resource_id, exclude_change)).items()
        }

    @handle(methods_v2.resource_did_dependency_change, env="tid", resource_id="rvid")
    async def resource_did_dependency_change(
        self,
        env: data.Environment,
        resource_id: Id,
    ) -> bool:
        # This resource has been deployed before => determine whether it should be redeployed based on events
        return any(
            True
            for dependency, actions in (
                await data.ResourceAction.get_resource_events(env, resource_id, const.Change.nochange)
            ).items()
            for action in actions
        )

    @handle(methods_v2.resource_list, env="tid")
    async def resource_list(
        self,
        env: data.Environment,
        limit: Optional[int] = None,
        first_id: Optional[ResourceVersionIdStr] = None,
        last_id: Optional[ResourceVersionIdStr] = None,
        start: Optional[str] = None,
        end: Optional[str] = None,
        filter: Optional[dict[str, list[str]]] = None,
        sort: str = "resource_type.desc",
        deploy_summary: bool = False,
    ) -> ReturnValueWithMeta[Sequence[LatestReleasedResource]]:
        try:
            handler = ResourceView(env, limit, first_id, last_id, start, end, filter, sort, deploy_summary)

            out = await handler.execute()
            if deploy_summary:
                out.metadata["deploy_summary"] = await data.Resource.get_resource_deploy_summary(env.id)
            return out

        except (InvalidFilter, InvalidSort, data.InvalidQueryParameter, data.InvalidFieldNameException) as e:
            raise BadRequest(e.message) from e

        # TODO: optimize for no orphans

    @handle(methods_v2.resources_status, env="tid")
    async def resources_status(
        self,
        env: data.Environment,
        version: int,
        rids: list[ResourceIdStr],
    ) -> dict[str, ResourceState]:
        try:
            rids = [Id.parse_id(rid).resource_str() for rid in rids]
        except ValueError as e:
            raise BadRequest(str(e))
        return await data.Resource.get_status_for(env.id, version, rids)

    @handle(methods_v2.resource_details, env="tid")
    async def resource_details(self, env: data.Environment, rid: ResourceIdStr) -> ReleasedResourceDetails:
        details = await data.Resource.get_resource_details(env.id, rid)
        if not details:
            raise NotFound("The resource with the given id does not exist, or was not released yet in the given environment.")
        return details

    @handle(methods_v2.resource_history, env="tid")
    async def resource_history(
        self,
        env: data.Environment,
        rid: ResourceIdStr,
        limit: Optional[int] = None,
        first_id: Optional[str] = None,
        last_id: Optional[str] = None,
        start: Optional[datetime.datetime] = None,
        end: Optional[datetime.datetime] = None,
        sort: str = "date.desc",
    ) -> ReturnValue[Sequence[ResourceHistory]]:
        try:
            handler = ResourceHistoryView(
                environment=env,
                rid=rid,
                limit=limit,
                sort=sort,
                first_id=first_id,
                last_id=last_id,
                start=start,
                end=end,
            )
            out = await handler.execute()
            return out
        except (InvalidFilter, InvalidSort, data.InvalidQueryParameter, data.InvalidFieldNameException) as e:
            raise BadRequest(e.message) from e

    @handle(methods_v2.resource_logs, env="tid")
    async def resource_logs(
        self,
        env: data.Environment,
        rid: ResourceIdStr,
        limit: Optional[int] = None,
        start: Optional[datetime.datetime] = None,
        end: Optional[datetime.datetime] = None,
        filter: Optional[dict[str, list[str]]] = None,
        sort: str = "timestamp.desc",
    ) -> ReturnValue[Sequence[ResourceLog]]:
        try:
            handler = ResourceLogsView(environment=env, rid=rid, limit=limit, sort=sort, start=start, end=end, filter=filter)
            out = await handler.execute()
            return out
        except (InvalidFilter, InvalidSort, data.InvalidQueryParameter, data.InvalidFieldNameException) as e:
            raise BadRequest(e.message) from e

    @handle(methods_v2.get_resources_in_version, env="tid")
    async def get_resources_in_version(
        self,
        env: data.Environment,
        version: int,
        limit: Optional[int] = None,
        first_id: Optional[ResourceVersionIdStr] = None,
        last_id: Optional[ResourceVersionIdStr] = None,
        start: Optional[str] = None,
        end: Optional[str] = None,
        filter: Optional[dict[str, list[str]]] = None,
        sort: str = "resource_type.desc",
    ) -> ReturnValueWithMeta[Sequence[VersionedResource]]:
        try:
            handler = ResourcesInVersionView(env, version, limit, filter, sort, first_id, last_id, start, end)
            return await handler.execute()
        except (InvalidFilter, InvalidSort, data.InvalidQueryParameter, data.InvalidFieldNameException) as e:
            raise BadRequest(e.message) from e

    @handle(methods_v2.versioned_resource_details, env="tid")
    async def versioned_resource_details(
        self, env: data.Environment, version: int, rid: ResourceIdStr
    ) -> VersionedResourceDetails:
        resource = await data.Resource.get_versioned_resource_details(environment=env.id, version=version, resource_id=rid)
        if not resource:
            raise NotFound("The resource with the given id does not exist")
        return resource

    @handle(methods_v2.discovered_resource_create, env="tid")
    async def discovered_resource_create(self, env: data.Environment, discovered_resource_id: str, values: JsonType) -> None:
        try:
            discovered_resource = DiscoveredResource(discovered_resource_id=discovered_resource_id, values=values)
        except ValidationError as e:
            # this part was copy/pasted from protocol.common.MethodProperties.validate_arguments.
            error_msg = f"Failed to validate argument\n{str(e)}"
            LOGGER.exception(error_msg)
            raise BadRequest(error_msg, {"validation_errors": e.errors()})

        dao = discovered_resource.to_dao(env.id)
        await dao.insert_with_overwrite()

    @handle(methods_v2.discovered_resource_create_batch, env="tid")
    async def discovered_resources_create_batch(
        self, env: data.Environment, discovered_resources: list[DiscoveredResource]
    ) -> None:
        dao_list = [res.to_dao(env.id) for res in discovered_resources]
        await data.DiscoveredResource.insert_many_with_overwrite(dao_list)

    @handle(methods_v2.discovered_resources_get, env="tid")
    async def discovered_resources_get(
        self, env: data.Environment, discovered_resource_id: ResourceIdStr
    ) -> DiscoveredResource:
        if not self.feature_manager.enabled(resource_discovery):
            raise Forbidden(message="The resource discovery feature is not enabled.")

        result = await data.DiscoveredResource.get_one(environment=env.id, discovered_resource_id=discovered_resource_id)
        if not result:
            raise NotFound(f"discovered_resource with name {discovered_resource_id} not found in env {env.id}")
        dto = result.to_dto()
        return dto

    @protocol.handle(methods_v2.discovered_resources_get_batch, env="tid")
    async def discovered_resources_get_batch(
        self,
        env: data.Environment,
        limit: Optional[int] = None,
        start: Optional[str] = None,
        end: Optional[str] = None,
        sort: str = "discovered_resource_id.asc",
    ) -> ReturnValue[Sequence[DiscoveredResource]]:
        if not self.feature_manager.enabled(resource_discovery):
            raise Forbidden(message="The resource discovery feature is not enabled.")

        try:
            handler = DiscoveredResourceView(
                environment=env,
                limit=limit,
                sort=sort,
                start=start,
                end=end,
            )
            out = await handler.execute()
            return out
        except (InvalidFilter, InvalidSort, data.InvalidQueryParameter, data.InvalidFieldNameException) as e:
            raise BadRequest(e.message) from e<|MERGE_RESOLUTION|>--- conflicted
+++ resolved
@@ -759,19 +759,11 @@
                 if status == ResourceState.deployed:
                     extra_fields["last_success"] = resource_action.started
 
-<<<<<<< HEAD
-                propagate_event_timers = False
-=======
->>>>>>> cd3c1ff9
                 # keep track IF we need to propagate if we are stale
                 # but only do it at the end of the transaction
                 if change != Change.nochange:
                     # We are producing an event
                     extra_fields["last_produced_events"] = finished
-<<<<<<< HEAD
-                    propagate_event_timers = True
-=======
->>>>>>> cd3c1ff9
 
                 await resource.update_fields(
                     status=status,
@@ -793,21 +785,6 @@
                 if "purged" in resource.attributes and resource.attributes["purged"] and status == const.ResourceState.deployed:
                     await data.Parameter.delete_all(environment=env.id, resource_id=resource.resource_id, connection=connection)
 
-<<<<<<< HEAD
-                propagate_deploy_state = status == ResourceState.failed or status == ResourceState.skipped
-                await self.propagate_resource_state_if_stale(
-                    connection,
-                    env,
-                    [resource_id],
-                    resource_action.started,
-                    finished,
-                    status,
-                    propagate_event_timers,
-                    propagate_deploy_state,
-                )
-
-=======
->>>>>>> cd3c1ff9
         self.add_background_task(data.ConfigurationModel.mark_done_if_done(env.id, resource.model))
 
         waiting_agents = {(Id.parse_id(prov).get_agent_name(), resource.resource_version_id) for prov in resource.provides}
@@ -826,55 +803,6 @@
                     changes=changes_with_rvid,
                 )
 
-<<<<<<< HEAD
-    async def propagate_resource_state_if_stale(
-        self,
-        connection: Connection,
-        env: data.Environment,
-        resource_ids: list[Id],
-        started: datetime.datetime,
-        finished: datetime.datetime,
-        deploy_state: ResourceState,
-        propagate_event_timers: bool,
-        propagate_deploy_state: bool,
-    ) -> None:
-        if propagate_deploy_state or propagate_event_timers:
-            # lock out release version
-            await env.acquire_release_version_lock(connection=connection)
-            latest_version = await data.ConfigurationModel.get_version_nr_latest_version(env.id, connection=connection)
-
-            for resource_id in resource_ids:
-                if latest_version is not None and latest_version > resource_id.version:
-                    # we are stale, forward propagate our status
-                    # this is required because:
-                    # upon release of the newer version our old status may have been copied over into the new version
-                    # (by the increment calculation)
-                    # the new version may thus hide this failure
-                    # issue #6475
-                    # the release_version_lock above ensure we can not race with release itself
-                    # this is at the end of the transaction to not block release too long
-                    # and vice versa
-                    if propagate_deploy_state:
-                        await self._update_deploy_state(
-                            env,
-                            resource_id.resource_str(),
-                            finished,
-                            latest_version,
-                            deploy_state,
-                            f"update on stale version {resource_id.version}",
-                            fail_on_error=False,
-                            connection=connection,
-                            can_overwrite_available=False,
-                        )
-                    if propagate_event_timers:
-                        # We only update last_succes IF we are a success
-                        last_success = started if deploy_state == const.ResourceState.deployed else None
-                        await data.Resource.update_event_timers_if_newer(
-                            env.id, resource_id.resource_str(), latest_version, last_success, finished, connection=connection
-                        )
-
-=======
->>>>>>> cd3c1ff9
     @handle(methods.resource_action_update, env="tid")
     async def resource_action_update(
         self,
@@ -1054,27 +982,6 @@
                         if not keep_increment_cache:
                             self.clear_env_cache(env)
 
-<<<<<<< HEAD
-                        propagate_event_timers = change != Change.nochange
-
-                        await self.propagate_resource_state_if_stale(
-                            connection,
-                            env,
-                            [Id.parse_id(res) for res in resource_ids],
-                            started,
-                            finished,
-                            status,  # mypy can't figure out this is never None here
-                            propagate_event_timers,
-                            status == ResourceState.failed or status == ResourceState.skipped,
-                        )
-
-                        model_version = None
-                        for res in resources:
-                            extra_fields = {}
-                            if status == ResourceState.deployed and not is_increment_notification:
-                                extra_fields["last_success"] = resource_action.started
-                            if propagate_event_timers:
-=======
                         model_version = None
                         for res in resources:
                             await res.update_fields(
@@ -1085,7 +992,6 @@
                             extra_fields: dict[str, Any] = {}
 
                             if change is not None and change != Change.nochange:
->>>>>>> cd3c1ff9
                                 extra_fields["last_produced_events"] = finished
 
                             if not is_increment_notification:
