--- conflicted
+++ resolved
@@ -1111,15 +1111,8 @@
 
     @handle(methods_v2.get_resource_events, env="tid", resource_id="rvid")
     async def get_resource_events(
-<<<<<<< HEAD
-        self,
-        env: data.Environment,
-        resource_id: Id,
+        self, env: data.Environment, resource_id: Id, exclude_change: Optional[const.Change] = None
     ) -> dict[ResourceIdStr, list[ResourceAction]]:
-=======
-        self, env: data.Environment, resource_id: Id, exclude_change: Optional[const.Change] = None
-    ) -> Dict[ResourceIdStr, List[ResourceAction]]:
->>>>>>> 1b4fad28
         return {
             k: [ra.to_dto() for ra in v]
             for k, v in (await data.ResourceAction.get_resource_events(env, resource_id, exclude_change)).items()
