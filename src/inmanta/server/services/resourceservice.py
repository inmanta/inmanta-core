"""
    Copyright 2019 Inmanta

    Licensed under the Apache License, Version 2.0 (the "License");
    you may not use this file except in compliance with the License.
    You may obtain a copy of the License at

        http://www.apache.org/licenses/LICENSE-2.0

    Unless required by applicable law or agreed to in writing, software
    distributed under the License is distributed on an "AS IS" BASIS,
    WITHOUT WARRANTIES OR CONDITIONS OF ANY KIND, either express or implied.
    See the License for the specific language governing permissions and
    limitations under the License.

    Contact: code@inmanta.com
"""
import asyncio
import datetime
import logging
import os
import uuid
from collections import defaultdict
from typing import Any, Dict, Iterator, List, Optional, Sequence, Set, Tuple, cast

from asyncpg.exceptions import UniqueViolationError
from tornado.httputil import url_concat

from inmanta import const, data, util
from inmanta.const import STATE_UPDATE, TERMINAL_STATES, TRANSIENT_STATES, VALID_STATES_ON_STATE_UPDATE, Change
from inmanta.data import APILIMIT
<<<<<<< HEAD
from inmanta.data.model import Resource, ResourceAction, ResourceIdStr, ResourceType, ResourceVersionIdStr
=======
from inmanta.data.model import (
    AttributeStateChange,
    LogLine,
    Resource,
    ResourceAction,
    ResourceState,
    ResourceType,
    ResourceVersionIdStr,
)
>>>>>>> 8a094151
from inmanta.protocol import methods, methods_v2
from inmanta.protocol.common import ReturnValue
from inmanta.protocol.exceptions import BadRequest, Conflict, NotFound
from inmanta.resources import Id
from inmanta.server import SLICE_AGENT_MANAGER, SLICE_DATABASE, SLICE_RESOURCE, SLICE_TRANSPORT
from inmanta.server import config as opt
from inmanta.server import protocol
from inmanta.server.agentmanager import AgentManager
from inmanta.types import Apireturn, PrimitiveTypes

LOGGER = logging.getLogger(__name__)


def error_and_log(message: str, **context: Any) -> None:
    """
    :param message: message to return both to logger and to remote caller
    :param context: additional context to attach to log
    """
    ctx = ",".join([f"{k}: {v}" for k, v in context.items()])
    LOGGER.error("%s %s", message, ctx)
    raise BadRequest(message)


class ResourceActionLogLine(logging.LogRecord):
    """A special log record that is used to report log lines that come from the agent"""

    def __init__(self, logger_name: str, level: str, msg: str, created: datetime.datetime) -> None:
        super().__init__(
            name=logger_name,
            level=level,
            pathname="(unknown file)",
            lineno=0,
            msg=msg,
            args=[],
            exc_info=None,
            func=None,
            sinfo=None,
        )

        self.created = created.timestamp()
        self.msecs = (self.created - int(self.created)) * 1000
        self.relativeCreated = (self.created - logging._startTime) * 1000


class ResourceService(protocol.ServerSlice):
    """Resource Manager service"""

    agentmanager_service: "AgentManager"

    def __init__(self) -> None:
        super(ResourceService, self).__init__(SLICE_RESOURCE)

        self._resource_action_loggers: Dict[uuid.UUID, logging.Logger] = {}
        self._resource_action_handlers: Dict[uuid.UUID, logging.Handler] = {}

        self._increment_cache: Dict[uuid.UUID, Tuple[Set[ResourceVersionIdStr], List[ResourceVersionIdStr]]] = {}
        # lock to ensure only one inflight request
        self._increment_cache_locks: Dict[uuid.UUID, asyncio.Lock] = defaultdict(lambda: asyncio.Lock())

    def get_dependencies(self) -> List[str]:
        return [SLICE_DATABASE, SLICE_AGENT_MANAGER]

    def get_depended_by(self) -> List[str]:
        return [SLICE_TRANSPORT]

    async def prestart(self, server: protocol.Server) -> None:
        await super().prestart(server)
        self.agentmanager_service = cast("AgentManager", server.get_slice(SLICE_AGENT_MANAGER))

    async def start(self) -> None:
        self.schedule(data.ResourceAction.purge_logs, opt.server_purge_resource_action_logs_interval.get())
        await super().start()

    async def stop(self) -> None:
        await super().stop()
        self._close_resource_action_loggers()

    def clear_env_cache(self, env: data.Environment) -> None:
        LOGGER.log(const.LOG_LEVEL_TRACE, "Clearing cache for %s", env.id)
        self._increment_cache[env.id] = None
        # ??? del self._increment_cache[env.id]

    @staticmethod
    def get_resource_action_log_file(environment: uuid.UUID) -> str:
        """Get the correct filename for the given environment
        :param environment: The environment id to get the file for
        :return: The path to the logfile
        """
        return os.path.join(opt.log_dir.get(), opt.server_resource_action_log_prefix.get() + str(environment) + ".log")

    def get_resource_action_logger(self, environment: uuid.UUID) -> logging.Logger:
        """Get the resource action logger for the given environment. If the logger was not created, create it.
        :param environment: The environment to get a logger for
        :return: The logger for the given environment.
        """
        if environment in self._resource_action_loggers:
            return self._resource_action_loggers[environment]

        resource_action_log = self.get_resource_action_log_file(environment)

        file_handler = logging.handlers.WatchedFileHandler(filename=resource_action_log, mode="a+")
        # Most logs will come from agents. We need to use their level and timestamp and their formatted message
        file_handler.setFormatter(logging.Formatter(fmt="%(asctime)s %(levelname)-8s %(name)-10s %(message)s"))
        file_handler.setLevel(logging.DEBUG)

        resource_action_logger = logging.getLogger(const.NAME_RESOURCE_ACTION_LOGGER).getChild(str(environment))
        resource_action_logger.setLevel(logging.DEBUG)
        resource_action_logger.addHandler(file_handler)

        self._resource_action_loggers[environment] = resource_action_logger
        self._resource_action_handlers[environment] = file_handler

        return resource_action_logger

    def _close_resource_action_loggers(self) -> None:
        """Close all resource action loggers and their associated handlers"""
        try:
            while True:
                env, logger = self._resource_action_loggers.popitem()
                self.close_resource_action_logger(env, logger)
        except KeyError:
            pass

    def close_resource_action_logger(self, env: uuid.UUID, logger: logging.Logger = None) -> None:
        """Close the given logger for the given env.
        :param env: The environment to close the logger for
        :param logger: The logger to close, if the logger is none it is retrieved
        """
        if logger is None:
            if env in self._resource_action_loggers:
                logger = self._resource_action_loggers.pop(env)
            else:
                return

        handler = self._resource_action_handlers.pop(env)
        logger.removeHandler(handler)
        handler.flush()
        handler.close()

    def log_resource_action(
        self, env: uuid.UUID, resource_ids: Sequence[str], log_level: int, ts: datetime.datetime, message: str
    ) -> None:
        """Write the given log to the correct resource action logger"""
        logger = self.get_resource_action_logger(env)
        if len(resource_ids) == 0:
            message = "no resources: " + message
        elif len(resource_ids) > 1:
            message = "multiple resources: " + message
        else:
            message = resource_ids[0] + ": " + message
        log_record = ResourceActionLogLine(logger.name, log_level, message, ts)
        logger.handle(log_record)

    @protocol.handle(methods.get_resource, resource_id="id", env="tid")
    async def get_resource(
        self,
        env: data.Environment,
        resource_id: ResourceVersionIdStr,
        logs: bool,
        status: bool,
        log_action: const.ResourceAction,
        log_limit: int,
    ) -> Apireturn:
        resv = await data.Resource.get(env.id, resource_id)
        if resv is None:
            return 404, {"message": "The resource with the given id does not exist in the given environment"}

        if status is not None and status:
            return 200, {"status": resv.status}

        actions: List[data.ResourceAction] = []
        if bool(logs):
            action_name = None
            if log_action is not None:
                action_name = log_action.name

            actions = await data.ResourceAction.get_log(
                environment=env.id, resource_version_id=resource_id, action=action_name, limit=log_limit
            )

        return 200, {"resource": resv, "logs": actions}

    # This endpoint does't have a method associated yet.
    # Intended for use by other slices
    async def get_resources_in_latest_version(
        self,
        environment: data.Environment,
        resource_type: Optional[ResourceType] = None,
        attributes: Dict[PrimitiveTypes, PrimitiveTypes] = {},
    ) -> List[Resource]:
        result = await data.Resource.get_resources_in_latest_version(environment.id, resource_type, attributes)
        return [r.to_dto() for r in result]

    @protocol.handle(methods.get_resources_for_agent, env="tid")
    async def get_resources_for_agent(
        self, env: data.Environment, agent: str, version: int, sid: uuid.UUID, incremental_deploy: bool
    ) -> Apireturn:
        if not self.agentmanager_service.is_primary(env, sid, agent):
            return 409, {"message": "This agent is not currently the primary for the endpoint %s (sid: %s)" % (agent, sid)}
        if incremental_deploy:
            if version is not None:
                return 500, {"message": "Cannot request increment for a specific version"}
            result = await self.get_resource_increment_for_agent(env, agent)
        else:
            result = await self.get_all_resources_for_agent(env, agent, version)
        return result

    async def get_all_resources_for_agent(self, env: data.Environment, agent: str, version: int) -> Apireturn:
        started = datetime.datetime.now().astimezone()
        if version is None:
            version = await data.ConfigurationModel.get_version_nr_latest_version(env.id)
            if version is None:
                return 404, {"message": "No version available"}

        else:
            exists = await data.ConfigurationModel.version_exists(environment=env.id, version=version)
            if not exists:
                return 404, {"message": "The given version does not exist"}

        deploy_model = []

        resources = await data.Resource.get_resources_for_version(env.id, version, agent)

        resource_ids = []
        for rv in resources:
            deploy_model.append(rv.to_dict())
            resource_ids.append(rv.resource_version_id)

        # Don't log ResourceActions without resource_version_ids, because
        # no API call exists to retrieve them.
        if resource_ids:
            now = datetime.datetime.now().astimezone()
            log_line = data.LogLine.log(
                logging.INFO, "Resource version pulled by client for agent %(agent)s state", agent=agent
            )
            self.log_resource_action(env.id, resource_ids, logging.INFO, now, log_line.msg)
            ra = data.ResourceAction(
                environment=env.id,
                version=version,
                resource_version_ids=resource_ids,
                action=const.ResourceAction.pull,
                action_id=uuid.uuid4(),
                started=started,
                finished=now,
                messages=[log_line],
            )
            await ra.insert()

        return 200, {"environment": env.id, "agent": agent, "version": version, "resources": deploy_model}

    async def get_resource_increment_for_agent(self, env: data.Environment, agent: str) -> Apireturn:
        started = datetime.datetime.now().astimezone()

        version = await data.ConfigurationModel.get_version_nr_latest_version(env.id)
        if version is None:
            return 404, {"message": "No version available"}

        increment = self._increment_cache.get(env.id, None)
        if increment is None:
            lock = self._increment_cache_locks[env.id]
            async with lock:
                increment = self._increment_cache.get(env.id, None)
                if increment is None:
                    increment = await data.ConfigurationModel.get_increment(env.id, version)
                    self._increment_cache[env.id] = increment

        increment_ids, neg_increment = increment

        # set already done to deployed
        now = datetime.datetime.now().astimezone()

        def on_agent(res: ResourceVersionIdStr) -> bool:
            idr = Id.parse_id(res)
            return idr.get_agent_name() == agent

        neg_increment = [res_id for res_id in neg_increment if on_agent(res_id)]

        logline = {
            "level": "INFO",
            "msg": "Setting deployed due to known good status",
            "timestamp": util.datetime_utc_isoformat(now),
            "args": [],
        }
        self.add_background_task(
            self.resource_action_update(
                env,
                neg_increment,
                action_id=uuid.uuid4(),
                started=now,
                finished=now,
                status=const.ResourceState.deployed,
                # does this require a different ResourceAction?
                action=const.ResourceAction.deploy,
                changes={},
                messages=[logline],
                change=const.Change.nochange,
                send_events=False,
                keep_increment_cache=True,
            )
        )

        resources = await data.Resource.get_resources_for_version(env.id, version, agent)

        deploy_model: List[Dict[str, Any]] = []
        resource_ids: List[str] = []
        for rv in resources:
            if rv.resource_version_id not in increment_ids:
                continue

            def in_requires(req: ResourceVersionIdStr) -> bool:
                if req in increment_ids:
                    return True
                idr = Id.parse_id(req)
                return idr.get_agent_name() != agent

            rv.attributes["requires"] = [r for r in rv.attributes["requires"] if in_requires(r)]

            deploy_model.append(rv.to_dict())
            resource_ids.append(rv.resource_version_id)

        # Don't log ResourceActions without resource_version_ids, because
        # no API call exists to retrieve them.
        if resource_ids:
            ra = data.ResourceAction(
                environment=env.id,
                version=version,
                resource_version_ids=resource_ids,
                action=const.ResourceAction.pull,
                action_id=uuid.uuid4(),
                started=started,
                finished=now,
                messages=[
                    data.LogLine.log(logging.INFO, "Resource version pulled by client for agent %(agent)s state", agent=agent)
                ],
            )
            await ra.insert()

        return 200, {"environment": env.id, "agent": agent, "version": version, "resources": deploy_model}

    @protocol.handle(methods_v2.resource_deploy_done, env="tid")
    async def resource_deploy_done(
        self,
        env: data.Environment,
        resource_id: ResourceVersionIdStr,
        action_id: uuid.UUID,
        status: ResourceState,
        messages: List[LogLine] = [],
        changes: Dict[str, AttributeStateChange] = {},
        change: Optional[Change] = None,
        send_events: bool = False,
        keep_increment_cache: bool = False,
    ) -> None:
        finished = datetime.datetime.now().astimezone()
        changes_with_rvid = {resource_id: {attr_name: attr_change.dict()} for attr_name, attr_change in changes.items()}

        if status not in VALID_STATES_ON_STATE_UPDATE:
            error_and_log(
                f"Status {status} is not a valid status at the end of a deployment.",
                resource_ids=[resource_id],
                action=const.ResourceAction.deploy,
                action_id=action_id,
            )
        if status in TRANSIENT_STATES:
            error_and_log(
                "No transient state can be used to mark a deployment as done.",
                status=status,
                resource_ids=[resource_id],
                action=const.ResourceAction.deploy,
                action_id=action_id,
            )

        async with data.Resource.get_connection() as connection:
            async with connection.transaction():
                resource = await data.Resource.get_one(
                    connection=connection, environment=env.id, resource_version_id=resource_id
                )
                if resource is None:
                    raise NotFound("The resource with the given id does not exist in the given environment.")

                # no escape from terminal
                if resource.status != status and resource.status in TERMINAL_STATES:
                    LOGGER.error("Attempting to set undeployable resource to deployable state")
                    raise AssertionError("Attempting to set undeployable resource to deployable state")

                resource_action = await data.ResourceAction.get(action_id=action_id, connection=connection)
                if resource_action is None:
                    raise NotFound(
                        f"No resource action exists for action_id {action_id}. Ensure "
                        f"`/resource/<resource_id>/deploy/start` is called first. "
                    )
                if resource_action.finished is not None:
                    raise Conflict(
                        f"Resource action with id {resource_id} was already marked as done at {resource_action.finished}."
                    )

                for log in messages:
                    # All other data is stored in the database. The msg was already formatted at the client side.
                    self.log_resource_action(
                        env.id,
                        [resource_id],
                        log.level.value,
                        log.timestamp,
                        log.msg,
                    )

                await resource_action.set_and_save(
                    messages=[
                        {**log.dict(), "timestamp": log.timestamp.astimezone().isoformat(timespec="microseconds")}
                        for log in messages
                    ],
                    changes=changes_with_rvid,
                    status=status,
                    change=change,
                    send_events=send_events,
                    finished=finished,
                    connection=connection,
                )

                # final resource update
                if not keep_increment_cache:
                    self.clear_env_cache(env)

                await resource.update_fields(last_deploy=finished, status=status, connection=connection)

                if "purged" in resource.attributes and resource.attributes["purged"] and status == const.ResourceState.deployed:
                    await data.Parameter.delete_all(environment=env.id, resource_id=resource.resource_id, connection=connection)

                await data.ConfigurationModel.mark_done_if_done(env.id, resource.model, connection=connection)

        waiting_agents = set([(Id.parse_id(prov).get_agent_name(), resource.resource_version_id) for prov in resource.provides])
        for agent, resource_id in waiting_agents:
            aclient = self.agentmanager_service.get_agent_client(env.id, agent)
            if aclient is not None:
                if change is None:
                    change = const.Change.nochange
                await aclient.resource_event(env.id, agent, resource_id, send_events, status, change, changes_with_rvid)

    @protocol.handle(methods.resource_action_update, env="tid")
    async def resource_action_update(
        self,
        env: data.Environment,
        resource_ids: List[ResourceVersionIdStr],
        action_id: uuid.UUID,
        action: const.ResourceAction,
        started: datetime.datetime,
        finished: datetime.datetime,
        status: const.ResourceState,
        messages: List[Dict[str, Any]],
        changes: Dict[str, Any],
        change: const.Change,
        send_events: bool,
        keep_increment_cache: bool = False,
    ) -> Apireturn:
        # can update resource state
        is_resource_state_update = action in STATE_UPDATE
        # this ra is finishing
        is_resource_action_finished = finished is not None

        if is_resource_state_update:
            # if status update, status is required
            if status is None:
                error_and_log(
                    "Cannot perform state update without a status.",
                    resource_ids=resource_ids,
                    action=action,
                    action_id=action_id,
                )
            # and needs to be valid
            if status not in VALID_STATES_ON_STATE_UPDATE:
                error_and_log(
                    "Status %s is not valid on action %s" % (status, action),
                    resource_ids=resource_ids,
                    action=action,
                    action_id=action_id,
                )
            if status in TRANSIENT_STATES:
                if not is_resource_action_finished:
                    pass
                else:
                    error_and_log(
                        "The finished field must not be set for transient states",
                        status=status,
                        resource_ids=resource_ids,
                        action=action,
                        action_id=action_id,
                    )
            else:
                if is_resource_action_finished:
                    pass
                else:
                    error_and_log(
                        "The finished field must be set for none transient states",
                        status=status,
                        resource_ids=resource_ids,
                        action=action,
                        action_id=action_id,
                    )

        resources: List[data.Resource]
        async with data.Resource.get_connection() as connection:
            async with connection.transaction():
                # validate resources
                resources = await data.Resource.get_resources(env.id, resource_ids, connection=connection)
                if len(resources) == 0 or (len(resources) != len(resource_ids)):
                    return (
                        404,
                        {
                            "message": "The resources with the given ids do not exist in the given environment. "
                            "Only %s of %s resources found." % (len(resources), len(resource_ids))
                        },
                    )

                # validate transitions
                if is_resource_state_update:
                    # no escape from terminal
                    if any(resource.status != status and resource.status in TERMINAL_STATES for resource in resources):
                        LOGGER.error("Attempting to set undeployable resource to deployable state")
                        raise AssertionError("Attempting to set undeployable resource to deployable state")

                # get instance
                resource_action = await data.ResourceAction.get(action_id=action_id, connection=connection)
                if resource_action is None:
                    # new
                    if started is None:
                        return 500, {"message": "A resource action can only be created with a start datetime."}

                    version = Id.parse_id(resource_ids[0]).version
                    resource_action = data.ResourceAction(
                        environment=env.id,
                        version=version,
                        resource_version_ids=resource_ids,
                        action_id=action_id,
                        action=action,
                        started=started,
                    )
                    await resource_action.insert(connection=connection)
                else:
                    # existing
                    if resource_action.finished is not None:
                        return (
                            500,
                            {
                                "message": (
                                    "An resource action can only be updated when it has not been finished yet. This action "
                                    "finished at %s" % resource_action.finished
                                )
                            },
                        )

                def parse_timestamp(timestamp: str) -> datetime.datetime:
                    try:
                        return datetime.datetime.strptime(timestamp, const.TIME_ISOFMT + "%z")
                    except ValueError:
                        # interpret naive datetimes as UTC
                        return datetime.datetime.strptime(timestamp, const.TIME_ISOFMT).replace(tzinfo=datetime.timezone.utc)

                for msg in messages:
                    # All other data is stored in the database. The msg was already formatted at the client side.
                    self.log_resource_action(
                        env.id,
                        resource_ids,
                        const.LogLevel[msg["level"]].value,
                        parse_timestamp(msg["timestamp"]),
                        msg["msg"],
                    )
                await resource_action.set_and_save(
                    messages=[
                        {
                            **msg,
                            "timestamp": parse_timestamp(msg["timestamp"]).isoformat(timespec="microseconds"),
                        }
                        for msg in messages
                    ],
                    changes=changes,
                    status=status,
                    change=change,
                    send_events=send_events,
                    finished=finished,
                    connection=connection,
                )

                if is_resource_state_update:
                    # transient resource update
                    if not is_resource_action_finished:
                        for res in resources:
                            await res.update_fields(status=status, connection=connection)
                        if not keep_increment_cache:
                            self.clear_env_cache(env)
                        return 200

                    else:
                        # final resource update
                        if not keep_increment_cache:
                            self.clear_env_cache(env)

                        model_version = None
                        for res in resources:
                            await res.update_fields(last_deploy=finished, status=status, connection=connection)
                            model_version = res.model

                            if (
                                "purged" in res.attributes
                                and res.attributes["purged"]
                                and status == const.ResourceState.deployed
                            ):
                                await data.Parameter.delete_all(
                                    environment=env.id, resource_id=res.resource_id, connection=connection
                                )

                        await data.ConfigurationModel.mark_done_if_done(env.id, model_version, connection=connection)

        if is_resource_state_update and is_resource_action_finished:
            waiting_agents = set(
                [(Id.parse_id(prov).get_agent_name(), res.resource_version_id) for res in resources for prov in res.provides]
            )

            for agent, resource_id in waiting_agents:
                aclient = self.agentmanager_service.get_agent_client(env.id, agent)
                if aclient is not None:
                    if change is None:
                        change = const.Change.nochange
                    await aclient.resource_event(env.id, agent, resource_id, send_events, status, change, changes)

        return 200

    @protocol.handle(methods_v2.resource_deploy_start, env="tid")
    async def resource_deploy_start(
        self,
        env: data.Environment,
        resource_id: ResourceVersionIdStr,
        action_id: uuid.UUID,
    ) -> Dict[ResourceVersionIdStr, const.ResourceState]:
        parsed_resource_id = Id.parse_id(resource_id)
        if not parsed_resource_id.is_resource_version_id_obj():
            raise BadRequest(message=f"Version is missing from argument resource_id: {resource_id}")

        result = await data.Resource.get_one(environment=env.id, resource_version_id=resource_id)
        if result is None:
            raise NotFound(message=f"Environment {env.id} doesn't contain a resource with id {resource_id}")

        resource_action = data.ResourceAction(
            environment=env.id,
            version=parsed_resource_id.version,
            resource_version_ids=[resource_id],
            action_id=action_id,
            action=const.ResourceAction.deploy,
            started=datetime.datetime.now().astimezone(),
            status=const.ResourceState.deploying,
            send_event=False,
        )
        try:
            await resource_action.insert()
        except UniqueViolationError:
            raise Conflict(message=f"A resource action with id {action_id} already exists.")

        return await data.Resource.get_resource_state_for_dependencies(
            environment=env.id, resource_version_id=parsed_resource_id
        )

    @protocol.handle(methods_v2.get_resource_actions, env="tid")
    async def get_resource_actions(
        self,
        env: data.Environment,
        resource_type: Optional[str] = None,
        agent: Optional[str] = None,
        attribute: Optional[str] = None,
        attribute_value: Optional[str] = None,
        log_severity: Optional[str] = None,
        limit: Optional[int] = 0,
        action_id: Optional[uuid.UUID] = None,
        first_timestamp: Optional[datetime.datetime] = None,
        last_timestamp: Optional[datetime.datetime] = None,
    ) -> ReturnValue[List[ResourceAction]]:
        if (attribute and not attribute_value) or (not attribute and attribute_value):
            raise BadRequest(
                f"Attribute and attribute_value should both be supplied to use them filtering. "
                f"Received attribute: {attribute}, attribute_value: {attribute_value}"
            )
        if first_timestamp and last_timestamp:
            raise BadRequest(
                f"Only one of the parameters first_timestamp and last_timestamp should be used "
                f"Received first_timestamp: {first_timestamp}, last_timestamp: {last_timestamp}"
            )
        if action_id and not (first_timestamp or last_timestamp):
            raise BadRequest(
                f"The action_id parameter should be used in combination with either the first_timestamp or the last_timestamp "
                f"Received action_id: {action_id}, first_timestamp: {first_timestamp}, last_timestamp: {last_timestamp}"
            )

        if limit is None:
            limit = APILIMIT
        elif limit > APILIMIT:
            raise BadRequest(f"limit parameter can not exceed {APILIMIT}, got {limit}.")

        resource_actions = await data.ResourceAction.query_resource_actions(
            env.id,
            resource_type,
            agent,
            attribute=attribute,
            attribute_value=attribute_value,
            log_severity=log_severity,
            limit=limit,
            action_id=action_id,
            first_timestamp=first_timestamp,
            last_timestamp=last_timestamp,
        )
        resource_action_dtos = [resource_action.to_dto() for resource_action in resource_actions]
        links = {}

        def _get_query_params(
            resource_type: Optional[str] = None,
            agent: Optional[str] = None,
            attribute: Optional[str] = None,
            attribute_value: Optional[str] = None,
            log_severity: Optional[str] = None,
            limit: Optional[int] = 0,
        ) -> dict:
            query_params = {
                "resource_type": resource_type,
                "agent": agent,
                "attribute": attribute,
                "attribute_value": attribute_value,
                "log_severity": log_severity,
                "limit": limit,
            }
            query_params = {param_key: param_value for param_key, param_value in query_params.items() if param_value}
            return query_params

        if limit and resource_action_dtos:
            base_url = "/api/v2/resource_actions"
            common_query_params = _get_query_params(resource_type, agent, attribute, attribute_value, log_severity, limit)
            # Next is always earlier with regards to 'started' time
            next_params = common_query_params.copy()
            next_params["last_timestamp"] = resource_action_dtos[-1].started
            next_params["action_id"] = resource_action_dtos[-1].action_id
            links["next"] = url_concat(base_url, next_params)
            previous_params = common_query_params.copy()
            previous_params["first_timestamp"] = resource_action_dtos[0].started
            previous_params["action_id"] = resource_action_dtos[0].action_id
            links["prev"] = url_concat(base_url, previous_params)
        return_value = ReturnValue(response=resource_action_dtos, links=links if links else None)
        return return_value

    @protocol.handle(methods_v2.get_resource_events, env="tid", resource_id="id")
    async def get_resource_events(
        self,
        env: data.Environment,
        resource_id: ResourceVersionIdStr,
    # TODO: return type Dict[str, List[object]] is not valid => update inmanta.types?
    ) -> Dict[ResourceIdStr, List[ResourceAction]]:
        id: Id = Id.parse_id(resource_id)
        if id.version == 0:
            raise BadRequest(message=f"Version is missing from argument id: {resource_id}")

        async def get_deploy_actions(
            resource_id: Id,
            first_timestamp: Optional[datetime.datetime] = None,
            last_timestamp: Optional[datetime.datetime] = None,
        ) -> List[data.ResourceAction]:
            actions: List[data.ResourceAction] = await data.ResourceAction.query_resource_actions(
                environment=env.id,
                resource_type=resource_id.get_entity_type(),
                agent=resource_id.get_agent_name(),
                attribute=resource_id.get_attribute(),
                attribute_value=resource_id.get_attribute_value(),
                first_timestamp=first_timestamp,
                last_timestamp=last_timestamp,
            )
            return [
                action for action in actions if action.action == const.ResourceAction.deploy
            ]

        current_deploy_start: datetime.datetime
        last_deploy_start: Optional[datetime.datetime]

        deploy_actions: Iterator[data.ResourceAction] = iter(await get_deploy_actions(id))
        try:
            current_deploy: data.ResourceAction = next(deploy_actions)
            if current_deploy.status != const.ResourceState.deploying:
                raise BadRequest(
                    "Fetching resource events only makes sense when the resource is currently deploying. Current deploy state"
                    f" for resource {resource_id} is {current_deploy.status}."
                )
            current_deploy_start = current_deploy.started
        except StopIteration:
            raise BadRequest(
                "Fetching resource events only makes sense when the resource is currently deploying. Resource"
                f" {resource_id} has not started deploying yet."
            )
        try:
            last_deploy: data.ResourceAction = next(
                action for action in deploy_actions if action.status == const.ResourceState.deploying
            )
            last_deploy_start = last_deploy.started
        except StopIteration:
            # This resource hasn't been deployed before: fetch all events
            last_deploy_start = None

        resource: Optional[data.Resource] = await data.Resource.get_one(environment=env.id, resource_version_id=resource_id)
        if resource is None:
            raise NotFound(f"Resource with id {resource_id} was not found in environment {env.id}")
        return {
            dependency.resource_str(): [
                action.to_dto() for action in await get_deploy_actions(
                    dependency,
                    first_timestamp=last_deploy_start,
                    last_timestamp=current_deploy_start,
                )
            ]
            for dependency in (Id.parse_id(req) for req in resource.attributes["requires"])
        }

    @protocol.handle(methods_v2.resource_did_dependency_change, env="tid", resource_id="id")
    async def resource_did_dependency_change(
        self,
        env: data.Environment,
        resource_id: ResourceVersionIdStr,
    ) -> bool:
        id: Id = Id.parse_id(resource_id)
        if id.version == 0:
            raise BadRequest(message=f"Version is missing from argument id: {resource_id}")

        actions: List[data.ResourceAction] = await data.ResourceAction.query_resource_actions(
            environment=env.id,
            resource_type=id.get_entity_type(),
            agent=id.get_agent_name(),
            attribute=id.get_attribute(),
            attribute_value=id.get_attribute_value(),
        )
        try:
            next(
                action for action in actions
                if action.action == const.ResourceAction.deploy and action.status == const.ResourceState.deployed
            )
        except StopIteration:
            # This resource has never been deployed => it should be deployed regardless of events
            return True

        # This resource has been deployed before => determine whether it should be redeployed based on events
        return any(
            action.change != const.Change.nochange
            for dependency, actions in (await self.get_resource_events(env, resource_id)).items()
            for action in actions
        )<|MERGE_RESOLUTION|>--- conflicted
+++ resolved
@@ -29,9 +29,6 @@
 from inmanta import const, data, util
 from inmanta.const import STATE_UPDATE, TERMINAL_STATES, TRANSIENT_STATES, VALID_STATES_ON_STATE_UPDATE, Change
 from inmanta.data import APILIMIT
-<<<<<<< HEAD
-from inmanta.data.model import Resource, ResourceAction, ResourceIdStr, ResourceType, ResourceVersionIdStr
-=======
 from inmanta.data.model import (
     AttributeStateChange,
     LogLine,
@@ -40,8 +37,8 @@
     ResourceState,
     ResourceType,
     ResourceVersionIdStr,
+    ResourceIdStr,
 )
->>>>>>> 8a094151
 from inmanta.protocol import methods, methods_v2
 from inmanta.protocol.common import ReturnValue
 from inmanta.protocol.exceptions import BadRequest, Conflict, NotFound
