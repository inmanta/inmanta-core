--- conflicted
+++ resolved
@@ -123,11 +123,6 @@
             raise exceptions.UnauthorizedException(message=invalid_username_password_msg, no_prefix=True)
 
         role_assignments: list[model.RoleAssignment] = await data.Role.get_roles_for_user(username)
-<<<<<<< HEAD
-        custom_claims: Mapping[str, str | bool | list[str] | Mapping[str, str]] = {
-            "sub": username,
-            const.INMANTA_ROLES_URN: {str(r.environment): r.name for r in role_assignments},
-=======
         env_to_roles_dct = defaultdict(list)
         for assignment in role_assignments:
             env_to_roles_dct[str(assignment.environment)].append(assignment.name)
@@ -135,7 +130,6 @@
         custom_claims: Mapping[str, str | list[str] | Mapping[str, str]] = {
             "sub": username,
             const.INMANTA_ROLES_URN: env_to_roles_dct,
->>>>>>> 057219fc
             const.INMANTA_IS_ADMIN_URN: user.is_admin,
         }
         token = auth.encode_token([str(const.ClientType.api.value)], expire=None, custom_claims=custom_claims)
