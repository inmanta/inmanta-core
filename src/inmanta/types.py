"""
    Copyright 2019 Inmanta

    Licensed under the Apache License, Version 2.0 (the "License");
    you may not use this file except in compliance with the License.
    You may obtain a copy of the License at

        http://www.apache.org/licenses/LICENSE-2.0

    Unless required by applicable law or agreed to in writing, software
    distributed under the License is distributed on an "AS IS" BASIS,
    WITHOUT WARRANTIES OR CONDITIONS OF ANY KIND, either express or implied.
    See the License for the specific language governing permissions and
    limitations under the License.

    Contact: code@inmanta.com
"""
# This file defines named type definition for the Inmanta code base
<<<<<<< HEAD
from typing import Any, Tuple, Dict, Union, Optional, TYPE_CHECKING, Callable, Coroutine

if TYPE_CHECKING:
    # Include imports from other modules here and use the quoted annotation in the definition to prevent import loops
    from inmanta.data.model import BaseModel  # noqa: F401
    from inmanta.protocol.common import ReturnValue  # noqa: F401

JsonType = Dict[str, Any]
ReturnTupple = Tuple[int, Optional[JsonType]]
Apireturn = Union[int, ReturnTupple, "ReturnValue", "BaseModel"]

HandlerType = Callable[..., Coroutine[Any, Any, Apireturn]]

MethodReturn = Union[None, "ReturnValue", "BaseModel"]
MethodType = Callable[..., MethodReturn]
=======
from typing import Any, Tuple, Dict, Union, Optional, List

JsonType = Dict[str, Any]
Apireturn = Union[int, Tuple[int, Optional[JsonType]]]
Warnings = Optional[List[str]]
>>>>>>> d072b7df
<|MERGE_RESOLUTION|>--- conflicted
+++ resolved
@@ -16,26 +16,19 @@
     Contact: code@inmanta.com
 """
 # This file defines named type definition for the Inmanta code base
-<<<<<<< HEAD
-from typing import Any, Tuple, Dict, Union, Optional, TYPE_CHECKING, Callable, Coroutine
+from typing import Any, Tuple, Dict, Union, Optional, List, TYPE_CHECKING, Callable, Coroutine
 
 if TYPE_CHECKING:
     # Include imports from other modules here and use the quoted annotation in the definition to prevent import loops
     from inmanta.data.model import BaseModel  # noqa: F401
     from inmanta.protocol.common import ReturnValue  # noqa: F401
 
+
 JsonType = Dict[str, Any]
 ReturnTupple = Tuple[int, Optional[JsonType]]
 Apireturn = Union[int, ReturnTupple, "ReturnValue", "BaseModel"]
-
+Warnings = Optional[List[str]]
 HandlerType = Callable[..., Coroutine[Any, Any, Apireturn]]
 
 MethodReturn = Union[None, "ReturnValue", "BaseModel"]
-MethodType = Callable[..., MethodReturn]
-=======
-from typing import Any, Tuple, Dict, Union, Optional, List
-
-JsonType = Dict[str, Any]
-Apireturn = Union[int, Tuple[int, Optional[JsonType]]]
-Warnings = Optional[List[str]]
->>>>>>> d072b7df
+MethodType = Callable[..., MethodReturn]