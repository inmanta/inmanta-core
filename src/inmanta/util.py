"""
    Copyright 2017 Inmanta

    Licensed under the Apache License, Version 2.0 (the "License");
    you may not use this file except in compliance with the License.
    You may obtain a copy of the License at

        http://www.apache.org/licenses/LICENSE-2.0

    Unless required by applicable law or agreed to in writing, software
    distributed under the License is distributed on an "AS IS" BASIS,
    WITHOUT WARRANTIES OR CONDITIONS OF ANY KIND, either express or implied.
    See the License for the specific language governing permissions and
    limitations under the License.

    Contact: code@inmanta.com
"""

import functools
import hashlib
import inspect
import itertools
import logging
import socket
import warnings
import uuid
import datetime
import enum
from asyncio import ensure_future, CancelledError
from logging import Logger

import pkg_resources
from pkg_resources import DistributionNotFound
from tornado.ioloop import IOLoop
from typing import Callable, Dict, Union, Tuple, List, Coroutine
from tornado import gen

from inmanta.types import JsonType

LOGGER = logging.getLogger(__name__)
SALT_SIZE = 16
HASH_ROUNDS = 100000


def memoize(obj):
    cache = obj.cache = {}

    @functools.wraps(obj)
    def memoizer(*args, **kwargs):
        if args not in cache:
            cache[args] = obj(*args, **kwargs)
        return cache[args]

    return memoizer


def get_compiler_version() -> str:
    try:
        return pkg_resources.get_distribution("inmanta").version
    except DistributionNotFound:
        LOGGER.error(
            "Could not find version number for the inmanta compiler."
            "Is inmanta installed? Use stuptools install or setuptools dev to install."
        )
        return None


def groupby(mylist, f):
    return itertools.groupby(sorted(mylist, key=f), f)


def hash_file(content: str) -> str:
    """
        Create a hash from the given content
    """
    sha1sum = hashlib.new("sha1")
    sha1sum.update(content)

    return sha1sum.hexdigest()


def is_call_ok(result: Union[int, Tuple[int, JsonType]]) -> bool:
    if isinstance(result, tuple):
        if len(result) == 2:
            code, reply = result
        else:
            raise Exception("Handlers for method call can only return a status code and a reply")

    else:
        code = result

    return code == 200


def ensure_future_and_handle_exception(logger: Logger, msg: str, action: Union[Coroutine]) -> None:
    """ Fire off a coroutine from the ioloop thread and log exceptions to the logger with the message """
    future = ensure_future(action)

    def handler(future):
        try:
            exc = future.exception()
            if exc is not None:
                logger.exception(msg, exc_info=exc)
        except CancelledError:
            pass

    future.add_done_callback(handler)


class Scheduler(object):
    """
        An event scheduler class
    """
    def __init__(self, name: str) -> None:
        self.name = name
        self._scheduled: Dict[Callable, object] = {}

    def add_action(self, action: Union[Callable, Coroutine], interval: float, initial_delay: float = None) -> None:
        """
            Add a new action

            :param action: A function to call periodically
            :param interval: The interval between execution of actions
            :param initial_delay: Delay to the first execution, defaults to interval
        """
        assert inspect.iscoroutinefunction(action) or gen.is_coroutine_function(action)

        if initial_delay is None:
            initial_delay = interval

        LOGGER.debug("Scheduling action %s every %d seconds with initial delay %d", action, interval, initial_delay)

        def action_function():
            LOGGER.info("Calling %s" % action)
            if action in self._scheduled:
                try:
<<<<<<< HEAD
                    IOLoop.current().add_callback(action)
=======
                    ensure_future_and_handle_exception(
                        LOGGER,
                        "Uncaught exception while executing scheduled action",
                        action()
                    )
>>>>>>> ab6d1365
                except Exception:
                    LOGGER.exception("Uncaught exception while executing scheduled action")
                finally:
                    # next iteration
                    ihandle = IOLoop.current().call_later(interval, action_function)
                    self._scheduled[action] = ihandle

        handle = IOLoop.current().call_later(initial_delay, action_function)
        self._scheduled[action] = handle

    def remove(self, action: Callable) -> None:
        """
            Remove a scheduled action
        """
        if action in self._scheduled:
            IOLoop.current().remove_timeout(self._scheduled[action])
            del self._scheduled[action]

    def stop(self) -> None:
        """
            Stop the scheduler
        """
        try:
            # remove can still run during stop. That is why we loop until we get a keyerror == the dict is empty
            while True:
                action, handle = self._scheduled.popitem()
                IOLoop.current().remove_timeout(handle)
        except KeyError:
            pass

    def __del__(self) -> None:
        if len(self._scheduled) > 0:
            warnings.warn("Deleting scheduler '%s' that has not been stopped properly." % self.name)


def get_free_tcp_port() -> str:
    """
        Semi safe method for getting a random port. This may contain a race condition.
    """
    tcp = socket.socket(socket.AF_INET, socket.SOCK_STREAM)
    tcp.bind(('', 0))
    _addr, port = tcp.getsockname()
    tcp.close()
    return str(port)


def custom_json_encoder(o: object) -> Union[Dict, str, List]:
    """
        A custom json encoder that knows how to encode other types commonly used by Inmanta from standard python libraries
    """
    if isinstance(o, uuid.UUID):
        return str(o)

    if isinstance(o, datetime.datetime):
        return o.isoformat(timespec='microseconds')

    if hasattr(o, "to_dict"):
        return o.to_dict()

    if isinstance(o, enum.Enum):
        return o.name

    if isinstance(o, Exception):
        # Logs can push exceptions through RPC. Return a string representation.
        return str(o)

    LOGGER.error("Unable to serialize %s", o)
    raise TypeError(repr(o) + " is not JSON serializable")<|MERGE_RESOLUTION|>--- conflicted
+++ resolved
@@ -134,15 +134,11 @@
             LOGGER.info("Calling %s" % action)
             if action in self._scheduled:
                 try:
-<<<<<<< HEAD
-                    IOLoop.current().add_callback(action)
-=======
                     ensure_future_and_handle_exception(
                         LOGGER,
                         "Uncaught exception while executing scheduled action",
                         action()
                     )
->>>>>>> ab6d1365
                 except Exception:
                     LOGGER.exception("Uncaught exception while executing scheduled action")
                 finally:
