"""
    Copyright 2017 Inmanta

    Licensed under the Apache License, Version 2.0 (the "License");
    you may not use this file except in compliance with the License.
    You may obtain a copy of the License at

        http://www.apache.org/licenses/LICENSE-2.0

    Unless required by applicable law or agreed to in writing, software
    distributed under the License is distributed on an "AS IS" BASIS,
    WITHOUT WARRANTIES OR CONDITIONS OF ANY KIND, either express or implied.
    See the License for the specific language governing permissions and
    limitations under the License.

    Contact: code@inmanta.com
"""

import functools
import hashlib
import itertools
import logging

<<<<<<< HEAD
import itertools
import hashlib
=======
import pkg_resources
from pkg_resources import DistributionNotFound
from tornado.ioloop import IOLoop
>>>>>>> 85744692


LOGGER = logging.getLogger(__name__)
SALT_SIZE = 16
HASH_ROUNDS = 100000


def memoize(obj):
    cache = obj.cache = {}

    @functools.wraps(obj)
    def memoizer(*args, **kwargs):
        if args not in cache:
            cache[args] = obj(*args, **kwargs)
        return cache[args]

    return memoizer


def get_compiler_version():
    import pkg_resources
    from pkg_resources import DistributionNotFound
    try:
        return pkg_resources.get_distribution("inmanta").version
    except DistributionNotFound:
        LOGGER.error(
            "Could not find version number for the inmanta compiler." +
            "Is inmanta installed? Use stuptools install or setuptools dev to install.")
        return None


def groupby(mylist, f):
    return itertools.groupby(sorted(mylist, key=f), f)


def hash_file(content):
    """
        Create a hash from the given content
    """
    sha1sum = hashlib.new("sha1")
    sha1sum.update(content)

    return sha1sum.hexdigest()


def is_call_ok(result):
    if isinstance(result, tuple):
        if len(result) == 2:
            code, reply = result
        else:
            raise Exception("Handlers for method call can only return a status code and a reply")

    else:
        code = result

    return code == 200


class Scheduler(object):
    """
        An event scheduler class
    """

    def __init__(self):
        self._scheduled = set()

    def add_action(self, action, interval, initial_delay=None):
        """
            Add a new action

            :param action A function to call periodically
            :param interval The interval between execution of actions
            :param initial_delay Delay to the first execution, default to interval
        """

        if initial_delay is None:
            initial_delay = interval

        LOGGER.debug("Scheduling action %s every %d seconds with initial delay %d", action, interval, initial_delay)

        def action_function():
            LOGGER.info("Calling %s" % action)
            if action in self._scheduled:
                try:
                    action()
                except Exception:
                    LOGGER.exception("Uncaught exception while executing scheduled action")

                finally:
                    IOLoop.current().call_later(interval, action_function)

        IOLoop.current().call_later(initial_delay, action_function)
        self._scheduled.add(action)

    def remove(self, action):
        """
            Remove a scheduled action
        """
        if action in self._scheduled:
            self._scheduled.remove(action)<|MERGE_RESOLUTION|>--- conflicted
+++ resolved
@@ -21,14 +21,9 @@
 import itertools
 import logging
 
-<<<<<<< HEAD
-import itertools
-import hashlib
-=======
 import pkg_resources
 from pkg_resources import DistributionNotFound
 from tornado.ioloop import IOLoop
->>>>>>> 85744692
 
 
 LOGGER = logging.getLogger(__name__)
