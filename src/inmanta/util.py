--- conflicted
+++ resolved
@@ -21,11 +21,7 @@
 
 from pkg_resources import DistributionNotFound
 import pkg_resources
-<<<<<<< HEAD
 import itertools
-=======
-import hashlib
->>>>>>> e61b039c
 
 
 LOGGER = logging.getLogger(__name__)
@@ -55,10 +51,10 @@
         return None
 
 
-<<<<<<< HEAD
 def groupby(mylist, f):
     return itertools.groupby(sorted(mylist, key=f), f)
-=======
+
+
 def hash_file(content):
     """
         Create a hash from the given content
@@ -66,5 +62,4 @@
     sha1sum = hashlib.new("sha1")
     sha1sum.update(content)
 
-    return sha1sum.hexdigest()
->>>>>>> e61b039c
+    return sha1sum.hexdigest()