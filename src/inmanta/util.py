--- conflicted
+++ resolved
@@ -489,13 +489,8 @@
 ) -> None:
     """
     This function makes use of the INMANTA_RETRY_LIMITED_MULTIPLIER env variable. If set, INMANTA_RETRY_LIMITED_MULTIPLIER
-<<<<<<< HEAD
     serves as multiplier: The timeout given as argument becomes a 'soft limit' and the 'soft limit' multiplied by the
-    multiplier (form the env var) becomes a "hard limit". If the hard limit is reached before the wait condition is fulfilled
-=======
-    serves as multiplier: The timeout given as argument becomes a 'soft limit' and the "soft limit' mutliplied by the
     multiplier (from the env var) becomes a "hard limit". If the hard limit is reached before the wait condition is fulfilled
->>>>>>> 1eae1318
     a Timeout exception is raised. If the wait condition is fulfilled before the hard limit is reached but after the soft
     limit is reached, a different Timeout exception is raised. if the Env var is not set, then the soft and hard limit are
     the same.
