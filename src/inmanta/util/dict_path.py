--- conflicted
+++ resolved
@@ -1,5 +1,3 @@
-<<<<<<< HEAD
-=======
 """
     Copyright 2023 Inmanta
 
@@ -993,5 +991,4 @@
     try:
         return ComposedPath(path_str=inp)
     except ValueError as e:
-        raise InvalidPathException(str(e))
->>>>>>> d8383af9
+        raise InvalidPathException(str(e))