"""
    Copyright 2024 Inmanta

    Licensed under the Apache License, Version 2.0 (the "License");
    you may not use this file except in compliance with the License.
    You may obtain a copy of the License at

        http://www.apache.org/licenses/LICENSE-2.0

    Unless required by applicable law or agreed to in writing, software
    distributed under the License is distributed on an "AS IS" BASIS,
    WITHOUT WARRANTIES OR CONDITIONS OF ANY KIND, either express or implied.
    See the License for the specific language governing permissions and
    limitations under the License.

    Contact: code@inmanta.com
"""

import asyncio
import logging
<<<<<<< HEAD
import os
=======
import time
>>>>>>> e9506301
import uuid
from uuid import UUID

import psutil
import pytest

<<<<<<< HEAD
from inmanta import config, const, data
from inmanta.const import AgentAction
from utils import _wait_until_deployment_finishes, retry_limited
=======
from inmanta import const, data
from inmanta.config import Config
from inmanta.util import get_compiler_version
from utils import _wait_until_deployment_finishes, resource_action_consistency_check, retry_limited
>>>>>>> e9506301

logger = logging.getLogger("inmanta.test.server_agent")


@pytest.mark.parametrize("auto_start_agent", (True,))  # this overrides a fixture to allow the agent to fork!
async def test_auto_deploy_no_splay(server, client, clienthelper, resource_container, environment, no_agent_backoff):
    """
    Verify that the new scheduler can actually fork
    """
    resource_container.Provider.reset()
    env = await data.Environment.get_by_id(uuid.UUID(environment))
    await env.set(data.AUTOSTART_AGENT_MAP, {"internal": "", "agent1": ""})
    await env.set(data.AUTOSTART_ON_START, True)

    version = await clienthelper.get_version()

    resources = [
        {
            "key": "key1",
            "value": "value1",
            "id": "test::Resource[agent1,key=key1],v=%d" % version,
            "send_event": False,
            "purged": False,
            "requires": ["test::Resource[agent1,key=key2],v=%d" % version],
        },
        {
            "key": "key2",
            "value": "value2",
            "id": "test::Resource[agent1,key=key2],v=%d" % version,
            "send_event": False,
            "purged": False,
            "requires": [],
        },
    ]

    # set auto deploy and push
    result = await client.set_setting(environment, data.AUTO_DEPLOY, True)
    assert result.code == 200

    await clienthelper.put_version_simple(resources, version)

    # check deploy
    await _wait_until_deployment_finishes(client, environment, version)
    result = await client.get_version(environment, version)
    assert result.code == 200
    assert result.result["model"]["released"]
    assert result.result["model"]["total"] == 2
    assert result.result["model"]["result"] == "failed"

    # check if agent 1 is started by the server
    # deploy will fail because handler code is not uploaded to the server
    result = await client.list_agents(tid=environment)
    assert result.code == 200

    while len(result.result["agents"]) == 0 or result.result["agents"][0]["state"] == "down":
        result = await client.list_agents(tid=environment)
        await asyncio.sleep(0.1)

    assert len(result.result["agents"]) == 1
    assert result.result["agents"][0]["name"] == const.AGENT_SCHEDULER_ID


@pytest.mark.parametrize(
<<<<<<< HEAD
    "auto_start_agent,should_time_out,time_to_sleep,", [(True, False, 2), (True, True, 120)]
)  # this overrides a fixture to allow the agent to fork!
async def test_halt_deploy(
    snippetcompiler,
    server,
    client,
    clienthelper,
    environment,
    no_agent_backoff,
    auto_start_agent: bool,
    should_time_out: bool,
    time_to_sleep: int,
):
    """
    Verify that the new scheduler can actually fork
    """
    env = await data.Environment.get_by_id(uuid.UUID(environment))
    agent_name = "agent1"
    await env.set(data.AUTOSTART_AGENT_MAP, {"internal": "", agent_name: ""})
    await env.set(data.AUTOSTART_ON_START, True)

    config.Config.set("config", "environment", environment)
    current_pid = os.getpid()

    def get_process_state() -> dict[psutil.Process, list[psutil.Process]]:
        """
        Retrieves the current list of Python processes running under this process
        """
        return {process: process.children(recursive=True) for process in psutil.process_iter() if process.pid == current_pid}

    start_children = get_process_state()
    assert len(start_children) == 1
    assert len(start_children.values()) == 1
    current_children = list(start_children.values())[0]
    assert len(current_children) == 2, "There should be only 2 processes: Pg_ctl and the Server!"
    for children in current_children:
        assert children.is_running()

    snippetcompiler.setup_for_snippet(
        f"""
import minimalv2waitingmodule

a = minimalv2waitingmodule::Sleep(name="test_sleep", agent="agent1", time_to_sleep={time_to_sleep})
""",
        autostd=True,
    )

    version, res, status = await snippetcompiler.do_export_and_deploy(include_status=True)
    result = await client.release_version(environment, version, push=False)
    assert result.code == 200

    try:
        await _wait_until_deployment_finishes(client, environment, version)
        assert not should_time_out, f"This was supposed to time out with a deployment sleep set to {time_to_sleep}!"
    except (asyncio.TimeoutError, AssertionError):
        assert should_time_out, f"This wasn't supposed to time out with a deployment sleep set to {time_to_sleep}!"
    finally:
        children_after_deployment = get_process_state()

    assert len(children_after_deployment) == 1
    assert len(children_after_deployment.values()) == 1
    current_children_after_deployment: list[psutil.Process] = list(children_after_deployment.values())[0]
    assert (
        len(current_children_after_deployment) == 5
    ), "There should be only 5 processes: Pg_ctl, the Server, the Scheduler, the fork server and the actual agent!"
    for children in current_children_after_deployment:
        assert children.is_running()

    result = await client.list_versions(tid=environment)
    assert result.code == 200
    assert len(result.result["versions"]) == 1
    assert result.result["versions"][0]["total"] == 1

    result = await client.list_agents(tid=environment)
    assert result.code == 200
    assert len(result.result["agents"]) == 1
    assert result.result["agents"][0]["name"] == const.AGENT_SCHEDULER_ID

    result = await client.halt_environment(tid=environment)
    assert result.code == 200

    result = await client.list_agents(tid=environment)
    assert result.code == 200

    assert len(result.result["agents"]) == 1
    assert result.result["agents"][0]["name"] == const.AGENT_SCHEDULER_ID

    halted_children = get_process_state()

    assert len(halted_children) == 1
    assert len(halted_children.values()) == 1
    current_halted_children = list(halted_children.values())[0]

    await asyncio.sleep(const.EXECUTOR_GRACE_HARD)
    await retry_limited(lambda: len(current_halted_children) == 4, 2)

    assert len(current_halted_children) == 4, (
        "There should be only 4 processes: Pg_ctl, the Server, the Scheduler and  the fork server. "
        "The agent created by the scheduler should have been killed!"
    )
    for children in current_halted_children:
        assert children.is_running()

    await client.resume_environment(environment)

    resumed_children = get_process_state()

    await asyncio.sleep(5)

    assert len(resumed_children) == 1
    assert len(resumed_children.values()) == 1
    current_resumed_children = list(resumed_children.values())[0]

    await retry_limited(lambda: len(current_resumed_children) == 5, 10)

    assert (
        len(current_resumed_children) == 5
    ), "There should be only 5 processes: Pg_ctl, the Server, the Scheduler, the fork server and the actual agent!"

    await retry_limited(lambda: all([children.is_running() for children in current_resumed_children]), 10)


# TODO h test scheduler part apart and check that everything holds there


@pytest.mark.parametrize("auto_start_agent,", (True,))  # this overrides a fixture to allow the agent to fork!
async def test_pause_agent_deploy(
    snippetcompiler, server, client, clienthelper, environment, no_agent_backoff, auto_start_agent: bool
):
    """
    Verify that the new scheduler can actually fork
    """
    env = await data.Environment.get_by_id(uuid.UUID(environment))
    agent_name = "agent1"
    await env.set(data.AUTOSTART_AGENT_MAP, {"internal": "", agent_name: ""})
    await env.set(data.AUTOSTART_ON_START, True)

    config.Config.set("config", "environment", environment)
    current_pid = os.getpid()

    def get_process_state() -> dict[psutil.Process, list[psutil.Process]]:
        """
        Retrieves the current list of Python processes running under this process
        """
        return {process: process.children(recursive=True) for process in psutil.process_iter() if process.pid == current_pid}

    start_children = get_process_state()
    assert len(start_children) == 1
    assert len(start_children.values()) == 1
    current_children = list(start_children.values())[0]
    assert len(current_children) == 2, "There should be only 2 processes: Pg_ctl and the Server!"
    for children in current_children:
        assert children.is_running()

    snippetcompiler.setup_for_snippet(
        """
import minimalv2waitingmodule

a = minimalv2waitingmodule::Sleep(name="test_sleep", agent="agent1", time_to_sleep=15)
b = minimalv2waitingmodule::Sleep(name="test_sleep2", agent="agent1", time_to_sleep=15)
c = minimalv2waitingmodule::Sleep(name="test_sleep3", agent="agent1", time_to_sleep=15)
""",
        autostd=True,
    )

    version, res, status = await snippetcompiler.do_export_and_deploy(include_status=True)
    result = await client.release_version(environment, version, push=False)
    assert result.code == 200

    try:
        await _wait_until_deployment_finishes(client, environment, version)
    except (asyncio.TimeoutError, AssertionError):
        pass
    finally:
        children_after_deployment = get_process_state()

    assert len(children_after_deployment) == 1
    assert len(children_after_deployment.values()) == 1
    current_children_after_deployment: list[psutil.Process] = list(children_after_deployment.values())[0]
    assert (
        len(current_children_after_deployment) == 5
    ), "There should be only 5 processes: Pg_ctl, the Server, the Scheduler, the fork server and the actual agent!"
    for children in current_children_after_deployment:
        assert children.is_running()

    result = await client.list_versions(tid=environment)
    assert result.code == 200
    assert len(result.result["versions"]) == 1
    assert result.result["versions"][0]["total"] == 3

    result = await client.list_agents(tid=environment)
    assert result.code == 200
    assert len(result.result["agents"]) == 1
    assert result.result["agents"][0]["name"] == const.AGENT_SCHEDULER_ID

    result = await client.agent_action(tid=environment, name="agent1", action=AgentAction.pause.value)
    assert result.code == 200

    result = await client.list_agents(tid=environment)
    assert result.code == 200
    assert len(result.result["agents"]) == 1
    assert result.result["agents"][0]["name"] == const.AGENT_SCHEDULER_ID

    halted_children = get_process_state()

    await asyncio.sleep(15)
    result = await client.resource_list(environment, deploy_summary=True)
    assert result.code == 200
    summary = result.result["metadata"]["deploy_summary"]
    assert summary["by_state"]["available"] == 2
    assert summary["by_state"]["deployed"] == 1

    assert len(halted_children) == 1
    assert len(halted_children.values()) == 1
    current_halted_children = list(halted_children.values())[0]

    await asyncio.sleep(const.EXECUTOR_GRACE_HARD)

    def wait_for_terminated_status():
        if len(current_halted_children) == 4:
            # The process has already disappeared
            return True
        elif len(current_halted_children) == 5:
            # Or the process is still there but with a `Terminated` status
            terminated_process = []
            for process in current_halted_children:
                try:
                    if process.status() == "terminated":
                        terminated_process.append(process)
                except psutil.NoSuchProcess:
                    terminated_process.append(None)

            # Only one process should end up in terminated
            return len(terminated_process) == 1
        else:
            # Unhandled case
            return False

    await retry_limited(wait_for_terminated_status, 2)

    result = await client.agent_action(tid=environment, name="agent1", action=AgentAction.unpause.value)
    assert result.code == 200
    await asyncio.sleep(18)

    resumed_children = get_process_state()

    result = await client.resource_list(environment, deploy_summary=True)
    assert result.code == 200
    summary = result.result["metadata"]["deploy_summary"]
    assert summary["by_state"]["available"] == 0
    assert summary["by_state"]["deploying"] == 1
    assert summary["by_state"]["deployed"] == 2

    assert len(resumed_children) == 1
    assert len(resumed_children.values()) == 1
    current_resumed_children = list(resumed_children.values())[0]

    await retry_limited(lambda: len(current_resumed_children) == 5, 10)
    await retry_limited(lambda: all([children.is_running() for children in current_resumed_children]), 10)
=======
    "agent_deploy_interval",
    ["2", "*/2 * * * * * *"],
)
async def test_spontaneous_deploy(
    server,
    client,
    agent,
    resource_container,
    environment,
    clienthelper,
    caplog,
    agent_deploy_interval,
):
    """
    Test that a deploy run is executed every 2 seconds in the new agent
     as specified in the agent_repair_interval (using a cron or not)
    """
    with caplog.at_level(logging.DEBUG):
        resource_container.Provider.reset()

        env_id = UUID(environment)

        Config.set("config", "agent-deploy-interval", agent_deploy_interval)
        Config.set("config", "agent-deploy-splay-time", "2")
        Config.set("config", "agent-repair-interval", "0")

        # This is just so we can reuse the agent from the fixtures with the new config options
        agent._set_deploy_and_repair_intervals()
        agent._enable_time_triggers()

        resource_container.Provider.set_fail("agent1", "key1", 1)

        version = await clienthelper.get_version()

        resources = [
            {
                "key": "key1",
                "value": "value1",
                "id": "test::Resource[agent1,key=key1],v=%d" % version,
                "purged": False,
                "send_event": False,
                "requires": [],
            }
        ]

        await clienthelper.put_version_simple(resources, version)

        # do a deploy
        start = time.time()

        result = await client.release_version(env_id, version, False)
        assert result.code == 200

        assert not result.result["model"]["deployed"]
        assert result.result["model"]["released"]
        assert result.result["model"]["total"] == 1
        assert result.result["model"]["result"] == "deploying"

        result = await client.get_version(env_id, version)
        assert result.code == 200

        await clienthelper.wait_for_deployed()

        await clienthelper.wait_full_success(env_id)

        duration = time.time() - start

        result = await client.get_version(env_id, version)
        assert result.result["model"]["done"] == 1

        assert resource_container.Provider.isset("agent1", "key1")

    # approximate check, the number of heartbeats can vary, but not by a factor of 10
    beats = [message for logger_name, log_level, message in caplog.record_tuples if "Received heartbeat from" in message]
    assert (
        len(beats) < duration * 10
    ), f"Sent {len(beats)} heartbeats over a time period of {duration} seconds, sleep mechanism is broken"


@pytest.mark.parametrize(
    "agent_repair_interval",
    [
        "2",
        "*/2 * * * * * *",
    ],
)
async def test_spontaneous_repair(server, client, agent, resource_container, environment, clienthelper, agent_repair_interval):
    """
    Test that a repair run is executed every 2 seconds in the new agent
     as specified in the agent_repair_interval (using a cron or not)
    """
    resource_container.Provider.reset()
    env_id = environment

    Config.set("config", "agent-repair-interval", agent_repair_interval)
    Config.set("config", "agent-repair-splay-time", "2")
    Config.set("config", "agent-deploy-interval", "0")

    # This is just so we can reuse the agent from the fixtures with the new config options
    agent._set_deploy_and_repair_intervals()
    agent._enable_time_triggers()
    version = await clienthelper.get_version()

    resources = [
        {
            "key": "key1",
            "value": "value1",
            "id": "test::Resource[agent1,key=key1],v=%d" % version,
            "purged": False,
            "send_event": False,
            "requires": [],
        },
    ]

    result = await client.put_version(
        tid=env_id, version=version, resources=resources, unknowns=[], version_info={}, compiler_version=get_compiler_version()
    )
    assert result.code == 200

    # do a deploy
    result = await client.release_version(env_id, version, True, const.AgentTriggerMethod.push_full_deploy)
    assert result.code == 200
    assert not result.result["model"]["deployed"]
    assert result.result["model"]["released"]
    assert result.result["model"]["total"] == 1
    assert result.result["model"]["result"] == "deploying"

    result = await client.get_version(env_id, version)
    assert result.code == 200

    await clienthelper.wait_full_success(env_id)

    async def verify_deployment_result():
        result = await client.get_version(env_id, version)
        # A repair run may put one resource from the deployed state to the deploying state.
        assert len(resources) - 1 <= result.result["model"]["done"] <= len(resources)

        assert resource_container.Provider.isset("agent1", "key1")
        assert resource_container.Provider.get("agent1", "key1") == "value1"

    await verify_deployment_result()

    # Manual change
    resource_container.Provider.set("agent1", "key1", "another_value")

    # Wait until repair restores the state
    def repaired() -> bool:
        return resource_container.Provider.get("agent1", "key1") == "value1"

    await retry_limited(repaired, 10)

    await verify_deployment_result()
    await resource_action_consistency_check()
>>>>>>> e9506301
<|MERGE_RESOLUTION|>--- conflicted
+++ resolved
@@ -18,27 +18,21 @@
 
 import asyncio
 import logging
-<<<<<<< HEAD
 import os
-=======
 import time
->>>>>>> e9506301
 import uuid
 from uuid import UUID
 
 import psutil
 import pytest
 
-<<<<<<< HEAD
-from inmanta import config, const, data
-from inmanta.const import AgentAction
-from utils import _wait_until_deployment_finishes, retry_limited
-=======
 from inmanta import const, data
 from inmanta.config import Config
 from inmanta.util import get_compiler_version
 from utils import _wait_until_deployment_finishes, resource_action_consistency_check, retry_limited
->>>>>>> e9506301
+from inmanta import config, const, data
+from inmanta.const import AgentAction
+from utils import _wait_until_deployment_finishes, retry_limited
 
 logger = logging.getLogger("inmanta.test.server_agent")
 
@@ -102,7 +96,162 @@
 
 
 @pytest.mark.parametrize(
-<<<<<<< HEAD
+    "agent_deploy_interval",
+    ["2", "*/2 * * * * * *"],
+)
+async def test_spontaneous_deploy(
+    server,
+    client,
+    agent,
+    resource_container,
+    environment,
+    clienthelper,
+    caplog,
+    agent_deploy_interval,
+):
+    """
+    Test that a deploy run is executed every 2 seconds in the new agent
+     as specified in the agent_repair_interval (using a cron or not)
+    """
+    with caplog.at_level(logging.DEBUG):
+        resource_container.Provider.reset()
+
+        env_id = UUID(environment)
+
+        Config.set("config", "agent-deploy-interval", agent_deploy_interval)
+        Config.set("config", "agent-deploy-splay-time", "2")
+        Config.set("config", "agent-repair-interval", "0")
+
+        # This is just so we can reuse the agent from the fixtures with the new config options
+        agent._set_deploy_and_repair_intervals()
+        agent._enable_time_triggers()
+
+        resource_container.Provider.set_fail("agent1", "key1", 1)
+
+        version = await clienthelper.get_version()
+
+        resources = [
+            {
+                "key": "key1",
+                "value": "value1",
+                "id": "test::Resource[agent1,key=key1],v=%d" % version,
+                "purged": False,
+                "send_event": False,
+                "requires": [],
+            }
+        ]
+
+        await clienthelper.put_version_simple(resources, version)
+
+        # do a deploy
+        start = time.time()
+
+        result = await client.release_version(env_id, version, False)
+        assert result.code == 200
+
+        assert not result.result["model"]["deployed"]
+        assert result.result["model"]["released"]
+        assert result.result["model"]["total"] == 1
+        assert result.result["model"]["result"] == "deploying"
+
+        result = await client.get_version(env_id, version)
+        assert result.code == 200
+
+        await clienthelper.wait_for_deployed()
+
+        await clienthelper.wait_full_success(env_id)
+
+        duration = time.time() - start
+
+        result = await client.get_version(env_id, version)
+        assert result.result["model"]["done"] == 1
+
+        assert resource_container.Provider.isset("agent1", "key1")
+
+    # approximate check, the number of heartbeats can vary, but not by a factor of 10
+    beats = [message for logger_name, log_level, message in caplog.record_tuples if "Received heartbeat from" in message]
+    assert (
+        len(beats) < duration * 10
+    ), f"Sent {len(beats)} heartbeats over a time period of {duration} seconds, sleep mechanism is broken"
+
+
+@pytest.mark.parametrize(
+    "agent_repair_interval",
+    [
+        "2",
+        "*/2 * * * * * *",
+    ],
+)
+async def test_spontaneous_repair(server, client, agent, resource_container, environment, clienthelper, agent_repair_interval):
+    """
+    Test that a repair run is executed every 2 seconds in the new agent
+     as specified in the agent_repair_interval (using a cron or not)
+    """
+    resource_container.Provider.reset()
+    env_id = environment
+
+    Config.set("config", "agent-repair-interval", agent_repair_interval)
+    Config.set("config", "agent-repair-splay-time", "2")
+    Config.set("config", "agent-deploy-interval", "0")
+
+    # This is just so we can reuse the agent from the fixtures with the new config options
+    agent._set_deploy_and_repair_intervals()
+    agent._enable_time_triggers()
+    version = await clienthelper.get_version()
+
+    resources = [
+        {
+            "key": "key1",
+            "value": "value1",
+            "id": "test::Resource[agent1,key=key1],v=%d" % version,
+            "purged": False,
+            "send_event": False,
+            "requires": [],
+        },
+    ]
+
+    result = await client.put_version(
+        tid=env_id, version=version, resources=resources, unknowns=[], version_info={}, compiler_version=get_compiler_version()
+    )
+    assert result.code == 200
+
+    # do a deploy
+    result = await client.release_version(env_id, version, True, const.AgentTriggerMethod.push_full_deploy)
+    assert result.code == 200
+    assert not result.result["model"]["deployed"]
+    assert result.result["model"]["released"]
+    assert result.result["model"]["total"] == 1
+    assert result.result["model"]["result"] == "deploying"
+
+    result = await client.get_version(env_id, version)
+    assert result.code == 200
+
+    await clienthelper.wait_full_success(env_id)
+
+    async def verify_deployment_result():
+        result = await client.get_version(env_id, version)
+        # A repair run may put one resource from the deployed state to the deploying state.
+        assert len(resources) - 1 <= result.result["model"]["done"] <= len(resources)
+
+        assert resource_container.Provider.isset("agent1", "key1")
+        assert resource_container.Provider.get("agent1", "key1") == "value1"
+
+    await verify_deployment_result()
+
+    # Manual change
+    resource_container.Provider.set("agent1", "key1", "another_value")
+
+    # Wait until repair restores the state
+    def repaired() -> bool:
+        return resource_container.Provider.get("agent1", "key1") == "value1"
+
+    await retry_limited(repaired, 10)
+
+    await verify_deployment_result()
+    await resource_action_consistency_check()
+
+
+@pytest.mark.parametrize(
     "auto_start_agent,should_time_out,time_to_sleep,", [(True, False, 2), (True, True, 120)]
 )  # this overrides a fixture to allow the agent to fork!
 async def test_halt_deploy(
@@ -361,159 +510,4 @@
     current_resumed_children = list(resumed_children.values())[0]
 
     await retry_limited(lambda: len(current_resumed_children) == 5, 10)
-    await retry_limited(lambda: all([children.is_running() for children in current_resumed_children]), 10)
-=======
-    "agent_deploy_interval",
-    ["2", "*/2 * * * * * *"],
-)
-async def test_spontaneous_deploy(
-    server,
-    client,
-    agent,
-    resource_container,
-    environment,
-    clienthelper,
-    caplog,
-    agent_deploy_interval,
-):
-    """
-    Test that a deploy run is executed every 2 seconds in the new agent
-     as specified in the agent_repair_interval (using a cron or not)
-    """
-    with caplog.at_level(logging.DEBUG):
-        resource_container.Provider.reset()
-
-        env_id = UUID(environment)
-
-        Config.set("config", "agent-deploy-interval", agent_deploy_interval)
-        Config.set("config", "agent-deploy-splay-time", "2")
-        Config.set("config", "agent-repair-interval", "0")
-
-        # This is just so we can reuse the agent from the fixtures with the new config options
-        agent._set_deploy_and_repair_intervals()
-        agent._enable_time_triggers()
-
-        resource_container.Provider.set_fail("agent1", "key1", 1)
-
-        version = await clienthelper.get_version()
-
-        resources = [
-            {
-                "key": "key1",
-                "value": "value1",
-                "id": "test::Resource[agent1,key=key1],v=%d" % version,
-                "purged": False,
-                "send_event": False,
-                "requires": [],
-            }
-        ]
-
-        await clienthelper.put_version_simple(resources, version)
-
-        # do a deploy
-        start = time.time()
-
-        result = await client.release_version(env_id, version, False)
-        assert result.code == 200
-
-        assert not result.result["model"]["deployed"]
-        assert result.result["model"]["released"]
-        assert result.result["model"]["total"] == 1
-        assert result.result["model"]["result"] == "deploying"
-
-        result = await client.get_version(env_id, version)
-        assert result.code == 200
-
-        await clienthelper.wait_for_deployed()
-
-        await clienthelper.wait_full_success(env_id)
-
-        duration = time.time() - start
-
-        result = await client.get_version(env_id, version)
-        assert result.result["model"]["done"] == 1
-
-        assert resource_container.Provider.isset("agent1", "key1")
-
-    # approximate check, the number of heartbeats can vary, but not by a factor of 10
-    beats = [message for logger_name, log_level, message in caplog.record_tuples if "Received heartbeat from" in message]
-    assert (
-        len(beats) < duration * 10
-    ), f"Sent {len(beats)} heartbeats over a time period of {duration} seconds, sleep mechanism is broken"
-
-
-@pytest.mark.parametrize(
-    "agent_repair_interval",
-    [
-        "2",
-        "*/2 * * * * * *",
-    ],
-)
-async def test_spontaneous_repair(server, client, agent, resource_container, environment, clienthelper, agent_repair_interval):
-    """
-    Test that a repair run is executed every 2 seconds in the new agent
-     as specified in the agent_repair_interval (using a cron or not)
-    """
-    resource_container.Provider.reset()
-    env_id = environment
-
-    Config.set("config", "agent-repair-interval", agent_repair_interval)
-    Config.set("config", "agent-repair-splay-time", "2")
-    Config.set("config", "agent-deploy-interval", "0")
-
-    # This is just so we can reuse the agent from the fixtures with the new config options
-    agent._set_deploy_and_repair_intervals()
-    agent._enable_time_triggers()
-    version = await clienthelper.get_version()
-
-    resources = [
-        {
-            "key": "key1",
-            "value": "value1",
-            "id": "test::Resource[agent1,key=key1],v=%d" % version,
-            "purged": False,
-            "send_event": False,
-            "requires": [],
-        },
-    ]
-
-    result = await client.put_version(
-        tid=env_id, version=version, resources=resources, unknowns=[], version_info={}, compiler_version=get_compiler_version()
-    )
-    assert result.code == 200
-
-    # do a deploy
-    result = await client.release_version(env_id, version, True, const.AgentTriggerMethod.push_full_deploy)
-    assert result.code == 200
-    assert not result.result["model"]["deployed"]
-    assert result.result["model"]["released"]
-    assert result.result["model"]["total"] == 1
-    assert result.result["model"]["result"] == "deploying"
-
-    result = await client.get_version(env_id, version)
-    assert result.code == 200
-
-    await clienthelper.wait_full_success(env_id)
-
-    async def verify_deployment_result():
-        result = await client.get_version(env_id, version)
-        # A repair run may put one resource from the deployed state to the deploying state.
-        assert len(resources) - 1 <= result.result["model"]["done"] <= len(resources)
-
-        assert resource_container.Provider.isset("agent1", "key1")
-        assert resource_container.Provider.get("agent1", "key1") == "value1"
-
-    await verify_deployment_result()
-
-    # Manual change
-    resource_container.Provider.set("agent1", "key1", "another_value")
-
-    # Wait until repair restores the state
-    def repaired() -> bool:
-        return resource_container.Provider.get("agent1", "key1") == "value1"
-
-    await retry_limited(repaired, 10)
-
-    await verify_deployment_result()
-    await resource_action_consistency_check()
->>>>>>> e9506301
+    await retry_limited(lambda: all([children.is_running() for children in current_resumed_children]), 10)