--- conflicted
+++ resolved
@@ -321,123 +321,4 @@
     await agent.ensure_code(install_spec)
 
     assert agent._env.are_installed(["pkg", "dep-a"])
-<<<<<<< HEAD
-    assert not agent._env.are_installed(["dep-b", "dep-c"])
-
-
-async def test_warning_message_stale_python_code(
-    server,
-    client,
-    environment,
-    agent_factory,
-    clienthelper,
-    caplog,
-    local_module_package_index,
-) -> None:
-    """
-    If a certain module A depends on the plugin code of another module B, then the source of B must either:
-      * Be exported to the server (because module B has resources or providers)
-      * Or, not be exported and never been exported in any previous version.
-    Otherwise there is the possibility that stale code in the code directory of the agent gets picket up,
-    instead of the code from the Python package (V2 module) installed in the venv of the agent.
-
-    This test case verifies that a warning message is written the agent's log file when this scenario occurs.
-    """
-
-    sources_test_mod = {}
-    await make_source_structure(
-        into=sources_test_mod,
-        file="inmanta_plugins/test/__init__.py",
-        module="inmanta_plugins.test",
-        source="",
-        dependencies=["inmanta-module-minimalv2module"],
-        client=client,
-    )
-    sources_minimalv2module_mod = {}
-    await make_source_structure(
-        into=sources_minimalv2module_mod,
-        file="inmanta_plugins/minimalv2module/__init__.py",
-        module="inmanta_plugins.minimalv2module",
-        source="",
-        dependencies=[],
-        client=client,
-    )
-
-    version = await clienthelper.get_version()
-
-    res = await client.put_version(
-        tid=environment,
-        version=version,
-        resources=[],
-        pip_config=PipConfig(index_url=local_module_package_index),
-        compiler_version=get_compiler_version(),
-    )
-    assert res.code == 200
-
-    res = await client.upload_code_batched(
-        tid=environment,
-        id=version,
-        resources={"test::Test": sources_test_mod, "minimalv2module::Test": sources_minimalv2module_mod},
-    )
-    assert res.code == 200
-
-    agent: Agent = await agent_factory(
-        environment=environment, agent_map={"agent1": "localhost"}, hostname="host", agent_names=["agent1"], code_loader=True
-    )
-
-    install_specs, _ = await agent.get_code(
-        environment=uuid.UUID(environment),
-        version=version,
-        resource_types=["test::Test", "minimalv2module::Test"],
-    )
-    await agent.ensure_code(install_specs)
-
-    expected_warning_message = (
-        f"The source code for the modules minimalv2module is present in the modules directory of the agent "
-        f"({agent._loader.mod_dir})"
-    )
-    log_doesnt_contain(caplog, "agent", logging.WARNING, expected_warning_message)
-    result = await client.list_notifications(tid=environment)
-    assert result.code == 200
-    assert len(result.result["data"]) == 0
-
-    # Don't upload code for modb anymore in new version
-    version = await clienthelper.get_version()
-
-    res = await client.put_version(
-        tid=environment,
-        version=version,
-        resources=[],
-        pip_config=PipConfig(index_url=local_module_package_index),
-        compiler_version=get_compiler_version(),
-    )
-    assert res.code == 200
-
-    res = await client.upload_code_batched(tid=environment, id=version, resources={"test::Test": sources_test_mod})
-    assert res.code == 200
-
-    install_specs, _ = await agent.get_code(
-        environment=uuid.UUID(environment),
-        version=version,
-        resource_types=["test::Test"],
-    )
-
-    # Muck up cache to get actual reloading
-    agent._last_loaded_version["test::Test"] = None
-    await agent.ensure_code(install_specs)
-
-    log_contains(caplog, "agent", logging.WARNING, expected_warning_message)
-    result = await client.list_notifications(tid=environment)
-    assert result.code == 200
-    assert len(result.result["data"]) == 1
-    notification = Notification(**result.result["data"][0])
-    assert notification.environment == uuid.UUID(environment)
-    assert notification.title == "Stale code in agent's code directory"
-    assert expected_warning_message in notification.message
-    assert notification.uri is None
-    assert notification.severity == const.NotificationSeverity.warning.value
-    assert not notification.read
-    assert not notification.cleared
-=======
-    assert not agent._env.are_installed(["dep-b", "dep-c"])
->>>>>>> 79c2fc56
+    assert not agent._env.are_installed(["dep-b", "dep-c"])