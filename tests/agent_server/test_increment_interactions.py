"""
    Copyright 2023 Inmanta

    Licensed under the Apache License, Version 2.0 (the "License");
    you may not use this file except in compliance with the License.
    You may obtain a copy of the License at

        http://www.apache.org/licenses/LICENSE-2.0

    Unless required by applicable law or agreed to in writing, software
    distributed under the License is distributed on an "AS IS" BASIS,
    WITHOUT WARRANTIES OR CONDITIONS OF ANY KIND, either express or implied.
    See the License for the specific language governing permissions and
    limitations under the License.

    Contact: code@inmanta.com
"""

import asyncio
import logging

import pytest

from inmanta.agent import Agent
from inmanta.const import AgentTriggerMethod
from test_data_concurrency import slowdown_queries
from utils import retry_limited

LOGGER = logging.getLogger("test")


@pytest.mark.slowtest
@pytest.mark.parametrize("change_state", [False, True])
async def test_6475_deploy_with_failure_masking(
    server, agent: Agent, environment, resource_container, clienthelper, client, monkeypatch, change_state: bool
):
    """
    Consider:

    a version v1 is deploying
    a new version v2 is released
    resource a[k=x],v=2 is marked as deployed for known good state
    resource a[k=x],v=1 fails

    Now, the good state of v2 has masked the bad state of v1.

    However, if the attribute hash changes between v1 and v2, failure masking can not happen,
    so we don't need to prevent it
    The change_state parameter ensure we support both cases
    """

    async def make_version() -> int:
        version = await clienthelper.get_version()
        rvid = f"test::Wait[agent1,key=key1],v={version}"
        rvid2 = f"test::Resource[agent1,key=key2],v={version}"

        resources = [
            {
                "key": "key1",
                "value": "value1",
                "id": rvid,
                "send_event": False,
                "purged": False,
                "requires": [],
            },
            {
                "key": "key2",
                # change the attribute hash in case we are testing that scenario
                "value": "value1" if not change_state else "value" + str(version),
                "id": rvid2,
                "send_event": False,
                "purged": False,
                "requires": [rvid],
            },
        ]
        await clienthelper.put_version_simple(resources, version)
        return version

    v1 = await make_version()

    assert resource_container.Provider.readcount("agent1", "key2") == 0
    # deploy resource: success
    result = await client.release_version(environment, v1, True)
    assert result.code == 200
    await resource_container.wait_for_done_with_waiters(client, environment, v1, 2)

    # start deploy but hang
    # Make it fail
    assert resource_container.Provider.readcount("agent1", "key2") == 1
    resource_container.Provider.set_fail("agent1", "key2", 1)
    result = await client.deploy(environment)
    assert result.code == 200

    # add new version
    # hammer it with new versions!
    new_versions_to_add = 2
    new_versions_pre = 1

    versions = [await make_version() for i in range(new_versions_to_add)]

    for version in versions[0:new_versions_pre]:
        result = await client.release_version(environment, version, False)
        assert result.code == 200

    slowdown_queries(monkeypatch, delay=0.01)

    # let some run in parallel
    tasks = [
        asyncio.create_task(client.release_version(environment, version, False)) for version in versions[new_versions_pre:]
    ]

    # fail deploy
    def make_waiter(nr_of_deploys):
        async def wait_condition():
            result = await client.resource_logs(environment, "test::Resource[agent1,key=key2]", filter={"action": ["deploy"]})
            assert result.code == 200
            end_lines = [line for line in result.result["data"] if "End run" in line.get("msg", "")]
            LOGGER.info("Deploys done: %s", end_lines)
            return len(end_lines) < nr_of_deploys

        return wait_condition

    await resource_container.wait_for_condition_with_waiters(make_waiter(2))
    assert resource_container.Provider.readcount("agent1", "key2") == 2

    await asyncio.gather(*tasks)

    result = await client.resource_logs(environment, "test::Resource[agent1,key=key2]", filter={"action": ["deploy"]})
    assert result.code == 200
    for line in result.result["data"]:
        LOGGER.info("Final logs: %s | %s", line["msg"], line["kwargs"])

    # increment should contain the failed resource
    sid = agent.sessionid
    result = await agent._client.get_resources_for_agent(environment, "agent1", incremental_deploy=True, sid=sid)
    assert result.code == 200, result.result
    assert len(result.result["resources"]) == 1
    assert result.result["resources"][0]["resource_id"] == "test::Resource[agent1,key=key2]"
    if not change_state:
        # Todo: increment is correct, status is not
        #        assert result.result["resources"][0]["status"] == "failed"
        pass
    else:
        # issue 6563: don't overwrite available
        assert result.result["resources"][0]["status"] == "available"

    result = await client.deploy(environment, agent_trigger_method=AgentTriggerMethod.push_incremental_deploy)
    assert result.code == 200
    await resource_container.wait_for_condition_with_waiters(make_waiter(3))

    # 2 times for v1
    # 1 time for v2
    assert resource_container.Provider.readcount("agent1", "key2") == 3


@pytest.mark.slowtest
async def test_6477_stale_event(
    server, agent_factory, environment, resource_container, clienthelper, client, monkeypatch, no_agent_backoff
):
    """
    Consider:

    a version v1 is deploying
    a new version v2 is released
    resource a[k=k1],v=2 is marked as deployed for known good state, last_produced_events is copied over
    resource a[k=k1],v=1 performs an update
    resource a[k=k1],v=2 will not pull a[k=k2],v=2 in and the event is lost
    """
    agent = await agent_factory(
        hostname="node1",
        environment=environment,
        agent_map={"agent1": "localhost", "agent2": "localhost"},
        code_loader=False,
        agent_names=["agent1", "agent2"],
    )

    async def make_version() -> int:
        version = await clienthelper.get_version()
        rvid = f"test::Wait[agent1,key=key1],v={version}"
        rvid2 = f"test::Resource[agent2,key=key2],v={version}"

        resources = [
            {
                "key": "key1",
                "value": "value1",
                "id": rvid,
                "send_event": True,
                "purged": False,
                "requires": [],
            },
            {
                "key": "key2",
                "value": "value1",
                "id": rvid2,
                "send_event": False,
                "purged": False,
                "requires": [rvid],
            },
        ]
        await clienthelper.put_version_simple(resources, version)
        return version

    v1 = await make_version()

    assert resource_container.Provider.readcount("agent1", "key1") == 0
    # deploy resources: success
    result = await client.release_version(environment, v1, True)
    assert result.code == 200
    await resource_container.wait_for_done_with_waiters(client, environment, v1, 2)

    # start deploy that will make update
    assert resource_container.Provider.changecount("agent1", "key1") == 1
    resource_container.Provider.set("agent1", "key1", "other")
    result = await client.deploy(environment, AgentTriggerMethod.push_full_deploy, ["agent1"])
    assert result.code == 200

    # add new version
    v2 = await make_version()
    result = await client.release_version(environment, v2, False)
    assert result.code == 200

    # continue stale deploy
    def make_waiter(nr_of_deploys):
        async def wait_condition():
            result = await client.resource_logs(environment, "test::Wait[agent1,key=key1]", filter={"action": ["deploy"]})
            assert result.code == 200
            end_lines = [line for line in result.result["data"] if "End run" in line.get("msg", "")]
            LOGGER.info("Deploys done: %s", end_lines)
            return len(end_lines) < nr_of_deploys

        return wait_condition

    await resource_container.wait_for_condition_with_waiters(make_waiter(2))
    assert resource_container.Provider.changecount("agent1", "key1") == 2

    sid = agent.sessionid
    result = await agent._client.get_resources_for_agent(environment, "agent2", incremental_deploy=True, sid=sid)
    assert result.code == 200, result.result
    assert len(result.result["resources"]) == 1
    assert result.result["resources"][0]["resource_id"] == "test::Resource[agent2,key=key2]"


@pytest.mark.slowtest
async def test_6477_stale_success(
    server, agent_factory, environment, resource_container, clienthelper, client, monkeypatch, no_agent_backoff
):
    """
    Consider:

    a version v1 is deploying
    resource a[k=k1],v=1 is deploying
    a new version v2 is released
    resource a[k=k1],v=1 is completed
    resource a[k=k1],v=2 start to deploy, seeing a[k=k1],v=2 as available
    """
    agent = await agent_factory(
        hostname="node1",
        environment=environment,
        agent_map={"agent1": "localhost"},
        code_loader=False,
        agent_names=["agent1"],
    )

    async def make_version() -> int:
        version = await clienthelper.get_version()
        rvid = f"test::Wait[agent1,key=key1],v={version}"
        rvid2 = f"test::Resource[agent1,key=key2],v={version}"

        resources = [
            {
                "key": "key1",
                "value": "value1",
                "id": rvid,
                "send_event": True,
                "purged": False,
                "requires": [],
            },
            {
                "key": "key2",
                "value": "value1",
                "id": rvid2,
                "send_event": False,
                "purged": False,
                "requires": [rvid],
            },
        ]
        await clienthelper.put_version_simple(resources, version)
        return version

    async def get_status_map() -> dict[str, str]:
        result = await client.resource_list(environment)
        assert result.code == 200, result.result
        return {resource["id_details"]["resource_id_value"]: resource["status"] for resource in result.result["data"]}

    async def wait_for_deploying():
        return (await get_status_map())["key1"] == "deploying"

    v1 = await make_version()
    assert resource_container.Provider.readcount("agent1", "key1") == 0
    #  a version v1 is deploying
    #  resource a[k=k1],v=1 is deploying
    result = await client.release_version(environment, v1, push=True)
    assert result.code == 200
    await retry_limited(wait_for_deploying, 10)

    #     a new version v2 is released
    v2 = await make_version()
    result = await client.release_version(environment, v2, push=False)
    assert result.code == 200
    #     resource a[k=k1],v=1 is completed
    await resource_container.wait_for_done_with_waiters(client, environment, v1, 2)
    #     resource a[k=k1],v=2 start to deploy, seeing a[k=k1],v=2 as available

    sid = agent.sessionid
    # All done, but this pull updates the latest version!
    result = await agent._client.get_resources_for_agent(environment, "agent1", incremental_deploy=True, sid=sid)
    assert result.code == 200, result.result
<<<<<<< HEAD
    # Nothing to do, but causes key1 to be marked as deployed due to pull increment
=======
>>>>>>> b68bfccf
    assert len(result.result["resources"]) == 0

    # We report the required resource as deployed, so the agent can deploy the requiring resource
    status = await get_status_map()
    assert status["key1"] == "deployed"


@pytest.mark.slowtest
async def test_7066_stale_success_event(
    server, agent_factory, environment, resource_container, clienthelper, client, monkeypatch, no_agent_backoff
):
    """
    Consider:

    a version v1 is deploying
    resource a[k=k1],v=1 is deployed and makes a change
    resource E[k=k1],v=1 start deploying, processing events from a[k=k1],v=1
    a new version v2 is released (identical)
    -> agent pulls increment
    resource E[k=k1],v=1 is completed
    resource E[k=k1],v=2 starts to deploy
    -> should not see the event from a[k=k1],v=1  again
    """
    await agent_factory(
        hostname="node1",
        environment=environment,
        agent_map={"agent1": "localhost"},
        code_loader=False,
        agent_names=["agent1"],
    )

    async def make_version() -> int:
        version = await clienthelper.get_version()
        rvid = f"test::EventResource[agent1,key=key1],v={version}"
        rvid2 = f"test::Resource[agent1,key=key2],v={version}"

        resources = [
            {
                "key": "key1",
                "value": "value1",
                "id": rvid,
                "change": False,
                "send_event": True,
                "purged": False,
                "requires": [rvid2],
                "purge_on_delete": False,
            },
            {
                "key": "key2",
                "value": "value1",
                "id": rvid2,
                "send_event": False,
                "purged": False,
                "requires": [],
                "purge_on_delete": False,
            },
        ]
        await clienthelper.put_version_simple(resources, version)
        return version

    async def get_status_map() -> dict[str, str]:
        result = await client.resource_list(environment)
        assert result.code == 200, result.result
        return {resource["id_details"]["resource_id_value"]: resource["status"] for resource in result.result["data"]}

    async def wait_for_deploying():
        return (await get_status_map())["key1"] == "deploying"

    #  a version v1 is deploying
    v1 = await make_version()
    assert resource_container.Provider.readcount("agent1", "key1") == 0
    assert resource_container.Provider.readcount("agent1", "key2") == 0
    result = await client.release_version(environment, v1, push=True)
    assert result.code == 200
    #     resource a[k=k1],v=1 is deployed and makes a change
    #     resource E[k=k1],v=1 start deploying, processing events from a[k=k1],v=1
    await retry_limited(wait_for_deploying, 10)

    assert resource_container.Provider.readcount("agent1", "key2") == 1
    assert resource_container.Provider.changecount("agent1", "key2") == 1
    assert resource_container.Provider.changecount("agent1", "key1") == 0

    #     a new version v2 is released (identical)
    v2 = await make_version()
    result = await client.release_version(environment, v2, push=True)
    assert result.code == 200
    #     -> agent pulls increment

    #     resource E[k=k1],v=1 is completed
    await resource_container.wait_for_done_with_waiters(client, environment, v1, 2)
    assert resource_container.Provider.readcount("agent1", "key1") >= 1
    assert resource_container.Provider.changecount("agent1", "key1") == 1

    #     resource E[k=k1],v=2 starts to deploy
    #     -> should not see the event from a[k=k1],v=1  again
    await resource_container.wait_for_done_with_waiters(client, environment, v2, 2)

    assert resource_container.Provider.readcount("agent1", "key1") == 2
    assert resource_container.Provider.changecount("agent1", "key1") == 1<|MERGE_RESOLUTION|>--- conflicted
+++ resolved
@@ -315,10 +315,7 @@
     # All done, but this pull updates the latest version!
     result = await agent._client.get_resources_for_agent(environment, "agent1", incremental_deploy=True, sid=sid)
     assert result.code == 200, result.result
-<<<<<<< HEAD
     # Nothing to do, but causes key1 to be marked as deployed due to pull increment
-=======
->>>>>>> b68bfccf
     assert len(result.result["resources"]) == 0
 
     # We report the required resource as deployed, so the agent can deploy the requiring resource
