--- conflicted
+++ resolved
@@ -729,11 +729,7 @@
 
 async def test_register_setting(environment, client, server):
     """
-<<<<<<< HEAD
-    Test registering a new setting
-=======
     Test registering a new setting.
->>>>>>> 563bde9b
     """
     new_setting: Setting = Setting(
         name="a new boolean setting",
