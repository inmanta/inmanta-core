"""
    Copyright 2017 Inmanta

    Licensed under the Apache License, Version 2.0 (the "License");
    you may not use this file except in compliance with the License.
    You may obtain a copy of the License at

        http://www.apache.org/licenses/LICENSE-2.0

    Unless required by applicable law or agreed to in writing, software
    distributed under the License is distributed on an "AS IS" BASIS,
    WITHOUT WARRANTIES OR CONDITIONS OF ANY KIND, either express or implied.
    See the License for the specific language governing permissions and
    limitations under the License.

    Contact: code@inmanta.com
"""
import asyncio
import logging
import time
import uuid
from itertools import groupby
from typing import Any, Dict, List, Optional, Tuple

import psutil
import pytest
from psutil import NoSuchProcess, Process

from agent_server.conftest import ResourceContainer, _deploy_resources, get_agent, wait_for_n_deployed_resources
from inmanta import agent, config, const, data, execute
from inmanta.agent import config as agent_config
from inmanta.agent.agent import Agent
from inmanta.ast import CompilerException
from inmanta.config import Config
<<<<<<< HEAD
from inmanta.const import AgentAction, AgentStatus, ResourceState
=======
from inmanta.const import AgentAction, AgentStatus, ParameterSource, ResourceState
>>>>>>> 4be35f7b
from inmanta.server import SLICE_AGENT_MANAGER, SLICE_AUTOSTARTED_AGENT_MANAGER, SLICE_PARAM, SLICE_SESSION_MANAGER
from inmanta.server.bootloader import InmantaBootloader
from inmanta.util import get_compiler_version
from utils import (
    UNKWN,
    ClientHelper,
    _wait_until_deployment_finishes,
    assert_equal_ish,
    log_contains,
    log_index,
    retry_limited,
    wait_until_logs_are_available,
)

logger = logging.getLogger("inmanta.test.server_agent")


@pytest.mark.asyncio(timeout=150)
async def test_deploy_empty(server, client, clienthelper, environment, no_agent_backoff, async_finalizer):
    """
       Test deployment of empty model
    """
    agent = await get_agent(server, environment, "agent1", "agent2")
    async_finalizer(agent.stop)

    version = await clienthelper.get_version()

    resources = []

    result = await client.put_version(
        tid=environment,
        version=version,
        resources=resources,
        resource_state={},
        unknowns=[],
        version_info={},
        compiler_version=get_compiler_version(),
    )
    assert result.code == 200

    # do a deploy
    result = await client.release_version(environment, version, True, const.AgentTriggerMethod.push_full_deploy)
    assert result.code == 200
    assert result.result["model"]["deployed"]
    assert result.result["model"]["released"]
    assert result.result["model"]["total"] == 0
    assert result.result["model"]["result"] == const.VersionState.success.name


@pytest.mark.asyncio(timeout=100)
async def test_deploy_with_undefined(server, client, resource_container, async_finalizer, no_agent_backoff):
    """
         Test deploy of resource with undefined
    """
    agentmanager = server.get_slice(SLICE_AGENT_MANAGER)

    Config.set("config", "agent-deploy-interval", "100")

    resource_container.Provider.reset()
    result = await client.create_project("env-test")
    project_id = result.result["project"]["id"]

    result = await client.create_environment(project_id=project_id, name="dev")
    env_id = result.result["environment"]["id"]
    env = await data.Environment.get_by_id(uuid.UUID(env_id))
    await env.set(data.AUTO_DEPLOY, False)
    await env.set(data.PUSH_ON_AUTO_DEPLOY, False)
    await env.set(data.AGENT_TRIGGER_METHOD_ON_AUTO_DEPLOY, const.AgentTriggerMethod.push_full_deploy)

    resource_container.Provider.set_skip("agent2", "key1", 1)

    agent = Agent(
        hostname="node1", environment=env_id, agent_map={"agent1": "localhost", "agent2": "localhost"}, code_loader=False
    )
    async_finalizer.add(agent.stop)
    await agent.add_end_point_name("agent2")
    await agent.start()

    await retry_limited(lambda: len(agentmanager.sessions) == 1, 10)

    clienthelper = ClientHelper(client, env_id)

    version = await clienthelper.get_version()

    resources = [
        {
            "key": "key1",
            "value": "value1",
            "id": "test::Resource[agent2,key=key1],v=%d" % version,
            "send_event": False,
            "purged": False,
            "requires": [],
        },
        {
            "key": "key2",
            "value": execute.util.Unknown(source=None),
            "id": "test::Resource[agent2,key=key2],v=%d" % version,
            "send_event": False,
            "purged": False,
            "requires": [],
        },
        {
            "key": "key4",
            "value": execute.util.Unknown(source=None),
            "id": "test::Resource[agent2,key=key4],v=%d" % version,
            "send_event": False,
            "requires": ["test::Resource[agent2,key=key1],v=%d" % version, "test::Resource[agent2,key=key2],v=%d" % version],
            "purged": False,
        },
        {
            "key": "key5",
            "value": "val",
            "id": "test::Resource[agent2,key=key5],v=%d" % version,
            "send_event": False,
            "requires": ["test::Resource[agent2,key=key4],v=%d" % version],
            "purged": False,
        },
    ]

    status = {
        "test::Resource[agent2,key=key4]": const.ResourceState.undefined,
        "test::Resource[agent2,key=key2]": const.ResourceState.undefined,
    }
    result = await client.put_version(
        tid=env_id,
        version=version,
        resources=resources,
        resource_state=status,
        unknowns=[],
        version_info={},
        compiler_version=get_compiler_version(),
    )
    assert result.code == 200

    # do a deploy
    result = await client.release_version(env_id, version, True, const.AgentTriggerMethod.push_full_deploy)
    assert result.code == 200
    assert not result.result["model"]["deployed"]
    assert result.result["model"]["released"]
    assert result.result["model"]["total"] == len(resources)
    assert result.result["model"]["result"] == "deploying"

    # The server will mark the full version as deployed even though the agent has not done anything yet.
    result = await client.get_version(env_id, version)
    assert result.code == 200

    await _wait_until_deployment_finishes(client, env_id, version)

    result = await client.get_version(env_id, version)
    assert result.result["model"]["done"] == len(resources)
    assert result.code == 200

    actions = await data.ResourceAction.get_list()
    assert len([x for x in actions if x.status == const.ResourceState.undefined]) >= 1

    result = await client.get_version(env_id, version)
    assert result.code == 200

    assert resource_container.Provider.changecount("agent2", "key4") == 0
    assert resource_container.Provider.changecount("agent2", "key5") == 0
    assert resource_container.Provider.changecount("agent2", "key1") == 0

    assert resource_container.Provider.readcount("agent2", "key4") == 0
    assert resource_container.Provider.readcount("agent2", "key5") == 0
    assert resource_container.Provider.readcount("agent2", "key1") == 1

    # Do a second deploy of the same model on agent2 with undefined resources
    await agent.trigger_update("env_id", "agent2", incremental_deploy=False)

    result = await client.get_version(env_id, version, include_logs=True)

    def done():
        return (
            resource_container.Provider.changecount("agent2", "key4") == 0
            and resource_container.Provider.changecount("agent2", "key5") == 0
            and resource_container.Provider.changecount("agent2", "key1") == 1
            and resource_container.Provider.readcount("agent2", "key4") == 0
            and resource_container.Provider.readcount("agent2", "key5") == 0
            and resource_container.Provider.readcount("agent2", "key1") == 2
        )

    await retry_limited(done, 100)


@pytest.mark.asyncio(timeout=30)
async def test_server_restart(
    resource_container, server, agent, environment, clienthelper, postgres_db, client, no_agent_backoff
):
    """
        Test if agent reconnects correctly after server restart
    """
    resource_container.Provider.reset()
    resource_container.Provider.set("agent1", "key2", "incorrect_value")
    resource_container.Provider.set("agent1", "key3", "value")

    await server.stop()
    ibl = InmantaBootloader()
    server = ibl.restserver
    await ibl.start()

    env_id = environment

    agentmanager = server.get_slice(SLICE_AGENT_MANAGER)
    await retry_limited(lambda: len(agentmanager.sessions) == 1, 10)

    version = await clienthelper.get_version()

    resources = [
        {
            "key": "key1",
            "value": "value1",
            "id": "test::Resource[agent1,key=key1],v=%d" % version,
            "purged": False,
            "send_event": False,
            "requires": ["test::Resource[agent1,key=key2],v=%d" % version],
        },
        {
            "key": "key2",
            "value": "value2",
            "id": "test::Resource[agent1,key=key2],v=%d" % version,
            "requires": [],
            "purged": False,
            "send_event": False,
        },
        {
            "key": "key3",
            "value": None,
            "id": "test::Resource[agent1,key=key3],v=%d" % version,
            "requires": [],
            "purged": True,
            "send_event": False,
        },
    ]

    await clienthelper.put_version_simple(resources, version)

    # do a deploy
    result = await client.release_version(env_id, version, True, const.AgentTriggerMethod.push_full_deploy)
    assert result.code == 200
    assert not result.result["model"]["deployed"]
    assert result.result["model"]["released"]
    assert result.result["model"]["total"] == 3
    assert result.result["model"]["result"] == "deploying"

    result = await client.get_version(env_id, version)
    assert result.code == 200

    await _wait_until_deployment_finishes(client, env_id, version)

    result = await client.get_version(env_id, version)
    assert result.result["model"]["done"] == len(resources)

    assert resource_container.Provider.isset("agent1", "key1")
    assert resource_container.Provider.get("agent1", "key1") == "value1"
    assert resource_container.Provider.get("agent1", "key2") == "value2"
    assert not resource_container.Provider.isset("agent1", "key3")

    await agent.stop()
    await ibl.stop()


@pytest.mark.asyncio(timeout=30)
async def test_spontaneous_deploy(
    resource_container, server, client, environment, clienthelper, no_agent_backoff, async_finalizer
):
    """
        dryrun and deploy a configuration model
    """
    resource_container.Provider.reset()

    env_id = environment

    Config.set("config", "agent-deploy-interval", "2")
    Config.set("config", "agent-deploy-splay-time", "2")
    Config.set("config", "agent-repair-interval", "0")

    agent = await get_agent(server, environment, "agent1", "node1")
    async_finalizer(agent.stop)

    resource_container.Provider.set("agent1", "key2", "incorrect_value")
    resource_container.Provider.set("agent1", "key3", "value")

    version = await clienthelper.get_version()

    resources = [
        {
            "key": "key1",
            "value": "value1",
            "id": "test::Resource[agent1,key=key1],v=%d" % version,
            "purged": False,
            "send_event": False,
            "requires": ["test::Resource[agent1,key=key2],v=%d" % version],
        },
        {
            "key": "key2",
            "value": "value2",
            "id": "test::Resource[agent1,key=key2],v=%d" % version,
            "requires": [],
            "purged": False,
            "send_event": False,
        },
        {
            "key": "key3",
            "value": None,
            "id": "test::Resource[agent1,key=key3],v=%d" % version,
            "requires": [],
            "purged": True,
            "send_event": False,
        },
    ]

    await clienthelper.put_version_simple(resources, version)

    # do a deploy
    result = await client.release_version(env_id, version, False)
    assert result.code == 200
    assert not result.result["model"]["deployed"]
    assert result.result["model"]["released"]
    assert result.result["model"]["total"] == 3
    assert result.result["model"]["result"] == "deploying"

    result = await client.get_version(env_id, version)
    assert result.code == 200

    await _wait_until_deployment_finishes(client, env_id, version)

    result = await client.get_version(env_id, version)
    assert result.result["model"]["done"] == len(resources)

    assert resource_container.Provider.isset("agent1", "key1")
    assert resource_container.Provider.get("agent1", "key1") == "value1"
    assert resource_container.Provider.get("agent1", "key2") == "value2"
    assert not resource_container.Provider.isset("agent1", "key3")


@pytest.mark.asyncio(timeout=30)
async def test_spontaneous_repair(
    resource_container, environment, client, clienthelper, no_agent_backoff, async_finalizer, server
):
    """
        dryrun and deploy a configuration model
    """
    resource_container.Provider.reset()

    env_id = environment

    Config.set("config", "agent-repair-interval", "2")
    Config.set("config", "agent-repair-splay-time", "2")
    Config.set("config", "agent-deploy-interval", "0")

    agent = await get_agent(server, environment, "agent1", "node1")
    async_finalizer(agent.stop)

    resource_container.Provider.set("agent1", "key2", "incorrect_value")
    resource_container.Provider.set("agent1", "key3", "value")

    version = await clienthelper.get_version()

    resources = [
        {
            "key": "key1",
            "value": "value1",
            "id": "test::Resource[agent1,key=key1],v=%d" % version,
            "purged": False,
            "send_event": False,
            "requires": ["test::Resource[agent1,key=key2],v=%d" % version],
        },
        {
            "key": "key2",
            "value": "value2",
            "id": "test::Resource[agent1,key=key2],v=%d" % version,
            "requires": [],
            "purged": False,
            "send_event": False,
        },
        {
            "key": "key3",
            "value": None,
            "id": "test::Resource[agent1,key=key3],v=%d" % version,
            "requires": [],
            "purged": True,
            "send_event": False,
        },
    ]

    result = await client.put_version(
        tid=env_id, version=version, resources=resources, unknowns=[], version_info={}, compiler_version=get_compiler_version()
    )
    assert result.code == 200

    # do a deploy
    result = await client.release_version(env_id, version, True, const.AgentTriggerMethod.push_full_deploy)
    assert result.code == 200
    assert not result.result["model"]["deployed"]
    assert result.result["model"]["released"]
    assert result.result["model"]["total"] == 3
    assert result.result["model"]["result"] == "deploying"

    result = await client.get_version(env_id, version)
    assert result.code == 200

    await _wait_until_deployment_finishes(client, env_id, version)

    async def verify_deployment_result():
        result = await client.get_version(env_id, version)
        # A repair run may put one resource from the deployed state to the deploying state.
        assert len(resources) - 1 <= result.result["model"]["done"] <= len(resources)

        assert resource_container.Provider.isset("agent1", "key1")
        assert resource_container.Provider.get("agent1", "key1") == "value1"
        assert resource_container.Provider.get("agent1", "key2") == "value2"
        assert not resource_container.Provider.isset("agent1", "key3")

    await verify_deployment_result()

    # Manual change
    resource_container.Provider.set("agent1", "key2", "another_value")
    # Wait until repair restores the state
    now = time.time()
    while resource_container.Provider.get("agent1", "key2") != "value2":
        if time.time() > now + 10:
            raise Exception("Timeout occured while waiting for repair run")
        await asyncio.sleep(0.1)

    await verify_deployment_result()


@pytest.mark.asyncio(timeout=30)
async def test_failing_deploy_no_handler(
    resource_container, agent, environment, client, clienthelper, async_finalizer, no_agent_backoff
):
    """
        dryrun and deploy a configuration model
    """
    resource_container.Provider.reset()

    version = await clienthelper.get_version()

    resources = [
        {
            "key": "key1",
            "value": "value1",
            "id": "test::Noprov[agent1,key=key1],v=%d" % version,
            "purged": False,
            "send_event": False,
            "requires": [],
        }
    ]

    result = await client.put_version(
        tid=environment,
        version=version,
        resources=resources,
        unknowns=[],
        version_info={},
        compiler_version=get_compiler_version(),
    )
    assert result.code == 200

    # do a deploy
    result = await client.release_version(environment, version, True, const.AgentTriggerMethod.push_full_deploy)
    assert result.code == 200
    assert result.result["model"]["total"] == 1

    result = await client.get_version(environment, version)
    assert result.code == 200

    await _wait_until_deployment_finishes(client, environment, version)

    result = await client.get_version(environment, version)
    assert result.result["model"]["done"] == len(resources)

    result = await client.get_version(environment, version, include_logs=True)

    logs = result.result["resources"][0]["actions"][0]["messages"]
    assert any("traceback" in log["kwargs"] for log in logs), "\n".join(result.result["resources"][0]["actions"][0]["messages"])


@pytest.mark.asyncio
async def test_dual_agent(resource_container, server, client, clienthelper, environment, no_agent_backoff, async_finalizer):
    """
        dryrun and deploy a configuration model
    """
    resource_container.Provider.reset()
    myagent = agent.Agent(
        hostname="node1", environment=environment, agent_map={"agent1": "localhost", "agent2": "localhost"}, code_loader=False
    )
    await myagent.add_end_point_name("agent1")
    await myagent.add_end_point_name("agent2")
    await myagent.start()
    async_finalizer(myagent.stop)
    await retry_limited(lambda: len(server.get_slice(SLICE_SESSION_MANAGER)._sessions) == 1, 10)

    resource_container.Provider.set("agent1", "key1", "incorrect_value")
    resource_container.Provider.set("agent2", "key1", "incorrect_value")

    version = await clienthelper.get_version()

    resources = [
        {
            "key": "key1",
            "value": "value1",
            "id": "test::Wait[agent1,key=key1],v=%d" % version,
            "purged": False,
            "send_event": False,
            "requires": [],
        },
        {
            "key": "key2",
            "value": "value1",
            "id": "test::Wait[agent1,key=key2],v=%d" % version,
            "purged": False,
            "send_event": False,
            "requires": ["test::Wait[agent1,key=key1],v=%d" % version],
        },
        {
            "key": "key1",
            "value": "value2",
            "id": "test::Wait[agent2,key=key1],v=%d" % version,
            "purged": False,
            "send_event": False,
            "requires": [],
        },
        {
            "key": "key2",
            "value": "value2",
            "id": "test::Wait[agent2,key=key2],v=%d" % version,
            "purged": False,
            "send_event": False,
            "requires": ["test::Wait[agent2,key=key1],v=%d" % version],
        },
    ]

    await clienthelper.put_version_simple(resources, version)

    # do a deploy
    result = await client.release_version(environment, version, True, const.AgentTriggerMethod.push_full_deploy)
    assert result.code == 200

    assert not result.result["model"]["deployed"]
    assert result.result["model"]["released"]
    assert result.result["model"]["total"] == 4

    result = await resource_container.wait_for_done_with_waiters(client, environment, version)

    assert result.result["model"]["done"] == len(resources)
    assert result.result["model"]["result"] == const.VersionState.success.name

    assert resource_container.Provider.isset("agent1", "key1")
    assert resource_container.Provider.get("agent1", "key1") == "value1"
    assert resource_container.Provider.get("agent2", "key1") == "value2"
    assert resource_container.Provider.get("agent1", "key2") == "value1"
    assert resource_container.Provider.get("agent2", "key2") == "value2"

    await myagent.stop()


@pytest.mark.asyncio
async def test_server_agent_api(
    resource_container, client, server, environment, clienthelper, no_agent_backoff, async_finalizer
):
    agentmanager = server.get_slice(SLICE_AGENT_MANAGER)

    env_id = environment

    agent = Agent(environment=env_id, hostname="agent1", agent_map={"agent1": "localhost"}, code_loader=False)
    await agent.start()
    async_finalizer(agent.stop)

    agent2 = Agent(environment=env_id, hostname="agent2", agent_map={"agent2": "localhost"}, code_loader=False)
    await agent2.start()
    async_finalizer(agent2.stop)

    await retry_limited(lambda: len(agentmanager.sessions) == 2, 10)
    assert len(agentmanager.sessions) == 2

    result = await client.list_agent_processes(env_id)
    assert result.code == 200

    while len(result.result["processes"]) != 2:
        result = await client.list_agent_processes(env_id)
        assert result.code == 200
        await asyncio.sleep(0.1)

    assert len(result.result["processes"]) == 2
    agents = ["agent1", "agent2"]
    for proc in result.result["processes"]:
        assert proc["environment"] == env_id
        assert len(proc["endpoints"]) == 1
        assert proc["endpoints"][0]["name"] in agents
        agents.remove(proc["endpoints"][0]["name"])

    assert_equal_ish(
        {
            "processes": [
                {
                    "expired": None,
                    "environment": env_id,
                    "endpoints": [{"name": UNKWN, "process": UNKWN, "id": UNKWN}],
                    "hostname": UNKWN,
                    "first_seen": UNKWN,
                    "last_seen": UNKWN,
                },
                {
                    "expired": None,
                    "environment": env_id,
                    "endpoints": [{"name": UNKWN, "process": UNKWN, "id": UNKWN}],
                    "hostname": UNKWN,
                    "first_seen": UNKWN,
                    "last_seen": UNKWN,
                },
            ]
        },
        result.result,
        ["name", "first_seen"],
    )

    print(result.__dict__)
    agent_sid = result.result["processes"][0]["sid"]
    endpointid = [x["endpoints"][0]["id"] for x in result.result["processes"] if x["endpoints"][0]["name"] == "agent1"][0]

    result = await client.get_agent_process(id=agent_sid)
    assert result.code == 200

    result = await client.get_agent_process(id=uuid.uuid4())
    assert result.code == 404

    version = await clienthelper.get_version()

    resources = [
        {
            "key": "key",
            "value": "value",
            "id": "test::Resource[agent1,key=key],v=%d" % version,
            "requires": [],
            "purged": False,
            "send_event": False,
        },
        {
            "key": "key2",
            "value": "value",
            "id": "test::Resource[agent1,key=key2],v=%d" % version,
            "requires": [],
            "purged": False,
            "send_event": False,
        },
    ]

    result = await client.put_version(
        tid=env_id, version=version, resources=resources, unknowns=[], version_info={}, compiler_version=get_compiler_version()
    )
    assert result.code == 200

    result = await client.list_agents(tid=env_id)
    assert result.code == 200

    shouldbe = {
        "agents": [
            {
                "last_failover": UNKWN,
                "environment": env_id,
                "paused": False,
                "primary": endpointid,
                "name": "agent1",
                "state": "up",
            }
        ]
    }

    assert_equal_ish(shouldbe, result.result)

    result = await client.list_agents(tid=uuid.uuid4())
    assert result.code == 404


@pytest.mark.asyncio
async def test_get_set_param(resource_container, environment, client, server):
    """
        Test getting and setting params
    """
    resource_container.Provider.reset()
    await client.set_setting(environment, data.SERVER_COMPILE, False)

    result = await client.set_param(tid=environment, id="key10", value="value10", source=ParameterSource.user)
    assert result.code == 200

    result = await client.get_param(tid=environment, id="key10")
    assert result.code == 200
    assert result.result["parameter"]["value"] == "value10"

    result = await client.delete_param(tid=environment, id="key10")
    assert result.code == 200


@pytest.mark.asyncio
async def test_unkown_parameters(resource_container, environment, client, server, clienthelper, agent, no_agent_backoff):
    """
        Test retrieving facts from the agent
    """
    resource_container.Provider.reset()
    await client.set_setting(environment, data.SERVER_COMPILE, False)

    resource_container.Provider.set("agent1", "key", "value")

    version = await clienthelper.get_version()

    resource_id_wov = "test::Resource[agent1,key=key]"
    resource_id = "%s,v=%d" % (resource_id_wov, version)

    resources = [{"key": "key", "value": "value", "id": resource_id, "requires": [], "purged": False, "send_event": False}]

    unknowns = [{"resource": resource_id_wov, "parameter": "length", "source": "fact"}]
    result = await client.put_version(
        tid=environment,
        version=version,
        resources=resources,
        unknowns=unknowns,
        version_info={},
        compiler_version=get_compiler_version(),
    )
    assert result.code == 200

    result = await client.release_version(environment, version, True, const.AgentTriggerMethod.push_full_deploy)
    assert result.code == 200

    await server.get_slice(SLICE_PARAM).renew_expired_facts()

    env_id = uuid.UUID(environment)
    params = await data.Parameter.get_list(environment=env_id, resource_id=resource_id_wov)
    while len(params) < 3:
        params = await data.Parameter.get_list(environment=env_id, resource_id=resource_id_wov)
        await asyncio.sleep(0.1)

    result = await client.get_param(env_id, "length", resource_id_wov)
    assert result.code == 200


@pytest.mark.asyncio()
async def test_fail(resource_container, client, agent, environment, clienthelper, async_finalizer, no_agent_backoff):
    """
        Test results when a step fails
    """
    resource_container.Provider.reset()

    resource_container.Provider.set("agent1", "key", "value")

    env_id = environment

    version = await clienthelper.get_version()

    resources = [
        {
            "key": "key",
            "value": "value",
            "id": "test::Fail[agent1,key=key],v=%d" % version,
            "requires": [],
            "purged": False,
            "send_event": False,
        },
        {
            "key": "key2",
            "value": "value",
            "id": "test::Resource[agent1,key=key2],v=%d" % version,
            "requires": ["test::Fail[agent1,key=key],v=%d" % version],
            "purged": False,
            "send_event": False,
        },
        {
            "key": "key3",
            "value": "value",
            "id": "test::Resource[agent1,key=key3],v=%d" % version,
            "requires": ["test::Fail[agent1,key=key],v=%d" % version],
            "purged": False,
            "send_event": False,
        },
        {
            "key": "key4",
            "value": "value",
            "id": "test::Resource[agent1,key=key4],v=%d" % version,
            "requires": ["test::Resource[agent1,key=key3],v=%d" % version],
            "purged": False,
            "send_event": False,
        },
        {
            "key": "key5",
            "value": "value",
            "id": "test::Resource[agent1,key=key5],v=%d" % version,
            "requires": ["test::Resource[agent1,key=key4],v=%d" % version, "test::Fail[agent1,key=key],v=%d" % version],
            "purged": False,
            "send_event": False,
        },
    ]

    await clienthelper.put_version_simple(resources, version)

    # deploy and wait until done
    result = await client.release_version(env_id, version, True, const.AgentTriggerMethod.push_full_deploy)
    assert result.code == 200

    result = await client.get_version(env_id, version)
    assert result.code == 200

    await _wait_until_deployment_finishes(client, env_id, version)

    result = await client.get_version(env_id, version)
    assert result.result["model"]["done"] == len(resources)

    states = {x["id"]: x["status"] for x in result.result["resources"]}

    assert states["test::Fail[agent1,key=key],v=%d" % version] == "failed"
    assert states["test::Resource[agent1,key=key2],v=%d" % version] == "skipped"
    assert states["test::Resource[agent1,key=key3],v=%d" % version] == "skipped"
    assert states["test::Resource[agent1,key=key4],v=%d" % version] == "skipped"
    assert states["test::Resource[agent1,key=key5],v=%d" % version] == "skipped"


@pytest.mark.asyncio(timeout=15)
async def test_wait(resource_container, client, clienthelper, environment, server, no_agent_backoff, async_finalizer):
    """
        If this test fail due to timeout,
        this is probably due to the mechanism in the agent that prevents pulling resources in very rapid succession.

        If the test server is slow, a get_resources call takes a long time,
        this makes the back-off longer

        this test deploys two models in rapid successions, if the server is slow, this may fail due to the back-off
    """
    resource_container.Provider.reset()

    env_id = environment

    # setup agent
    agent = Agent(hostname="node1", environment=env_id, agent_map={"agent1": "localhost"}, code_loader=False, poolsize=10)
    await agent.add_end_point_name("agent1")
    await agent.start()
    async_finalizer(agent.stop)

    # wait for agent
    await retry_limited(lambda: len(server.get_slice(SLICE_SESSION_MANAGER)._sessions) == 1, 10)

    # set the deploy environment
    resource_container.Provider.set("agent1", "key", "value")

    async def make_version():
        version = await clienthelper.get_version()

        resources = [
            {
                "key": "key",
                "value": "value",
                "id": "test::Wait[agent1,key=key],v=%d" % version,
                "requires": [],
                "purged": False,
                "send_event": False,
            },
            {
                "key": "key2",
                "value": "value",
                "id": "test::Resource[agent1,key=key2],v=%d" % version,
                "requires": ["test::Wait[agent1,key=key],v=%d" % version],
                "purged": False,
                "send_event": False,
            },
            {
                "key": "key3",
                "value": "value",
                "id": "test::Resource[agent1,key=key3],v=%d" % version,
                "requires": [],
                "purged": False,
                "send_event": False,
            },
            {
                "key": "key4",
                "value": "value",
                "id": "test::Resource[agent1,key=key4],v=%d" % version,
                "requires": ["test::Resource[agent1,key=key3],v=%d" % version],
                "purged": False,
                "send_event": False,
            },
            {
                "key": "key5",
                "value": "value",
                "id": "test::Resource[agent1,key=key5],v=%d" % version,
                "requires": ["test::Resource[agent1,key=key4],v=%d" % version, "test::Wait[agent1,key=key],v=%d" % version],
                "purged": False,
                "send_event": False,
            },
        ]
        return version, resources

    logger.info("setup done")

    version1, resources = await make_version()
    result = await client.put_version(
        tid=env_id, version=version1, resources=resources, unknowns=[], version_info={}, compiler_version=get_compiler_version()
    )
    assert result.code == 200

    logger.info("first version pushed")

    # deploy and wait until one is ready
    result = await client.release_version(env_id, version1, True, const.AgentTriggerMethod.push_full_deploy)
    assert result.code == 200

    logger.info("first version released")

    await wait_for_n_deployed_resources(client, env_id, version1, n=2)

    result = await client.get_version(environment, version1)
    assert result.code == 200
    assert result.result["model"]["done"] == 2

    logger.info("first version, 2 resources deployed")

    version2, resources = await make_version()
    result = await client.put_version(
        tid=env_id, version=version2, resources=resources, unknowns=[], version_info={}, compiler_version=get_compiler_version()
    )
    assert result.code == 200

    logger.info("second version pushed %f", time.time())

    # deploy and wait until done
    result = await client.release_version(env_id, version2, True, const.AgentTriggerMethod.push_full_deploy)
    assert result.code == 200

    logger.info("second version released")

    await resource_container.wait_for_done_with_waiters(client, env_id, version2)

    logger.info("second version complete")

    result = await client.get_version(env_id, version2)
    assert result.code == 200
    for x in result.result["resources"]:
        assert x["status"] == const.ResourceState.deployed.name

    result = await client.get_version(env_id, version1)
    assert result.code == 200
    states = {x["id"]: x["status"] for x in result.result["resources"]}

    assert states["test::Wait[agent1,key=key],v=%d" % version1] == const.ResourceState.deployed.name
    assert states["test::Resource[agent1,key=key2],v=%d" % version1] == const.ResourceState.available.name
    assert states["test::Resource[agent1,key=key3],v=%d" % version1] == const.ResourceState.deployed.name
    assert states["test::Resource[agent1,key=key4],v=%d" % version1] == const.ResourceState.deployed.name
    assert states["test::Resource[agent1,key=key5],v=%d" % version1] == const.ResourceState.available.name


@pytest.mark.asyncio(timeout=15)
async def test_multi_instance(resource_container, client, clienthelper, server, environment, no_agent_backoff, async_finalizer):
    """
       Test for multi threaded deploy
    """
    env_id = environment

    resource_container.Provider.reset()

    # setup agent
    agent = Agent(
        hostname="node1",
        environment=env_id,
        agent_map={"agent1": "localhost", "agent2": "localhost", "agent3": "localhost"},
        code_loader=False,
        poolsize=1,
    )
    await agent.add_end_point_name("agent1")
    await agent.add_end_point_name("agent2")
    await agent.add_end_point_name("agent3")

    await agent.start()
    async_finalizer(agent.stop)

    # wait for agent
    await retry_limited(lambda: len(server.get_slice(SLICE_SESSION_MANAGER)._sessions) == 1, 10)

    # set the deploy environment
    resource_container.Provider.set("agent1", "key", "value")
    resource_container.Provider.set("agent2", "key", "value")
    resource_container.Provider.set("agent3", "key", "value")

    async def make_version():
        version = await clienthelper.get_version()
        resources = []
        for agent in ["agent1", "agent2", "agent3"]:
            resources.extend(
                [
                    {
                        "key": "key",
                        "value": "value",
                        "id": "test::Wait[%s,key=key],v=%d" % (agent, version),
                        "requires": ["test::Resource[%s,key=key3],v=%d" % (agent, version)],
                        "purged": False,
                        "send_event": False,
                    },
                    {
                        "key": "key2",
                        "value": "value",
                        "id": "test::Resource[%s,key=key2],v=%d" % (agent, version),
                        "requires": ["test::Wait[%s,key=key],v=%d" % (agent, version)],
                        "purged": False,
                        "send_event": False,
                    },
                    {
                        "key": "key3",
                        "value": "value",
                        "id": "test::Resource[%s,key=key3],v=%d" % (agent, version),
                        "requires": [],
                        "purged": False,
                        "send_event": False,
                    },
                    {
                        "key": "key4",
                        "value": "value",
                        "id": "test::Resource[%s,key=key4],v=%d" % (agent, version),
                        "requires": ["test::Resource[%s,key=key3],v=%d" % (agent, version)],
                        "purged": False,
                        "send_event": False,
                    },
                    {
                        "key": "key5",
                        "value": "value",
                        "id": "test::Resource[%s,key=key5],v=%d" % (agent, version),
                        "requires": [
                            "test::Resource[%s,key=key4],v=%d" % (agent, version),
                            "test::Wait[%s,key=key],v=%d" % (agent, version),
                        ],
                        "purged": False,
                        "send_event": False,
                    },
                ]
            )
        return version, resources

    async def wait_for_resources(version, n):
        result = await client.get_version(env_id, version)
        assert result.code == 200

        def done_per_agent(result):
            done = [x for x in result.result["resources"] if x["status"] == "deployed"]
            peragent = groupby(done, lambda x: x["agent"])
            return {agent: len([x for x in grp]) for agent, grp in peragent}

        def mindone(result):
            alllist = done_per_agent(result).values()
            if len(alllist) == 0:
                return 0
            return min(alllist)

        while mindone(result) < n:
            await asyncio.sleep(0.1)
            result = await client.get_version(env_id, version)
        assert mindone(result) >= n

    logger.info("setup done")

    version1, resources = await make_version()
    result = await client.put_version(
        tid=env_id, version=version1, resources=resources, unknowns=[], version_info={}, compiler_version=get_compiler_version()
    )
    assert result.code == 200

    logger.info("first version pushed")

    # deploy and wait until one is ready
    result = await client.release_version(env_id, version1, True, const.AgentTriggerMethod.push_full_deploy)
    assert result.code == 200

    logger.info("first version released")
    # timeout on single thread!
    await wait_for_resources(version1, 1)

    await resource_container.wait_for_done_with_waiters(client, env_id, version1)

    logger.info("first version complete")
    await agent.stop()


@pytest.mark.asyncio
async def test_cross_agent_deps(resource_container, server, client, environment, clienthelper, no_agent_backoff):
    """
        deploy a configuration model with cross host dependency

        This test also verifies correct handling of spaces in url parameters on the return channel
    """
    agentmanager = server.get_slice(SLICE_AGENT_MANAGER)

    resource_container.Provider.reset()
    # config for recovery mechanism
    Config.set("config", "agent-deploy-interval", "10")

    env_id = environment

    agent = Agent(hostname="node1", environment=env_id, agent_map={"agent 1": "localhost"}, code_loader=False)
    await agent.add_end_point_name("agent 1")
    await agent.start()
    await retry_limited(lambda: len(agentmanager.sessions) == 1, 10)

    agent2 = Agent(hostname="node2", environment=env_id, agent_map={"agent2": "localhost"}, code_loader=False)
    await agent2.add_end_point_name("agent2")
    await agent2.start()
    await retry_limited(lambda: len(agentmanager.sessions) == 2, 10)

    resource_container.Provider.set("agent 1", "key2", "incorrect_value")
    resource_container.Provider.set("agent 1", "key3", "value")

    version = await clienthelper.get_version()

    resources = [
        {
            "key": "key1",
            "value": "value1",
            "id": "test::Resource[agent 1,key=key1],v=%d" % version,
            "purged": False,
            "send_event": False,
            "requires": ["test::Wait[agent 1,key=key2],v=%d" % version, "test::Resource[agent2,key=key3],v=%d" % version],
        },
        {
            "key": "key2",
            "value": "value2",
            "id": "test::Wait[agent 1,key=key2],v=%d" % version,
            "requires": [],
            "purged": False,
            "send_event": False,
        },
        {
            "key": "key3",
            "value": "value3",
            "id": "test::Resource[agent2,key=key3],v=%d" % version,
            "requires": [],
            "purged": False,
            "send_event": False,
        },
        {
            "key": "key4",
            "value": "value4",
            "id": "test::Resource[agent2,key=key4],v=%d" % version,
            "requires": [],
            "purged": False,
            "send_event": False,
        },
    ]

    result = await client.put_version(
        tid=env_id, version=version, resources=resources, unknowns=[], version_info={}, compiler_version=get_compiler_version()
    )
    assert result.code == 200

    # do a deploy
    result = await client.release_version(env_id, version, True, const.AgentTriggerMethod.push_full_deploy)
    assert result.code == 200
    assert not result.result["model"]["deployed"]
    assert result.result["model"]["released"]
    assert result.result["model"]["total"] == 4
    assert result.result["model"]["result"] == const.VersionState.deploying.name

    result = await client.get_version(env_id, version)
    assert result.code == 200

    while result.result["model"]["done"] == 0:
        result = await client.get_version(env_id, version)
        await asyncio.sleep(0.1)

    result = await resource_container.wait_for_done_with_waiters(client, env_id, version)

    assert result.result["model"]["done"] == len(resources)
    assert result.result["model"]["result"] == const.VersionState.success.name

    assert resource_container.Provider.isset("agent 1", "key1")
    assert resource_container.Provider.get("agent 1", "key1") == "value1"
    assert resource_container.Provider.get("agent 1", "key2") == "value2"
    assert resource_container.Provider.get("agent2", "key3") == "value3"

    await agent.stop()
    await agent2.stop()


@pytest.mark.parametrize(
    "agent_trigger_method, read_resource1, change_resource1, read_resource2, change_resource2",
    [(const.AgentTriggerMethod.push_incremental_deploy, 1, 1, 2, 2), (const.AgentTriggerMethod.push_full_deploy, 2, 1, 2, 2)],
)
@pytest.mark.asyncio
async def test_auto_deploy(
    agent,
    client,
    resource_container,
    environment,
    agent_trigger_method,
    read_resource1,
    change_resource1,
    read_resource2,
    change_resource2,
    no_agent_backoff,
    clienthelper,
):
    """
        dryrun and deploy a configuration model automatically
    """
    resource_container.Provider.reset()

    resource_container.Provider.set("agent1", "key2", "incorrect_value")
    resource_container.Provider.set("agent1", "key3", "value")

    def get_resources(version, value_resource_two):
        return [
            {
                "key": "key1",
                "value": "value1",
                "id": "test::Resource[agent1,key=key1],v=%d" % version,
                "send_event": False,
                "purged": False,
                "requires": ["test::Resource[agent1,key=key2],v=%d" % version],
            },
            {
                "key": "key2",
                "value": value_resource_two,
                "id": "test::Resource[agent1,key=key2],v=%d" % version,
                "send_event": False,
                "requires": [],
                "purged": False,
            },
            {
                "key": "key3",
                "value": None,
                "id": "test::Resource[agent1,key=key3],v=%d" % version,
                "send_event": False,
                "requires": [],
                "purged": True,
            },
        ]

    initial_version = await clienthelper.get_version()
    second_version = await clienthelper.get_version()
    for version, value_resource_two in [(initial_version, "value1"), (second_version, "value2")]:
        resources = get_resources(version, value_resource_two)

        # set auto deploy and push
        result = await client.set_setting(environment, data.AUTO_DEPLOY, True)
        assert result.code == 200
        result = await client.set_setting(environment, data.PUSH_ON_AUTO_DEPLOY, True)
        assert result.code == 200
        result = await client.set_setting(environment, data.AGENT_TRIGGER_METHOD_ON_AUTO_DEPLOY, agent_trigger_method)
        assert result.code == 200

        await clienthelper.put_version_simple(resources, version)

        # check deploy
        result = await client.get_version(environment, version)
        assert result.code == 200
        assert result.result["model"]["released"]
        assert result.result["model"]["total"] == 3
        assert result.result["model"]["result"] == "deploying"

        await _wait_until_deployment_finishes(client, environment, version)

        result = await client.get_version(environment, version)
        assert result.result["model"]["done"] == len(resources)

        assert resource_container.Provider.isset("agent1", "key1")
        assert resource_container.Provider.get("agent1", "key1") == "value1"
        assert resource_container.Provider.get("agent1", "key2") == value_resource_two
        assert not resource_container.Provider.isset("agent1", "key3")

    assert resource_container.Provider.readcount("agent1", "key1") == read_resource1
    assert resource_container.Provider.changecount("agent1", "key1") == change_resource1
    assert resource_container.Provider.readcount("agent1", "key2") == read_resource2
    assert resource_container.Provider.changecount("agent1", "key2") == change_resource2


@pytest.mark.asyncio(timeout=15)
async def test_auto_deploy_no_splay(server, client, clienthelper, resource_container, environment, no_agent_backoff):
    """
        dryrun and deploy a configuration model automatically with agent autostart
    """
    resource_container.Provider.reset()
    env = await data.Environment.get_by_id(uuid.UUID(environment))
    await env.set(data.AUTOSTART_AGENT_MAP, {"internal": "", "agent1": ""})
    await env.set(data.AUTOSTART_ON_START, True)

    version = await clienthelper.get_version()

    resources = [
        {
            "key": "key1",
            "value": "value1",
            "id": "test::Resource[agent1,key=key1],v=%d" % version,
            "send_event": False,
            "purged": False,
            "requires": ["test::Resource[agent1,key=key2],v=%d" % version],
        }
    ]

    # set auto deploy and push
    result = await client.set_setting(environment, data.AUTO_DEPLOY, True)
    assert result.code == 200
    result = await client.set_setting(environment, data.PUSH_ON_AUTO_DEPLOY, True)
    assert result.code == 200
    result = await client.set_setting(environment, data.AUTOSTART_AGENT_DEPLOY_SPLAY_TIME, 0)
    assert result.code == 200

    await clienthelper.put_version_simple(resources, version)

    # check deploy
    await _wait_until_deployment_finishes(client, environment, version)
    result = await client.get_version(environment, version)
    assert result.code == 200
    assert result.result["model"]["released"]
    assert result.result["model"]["total"] == 1
    assert result.result["model"]["result"] == "failed"

    # check if agent 1 is started by the server
    # deploy will fail because handler code is not uploaded to the server
    result = await client.list_agents(tid=environment)
    assert result.code == 200

    while len(result.result["agents"]) == 0 or result.result["agents"][0]["state"] == "down":
        result = await client.list_agents(tid=environment)
        await asyncio.sleep(0.1)

    assert len(result.result["agents"]) == 1
    assert result.result["agents"][0]["name"] == "agent1"


def ps_diff(original, current_process, diff=0):
    current = current_process.children(recursive=True)

    def is_terminated(proc):
        try:
            Process(proc.pid)
        except NoSuchProcess:
            return True
        except Exception:
            return False
        return False

    if not len(original) + diff == len(current):
        # can be in terminated state apparently
        current = [c for c in current if not is_terminated(c)]
        original = [c for c in original if not is_terminated(c)]

    assert len(original) + diff == len(
        current
    ), """procs found:
        pre:%s
        post:%s""" % (
        original,
        current,
    )


@pytest.mark.asyncio(timeout=15)
async def test_autostart_mapping(server, client, clienthelper, resource_container, environment, no_agent_backoff):
    """
        Test whether an autostarted agent updates its agent-map correctly when the autostart_agent_map is updated on the server.

        The handler code in the resource_container is not available to the autostarted agent. When the agent loads these
        resources it will mark them as unavailable. There is only one agent started when deploying is checked.
    """
    env_uuid = uuid.UUID(environment)
    agent_manager = server.get_slice(SLICE_AGENT_MANAGER)
    current_process = psutil.Process()
    children_pre = current_process.children(recursive=True)
    resource_container.Provider.reset()
    env = await data.Environment.get_by_id(env_uuid)
    await env.set(data.AUTOSTART_AGENT_MAP, {"internal": "", "agent1": ""})
    await env.set(data.AUTO_DEPLOY, True)
    await env.set(data.PUSH_ON_AUTO_DEPLOY, True)
    await env.set(data.AUTOSTART_AGENT_DEPLOY_SPLAY_TIME, 0)
    await env.set(data.AUTOSTART_ON_START, True)

    version = await clienthelper.get_version()

    resources = [
        {
            "key": "key1",
            "value": "value1",
            "id": "test::Resource[agent1,key=key1],v=%d" % version,
            "send_event": False,
            "purged": False,
            "requires": [],
        },
        {
            "key": "key1",
            "value": "value1",
            "id": "test::Resource[agent2,key=key1],v=%d" % version,
            "send_event": False,
            "purged": False,
            "requires": [],
        },
    ]

    await clienthelper.put_version_simple(resources, version)

    # check deploy
    result = await client.get_version(environment, version)
    assert result.code == 200
    assert result.result["model"]["released"]
    assert result.result["model"]["total"] == 2
    assert result.result["model"]["result"] == "deploying"

    result = await client.list_agents(tid=environment)
    assert result.code == 200

    def wait_for_nr_of_agents_in_up_state(nr_agents: int) -> None:
        async def _check_wait_condition() -> bool:
            result = await client.list_agents(tid=environment)
            assert result.code == 200
            return len([x for x in result.result["agents"] if x["state"] == "up"]) == nr_agents

        return _check_wait_condition

    async def assert_session_state(expected_agent_states: Dict[str, AgentStatus], expected_agent_instances: List[str]) -> None:
        result = await data.AgentProcess.get_list()
        assert len(result) == 1
        sid = result[0].sid
        assert result[0].expired is None

        result = await data.Agent.get_list()
        assert len(result) == 2
        agents = {r.name: r for r in result}
        for agent_name, state in expected_agent_states.items():
            assert agents[agent_name].get_status() == state

        result = await data.AgentInstance.get_list()
        agents = {r.name: r for r in result}
        for agent_name, state in expected_agent_states.items():
            if agent_name not in expected_agent_instances:
                assert agent_name not in agents
            elif state == AgentStatus.down:
                assert agents[agent_name].expired is not None
            else:
                assert agents[agent_name].expired is None

        assert len(agent_manager.sessions) == 1
        assert sid in agent_manager.sessions
        for agent_name, state in expected_agent_states.items():
            if state == AgentStatus.down:
                assert (env_uuid, agent_name) not in agent_manager.tid_endpoint_to_session
            else:
                assert (env_uuid, agent_name) in agent_manager.tid_endpoint_to_session

    await retry_limited(wait_for_nr_of_agents_in_up_state(1), 10)

    await assert_session_state({"agent1": AgentStatus.up, "agent2": AgentStatus.down}, ["agent1"])

    # Add entry to autostart_agent_map
    result = await client.set_setting(environment, data.AUTOSTART_AGENT_MAP, {"internal": "", "agent1": "", "agent2": ""})
    assert result.code == 200

    await retry_limited(wait_for_nr_of_agents_in_up_state(2), 10)
    await assert_session_state({"agent1": AgentStatus.up, "agent2": AgentStatus.up}, ["agent1", "agent2"])

    # Remove entry from autostart agent_map
    result = await client.set_setting(environment, data.AUTOSTART_AGENT_MAP, {"internal": "", "agent1": ""})
    assert result.code == 200

    await retry_limited(wait_for_nr_of_agents_in_up_state(1), 10)
    await assert_session_state({"agent1": AgentStatus.up, "agent2": AgentStatus.down}, ["agent1", "agent2"])

    # Stop server
    await server.stop()

    current_process = psutil.Process()
    children = current_process.children(recursive=True)

    newchildren = set(children) - set(children_pre)

    assert len(newchildren) == 0, newchildren


@pytest.mark.asyncio
async def test_autostart_mapping_update_uri(server, client, environment, async_finalizer, caplog):
    caplog.set_level(logging.INFO)
    agent_config.use_autostart_agent_map.set("true")
    env_uuid = uuid.UUID(environment)
    agent_manager = server.get_slice(SLICE_AGENT_MANAGER)
    agent_name = "internal"
    result = await client.set_setting(environment, data.AUTOSTART_AGENT_MAP, {agent_name: ""})
    assert result.code == 200

    # Start agent
    a = agent.Agent(hostname=agent_name, environment=env_uuid, code_loader=False)
    await a.start()
    async_finalizer(a.stop)

    # Wait until agent is up
    await retry_limited(lambda: (env_uuid, agent_name) in agent_manager.tid_endpoint_to_session, 10)
    instances = await data.AgentInstance.get_list()
    assert len(instances) == 1

    # Update agentmap
    caplog.clear()
    result = await client.set_setting(environment, data.AUTOSTART_AGENT_MAP, {agent_name: "localhost"})
    assert result.code == 200

    await retry_limited(lambda: f"Updating the URI of the endpoint {agent_name} from  to localhost" in caplog.text, 10)

    # Pause agent
    result = await client.agent_action(tid=env_uuid, name="internal", action=const.AgentAction.pause.value)
    assert result.code == 200

    # Update agentmap when internal agent is paused
    caplog.clear()
    result = await client.set_setting(environment, data.AUTOSTART_AGENT_MAP, {agent_name: ""})
    assert result.code == 200

    await retry_limited(lambda: f"Updating the URI of the endpoint {agent_name} from localhost to " in caplog.text, 10)


@pytest.mark.asyncio(timeout=15)
async def test_autostart_clear_environment(server, client, resource_container, environment, no_agent_backoff):
    """
        Test clearing an environment with autostarted agents. After clearing, autostart should still work

        The handler code in the resource_container is not available to the autostarted agent. When the agent loads these
        resources it will mark them as unavailable. This will make the deploy fail.
    """
    resource_container.Provider.reset()
    current_process = psutil.Process()
    children = current_process.children(recursive=True)
    env = await data.Environment.get_by_id(uuid.UUID(environment))
    await env.set(data.AUTOSTART_AGENT_MAP, {"internal": "", "agent1": ""})
    await env.set(data.AUTO_DEPLOY, True)
    await env.set(data.PUSH_ON_AUTO_DEPLOY, True)
    await env.set(data.AUTOSTART_AGENT_DEPLOY_SPLAY_TIME, 0)
    await env.set(data.AUTOSTART_ON_START, True)

    clienthelper = ClientHelper(client, environment)
    version = await clienthelper.get_version()
    await clienthelper.put_version_simple(
        [
            {
                "key": "key1",
                "value": "value1",
                "id": "test::Resource[agent1,key=key1],v=%d" % version,
                "send_event": False,
                "purged": False,
                "requires": [],
            }
        ],
        version,
    )

    # check deploy
    await _wait_until_deployment_finishes(client, environment, version)
    result = await client.get_version(environment, version)
    assert result.code == 200
    assert result.result["model"]["released"]
    assert result.result["model"]["total"] == 1
    assert result.result["model"]["result"] == "failed"

    result = await client.list_agents(tid=environment)
    assert result.code == 200

    while len([x for x in result.result["agents"] if x["state"] == "up"]) < 1:
        result = await client.list_agents(tid=environment)
        await asyncio.sleep(0.1)

    assert len(result.result["agents"]) == 1
    assert len([x for x in result.result["agents"] if x["state"] == "up"]) == 1
    # One autostarted agent should running as a subprocess
    ps_diff(children, current_process, 1)

    # clear environment
    await client.clear_environment(environment)

    # Autostarted agent should be terminated after clearing the environment
    ps_diff(children, current_process, 0)
    items = await data.ConfigurationModel.get_list()
    assert len(items) == 0
    items = await data.Resource.get_list()
    assert len(items) == 0
    items = await data.ResourceAction.get_list()
    assert len(items) == 0
    items = await data.Code.get_list()
    assert len(items) == 0
    items = await data.Agent.get_list()
    assert len(items) == 0
    items = await data.AgentInstance.get_list()
    assert len(items) == 0
    items = await data.AgentProcess.get_list()
    assert len(items) == 0

    # Do a deploy again
    version = await clienthelper.get_version()
    await clienthelper.put_version_simple(
        [
            {
                "key": "key1",
                "value": "value1",
                "id": "test::Resource[agent1,key=key1],v=%d" % version,
                "send_event": False,
                "purged": False,
                "requires": [],
            }
        ],
        version,
    )

    # check deploy
    await _wait_until_deployment_finishes(client, environment, version)
    result = await client.get_version(environment, version)
    assert result.code == 200
    assert result.result["model"]["released"]
    assert result.result["model"]["total"] == 1
    assert result.result["model"]["result"] == "failed"

    result = await client.list_agents(tid=environment)
    assert result.code == 200

    while len([x for x in result.result["agents"] if x["state"] == "up"]) < 1:
        result = await client.list_agents(tid=environment)
        await asyncio.sleep(0.1)

    assert len(result.result["agents"]) == 1
    assert len([x for x in result.result["agents"] if x["state"] == "up"]) == 1

    # One autostarted agent should running as a subprocess
    ps_diff(children, current_process, 1)


async def setup_environment_with_agent(client, project_name):
    """
        1) Create a project with name project_name and create an environment.
        2) Deploy a model which requires one autostarted agent. The agent does not have code so it will mark the version as
           failed.
        3) Wait until the autostarted agent is up.
    """
    create_project_result = await client.create_project(project_name)
    assert create_project_result.code == 200
    project_id = create_project_result.result["project"]["id"]

    create_environment_result = await client.create_environment(project_id=project_id, name="dev")
    assert create_environment_result.code == 200
    env_id = create_environment_result.result["environment"]["id"]
    env = await data.Environment.get_by_id(uuid.UUID(env_id))

    await env.set(data.AUTOSTART_AGENT_MAP, {"internal": "", "agent1": ""})
    await env.set(data.AUTO_DEPLOY, True)
    await env.set(data.PUSH_ON_AUTO_DEPLOY, True)
    await env.set(data.AUTOSTART_AGENT_DEPLOY_SPLAY_TIME, 0)
    await env.set(data.AUTOSTART_ON_START, True)

    clienthelper = ClientHelper(client, env_id)
    version = await clienthelper.get_version()

    resources = [
        {
            "key": "key1",
            "value": "value1",
            "id": "test::Resource[agent1,key=key1],v=%d" % version,
            "send_event": False,
            "purged": False,
            "requires": [],
        }
    ]

    result = await client.put_version(
        tid=env_id, version=version, resources=resources, unknowns=[], version_info={}, compiler_version=get_compiler_version()
    )
    assert result.code == 200

    # check deploy
    await _wait_until_deployment_finishes(client, env_id, version)
    result = await client.get_version(env_id, version)
    assert result.code == 200
    assert result.result["model"]["released"]
    assert result.result["model"]["total"] == 1
    assert result.result["model"]["result"] == "failed"

    result = await client.list_agents(tid=env_id)
    assert result.code == 200

    while len([x for x in result.result["agents"] if x["state"] == "up"]) < 1:
        result = await client.list_agents(tid=env_id)
        await asyncio.sleep(0.1)

    assert len(result.result["agents"]) == 1
    assert len([x for x in result.result["agents"] if x["state"] == "up"]) == 1

    return project_id, env_id


@pytest.mark.asyncio(timeout=15)
async def test_stop_autostarted_agents_on_environment_removal(server, client, resource_container, no_agent_backoff):
    current_process = psutil.Process()
    children = current_process.children(recursive=True)
    resource_container.Provider.reset()
    (project_id, env_id) = await setup_environment_with_agent(client, "proj")

    # One autostarted agent should running as a subprocess
    ps_diff(children, current_process, 1)

    result = await client.delete_environment(id=env_id)
    assert result.code == 200

    # The autostarted agent should be terminated when its environment is deleted.
    ps_diff(children, current_process, 0)


@pytest.mark.asyncio(timeout=15)
async def test_stop_autostarted_agents_on_project_removal(server, client, resource_container, no_agent_backoff):
    current_process = psutil.Process()
    children = current_process.children(recursive=True)
    resource_container.Provider.reset()
    (project1_id, env1_id) = await setup_environment_with_agent(client, "proj1")
    await setup_environment_with_agent(client, "proj2")

    # Two autostarted agents should be running (one in proj1 and one in proj2).
    ps_diff(children, current_process, 2)

    result = await client.delete_project(id=project1_id)
    assert result.code == 200

    # The autostarted agent of proj1 should be terminated when its project is deleted
    # The autostarted agent of proj2 keep running
    ps_diff(children, current_process, 1)


@pytest.mark.asyncio
async def test_export_duplicate(resource_container, snippetcompiler):
    """
        The exported should provide a compilation error when a resource is defined twice in a model
    """
    snippetcompiler.setup_for_snippet(
        """
        import test

        test::Resource(key="test", value="foo")
        test::Resource(key="test", value="bar")
    """
    )

    with pytest.raises(CompilerException) as exc:
        snippetcompiler.do_export()

    assert "exists more than once in the configuration model" in str(exc.value)


class ResourceProvider(object):
    def __init__(self, index, name, producer, state=None):
        self.name = name
        self.producer = producer
        self.state = state
        self.index = index

    def get_resource(
        self, resource_container: ResourceContainer, agent: str, key: str, version: str, requires: List[str]
    ) -> Tuple[Dict[str, str], Optional[const.ResourceState]]:
        base = {
            "key": key,
            "value": "value1",
            "id": "test::Resource[%s,key=%s],v=%d" % (agent, key, version),
            "send_event": True,
            "purged": False,
            "requires": requires,
        }

        self.producer(resource_container.Provider, agent, key)

        state = None
        if self.state is not None:
            state = ("test::Resource[%s,key=%s]" % (agent, key), self.state)

        return base, state

    def __str__(self):
        return self.name

    def __repr__(self):
        return self.name


# for events, self is the consuming node
# dep is the producer/required node
self_states = [
    ResourceProvider(0, "skip", lambda p, a, k: p.set_skip(a, k, 1)),
    ResourceProvider(1, "fail", lambda p, a, k: p.set_fail(a, k, 1)),
    ResourceProvider(2, "success", lambda p, a, k: None),
    ResourceProvider(3, "undefined", lambda p, a, k: None, const.ResourceState.undefined),
]

dep_states = [
    ResourceProvider(0, "skip", lambda p, a, k: p.set_skip(a, k, 1)),
    ResourceProvider(1, "fail", lambda p, a, k: p.set_fail(a, k, 1)),
    ResourceProvider(2, "success", lambda p, a, k: None),
]


def make_matrix(matrix, valueparser):
    """
    Expect matrix of the form

        header1    header2     header3
    row1    y    y    n
    """
    unparsed = [[v for v in row.split()][1:] for row in matrix.strip().split("\n")][1:]

    return [[valueparser(nsv) for nsv in nv] for nv in unparsed]


# self state on X axis
# dep state on the Y axis
dorun = make_matrix(
    """
        skip    fail    success    undef
skip    n    n    n    n
fail    n    n    n    n
succ    y    y    y    n
""",
    lambda x: x == "y",
)

dochange = make_matrix(
    """
        skip    fail    success    undef
skip    n    n    n    n
fail    n    n    n    n
succ    n    n    y    n
""",
    lambda x: x == "y",
)

doevents = make_matrix(
    """
        skip    fail    success    undef
skip    2    2    2    0
fail    2    2    2    0
succ    2    2    2    0
""",
    lambda x: int(x),
)


@pytest.mark.parametrize("self_state", self_states, ids=lambda x: x.name)
@pytest.mark.parametrize("dep_state", dep_states, ids=lambda x: x.name)
@pytest.mark.asyncio
async def test_deploy_and_events(
    client, agent, clienthelper, environment, resource_container, self_state, dep_state, async_finalizer, no_agent_backoff
):
    resource_container.Provider.reset()

    version = await clienthelper.get_version()

    (dep, dep_status) = dep_state.get_resource(resource_container, "agent1", "key2", version, [])
    (own, own_status) = self_state.get_resource(
        resource_container,
        "agent1",
        "key3",
        version,
        ["test::Resource[agent1,key=key2],v=%d" % version, "test::Resource[agent1,key=key1],v=%d" % version],
    )

    resources = [
        {
            "key": "key1",
            "value": "value1",
            "id": "test::Resource[agent1,key=key1],v=%d" % version,
            "send_event": True,
            "purged": False,
            "requires": [],
        },
        dep,
        own,
    ]

    status = {x[0]: x[1] for x in [dep_status, own_status] if x is not None}
    result = await client.put_version(
        tid=environment,
        version=version,
        resources=resources,
        resource_state=status,
        unknowns=[],
        version_info={},
        compiler_version=get_compiler_version(),
    )
    assert result.code == 200

    # do a deploy
    result = await client.release_version(environment, version, True, const.AgentTriggerMethod.push_full_deploy)
    assert result.code == 200
    assert not result.result["model"]["deployed"]
    assert result.result["model"]["released"]
    assert result.result["model"]["total"] == 3
    assert result.result["model"]["result"] == "deploying"

    result = await client.get_version(environment, version)
    assert result.code == 200

    await _wait_until_deployment_finishes(client, environment, version)

    result = await client.get_version(environment, version)
    assert result.result["model"]["done"] == len(resources)

    # verify against result matrices
    assert dorun[dep_state.index][self_state.index] == (resource_container.Provider.readcount("agent1", "key3") > 0)
    assert dochange[dep_state.index][self_state.index] == (resource_container.Provider.changecount("agent1", "key3") > 0)

    events = resource_container.Provider.getevents("agent1", "key3")
    expected_events = doevents[dep_state.index][self_state.index]
    if expected_events == 0:
        assert len(events) == 0
    else:
        assert len(events) == 1
        assert len(events[0]) == expected_events


@pytest.mark.asyncio
async def test_deploy_and_events_failed(server, client, clienthelper, environment, resource_container, no_agent_backoff):
    agentmanager = server.get_slice(SLICE_AGENT_MANAGER)

    resource_container.Provider.reset()
    agent = Agent(hostname="node1", environment=environment, agent_map={"agent1": "localhost"}, code_loader=False)
    await agent.add_end_point_name("agent1")
    await agent.start()
    await retry_limited(lambda: len(agentmanager.sessions) == 1, 10)

    version = await clienthelper.get_version()

    resources = [
        {
            "key": "key1",
            "value": "value1",
            "id": "test::Resource[agent1,key=key1],v=%d" % version,
            "send_event": True,
            "purged": False,
            "requires": [],
        },
        {
            "key": "key2",
            "value": "value1",
            "id": "test::BadEvents[agent1,key=key2],v=%d" % version,
            "send_event": True,
            "purged": False,
            "requires": ["test::Resource[agent1,key=key1],v=%d" % version],
        },
    ]

    result = await client.put_version(
        tid=environment,
        version=version,
        resources=resources,
        resource_state={},
        unknowns=[],
        version_info={},
        compiler_version=get_compiler_version(),
    )
    assert result.code == 200

    # do a deploy
    result = await client.release_version(environment, version, True, const.AgentTriggerMethod.push_full_deploy)
    assert result.code == 200
    assert not result.result["model"]["deployed"]
    assert result.result["model"]["released"]
    assert result.result["model"]["total"] == 2
    assert result.result["model"]["result"] == "deploying"

    result = await client.get_version(environment, version)
    assert result.code == 200

    await _wait_until_deployment_finishes(client, environment, version)

    result = await client.get_version(environment, version)
    assert result.result["model"]["done"] == len(resources)
    await agent.stop()


dep_states_reload = [
    ResourceProvider(0, "skip", lambda p, a, k: p.set_skip(a, k, 1)),
    ResourceProvider(0, "fail", lambda p, a, k: p.set_fail(a, k, 1)),
    ResourceProvider(0, "nochange", lambda p, a, k: p.set(a, k, "value1")),
    ResourceProvider(1, "changed", lambda p, a, k: None),
]


@pytest.mark.parametrize("dep_state", dep_states_reload, ids=lambda x: x.name)
@pytest.mark.asyncio(timeout=5000)
async def test_reload(server, client, clienthelper, environment, resource_container, dep_state, no_agent_backoff):
    agentmanager = server.get_slice(SLICE_AGENT_MANAGER)

    resource_container.Provider.reset()
    agent = Agent(hostname="node1", environment=environment, agent_map={"agent1": "localhost"}, code_loader=False)
    await agent.add_end_point_name("agent1")
    await agent.start()
    await retry_limited(lambda: len(agentmanager.sessions) == 1, 10)

    version = await clienthelper.get_version()

    (dep, dep_status) = dep_state.get_resource(resource_container, "agent1", "key1", version, [])

    resources = [
        {
            "key": "key2",
            "value": "value1",
            "id": "test::Resource[agent1,key=key2],v=%d" % version,
            "send_event": True,
            "purged": False,
            "requires": ["test::Resource[agent1,key=key1],v=%d" % version],
        },
        dep,
    ]

    status = {x[0]: x[1] for x in [dep_status] if x is not None}
    result = await client.put_version(
        tid=environment,
        version=version,
        resources=resources,
        resource_state=status,
        unknowns=[],
        version_info={},
        compiler_version=get_compiler_version(),
    )
    assert result.code == 200

    # do a deploy
    result = await client.release_version(environment, version, True, const.AgentTriggerMethod.push_full_deploy)
    assert result.code == 200
    assert not result.result["model"]["deployed"]
    assert result.result["model"]["released"]
    assert result.result["model"]["total"] == 2
    assert result.result["model"]["result"] == "deploying"

    result = await client.get_version(environment, version)
    assert result.code == 200

    await _wait_until_deployment_finishes(client, environment, version)

    result = await client.get_version(environment, version)
    assert result.result["model"]["done"] == len(resources)

    assert dep_state.index == resource_container.Provider.reloadcount("agent1", "key2")
    await agent.stop()


@pytest.mark.asyncio(timeout=30)
async def test_s_repair_postponed_due_to_running_deploy(
    resource_container, agent, client, clienthelper, environment, no_agent_backoff, caplog
):
    caplog.set_level(logging.INFO)
    resource_container.Provider.reset()
    config.Config.set("config", "agent-deploy-interval", "0")
    config.Config.set("config", "agent-repair-interval", "0")
    agent_name = "agent1"
    myagent_instance = agent._instances[agent_name]

    resource_container.Provider.set("agent1", "key1", "value1")

    version1 = await clienthelper.get_version()

    resource_container.Provider.set("agent1", "key1", "value1")
    resource_container.Provider.set("agent1", "key2", "value1")
    resource_container.Provider.set("agent1", "key3", "value1")

    def get_resources(version, value_resource_three):
        return [
            {
                "key": "key1",
                "value": "value2",
                "id": "test::Resource[agent1,key=key1],v=%d" % version,
                "send_event": False,
                "purged": False,
                "requires": [],
            },
            {
                "key": "key2",
                "value": "value2",
                "id": "test::Wait[agent1,key=key2],v=%d" % version,
                "send_event": False,
                "purged": False,
                "requires": ["test::Resource[agent1,key=key1],v=%d" % version],
            },
            {
                "key": "key3",
                "value": value_resource_three,
                "id": "test::Resource[agent1,key=key3],v=%d" % version,
                "send_event": False,
                "purged": False,
                "requires": ["test::Wait[agent1,key=key2],v=%d" % version],
            },
        ]

    resources_version_1 = get_resources(version1, "a")

    # Put a new version of the configurationmodel
    await _deploy_resources(client, environment, resources_version_1, version1, False)
    # Make the agent pickup the new version
    # key3: Readcount=1; writecount=1
    await myagent_instance.get_latest_version_for_agent(reason="Deploy", incremental_deploy=True, is_repair_run=False)
    # key3: Readcount=2; writecount=1
    await myagent_instance.get_latest_version_for_agent(reason="Repair", incremental_deploy=False, is_repair_run=True)

    def wait_condition():
        return not (
            resource_container.Provider.readcount(agent_name, "key3") == 2
            and resource_container.Provider.changecount(agent_name, "key3") == 1
        )

    await resource_container.wait_for_condition_with_waiters(wait_condition)

    assert resource_container.Provider.readcount(agent_name, "key3") == 2
    assert resource_container.Provider.changecount(agent_name, "key3") == 1

    assert resource_container.Provider.get("agent1", "key1") == "value2"

    log_contains(caplog, "inmanta.agent.agent.agent1", logging.INFO, "Deferring run 'Repair' for 'Deploy'")
    log_contains(caplog, "inmanta.agent.agent.agent1", logging.INFO, "Resuming run 'Repair'")


debug_timeout = 10


@pytest.mark.asyncio(timeout=debug_timeout * 2)
async def test_s_repair_interrupted_by_deploy_request(
    resource_container, agent, client, clienthelper, environment, no_agent_backoff, caplog
):
    caplog.set_level(logging.INFO)
    resource_container.Provider.reset()
    config.Config.set("config", "agent-deploy-interval", "0")
    config.Config.set("config", "agent-repair-interval", "0")
    agent_name = "agent1"

    myagent_instance = agent._instances[agent_name]

    resource_container.Provider.set("agent1", "key1", "value1")
    resource_container.Provider.set("agent1", "key2", "value1")
    resource_container.Provider.set("agent1", "key3", "value1")

    def get_resources(version, value_resource_three):
        return [
            {
                "key": "key1",
                "value": "value2",
                "id": "test::Resource[agent1,key=key1],v=%d" % version,
                "send_event": False,
                "purged": False,
                "requires": [],
            },
            {
                "key": "key2",
                "value": "value2",
                "id": "test::Wait[agent1,key=key2],v=%d" % version,
                "send_event": False,
                "purged": False,
                "requires": ["test::Resource[agent1,key=key1],v=%d" % version],
            },
            {
                "key": "key3",
                "value": value_resource_three,
                "id": "test::Resource[agent1,key=key3],v=%d" % version,
                "send_event": False,
                "purged": False,
                "requires": ["test::Wait[agent1,key=key2],v=%d" % version],
            },
        ]

    version1 = await clienthelper.get_version()
    resources_version_1 = get_resources(version1, "value2")

    # Initial deploy
    await _deploy_resources(client, environment, resources_version_1, version1, False)
    await myagent_instance.get_latest_version_for_agent(reason="Deploy 1", incremental_deploy=True, is_repair_run=False)
    await resource_container.wait_for_done_with_waiters(client, environment, version1, timeout=debug_timeout)

    # counts:  read/write
    # key1: 1/1
    # key3: 1/1

    # Interrupt repair with deploy
    # Repair
    await myagent_instance.get_latest_version_for_agent(reason="Repair", incremental_deploy=False, is_repair_run=True)

    # wait for key1 to be deployed
    async def condition_x():
        return resource_container.Provider.readcount(agent_name, "key1") == 2

    await retry_limited(condition_x, timeout=debug_timeout)

    # counts:  read/write
    # key1: 2/1
    # key3: 1/1

    # Set marker
    resource_container.Provider.set("agent1", "key1", "BAD!")

    # Increment
    version2 = await clienthelper.get_version()
    resources_version_2 = get_resources(version2, "value3")
    await _deploy_resources(client, environment, resources_version_2, version2, False)

    print("Interrupt")
    await myagent_instance.get_latest_version_for_agent(reason="Deploy 2", incremental_deploy=True, is_repair_run=False)
    print("Deploy")
    await resource_container.wait_for_done_with_waiters(client, environment, version2, timeout=debug_timeout)

    # counts:  read/write
    # key1: 2/1
    # key3: 2/2

    assert resource_container.Provider.readcount(agent_name, "key1") >= 2
    assert resource_container.Provider.changecount(agent_name, "key1") >= 1
    assert resource_container.Provider.readcount(agent_name, "key3") >= 2
    assert resource_container.Provider.changecount(agent_name, "key3") >= 2

    def wait_condition():
        print(20 * "-")
        print("k1 R", resource_container.Provider.readcount(agent_name, "key1"))
        print("k1 C", resource_container.Provider.changecount(agent_name, "key1"))
        print("k3 R", resource_container.Provider.readcount(agent_name, "key3"))
        print("k3 C", resource_container.Provider.changecount(agent_name, "key3"))
        return not (
            resource_container.Provider.readcount(agent_name, "key1") == 3
            and resource_container.Provider.changecount(agent_name, "key1") == 2
            and resource_container.Provider.readcount(agent_name, "key3") == 3
            and resource_container.Provider.changecount(agent_name, "key3") == 2
        )

    await resource_container.wait_for_condition_with_waiters(wait_condition, timeout=debug_timeout)

    # counts:  read/write
    # key1: 3/2
    # key3: 3/2

    assert resource_container.Provider.readcount(agent_name, "key1") == 3
    assert resource_container.Provider.changecount(agent_name, "key1") == 2
    assert resource_container.Provider.readcount(agent_name, "key3") == 3
    assert resource_container.Provider.changecount(agent_name, "key3") == 2

    assert resource_container.Provider.get("agent1", "key1") == "value2"
    assert resource_container.Provider.get("agent1", "key2") == "value2"
    assert resource_container.Provider.get("agent1", "key3") == "value3"

    log_contains(caplog, "inmanta.agent.agent.agent1", logging.INFO, "Interrupting run 'Repair' for 'Deploy 2'")
    log_contains(
        caplog, "inmanta.agent.agent.agent1", logging.INFO, "for reason: Restarting run 'Repair', interrupted for 'Deploy 2'"
    )
    log_contains(
        caplog, "inmanta.agent.agent.agent1", logging.INFO, "Resuming run 'Restarting run 'Repair', interrupted for 'Deploy 2''"
    )


@pytest.mark.asyncio
async def test_s_repair_during_repair(resource_container, agent, client, clienthelper, environment, no_agent_backoff, caplog):
    caplog.set_level(logging.INFO)
    resource_container.Provider.reset()
    config.Config.set("config", "agent-deploy-interval", "0")
    config.Config.set("config", "agent-repair-interval", "0")
    agent_name = "agent1"
    myagent_instance = agent._instances[agent_name]

    resource_container.Provider.set("agent1", "key1", "value1")
    resource_container.Provider.set("agent1", "key1", "value1")
    resource_container.Provider.set("agent1", "key1", "value1")

    version = await clienthelper.get_version()
    resources = [
        {
            "key": "key1",
            "value": "value2",
            "id": "test::Resource[agent1,key=key1],v=%d" % version,
            "send_event": False,
            "purged": False,
            "requires": [],
        },
        {
            "key": "key2",
            "value": "value2",
            "id": "test::Wait[agent1,key=key2],v=%d" % version,
            "send_event": False,
            "purged": False,
            "requires": ["test::Resource[agent1,key=key1],v=%d" % version],
        },
        {
            "key": "key3",
            "value": "value2",
            "id": "test::Resource[agent1,key=key3],v=%d" % version,
            "send_event": False,
            "purged": False,
            "requires": ["test::Wait[agent1,key=key2],v=%d" % version],
        },
    ]

    # Initial deploy
    await _deploy_resources(client, environment, resources, version, False)
    await myagent_instance.get_latest_version_for_agent(reason="Deploy", incremental_deploy=True, is_repair_run=False)
    await resource_container.wait_for_done_with_waiters(client, environment, version)

    # Interrupt repair with a repair
    await myagent_instance.get_latest_version_for_agent(reason="Repair 1", incremental_deploy=False, is_repair_run=True)
    await myagent_instance.get_latest_version_for_agent(reason="Repair 2", incremental_deploy=False, is_repair_run=True)

    def wait_condition():
        return (
            resource_container.Provider.readcount(agent_name, "key1") != 3
            or resource_container.Provider.changecount(agent_name, "key1") != 1
            or resource_container.Provider.readcount(agent_name, "key3") != 2
            or resource_container.Provider.changecount(agent_name, "key3") != 1
        )

    await resource_container.wait_for_condition_with_waiters(wait_condition)

    # Initial deployment:
    #   * All resources are deployed successfully
    # First repair run:
    #   * test::Resource[agent1,key=key1] deployed successfully
    #   * test::Resource[agent1,key=key2] and test::Resource[agent1,key=key3] are cancelled
    # Second repair run:
    #   * All resources are deployed successfully
    assert resource_container.Provider.readcount(agent_name, "key1") == 3
    assert resource_container.Provider.changecount(agent_name, "key1") == 1
    assert resource_container.Provider.readcount(agent_name, "key3") == 2
    assert resource_container.Provider.changecount(agent_name, "key3") == 1

    assert resource_container.Provider.get("agent1", "key1") == "value2"
    assert resource_container.Provider.get("agent1", "key2") == "value2"
    assert resource_container.Provider.get("agent1", "key3") == "value2"

    log_contains(caplog, "inmanta.agent.agent.agent1", logging.INFO, "Terminating run 'Repair 1' for 'Repair 2'")


@pytest.mark.asyncio(timeout=30)
async def test_s_deploy_during_deploy(resource_container, agent, client, clienthelper, environment, no_agent_backoff, caplog):
    caplog.set_level(logging.INFO)
    resource_container.Provider.reset()
    config.Config.set("config", "agent-deploy-interval", "0")
    config.Config.set("config", "agent-repair-interval", "0")
    agent_name = "agent1"
    myagent_instance = agent._instances[agent_name]

    resource_container.Provider.set("agent1", "key1", "value1")
    resource_container.Provider.set("agent1", "key1", "value1")
    resource_container.Provider.set("agent1", "key1", "value1")

    def get_resources(version, value_resource_three):
        return [
            {
                "key": "key1",
                "value": "value2",
                "id": "test::Resource[agent1,key=key1],v=%d" % version,
                "send_event": False,
                "purged": False,
                "requires": [],
            },
            {
                "key": "key2",
                "value": "value2",
                "id": "test::Wait[agent1,key=key2],v=%d" % version,
                "send_event": False,
                "purged": False,
                "requires": ["test::Resource[agent1,key=key1],v=%d" % version],
            },
            {
                "key": "key3",
                "value": value_resource_three,
                "id": "test::Resource[agent1,key=key3],v=%d" % version,
                "send_event": False,
                "purged": False,
                "requires": ["test::Wait[agent1,key=key2],v=%d" % version],
            },
        ]

    version1 = await clienthelper.get_version()
    resources_version_1 = get_resources(version1, "value2")

    # Initial deploy
    await _deploy_resources(client, environment, resources_version_1, version1, False)
    await myagent_instance.get_latest_version_for_agent(reason="Deploy 1", incremental_deploy=True, is_repair_run=False)

    # Make sure that resource key1 is fully deployed before triggering the interrupt
    timeout_time = time.time() + 10
    while (await client.get_version(environment, version1)).result["model"]["done"] < 1 and time.time() < timeout_time:
        await asyncio.sleep(0.1)

    version2 = await clienthelper.get_version()
    resources_version_2 = get_resources(version2, "value3")
    await _deploy_resources(client, environment, resources_version_2, version2, False)
    await myagent_instance.get_latest_version_for_agent(reason="Deploy 2", incremental_deploy=True, is_repair_run=False)

    await resource_container.wait_for_done_with_waiters(client, environment, version2)

    # Deployment version1:
    #   * test::Resource[agent1,key=key1] is deployed successfully;
    #   * test::Resource[agent1,key=key2] and test::Resource[agent1,key=key3] are cancelled
    # Deployment version2:
    #   * test::Resource[agent1,key=key1] is not included in the increment
    #   * test::Resource[agent1,key=key2] and test::Resource[agent1,key=key3] are deployed
    assert resource_container.Provider.readcount(agent_name, "key1") == 1
    assert resource_container.Provider.changecount(agent_name, "key1") == 1
    assert resource_container.Provider.readcount(agent_name, "key3") == 1
    assert resource_container.Provider.changecount(agent_name, "key3") == 1

    assert resource_container.Provider.get("agent1", "key1") == "value2"
    assert resource_container.Provider.get("agent1", "key2") == "value2"
    assert resource_container.Provider.get("agent1", "key3") == "value3"

    log_contains(caplog, "inmanta.agent.agent.agent1", logging.INFO, "Terminating run 'Deploy 1' for 'Deploy 2'")


@pytest.mark.asyncio(timeout=30)
async def test_s_full_deploy_interrupts_incremental_deploy(
    resource_container, agent, client, clienthelper, environment, no_agent_backoff, caplog
):
    caplog.set_level(logging.INFO)
    resource_container.Provider.reset()
    config.Config.set("config", "agent-deploy-interval", "0")
    config.Config.set("config", "agent-repair-interval", "0")
    agent_name = "agent1"

    myagent_instance = agent._instances[agent_name]

    resource_container.Provider.set("agent1", "key1", "value1")
    resource_container.Provider.set("agent1", "key1", "value1")
    resource_container.Provider.set("agent1", "key1", "value1")

    def get_resources(version, value_resource_three):
        return [
            {
                "key": "key1",
                "value": "value2",
                "id": "test::Resource[agent1,key=key1],v=%d" % version,
                "send_event": False,
                "purged": False,
                "requires": [],
            },
            {
                "key": "key2",
                "value": "value2",
                "id": "test::Wait[agent1,key=key2],v=%d" % version,
                "send_event": False,
                "purged": False,
                "requires": ["test::Resource[agent1,key=key1],v=%d" % version],
            },
            {
                "key": "key3",
                "value": value_resource_three,
                "id": "test::Resource[agent1,key=key3],v=%d" % version,
                "send_event": False,
                "purged": False,
                "requires": ["test::Wait[agent1,key=key2],v=%d" % version],
            },
        ]

    version1 = await clienthelper.get_version()
    resources_version_1 = get_resources(version1, "value2")

    # Initial deploy
    await _deploy_resources(client, environment, resources_version_1, version1, False)
    await myagent_instance.get_latest_version_for_agent(reason="Initial Deploy", incremental_deploy=True, is_repair_run=False)

    # Make sure that resource key1 is fully deployed before triggering the interrupt
    timeout_time = time.time() + 10
    while (await client.get_version(environment, version1)).result["model"]["done"] < 1 and time.time() < timeout_time:
        await asyncio.sleep(0.1)

    # cache has 1 version in flight
    assert len(myagent_instance._cache.counterforVersion) == 1

    version2 = await clienthelper.get_version()
    resources_version_2 = get_resources(version2, "value3")
    await _deploy_resources(client, environment, resources_version_2, version2, False)
    await myagent_instance.get_latest_version_for_agent(reason="Second Deploy", incremental_deploy=False, is_repair_run=False)

    await resource_container.wait_for_done_with_waiters(client, environment, version2)

    # cache has no versions in flight
    # for issue #1883
    assert not myagent_instance._cache.counterforVersion

    # Incremental deploy:
    #   * test::Resource[agent1,key=key1] is deployed successfully;
    #   * test::Resource[agent1,key=key2] and test::Resource[agent1,key=key3] are cancelled
    # Full deploy:
    #   * All resources are deployed successfully
    assert resource_container.Provider.readcount(agent_name, "key1") == 2
    assert resource_container.Provider.changecount(agent_name, "key1") == 1
    assert resource_container.Provider.readcount(agent_name, "key3") == 1
    assert resource_container.Provider.changecount(agent_name, "key3") == 1

    assert resource_container.Provider.get("agent1", "key1") == "value2"
    assert resource_container.Provider.get("agent1", "key2") == "value2"
    assert resource_container.Provider.get("agent1", "key3") == "value3"

    log_contains(caplog, "inmanta.agent.agent.agent1", logging.INFO, "Terminating run 'Initial Deploy' for 'Second Deploy'")


@pytest.mark.asyncio(timeout=30)
async def test_s_incremental_deploy_interrupts_full_deploy(
    resource_container, client, agent, environment, clienthelper, no_agent_backoff, caplog
):
    caplog.set_level(logging.INFO)
    resource_container.Provider.reset()
    config.Config.set("config", "agent-deploy-interval", "0")
    config.Config.set("config", "agent-repair-interval", "0")

    agent_name = "agent1"

    myagent_instance = agent._instances[agent_name]

    resource_container.Provider.set("agent1", "key1", "value1")
    resource_container.Provider.set("agent1", "key1", "value1")
    resource_container.Provider.set("agent1", "key1", "value1")

    def get_resources(version, value_resource_three):
        return [
            {
                "key": "key1",
                "value": "value2",
                "id": "test::Resource[agent1,key=key1],v=%d" % version,
                "send_event": False,
                "purged": False,
                "requires": [],
            },
            {
                "key": "key2",
                "value": "value2",
                "id": "test::Wait[agent1,key=key2],v=%d" % version,
                "send_event": False,
                "purged": False,
                "requires": ["test::Resource[agent1,key=key1],v=%d" % version],
            },
            {
                "key": "key3",
                "value": value_resource_three,
                "id": "test::Resource[agent1,key=key3],v=%d" % version,
                "send_event": False,
                "purged": False,
                "requires": ["test::Wait[agent1,key=key2],v=%d" % version],
            },
        ]

    version1 = await clienthelper.get_version()
    resources_version_1 = get_resources(version1, "value2")

    # Initial deploy
    await _deploy_resources(client, environment, resources_version_1, version1, False)
    await myagent_instance.get_latest_version_for_agent(reason="Initial Deploy", incremental_deploy=False, is_repair_run=False)

    # Make sure that resource key1 is fully deployed before triggering the interrupt
    timeout_time = time.time() + 10
    while (await client.get_version(environment, version1)).result["model"]["done"] < 1 and time.time() < timeout_time:
        await asyncio.sleep(0.1)

    version2 = await clienthelper.get_version()
    resources_version_2 = get_resources(version2, "value3")
    await _deploy_resources(client, environment, resources_version_2, version2, False)
    await myagent_instance.get_latest_version_for_agent(reason="Second Deploy", incremental_deploy=True, is_repair_run=False)

    await resource_container.wait_for_done_with_waiters(client, environment, version2)

    # Full deploy:
    #   * test::Resource[agent1,key=key1] is deployed successfully;
    #   * test::Resource[agent1,key=key2] and test::Resource[agent1,key=key3] are cancelled
    # Incremental deploy:
    #   * test::Resource[agent1,key=key2] is not included in the increment
    #   * test::Resource[agent1,key=key2] and test::Resource[agent1,key=key3] are deployed successfully
    assert resource_container.Provider.readcount(agent_name, "key1") == 1
    assert resource_container.Provider.changecount(agent_name, "key1") == 1
    assert resource_container.Provider.readcount(agent_name, "key3") == 1
    assert resource_container.Provider.changecount(agent_name, "key3") == 1

    assert resource_container.Provider.get("agent1", "key1") == "value2"
    assert resource_container.Provider.get("agent1", "key2") == "value2"
    assert resource_container.Provider.get("agent1", "key3") == "value3"

    log_contains(caplog, "inmanta.agent.agent.agent1", logging.INFO, "Terminating run 'Initial Deploy' for 'Second Deploy'")


@pytest.mark.asyncio
async def test_bad_post_get_facts(
    resource_container, server, client, agent, clienthelper, environment, caplog, no_agent_backoff
):
    """
        Test retrieving facts from the agent
    """
    caplog.set_level(logging.ERROR)

    resource_container.Provider.set("agent1", "key", "value")

    version = await clienthelper.get_version()

    resource_id_wov = "test::BadPost[agent1,key=key]"
    resource_id = "%s,v=%d" % (resource_id_wov, version)

    resources = [{"key": "key", "value": "value", "id": resource_id, "requires": [], "purged": False, "send_event": False}]

    await clienthelper.put_version_simple(resources, version)

    caplog.clear()

    result = await client.release_version(environment, version, True, const.AgentTriggerMethod.push_full_deploy)
    assert result.code == 200

    await _wait_until_deployment_finishes(client, environment, version)

    assert "An error occurred after deployment of test::BadPost[agent1,key=key]" in caplog.text
    caplog.clear()

    result = await client.get_param(environment, "length", resource_id_wov)
    assert result.code == 503

    env_uuid = uuid.UUID(environment)
    params = await data.Parameter.get_list(environment=env_uuid, resource_id=resource_id_wov)
    while len(params) < 3:
        params = await data.Parameter.get_list(environment=env_uuid, resource_id=resource_id_wov)
        await asyncio.sleep(0.1)

    result = await client.get_param(environment, "key1", resource_id_wov)
    assert result.code == 200

    assert "An error occurred after getting facts about test::BadPost" in caplog.text

    await agent.stop()


@pytest.mark.asyncio
async def test_bad_post_events(resource_container, environment, server, agent, client, clienthelper, caplog, no_agent_backoff):
    """
        Send and receive events within one agent
    """
    caplog.set_level(logging.ERROR)

    version = await clienthelper.get_version()

    res_id_1 = "test::BadPost[agent1,key=key1],v=%d" % version
    resources = [
        {
            "key": "key1",
            "value": "value1",
            "id": res_id_1,
            "send_event": False,
            "purged": False,
            "requires": ["test::Resource[agent1,key=key2],v=%d" % version],
        },
        {
            "key": "key2",
            "value": "value2",
            "id": "test::Resource[agent1,key=key2],v=%d" % version,
            "send_event": True,
            "requires": [],
            "purged": False,
        },
    ]

    await clienthelper.put_version_simple(resources, version)

    caplog.clear()
    # do a deploy
    result = await client.release_version(environment, version, True, const.AgentTriggerMethod.push_full_deploy)
    assert result.code == 200

    await _wait_until_deployment_finishes(client, environment, version)

    events = resource_container.Provider.getevents("agent1", "key1")
    assert len(events) == 1
    for res_id, res in events[0].items():
        assert res_id.agent_name == "agent1"
        assert res_id.attribute_value == "key2"
        assert res["status"] == const.ResourceState.deployed
        assert res["change"] == const.Change.created

    assert "An error occurred after deployment of test::BadPost[agent1,key=key1]" in caplog.text
    caplog.clear()

    # Nothing is reported as events don't have pre and post


@pytest.mark.asyncio
async def test_inprogress(resource_container, server, client, clienthelper, environment, no_agent_backoff):
    """
        Test retrieving facts from the agent
    """
    agent = Agent(hostname="node1", environment=environment, agent_map={"agent1": "localhost"}, code_loader=False)
    await agent.add_end_point_name("agent1")
    await agent.start()
    await retry_limited(lambda: len(server.get_slice(SLICE_SESSION_MANAGER)._sessions) == 1, 10)

    resource_container.Provider.set("agent1", "key", "value")

    version = await clienthelper.get_version()

    resource_id_wov = "test::Wait[agent1,key=key]"
    resource_id = "%s,v=%d" % (resource_id_wov, version)

    resources = [{"key": "key", "value": "value", "id": resource_id, "requires": [], "purged": False, "send_event": False}]

    await clienthelper.put_version_simple(resources, version)

    result = await client.release_version(environment, version, True, const.AgentTriggerMethod.push_full_deploy)
    assert result.code == 200

    async def in_progress():
        result = await client.get_version(environment, version)
        assert result.code == 200
        res = result.result["resources"][0]
        status = res["status"]
        return status == "deploying"

    await retry_limited(in_progress, 30)

    await resource_container.wait_for_done_with_waiters(client, environment, version)

    await agent.stop()


@pytest.mark.asyncio
async def test_eventprocessing(resource_container, server, client, clienthelper, environment, agent, no_agent_backoff):
    """
        Test retrieving facts from the agent
    """
    config.Config.set("config", "agent-deploy-interval", "0")
    config.Config.set("config", "agent-repair-interval", "0")

    resource_container.Provider.set("agent1", "key", "value")

    version = await clienthelper.get_version()

    resource_id_wov = "test::WaitEvent[agent1,key=key]"
    resource_id = "%s,v=%d" % (resource_id_wov, version)

    resources = [
        {
            "key": "key",
            "value": "value",
            "id": resource_id,
            "purged": False,
            "send_event": False,
            "requires": ["test::Resource[agent1,key=key2],v=%d" % version],
        },
        {
            "key": "key2",
            "value": "value2",
            "id": "test::Resource[agent1,key=key2],v=%d" % version,
            "send_event": True,
            "requires": [],
            "purged": False,
        },
    ]

    await clienthelper.put_version_simple(resources, version)

    result = await client.release_version(environment, version, True, const.AgentTriggerMethod.push_full_deploy)
    assert result.code == 200

    async def in_progress():
        result = await client.get_version(environment, version)
        assert result.code == 200
        status = sorted([res["status"] for res in result.result["resources"]])
        return status == ["deployed", "processing_events"]

    await retry_limited(in_progress, 1)

    await resource_container.wait_for_done_with_waiters(client, environment, version)


@pytest.mark.asyncio
async def test_push_incremental_deploy(
    resource_container, environment, server, client, clienthelper, no_agent_backoff, async_finalizer
):
    agentmanager = server.get_slice(SLICE_AGENT_MANAGER)

    config.Config.set("config", "agent-deploy-interval", "0")
    config.Config.set("config", "agent-repair-interval", "0")
    agent = Agent(hostname="node1", environment=environment, agent_map={"agent1": "localhost"}, code_loader=False)
    await agent.add_end_point_name("agent1")
    await agent.start()
    async_finalizer(agent.stop)
    await retry_limited(lambda: len(agentmanager.sessions) == 1, 10)

    version = await clienthelper.get_version()

    def get_resources(version, value_second_resource):
        return [
            {
                "key": "key1",
                "value": "value1",
                "id": "test::Resource[agent1,key=key1],v=%d" % version,
                "send_event": False,
                "purged": False,
                "requires": [],
            },
            {
                "key": "key2",
                "value": value_second_resource,
                "id": "test::Resource[agent1,key=key2],v=%d" % version,
                "send_event": False,
                "requires": [],
                "purged": False,
            },
        ]

    # Make sure some resources are deployed
    resources = get_resources(version, "value1")
    await clienthelper.put_version_simple(resources, version)

    result = await client.release_version(environment, version, True, const.AgentTriggerMethod.push_full_deploy)
    assert result.code == 200

    await _wait_until_deployment_finishes(client, environment, version)

    assert resource_container.Provider.get("agent1", "key1") == "value1"
    assert resource_container.Provider.get("agent1", "key2") == "value1"

    # Second version deployed with incremental deploy
    version2 = await clienthelper.get_version()
    resources_version2 = get_resources(version2, "value2")

    result = await client.put_version(
        tid=environment,
        version=version2,
        resources=resources_version2,
        unknowns=[],
        version_info={},
        compiler_version=get_compiler_version(),
    )
    assert result.code == 200

    result = await client.release_version(environment, version2, True, const.AgentTriggerMethod.push_incremental_deploy)
    assert result.code == 200

    await _wait_until_deployment_finishes(client, environment, version2)

    # Make sure increment was deployed
    assert resource_container.Provider.get("agent1", "key1") == "value1"
    assert resource_container.Provider.get("agent1", "key2") == "value2"

    assert resource_container.Provider.readcount("agent1", "key1") == 1
    assert resource_container.Provider.changecount("agent1", "key1") == 1
    assert resource_container.Provider.readcount("agent1", "key2") == 2
    assert resource_container.Provider.changecount("agent1", "key2") == 2

    await agent.stop()


@pytest.mark.parametrize("push, agent_trigger_method", [(True, None), (True, const.AgentTriggerMethod.push_full_deploy)])
@pytest.mark.asyncio
async def test_push_full_deploy(
    resource_container, environment, server, client, clienthelper, no_agent_backoff, push, agent_trigger_method, async_finalizer
):
    agentmanager = server.get_slice(SLICE_AGENT_MANAGER)

    config.Config.set("config", "agent-deploy-interval", "0")
    config.Config.set("config", "agent-repair-interval", "0")
    agent = Agent(hostname="node1", environment=environment, agent_map={"agent1": "localhost"}, code_loader=False)
    await agent.add_end_point_name("agent1")
    await agent.start()
    async_finalizer(agent.stop)
    await retry_limited(lambda: len(agentmanager.sessions) == 1, 10)

    version = await clienthelper.get_version()

    def get_resources(version, value_second_resource):
        return [
            {
                "key": "key1",
                "value": "value1",
                "id": "test::Resource[agent1,key=key1],v=%d" % version,
                "send_event": False,
                "purged": False,
                "requires": [],
            },
            {
                "key": "key2",
                "value": value_second_resource,
                "id": "test::Resource[agent1,key=key2],v=%d" % version,
                "send_event": False,
                "requires": [],
                "purged": False,
            },
        ]

    # Make sure some resources are deployed
    resources = get_resources(version, "value1")
    await clienthelper.put_version_simple(resources, version)

    result = await client.release_version(environment, version, push, agent_trigger_method)
    assert result.code == 200

    await _wait_until_deployment_finishes(client, environment, version)

    assert resource_container.Provider.get("agent1", "key1") == "value1"
    assert resource_container.Provider.get("agent1", "key2") == "value1"

    # Second version deployed with incremental deploy
    version2 = await clienthelper.get_version()
    resources_version2 = get_resources(version2, "value2")

    result = await client.put_version(
        tid=environment,
        version=version2,
        resources=resources_version2,
        unknowns=[],
        version_info={},
        compiler_version=get_compiler_version(),
    )
    assert result.code == 200

    result = await client.release_version(environment, version2, push, agent_trigger_method)
    assert result.code == 200

    await _wait_until_deployment_finishes(client, environment, version2)

    # Make sure increment was deployed
    assert resource_container.Provider.get("agent1", "key1") == "value1"
    assert resource_container.Provider.get("agent1", "key2") == "value2"

    assert resource_container.Provider.readcount("agent1", "key1") == 2
    assert resource_container.Provider.changecount("agent1", "key1") == 1
    assert resource_container.Provider.readcount("agent1", "key2") == 2
    assert resource_container.Provider.changecount("agent1", "key2") == 2

    await agent.stop()


@pytest.mark.asyncio
async def test_agent_run_sync(resource_container, environment, server, client, clienthelper, no_agent_backoff, async_finalizer):
    agentmanager = server.get_slice(SLICE_AGENT_MANAGER)

    config.Config.set("config", "agent-deploy-interval", "0")
    config.Config.set("config", "agent-repair-interval", "0")
    agent = Agent(hostname="node1", environment=environment, agent_map={"agent1": "localhost"}, code_loader=False)
    await agent.add_end_point_name("agent1")
    await agent.start()
    async_finalizer(agent.stop)
    await retry_limited(lambda: len(agentmanager.sessions) == 1, 10)

    version = await clienthelper.get_version()

    def get_resources(version):
        return [
            {
                "agentname": "agent2",
                "uri": "localhost",
                "autostart": "true",
                "id": "test::AgentConfig[agent1,agentname=agent2],v=%d" % version,
                "send_event": False,
                "purged": False,
                "requires": [],
                "purge_on_delete": False,
            }
        ]

    result = await client.put_version(
        tid=environment,
        version=version,
        resources=get_resources(version),
        unknowns=[],
        version_info={},
        compiler_version=get_compiler_version(),
    )
    assert result.code == 200

    result = await client.release_version(environment, version, True, const.AgentTriggerMethod.push_full_deploy)
    assert result.code == 200

    await _wait_until_deployment_finishes(client, environment, version)

    assert "agent2" in (await client.get_setting(tid=environment, id=data.AUTOSTART_AGENT_MAP)).result["value"]


@pytest.mark.asyncio
async def test_format_token_in_logline(server, agent, client, environment, resource_container, caplog, no_agent_backoff):
    """Deploy a resource that logs a line that after formatting on the agent contains an invalid formatting character.
    """
    version = (await client.reserve_version(environment)).result["data"]
    resource_container.Provider.set("agent1", "key1", "incorrect_value")

    resource = {
        "key": "key1",
        "value": "Test value %T",
        "id": "test::Resource[agent1,key=key1],v=%d" % version,
        "send_event": False,
        "purged": False,
        "requires": [],
    }

    result = await client.put_version(
        tid=environment,
        version=version,
        resources=[resource],
        unknowns=[],
        version_info={},
        compiler_version=get_compiler_version(),
    )

    assert result.code == 200

    # do a deploy
    result = await client.release_version(environment, version, True, const.AgentTriggerMethod.push_full_deploy)
    assert result.code == 200
    assert not result.result["model"]["deployed"]
    assert result.result["model"]["released"]
    assert result.result["model"]["total"] == 1
    assert result.result["model"]["result"] == "deploying"

    result = await client.get_version(environment, version)
    assert result.code == 200
    await _wait_until_deployment_finishes(client, environment, version)

    result = await client.get_version(environment, version)
    assert result.result["model"]["done"] == 1

    log_string = "Set key '%(key)s' to value '%(value)s'" % dict(key=resource["key"], value=resource["value"])
    assert log_string in caplog.text


@pytest.mark.asyncio
async def test_1016_cache_invalidation(
    server, agent, client, clienthelper, environment, resource_container, no_agent_backoff, caplog
):
    """
        tricky case where the increment cache was not invalidated when a new version was deployed,
        causing subsequent deploys to receive a wrong increment
    """
    resource_container.Provider.set("agent1", "key1", "incorrect_value")
    caplog.set_level(logging.DEBUG)

    async def make_version(version, value="v"):
        resource = {
            "key": "key1",
            "value": "Test value %s" % value,
            "id": "test::Resource[agent1,key=key1],v=%d" % version,
            "send_event": False,
            "purged": False,
            "requires": [],
        }

        result = await client.put_version(
            tid=environment,
            version=version,
            resources=[resource],
            unknowns=[],
            version_info={},
            compiler_version=get_compiler_version(),
        )

        assert result.code == 200

    ai = agent._instances["agent1"]

    version = await clienthelper.get_version()
    await make_version(version)

    # do a deploy
    result = await client.release_version(environment, version, True, const.AgentTriggerMethod.push_incremental_deploy)
    assert result.code == 200
    assert not result.result["model"]["deployed"]
    assert result.result["model"]["released"]
    assert result.result["model"]["total"] == 1
    assert result.result["model"]["result"] == "deploying"

    await _wait_until_deployment_finishes(client, environment, version)

    await ai.get_latest_version_for_agent(reason="test deploy", incremental_deploy=True, is_repair_run=False)

    await asyncio.gather(*(e.future for e in ai._nq.generation.values()))

    version = await clienthelper.get_version()
    await make_version(version, "b")

    # do a deploy
    result = await client.release_version(environment, version, True, const.AgentTriggerMethod.push_incremental_deploy)
    assert result.code == 200
    assert not result.result["model"]["deployed"]
    assert result.result["model"]["released"]
    assert result.result["model"]["total"] == 1
    assert result.result["model"]["result"] == "deploying"

    await _wait_until_deployment_finishes(client, environment, version)

    # first 1 full fetch
    idx1 = log_index(caplog, "inmanta.agent.agent.agent1", logging.DEBUG, "Pulled 1 resources because call to trigger_update")
    # then empty increment
    idx2 = log_index(caplog, "inmanta.agent.agent.agent1", logging.DEBUG, "Pulled 0 resources because test deploy", idx1)
    # then non-empty increment deploy
    log_index(caplog, "inmanta.agent.agent.agent1", logging.DEBUG, "Pulled 1 resources because call to trigger_update", idx2)


@pytest.mark.asyncio
async def test_agent_lockout(resource_container, environment, server, client, clienthelper, async_finalizer, no_agent_backoff):
    agentmanager = server.get_slice(SLICE_AGENT_MANAGER)

    version = await clienthelper.get_version()

    resource = {
        "key": "key1",
        "value": "Test value %T",
        "id": "test::Resource[agent1,key=key1],v=%d" % version,
        "send_event": False,
        "purged": False,
        "requires": [],
    }

    result = await client.put_version(
        tid=environment,
        version=version,
        resources=[resource],
        unknowns=[],
        version_info={},
        compiler_version=get_compiler_version(),
    )
    assert result.code == 200

    result = await client.release_version(environment, version, False)
    assert result.code == 200

    agent = Agent(hostname="node1", environment=environment, agent_map={"agent1": "localhost"}, code_loader=False)
    async_finalizer.add(agent.stop)
    await agent.add_end_point_name("agent1")
    await agent.start()
    await retry_limited(lambda: len(agentmanager.sessions) == 1, 10)

    agent2 = Agent(hostname="node1", environment=environment, agent_map={"agent1": "localhost"}, code_loader=False)
    async_finalizer.add(agent2.stop)
    await agent2.add_end_point_name("agent1")
    await agent2.start()
    await retry_limited(lambda: len(agentmanager.sessions) == 2, 10)

    assert agent._instances["agent1"].is_enabled()
    assert not agent2._instances["agent1"].is_enabled()

    result = await agent2._instances["agent1"].get_client().get_resources_for_agent(tid=environment, agent="agent1")
    assert result.code == 409


@pytest.mark.asyncio
async def test_deploy_no_code(resource_container, client, clienthelper, environment, autostarted_agent):
    """
        Test retrieving facts from the agent when there is no handler code available. We use an autostarted agent, these
        do not have access to the handler code for the resource_container.

        Expected logs:
            * Deploy action: Start run/End run
            * Deploy action: Failed to load handler code or install handler code
            * Pull action
            * Store action
    """
    resource_container.Provider.reset()
    resource_container.Provider.set("agent1", "key", "value")

    version = await clienthelper.get_version()

    resource_id_wov = "test::Resource[agent1,key=key]"
    resource_id = "%s,v=%d" % (resource_id_wov, version)

    resources = [{"key": "key", "value": "value", "id": resource_id, "requires": [], "purged": False, "send_event": False}]

    await clienthelper.put_version_simple(resources, version)

    await _wait_until_deployment_finishes(client, environment, version)
    # The resource state and its logs are not set atomically. This call prevents a race condition.
    await wait_until_logs_are_available(client, environment, resource_id, expect_nr_of_logs=4)

    response = await client.get_resource(environment, resource_id, logs=True)
    assert response.code == 200
    result = response.result

    assert result["resource"]["status"] == "unavailable"

    assert result["logs"][0]["action"] == "deploy"
    assert result["logs"][0]["status"] == "unavailable"
    assert "Start run for " in result["logs"][0]["messages"][0]["msg"]

    assert result["logs"][1]["action"] == "deploy"
    assert result["logs"][1]["status"] == "unavailable"
    assert "Failed to load handler code " in result["logs"][1]["messages"][0]["msg"]


@pytest.mark.asyncio
async def test_issue_1662(resource_container, server, client, clienthelper, environment, monkeypatch, request):
    agent_manager = server.get_slice(SLICE_AGENT_MANAGER)
    autostarted_agent_manager = server.get_slice(SLICE_AUTOSTARTED_AGENT_MANAGER)

    config.Config.set("config", "agent-deploy-interval", "0")
    config.Config.set("config", "agent-repair-interval", "0")

    a = Agent(hostname="node1", environment=environment, agent_map={"agent1": "localhost"}, code_loader=False)
    await a.add_end_point_name("agent1")
    await a.start()
    await retry_limited(lambda: len(agent_manager.sessions) == 1, 10)

    async def restart_agents_patch(env):
        def stop_agents_thread_pools():
            # This will hang the test case when the deadlock is present
            a.thread_pool.shutdown(wait=True)
            for i in a._instances.values():
                i.thread_pool.shutdown(wait=True)
                i.provider_thread_pool.shutdown(wait=True)

        # Run off main thread
        await asyncio.get_event_loop().run_in_executor(None, stop_agents_thread_pools)

    monkeypatch.setattr(autostarted_agent_manager, "restart_agents", restart_agents_patch)

    version = await clienthelper.get_version()
    resource_id = f"test::AgentConfig[agent1,agentname=agent2],v={version}"

    resources = [
        {
            "agentname": "agent2",
            "uri": "local:",
            "autostart": "true",
            "id": resource_id,
            "send_event": False,
            "purged": False,
            "requires": [],
            "purge_on_delete": False,
        },
    ]

    await clienthelper.put_version_simple(resources, version)
    result = await client.release_version(environment, version, True, const.AgentTriggerMethod.push_full_deploy)
    assert result.code == 200

    await _wait_until_deployment_finishes(client, environment, version, timeout=10)


@pytest.mark.asyncio
async def test_restart_agent_with_outdated_agent_map(server, client, environment):
    """
        Due to a race condition, it is possible that an autostarted agent get's started with an outdated agent_map.
        The agent resolves this inconsistency automatically when is has established a new session with the server.
        This test verifies this behavior.
    """
    agent_manager = server.get_slice(SLICE_AGENT_MANAGER)
    autostarted_agent_manager = server.get_slice(SLICE_AUTOSTARTED_AGENT_MANAGER)

    env_id = uuid.UUID(environment)
    env = await data.Environment.get_by_id(env_id)

    await env.set(key=data.AUTOSTART_AGENT_MAP, value={"internal": ""})
    await agent_manager.ensure_agent_registered(env=env, nodename="internal")
    await agent_manager.ensure_agent_registered(env=env, nodename="agent1")
    await autostarted_agent_manager.restart_agents(env)
    # Internal agent should have a session with the server
    await retry_limited(lambda: len(agent_manager.tid_endpoint_to_session) == 1, 10)

    # Keep an old environment object with the outdated agentmap
    old_env = await data.Environment.get_by_id(env_id)
    # Update the agentmap
    await env.set(key=data.AUTOSTART_AGENT_MAP, value={"internal": "", "agent1": ""})

    # Restart agent with an old agent_map
    await autostarted_agent_manager.restart_agents(old_env)

    # The agent should fetch the up-to-date autostart_agent_map from the server after the first heartbeat
    await retry_limited(lambda: len(agent_manager.tid_endpoint_to_session) == 2, 10)


@pytest.mark.asyncio
async def test_agent_stop_deploying_when_paused(
    server, client, environment, agent_factory, clienthelper, resource_container, no_agent_backoff
):
    """
        This test case verifies that an agent, which is executing a deployment, stops
        its deploy operations when the agent is paused.
    """
    resource_container.Provider.reset()
    config.Config.set("config", "agent-deploy-interval", "0")
    config.Config.set("config", "agent-repair-interval", "0")

    agent1 = "agent1"
    agent2 = "agent2"
    for agent_name in [agent1, agent2]:
        await agent_factory(environment=environment, agent_map={agent_name: "localhost"}, agent_names=[agent_name])

    version = await clienthelper.get_version()

    def _get_resources(agent_name: str) -> List[Dict]:
        return [
            {
                "key": "key1",
                "value": "value1",
                "id": f"test::Resource[{agent_name},key=key1],v={version}",
                "send_event": False,
                "purged": False,
                "requires": [],
            },
            {
                "key": "key2",
                "value": "value2",
                "id": f"test::Wait[{agent_name},key=key2],v={version}",
                "send_event": False,
                "purged": False,
                "requires": [f"test::Resource[{agent_name},key=key1],v={version}"],
            },
            {
                "key": "key3",
                "value": "value3",
                "id": f"test::Resource[{agent_name},key=key3],v={version}",
                "send_event": False,
                "purged": False,
                "requires": [f"test::Wait[{agent_name},key=key2],v={version}"],
            },
        ]

    resources = _get_resources(agent1) + _get_resources(agent2)

    # Initial deploy
    await _deploy_resources(client, environment, resources, version, push=True)

    # Wait until the deployment blocks on the test::Wait resources
    await wait_for_n_deployed_resources(client, environment, version, n=2)

    result = await client.get_version(environment, version)
    assert result.code == 200
    assert result.result["model"]["done"] == 2

    # Pause agent1
    result = await client.agent_action(tid=environment, name=agent1, action=AgentAction.pause.name)
    assert result.code == 200

    # Continue the deployment. Only 5 resources will be deployed because agent1 cancelled its deployment.
    result = await resource_container.wait_for_done_with_waiters(
        client, environment, version, wait_for_this_amount_of_resources_in_done=5
    )

    rvid_to_actual_states_dct = {resource["resource_version_id"]: resource["status"] for resource in result.result["resources"]}

    # Agent1:
    #   * test::Resource[agent1,key=key1],v=1: Was deployed before the agent got paused.
    #   * test::Wait[agent1,key=key2],v=1: Was already in flight and will be deployed.
    #   * test::Resource[agent1,key=key3],v=1: Will not be deployed because the agent is paused.
    # Agent2: This agent is not paused. All resources will be deployed.
    rvis_to_expected_states = {
        "test::Resource[agent1,key=key1],v=1": ResourceState.deployed.value,
        "test::Wait[agent1,key=key2],v=1": ResourceState.deployed.value,
        "test::Resource[agent1,key=key3],v=1": ResourceState.available.value,
        "test::Resource[agent2,key=key1],v=1": ResourceState.deployed.value,
        "test::Wait[agent2,key=key2],v=1": ResourceState.deployed.value,
        "test::Resource[agent2,key=key3],v=1": ResourceState.deployed.value,
    }

    assert rvid_to_actual_states_dct == rvis_to_expected_states


@pytest.mark.asyncio
async def test_agentinstance_stops_deploying_when_stopped(
    server, client, environment, agent, clienthelper, resource_container, no_agent_backoff
):
    """
        Test whether the ResourceActions scheduled on an AgentInstance are cancelled when the AgentInstance is stopped.
    """
    version = await clienthelper.get_version()
    resources = [
        {
            "key": "key1",
            "value": "value1",
            "id": f"test::Resource[agent1,key=key1],v={version}",
            "send_event": False,
            "purged": False,
            "requires": [],
        },
        {
            "key": "key2",
            "value": "value2",
            "id": f"test::Wait[agent1,key=key2],v={version}",
            "send_event": False,
            "purged": False,
            "requires": [f"test::Resource[agent1,key=key1],v={version}"],
        },
        {
            "key": "key3",
            "value": "value3",
            "id": f"test::Wait[agent1,key=key3],v={version}",
            "send_event": False,
            "purged": False,
            "requires": [f"test::Resource[agent1,key=key2],v={version}"],
        },
    ]

    await _deploy_resources(client, environment, resources, version, push=True)

    # Wait until agent has scheduled the deployment on its ResourceScheduler
    await wait_for_n_deployed_resources(client, environment, version, n=1)

    assert "agent1" in agent._instances
    agent_instance = agent._instances["agent1"]
    assert not agent_instance._nq.finished()
    assert agent_instance.is_enabled()
    assert not agent_instance.is_stopped()

    await agent.remove_end_point_name("agent1")

    assert "agent1" not in agent._instances
    assert agent_instance._nq.finished()
    assert not agent_instance.is_enabled()
    assert agent_instance.is_stopped()

    # Agent cannot be unpaused after it is stopped
    return_code, _ = agent_instance.unpause()
    assert return_code == 403
    assert agent_instance._nq.finished()
    assert not agent_instance.is_enabled()
    assert agent_instance.is_stopped()

    # Cleanly stop in flight coroutines
    await resource_container.wait_for_done_with_waiters(
        client, environment, version, wait_for_this_amount_of_resources_in_done=2
<<<<<<< HEAD
    )
=======
    )


@pytest.mark.asyncio
async def test_set_fact_in_handler(server, client, environment, agent, clienthelper, resource_container, no_agent_backoff):
    """
        Test whether facts set in the handler via the ctx.set_fact() method arrive on the server.
    """

    def get_resources(version: str, params: List[data.Parameter]) -> List[Dict[str, Any]]:
        return [
            {
                "key": param.name,
                "value": param.value,
                "metadata": param.metadata,
                "id": f"{param.resource_id},v={version}",
                "send_event": False,
                "purged": False,
                "purge_on_delete": False,
                "requires": [],
            }
            for param in params
        ]

    def compare_params(actual_params: List[data.Parameter], expected_params: List[data.Parameter]) -> None:
        actual_params = sorted(actual_params, key=lambda p: p.name)
        expected_params = sorted(expected_params, key=lambda p: p.name)
        assert len(expected_params) == len(actual_params)
        for i in range(len(expected_params)):
            for attr_name in ["name", "value", "environment", "resource_id", "source", "metadata"]:
                assert getattr(expected_params[i], attr_name) == getattr(actual_params[i], attr_name)

    # Assert initial state
    params = await data.Parameter.get_list()
    assert len(params) == 0

    param1 = data.Parameter(
        name="key1",
        value="value1",
        environment=uuid.UUID(environment),
        resource_id=f"test::SetFact[agent1,key=key1]",
        source=ParameterSource.fact.value,
    )
    param2 = data.Parameter(
        name="key2",
        value="value2",
        environment=uuid.UUID(environment),
        resource_id=f"test::SetFact[agent1,key=key2]",
        source=ParameterSource.fact.value,
    )

    version = await clienthelper.get_version()
    resources = get_resources(version, [param1, param2])

    # Ensure that facts are pushed when ctx.set_fact() is called during resource deployment
    await _deploy_resources(client, environment, resources, version, push=True)
    await wait_for_n_deployed_resources(client, environment, version, n=2)

    params = await data.Parameter.get_list()
    compare_params(params, [param1, param2])

    # Ensure that:
    # * Facts set in the handler.facts() method via ctx.set_fact() method are pushed to the Inmanta server.
    # * Facts returned via the handler.facts() method are pushed to the Inmanta server.
    await asyncio.gather(*[p.delete() for p in params])
    params = await data.Parameter.get_list()
    assert len(params) == 0
    agent_manager = server.get_slice(name=SLICE_AGENT_MANAGER)
    agent_manager._fact_resource_block = 0

    result = await client.get_param(tid=environment, id="key1", resource_id="test::SetFact[agent1,key=key1]")
    assert result.code == 503
    result = await client.get_param(tid=environment, id="key2", resource_id="test::SetFact[agent1,key=key2]")
    assert result.code == 503

    async def _wait_until_facts_are_available():
        params = await data.Parameter.get_list()
        return len(params) == 4

    await retry_limited(_wait_until_facts_are_available, 10)

    param3 = data.Parameter(
        name="returned_fact_key1",
        value="test",
        environment=uuid.UUID(environment),
        resource_id=f"test::SetFact[agent1,key=key1]",
        source=ParameterSource.fact.value,
    )
    param4 = data.Parameter(
        name="returned_fact_key2",
        value="test",
        environment=uuid.UUID(environment),
        resource_id=f"test::SetFact[agent1,key=key2]",
        source=ParameterSource.fact.value,
    )

    params = await data.Parameter.get_list()
    compare_params(params, [param1, param2, param3, param4])
>>>>>>> 4be35f7b
<|MERGE_RESOLUTION|>--- conflicted
+++ resolved
@@ -32,11 +32,7 @@
 from inmanta.agent.agent import Agent
 from inmanta.ast import CompilerException
 from inmanta.config import Config
-<<<<<<< HEAD
-from inmanta.const import AgentAction, AgentStatus, ResourceState
-=======
 from inmanta.const import AgentAction, AgentStatus, ParameterSource, ResourceState
->>>>>>> 4be35f7b
 from inmanta.server import SLICE_AGENT_MANAGER, SLICE_AUTOSTARTED_AGENT_MANAGER, SLICE_PARAM, SLICE_SESSION_MANAGER
 from inmanta.server.bootloader import InmantaBootloader
 from inmanta.util import get_compiler_version
@@ -3433,9 +3429,6 @@
     # Cleanly stop in flight coroutines
     await resource_container.wait_for_done_with_waiters(
         client, environment, version, wait_for_this_amount_of_resources_in_done=2
-<<<<<<< HEAD
-    )
-=======
     )
 
 
@@ -3533,5 +3526,4 @@
     )
 
     params = await data.Parameter.get_list()
-    compare_params(params, [param1, param2, param3, param4])
->>>>>>> 4be35f7b
+    compare_params(params, [param1, param2, param3, param4])