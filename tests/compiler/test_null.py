--- conflicted
+++ resolved
@@ -133,11 +133,7 @@
     """,
         """Could not set attribute `a` on instance `__config__::A (instantiated at {dir}/main.cf:6)` (reported in Construct(A) ({dir}/main.cf:6))
 caused by:
-<<<<<<< HEAD
-  Invalid value 'null', expected String (reported in Construct(A) ({dir}/main.cf:6))""",  # nopep8
-=======
-  Invalid value 'null', expected String""",  # noqa: E501
->>>>>>> 309698de
+  Invalid value 'null', expected String (reported in Construct(A) ({dir}/main.cf:6))""",  # noqa: E501
     )
 
 
@@ -152,9 +148,5 @@
     """,
         """Could not set attribute `a` on instance `__config__::A (instantiated at {dir}/main.cf:6)` (reported in Construct(A) ({dir}/main.cf:6))
 caused by:
-<<<<<<< HEAD
-  Invalid value 'null', expected list (reported in Construct(A) ({dir}/main.cf:6))""",  # nopep8
-=======
-  Invalid value 'null', expected list""",  # noqa: E501
->>>>>>> 309698de
+  Invalid value 'null', expected list (reported in Construct(A) ({dir}/main.cf:6))""",  # noqa: E501
     )