"""
    Copyright 2025 Inmanta

    Licensed under the Apache License, Version 2.0 (the "License");
    you may not use this file except in compliance with the License.
    You may obtain a copy of the License at

        http://www.apache.org/licenses/LICENSE-2.0

    Unless required by applicable law or agreed to in writing, software
    distributed under the License is distributed on an "AS IS" BASIS,
    WITHOUT WARRANTIES OR CONDITIONS OF ANY KIND, either express or implied.
    See the License for the specific language governing permissions and
    limitations under the License.

    Contact: code@inmanta.com
"""

import collections.abc
from typing import Any, Mapping, Optional, Sequence, Union
<<<<<<< HEAD
from typing import Annotated, Any, Mapping, Sequence, Union
=======
>>>>>>> 302b336a

import pytest

import inmanta.ast.type as inmanta_type
from inmanta.ast import Namespace, Range, RuntimeException
from inmanta.plugins import Null, to_dsl_type
from inmanta.plugins.typing import InmantaType


def test_conversion(caplog):
    """
    Test behaviour of to_dsl_type function.
    """
    namespace = Namespace("dummy-namespace")
    namespace.primitives = inmanta_type.TYPES

    location: Range = Range("test", 1, 1, 2, 1)

    def to_dsl_type_simple(python_type: type[object]) -> inmanta_type.Type:
        return to_dsl_type(python_type, location, namespace)

    assert inmanta_type.NullableType(inmanta_type.Integer()) == to_dsl_type_simple(Annotated[int | None, "something"])

    assert inmanta_type.TypedDict(inmanta_type.Type()) == to_dsl_type_simple(Annotated[dict[str, int], InmantaType("dict")])
    assert inmanta_type.Integer() == to_dsl_type_simple(int)
    assert inmanta_type.Float() == to_dsl_type_simple(float)
    assert inmanta_type.NullableType(inmanta_type.Float()) == to_dsl_type_simple(float | None)
    assert inmanta_type.List() == to_dsl_type_simple(list)
    assert inmanta_type.TypedList(inmanta_type.String()) == to_dsl_type_simple(list[str])
    assert inmanta_type.TypedList(inmanta_type.String()) == to_dsl_type_simple(Sequence[str])
    assert inmanta_type.List() == to_dsl_type_simple(Sequence)
    assert inmanta_type.List() == to_dsl_type_simple(collections.abc.Sequence)
    assert inmanta_type.TypedList(inmanta_type.String()) == to_dsl_type_simple(collections.abc.Sequence[str])
    assert inmanta_type.TypedDict(inmanta_type.Type()) == to_dsl_type_simple(dict)
    assert inmanta_type.TypedDict(inmanta_type.Type()) == to_dsl_type_simple(Mapping)
    assert inmanta_type.TypedDict(inmanta_type.String()) == to_dsl_type_simple(dict[str, str])
    assert inmanta_type.TypedDict(inmanta_type.String()) == to_dsl_type_simple(Mapping[str, str])

    # Union types
    assert inmanta_type.Integer() == to_dsl_type(Union[int])
    assert inmanta_type.Union([inmanta_type.Integer(), inmanta_type.String()]) == to_dsl_type(Union[int, str])
    assert inmanta_type.NullableType(inmanta_type.Union([inmanta_type.Integer(), inmanta_type.String()])) == to_dsl_type(
        Union[None, int, str]
    )
    assert inmanta_type.NullableType(inmanta_type.Union([inmanta_type.Integer(), inmanta_type.String()])) == to_dsl_type(
        Optional[Union[int, str]]
    )
    assert inmanta_type.NullableType(inmanta_type.Union([inmanta_type.Integer(), inmanta_type.String()])) == to_dsl_type(
        Union[int, str] | None
    )
    assert inmanta_type.NullableType(inmanta_type.Union([inmanta_type.Integer(), inmanta_type.String()])) == to_dsl_type(
        None | Union[int, str]
    )
    # verify that nested unions are flattened and nested None values are considered for NullableType
    assert inmanta_type.NullableType(
        inmanta_type.Union([inmanta_type.Integer(), inmanta_type.String(), inmanta_type.Float()])
    ) == to_dsl_type(Union[int, Union[str, Union[float, None]]])

    # Union types
    assert inmanta_type.Integer() == to_dsl_type(Union[int])
    assert inmanta_type.Union([inmanta_type.Integer(), inmanta_type.String()]) == to_dsl_type(Union[int, str])
    assert inmanta_type.NullableType(inmanta_type.Union([inmanta_type.Integer(), inmanta_type.String()])) == to_dsl_type(
        Union[None, int, str]
    )
    assert inmanta_type.NullableType(inmanta_type.Union([inmanta_type.Integer(), inmanta_type.String()])) == to_dsl_type(
        Optional[Union[int, str]]
    )
    assert inmanta_type.NullableType(inmanta_type.Union([inmanta_type.Integer(), inmanta_type.String()])) == to_dsl_type(
        Union[int, str] | None
    )
    assert inmanta_type.NullableType(inmanta_type.Union([inmanta_type.Integer(), inmanta_type.String()])) == to_dsl_type(
        None | Union[int, str]
    )
    # verify that nested unions are flattened and nested None values are considered for NullableType
    assert inmanta_type.NullableType(
        inmanta_type.Union([inmanta_type.Integer(), inmanta_type.String(), inmanta_type.Float()])
    ) == to_dsl_type(Union[int, Union[str, Union[float, None]]])

    assert Null() == to_dsl_type(Union[None])
    assert inmanta_type.TypedDict(inmanta_type.String()) == to_dsl_type_simple(collections.abc.Mapping[str, str])

    assert Null() == to_dsl_type_simple(Union[None])

    assert isinstance(to_dsl_type_simple(Any), inmanta_type.Type)

    with pytest.raises(RuntimeException):
        to_dsl_type_simple(dict[int, int])

    with pytest.raises(RuntimeException):
        to_dsl_type_simple(set[str])

    class CustomList[T](list[T]):
        pass

    class CustomDict[K, V](Mapping[K, V]):
        pass

    with pytest.raises(RuntimeException):
        to_dsl_type_simple(CustomList[str])

    with pytest.raises(RuntimeException):
        to_dsl_type_simple(CustomDict[str, str])

    # Check that a warning is produced when implicit cast to 'Any'
    caplog.clear()
    to_dsl_type_simple(complex)
    warning_message = (
        "InmantaWarning: Python type <class 'complex'> was implicitly cast to 'Any' because no matching type "
        "was found in the Inmanta DSL. Please refer to the documentation for an overview of supported types at the "
        "plugin boundary."
    )
    assert warning_message in caplog.messages<|MERGE_RESOLUTION|>--- conflicted
+++ resolved
@@ -18,10 +18,8 @@
 
 import collections.abc
 from typing import Any, Mapping, Optional, Sequence, Union
-<<<<<<< HEAD
 from typing import Annotated, Any, Mapping, Sequence, Union
-=======
->>>>>>> 302b336a
+from typing import Any, Mapping, Optional, Sequence, Union
 
 import pytest
 
