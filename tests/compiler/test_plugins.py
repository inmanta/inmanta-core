"""
    Copyright 2018 Inmanta

    Licensed under the Apache License, Version 2.0 (the "License");
    you may not use this file except in compliance with the License.
    You may obtain a copy of the License at

        http://www.apache.org/licenses/LICENSE-2.0

    Unless required by applicable law or agreed to in writing, software
    distributed under the License is distributed on an "AS IS" BASIS,
    WITHOUT WARRANTIES OR CONDITIONS OF ANY KIND, either express or implied.
    See the License for the specific language governing permissions and
    limitations under the License.

    Contact: code@inmanta.com
"""

import logging
import os
import re
import typing

import pytest

import inmanta.ast.statements.define
import inmanta.compiler as compiler
import inmanta.plugins
from inmanta.ast import (
    CompilerException,
    ExplicitPluginException,
    InvalidTypeAnnotation,
    Namespace,
    RuntimeException,
    WrappingRuntimeException,
)
<<<<<<< HEAD
from inmanta.ast import CompilerException, ExplicitPluginException, Namespace, RuntimeException, WrappingRuntimeException
=======
>>>>>>> 302b336a
from utils import log_contains

if typing.TYPE_CHECKING:
    from conftest import SnippetCompilationTest


def test_plugin_excn(snippetcompiler):
    snippetcompiler.setup_for_error(
        """
        import std
        std::template("/tet.tmpl")
""",
        """Exception in plugin std::template (reported in std::template('/tet.tmpl') ({dir}/main.cf:3))
caused by:
  jinja2.exceptions.TemplateNotFound: /tet.tmpl
""",
    )


def test_1221_plugin_incorrect_type_annotation(snippetcompiler):
    modpath = os.path.join(os.path.dirname(os.path.dirname(__file__)), "data", "modules", "test_1221")
    snippetcompiler.setup_for_error(
        """
import test_1221
        """,
        "could not find type std::WrongName in namespace std (%s/plugins/__init__.py:5:1)" % modpath,
    )


def test_kwargs_in_plugin_call(snippetcompiler):
    snippetcompiler.setup_for_snippet(
        """
str = std::replace("Hello World!", new = "You", old = "World")
        """,
        autostd=True,
    )
    (_, scopes) = compiler.do_compile()
    root: Namespace = scopes.get_child("__config__")
    assert root.lookup("str").get_value() == "Hello You!"


def test_wrapped_kwargs_in_plugin_call(snippetcompiler):
    snippetcompiler.setup_for_snippet(
        """
dct = {
    "new": "You",
    "old": "World",
}
str = std::replace("Hello World!", **dct)
        """,
        autostd=True,
    )
    (_, scopes) = compiler.do_compile()
    root: Namespace = scopes.get_child("__config__")
    assert root.lookup("str").get_value() == "Hello You!"


def test_kwargs_in_plugin_call_missing_arg(snippetcompiler):
    snippetcompiler.setup_for_error(
        """
std::equals(42, desc="they differ")
        """,
        "std::equals() missing 1 required positional argument: 'arg2' "
        "(reported in std::equals(42,desc='they differ') ({dir}/main.cf:2))",
        autostd=True,
    )


def test_kwargs_in_plugin_call_double_arg(snippetcompiler):
    snippetcompiler.setup_for_error(
        """
std::equals(42, 42, arg1=42)
        """,
        "std::equals() got multiple values for argument 'arg1' (reported in std::equals(42,42,arg1=42) ({dir}/main.cf:2))",
        autostd=True,
    )


def test_plugin_has_no_type_annotation(snippetcompiler):
    snippetcompiler.setup_for_error(
        """
import plugin_missing_type_annotation
plugin_missing_type_annotation::no_type_annotation(42)
        """,
        "All arguments of plugin 'plugin_missing_type_annotation::no_type_annotation' "
        "should be annotated: 'a' has no annotation",
    )


def test_kwargs_in_plugin_call_double_kwarg(snippetcompiler):
    snippetcompiler.setup_for_error(
        """
std::equals(42, arg2=42, arg2=42)
        """,
        "Keyword argument arg2 repeated in function call std::equals()"
        " (reported in std::equals(42,arg2=42) ({dir}/main.cf:2))",
    )


def test_1774_plugin_returning_entity_in_list(snippetcompiler):
    snippetcompiler.setup_for_snippet(
        """
import test_1774

test_1774::test_list(test_1774::Test())
        """,
        autostd=True,
    )
    compiler.do_compile()


def test_1774_plugin_returning_entity_in_dict(snippetcompiler):
    snippetcompiler.setup_for_snippet(
        """
import test_1774

test_1774::test_dict(test_1774::Test())
        """,
        autostd=True,
    )
    compiler.do_compile()


def test_674_nullable_type_in_plugin_arguments(snippetcompiler):
    snippetcompiler.setup_for_snippet(
        """
import test_674

test_674::test_nullable("str")
test_674::test_nullable(null)
        """,
    )
    compiler.do_compile()


def test_674_not_nullable_type_in_plugin_arguments(snippetcompiler):
    snippetcompiler.setup_for_snippet(
        """
import test_674

test_674::test_not_nullable("Hello World!")
        """,
    )
    compiler.do_compile()


def test_674_not_nullable_type_in_plugin_arguments_error(snippetcompiler):
    snippetcompiler.setup_for_error(
        """
import test_674

test_674::test_not_nullable(null)
        """,
        "Value null for argument param of plugin test_674::test_not_nullable has incompatible type."
        " Expected type: string (reported in test_674::test_not_nullable(null) ({dir}/main.cf:4))"
        "\ncaused by:"
        "\n  Invalid value 'null', expected string (reported in test_674::test_not_nullable(null) ({dir}/main.cf:4))",
    )


def test_674_nullable_list_type_in_plugin_arguments(snippetcompiler):
    snippetcompiler.setup_for_snippet(
        """
import test_674

test_674::test_nullable_list([42, 12])
test_674::test_nullable_list(null)
        """,
    )
    compiler.do_compile()


def test_674_not_nullable_list_type_in_plugin_arguments(snippetcompiler):
    snippetcompiler.setup_for_snippet(
        """
import test_674

test_674::test_not_nullable_list([1,2])
        """,
    )
    compiler.do_compile()


def test_674_not_nullable_list_type_in_plugin_arguments_error(snippetcompiler):
    snippetcompiler.setup_for_error(
        """
import test_674

test_674::test_not_nullable_list(null)
        """,
        "Value null for argument param of plugin test_674::test_not_nullable_list has incompatible type."
        " Expected type: int[] (reported in test_674::test_not_nullable_list(null) ({dir}/main.cf:4))"
        "\ncaused by:"
        "\n  Invalid value 'null', expected int[] (reported in test_674::test_not_nullable_list(null) ({dir}/main.cf:4))",
    )


def test_674_nullable_type_in_plugin_return(snippetcompiler):
    snippetcompiler.setup_for_snippet(
        """
import test_674

x = test_674::test_returns_none()
x = null
        """,
    )
    compiler.do_compile()


def test_1778_context_as_kwarg_reject(snippetcompiler):
    snippetcompiler.setup_for_error(
        """
std::generate_password("pw_id", 42, context=42)
        """,
        "std::generate_password() got an unexpected keyword argument: 'context' "
        "(reported in std::generate_password('pw_id',42,context=42) ({dir}/main.cf:2))",
        autostd=True,
    )


def test_1920_type_double_defined_plugin(snippetcompiler):
    modpath = os.path.join(os.path.dirname(os.path.dirname(__file__)), "data", "modules", "test_1920")
    snippetcompiler.setup_for_error(
        """
import test_1920
        """,
        "Type test_1920::some_name is already defined"
        f" (original at ({modpath}/plugins/__init__.py:5))"
        f" (duplicate at ({modpath}/model/_init.cf:1:16))",
    )


def test_explicit_plugin_exception(snippetcompiler):
    msg: str = "my exception message"
    snippetcompiler.setup_for_snippet(
        """
import tests

tests::raise_exception("%s")
        """
        % msg,
    )
    try:
        compiler.do_compile()
        assert False, "Expected ExplicitPluginException"
    except ExplicitPluginException as e:
        assert e.__cause__.message == "Test: " + msg
    except Exception as e:
        assert False, "Expected ExplicitPluginException, got %s" % e


def test_plugin_load_exception(snippetcompiler):
    module: str = "test_plugin_load_error"
    snippetcompiler.setup_for_snippet(f"import {module}")
    modpath = os.path.join(os.path.dirname(os.path.dirname(__file__)), "data", "modules", module)
    expected: str = (
        "Unable to load all plug-ins for module test_plugin_load_error:"
        "\n\tNameError while loading plugin module inmanta_plugins.test_plugin_load_error.invalid_code:"
        f" name 'invalid_token_at_line_42' is not defined ({modpath}/plugins/invalid_code.py:42)"
    )
    with pytest.raises(CompilerException, match=re.escape(expected)):
        compiler.do_compile()


def test_3457_helpful_string(snippetcompiler, caplog):
    with caplog.at_level(logging.DEBUG):
        snippetcompiler.setup_for_snippet(
            """
entity A:
end
A.other [0:] -- A
implement A using std::none
a = A()
std::attr(a, "other")
a.other = A()
            """,
            autostd=True,
        )
        compiler.do_compile()
    dir: str = snippetcompiler.project_dir
    message: str = (
        "Unset value in python code in plugin at call: std::attr " f"({dir}/main.cf:7) (Will be rescheduled by compiler)"
    )
    log_contains(caplog, "inmanta.ast.statements.call", logging.DEBUG, message)


def test_plugin_with_keyword_only_arguments(snippetcompiler) -> None:
    """
    Verify that keyword-only arguments in plugins are handled correctly by the compiler.
    """
    snippetcompiler.setup_for_snippet(
        """
import keyword_only_arguments

# Test regular case. All arguments are provided
std::equals(keyword_only_arguments::sum_all(1, 2, c=3, d=4), 10)

# Test handling of default values
std::equals(keyword_only_arguments::sum_all(1, c=3), 7)
        """,
        autostd=True,
    )
    compiler.do_compile()

    # Test required keyword-only argument is missing
    snippetcompiler.setup_for_snippet(
        """
import keyword_only_arguments

keyword_only_arguments::sum_all(1, 2)
        """,
    )
    with pytest.raises(RuntimeException) as exc_info:
        compiler.do_compile()
    assert "sum_all() missing 1 required keyword-only argument: 'c'" in exc_info.value.msg


def test_catch_all_arguments(snippetcompiler: "SnippetCompilationTest") -> None:
    """
    Test that catch all positional and keyword arguments work as expected.
    """
    snippetcompiler.setup_for_snippet(
        """
import catch_all_arguments

# Test regular case.  No extra argument is provided
std::equals(catch_all_arguments::sum_all(1, b=2), 3)

# Test with extra values provided
std::equals(catch_all_arguments::sum_all(1, 2, 3, b=4, c=5, d=6), 21)
        """,
        autostd=True,
    )
    compiler.do_compile()


def test_signature(snippetcompiler: "SnippetCompilationTest") -> None:
    """
    Test that the get_signature method of the plugins work as expected.
    """
    snippetcompiler.setup_for_snippet(
        """
# Import some modules which define plugins
import catch_all_arguments
import keyword_only_arguments
        """
    )
    statements, _ = compiler.do_compile()

    # Get all plugins objects, we get them from the statements, and recognize them
    # by their `get_signature` method.
    plugins: dict[str, inmanta.plugins.Plugin] = {
        name: stmt for name, stmt in statements.items() if hasattr(stmt, "get_signature")
    }

    assert (
        plugins["catch_all_arguments::sum_all"].get_signature()
        == "sum_all(a: 'int', *aa: 'int', b: 'int', **bb: 'int') -> 'int'"
    )
    assert plugins["keyword_only_arguments::sum_all"].get_signature() == (
        "sum_all(a: 'int', b: 'int' = 1, *, c: 'int', d: 'int' = 2) -> 'int'"
    )


def test_returned_types(snippetcompiler: "SnippetCompilationTest") -> None:
    """
    Test that the value returned from a plugin are validated correctly.
    """
    snippetcompiler.setup_for_snippet(
        """
import plugin_returned_type_validation

plugin_returned_type_validation::as_any_explicit({"a": "a"})
plugin_returned_type_validation::as_any_implicit({"a": "a"})
plugin_returned_type_validation::as_none(null)
plugin_returned_type_validation::as_null(null)
plugin_returned_type_validation::as_string("a")
        """
    )
    compiler.do_compile()


def test_context_and_defaults(snippetcompiler: "SnippetCompilationTest") -> None:
    """
    Test that the usage of the context argument together with default
    values doesn't cause any issue
    """
    snippetcompiler.setup_for_snippet(
        """
import plugin_context_and_defaults

plugin_context_and_defaults::func()
        """
    )
    compiler.do_compile()


def test_native_types(snippetcompiler: "SnippetCompilationTest") -> None:
    """
    test the use of python types
    """
    snippetcompiler.setup_for_snippet(
        """
import plugin_native_types

test_entity = plugin_native_types::TestEntity(value=2)
a = "b"
a = plugin_native_types::get_from_dict({"a":"b"}, "a")

none = null
none = plugin_native_types::get_from_dict({"a":"b"}, "B")

a = plugin_native_types::many_arguments(["a","c","b"], 1)

none = plugin_native_types::as_none("a")

# Union types (input)
plugin_native_types::union_single_type(value="test")     # type value: Union[str]
plugin_native_types::union_multiple_types(value="test")  # type value: Union[int, str]
plugin_native_types::union_multiple_types(value=123)     # type value: Union[int, str]
for val in ["test", 123, null]:
    plugin_native_types::union_optional_1(value=val)     # type value: Union[None, int, str]
    plugin_native_types::union_optional_2(value=val)     # type value: Optional[Union[int, str]]
    plugin_native_types::union_optional_3(value=val)     # type value: Union[int, str] | None
    plugin_native_types::union_optional_4(value=val)     # type value: None | Union[int, str]
end

# Union types (return value)
plugin_native_types::union_return_single_type(value="test")     # type return value: Union[str]
plugin_native_types::union_return_multiple_types(value="test")  # type return value: Union[str, int]
plugin_native_types::union_return_multiple_types(value=123)     # type return value: Union[str, int]
for val in ["test", 123, null]:
    plugin_native_types::union_return_optional_1(value=val)     # type return value: Union[None, int, str]
    plugin_native_types::union_return_optional_2(value=val)     # type return value: Optional[Union[int, str]]
    plugin_native_types::union_return_optional_3(value=val)     # type return value: Union[int, str] | None
    plugin_native_types::union_return_optional_4(value=val)     # type return value: None | Union[int, str]
end
<<<<<<< HEAD

# Annotated types
plugin_native_types::annotated_arg_entity(test_entity)     # type value: Annotated[MyEntity, InmantaType("TestEntity")]
plugin_native_types::annotated_return_entity(test_entity)  # type return value: Annotated[MyEntity, InmantaType("TestEntity")]

for val in ["yes", "no"]:
    plugin_native_types::annotated_arg_literal(val)        # type value: Annotated[Literal["yes", "no"], InmantaType("response")
    plugin_native_types::annotated_response_literal(val)   # type value: Annotated[Literal["yes", "no"], InmantaType("response")
end
        """
    )
    compiler.do_compile()

    # Parameter to plugin has incompatible type
    ns = "plugin_native_types"
    for plugin_name, plugin_value, error_message in [
        (
            "union_single_type",
            123,
            f"Value 123 for argument value of plugin {ns}::union_single_type has incompatible type. Expected type: string",
        ),
        (
            "union_multiple_types",
            "[1, 2, 3]",
            f"Value [1, 2, 3] for argument value of plugin {ns}::union_multiple_types has incompatible type."
            " Expected type: Union[int,string]",
        ),
        (
            "union_optional_1",
            1.2,
            f"Value 1.2 for argument value of plugin {ns}::union_optional_1 has incompatible type."
            f" Expected type: Union[int,string]?",
        ),
        (
            "union_optional_2",
            1.2,
            f"Value 1.2 for argument value of plugin {ns}::union_optional_2 has incompatible type."
            f" Expected type: Union[int,string]?",
        ),
        (
            "union_optional_3",
            1.2,
            f"Value 1.2 for argument value of plugin {ns}::union_optional_3 has incompatible type."
            f" Expected type: Union[int,string]?",
        ),
        (
            "union_optional_4",
            1.2,
            f"Value 1.2 for argument value of plugin {ns}::union_optional_4 has incompatible type."
            f" Expected type: Union[int,string]?",
        ),
    ]:
        snippetcompiler.setup_for_snippet(
            f"""
            import plugin_native_types
            plugin_native_types::{plugin_name}(value={plugin_value})
            """
        )
        with pytest.raises(RuntimeException) as exc_info:
            compiler.do_compile()
        assert error_message in str(exc_info.value)

    # Return value of plugin has incompatible type
    for plugin_name, plugin_value, error_message in [
        (
            "union_return_single_type",
            123,
            f"Return value 123 of plugin {ns}::union_return_single_type has incompatible type. Expected type: string",
        ),
        (
            "union_return_multiple_types",
            "[1, 2, 3]",
            f"Return value [1, 2, 3] of plugin {ns}::union_return_multiple_types has incompatible type."
            " Expected type: Union[string,int]",
        ),
        (
            "union_return_optional_1",
            1.2,
            (
                f"Return value 1.2 of plugin {ns}::union_return_optional_1 has incompatible type."
                " Expected type: Union[int,string]?"
            ),
        ),
        (
            "union_return_optional_2",
            1.2,
            (
                f"Return value 1.2 of plugin {ns}::union_return_optional_2 has incompatible type."
                " Expected type: Union[int,string]?"
            ),
        ),
        (
            "union_return_optional_3",
            1.2,
            (
                f"Return value 1.2 of plugin {ns}::union_return_optional_3 has incompatible type."
                " Expected type: Union[int,string]?"
            ),
        ),
        (
            "union_return_optional_4",
            1.2,
            (
                f"Return value 1.2 of plugin {ns}::union_return_optional_4 has incompatible type."
                " Expected type: Union[int,string]?"
            ),
        ),
    ]:
        snippetcompiler.setup_for_snippet(
            f"""
            import plugin_native_types
            plugin_native_types::{plugin_name}(value={plugin_value})
            """
        )
        with pytest.raises(WrappingRuntimeException) as exc_info:
            compiler.do_compile()
        assert error_message in str(exc_info)

    snippetcompiler.setup_for_snippet(
        """
        import plugin_invalid_union_type
        """
    )
=======
        """
    )
    compiler.do_compile()

    # Parameter to plugin has incompatible type
    ns = "plugin_native_types"
    for plugin_name, plugin_value, error_message in [
        (
            "union_single_type",
            123,
            f"Value 123 for argument value of plugin {ns}::union_single_type has incompatible type. Expected type: string",
        ),
        (
            "union_multiple_types",
            "[1, 2, 3]",
            f"Value [1, 2, 3] for argument value of plugin {ns}::union_multiple_types has incompatible type."
            " Expected type: Union[int,string]",
        ),
        (
            "union_optional_1",
            1.2,
            f"Value 1.2 for argument value of plugin {ns}::union_optional_1 has incompatible type."
            f" Expected type: Union[int,string]?",
        ),
        (
            "union_optional_2",
            1.2,
            f"Value 1.2 for argument value of plugin {ns}::union_optional_2 has incompatible type."
            f" Expected type: Union[int,string]?",
        ),
        (
            "union_optional_3",
            1.2,
            f"Value 1.2 for argument value of plugin {ns}::union_optional_3 has incompatible type."
            f" Expected type: Union[int,string]?",
        ),
        (
            "union_optional_4",
            1.2,
            f"Value 1.2 for argument value of plugin {ns}::union_optional_4 has incompatible type."
            f" Expected type: Union[int,string]?",
        ),
    ]:
        snippetcompiler.setup_for_snippet(
            f"""
            import plugin_native_types
            plugin_native_types::{plugin_name}(value={plugin_value})
            """
        )
        with pytest.raises(RuntimeException) as exc_info:
            compiler.do_compile()
        assert error_message in str(exc_info.value)

    # Return value of plugin has incompatible type
    for plugin_name, plugin_value, error_message in [
        (
            "union_return_single_type",
            123,
            f"Return value 123 of plugin {ns}::union_return_single_type has incompatible type. Expected type: string",
        ),
        (
            "union_return_multiple_types",
            "[1, 2, 3]",
            f"Return value [1, 2, 3] of plugin {ns}::union_return_multiple_types has incompatible type."
            " Expected type: Union[string,int]",
        ),
        (
            "union_return_optional_1",
            1.2,
            (
                f"Return value 1.2 of plugin {ns}::union_return_optional_1 has incompatible type."
                " Expected type: Union[int,string]?"
            ),
        ),
        (
            "union_return_optional_2",
            1.2,
            (
                f"Return value 1.2 of plugin {ns}::union_return_optional_2 has incompatible type."
                " Expected type: Union[int,string]?"
            ),
        ),
        (
            "union_return_optional_3",
            1.2,
            (
                f"Return value 1.2 of plugin {ns}::union_return_optional_3 has incompatible type."
                " Expected type: Union[int,string]?"
            ),
        ),
        (
            "union_return_optional_4",
            1.2,
            (
                f"Return value 1.2 of plugin {ns}::union_return_optional_4 has incompatible type."
                " Expected type: Union[int,string]?"
            ),
        ),
    ]:
        snippetcompiler.setup_for_snippet(
            f"""
            import plugin_native_types
            plugin_native_types::{plugin_name}(value={plugin_value})
            """
        )
        with pytest.raises(WrappingRuntimeException) as exc_info:
            compiler.do_compile()
        assert error_message in str(exc_info)

    snippetcompiler.setup_for_snippet(
        """
        import plugin_invalid_union_type
        """
    )
>>>>>>> 302b336a
    with pytest.raises(InvalidTypeAnnotation) as exc_info:
        compiler.do_compile()
    assert "Union type must be subscripted, got typing.Union" in str(exc_info.value)<|MERGE_RESOLUTION|>--- conflicted
+++ resolved
@@ -34,10 +34,15 @@
     RuntimeException,
     WrappingRuntimeException,
 )
-<<<<<<< HEAD
+from inmanta.ast import (
+    CompilerException,
+    ExplicitPluginException,
+    InvalidTypeAnnotation,
+    Namespace,
+    RuntimeException,
+    WrappingRuntimeException,
+)
 from inmanta.ast import CompilerException, ExplicitPluginException, Namespace, RuntimeException, WrappingRuntimeException
-=======
->>>>>>> 302b336a
 from utils import log_contains
 
 if typing.TYPE_CHECKING:
@@ -475,7 +480,6 @@
     plugin_native_types::union_return_optional_3(value=val)     # type return value: Union[int, str] | None
     plugin_native_types::union_return_optional_4(value=val)     # type return value: None | Union[int, str]
 end
-<<<<<<< HEAD
 
 # Annotated types
 plugin_native_types::annotated_arg_entity(test_entity)     # type value: Annotated[MyEntity, InmantaType("TestEntity")]
@@ -599,122 +603,6 @@
         import plugin_invalid_union_type
         """
     )
-=======
-        """
-    )
-    compiler.do_compile()
-
-    # Parameter to plugin has incompatible type
-    ns = "plugin_native_types"
-    for plugin_name, plugin_value, error_message in [
-        (
-            "union_single_type",
-            123,
-            f"Value 123 for argument value of plugin {ns}::union_single_type has incompatible type. Expected type: string",
-        ),
-        (
-            "union_multiple_types",
-            "[1, 2, 3]",
-            f"Value [1, 2, 3] for argument value of plugin {ns}::union_multiple_types has incompatible type."
-            " Expected type: Union[int,string]",
-        ),
-        (
-            "union_optional_1",
-            1.2,
-            f"Value 1.2 for argument value of plugin {ns}::union_optional_1 has incompatible type."
-            f" Expected type: Union[int,string]?",
-        ),
-        (
-            "union_optional_2",
-            1.2,
-            f"Value 1.2 for argument value of plugin {ns}::union_optional_2 has incompatible type."
-            f" Expected type: Union[int,string]?",
-        ),
-        (
-            "union_optional_3",
-            1.2,
-            f"Value 1.2 for argument value of plugin {ns}::union_optional_3 has incompatible type."
-            f" Expected type: Union[int,string]?",
-        ),
-        (
-            "union_optional_4",
-            1.2,
-            f"Value 1.2 for argument value of plugin {ns}::union_optional_4 has incompatible type."
-            f" Expected type: Union[int,string]?",
-        ),
-    ]:
-        snippetcompiler.setup_for_snippet(
-            f"""
-            import plugin_native_types
-            plugin_native_types::{plugin_name}(value={plugin_value})
-            """
-        )
-        with pytest.raises(RuntimeException) as exc_info:
-            compiler.do_compile()
-        assert error_message in str(exc_info.value)
-
-    # Return value of plugin has incompatible type
-    for plugin_name, plugin_value, error_message in [
-        (
-            "union_return_single_type",
-            123,
-            f"Return value 123 of plugin {ns}::union_return_single_type has incompatible type. Expected type: string",
-        ),
-        (
-            "union_return_multiple_types",
-            "[1, 2, 3]",
-            f"Return value [1, 2, 3] of plugin {ns}::union_return_multiple_types has incompatible type."
-            " Expected type: Union[string,int]",
-        ),
-        (
-            "union_return_optional_1",
-            1.2,
-            (
-                f"Return value 1.2 of plugin {ns}::union_return_optional_1 has incompatible type."
-                " Expected type: Union[int,string]?"
-            ),
-        ),
-        (
-            "union_return_optional_2",
-            1.2,
-            (
-                f"Return value 1.2 of plugin {ns}::union_return_optional_2 has incompatible type."
-                " Expected type: Union[int,string]?"
-            ),
-        ),
-        (
-            "union_return_optional_3",
-            1.2,
-            (
-                f"Return value 1.2 of plugin {ns}::union_return_optional_3 has incompatible type."
-                " Expected type: Union[int,string]?"
-            ),
-        ),
-        (
-            "union_return_optional_4",
-            1.2,
-            (
-                f"Return value 1.2 of plugin {ns}::union_return_optional_4 has incompatible type."
-                " Expected type: Union[int,string]?"
-            ),
-        ),
-    ]:
-        snippetcompiler.setup_for_snippet(
-            f"""
-            import plugin_native_types
-            plugin_native_types::{plugin_name}(value={plugin_value})
-            """
-        )
-        with pytest.raises(WrappingRuntimeException) as exc_info:
-            compiler.do_compile()
-        assert error_message in str(exc_info)
-
-    snippetcompiler.setup_for_snippet(
-        """
-        import plugin_invalid_union_type
-        """
-    )
->>>>>>> 302b336a
     with pytest.raises(InvalidTypeAnnotation) as exc_info:
         compiler.do_compile()
     assert "Union type must be subscripted, got typing.Union" in str(exc_info.value)