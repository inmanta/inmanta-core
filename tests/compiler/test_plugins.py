"""
    Copyright 2018 Inmanta

    Licensed under the Apache License, Version 2.0 (the "License");
    you may not use this file except in compliance with the License.
    You may obtain a copy of the License at

        http://www.apache.org/licenses/LICENSE-2.0

    Unless required by applicable law or agreed to in writing, software
    distributed under the License is distributed on an "AS IS" BASIS,
    WITHOUT WARRANTIES OR CONDITIONS OF ANY KIND, either express or implied.
    See the License for the specific language governing permissions and
    limitations under the License.

    Contact: code@inmanta.com
"""

import logging
import os
import re
import typing

import pytest

import inmanta.ast.statements.define
import inmanta.compiler as compiler
import inmanta.plugins
<<<<<<< HEAD
from inmanta.ast import CompilerException, ExplicitPluginException, Namespace, RuntimeException, WrappingRuntimeException
=======
from inmanta.ast import (
    CompilerException,
    ExplicitPluginException,
    InvalidTypeAnnotation,
    Namespace,
    RuntimeException,
    WrappingRuntimeException,
)
>>>>>>> 1fdd9468
from utils import log_contains

if typing.TYPE_CHECKING:
    from conftest import SnippetCompilationTest


def test_plugin_excn(snippetcompiler):
    snippetcompiler.setup_for_error(
        """
        import std
        std::template("/tet.tmpl")
""",
        """Exception in plugin std::template (reported in std::template('/tet.tmpl') ({dir}/main.cf:3))
caused by:
  jinja2.exceptions.TemplateNotFound: /tet.tmpl
""",
    )


def test_1221_plugin_incorrect_type_annotation(snippetcompiler):
    modpath = os.path.join(os.path.dirname(os.path.dirname(__file__)), "data", "modules", "test_1221")
    snippetcompiler.setup_for_error(
        """
import test_1221
        """,
        "could not find type std::WrongName in namespace std (%s/plugins/__init__.py:5:1)" % modpath,
    )


def test_kwargs_in_plugin_call(snippetcompiler):
    snippetcompiler.setup_for_snippet(
        """
str = std::replace("Hello World!", new = "You", old = "World")
        """,
        autostd=True,
    )
    (_, scopes) = compiler.do_compile()
    root: Namespace = scopes.get_child("__config__")
    assert root.lookup("str").get_value() == "Hello You!"


def test_wrapped_kwargs_in_plugin_call(snippetcompiler):
    snippetcompiler.setup_for_snippet(
        """
dct = {
    "new": "You",
    "old": "World",
}
str = std::replace("Hello World!", **dct)
        """,
        autostd=True,
    )
    (_, scopes) = compiler.do_compile()
    root: Namespace = scopes.get_child("__config__")
    assert root.lookup("str").get_value() == "Hello You!"


def test_kwargs_in_plugin_call_missing_arg(snippetcompiler):
    snippetcompiler.setup_for_error(
        """
std::equals(42, desc="they differ")
        """,
        "std::equals() missing 1 required positional argument: 'arg2' "
        "(reported in std::equals(42,desc='they differ') ({dir}/main.cf:2))",
        autostd=True,
    )


def test_kwargs_in_plugin_call_double_arg(snippetcompiler):
    snippetcompiler.setup_for_error(
        """
std::equals(42, 42, arg1=42)
        """,
        "std::equals() got multiple values for argument 'arg1' (reported in std::equals(42,42,arg1=42) ({dir}/main.cf:2))",
        autostd=True,
    )


def test_plugin_has_no_type_annotation(snippetcompiler):
    snippetcompiler.setup_for_error(
        """
import plugin_missing_type_annotation
plugin_missing_type_annotation::no_type_annotation(42)
        """,
        "All arguments of plugin 'plugin_missing_type_annotation::no_type_annotation' "
        "should be annotated: 'a' has no annotation",
    )


def test_kwargs_in_plugin_call_double_kwarg(snippetcompiler):
    snippetcompiler.setup_for_error(
        """
std::equals(42, arg2=42, arg2=42)
        """,
        "Keyword argument arg2 repeated in function call std::equals()"
        " (reported in std::equals(42,arg2=42) ({dir}/main.cf:2))",
    )


def test_1774_plugin_returning_entity_in_list(snippetcompiler):
    snippetcompiler.setup_for_snippet(
        """
import test_1774

test_1774::test_list(test_1774::Test())
        """,
        autostd=True,
    )
    compiler.do_compile()


def test_1774_plugin_returning_entity_in_dict(snippetcompiler):
    snippetcompiler.setup_for_snippet(
        """
import test_1774

test_1774::test_dict(test_1774::Test())
        """,
        autostd=True,
    )
    compiler.do_compile()


def test_674_nullable_type_in_plugin_arguments(snippetcompiler):
    snippetcompiler.setup_for_snippet(
        """
import test_674

test_674::test_nullable("str")
test_674::test_nullable(null)
        """,
    )
    compiler.do_compile()


def test_674_not_nullable_type_in_plugin_arguments(snippetcompiler):
    snippetcompiler.setup_for_snippet(
        """
import test_674

test_674::test_not_nullable("Hello World!")
        """,
    )
    compiler.do_compile()


def test_674_not_nullable_type_in_plugin_arguments_error(snippetcompiler):
    snippetcompiler.setup_for_error(
        """
import test_674

test_674::test_not_nullable(null)
        """,
        "Value null for argument param of plugin test_674::test_not_nullable has incompatible type."
        " Expected type: string (reported in test_674::test_not_nullable(null) ({dir}/main.cf:4))"
        "\ncaused by:"
        "\n  Invalid value 'null', expected string (reported in test_674::test_not_nullable(null) ({dir}/main.cf:4))",
    )


def test_674_nullable_list_type_in_plugin_arguments(snippetcompiler):
    snippetcompiler.setup_for_snippet(
        """
import test_674

test_674::test_nullable_list([42, 12])
test_674::test_nullable_list(null)
        """,
    )
    compiler.do_compile()


def test_674_not_nullable_list_type_in_plugin_arguments(snippetcompiler):
    snippetcompiler.setup_for_snippet(
        """
import test_674

test_674::test_not_nullable_list([1,2])
        """,
    )
    compiler.do_compile()


def test_674_not_nullable_list_type_in_plugin_arguments_error(snippetcompiler):
    snippetcompiler.setup_for_error(
        """
import test_674

test_674::test_not_nullable_list(null)
        """,
        "Value null for argument param of plugin test_674::test_not_nullable_list has incompatible type."
        " Expected type: int[] (reported in test_674::test_not_nullable_list(null) ({dir}/main.cf:4))"
        "\ncaused by:"
        "\n  Invalid value 'null', expected int[] (reported in test_674::test_not_nullable_list(null) ({dir}/main.cf:4))",
    )


def test_674_nullable_type_in_plugin_return(snippetcompiler):
    snippetcompiler.setup_for_snippet(
        """
import test_674

x = test_674::test_returns_none()
x = null
        """,
    )
    compiler.do_compile()


def test_1778_context_as_kwarg_reject(snippetcompiler):
    snippetcompiler.setup_for_error(
        """
std::generate_password("pw_id", 42, context=42)
        """,
        "std::generate_password() got an unexpected keyword argument: 'context' "
        "(reported in std::generate_password('pw_id',42,context=42) ({dir}/main.cf:2))",
        autostd=True,
    )


def test_1920_type_double_defined_plugin(snippetcompiler):
    modpath = os.path.join(os.path.dirname(os.path.dirname(__file__)), "data", "modules", "test_1920")
    snippetcompiler.setup_for_error(
        """
import test_1920
        """,
        "Type test_1920::some_name is already defined"
        f" (original at ({modpath}/plugins/__init__.py:5))"
        f" (duplicate at ({modpath}/model/_init.cf:1:16))",
    )


def test_explicit_plugin_exception(snippetcompiler):
    msg: str = "my exception message"
    snippetcompiler.setup_for_snippet(
        """
import tests

tests::raise_exception("%s")
        """
        % msg,
    )
    try:
        compiler.do_compile()
        assert False, "Expected ExplicitPluginException"
    except ExplicitPluginException as e:
        assert e.__cause__.message == "Test: " + msg
    except Exception as e:
        assert False, "Expected ExplicitPluginException, got %s" % e


def test_plugin_load_exception(snippetcompiler):
    module: str = "test_plugin_load_error"
    snippetcompiler.setup_for_snippet(f"import {module}")
    modpath = os.path.join(os.path.dirname(os.path.dirname(__file__)), "data", "modules", module)
    expected: str = (
        "Unable to load all plug-ins for module test_plugin_load_error:"
        "\n\tNameError while loading plugin module inmanta_plugins.test_plugin_load_error.invalid_code:"
        f" name 'invalid_token_at_line_42' is not defined ({modpath}/plugins/invalid_code.py:42)"
    )
    with pytest.raises(CompilerException, match=re.escape(expected)):
        compiler.do_compile()


def test_3457_helpful_string(snippetcompiler, caplog):
    with caplog.at_level(logging.DEBUG):
        snippetcompiler.setup_for_snippet(
            """
entity A:
end
A.other [0:] -- A
implement A using std::none
a = A()
std::attr(a, "other")
a.other = A()
            """,
            autostd=True,
        )
        compiler.do_compile()
    dir: str = snippetcompiler.project_dir
    message: str = (
        "Unset value in python code in plugin at call: std::attr " f"({dir}/main.cf:7) (Will be rescheduled by compiler)"
    )
    log_contains(caplog, "inmanta.ast.statements.call", logging.DEBUG, message)


def test_plugin_with_keyword_only_arguments(snippetcompiler) -> None:
    """
    Verify that keyword-only arguments in plugins are handled correctly by the compiler.
    """
    snippetcompiler.setup_for_snippet(
        """
import keyword_only_arguments

# Test regular case. All arguments are provided
std::equals(keyword_only_arguments::sum_all(1, 2, c=3, d=4), 10)

# Test handling of default values
std::equals(keyword_only_arguments::sum_all(1, c=3), 7)
        """,
        autostd=True,
    )
    compiler.do_compile()

    # Test required keyword-only argument is missing
    snippetcompiler.setup_for_snippet(
        """
import keyword_only_arguments

keyword_only_arguments::sum_all(1, 2)
        """,
    )
    with pytest.raises(RuntimeException) as exc_info:
        compiler.do_compile()
    assert "sum_all() missing 1 required keyword-only argument: 'c'" in exc_info.value.msg


def test_catch_all_arguments(snippetcompiler: "SnippetCompilationTest") -> None:
    """
    Test that catch all positional and keyword arguments work as expected.
    """
    snippetcompiler.setup_for_snippet(
        """
import catch_all_arguments

# Test regular case.  No extra argument is provided
std::equals(catch_all_arguments::sum_all(1, b=2), 3)

# Test with extra values provided
std::equals(catch_all_arguments::sum_all(1, 2, 3, b=4, c=5, d=6), 21)
        """,
        autostd=True,
    )
    compiler.do_compile()


def test_signature(snippetcompiler: "SnippetCompilationTest") -> None:
    """
    Test that the get_signature method of the plugins work as expected.
    """
    snippetcompiler.setup_for_snippet(
        """
# Import some modules which define plugins
import catch_all_arguments
import keyword_only_arguments
        """
    )
    statements, _ = compiler.do_compile()

    # Get all plugins objects, we get them from the statements, and recognize them
    # by their `get_signature` method.
    plugins: dict[str, inmanta.plugins.Plugin] = {
        name: stmt for name, stmt in statements.items() if hasattr(stmt, "get_signature")
    }

    assert (
        plugins["catch_all_arguments::sum_all"].get_signature()
        == "sum_all(a: 'int', *aa: 'int', b: 'int', **bb: 'int') -> 'int'"
    )
    assert plugins["keyword_only_arguments::sum_all"].get_signature() == (
        "sum_all(a: 'int', b: 'int' = 1, *, c: 'int', d: 'int' = 2) -> 'int'"
    )


def test_returned_types(snippetcompiler: "SnippetCompilationTest") -> None:
    """
    Test that the value returned from a plugin are validated correctly.
    """
    snippetcompiler.setup_for_snippet(
        """
import plugin_returned_type_validation

plugin_returned_type_validation::as_any_explicit({"a": "a"})
plugin_returned_type_validation::as_any_implicit({"a": "a"})
plugin_returned_type_validation::as_none(null)
plugin_returned_type_validation::as_null(null)
plugin_returned_type_validation::as_string("a")
        """
    )
    compiler.do_compile()


def test_context_and_defaults(snippetcompiler: "SnippetCompilationTest") -> None:
    """
    Test that the usage of the context argument together with default
    values doesn't cause any issue
    """
    snippetcompiler.setup_for_snippet(
        """
import plugin_context_and_defaults

plugin_context_and_defaults::func()
        """
    )
    compiler.do_compile()


def test_native_types(snippetcompiler: "SnippetCompilationTest") -> None:
    """
    test the use of python types
    """
    snippetcompiler.setup_for_snippet(
        """
import plugin_native_types

test_entity = plugin_native_types::TestEntity(value=2)
a = "b"
a = plugin_native_types::get_from_dict({"a":"b"}, "a")

none = null
none = plugin_native_types::get_from_dict({"a":"b"}, "B")

a = plugin_native_types::many_arguments(["a","c","b"], 1)

none = plugin_native_types::as_none("a")
<<<<<<< HEAD
        # Annotated types
plugin_native_types::annotated_arg_entity(test_entity)     # type value: Annotated[MyEntity, InmantaType("TestEntity")]
plugin_native_types::annotated_return_entity(test_entity)  # type return value: Annotated[MyEntity, InmantaType("TestEntity")]

for val in ["yes", "no"]:
    plugin_native_types::annotated_arg_literal(val)        # type value: Annotated[Literal["yes", "no"], InmantaType("response")
    plugin_native_types::annotated_response_literal(val)   # type value: Annotated[Literal["yes", "no"], InmantaType("response")
end
        """,
        ministd=True,
    )
    compiler.do_compile()


def test_annotated_native_types_rejection(snippetcompiler: "SnippetCompilationTest") -> None:
    """
    test the use of python types
    """
    ns = "plugin_native_types"
    dir = snippetcompiler.project_dir

    # Return value of plugin has incompatible type
    for plugin_name, plugin_value, error_message in [
        (
            "annotated_arg_entity",
            "AnotherEntity(value=2)",
            f"Value __config__::AnotherEntity (instantiated at {dir}/main.cf:10) for argument value of plugin "
            f"{ns}::annotated_arg_entity has invalid type. Expected type: {ns}::TestEntity",
        ),
        (
            "annotated_arg_literal",
            "'maybe'",
            f"Value maybe for argument value of plugin {ns}::annotated_arg_literal has invalid type. "
            f"Expected type: {ns}::response",
        ),
    ]:
        snippetcompiler.setup_for_snippet(
            f"""
            import plugin_native_types

            entity AnotherEntity:
                int value
            end

            implement AnotherEntity using std::none

            plugin_native_types::{plugin_name}(value={plugin_value})
            """,
            ministd=True,
        )
        with pytest.raises(WrappingRuntimeException) as exc_info:
            compiler.do_compile()
        assert error_message in str(exc_info.value.get_message())

    for plugin_name, plugin_value, error_message in [
        (
            "annotated_return_entity",
            "AnotherEntity(value=2)",
            f"Return value __config__::AnotherEntity (instantiated at {dir}/main.cf:10) of plugin "
            f"{ns}::annotated_return_entity has invalid type. Expected type: {ns}::TestEntity",
        ),
        (
            "annotated_return_literal",
            "'maybe'",
            f"Return value maybe of plugin {ns}::annotated_return_literal has invalid type. Expected type: {ns}::response",
        ),
    ]:
        snippetcompiler.setup_for_snippet(
            f"""
            import plugin_native_types

            entity AnotherEntity:
                int value
            end

            implement AnotherEntity using std::none

            plugin_native_types::{plugin_name}(value={plugin_value})
            """,
            ministd=True,
        )
        with pytest.raises(WrappingRuntimeException) as exc_info:
            compiler.do_compile()
        assert error_message in str(exc_info.value.get_causes()[0])
=======

# Union types (input)
plugin_native_types::union_single_type(value="test")     # type value: Union[str]
plugin_native_types::union_multiple_types(value="test")  # type value: Union[int, str]
plugin_native_types::union_multiple_types(value=123)     # type value: Union[int, str]
for val in ["test", 123, null]:
    plugin_native_types::union_optional_1(value=val)     # type value: Union[None, int, str]
    plugin_native_types::union_optional_2(value=val)     # type value: Optional[Union[int, str]]
    plugin_native_types::union_optional_3(value=val)     # type value: Union[int, str] | None
    plugin_native_types::union_optional_4(value=val)     # type value: None | Union[int, str]
end

# Union types (return value)
plugin_native_types::union_return_single_type(value="test")     # type return value: Union[str]
plugin_native_types::union_return_multiple_types(value="test")  # type return value: Union[str, int]
plugin_native_types::union_return_multiple_types(value=123)     # type return value: Union[str, int]
for val in ["test", 123, null]:
    plugin_native_types::union_return_optional_1(value=val)     # type return value: Union[None, int, str]
    plugin_native_types::union_return_optional_2(value=val)     # type return value: Optional[Union[int, str]]
    plugin_native_types::union_return_optional_3(value=val)     # type return value: Union[int, str] | None
    plugin_native_types::union_return_optional_4(value=val)     # type return value: None | Union[int, str]
end
        """
    )
    compiler.do_compile()

    # Parameter to plugin has incompatible type
    ns = "plugin_native_types"
    for plugin_name, plugin_value, error_message in [
        (
            "union_single_type",
            123,
            f"Value 123 for argument value of plugin {ns}::union_single_type has incompatible type. Expected type: string",
        ),
        (
            "union_multiple_types",
            "[1, 2, 3]",
            f"Value [1, 2, 3] for argument value of plugin {ns}::union_multiple_types has incompatible type."
            " Expected type: Union[int,string]",
        ),
        (
            "union_optional_1",
            1.2,
            f"Value 1.2 for argument value of plugin {ns}::union_optional_1 has incompatible type."
            f" Expected type: Union[int,string]?",
        ),
        (
            "union_optional_2",
            1.2,
            f"Value 1.2 for argument value of plugin {ns}::union_optional_2 has incompatible type."
            f" Expected type: Union[int,string]?",
        ),
        (
            "union_optional_3",
            1.2,
            f"Value 1.2 for argument value of plugin {ns}::union_optional_3 has incompatible type."
            f" Expected type: Union[int,string]?",
        ),
        (
            "union_optional_4",
            1.2,
            f"Value 1.2 for argument value of plugin {ns}::union_optional_4 has incompatible type."
            f" Expected type: Union[int,string]?",
        ),
    ]:
        snippetcompiler.setup_for_snippet(
            f"""
            import plugin_native_types
            plugin_native_types::{plugin_name}(value={plugin_value})
            """
        )
        with pytest.raises(RuntimeException) as exc_info:
            compiler.do_compile()
        assert error_message in str(exc_info.value)

    # Return value of plugin has incompatible type
    for plugin_name, plugin_value, error_message in [
        (
            "union_return_single_type",
            123,
            f"Return value 123 of plugin {ns}::union_return_single_type has incompatible type. Expected type: string",
        ),
        (
            "union_return_multiple_types",
            "[1, 2, 3]",
            f"Return value [1, 2, 3] of plugin {ns}::union_return_multiple_types has incompatible type."
            " Expected type: Union[string,int]",
        ),
        (
            "union_return_optional_1",
            1.2,
            (
                f"Return value 1.2 of plugin {ns}::union_return_optional_1 has incompatible type."
                " Expected type: Union[int,string]?"
            ),
        ),
        (
            "union_return_optional_2",
            1.2,
            (
                f"Return value 1.2 of plugin {ns}::union_return_optional_2 has incompatible type."
                " Expected type: Union[int,string]?"
            ),
        ),
        (
            "union_return_optional_3",
            1.2,
            (
                f"Return value 1.2 of plugin {ns}::union_return_optional_3 has incompatible type."
                " Expected type: Union[int,string]?"
            ),
        ),
        (
            "union_return_optional_4",
            1.2,
            (
                f"Return value 1.2 of plugin {ns}::union_return_optional_4 has incompatible type."
                " Expected type: Union[int,string]?"
            ),
        ),
    ]:
        snippetcompiler.setup_for_snippet(
            f"""
            import plugin_native_types
            plugin_native_types::{plugin_name}(value={plugin_value})
            """
        )
        with pytest.raises(WrappingRuntimeException) as exc_info:
            compiler.do_compile()
        assert error_message in str(exc_info)

    snippetcompiler.setup_for_snippet(
        """
        import plugin_invalid_union_type
        """
    )
    with pytest.raises(InvalidTypeAnnotation) as exc_info:
        compiler.do_compile()
    assert "Union type must be subscripted, got typing.Union" in str(exc_info.value)
>>>>>>> 1fdd9468
<|MERGE_RESOLUTION|>--- conflicted
+++ resolved
@@ -26,9 +26,6 @@
 import inmanta.ast.statements.define
 import inmanta.compiler as compiler
 import inmanta.plugins
-<<<<<<< HEAD
-from inmanta.ast import CompilerException, ExplicitPluginException, Namespace, RuntimeException, WrappingRuntimeException
-=======
 from inmanta.ast import (
     CompilerException,
     ExplicitPluginException,
@@ -37,7 +34,7 @@
     RuntimeException,
     WrappingRuntimeException,
 )
->>>>>>> 1fdd9468
+from inmanta.ast import CompilerException, ExplicitPluginException, Namespace, RuntimeException, WrappingRuntimeException
 from utils import log_contains
 
 if typing.TYPE_CHECKING:
@@ -453,92 +450,6 @@
 a = plugin_native_types::many_arguments(["a","c","b"], 1)
 
 none = plugin_native_types::as_none("a")
-<<<<<<< HEAD
-        # Annotated types
-plugin_native_types::annotated_arg_entity(test_entity)     # type value: Annotated[MyEntity, InmantaType("TestEntity")]
-plugin_native_types::annotated_return_entity(test_entity)  # type return value: Annotated[MyEntity, InmantaType("TestEntity")]
-
-for val in ["yes", "no"]:
-    plugin_native_types::annotated_arg_literal(val)        # type value: Annotated[Literal["yes", "no"], InmantaType("response")
-    plugin_native_types::annotated_response_literal(val)   # type value: Annotated[Literal["yes", "no"], InmantaType("response")
-end
-        """,
-        ministd=True,
-    )
-    compiler.do_compile()
-
-
-def test_annotated_native_types_rejection(snippetcompiler: "SnippetCompilationTest") -> None:
-    """
-    test the use of python types
-    """
-    ns = "plugin_native_types"
-    dir = snippetcompiler.project_dir
-
-    # Return value of plugin has incompatible type
-    for plugin_name, plugin_value, error_message in [
-        (
-            "annotated_arg_entity",
-            "AnotherEntity(value=2)",
-            f"Value __config__::AnotherEntity (instantiated at {dir}/main.cf:10) for argument value of plugin "
-            f"{ns}::annotated_arg_entity has invalid type. Expected type: {ns}::TestEntity",
-        ),
-        (
-            "annotated_arg_literal",
-            "'maybe'",
-            f"Value maybe for argument value of plugin {ns}::annotated_arg_literal has invalid type. "
-            f"Expected type: {ns}::response",
-        ),
-    ]:
-        snippetcompiler.setup_for_snippet(
-            f"""
-            import plugin_native_types
-
-            entity AnotherEntity:
-                int value
-            end
-
-            implement AnotherEntity using std::none
-
-            plugin_native_types::{plugin_name}(value={plugin_value})
-            """,
-            ministd=True,
-        )
-        with pytest.raises(WrappingRuntimeException) as exc_info:
-            compiler.do_compile()
-        assert error_message in str(exc_info.value.get_message())
-
-    for plugin_name, plugin_value, error_message in [
-        (
-            "annotated_return_entity",
-            "AnotherEntity(value=2)",
-            f"Return value __config__::AnotherEntity (instantiated at {dir}/main.cf:10) of plugin "
-            f"{ns}::annotated_return_entity has invalid type. Expected type: {ns}::TestEntity",
-        ),
-        (
-            "annotated_return_literal",
-            "'maybe'",
-            f"Return value maybe of plugin {ns}::annotated_return_literal has invalid type. Expected type: {ns}::response",
-        ),
-    ]:
-        snippetcompiler.setup_for_snippet(
-            f"""
-            import plugin_native_types
-
-            entity AnotherEntity:
-                int value
-            end
-
-            implement AnotherEntity using std::none
-
-            plugin_native_types::{plugin_name}(value={plugin_value})
-            """,
-            ministd=True,
-        )
-        with pytest.raises(WrappingRuntimeException) as exc_info:
-            compiler.do_compile()
-        assert error_message in str(exc_info.value.get_causes()[0])
-=======
 
 # Union types (input)
 plugin_native_types::union_single_type(value="test")     # type value: Union[str]
@@ -561,6 +472,15 @@
     plugin_native_types::union_return_optional_3(value=val)     # type return value: Union[int, str] | None
     plugin_native_types::union_return_optional_4(value=val)     # type return value: None | Union[int, str]
 end
+
+# Annotated types
+plugin_native_types::annotated_arg_entity(test_entity)     # type value: Annotated[MyEntity, InmantaType("TestEntity")]
+plugin_native_types::annotated_return_entity(test_entity)  # type return value: Annotated[MyEntity, InmantaType("TestEntity")]
+
+for val in ["yes", "no"]:
+    plugin_native_types::annotated_arg_literal(val)        # type value: Annotated[Literal["yes", "no"], InmantaType("response")
+    plugin_native_types::annotated_response_literal(val)   # type value: Annotated[Literal["yes", "no"], InmantaType("response")
+end
         """
     )
     compiler.do_compile()
@@ -677,5 +597,4 @@
     )
     with pytest.raises(InvalidTypeAnnotation) as exc_info:
         compiler.do_compile()
-    assert "Union type must be subscripted, got typing.Union" in str(exc_info.value)
->>>>>>> 1fdd9468
+    assert "Union type must be subscripted, got typing.Union" in str(exc_info.value)