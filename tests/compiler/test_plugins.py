--- conflicted
+++ resolved
@@ -449,7 +449,6 @@
 a = plugin_native_types::many_arguments(["a","c","b"], 1)
 
 none = plugin_native_types::as_none("a")
-<<<<<<< HEAD
             """
         )
         compiler.do_compile()
@@ -475,7 +474,24 @@
                 level=logging.DEBUG,
                 msg=f"Inmanta type signature inferred from type annotations for plugin plugin_native_types::{plugin_signature}",
             )
-=======
+def test_native_types_2(snippetcompiler: "SnippetCompilationTest", caplog) -> None:
+    """
+    test the use of python types
+    """
+    with caplog.at_level(logging.DEBUG):
+
+        snippetcompiler.setup_for_snippet(
+            """
+import plugin_native_types
+a = "b"
+a = plugin_native_types::get_from_dict({"a":"b"}, "a")
+
+none = null
+none = plugin_native_types::get_from_dict({"a":"b"}, "B")
+
+a = plugin_native_types::many_arguments(["a","c","b"], 1)
+
+none = plugin_native_types::as_none("a")
 
 # Union types (input)
 plugin_native_types::union_single_type(value="test")     # type value: Union[str]
@@ -614,5 +630,4 @@
     )
     with pytest.raises(InvalidTypeAnnotation) as exc_info:
         compiler.do_compile()
-    assert "Union type must be subscripted, got typing.Union" in str(exc_info.value)
->>>>>>> bd91e33e
+    assert "Union type must be subscripted, got typing.Union" in str(exc_info.value)