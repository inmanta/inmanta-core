"""
Copyright 2018 Inmanta

Licensed under the Apache License, Version 2.0 (the "License");
you may not use this file except in compliance with the License.
You may obtain a copy of the License at

    http://www.apache.org/licenses/LICENSE-2.0

Unless required by applicable law or agreed to in writing, software
distributed under the License is distributed on an "AS IS" BASIS,
WITHOUT WARRANTIES OR CONDITIONS OF ANY KIND, either express or implied.
See the License for the specific language governing permissions and
limitations under the License.

Contact: code@inmanta.com
"""

import logging
import os
import re
import typing

import pytest

import inmanta.ast.statements.define
import inmanta.compiler as compiler
import inmanta.plugins
from inmanta.ast import (
    CompilerException,
    ExplicitPluginException,
    InvalidTypeAnnotation,
    Namespace,
    RuntimeException,
    WrappingRuntimeException,
)
from utils import log_contains

if typing.TYPE_CHECKING:
    from conftest import SnippetCompilationTest


def test_plugin_excn(snippetcompiler):
    snippetcompiler.setup_for_error(
        """
        import std
        std::template("/tet.tmpl")
""",
        """Exception in plugin std::template (reported in std::template('/tet.tmpl') ({dir}/main.cf:3))
caused by:
  jinja2.exceptions.TemplateNotFound: /tet.tmpl
""",
    )


def test_1221_plugin_incorrect_type_annotation(snippetcompiler):
    modpath = os.path.join(os.path.dirname(os.path.dirname(__file__)), "data", "modules", "test_1221")
    snippetcompiler.setup_for_error(
        """
import test_1221
        """,
        "could not find type std::WrongName in namespace std (%s/plugins/__init__.py:5:1)" % modpath,
    )


def test_kwargs_in_plugin_call(snippetcompiler):
    snippetcompiler.setup_for_snippet(
        """
str = std::replace("Hello World!", new = "You", old = "World")
        """,
        autostd=True,
    )
    (_, scopes) = compiler.do_compile()
    root: Namespace = scopes.get_child("__config__")
    assert root.lookup("str").get_value() == "Hello You!"


def test_wrapped_kwargs_in_plugin_call(snippetcompiler):
    snippetcompiler.setup_for_snippet(
        """
dct = {
    "new": "You",
    "old": "World",
}
str = std::replace("Hello World!", **dct)
        """,
        autostd=True,
    )
    (_, scopes) = compiler.do_compile()
    root: Namespace = scopes.get_child("__config__")
    assert root.lookup("str").get_value() == "Hello You!"


def test_kwargs_in_plugin_call_missing_arg(snippetcompiler):
    snippetcompiler.setup_for_error(
        """
std::equals(42, desc="they differ")
        """,
        "std::equals() missing 1 required positional argument: 'arg2' "
        "(reported in std::equals(42,desc='they differ') ({dir}/main.cf:2))",
        autostd=True,
    )


def test_kwargs_in_plugin_call_double_arg(snippetcompiler):
    snippetcompiler.setup_for_error(
        """
std::equals(42, 42, arg1=42)
        """,
        "std::equals() got multiple values for argument 'arg1' (reported in std::equals(42,42,arg1=42) ({dir}/main.cf:2))",
        autostd=True,
    )


def test_plugin_has_no_type_annotation(snippetcompiler):
    snippetcompiler.setup_for_error(
        """
import plugin_missing_type_annotation
plugin_missing_type_annotation::no_type_annotation(42)
        """,
        "All arguments of plugin 'plugin_missing_type_annotation::no_type_annotation' "
        "should be annotated: 'a' has no annotation",
    )


def test_kwargs_in_plugin_call_double_kwarg(snippetcompiler):
    snippetcompiler.setup_for_error(
        """
std::equals(42, arg2=42, arg2=42)
        """,
        "Keyword argument arg2 repeated in function call std::equals()"
        " (reported in std::equals(42,arg2=42) ({dir}/main.cf:2))",
    )


def test_1774_plugin_returning_entity_in_list(snippetcompiler):
    snippetcompiler.setup_for_snippet(
        """
import test_1774

test_1774::test_list(test_1774::Test())
        """,
        autostd=True,
    )
    compiler.do_compile()


def test_1774_plugin_returning_entity_in_dict(snippetcompiler):
    snippetcompiler.setup_for_snippet(
        """
import test_1774

test_1774::test_dict(test_1774::Test())
        """,
        autostd=True,
    )
    compiler.do_compile()


def test_674_nullable_type_in_plugin_arguments(snippetcompiler):
    snippetcompiler.setup_for_snippet(
        """
import test_674

test_674::test_nullable("str")
test_674::test_nullable(null)
        """,
    )
    compiler.do_compile()


def test_674_not_nullable_type_in_plugin_arguments(snippetcompiler):
    snippetcompiler.setup_for_snippet(
        """
import test_674

test_674::test_not_nullable("Hello World!")
        """,
    )
    compiler.do_compile()


def test_674_not_nullable_type_in_plugin_arguments_error(snippetcompiler):
    snippetcompiler.setup_for_error(
        """
import test_674

test_674::test_not_nullable(null)
        """,
        "Value null for argument param of plugin test_674::test_not_nullable has incompatible type."
        " Expected type: string (reported in test_674::test_not_nullable(null) ({dir}/main.cf:4))"
        "\ncaused by:"
        "\n  Invalid value 'null', expected string (reported in test_674::test_not_nullable(null) ({dir}/main.cf:4))",
    )


def test_674_nullable_list_type_in_plugin_arguments(snippetcompiler):
    snippetcompiler.setup_for_snippet(
        """
import test_674

test_674::test_nullable_list([42, 12])
test_674::test_nullable_list(null)
        """,
    )
    compiler.do_compile()


def test_674_not_nullable_list_type_in_plugin_arguments(snippetcompiler):
    snippetcompiler.setup_for_snippet(
        """
import test_674

test_674::test_not_nullable_list([1,2])
        """,
    )
    compiler.do_compile()


def test_674_not_nullable_list_type_in_plugin_arguments_error(snippetcompiler):
    snippetcompiler.setup_for_error(
        """
import test_674

test_674::test_not_nullable_list(null)
        """,
        "Value null for argument param of plugin test_674::test_not_nullable_list has incompatible type."
        " Expected type: int[] (reported in test_674::test_not_nullable_list(null) ({dir}/main.cf:4))"
        "\ncaused by:"
        "\n  Invalid value 'null', expected int[] (reported in test_674::test_not_nullable_list(null) ({dir}/main.cf:4))",
    )


def test_674_nullable_type_in_plugin_return(snippetcompiler):
    snippetcompiler.setup_for_snippet(
        """
import test_674

x = test_674::test_returns_none()
x = null
        """,
    )
    compiler.do_compile()


def test_1778_context_as_kwarg_reject(snippetcompiler):
    snippetcompiler.setup_for_error(
        """
std::generate_password("pw_id", 42, context=42)
        """,
        "std::generate_password() got an unexpected keyword argument: 'context' "
        "(reported in std::generate_password('pw_id',42,context=42) ({dir}/main.cf:2))",
        autostd=True,
    )


def test_1920_type_double_defined_plugin(snippetcompiler):
    modpath = os.path.join(os.path.dirname(os.path.dirname(__file__)), "data", "modules", "test_1920")
    snippetcompiler.setup_for_error(
        """
import test_1920
        """,
        "Type test_1920::some_name is already defined"
        f" (original at ({modpath}/plugins/__init__.py:5))"
        f" (duplicate at ({modpath}/model/_init.cf:1:16))",
    )


def test_explicit_plugin_exception(snippetcompiler):
    msg: str = "my exception message"
    snippetcompiler.setup_for_snippet(
        """
import tests

tests::raise_exception("%s")
        """
        % msg,
    )
    try:
        compiler.do_compile()
        assert False, "Expected ExplicitPluginException"
    except ExplicitPluginException as e:
        assert e.__cause__.message == "Test: " + msg
    except Exception as e:
        assert False, "Expected ExplicitPluginException, got %s" % e


def test_plugin_load_exception(snippetcompiler):
    module: str = "test_plugin_load_error"
    snippetcompiler.setup_for_snippet(f"import {module}")
    modpath = os.path.join(os.path.dirname(os.path.dirname(__file__)), "data", "modules", module)
    expected: str = (
        "Unable to load all plug-ins for module test_plugin_load_error:"
        "\n\tNameError while loading plugin module inmanta_plugins.test_plugin_load_error.invalid_code:"
        f" name 'invalid_token_at_line_42' is not defined ({modpath}/plugins/invalid_code.py:42)"
    )
    with pytest.raises(CompilerException, match=re.escape(expected)):
        compiler.do_compile()


def test_3457_helpful_string(snippetcompiler, caplog):
    with caplog.at_level(logging.DEBUG):
        snippetcompiler.setup_for_snippet(
            """
entity A:
end
A.other [0:] -- A
implement A using std::none
a = A()
std::attr(a, "other")
a.other = A()
            """,
            autostd=True,
        )
        compiler.do_compile()
    dir: str = snippetcompiler.project_dir
    message: str = (
        "Unset value in python code in plugin at call: std::attr " f"({dir}/main.cf:7) (Will be rescheduled by compiler)"
    )
    log_contains(caplog, "inmanta.ast.statements.call", logging.DEBUG, message)


def test_plugin_with_keyword_only_arguments(snippetcompiler) -> None:
    """
    Verify that keyword-only arguments in plugins are handled correctly by the compiler.
    """
    snippetcompiler.setup_for_snippet(
        """
import keyword_only_arguments

# Test regular case. All arguments are provided
std::equals(keyword_only_arguments::sum_all(1, 2, c=3, d=4), 10)

# Test handling of default values
std::equals(keyword_only_arguments::sum_all(1, c=3), 7)
        """,
        autostd=True,
    )
    compiler.do_compile()

    # Test required keyword-only argument is missing
    snippetcompiler.setup_for_snippet(
        """
import keyword_only_arguments

keyword_only_arguments::sum_all(1, 2)
        """,
    )
    with pytest.raises(RuntimeException) as exc_info:
        compiler.do_compile()
    assert "sum_all() missing 1 required keyword-only argument: 'c'" in exc_info.value.msg


def test_catch_all_arguments(snippetcompiler: "SnippetCompilationTest") -> None:
    """
    Test that catch all positional and keyword arguments work as expected.
    """
    snippetcompiler.setup_for_snippet(
        """
import catch_all_arguments

# Test regular case.  No extra argument is provided
std::equals(catch_all_arguments::sum_all(1, b=2), 3)

# Test with extra values provided
std::equals(catch_all_arguments::sum_all(1, 2, 3, b=4, c=5, d=6), 21)
        """,
        autostd=True,
    )
    compiler.do_compile()


def test_signature(snippetcompiler: "SnippetCompilationTest") -> None:
    """
    Test that the get_signature method of the plugins work as expected.
    """
    snippetcompiler.setup_for_snippet(
        """
# Import some modules which define plugins
import catch_all_arguments
import keyword_only_arguments
        """
    )
    statements, _ = compiler.do_compile()

    # Get all plugins objects, we get them from the statements, and recognize them
    # by their `get_signature` method.
    plugins: dict[str, inmanta.plugins.Plugin] = {
        name: stmt for name, stmt in statements.items() if hasattr(stmt, "get_signature")
    }
    assert (
        plugins["catch_all_arguments::sum_all"].get_signature()
        == "sum_all(a: 'int', *aa: 'int', b: 'int', **bb: 'int') -> 'int'"
    )
    assert plugins["catch_all_arguments::sum_all"].get_signature(use_dsl_types=True) == (
        "sum_all(a: int, *aa: int, b: int, **bb: int) -> int"
    )
    assert plugins["keyword_only_arguments::sum_all"].get_signature() == (
        "sum_all(a: 'int', b: 'int' = 1, *, c: 'int', d: 'int' = 2) -> 'int'"
    )
    assert plugins["keyword_only_arguments::sum_all"].get_signature(use_dsl_types=True) == (
        "sum_all(a: int, b: int, *, c: int, d: int) -> int"
    )


def test_returned_types(snippetcompiler: "SnippetCompilationTest") -> None:
    """
    Test that the value returned from a plugin are validated correctly.
    """
    snippetcompiler.setup_for_snippet(
        """
import plugin_returned_type_validation

plugin_returned_type_validation::as_any_explicit({"a": "a"})
plugin_returned_type_validation::as_any_implicit({"a": "a"})
plugin_returned_type_validation::as_none(null)
plugin_returned_type_validation::as_null(null)
plugin_returned_type_validation::as_string("a")
        """
    )
    compiler.do_compile()


def test_context_and_defaults(snippetcompiler: "SnippetCompilationTest") -> None:
    """
    Test that the usage of the context argument together with default
    values doesn't cause any issue
    """
    snippetcompiler.setup_for_snippet(
        """
import plugin_context_and_defaults

plugin_context_and_defaults::func()
        """
    )
    compiler.do_compile()


def test_inferred_signatures_logging(snippetcompiler: "SnippetCompilationTest", caplog) -> None:
    """
    Test that the signature (using inferred Inmanta types)
    for each plugin is correctly logged
    """
    with caplog.at_level(logging.DEBUG):

        snippetcompiler.setup_for_snippet(
            """
import plugin_native_types
            """
        )
        compiler.do_compile()

<<<<<<< HEAD
test_entity = plugin_native_types::TestEntity(value=2)
=======
        expected_signatures = [
            "get_from_dict(value: dict[string, string], key: string) -> string?",
            "many_arguments(il: string[], idx: int) -> string",
            "as_none(value: string)",
            "var_args_test(value: string, *other: string[])",
            "var_kwargs_test(value: string, *other: string[], **more: dict[string, int])",
            (
                "all_args_types(positional_arg: string, *star_args_collector: string[], "
                "key_word_arg: string?, **star_star_args_collector: dict[string, string])"
            ),
            "positional_args_ordering_test(c: string, a: string, b: string) -> string",
            "no_collector(pos_arg_1: string, pos_arg_2: string, kw_only_123: string, kw_only_2: string, kw_only_3: string)",
            "only_kwargs(*, kw_only_1: string, kw_only_2: string, kw_only_3: int)",
            "optional_arg(a: int?)",
        ]
        for plugin_signature in expected_signatures:
            log_contains(
                caplog=caplog,
                loggerpart="inmanta.plugins",
                level=logging.DEBUG,
                msg=f"Found plugin plugin_native_types::{plugin_signature}",
            )


def test_native_types(snippetcompiler: "SnippetCompilationTest", caplog) -> None:
    """
    test the use of python types
    """
    with caplog.at_level(logging.DEBUG):

        snippetcompiler.setup_for_snippet(
            """
import plugin_native_types
>>>>>>> 8a1006f3
a = "b"
a = plugin_native_types::get_from_dict({"a":"b"}, "a")

none = null
none = plugin_native_types::get_from_dict({"a":"b"}, "B")

a = plugin_native_types::many_arguments(["a","c","b"], 1)

none = plugin_native_types::as_none("a")

# Union types (input)
plugin_native_types::union_single_type(value="test")     # type value: Union[str]
plugin_native_types::union_multiple_types(value="test")  # type value: Union[int, str]
plugin_native_types::union_multiple_types(value=123)     # type value: Union[int, str]
for val in ["test", 123, null]:
    plugin_native_types::union_optional_1(value=val)     # type value: Union[None, int, str]
    plugin_native_types::union_optional_2(value=val)     # type value: Optional[Union[int, str]]
    plugin_native_types::union_optional_3(value=val)     # type value: Union[int, str] | None
    plugin_native_types::union_optional_4(value=val)     # type value: None | Union[int, str]
end

# Union types (return value)
plugin_native_types::union_return_single_type(value="test")     # type return value: Union[str]
plugin_native_types::union_return_multiple_types(value="test")  # type return value: Union[str, int]
plugin_native_types::union_return_multiple_types(value=123)     # type return value: Union[str, int]
for val in ["test", 123, null]:
    plugin_native_types::union_return_optional_1(value=val)     # type return value: Union[None, int, str]
    plugin_native_types::union_return_optional_2(value=val)     # type return value: Optional[Union[int, str]]
    plugin_native_types::union_return_optional_3(value=val)     # type return value: Union[int, str] | None
    plugin_native_types::union_return_optional_4(value=val)     # type return value: None | Union[int, str]
end
<<<<<<< HEAD

# Annotated types
plugin_native_types::annotated_arg_entity(test_entity)     # type value: Annotated[MyEntity, InmantaType("TestEntity")]
plugin_native_types::annotated_return_entity(test_entity)  # type return value: Annotated[MyEntity, InmantaType("TestEntity")]
plugin_native_types::nested_annotated_arg_entity(test_entity)
    # type value: Annotated[AnotherEntity, InmantaType("plugin_native_types::TestEntity")]
plugin_native_types::nested_annotated_return_entity(test_entity)
    # type return value: Annotated[AnotherEntity, InmantaType("plugin_native_types::TestEntity")]

for val in ["yes", "no"]:
    plugin_native_types::annotated_arg_literal(val)        # type value: Annotated[Literal["yes", "no"], InmantaType("response")
    plugin_native_types::annotated_return_literal(val)   # type value: Annotated[Literal["yes", "no"], InmantaType("response")
end
        """,
        ministd=True,
    )
=======
        """
        )
>>>>>>> 8a1006f3
    compiler.do_compile()

    main_dir = snippetcompiler.main
    # Parameter to plugin has incompatible type
    ns = "plugin_native_types"
    for plugin_name, plugin_value, error_message in [
        (
            "union_single_type",
            123,
            f"Value 123 for argument value of plugin {ns}::union_single_type has incompatible type. Expected type: string",
        ),
        (
            "union_multiple_types",
            "[1, 2, 3]",
            f"Value [1, 2, 3] for argument value of plugin {ns}::union_multiple_types has incompatible type."
            " Expected type: Union[int,string]",
        ),
        (
            "union_optional_1",
            1.2,
            f"Value 1.2 for argument value of plugin {ns}::union_optional_1 has incompatible type."
            f" Expected type: Union[int,string]?",
        ),
        (
            "union_optional_2",
            1.2,
            f"Value 1.2 for argument value of plugin {ns}::union_optional_2 has incompatible type."
            f" Expected type: Union[int,string]?",
        ),
        (
            "union_optional_3",
            1.2,
            f"Value 1.2 for argument value of plugin {ns}::union_optional_3 has incompatible type."
            f" Expected type: Union[int,string]?",
        ),
        (
            "union_optional_4",
            1.2,
            f"Value 1.2 for argument value of plugin {ns}::union_optional_4 has incompatible type."
            f" Expected type: Union[int,string]?",
        ),
        (
            "annotated_arg_entity",
            "plugin_native_types::AnotherEntity(another_value=1)",
            (
                f"Value {ns}::AnotherEntity (instantiated at {main_dir}:3) for argument value of plugin "
                f"{ns}::annotated_arg_entity has incompatible type. Expected type: {ns}::TestEntity "
                f"(reported in {ns}::annotated_arg_entity(value=Construct({ns}::AnotherEntity)) ({main_dir}:3))"
            ),
        ),
        (
            "annotated_arg_literal",
            "'maybe'",
            (
                f"Value maybe for argument value of plugin {ns}::annotated_arg_literal has incompatible type. "
                f"Expected type: {ns}::response (reported in plugin_native_types::annotated_arg_literal(value='maybe')"
            ),
        ),
    ]:
        snippetcompiler.setup_for_snippet(
            f"""
            import plugin_native_types
            plugin_native_types::{plugin_name}(value={plugin_value})
            """,
            ministd=True,
        )
        with pytest.raises(RuntimeException) as exc_info:
            compiler.do_compile()
        assert error_message in str(exc_info.value)

    # Return value of plugin has incompatible type
    for plugin_name, plugin_value, error_message in [
        (
            "union_return_single_type",
            123,
            f"Return value 123 of plugin {ns}::union_return_single_type has incompatible type. Expected type: string",
        ),
        (
            "union_return_multiple_types",
            "[1, 2, 3]",
            f"Return value [1, 2, 3] of plugin {ns}::union_return_multiple_types has incompatible type."
            " Expected type: Union[string,int]",
        ),
        (
            "union_return_optional_1",
            1.2,
            (
                f"Return value 1.2 of plugin {ns}::union_return_optional_1 has incompatible type."
                " Expected type: Union[int,string]?"
            ),
        ),
        (
            "union_return_optional_2",
            1.2,
            (
                f"Return value 1.2 of plugin {ns}::union_return_optional_2 has incompatible type."
                " Expected type: Union[int,string]?"
            ),
        ),
        (
            "union_return_optional_3",
            1.2,
            (
                f"Return value 1.2 of plugin {ns}::union_return_optional_3 has incompatible type."
                " Expected type: Union[int,string]?"
            ),
        ),
        (
            "union_return_optional_4",
            1.2,
            (
                f"Return value 1.2 of plugin {ns}::union_return_optional_4 has incompatible type."
                " Expected type: Union[int,string]?"
            ),
        ),
        (
            "annotated_return_entity",
            "plugin_native_types::AnotherEntity(another_value=1)",
            (
                f"Return value {ns}::AnotherEntity (instantiated at {main_dir}:3) of plugin {ns}::annotated_return_entity "
                f"has incompatible type. Expected type: {ns}::TestEntity"
            ),
        ),
        (
            "annotated_return_literal",
            "'maybe'",
            (
                f"Return value maybe of plugin {ns}::annotated_return_literal has incompatible type. "
                f"Expected type: {ns}::response"
            ),
        ),
    ]:
        snippetcompiler.setup_for_snippet(
            f"""
            import plugin_native_types
            plugin_native_types::{plugin_name}(value={plugin_value})
            """,
            ministd=True,
        )
        with pytest.raises(WrappingRuntimeException) as exc_info:
            compiler.do_compile()
        assert error_message in str(exc_info.value)

    snippetcompiler.setup_for_snippet(
        """
        import plugin_invalid_union_type
        """,
        ministd=True,
    )
    with pytest.raises(InvalidTypeAnnotation) as exc_info:
        compiler.do_compile()
    assert "Union type must be subscripted, got typing.Union" in str(exc_info.value)<|MERGE_RESOLUTION|>--- conflicted
+++ resolved
@@ -450,9 +450,6 @@
         )
         compiler.do_compile()
 
-<<<<<<< HEAD
-test_entity = plugin_native_types::TestEntity(value=2)
-=======
         expected_signatures = [
             "get_from_dict(value: dict[string, string], key: string) -> string?",
             "many_arguments(il: string[], idx: int) -> string",
@@ -486,7 +483,8 @@
         snippetcompiler.setup_for_snippet(
             """
 import plugin_native_types
->>>>>>> 8a1006f3
+
+test_entity = plugin_native_types::TestEntity(value=2)
 a = "b"
 a = plugin_native_types::get_from_dict({"a":"b"}, "a")
 
@@ -518,7 +516,6 @@
     plugin_native_types::union_return_optional_3(value=val)     # type return value: Union[int, str] | None
     plugin_native_types::union_return_optional_4(value=val)     # type return value: None | Union[int, str]
 end
-<<<<<<< HEAD
 
 # Annotated types
 plugin_native_types::annotated_arg_entity(test_entity)     # type value: Annotated[MyEntity, InmantaType("TestEntity")]
@@ -535,10 +532,6 @@
         """,
         ministd=True,
     )
-=======
-        """
-        )
->>>>>>> 8a1006f3
     compiler.do_compile()
 
     main_dir = snippetcompiler.main
