--- conflicted
+++ resolved
@@ -164,12 +164,8 @@
 
 end
 
-<<<<<<< HEAD
-std::Host.services_list [0:] -- B.host [1]"""
-=======
 std::Host.services_list [0:] -- B.host [1]""",
         autostd=True,
->>>>>>> 94c534ae
     )
     with pytest.raises(DuplicateException):
         compiler.do_compile()
