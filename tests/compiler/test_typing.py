--- conflicted
+++ resolved
@@ -15,12 +15,7 @@
 
     Contact: code@inmanta.com
 """
-<<<<<<< HEAD
-
-=======
 import re
-import typing
->>>>>>> 26d8f2e9
 
 import pytest
 
