--- conflicted
+++ resolved
@@ -383,7 +383,6 @@
     )
 
 
-<<<<<<< HEAD
 def test_deprecate_number(snippetcompiler):
     snippetcompiler.setup_for_snippet(
         """
@@ -611,12 +610,17 @@
     snippetcompiler.setup_for_snippet(
         """
 std::print(float(1.234))
-=======
+        """,
+    )
+    compiler.do_compile()
+    out, err = capsys.readouterr()
+    assert "1.234" in out
+
+
 def test_print_number(snippetcompiler, capsys):
     snippetcompiler.setup_for_snippet(
         """
 std::print(number(1.234))
->>>>>>> 6bb72dc5
         """,
     )
     compiler.do_compile()
