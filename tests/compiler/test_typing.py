--- conflicted
+++ resolved
@@ -15,12 +15,7 @@
 
     Contact: code@inmanta.com
 """
-<<<<<<< HEAD
-
-=======
 import re
-import typing
->>>>>>> 1b4fad28
 
 import pytest
 
