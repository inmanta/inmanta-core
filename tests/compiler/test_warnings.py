--- conflicted
+++ resolved
@@ -23,11 +23,7 @@
 
 import inmanta.compiler as compiler
 import inmanta.warnings as inmanta_warnings
-<<<<<<< HEAD
-from inmanta.ast import CompilerRuntimeWarning, VariableShadowWarning
-=======
-from inmanta.ast import CompilerDeprecationWarning, CompilerRuntimeWarning
->>>>>>> 0650aac7
+from inmanta.ast import CompilerDeprecationWarning, CompilerRuntimeWarning, VariableShadowWarning
 from inmanta.warnings import WarningsManager
 
 
@@ -53,7 +49,6 @@
             assert len(w) == 0
 
 
-<<<<<<< HEAD
 def test_shadow_warning(snippetcompiler):
     snippetcompiler.setup_for_snippet(
         """
@@ -97,7 +92,15 @@
         """
     )
     message: str = "Variable `x` shadowed: originally declared at {dir}/main.cf:%d, shadowed at {dir}/main.cf:%d"
-=======
+    message = message.format(dir=snippetcompiler.project_dir)
+    with warnings.catch_warnings(record=True) as w:
+        compiler.do_compile()
+        assert len(w) == 1
+        w1 = w[0]
+        assert issubclass(w1.category, VariableShadowWarning)
+        assert str(w1.message) == message % (2, 8)
+
+
 def test_deprecation_warning_nullable(snippetcompiler):
     snippetcompiler.setup_for_snippet(
         """
@@ -112,16 +115,9 @@
         """
     )
     message: str = "No value for attribute __config__::A.n. Assign null instead of leaving unassigned. ({dir}/main.cf:8)"
->>>>>>> 0650aac7
     message = message.format(dir=snippetcompiler.project_dir)
     with warnings.catch_warnings(record=True) as w:
         compiler.do_compile()
         assert len(w) == 1
-<<<<<<< HEAD
-        w1 = w[0]
-        assert issubclass(w1.category, VariableShadowWarning)
-        assert str(w1.message) == message % (2, 8)
-=======
         assert issubclass(w[0].category, CompilerDeprecationWarning)
-        assert str(w[0].message) == message
->>>>>>> 0650aac7
+        assert str(w[0].message) == message