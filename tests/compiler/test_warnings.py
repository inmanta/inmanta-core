"""
    Copyright 2020 Inmanta

    Licensed under the Apache License, Version 2.0 (the "License");
    you may not use this file except in compliance with the License.
    You may obtain a copy of the License at

        http://www.apache.org/licenses/LICENSE-2.0

    Unless required by applicable law or agreed to in writing, software
    distributed under the License is distributed on an "AS IS" BASIS,
    WITHOUT WARRANTIES OR CONDITIONS OF ANY KIND, either express or implied.
    See the License for the specific language governing permissions and
    limitations under the License.

    Contact: code@inmanta.com
"""

import logging
import warnings
from typing import Optional, Type, Union

import pytest

import inmanta.compiler as compiler
import inmanta.warnings as inmanta_warnings
from inmanta.ast import CompilerDeprecationWarning, CompilerRuntimeWarning, VariableShadowWarning
from inmanta.warnings import InmantaWarning, WarningsManager


@pytest.mark.parametrize(
    "option,expected_error,expected_warning",
    [(None, False, True), ("warn", False, True), ("ignore", False, False), ("error", True, False)],
)
@pytest.mark.parametrize("raise_external_warning", [True, False])
def test_warnings(option: Optional[str], expected_error: bool, expected_warning: bool, raise_external_warning: bool):
    message: str = "Some compiler runtime warning"
    internal_warning: InmantaWarning = CompilerRuntimeWarning(None, message)
    external_warning: Warning = Warning(None, "Some external warning")
    WarningsManager.apply_config({"default": option} if option is not None else None)
    with warnings.catch_warnings(record=True) as w:
        if expected_error:
            with pytest.raises(CompilerRuntimeWarning):
                if raise_external_warning:
                    # make sure external warnings are ignored (#1905)
                    warnings.warn(external_warning)
                inmanta_warnings.warn(internal_warning)
        else:
            inmanta_warnings.warn(internal_warning)
        if expected_warning:
            assert len(w) == 1
            assert issubclass(w[0].category, CompilerRuntimeWarning)
            assert str(w[0].message) == message
        else:
            assert len(w) == 0


@pytest.mark.parametrize(
    "warning,category,filename,lineno",
    [
        ("my non-inmanta warning", UserWarning, "/path/to/filename", 42),
        (CompilerRuntimeWarning(None, "my inmanta warning"), CompilerRuntimeWarning, "/path/to/filename", 42),
    ],
)
def test_warning_format(caplog, warning: Union[str, Warning], category: Type[Warning], filename: str, lineno: int):
    caplog.set_level(logging.WARNING)
    WarningsManager.apply_config({})
    warnings.resetwarnings()
    warnings.filterwarnings("default", category=Warning)
    warnings.warn_explicit(warning, category, filename, lineno)
    if isinstance(warning, InmantaWarning):
        assert caplog.record_tuples == [("inmanta.warnings", logging.WARNING, "%s: %s\n" % (category.__name__, warning))]
    else:
        assert caplog.record_tuples == [
            (
                "py.warnings",
                logging.WARNING,
                warnings.formatwarning(warning, category, filename, lineno),  # type: ignore
            )
        ]


def test_shadow_warning(snippetcompiler):
    snippetcompiler.setup_for_snippet(
        """
x = 0
if true:
    x = 1
    if true:
        if true:
            x = 3
        end
    end
end
        """
    )
    message: str = "Variable `x` shadowed: originally declared at {dir}/main.cf:%d, shadowed at {dir}/main.cf:%d"
    message = message.format(dir=snippetcompiler.project_dir)
    with warnings.catch_warnings(record=True) as w:
        compiler.do_compile()
        assert len(w) == 2
        w1 = w[0]
        w3 = w[1]
        assert issubclass(w1.category, VariableShadowWarning)
        assert str(w1.message) == message % (2, 4)
        assert issubclass(w3.category, VariableShadowWarning)
        assert str(w3.message) == message % (4, 7)


def test_shadow_warning_implementation(snippetcompiler):
    snippetcompiler.setup_for_snippet(
        """
x = 0

entity A:
end

implementation i for A:
    x = 1
end

implement A using std::none
        """
    )
    message: str = "Variable `x` shadowed: originally declared at {dir}/main.cf:%d, shadowed at {dir}/main.cf:%d"
    message = message.format(dir=snippetcompiler.project_dir)
    with warnings.catch_warnings(record=True) as w:
        compiler.do_compile()
        assert len(w) == 1
        w1 = w[0]
        assert issubclass(w1.category, VariableShadowWarning)
        assert str(w1.message) == message % (2, 8)


def test_1918_shadow_warning_for_loop(snippetcompiler):
    snippetcompiler.setup_for_snippet(
        """
i = 0

for i in std::sequence(10):
end
        """
    )
    message: str = "Variable `i` shadowed: originally declared at {dir}/main.cf:%d, shadowed at {dir}/main.cf:%d"
    message = message.format(dir=snippetcompiler.project_dir)
    with warnings.catch_warnings(record=True) as w:
        compiler.do_compile()
        assert len(w) == 1
        w1 = w[0]
        assert issubclass(w1.category, VariableShadowWarning)
        assert str(w1.message) == message % (2, 4)


def test_deprecation_warning_nullable(snippetcompiler):
    snippetcompiler.setup_for_snippet(
        """
entity A:
    number? n
end

implement A using std::none

A()
A(n = null)
        """
    )
    message: str = "No value for attribute __config__::A.n. Assign null instead of leaving unassigned. ({dir}/main.cf:8)"
    message = message.format(dir=snippetcompiler.project_dir)
    with warnings.catch_warnings(record=True) as w:
        compiler.do_compile()
        assert len(w) == 1
        assert issubclass(w[0].category, CompilerDeprecationWarning)
        assert str(w[0].message) == message


@pytest.mark.parametrize("assign", [True, False])
def test_1950_deprecation_warning_nullable_diamond_inheritance(snippetcompiler, assign: bool):
    snippetcompiler.setup_for_snippet(
        """
entity A:
    number? n%s
end

entity B extends A:
end

entity C extends A, B:
end


implement A using std::none
implement B using std::none
implement C using std::none

C()
        """
        % (" = null" if assign else ""),
    )
    message: str = "No value for attribute __config__::C.n. Assign null instead of leaving unassigned. ({dir}/main.cf:17)"
    with warnings.catch_warnings(record=True) as w:
        compiler.do_compile()
        assert len(w) == 0 if assign else 1
        if not assign:
            assert issubclass(w[0].category, CompilerDeprecationWarning)
            assert str(w[0].message) == message.format(dir=snippetcompiler.project_dir)


def test_deprecation_warning_default_constructors(snippetcompiler):
    snippetcompiler.setup_for_snippet(
        """
typedef MyType as A(n = 42)

entity A:
    number n
    number m
end

implement A using std::none
        """
    )
    message: str = (
        "Default constructors are deprecated."
        " Use inheritance instead. (reported in typedef MyType as A(n=42) ({dir}/main.cf:2))"
    )
    message = message.format(dir=snippetcompiler.project_dir)
    with warnings.catch_warnings(record=True) as w:
        compiler.do_compile()
        assert len(w) == 1
        assert issubclass(w[0].category, CompilerDeprecationWarning)
        assert str(w[0].message) == message


def test_2030_type_overwrite_warning(snippetcompiler):
    snippetcompiler.setup_for_snippet(
        """
typedef string as number matching self > 0
        """,
    )
    with warnings.catch_warnings(record=True) as w:
        compiler.do_compile()
        assert len(w) == 1
        assert issubclass(w[0].category, CompilerRuntimeWarning)
        assert str(w[0].message) == (
<<<<<<< HEAD
            "Trying to override a built-in type: string (reported in Type(string) ({snippetcompiler.project_dir}/main.cf:2:9))"
=======
            f"Trying to override a built-in type: string (reported in Type(string) ({snippetcompiler.project_dir}/test.cf:2:9))"
>>>>>>> c520fa5f
        )<|MERGE_RESOLUTION|>--- conflicted
+++ resolved
@@ -241,9 +241,5 @@
         assert len(w) == 1
         assert issubclass(w[0].category, CompilerRuntimeWarning)
         assert str(w[0].message) == (
-<<<<<<< HEAD
-            "Trying to override a built-in type: string (reported in Type(string) ({snippetcompiler.project_dir}/main.cf:2:9))"
-=======
-            f"Trying to override a built-in type: string (reported in Type(string) ({snippetcompiler.project_dir}/test.cf:2:9))"
->>>>>>> c520fa5f
+            f"Trying to override a built-in type: string (reported in Type(string) ({snippetcompiler.project_dir}/main.cf:2:9))"
         )