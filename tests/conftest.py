"""
    Copyright 2016 Inmanta

    Licensed under the Apache License, Version 2.0 (the "License");
    you may not use this file except in compliance with the License.
    You may obtain a copy of the License at

        http://www.apache.org/licenses/LICENSE-2.0

    Unless required by applicable law or agreed to in writing, software
    distributed under the License is distributed on an "AS IS" BASIS,
    WITHOUT WARRANTIES OR CONDITIONS OF ANY KIND, either express or implied.
    See the License for the specific language governing permissions and
    limitations under the License.

    Contact: code@inmanta.com
"""
import asyncio
import concurrent
import csv
import datetime
import importlib.util
import json
import logging
import os
import queue
import random
import re
import shutil
import site
import socket
import string
import subprocess
import sys
import tempfile
import time
import traceback
import uuid
import venv
from types import ModuleType
from typing import AsyncIterator, Dict, Iterator, List, Optional, Tuple

import asyncpg
import pkg_resources
import psutil
import py
import pyformance
import pytest
from asyncpg.exceptions import DuplicateDatabaseError
from click import testing
from pyformance.registry import MetricsRegistry
from tornado import netutil
from tornado.platform.asyncio import AnyThreadEventLoopPolicy

import inmanta.agent
import inmanta.app
import inmanta.compiler as compiler
import inmanta.compiler.config
import inmanta.main
from inmanta import config, const, data, env, loader, moduletool, protocol, resources
from inmanta.agent import handler
from inmanta.agent.agent import Agent
from inmanta.ast import CompilerException
from inmanta.data.schema import SCHEMA_VERSION_TABLE
from inmanta.env import LocalPackagePath
from inmanta.export import cfg_env, unknown_parameters
from inmanta.module import Project
from inmanta.moduletool import ModuleTool
from inmanta.postgresproc import PostgresProc
from inmanta.protocol import VersionMatch
from inmanta.server import SLICE_AGENT_MANAGER, SLICE_COMPILER
from inmanta.server.bootloader import InmantaBootloader
from inmanta.server.protocol import SliceStartupException
from inmanta.server.services.compilerservice import CompilerService, CompileRun
from inmanta.types import JsonType
from libpip2pi.commands import dir2pi

# Import the utils module differently when conftest is put into the inmanta_tests packages
if __file__ and os.path.dirname(__file__).split("/")[-1] == "inmanta_tests":
    from inmanta_tests import utils  # noqa: F401
else:
    import utils

logger = logging.getLogger(__name__)

TABLES_TO_KEEP = [x.table_name() for x in data._classes]


# Database
@pytest.fixture
def postgres_proc(unused_tcp_port_factory):
    proc = PostgresProc(unused_tcp_port_factory())
    yield proc
    proc.stop()


@pytest.fixture(scope="session")
def postgres_db(postgresql_proc):
    yield postgresql_proc


@pytest.fixture
def ensure_running_postgres_db_post(postgres_db):
    yield
    if not postgres_db.running():
        postgres_db.start()


@pytest.fixture(scope="function")
async def create_db(postgres_db, database_name_internal):
    """
    see :py:database_name_internal:
    """
    connection = await asyncpg.connect(host=postgres_db.host, port=postgres_db.port, user=postgres_db.user)
    try:
        await connection.execute(f"CREATE DATABASE {database_name_internal}")
    except DuplicateDatabaseError:
        # Because it is async, this fixture can not be made session scoped.
        # Only the first time it is called, it will actually create a database
        # All other times will drop through here
        pass
    finally:
        await connection.close()
    return database_name_internal


@pytest.fixture(scope="session")
def database_name_internal():
    """
    Internal use only, use database_name instead.

    The database_name fixture is expected to yield the database name to an existing database, and should be session scoped.

    To create the database we need asyncpg. However, async fixtures all depend on the event loop.
    The event loop is function scoped.

    To resolve this, there is a session scoped fixture called database_name_internal that provides a fixed name. create_db
    ensures that the database has been created.
    """
    ten_random_digits = "".join(random.choice(string.digits) for _ in range(10))
    return "inmanta" + ten_random_digits


@pytest.fixture(scope="function")
def database_name(create_db):
    return create_db


@pytest.fixture(scope="function")
async def postgresql_client(postgres_db, database_name):
    client = await asyncpg.connect(host=postgres_db.host, port=postgres_db.port, user=postgres_db.user, database=database_name)
    yield client
    await client.close()


@pytest.fixture(scope="function")
async def postgresql_pool(postgres_db, database_name):
    client = await asyncpg.create_pool(
        host=postgres_db.host, port=postgres_db.port, user=postgres_db.user, database=database_name
    )
    yield client
    await client.close()


@pytest.fixture(scope="function")
async def init_dataclasses_and_load_schema(postgres_db, database_name, clean_reset):
    await data.connect(postgres_db.host, postgres_db.port, database_name, postgres_db.user, None)
    yield
    await data.disconnect()


async def postgress_get_custom_types(postgresql_client):
    # Query extracted from CLI
    # psql -E
    # \dT

    get_custom_types = """
    SELECT n.nspname as "Schema",
      pg_catalog.format_type(t.oid, NULL) AS "Name",
      pg_catalog.obj_description(t.oid, 'pg_type') as "Description"
    FROM pg_catalog.pg_type t
         LEFT JOIN pg_catalog.pg_namespace n ON n.oid = t.typnamespace
    WHERE (t.typrelid = 0 OR (SELECT c.relkind = 'c' FROM pg_catalog.pg_class c WHERE c.oid = t.typrelid))
      AND NOT EXISTS(SELECT 1 FROM pg_catalog.pg_type el WHERE el.oid = t.typelem AND el.typarray = t.oid)
           AND n.nspname <> 'pg_catalog'
          AND n.nspname <> 'information_schema'
      AND pg_catalog.pg_type_is_visible(t.oid)
    ORDER BY 1, 2;
    """

    types_in_db = await postgresql_client.fetch(get_custom_types)
    type_names = [x["Name"] for x in types_in_db]

    return type_names


async def do_clean_hard(postgresql_client):
    assert not postgresql_client.is_in_transaction()
    await postgresql_client.reload_schema_state()
    tables_in_db = await postgresql_client.fetch("SELECT table_name FROM information_schema.tables WHERE table_schema='public'")
    table_names = ["public." + x["table_name"] for x in tables_in_db]
    if table_names:
        drop_query = "DROP TABLE %s CASCADE" % ", ".join(table_names)
        await postgresql_client.execute(drop_query)

    type_names = await postgress_get_custom_types(postgresql_client)
    if type_names:
        drop_query = "DROP TYPE %s" % ", ".join(type_names)
        await postgresql_client.execute(drop_query)
    logger.info("Performed Hard Clean with tables: %s  types: %s", ",".join(table_names), ",".join(type_names))


@pytest.fixture(scope="function")
async def hard_clean_db(postgresql_client):
    await do_clean_hard(postgresql_client)
    yield


@pytest.fixture(scope="function")
async def hard_clean_db_post(postgresql_client):
    yield
    await do_clean_hard(postgresql_client)


@pytest.fixture(scope="function")
async def clean_db(postgresql_pool, create_db, postgres_db):
    """
    1) Truncated tables: All tables which are part of the inmanta schema, except for the schemaversion table. The version
                         number stored in the schemaversion table is read by the Inmanta server during startup.
    2) Dropped tables: All tables which are not part of the inmanta schema. Some tests create additional tables, which are
                       not part of the Inmanta schema. These should be cleaned-up before running a new test.
    """
    yield
    # By using the connection pool, we can make sure that the connection we use is alive
    async with postgresql_pool.acquire() as postgresql_client:
        tables_in_db = await postgresql_client.fetch(
            "SELECT table_name FROM information_schema.tables WHERE table_schema='public'"
        )
        tables_in_db = [x["table_name"] for x in tables_in_db]
        tables_to_preserve = TABLES_TO_KEEP
        tables_to_preserve.append(SCHEMA_VERSION_TABLE)
        tables_to_truncate = [x for x in tables_in_db if x in tables_to_preserve and x != SCHEMA_VERSION_TABLE]
        tables_to_drop = [x for x in tables_in_db if x not in tables_to_preserve]
        if tables_to_drop:
            drop_query = "DROP TABLE %s CASCADE" % ", ".join(tables_to_drop)
            await postgresql_client.execute(drop_query)
        if tables_to_truncate:
            truncate_query = "TRUNCATE %s CASCADE" % ", ".join(tables_to_truncate)
            await postgresql_client.execute(truncate_query)


@pytest.fixture(scope="function")
def get_columns_in_db_table(postgresql_client):
    async def _get_columns_in_db_table(table_name: str) -> List[str]:
        result = await postgresql_client.fetch(
            "SELECT column_name "
            "FROM information_schema.columns "
            "WHERE table_schema='public' AND table_name='" + table_name + "'"
        )
        return [r["column_name"] for r in result]

    return _get_columns_in_db_table


@pytest.fixture(scope="function", autouse=True)
def deactive_venv():
    old_os_path = os.environ.get("PATH", "")
    old_prefix = sys.prefix
    old_path = list(sys.path)
    old_pythonpath = os.environ.get("PYTHONPATH", None)
    old_os_venv: Optional[str] = os.environ.get("VIRTUAL_ENV", None)
    old_process_env: str = env.process_env.python_path

    yield

    os.environ["PATH"] = old_os_path
    sys.prefix = old_prefix
    sys.path = old_path
    pkg_resources.working_set = pkg_resources.WorkingSet._build_master()
    # Restore PYTHONPATH
    if "PYTHONPATH" in os.environ:
        if old_pythonpath is not None:
            os.environ["PYTHONPATH"] = old_pythonpath
        else:
            del os.environ["PYTHONPATH"]
    if old_os_venv is not None:
        os.environ["VIRTUAL_ENV"] = old_os_venv
    env.process_env.__init__(python_path=old_process_env)
    loader.PluginModuleFinder.reset()


def reset_metrics():
    pyformance.set_global_registry(MetricsRegistry())


@pytest.fixture(scope="function", autouse=True)
async def clean_reset(create_db, clean_db):
    reset_all_objects()
    config.Config._reset()
    methods = inmanta.protocol.common.MethodProperties.methods.copy()
    loader.unload_inmanta_plugins()
    yield
    inmanta.protocol.common.MethodProperties.methods = methods
    config.Config._reset()
    reset_all_objects()
    loader.unload_inmanta_plugins()


def reset_all_objects():
    resources.resource.reset()
    asyncio.set_child_watcher(None)
    reset_metrics()
    # No dynamic loading of commands at the moment, so no need to reset/reload
    # command.Commander.reset()
    handler.Commander.reset()
    Project._project = None
    unknown_parameters.clear()


@pytest.fixture(scope="function", autouse=True)
def restore_cwd():
    """
    Restore the current working directory after search test.
    """
    cwd = os.getcwd()
    yield
    os.chdir(cwd)


@pytest.fixture(scope="function")
def no_agent_backoff():
    backoff = inmanta.agent.agent.GET_RESOURCE_BACKOFF
    inmanta.agent.agent.GET_RESOURCE_BACKOFF = 0
    yield
    inmanta.agent.agent.GET_RESOURCE_BACKOFF = backoff


@pytest.fixture()
def free_socket():
    bound_sockets = []

    def _free_socket():
        sock = netutil.bind_sockets(0, "127.0.0.1", family=socket.AF_INET)[0]
        bound_sockets.append(sock)
        return sock

    yield _free_socket
    for s in bound_sockets:
        s.close()


@pytest.fixture(scope="function", autouse=True)
def inmanta_config():
    config.Config.load_config()
    config.Config.set("auth_jwt_default", "algorithm", "HS256")
    config.Config.set("auth_jwt_default", "sign", "true")
    config.Config.set("auth_jwt_default", "client_types", "agent,compiler")
    config.Config.set("auth_jwt_default", "key", "rID3kG4OwGpajIsxnGDhat4UFcMkyFZQc1y3oKQTPRs")
    config.Config.set("auth_jwt_default", "expire", "0")
    config.Config.set("auth_jwt_default", "issuer", "https://localhost:8888/")
    config.Config.set("auth_jwt_default", "audience", "https://localhost:8888/")

    yield config.Config._get_instance()


@pytest.fixture
def server_pre_start(server_config):
    """This fixture is called by the server. Override this fixture to influence server config"""


@pytest.fixture(scope="function")
async def agent_multi(server_multi, environment_multi):
    agentmanager = server_multi.get_slice(SLICE_AGENT_MANAGER)

    config.Config.set("config", "agent-deploy-interval", "0")
    config.Config.set("config", "agent-repair-interval", "0")
    a = Agent(hostname="node1", environment=environment_multi, agent_map={"agent1": "localhost"}, code_loader=False)
    await a.add_end_point_name("agent1")
    await a.start()
    await utils.retry_limited(lambda: len(agentmanager.sessions) == 1, 10)

    yield a

    await a.stop()


@pytest.fixture(scope="function")
async def agent(server, environment):
    agentmanager = server.get_slice(SLICE_AGENT_MANAGER)

    config.Config.set("config", "agent-deploy-interval", "0")
    config.Config.set("config", "agent-repair-interval", "0")
    a = Agent(hostname="node1", environment=environment, agent_map={"agent1": "localhost"}, code_loader=False)
    await a.add_end_point_name("agent1")
    await a.start()
    await utils.retry_limited(lambda: len(agentmanager.sessions) == 1, 10)

    yield a

    await a.stop()


@pytest.fixture(scope="function")
async def agent_factory(server):
    agentmanager = server.get_slice(SLICE_AGENT_MANAGER)

    config.Config.set("config", "agent-deploy-interval", "0")
    config.Config.set("config", "agent-repair-interval", "0")

    started_agents = []

    async def create_agent(
        environment: uuid.UUID,
        hostname: Optional[str] = None,
        agent_map: Optional[Dict[str, str]] = None,
        code_loader: bool = False,
        agent_names: List[str] = [],
    ) -> None:
        a = Agent(hostname=hostname, environment=environment, agent_map=agent_map, code_loader=code_loader)
        for agent_name in agent_names:
            await a.add_end_point_name(agent_name)
        await a.start()
        started_agents.append(a)
        await utils.retry_limited(lambda: a.sessionid in agentmanager.sessions, 10)
        return a

    yield create_agent
    await asyncio.gather(*[agent.stop() for agent in started_agents])


@pytest.fixture(scope="function")
async def autostarted_agent(server, environment):
    """Configure agent1 as an autostarted agent."""
    env = await data.Environment.get_by_id(uuid.UUID(environment))
    await env.set(data.AUTOSTART_AGENT_MAP, {"internal": "", "agent1": ""})
    await env.set(data.AUTO_DEPLOY, True)
    await env.set(data.PUSH_ON_AUTO_DEPLOY, True)
    # disable deploy and repair intervals
    await env.set(data.AUTOSTART_AGENT_DEPLOY_INTERVAL, 0)
    await env.set(data.AUTOSTART_AGENT_REPAIR_INTERVAL, 0)
    await env.set(data.AUTOSTART_ON_START, True)


@pytest.fixture(scope="function")
def client_v2(server):
    client = protocol.Client("client", version_match=VersionMatch.exact, exact_version=2)
    yield client


@pytest.fixture(scope="session")
def log_file():
    output_dir = os.path.join(os.path.dirname(os.path.abspath(__file__)), "..", "logs")
    if not os.path.exists(output_dir):
        os.mkdir(output_dir)
    output_file = os.path.join(output_dir, "log.txt")
    with open(output_file, "w", encoding="utf-8") as f:
        yield f


@pytest.fixture(scope="function", autouse="DEBUG_TCP_PORTS" in os.environ)
def log_state_tcp_ports(request, log_file):
    def _write_log_line(title):
        connections = psutil.net_connections()
        writer = csv.writer(log_file, dialect="unix")

        def map_data_line(line):
            out = [
                title,
                line.fd,
                str(line.family),
                str(line.type),
                f"{line.laddr.ip}|{line.laddr.port}" if line.laddr else None,
                f"{line.raddr.ip}|{line.raddr.port}" if line.raddr else None,
                line.status,
                None if "pid" not in line else line.pid,
            ]
            return out

        for con in connections:
            writer.writerow(map_data_line(con))

    _write_log_line(f"Before run test case {request.function.__name__}:")
    yield
    _write_log_line(f"After run test case {request.function.__name__}:")


@pytest.fixture(scope="function")
async def server_config(event_loop, inmanta_config, postgres_db, database_name, clean_reset, unused_tcp_port_factory):
    reset_metrics()

    state_dir = tempfile.mkdtemp()

    port = str(unused_tcp_port_factory())

    config.Config.set("database", "name", database_name)
    config.Config.set("database", "host", "localhost")
    config.Config.set("database", "port", str(postgres_db.port))
    config.Config.set("database", "connection_timeout", str(3))
    config.Config.set("config", "state-dir", state_dir)
    config.Config.set("config", "log-dir", os.path.join(state_dir, "logs"))
    config.Config.set("agent_rest_transport", "port", port)
    config.Config.set("compiler_rest_transport", "port", port)
    config.Config.set("client_rest_transport", "port", port)
    config.Config.set("cmdline_rest_transport", "port", port)
    config.Config.set("server", "bind-port", port)
    config.Config.set("server", "bind-address", "127.0.0.1")
    config.Config.set("server", "agent-process-purge-interval", "0")
    config.Config.set("config", "executable", os.path.abspath(inmanta.app.__file__))
    config.Config.set("server", "agent-timeout", "2")
    config.Config.set("server", "auto-recompile-wait", "0")
    config.Config.set("agent", "agent-repair-interval", "0")
    yield config
    shutil.rmtree(state_dir)


@pytest.fixture(scope="function")
async def server(server_pre_start):
    """
    :param event_loop: explicitly include event_loop to make sure event loop started before and closed after this fixture.
    May not be required
    """
    # fix for fact that pytest_tornado never set IOLoop._instance, the IOLoop of the main thread
    # causes handler failure

    ibl = InmantaBootloader()

    try:
        await ibl.start()
    except SliceStartupException as e:
        port = config.Config.get("server", "bind-port")
        output = subprocess.check_output(["ss", "-antp"])
        output = output.decode("utf-8")
        logger.debug(f"Port: {port}")
        logger.debug(f"Port usage: \n {output}")
        raise e

    yield ibl.restserver

    try:
        await asyncio.wait_for(ibl.stop(), 15)
    except concurrent.futures.TimeoutError:
        logger.exception("Timeout during stop of the server in teardown")

    logger.info("Server clean up done")


@pytest.fixture(
    scope="function",
    params=[(True, True, False), (True, False, False), (False, True, False), (False, False, False), (True, True, True)],
    ids=["SSL and Auth", "SSL", "Auth", "Normal", "SSL and Auth with not self signed certificate"],
)
async def server_multi(
    server_pre_start, event_loop, inmanta_config, postgres_db, database_name, request, clean_reset, unused_tcp_port_factory
):
    """
    :param event_loop: explicitly include event_loop to make sure event loop started before and closed after this fixture.
    May not be required
    """
    state_dir = tempfile.mkdtemp()

    ssl, auth, ca = request.param

    path = os.path.join(os.path.dirname(os.path.abspath(__file__)), "data")

    if auth:
        config.Config.set("server", "auth", "true")

    for x, ct in [
        ("server", None),
        ("agent_rest_transport", ["agent"]),
        ("compiler_rest_transport", ["compiler"]),
        ("client_rest_transport", ["api", "compiler"]),
        ("cmdline_rest_transport", ["api"]),
    ]:
        if ssl and not ca:
            config.Config.set(x, "ssl_cert_file", os.path.join(path, "server.crt"))
            config.Config.set(x, "ssl_key_file", os.path.join(path, "server.open.key"))
            config.Config.set(x, "ssl_ca_cert_file", os.path.join(path, "server.crt"))
            config.Config.set(x, "ssl", "True")
        if ssl and ca:
            capath = os.path.join(path, "ca", "enduser-certs")

            config.Config.set(x, "ssl_cert_file", os.path.join(capath, "server.crt"))
            config.Config.set(x, "ssl_key_file", os.path.join(capath, "server.key.open"))
            config.Config.set(x, "ssl_ca_cert_file", os.path.join(capath, "server.chain"))
            config.Config.set(x, "ssl", "True")
        if auth and ct is not None:
            token = protocol.encode_token(ct)
            config.Config.set(x, "token", token)

    port = str(unused_tcp_port_factory())
    config.Config.set("database", "name", database_name)
    config.Config.set("database", "host", "localhost")
    config.Config.set("database", "port", str(postgres_db.port))
    config.Config.set("database", "connection_timeout", str(3))
    config.Config.set("config", "state-dir", state_dir)
    config.Config.set("config", "log-dir", os.path.join(state_dir, "logs"))
    config.Config.set("agent_rest_transport", "port", port)
    config.Config.set("compiler_rest_transport", "port", port)
    config.Config.set("client_rest_transport", "port", port)
    config.Config.set("cmdline_rest_transport", "port", port)
    config.Config.set("server", "bind-port", port)
    config.Config.set("server", "bind-address", "127.0.0.1")
    config.Config.set("config", "executable", os.path.abspath(inmanta.app.__file__))
    config.Config.set("server", "agent-timeout", "2")
    config.Config.set("agent", "agent-repair-interval", "0")
    config.Config.set("server", "auto-recompile-wait", "0")

    ibl = InmantaBootloader()

    try:
        await ibl.start()
    except SliceStartupException as e:
        port = config.Config.get("server", "bind-port")
        output = subprocess.check_output(["ss", "-antp"])
        output = output.decode("utf-8")
        logger.debug(f"Port: {port}")
        logger.debug(f"Port usage: \n {output}")
        raise e

    yield ibl.restserver
    try:
        await asyncio.wait_for(ibl.stop(), 15)
    except concurrent.futures.TimeoutError:
        logger.exception("Timeout during stop of the server in teardown")

    shutil.rmtree(state_dir)


@pytest.fixture(scope="function")
def client(server):
    client = protocol.Client("client")
    yield client


@pytest.fixture(scope="function")
def client_multi(server_multi):
    client = protocol.Client("client")
    yield client


@pytest.fixture(scope="function")
def sync_client_multi(server_multi):
    client = protocol.SyncClient("client")
    yield client


@pytest.fixture(scope="function")
def clienthelper(client, environment):
    return utils.ClientHelper(client, environment)


@pytest.fixture(scope="function", autouse=True)
def capture_warnings():
    logging.captureWarnings(True)
    yield
    logging.captureWarnings(False)


@pytest.fixture(scope="function")
async def environment(client, server, environment_default) -> AsyncIterator[str]:
    """
    Create a project and environment, with auto_deploy turned off. This fixture returns the uuid of the environment
    """

    env = await data.Environment.get_by_id(uuid.UUID(environment_default))
    await env.set(data.AUTO_DEPLOY, False)
    await env.set(data.PUSH_ON_AUTO_DEPLOY, False)
    await env.set(data.AGENT_TRIGGER_METHOD_ON_AUTO_DEPLOY, const.AgentTriggerMethod.push_full_deploy)

    yield environment_default


@pytest.fixture(scope="function")
async def environment_default(client, server):
    """
    Create a project and environment. This fixture returns the uuid of the environment
    """
    result = await client.create_project("env-test")
    assert result.code == 200
    project_id = result.result["project"]["id"]

    result = await client.create_environment(project_id=project_id, name="dev")
    env_id = result.result["environment"]["id"]

    cfg_env.set(env_id)

    yield env_id


@pytest.fixture(scope="function")
async def environment_multi(client_multi, server_multi):
    """
    Create a project and environment. This fixture returns the uuid of the environment
    """
    result = await client_multi.create_project("env-test")
    assert result.code == 200
    project_id = result.result["project"]["id"]

    result = await client_multi.create_environment(project_id=project_id, name="dev")
    env_id = result.result["environment"]["id"]

    cfg_env.set(env_id)

    yield env_id


@pytest.fixture(scope="session")
def write_db_update_file():
    def _write_db_update_file(schema_dir, schema_version, content_file):
        schema_updates_dir = os.path.join(schema_dir, data.DBSchema.DIR_NAME_INCREMENTAL_UPDATES)
        if not os.path.exists(schema_updates_dir):
            os.mkdir(schema_updates_dir)
        schema_update_file = os.path.join(schema_updates_dir, str(schema_version) + ".sql")
        with open(schema_update_file, "w+", encoding="utf-8") as f:
            f.write(content_file)

    yield _write_db_update_file


class KeepOnFail(object):
    def keep(self) -> "Optional[Dict[str, str]]":
        pass


@pytest.hookimpl(tryfirst=True, hookwrapper=True)
def pytest_runtest_makereport(item, call):
    # execute all other hooks to obtain the report object
    outcome = yield
    rep = outcome.get_result()

    # we only look at actual failing test calls, not setup/teardown
    resources = {}
    if rep.when == "call" and rep.failed:
        for fixture in item.funcargs.values():
            if isinstance(fixture, KeepOnFail):
                msg = fixture.keep()
                if msg:
                    for label, res in msg.items():
                        resources[label] = res

        if resources:
            # we are behind report formatting, so write to report, not item
            rep.sections.append(
                ("Resources Kept", "\n".join(["%s %s" % (label, resource) for label, resource in resources.items()]))
            )


async def off_main_thread(func):
    # work around for https://github.com/pytest-dev/pytest-asyncio/issues/168
    asyncio.set_event_loop_policy(AnyThreadEventLoopPolicy())
    return await asyncio.get_event_loop().run_in_executor(None, func)


class SnippetCompilationTest(KeepOnFail):
    def setUpClass(self):
        self.libs = tempfile.mkdtemp()
        self.repo = "https://github.com/inmanta/"
        self.env = tempfile.mkdtemp()
        config.Config.load_config()
        self.cwd = os.getcwd()
        self.keep_shared = False

    def tearDownClass(self):
        if not self.keep_shared:
            shutil.rmtree(self.libs)
            shutil.rmtree(self.env)
        # reset cwd
        os.chdir(self.cwd)

    def setup_func(self, module_dir: Optional[str]):
        # init project
        self._keep = False
        self.project_dir = tempfile.mkdtemp()
        self.modules_dir = module_dir
        os.symlink(self.env, os.path.join(self.project_dir, ".env"))

    def tear_down_func(self):
        if not self._keep:
            shutil.rmtree(self.project_dir)

    def keep(self):
        self._keep = True
        self.keep_shared = True
        return {"env": self.env, "libs": self.libs, "project": self.project_dir}

    def setup_for_snippet(
        self,
        snippet: str,
        autostd: bool = True,
        install_v2_modules: List[LocalPackagePath] = [],
        add_to_module_path: List[str] = [],
        python_package_source: Optional[str] = None,
    ) -> Project:
        """
        :param install_v2_modules: Indicates which V2 modules should be installed in the compiler venv
        :param add_to_module_path: Additional directories that should be added to the module path.
        :param python_package_source: The python package repository that should be configured on the Inmanta project in order to
                                      discover V2 modules.
        """
        self.setup_for_snippet_external(snippet, add_to_module_path, python_package_source)
        loader.PluginModuleFinder.reset()
        project = Project(self.project_dir, autostd=autostd)
        Project.set(project)
        project.use_virtual_env()
        self._patch_process_env(project)
        self._install_v2_modules(project, install_v2_modules)
        return project

    def _patch_process_env(self, project: Project) -> None:
        """
        Patch env.process_env to accomodate the SnippetCompilationTest's switching between active environments within a single
        running process.
        """
        assert project.virtualenv.virtual_python is not None
        env.process_env.__init__(python_path=project.virtualenv.virtual_python)
        path: str = os.path.join(env.process_env.site_packages_dir, const.PLUGINS_PACKAGE)
        env.process_env.notify_change()
        os.makedirs(path, exist_ok=True)

    def _install_v2_modules(self, project: Project, install_v2_modules: List[LocalPackagePath] = []) -> None:
        module_tool = ModuleTool()
        for mod in install_v2_modules:
            with tempfile.TemporaryDirectory() as build_dir:
                if mod.editable:
                    install_path = mod.path
                else:
                    install_path = module_tool.build(mod.path, build_dir)
                project.install_in_compiler_venv(path=install_path, editable=mod.editable)

    def reset(self):
        Project.set(Project(self.project_dir, autostd=Project.get().autostd))
        loader.unload_inmanta_plugins()
        loader.PluginModuleFinder.reset()

    def setup_for_snippet_external(
        self, snippet: str, add_to_module_path: List[str] = [], python_package_source: Optional[str] = None
    ) -> None:
        with open(os.path.join(self.project_dir, "project.yml"), "w", encoding="utf-8") as cfg:
            cfg.write(
                f"""
            name: snippet test
            modulepath: {self._get_modulepath_for_project_yml_file(add_to_module_path)}
            downloadpath: {self.libs}
            version: 1.0
            repo:
                - {{type: git, url: https://github.com/inmanta/ }}
            """
            )
            if python_package_source:
                cfg.write(f"    - {{type: package, url: {python_package_source} }}")
        self.main = os.path.join(self.project_dir, "main.cf")
        with open(self.main, "w", encoding="utf-8") as x:
            x.write(snippet)

    def _get_modulepath_for_project_yml_file(self, add_to_module_path: List[str] = []) -> str:
        dirs = [self.libs]
        if self.modules_dir:
            dirs.append(self.modules_dir)
        if add_to_module_path:
            dirs.extend(add_to_module_path)
        return f"[{', '.join(dirs)}]"

    def do_export(self, include_status=False, do_raise=True):
        return self._do_export(deploy=False, include_status=include_status, do_raise=do_raise)

    def get_exported_json(self) -> JsonType:
        with open(os.path.join(self.project_dir, "dump.json")) as fh:
            return json.load(fh)

    def _do_export(self, deploy=False, include_status=False, do_raise=True):
        """
        helper function to allow actual export to be run an a different thread
        i.e. export.run must run off main thread to allow it to start a new ioloop for run_sync
        """

        class Options(object):
            pass

        options = Options()
        options.json = os.path.join(self.project_dir, "dump.json") if not deploy else None
        options.depgraph = False
        options.deploy = deploy
        options.ssl = False

        from inmanta.export import Exporter  # noqa: H307

        try:
            (types, scopes) = compiler.do_compile()
        except Exception:
            types, scopes = (None, None)
            if do_raise:
                raise
            else:
                traceback.print_exc()

        # Even if the compile failed we might have collected additional data such as unknowns. So
        # continue the export
        export = Exporter(options)

        return export.run(types, scopes, model_export=False, include_status=include_status)

    async def do_export_and_deploy(self, include_status=False, do_raise=True):
        return await off_main_thread(lambda: self._do_export(deploy=True, include_status=include_status, do_raise=do_raise))

    def setup_for_error(self, snippet, shouldbe, indent_offset=0):
        self.setup_for_snippet(snippet)
        try:
            compiler.do_compile()
            assert False, "Should get exception"
        except CompilerException as e:
            text = e.format_trace(indent="  ", indent_level=indent_offset)
            print(text)
            shouldbe = shouldbe.format(dir=self.project_dir)
            assert shouldbe == text

    def setup_for_error_re(self, snippet, shouldbe):
        self.setup_for_snippet(snippet)
        try:
            compiler.do_compile()
            assert False, "Should get exception"
        except CompilerException as e:
            text = e.format_trace(indent="  ")
            print(text)
            shouldbe = shouldbe.format(dir=self.project_dir)
            assert re.search(shouldbe, text) is not None


@pytest.fixture(scope="session")
def snippetcompiler_global():
    ast = SnippetCompilationTest()
    ast.setUpClass()
    yield ast
    ast.tearDownClass()


@pytest.fixture(scope="function")
def snippetcompiler(inmanta_config, snippetcompiler_global, modules_dir):
    # Test with compiler cache enabled
    compiler.config.feature_compiler_cache.set("True")
    snippetcompiler_global.setup_func(modules_dir)
    yield snippetcompiler_global
    snippetcompiler_global.tear_down_func()


@pytest.fixture(scope="function")
def snippetcompiler_clean(modules_dir):
    ast = SnippetCompilationTest()
    ast.setUpClass()
    ast.setup_func(modules_dir)
    yield ast
    ast.tear_down_func()
    ast.tearDownClass()


@pytest.fixture(scope="session")
def modules_dir() -> str:
    yield os.path.join(os.path.dirname(os.path.abspath(__file__)), "data", "modules")


@pytest.fixture(scope="session")
def modules_v2_dir():
    yield os.path.join(os.path.dirname(os.path.abspath(__file__)), "data", "modules_v2")


@pytest.fixture(scope="session")
def projects_dir() -> str:
    yield os.path.join(os.path.dirname(os.path.abspath(__file__)), "data")


<<<<<<< HEAD
=======
@pytest.fixture(scope="function")
def project_builder(tmpdir: py.path.local) -> Callable[[str, List[str], List[str]], Project]:
    """
    Fixture that creates an Inmanta Project and returns the corresponding instance of the Project class.
    """

    def create_project(
        main_cf_content: str,
        copy_to_libs_dir: List[str] = [],
        install_v2_modules: List[Tuple[str, bool]] = [],
        python_package_source: Optional[str] = None,
    ) -> Project:
        """
        :param main_cf_content: The content of main.cf file in the project.
        :param copy_to_libs_dir: The V1 module directories that should be copied into the libs directory of the project.
        :param install_v2_modules: The V2 module directories that should be installed in the compiler venv.
                                   The first element of the tuple indicates the path to the module directory. The second
                                   element indicates whether the module should be installed in an editable way.
        :param python_package_source: The python package repository that should be configured on the Inmanta project in order to
                                      discover V2 modules.
        """
        project_dir = os.path.join(tmpdir, "project")
        os.mkdir(project_dir)
        project_yml_file = os.path.join(project_dir, "project.yml")
        with open(project_yml_file, "w") as fd:
            fd.write(
                """
name: test
modulepath: libs
downloadpath: libs
install_mode: "release"
repo:
    - {type: git, url: https://github.com/inmanta/}
"""
            )
            if python_package_source:
                fd.write(f"    - {{type: package, url: {python_package_source} }}\n")

        main_cf_file = os.path.join(project_dir, "main.cf")
        with open(main_cf_file, "w") as fd:
            fd.write(main_cf_content)

        libs_dir = os.path.join(project_dir, "libs")
        for mod_dir in copy_to_libs_dir:
            shutil.copytree(mod_dir, os.path.join(libs_dir, os.path.basename(mod_dir)))

        project = Project(path=project_dir)
        project.use_virtual_env()
        wheels_dir = os.path.join(tmpdir, "wheels")
        for mod_dir, do_editable_install in install_v2_modules:
            if do_editable_install:
                project.install_in_compiler_venv(mod_dir, editable=do_editable_install)
            else:
                v2_package = ModuleTool().build(mod_dir, output_dir=wheels_dir)
                project.install_in_compiler_venv(v2_package, editable=do_editable_install)

        return project

    return create_project


>>>>>>> 35670ad6
class CLI(object):
    async def run(self, *args, **kwargs):
        # set column width very wide so lines are not wrapped
        os.environ["COLUMNS"] = "1000"
        runner = testing.CliRunner(mix_stderr=False)
        cmd_args = ["--host", "localhost", "--port", config.Config.get("cmdline_rest_transport", "port")]
        cmd_args.extend(args)

        def invoke():
            return runner.invoke(cli=inmanta.main.cmd, args=cmd_args, catch_exceptions=False, **kwargs)

        result = await asyncio.get_event_loop().run_in_executor(None, invoke)
        # reset to default again
        del os.environ["COLUMNS"]
        return result


@pytest.fixture
def cli():
    # work around for https://github.com/pytest-dev/pytest-asyncio/issues/168
    asyncio.set_event_loop_policy(AnyThreadEventLoopPolicy())
    o = CLI()
    yield o


class AsyncCleaner(object):
    def __init__(self):
        self.register = []

    def add(self, method):
        self.register.append(method)

    def __call__(self, method):
        self.add(method)


@pytest.fixture
async def async_finalizer():
    cleaner = AsyncCleaner()
    yield cleaner
    await asyncio.gather(*[item() for item in cleaner.register])


class CompileRunnerMock(object):
    def __init__(
        self, request: data.Compile, make_compile_fail: bool = False, runner_queue: Optional[queue.Queue] = None
    ) -> None:
        self.request = request
        self.version: Optional[int] = None
        self._make_compile_fail = make_compile_fail
        self._runner_queue = runner_queue
        self.block = False

    async def run(self, force_update: Optional[bool] = False) -> Tuple[bool, None]:
        now = datetime.datetime.now()
        returncode = 1 if self._make_compile_fail else 0
        report = data.Report(
            compile=self.request.id, started=now, name="CompileRunnerMock", command="", completed=now, returncode=returncode
        )
        await report.insert()
        self.version = int(time.time())
        success = not self._make_compile_fail

        if self._runner_queue is not None:
            self._runner_queue.put(self)
            self.block = True
            while self.block:
                await asyncio.sleep(0.1)

        return success, None


def monkey_patch_compiler_service(monkeypatch, server, make_compile_fail, runner_queue: Optional[queue.Queue] = None):
    compilerslice: CompilerService = server.get_slice(SLICE_COMPILER)

    def patch(compile: data.Compile, project_dir: str) -> CompileRun:
        return CompileRunnerMock(compile, make_compile_fail, runner_queue)

    monkeypatch.setattr(compilerslice, "_get_compile_runner", patch, raising=True)


@pytest.fixture
async def mocked_compiler_service(server, monkeypatch):
    monkey_patch_compiler_service(monkeypatch, server, False)


@pytest.fixture
async def mocked_compiler_service_failing_compile(server, monkeypatch):
    monkey_patch_compiler_service(monkeypatch, server, True)


@pytest.fixture
async def mocked_compiler_service_block(server, monkeypatch):
    runner_queue = queue.Queue()
    monkey_patch_compiler_service(monkeypatch, server, True, runner_queue)

    yield runner_queue


@pytest.fixture
def tmpvenv(tmpdir: py.path.local) -> Iterator[Tuple[py.path.local, py.path.local]]:
    """
    Creates a venv with the latest pip in `${tmpdir}/.venv` where `${tmpdir}` is the directory returned by the
    `tmpdir` fixture. The venv is activated within the currently running process. This venv is completely decoupled from the
    active development venv. As a result, any attempts to load new modules from the development venv will fail until cleanup.

    :return: A tuple of the paths to the venv and the Python executable respectively.
    """
    venv_dir: py.path.local = tmpdir.join(".venv")
    python_path: py.path.local = venv_dir.join("bin", "python")
    venv.create(venv_dir, with_pip=True)
    subprocess.check_output([str(python_path), "-m", "pip", "install", "-U", "pip"])
    yield (venv_dir, python_path)


@pytest.fixture
def tmpvenv_active(deactive_venv, tmpvenv: Tuple[py.path.local, py.path.local]) -> Iterator[Tuple[py.path.local, py.path.local]]:
    """
    Activates the venv created by the `tmpvenv` fixture within the currently running process. This venv is completely decoupled
    from the active development venv. As a result, any attempts to load new modules from the development venv will fail until
    cleanup. If using this fixture, it should always be listed before other fixtures that are expected to live in this
    environment context because its setup and teardown will then wrap the dependent setup and teardown. This works because
    pytest fixture setup and teardown use LIFO semantics
    (https://docs.pytest.org/en/6.2.x/fixture.html#yield-fixtures-recommended). The snippetcompiler fixturein particular should
    always come after this one.

    This fixture has a huge side effect that affects the running Python process. For a venv fixture that does not affect the
    running process, check out tmpvenv.

    :return: A tuple of the paths to the venv and the Python executable respectively.
    """
    venv_dir, python_path = tmpvenv

    # adapted from
    # https://github.com/pypa/virtualenv/blob/9569493453a39d63064ed7c20653987ba15c99e5/src/virtualenv/activation/python/activate_this.py
    # MIT license
    # Copyright (c) 2007 Ian Bicking and Contributors
    # Copyright (c) 2009 Ian Bicking, The Open Planning Project
    # Copyright (c) 2011-2016 The virtualenv developers
    # Copyright (c) 2020-202x The virtualenv developers
    binpath: str
    base: str
    site_packages: str
    if sys.platform == "win32":
        binpath = os.path.abspath(os.path.join(str(venv_dir), "Scripts"))
        base = os.path.dirname(binpath)
        site_packages = os.path.join(base, "Lib", "site-packages")
    else:
        binpath = os.path.abspath(os.path.join(str(venv_dir), "bin"))
        base = os.path.dirname(binpath)
        site_packages = os.path.join(
            base, "lib", "python%s" % ".".join(str(digit) for digit in sys.version_info[:2]), "site-packages"
        )

    # prepend bin to PATH (this file is inside the bin directory), exclude old venv path
    os.environ["PATH"] = os.pathsep.join(
        [binpath] + [elem for elem in os.environ.get("PATH", "").split(os.pathsep) if not elem.startswith(sys.prefix)]
    )
    os.environ["VIRTUAL_ENV"] = base  # virtual env is right above bin directory

    # add the virtual environments libraries to the host python import mechanism
    prev_length = len(sys.path)
    site.addsitedir(site_packages)
    # exclude old venv path
    sys.path[:] = sys.path[prev_length:] + [elem for elem in sys.path[0:prev_length] if not elem.startswith(sys.prefix)]

    sys.real_prefix = sys.prefix
    sys.prefix = base

    # patch env.process_env to recognize this environment as the active one, deactive_venv restores it
    env.process_env.__init__(python_path=python_path)
    # patch inmanta_plugins namespace path so importlib.util.find_spec("inmanta_plugins") includes the venv path
    env.process_env.init_namespace(const.PLUGINS_PACKAGE)
    env.process_env.notify_change()

    yield tmpvenv

    def module_in_prefix(module: ModuleType, prefix: str) -> bool:
        file: Optional[str] = getattr(module, "__file__", None)
        return file.startswith(prefix) if file is not None else False

    loaded_modules: List[str] = [mod_name for mod_name, mod in sys.modules.items() if module_in_prefix(mod, base)]
    for mod_name in loaded_modules:
        del sys.modules[mod_name]
    importlib.invalidate_caches()


@pytest.fixture(scope="session")
def local_module_package_index(modules_v2_dir: str) -> Iterator[str]:
    """
    Creates a local pip index for all v2 modules in the modules v2 dir. The modules are built and published to the index.

    :return: The path to the index
    """
    with tempfile.TemporaryDirectory() as artifact_dir:
        for module_dir in os.listdir(modules_v2_dir):
            path: str = os.path.join(modules_v2_dir, module_dir)
            moduletool.ModuleTool().build(path=path, output_dir=artifact_dir)
        dir2pi(argv=["dir2pi", artifact_dir])
        yield os.path.join(artifact_dir, "simple")<|MERGE_RESOLUTION|>--- conflicted
+++ resolved
@@ -968,70 +968,6 @@
     yield os.path.join(os.path.dirname(os.path.abspath(__file__)), "data")
 
 
-<<<<<<< HEAD
-=======
-@pytest.fixture(scope="function")
-def project_builder(tmpdir: py.path.local) -> Callable[[str, List[str], List[str]], Project]:
-    """
-    Fixture that creates an Inmanta Project and returns the corresponding instance of the Project class.
-    """
-
-    def create_project(
-        main_cf_content: str,
-        copy_to_libs_dir: List[str] = [],
-        install_v2_modules: List[Tuple[str, bool]] = [],
-        python_package_source: Optional[str] = None,
-    ) -> Project:
-        """
-        :param main_cf_content: The content of main.cf file in the project.
-        :param copy_to_libs_dir: The V1 module directories that should be copied into the libs directory of the project.
-        :param install_v2_modules: The V2 module directories that should be installed in the compiler venv.
-                                   The first element of the tuple indicates the path to the module directory. The second
-                                   element indicates whether the module should be installed in an editable way.
-        :param python_package_source: The python package repository that should be configured on the Inmanta project in order to
-                                      discover V2 modules.
-        """
-        project_dir = os.path.join(tmpdir, "project")
-        os.mkdir(project_dir)
-        project_yml_file = os.path.join(project_dir, "project.yml")
-        with open(project_yml_file, "w") as fd:
-            fd.write(
-                """
-name: test
-modulepath: libs
-downloadpath: libs
-install_mode: "release"
-repo:
-    - {type: git, url: https://github.com/inmanta/}
-"""
-            )
-            if python_package_source:
-                fd.write(f"    - {{type: package, url: {python_package_source} }}\n")
-
-        main_cf_file = os.path.join(project_dir, "main.cf")
-        with open(main_cf_file, "w") as fd:
-            fd.write(main_cf_content)
-
-        libs_dir = os.path.join(project_dir, "libs")
-        for mod_dir in copy_to_libs_dir:
-            shutil.copytree(mod_dir, os.path.join(libs_dir, os.path.basename(mod_dir)))
-
-        project = Project(path=project_dir)
-        project.use_virtual_env()
-        wheels_dir = os.path.join(tmpdir, "wheels")
-        for mod_dir, do_editable_install in install_v2_modules:
-            if do_editable_install:
-                project.install_in_compiler_venv(mod_dir, editable=do_editable_install)
-            else:
-                v2_package = ModuleTool().build(mod_dir, output_dir=wheels_dir)
-                project.install_in_compiler_venv(v2_package, editable=do_editable_install)
-
-        return project
-
-    return create_project
-
-
->>>>>>> 35670ad6
 class CLI(object):
     async def run(self, *args, **kwargs):
         # set column width very wide so lines are not wrapped
