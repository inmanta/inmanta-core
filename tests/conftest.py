"""
    Copyright 2016 Inmanta

    Licensed under the Apache License, Version 2.0 (the "License");
    you may not use this file except in compliance with the License.
    You may obtain a copy of the License at

        http://www.apache.org/licenses/LICENSE-2.0

    Unless required by applicable law or agreed to in writing, software
    distributed under the License is distributed on an "AS IS" BASIS,
    WITHOUT WARRANTIES OR CONDITIONS OF ANY KIND, either express or implied.
    See the License for the specific language governing permissions and
    limitations under the License.

    Contact: code@inmanta.com
"""

import logging.config
import warnings

from tornado.httpclient import AsyncHTTPClient

import toml
from inmanta import logging as inmanta_logging
from inmanta.logging import InmantaLoggerConfig
from inmanta.protocol import auth

"""
About the use of @parametrize_any and @slowtest:

For parametrized tests:
- if the test is fast and tests different things for each parameter, use @parametrize
- if the parameters only slightly increase the coverage of the test (some different exception path,...), use @parametrize_any.
- if a test is slow, use @parametrize_any

The @slowtest annotation is usually added on test periodically, when the test suite becomes too slow.
We analyze performance and place the @slowtest in the best places.
It is often harder to correctly judge what is slow up front, so we do it in bulk when we have all the (historical) data.
This also allows test to run a few hundred times before being marked as slow.
"""

"""
About venvs in tests (see linked objects' docstrings for more details):
During normal operation the module loader and the compiler work with the following environments:
- inmanta.env.process_env: inmanta.env.ActiveEnv -> presents an interface to interact with the outer (developer's) venv. Used by
    inmanta.module.Project to install v2 modules in.
- inmanta.module.Project.virtualenv: inmanta.env.VirtualEnv -> compiler venv. Used by the compiler to install v1 module
    requirements in. Inherits from the outer venv.

When running the tests we don't want to make changes to the outer environment. So for tests that install Python packages we need
to make sure those are installed in a test environment. This means patching the inmanta.env.process_env to be an interface
to a test environment instead of the outer environment.
The following fixtures manage test environments:
- snippetcompiler_clean: activates the Project's compiler venv and patches inmanta.env.process_env to use this same venv
    as if it were the outer venv. The activation and patch is applied when compiling the first snippet.
- snippetcompiler: same as snippetcompiler_clean but the compiler venv is shared among all tests using the
    fixture.
- tmpvenv: provides a decoupled test environment (does not inherit from the outer environment) but does not activate it and
    does not patch inmanta.env.process_env.
- tmpvenv_active: provides a decoupled test environment, activates it and patches inmanta.env.process_env to point to this
    environment.

The deactive_venv autouse fixture cleans up all venv activation and resets inmanta.env.process_env to point to the outer
environment.
"""

import asyncio
import concurrent
import csv
import datetime
import json
import logging
import os
import queue
import random
import re
import shutil
import site
import socket
import string
import subprocess
import sys
import tempfile
import time
import traceback
import uuid
import venv
from collections import abc
from collections.abc import AsyncIterator, Awaitable, Iterator
from configparser import ConfigParser
from typing import Callable, Dict, Optional, Union

import asyncpg
import pkg_resources
import psutil
import py
import pyformance
import pytest
from asyncpg.exceptions import DuplicateDatabaseError
from click import testing
from pkg_resources import Requirement
from pyformance.registry import MetricsRegistry
from tornado import netutil

import inmanta
import inmanta.agent
import inmanta.app
import inmanta.compiler as compiler
import inmanta.compiler.config
import inmanta.main
import inmanta.user_setup
from inmanta import config, const, data, env, loader, protocol, resources
<<<<<<< HEAD
from inmanta import tracing as inmanta_tracing
=======
from inmanta.agent import config as agent_cfg
>>>>>>> 2c124270
from inmanta.agent import handler
from inmanta.agent.agent import Agent
from inmanta.ast import CompilerException
from inmanta.data.schema import SCHEMA_VERSION_TABLE
from inmanta.db import util as db_util
from inmanta.env import CommandRunner, LocalPackagePath, VirtualEnv, mock_process_env
from inmanta.export import ResourceDict, cfg_env, unknown_parameters
from inmanta.module import InmantaModuleRequirement, InstallMode, Project, RelationPrecedenceRule
from inmanta.moduletool import DefaultIsolatedEnvCached, ModuleTool, V2ModuleBuilder
from inmanta.parser.plyInmantaParser import cache_manager
from inmanta.protocol import VersionMatch
from inmanta.server import SLICE_AGENT_MANAGER, SLICE_COMPILER
from inmanta.server.bootloader import InmantaBootloader
from inmanta.server.protocol import Server, SliceStartupException
from inmanta.server.services import orchestrationservice
from inmanta.server.services.compilerservice import CompilerService, CompileRun
from inmanta.types import JsonType
from inmanta.warnings import WarningsManager
from libpip2pi.commands import dir2pi
from packaging.version import Version
from pytest_postgresql import factories

# Import test modules differently when conftest is put into the inmanta_tests packages
PYTEST_PLUGIN_MODE: bool = __file__ and os.path.dirname(__file__).split("/")[-1] == "inmanta_tests"
if PYTEST_PLUGIN_MODE:
    from inmanta_tests import utils  # noqa: F401
else:
    import utils

# These elements were moved to inmanta.db.util to allow them to be used from other extensions.
# This import statement is present to ensure backwards compatibility.
from inmanta.db.util import MODE_READ_COMMAND, MODE_READ_INPUT, AsyncSingleton, PGRestore  # noqa: F401
from inmanta.db.util import clear_database as do_clean_hard  # noqa: F401
from inmanta.db.util import postgres_get_custom_types as postgress_get_custom_types  # noqa: F401

logger = logging.getLogger(__name__)

TABLES_TO_KEEP = [x.table_name() for x in data._classes] + [
    "resourceaction_resource",
]  # Join table

# Save the cwd as early as possible to prevent that it gets overridden by another fixture
# before it's saved.
initial_cwd = os.getcwd()

pg_logfile = os.path.join(initial_cwd, "pg.log")


def _pytest_configure_plugin_mode(config: "pytest.Config") -> None:
    # register custom markers
    config.addinivalue_line(
        "markers",
        "slowtest",
    )
    config.addinivalue_line(
        "markers",
        "parametrize_any: only execute one of the parameterized cases when in fast mode (see documentation in conftest.py)",
    )
    config.addinivalue_line(
        "markers",
        "db_restore_dump(dump): mark the db dump to restore. To be used in conjunction with the `migrate_db_from` fixture.",
    )


def pytest_configure(config: "pytest.Config") -> None:
    if PYTEST_PLUGIN_MODE:
        _pytest_configure_plugin_mode(config)


def pytest_addoption(parser):
    parser.addoption(
        "--fast",
        action="store_true",
        help="Don't run all test, but a representative set",
    )


@pytest.hookimpl(tryfirst=True)
def pytest_generate_tests(metafunc: "pytest.Metafunc") -> None:
    """
    For each test marked as parametrize_any run it either as
    1. if not in fast mode: as if annotated with @parametrize
    2. if in fast mode: with only one parameter combination, chosen randomly
    """

    is_fast = metafunc.config.getoption("fast")
    for marker in metafunc.definition.iter_markers(name="parametrize_any"):
        variations = len(marker.args[1])
        if not is_fast or variations < 2:
            metafunc.definition.add_marker(pytest.mark.parametrize(*marker.args))
        else:
            # select one random item
            args = list(marker.args)
            selected = args[1][random.randrange(0, variations)]
            args[1] = [selected]
            metafunc.definition.add_marker(pytest.mark.parametrize(*args))


def pytest_runtest_setup(item: "pytest.Item"):
    """
    When in fast mode, skip test marked as slow and db_migration tests that are older than 30 days.
    """
    is_fast = item.config.getoption("fast")
    if not is_fast:
        return
    if any(True for mark in item.iter_markers(name="slowtest")):
        pytest.skip("Skipping slow tests")

    file_name: str = item.location[0]
    if file_name.startswith("tests/db/migration_tests"):
        match: Optional[re.Match] = re.fullmatch("tests/db/migration_tests/test_v[0-9]{9}_to_v([0-9]{8})[0-9].py", file_name)
        if not match:
            pytest.fail(
                "The name of the test file might be incorrect: Should be test_v<old_version>_to_v<new_version>.py or the test "
                "should have the @slowtest annotation"
            )
        timestamp: str = match.group(1)
        test_creation_date: datetime.datetime = datetime.datetime(int(timestamp[0:4]), int(timestamp[4:6]), int(timestamp[6:8]))
        elapsed_days: int = (datetime.datetime.today() - test_creation_date).days
        if elapsed_days > 30:
            pytest.skip("Skipping old migration test")


<<<<<<< HEAD
@pytest.fixture(scope="function", autouse=True)
def tracing(request: pytest.FixtureRequest):
    with inmanta_tracing.tracer.start_as_current_span(f"pytest {request.node.name}"):
        yield
=======
# adds a custom log location for postgres
postgresql_proc_with_log = factories.postgresql_proc(startparams=f"--log='{pg_logfile}'")
>>>>>>> 2c124270


@pytest.fixture(scope="session")
def postgres_db(request: pytest.FixtureRequest):
    """This fixture loads the pytest-postgresql fixture. When --postgresql-host is set, it will use the noproc
    fixture to use an external database. Without this option, an "embedded" postgres is started.
    """

    option_name = "postgresql_host"
    conf = request.config.getoption(option_name)
    if conf:
        fixture = "postgresql_noproc"
    else:
        fixture = "postgresql_proc_with_log"

    logger.info("Using database fixture %s", fixture)
    pg = request.getfixturevalue(fixture)
    yield pg

    if os.path.exists(pg_logfile):
        has_deadlock = False
        with open(pg_logfile) as fh:
            for line in fh:
                if "deadlock" in line:
                    has_deadlock = True
                    break
            sublogger = logging.getLogger("pytest.postgresql.deadlock")
            for line in fh:
                sublogger.warning("%s", line)
        os.remove(pg_logfile)
        assert not has_deadlock


@pytest.fixture
async def run_without_keeping_psql_logs(postgres_db):
    if os.path.exists(pg_logfile):
        # Store the original content of the logfile
        with open(pg_logfile) as file:
            original_content = file.read()
    yield

    if os.path.exists(pg_logfile):
        # Restore the original content of the logfile
        with open(pg_logfile, "w") as file:
            file.write(original_content)


@pytest.fixture
async def postgres_db_debug(postgres_db, database_name) -> abc.AsyncIterator[None]:
    """
    Fixture meant for debugging through manual interaction with the database. Run pytest with `-s/--capture=no`.
    """
    yield
    print(
        "Connection to DB will be kept alive for one hour. Connect with"
        f" `psql --host localhost --port {postgres_db.port} {database_name} {postgres_db.user}`"
    )
    await asyncio.sleep(3600)


@pytest.fixture
def ensure_running_postgres_db_post(postgres_db):
    yield
    if not postgres_db.running():
        postgres_db.start()


@pytest.fixture(scope="function")
async def create_db(postgres_db, database_name_internal):
    """
    see :py:database_name_internal:
    """
    connection = await asyncpg.connect(
        host=postgres_db.host, port=postgres_db.port, user=postgres_db.user, password=postgres_db.password
    )
    try:
        await connection.execute(f"CREATE DATABASE {database_name_internal}")
    except DuplicateDatabaseError:
        # Because it is async, this fixture can not be made session scoped.
        # Only the first time it is called, it will actually create a database
        # All other times will drop through here
        pass
    finally:
        await connection.close()
    return database_name_internal


@pytest.fixture(scope="session")
def database_name_internal():
    """
    Internal use only, use database_name instead.

    The database_name fixture is expected to yield the database name to an existing database, and should be session scoped.

    To create the database we need asyncpg. However, async fixtures all depend on the event loop.
    The event loop is function scoped.

    To resolve this, there is a session scoped fixture called database_name_internal that provides a fixed name. create_db
    ensures that the database has been created.
    """
    ten_random_digits = "".join(random.choice(string.digits) for _ in range(10))
    return "inmanta" + ten_random_digits


@pytest.fixture(scope="function")
def database_name(create_db):
    return create_db


@pytest.fixture(scope="function")
async def postgresql_client(postgres_db, database_name):
    client = await asyncpg.connect(
        host=postgres_db.host,
        port=postgres_db.port,
        user=postgres_db.user,
        password=postgres_db.password,
        database=database_name,
    )
    yield client
    await client.close()


@pytest.fixture(scope="function")
async def postgresql_pool(postgres_db, database_name):
    client = await asyncpg.create_pool(
        host=postgres_db.host,
        port=postgres_db.port,
        user=postgres_db.user,
        password=postgres_db.password,
        database=database_name,
    )
    yield client
    await client.close()


@pytest.fixture(scope="function")
async def init_dataclasses_and_load_schema(postgres_db, database_name, clean_reset):
    await data.connect(
        host=postgres_db.host,
        port=postgres_db.port,
        username=postgres_db.user,
        password=postgres_db.password,
        database=database_name,
    )
    yield
    await data.disconnect()


@pytest.fixture(scope="function")
async def hard_clean_db(postgresql_client):
    await db_util.clear_database(postgresql_client)
    yield


@pytest.fixture(scope="function")
async def hard_clean_db_post(postgresql_client):
    yield
    await db_util.clear_database(postgresql_client)


@pytest.fixture(scope="function")
async def clean_db(postgresql_pool, create_db, postgres_db):
    """
    1) Truncated tables: All tables which are part of the inmanta schema, except for the schemaversion table. The version
                         number stored in the schemaversion table is read by the Inmanta server during startup.
    2) Dropped tables: All tables which are not part of the inmanta schema. Some tests create additional tables, which are
                       not part of the Inmanta schema. These should be cleaned-up before running a new test.
    """
    yield
    # By using the connection pool, we can make sure that the connection we use is alive
    async with postgresql_pool.acquire() as postgresql_client:
        tables_in_db = await postgresql_client.fetch(
            "SELECT table_name FROM information_schema.tables WHERE table_schema='public'"
        )
        tables_in_db = [x["table_name"] for x in tables_in_db]
        tables_to_preserve = TABLES_TO_KEEP
        tables_to_preserve.append(SCHEMA_VERSION_TABLE)
        tables_to_truncate = [x for x in tables_in_db if x in tables_to_preserve and x != SCHEMA_VERSION_TABLE]
        tables_to_drop = [x for x in tables_in_db if x not in tables_to_preserve]
        if tables_to_drop:
            drop_query = "DROP TABLE %s CASCADE" % ", ".join(tables_to_drop)
            await postgresql_client.execute(drop_query)
        if tables_to_truncate:
            truncate_query = "TRUNCATE %s CASCADE" % ", ".join(tables_to_truncate)
            await postgresql_client.execute(truncate_query)


@pytest.fixture(scope="function")
def get_columns_in_db_table(postgresql_client):
    async def _get_columns_in_db_table(table_name: str) -> list[str]:
        result = await postgresql_client.fetch(
            "SELECT column_name "
            "FROM information_schema.columns "
            "WHERE table_schema='public' AND table_name='" + table_name + "'"
        )
        return [r["column_name"] for r in result]

    return _get_columns_in_db_table


@pytest.fixture(scope="function")
def get_primary_key_columns_in_db_table(postgresql_client):
    async def _get_primary_key_columns_in_db_table(table_name: str) -> list[str]:
        # Query taken from here: https://wiki.postgresql.org/wiki/Retrieve_primary_key_columns
        result = await postgresql_client.fetch(
            "SELECT a.attname FROM pg_index i "
            "JOIN pg_attribute a ON a.attrelid = i.indrelid AND a.attnum = ANY(i.indkey) "
            "WHERE i.indrelid = '" + table_name + "'::regclass "
            "AND i.indisprimary;"
        )
        return [r["attname"] for r in result]

    return _get_primary_key_columns_in_db_table


@pytest.fixture(scope="function")
def get_tables_in_db(postgresql_client):
    async def _get_tables_in_db() -> list[str]:
        result = await postgresql_client.fetch("SELECT table_name FROM information_schema.tables WHERE table_schema='public'")
        return [r["table_name"] for r in result]

    return _get_tables_in_db


@pytest.fixture(scope="function")
def get_custom_postgresql_types(postgresql_client) -> Callable[[], Awaitable[list[str]]]:
    """
    Fixture that returns an async callable that returns all the custom types defined
    in the PostgreSQL database.
    """

    async def f() -> list[str]:
        return await db_util.postgres_get_custom_types(postgresql_client)

    return f


@pytest.fixture(scope="function")
def get_type_of_column(postgresql_client) -> Callable[[], Awaitable[Optional[str]]]:
    """
    Fixture that returns the type of a column in a table
    """

    async def _get_type_of_column(table_name: str, column_name: str) -> Optional[str]:
        data_type = await postgresql_client.fetchval(
            """
                SELECT data_type
                FROM information_schema.columns
                WHERE table_schema = 'public'
                    AND table_name = $1
                    AND column_name = $2;
            """,
            table_name,
            column_name,
        )
        return data_type

    return _get_type_of_column


@pytest.fixture(scope="function")
def deactive_venv():
    old_os_path = os.environ.get("PATH", "")
    old_prefix = sys.prefix
    old_path = list(sys.path)
    old_meta_path = sys.meta_path.copy()
    old_path_hooks = sys.path_hooks.copy()
    old_pythonpath = os.environ.get("PYTHONPATH", None)
    old_os_venv: Optional[str] = os.environ.get("VIRTUAL_ENV", None)
    old_process_env: str = env.process_env.python_path
    old_working_set = pkg_resources.working_set
    old_available_extensions = (
        dict(InmantaBootloader.AVAILABLE_EXTENSIONS) if InmantaBootloader.AVAILABLE_EXTENSIONS is not None else None
    )

    yield

    os.environ["PATH"] = old_os_path
    sys.prefix = old_prefix
    sys.path = old_path
    # reset sys.meta_path because it might contain finders for editable installs, make sure to keep the same object
    sys.meta_path.clear()
    sys.meta_path.extend(old_meta_path)
    sys.path_hooks.clear()
    sys.path_hooks.extend(old_path_hooks)
    # Clear cache for sys.path_hooks
    sys.path_importer_cache.clear()
    pkg_resources.working_set = old_working_set
    # Restore PYTHONPATH
    if old_pythonpath is not None:
        os.environ["PYTHONPATH"] = old_pythonpath
    elif "PYTHONPATH" in os.environ:
        del os.environ["PYTHONPATH"]
    # Restore VIRTUAL_ENV
    if old_os_venv is not None:
        os.environ["VIRTUAL_ENV"] = old_os_venv
    elif "VIRTUAL_ENV" in os.environ:
        del os.environ["VIRTUAL_ENV"]
    env.mock_process_env(python_path=old_process_env)
    loader.PluginModuleFinder.reset()
    InmantaBootloader.AVAILABLE_EXTENSIONS = old_available_extensions


def reset_metrics():
    pyformance.set_global_registry(MetricsRegistry())


@pytest.fixture(scope="function")
async def clean_reset(create_db, clean_db, deactive_venv):
    reset_all_objects()
    config.Config._reset()
    methods = inmanta.protocol.common.MethodProperties.methods.copy()
    loader.unload_inmanta_plugins()
    default_settings = dict(data.Environment._settings)
    yield
    inmanta.protocol.common.MethodProperties.methods = methods
    config.Config._reset()
    reset_all_objects()
    loader.unload_inmanta_plugins()
    cache_manager.detach_from_project()
    data.Environment._settings = default_settings


@pytest.fixture(scope="session", autouse=True)
def clean_reset_session():
    """
    Execute cleanup tasks that should only run at the end of the test suite.
    """
    yield
    DefaultIsolatedEnvCached.get_instance().destroy()


def reset_all_objects():
    resources.resource.reset()
    asyncio.set_child_watcher(None)
    reset_metrics()
    # No dynamic loading of commands at the moment, so no need to reset/reload
    # command.Commander.reset()
    handler.Commander.reset()
    Project._project = None
    unknown_parameters.clear()
    InmantaBootloader.AVAILABLE_EXTENSIONS = None
    V2ModuleBuilder.DISABLE_DEFAULT_ISOLATED_ENV_CACHED = False
    compiler.Finalizers.reset_finalizers()
    auth.AuthJWTConfig.reset()
    InmantaLoggerConfig.clean_instance()
    AsyncHTTPClient.configure(None)


@pytest.fixture()
def disable_isolated_env_builder_cache() -> None:
    V2ModuleBuilder.DISABLE_DEFAULT_ISOLATED_ENV_CACHED = True


@pytest.fixture(scope="function", autouse=True)
def restore_cwd():
    """
    Restore the current working directory after search test.
    """
    yield
    os.chdir(initial_cwd)


@pytest.fixture(scope="function")
def no_agent_backoff(inmanta_config: ConfigParser) -> None:
    old_backoff = agent_cfg.agent_get_resource_backoff.get()
    agent_cfg.agent_get_resource_backoff.set("0")
    yield
    agent_cfg.agent_get_resource_backoff.set(str(old_backoff))


@pytest.fixture()
def free_socket():
    bound_sockets = []

    def _free_socket():
        sock = netutil.bind_sockets(0, "127.0.0.1", family=socket.AF_INET)[0]
        bound_sockets.append(sock)
        return sock

    yield _free_socket
    for s in bound_sockets:
        s.close()


@pytest.fixture(scope="function", autouse=True)
def inmanta_config(clean_reset) -> Iterator[ConfigParser]:
    config.Config.load_config()
    config.Config.set("auth_jwt_default", "algorithm", "HS256")
    config.Config.set("auth_jwt_default", "sign", "true")
    config.Config.set("auth_jwt_default", "client_types", "agent,compiler,api")
    config.Config.set("auth_jwt_default", "key", "rID3kG4OwGpajIsxnGDhat4UFcMkyFZQc1y3oKQTPRs")
    config.Config.set("auth_jwt_default", "expire", "0")
    config.Config.set("auth_jwt_default", "issuer", "https://localhost:8888/")
    config.Config.set("auth_jwt_default", "audience", "https://localhost:8888/")

    yield config.Config.get_instance()


@pytest.fixture
def server_pre_start(server_config):
    """This fixture is called by the server. Override this fixture to influence server config"""


@pytest.fixture(scope="function")
async def agent_multi(server_multi, environment_multi):
    agentmanager = server_multi.get_slice(SLICE_AGENT_MANAGER)

    config.Config.set("config", "agent-deploy-interval", "0")
    config.Config.set("config", "agent-repair-interval", "0")
    a = Agent(hostname="node1", environment=environment_multi, agent_map={"agent1": "localhost"}, code_loader=False)
    await a.add_end_point_name("agent1")
    await a.start()
    await utils.retry_limited(lambda: len(agentmanager.sessions) == 1, 10)

    yield a

    await a.stop()


@pytest.fixture(scope="function")
async def agent(server, environment):
    agentmanager = server.get_slice(SLICE_AGENT_MANAGER)

    config.Config.set("config", "agent-deploy-interval", "0")
    config.Config.set("config", "agent-repair-interval", "0")
    a = Agent(hostname="node1", environment=environment, agent_map={"agent1": "localhost"}, code_loader=False)
    await a.add_end_point_name("agent1")
    await a.start()
    await utils.retry_limited(lambda: len(agentmanager.sessions) == 1, 10)

    yield a

    await a.stop()


@pytest.fixture(scope="function")
async def agent_factory(server):
    agentmanager = server.get_slice(SLICE_AGENT_MANAGER)

    config.Config.set("config", "agent-deploy-interval", "0")
    config.Config.set("config", "agent-repair-interval", "0")

    started_agents = []

    async def create_agent(
        environment: uuid.UUID,
        hostname: Optional[str] = None,
        agent_map: Optional[dict[str, str]] = None,
        code_loader: bool = False,
        agent_names: list[str] = [],
    ) -> Agent:
        a = Agent(hostname=hostname, environment=environment, agent_map=agent_map, code_loader=code_loader)
        for agent_name in agent_names:
            await a.add_end_point_name(agent_name)
        await a.start()
        started_agents.append(a)
        await utils.retry_limited(lambda: a.sessionid in agentmanager.sessions, 10)
        return a

    yield create_agent
    await asyncio.gather(*[agent.stop() for agent in started_agents])


@pytest.fixture(scope="function")
async def autostarted_agent(server, client, environment):
    """Configure agent1 as an autostarted agent."""
    result = await client.set_setting(environment, data.AUTOSTART_AGENT_MAP, {"internal": "", "agent1": ""})
    assert result.code == 200
    result = await client.set_setting(environment, data.AUTO_DEPLOY, True)
    assert result.code == 200
    result = await client.set_setting(environment, data.PUSH_ON_AUTO_DEPLOY, True)
    assert result.code == 200
    # disable deploy and repair intervals
    result = await client.set_setting(environment, data.AUTOSTART_AGENT_DEPLOY_INTERVAL, 0)
    assert result.code == 200
    result = await client.set_setting(environment, data.AUTOSTART_AGENT_REPAIR_INTERVAL, 0)
    assert result.code == 200
    result = await client.set_setting(environment, data.AUTOSTART_ON_START, True)
    assert result.code == 200


@pytest.fixture(scope="function")
def client_v2(server):
    client = protocol.Client("client", version_match=VersionMatch.exact, exact_version=2)
    yield client


@pytest.fixture(scope="session")
def log_file():
    output_dir = os.path.join(os.path.dirname(os.path.abspath(__file__)), "..", "logs")
    if not os.path.exists(output_dir):
        os.mkdir(output_dir)
    output_file = os.path.join(output_dir, "log.txt")
    with open(output_file, "w", encoding="utf-8") as f:
        yield f


@pytest.fixture(scope="function", autouse="DEBUG_TCP_PORTS" in os.environ)
def log_state_tcp_ports(request, log_file):
    def _write_log_line(title):
        connections = psutil.net_connections()
        writer = csv.writer(log_file, dialect="unix")

        def map_data_line(line):
            out = [
                title,
                line.fd,
                str(line.family),
                str(line.type),
                f"{line.laddr.ip}|{line.laddr.port}" if line.laddr else None,
                f"{line.raddr.ip}|{line.raddr.port}" if line.raddr else None,
                line.status,
                None if "pid" not in line else line.pid,
            ]
            return out

        for con in connections:
            writer.writerow(map_data_line(con))

    _write_log_line(f"Before run test case {request.function.__name__}:")
    yield
    _write_log_line(f"After run test case {request.function.__name__}:")


@pytest.fixture(scope="function")
async def server_config(event_loop, inmanta_config, postgres_db, database_name, clean_reset, unused_tcp_port_factory):
    reset_metrics()

    with tempfile.TemporaryDirectory() as state_dir:
        port = str(unused_tcp_port_factory())

        # Config.set() always expects a string value
        pg_password = "" if postgres_db.password is None else postgres_db.password

        config.Config.set("database", "name", database_name)
        config.Config.set("database", "host", "localhost")
        config.Config.set("database", "port", str(postgres_db.port))
        config.Config.set("database", "username", postgres_db.user)
        config.Config.set("database", "password", pg_password)
        config.Config.set("database", "connection_timeout", str(3))
        config.Config.set("config", "state-dir", state_dir)
        config.Config.set("config", "log-dir", os.path.join(state_dir, "logs"))
        config.Config.set("agent_rest_transport", "port", port)
        config.Config.set("compiler_rest_transport", "port", port)
        config.Config.set("client_rest_transport", "port", port)
        config.Config.set("cmdline_rest_transport", "port", port)
        config.Config.set("server", "bind-port", port)
        config.Config.set("server", "bind-address", "127.0.0.1")
        config.Config.set("server", "agent-process-purge-interval", "0")
        config.Config.set("config", "executable", os.path.abspath(inmanta.app.__file__))
        config.Config.set("server", "agent-timeout", "2")
        config.Config.set("agent", "agent-repair-interval", "0")
        yield config


@pytest.fixture(scope="function")
async def server(server_pre_start) -> abc.AsyncIterator[Server]:
    """
    :param event_loop: explicitly include event_loop to make sure event loop started before and closed after this fixture.
    May not be required
    """
    # fix for fact that pytest_tornado never set IOLoop._instance, the IOLoop of the main thread
    # causes handler failure

    ibl = InmantaBootloader(configure_logging=True)

    try:
        await ibl.start()
    except SliceStartupException as e:
        port = config.Config.get("server", "bind-port")
        output = subprocess.check_output(["ss", "-antp"])
        output = output.decode("utf-8")
        logger.debug(f"Port: {port}")
        logger.debug(f"Port usage: \n {output}")
        raise e

    yield ibl.restserver

    try:
        await ibl.stop(timeout=15)
    except concurrent.futures.TimeoutError:
        logger.exception("Timeout during stop of the server in teardown")

    logger.info("Server clean up done")


@pytest.fixture(
    scope="function",
    params=[(True, True, False), (True, False, False), (False, True, False), (False, False, False), (True, True, True)],
    ids=["SSL and Auth", "SSL", "Auth", "Normal", "SSL and Auth with not self signed certificate"],
)
async def server_multi(
    server_pre_start, event_loop, inmanta_config, postgres_db, database_name, request, clean_reset, unused_tcp_port_factory
):
    """
    :param event_loop: explicitly include event_loop to make sure event loop started before and closed after this fixture.
    May not be required
    """
    with tempfile.TemporaryDirectory() as state_dir:
        ssl, auth, ca = request.param

        path = os.path.join(os.path.dirname(os.path.abspath(__file__)), "data")

        if auth:
            config.Config.set("server", "auth", "true")

        for x, ct in [
            ("server", None),
            ("agent_rest_transport", ["agent"]),
            ("compiler_rest_transport", ["compiler"]),
            ("client_rest_transport", ["api", "compiler"]),
            ("cmdline_rest_transport", ["api"]),
        ]:
            if ssl and not ca:
                config.Config.set(x, "ssl_cert_file", os.path.join(path, "server.crt"))
                config.Config.set(x, "ssl_key_file", os.path.join(path, "server.open.key"))
                config.Config.set(x, "ssl_ca_cert_file", os.path.join(path, "server.crt"))
                config.Config.set(x, "ssl", "True")
            if ssl and ca:
                capath = os.path.join(path, "ca", "enduser-certs")

                config.Config.set(x, "ssl_cert_file", os.path.join(capath, "server.crt"))
                config.Config.set(x, "ssl_key_file", os.path.join(capath, "server.key.open"))
                config.Config.set(x, "ssl_ca_cert_file", os.path.join(capath, "server.chain"))
                config.Config.set(x, "ssl", "True")
            if auth and ct is not None:
                token = protocol.encode_token(ct)
                config.Config.set(x, "token", token)

        # Config.set() always expects a string value
        pg_password = "" if postgres_db.password is None else postgres_db.password

        port = str(unused_tcp_port_factory())
        config.Config.set("database", "name", database_name)
        config.Config.set("database", "host", "localhost")
        config.Config.set("database", "port", str(postgres_db.port))
        config.Config.set("database", "username", postgres_db.user)
        config.Config.set("database", "password", pg_password)
        config.Config.set("database", "connection_timeout", str(3))
        config.Config.set("config", "state-dir", state_dir)
        config.Config.set("config", "log-dir", os.path.join(state_dir, "logs"))
        config.Config.set("agent_rest_transport", "port", port)
        config.Config.set("compiler_rest_transport", "port", port)
        config.Config.set("client_rest_transport", "port", port)
        config.Config.set("cmdline_rest_transport", "port", port)
        config.Config.set("server", "bind-port", port)
        config.Config.set("server", "bind-address", "127.0.0.1")
        config.Config.set("config", "executable", os.path.abspath(inmanta.app.__file__))
        config.Config.set("server", "agent-timeout", "2")
        config.Config.set("agent", "agent-repair-interval", "0")

        ibl = InmantaBootloader(configure_logging=True)

        try:
            await ibl.start()
        except SliceStartupException as e:
            port = config.Config.get("server", "bind-port")
            output = subprocess.check_output(["ss", "-antp"])
            output = output.decode("utf-8")
            logger.debug(f"Port: {port}")
            logger.debug(f"Port usage: \n {output}")
            raise e

        yield ibl.restserver
        try:
            await ibl.stop(timeout=15)
        except concurrent.futures.TimeoutError:
            logger.exception("Timeout during stop of the server in teardown")


@pytest.fixture(scope="function")
def client(server):
    client = protocol.Client("client")
    yield client


@pytest.fixture(scope="function")
def client_multi(server_multi):
    client = protocol.Client("client")
    yield client


@pytest.fixture(scope="function")
def sync_client_multi(server_multi):
    client = protocol.SyncClient("client")
    yield client


@pytest.fixture(scope="function")
def clienthelper(client, environment):
    return utils.ClientHelper(client, environment)


@pytest.fixture(scope="function", autouse=True)
def capture_warnings():
    # Ensure that the test suite uses the same config for warnings as the default config used by the CLI tools.
    logging.captureWarnings(True)
    cmd_parser = inmanta.app.cmd_parser()
    WarningsManager.apply_config({"default": cmd_parser.get_default("warnings")})
    yield
    warnings.resetwarnings()
    logging.captureWarnings(False)


@pytest.fixture
async def project_default(server, client) -> AsyncIterator[str]:
    """
    Fixture that creates a new inmanta project called env-test.
    """
    result = await client.create_project("env-test")
    assert result.code == 200
    yield result.result["project"]["id"]


@pytest.fixture
async def project_multi(server_multi, client_multi) -> AsyncIterator[str]:
    """
    Does the same as the project fixture, but this fixture should be used instead when the test case
    uses the server_multi or client_multi fixture.
    """
    result = await client_multi.create_project("env-test")
    assert result.code == 200
    yield result.result["project"]["id"]


@pytest.fixture
async def environment_creator() -> AsyncIterator[Callable[[protocol.Client, str, str, bool], Awaitable[str]]]:
    """
    Fixture to create a new environment in a certain project.
    """

    async def _create_environment(client, project_id: str, env_name: str, use_custom_env_settings: bool = True) -> str:
        """
        :param client: The client that should be used to create the project and environment.
        :param use_custom_env_settings: True iff the auto_deploy features is disabled and the
                                        agent trigger method is set to push_full_deploy.
        :return: The uuid of the newly created environment as a string.
        """
        result = await client.create_environment(project_id=project_id, name=env_name)
        env_id = result.result["environment"]["id"]

        cfg_env.set(env_id)

        if use_custom_env_settings:
            env_obj = await data.Environment.get_by_id(uuid.UUID(env_id))
            await env_obj.set(data.AUTO_DEPLOY, False)
            await env_obj.set(data.PUSH_ON_AUTO_DEPLOY, False)
            await env_obj.set(data.AGENT_TRIGGER_METHOD_ON_AUTO_DEPLOY, const.AgentTriggerMethod.push_full_deploy)
            await env_obj.set(data.RECOMPILE_BACKOFF, 0)

        return env_id

    yield _create_environment


@pytest.fixture(scope="function")
async def environment(
    server, client, project_default: str, environment_creator: Callable[[protocol.Client, str, str, bool], Awaitable[str]]
) -> AsyncIterator[str]:
    """
    Create a project and environment, with auto_deploy turned off and push_full_deploy set to push_full_deploy.
    This fixture returns the uuid of the environment.
    """
    yield await environment_creator(client, project_id=project_default, env_name="dev", use_custom_env_settings=True)


@pytest.fixture(scope="function")
async def environment_default(
    server, client, project_default: str, environment_creator: Callable[[protocol.Client, str, str, bool], Awaitable[str]]
) -> AsyncIterator[str]:
    """
    Create a project and environment with default environment settings.
    This fixture returns the uuid of the environment.
    """
    yield await environment_creator(client, project_id=project_default, env_name="dev", use_custom_env_settings=False)


@pytest.fixture(scope="function")
async def environment_multi(
    client_multi,
    server_multi,
    project_multi: str,
    environment_creator: Callable[[protocol.Client, str, str, bool], Awaitable[str]],
) -> AsyncIterator[str]:
    """
    Create a project and environment, with auto_deploy turned off and the agent trigger method set to push_full_deploy.
    This fixture returns the uuid of the environment.
    """
    yield await environment_creator(client_multi, project_id=project_multi, env_name="dev", use_custom_env_settings=True)


@pytest.fixture(scope="session")
def write_db_update_file():
    def _write_db_update_file(schema_dir, schema_version, content_file):
        schema_updates_dir = os.path.join(schema_dir, data.DBSchema.DIR_NAME_INCREMENTAL_UPDATES)
        if not os.path.exists(schema_updates_dir):
            os.mkdir(schema_updates_dir)
        schema_update_file = os.path.join(schema_updates_dir, str(schema_version) + ".sql")
        with open(schema_update_file, "w+", encoding="utf-8") as f:
            f.write(content_file)

    yield _write_db_update_file


class KeepOnFail:
    def keep(self) -> "Optional[Dict[str, str]]":
        pass


@pytest.hookimpl(tryfirst=True, hookwrapper=True)
def pytest_runtest_makereport(item, call):
    # execute all other hooks to obtain the report object
    outcome = yield
    rep = outcome.get_result()

    # we only look at actual failing test calls, not setup/teardown
    resources = {}
    if rep.when == "call" and rep.failed:
        for fixture in item.funcargs.values():
            if isinstance(fixture, KeepOnFail):
                msg = fixture.keep()
                if msg:
                    for label, res in msg.items():
                        resources[label] = res

        if resources:
            # we are behind report formatting, so write to report, not item
            rep.sections.append(("Resources Kept", "\n".join([f"{label} {resource}" for label, resource in resources.items()])))


class ReentrantVirtualEnv(VirtualEnv):
    """
    A virtual env that can be de-activated and re-activated

    This allows faster reloading due to improved caching of the working set

    This is intended for use in testcases to require a lot of venv switching
    """

    def __init__(self, env_path: str) -> None:
        super().__init__(env_path)
        self.working_set = None

    def deactivate(self):
        if self._using_venv:
            self._using_venv = False
            self.working_set = pkg_resources.working_set

    def use_virtual_env(self) -> None:
        """
        Activate the virtual environment.
        """
        if self._using_venv:
            # We are in use, just ignore double activation
            return

        if not self.working_set:
            # First run
            super().use_virtual_env()
        else:
            # Later run
            self._activate_that()
            mock_process_env(python_path=self.python_path)
            pkg_resources.working_set = self.working_set
            self._using_venv = True


class SnippetCompilationTest(KeepOnFail):
    def setUpClass(self):
        self.libs = tempfile.mkdtemp()
        self.repo: str = "https://github.com/inmanta/"
        self.env = tempfile.mkdtemp()
        self.venv = ReentrantVirtualEnv(env_path=self.env)
        config.Config.load_config()
        self.keep_shared = False
        self.project = None

    def tearDownClass(self):
        if not self.keep_shared:
            shutil.rmtree(self.libs)
            shutil.rmtree(self.env)

    def setup_func(self, module_dir: Optional[str]):
        # init project
        self._keep = False
        self.project_dir = tempfile.mkdtemp()
        self.modules_dir = module_dir

    def tear_down_func(self):
        loader.unload_modules_for_path(self.env)
        if not self._keep:
            shutil.rmtree(self.project_dir)
        self.project = None
        self.venv.deactivate()

    def keep(self):
        self._keep = True
        self.keep_shared = True
        return {"env": self.env, "libs": self.libs, "project": self.project_dir}

    @inmanta_tracing.tracer.start_as_current_span("setup_for_snippet")
    def setup_for_snippet(
        self,
        snippet: str,
        *,
        autostd: bool = True,
        install_project: bool = True,
        install_v2_modules: Optional[list[LocalPackagePath]] = None,
        add_to_module_path: Optional[list[str]] = None,
        python_package_sources: Optional[list[str]] = None,
        project_requires: Optional[list[InmantaModuleRequirement]] = None,
        python_requires: Optional[list[Requirement]] = None,
        install_mode: Optional[InstallMode] = None,
        relation_precedence_rules: Optional[list[RelationPrecedenceRule]] = None,
        strict_deps_check: Optional[bool] = None,
        use_pip_config_file: bool = False,
        index_url: Optional[str] = None,
        extra_index_url: list[str] = [],
        main_file: str = "main.cf",
    ) -> Project:
        """
        Sets up the project to compile a snippet of inmanta DSL. Activates the compiler environment (and patches
        env.process_env).

        :param install_project: Install the project and all its modules. This is required to be able to compile the model.
        :param install_v2_modules: Indicates which V2 modules should be installed in the compiler venv
        :param add_to_module_path: Additional directories that should be added to the module path.
        :param python_package_sources: The python package repository that should be configured on the Inmanta project in order
            to discover V2 modules.
        :param project_requires: The dependencies on other inmanta modules defined in the requires section of the project.yml
                                 file
        :param python_requires: The dependencies on Python packages providing v2 modules.
        :param install_mode: The install mode to configure in the project.yml file of the inmanta project. If None,
                             no install mode is set explicitly in the project.yml file.
        :param relation_precedence_policy: The relation precedence policy that should be stored in the project.yml file of the
                                           Inmanta project.
        :param strict_deps_check: True iff the returned project should have strict dependency checking enabled.
        :param use_pip_config_file: True iff the pip config file should be used and no source is required for v2 to work
                                    False if a package source is needed for v2 modules to work
        :param main_file: Path to the .cf file to use as main entry point. A relative or an absolute path can be provided.
            If a relative path is used, it's interpreted relative to the root of the project directory.
        """
        self.setup_for_snippet_external(
            snippet,
            add_to_module_path,
            python_package_sources,
            project_requires,
            python_requires,
            install_mode,
            relation_precedence_rules,
            use_pip_config_file,
            index_url,
            extra_index_url,
            main_file,
        )
        return self._load_project(
            autostd, install_project, install_v2_modules, strict_deps_check=strict_deps_check, main_file=main_file
        )

    @inmanta_tracing.tracer.start_as_current_span("load project")
    def _load_project(
        self,
        autostd: bool,
        install_project: bool,
        install_v2_modules: Optional[list[LocalPackagePath]] = None,
        main_file: str = "main.cf",
        strict_deps_check: Optional[bool] = None,
    ):
        loader.PluginModuleFinder.reset()
        self.project = Project(
            self.project_dir, autostd=autostd, main_file=main_file, venv_path=self.venv, strict_deps_check=strict_deps_check
        )
        Project.set(self.project)
        with inmanta_tracing.tracer.start_as_current_span("use virtual env"):
            self.project.use_virtual_env()
            self._patch_process_env()
        with inmanta_tracing.tracer.start_as_current_span("install module"):
            self._install_v2_modules(install_v2_modules)
            if install_project:
                self.project.install_modules()
            return self.project

    def _patch_process_env(self) -> None:
        """
        Patch env.process_env to accommodate the SnippetCompilationTest's switching between active environments within a single
        running process.
        """
        env.mock_process_env(env_path=self.env)

    def _install_v2_modules(self, install_v2_modules: Optional[list[LocalPackagePath]] = None) -> None:
        """Assumes we have a project set"""
        install_v2_modules = install_v2_modules if install_v2_modules is not None else []
        module_tool = ModuleTool()
        for mod in install_v2_modules:
            with tempfile.TemporaryDirectory() as build_dir:
                if mod.editable:
                    install_path = mod.path
                else:
                    install_path = module_tool.build(mod.path, build_dir)
                self.project.virtualenv.install_for_config(
                    requirements=[],
                    paths=[LocalPackagePath(path=install_path, editable=mod.editable)],
                    config=self.project.metadata.pip,
                )

    def reset(self):
        Project.set(Project(self.project_dir, autostd=Project.get().autostd, venv_path=self.env))
        loader.unload_inmanta_plugins()
        loader.PluginModuleFinder.reset()

    def setup_for_snippet_external(
        self,
        snippet: str,
        add_to_module_path: Optional[list[str]] = None,
        python_package_sources: Optional[list[str]] = None,
        project_requires: Optional[list[InmantaModuleRequirement]] = None,
        python_requires: Optional[list[Requirement]] = None,
        install_mode: Optional[InstallMode] = None,
        relation_precedence_rules: Optional[list[RelationPrecedenceRule]] = None,
        use_pip_config_file: bool = False,
        index_url: Optional[str] = None,
        extra_index_url: list[str] = [],
        main_file: str = "main.cf",
    ) -> None:
        add_to_module_path = add_to_module_path if add_to_module_path is not None else []
        python_package_sources = python_package_sources if python_package_sources is not None else []

        project_requires = project_requires if project_requires is not None else []
        python_requires = python_requires if python_requires is not None else []
        relation_precedence_rules = relation_precedence_rules if relation_precedence_rules else []
        with open(os.path.join(self.project_dir, "project.yml"), "w", encoding="utf-8") as cfg:
            cfg.write(
                f"""
            name: snippet test
            modulepath: {self._get_modulepath_for_project_yml_file(add_to_module_path)}
            downloadpath: {self.libs}
            version: 1.0
            repo:
                - {{type: git, url: {self.repo} }}
            """.rstrip()
            )

            if relation_precedence_rules:
                cfg.write("\n            relation_precedence_policy:\n")
                cfg.write("\n".join(f"                - {rule}" for rule in relation_precedence_rules))
            if project_requires:
                cfg.write("\n            requires:\n")
                cfg.write("\n".join(f"                - {req}" for req in project_requires))
            if install_mode:
                cfg.write(f"\n            install_mode: {install_mode.value}")

            cfg.write(
                f"""
            pip:
                use_system_config: {use_pip_config_file}
"""
            )
            if index_url:
                cfg.write(
                    f"""                index_url: {index_url}
"""
                )
            if extra_index_url:
                cfg.write(
                    f"""                extra_index_url: [{", ".join(url for url in extra_index_url)}]
"""
                )
        with open(os.path.join(self.project_dir, "requirements.txt"), "w", encoding="utf-8") as fd:
            fd.write("\n".join(str(req) for req in python_requires))
        self.main = os.path.join(self.project_dir, main_file)
        with open(self.main, "w", encoding="utf-8") as x:
            x.write(snippet)

    def _get_modulepath_for_project_yml_file(self, add_to_module_path: list[str] = []) -> str:
        dirs = [self.libs]
        if self.modules_dir:
            dirs.append(self.modules_dir)
        if add_to_module_path:
            dirs.extend(add_to_module_path)
        return f"[{', '.join(dirs)}]"

    def do_export(
        self,
        include_status=False,
        do_raise=True,
        partial_compile: bool = False,
        resource_sets_to_remove: Optional[list[str]] = None,
        soft_delete=False,
    ) -> Union[tuple[int, ResourceDict], tuple[int, ResourceDict, dict[str, const.ResourceState]]]:
        return self._do_export(
            deploy=False,
            include_status=include_status,
            do_raise=do_raise,
            partial_compile=partial_compile,
            resource_sets_to_remove=resource_sets_to_remove,
            soft_delete=soft_delete,
        )

    def get_exported_json(self) -> JsonType:
        with open(os.path.join(self.project_dir, "dump.json")) as fh:
            return json.load(fh)

    def _do_export(
        self,
        deploy=False,
        include_status=False,
        do_raise=True,
        partial_compile: bool = False,
        resource_sets_to_remove: Optional[list[str]] = None,
        soft_delete=False,
    ) -> Union[tuple[int, ResourceDict], tuple[int, ResourceDict, dict[str, const.ResourceState]]]:
        """
        helper function to allow actual export to be run on a different thread
        i.e. export.run must run off main thread to allow it to start a new ioloop for run_sync
        """

        class Options:
            pass

        options = Options()
        options.json = os.path.join(self.project_dir, "dump.json") if not deploy else None
        options.depgraph = False
        options.deploy = deploy
        options.ssl = False
        options.soft_delete = soft_delete

        from inmanta.export import Exporter  # noqa: H307

        try:
            (types, scopes) = compiler.do_compile()
        except Exception:
            types, scopes = (None, None)
            if do_raise:
                raise
            else:
                traceback.print_exc()

        # Even if the compile failed we might have collected additional data such as unknowns. So
        # continue the export
        export = Exporter(options)

        return export.run(
            types,
            scopes,
            model_export=False,
            include_status=include_status,
            partial_compile=partial_compile,
            resource_sets_to_remove=resource_sets_to_remove,
        )

    async def do_export_and_deploy(
        self,
        include_status=False,
        do_raise=True,
        partial_compile: bool = False,
        resource_sets_to_remove: Optional[list[str]] = None,
        soft_delete: bool = False,
    ) -> Union[tuple[int, ResourceDict], tuple[int, ResourceDict, dict[str, const.ResourceState], Optional[dict[str, object]]]]:
        """Export to an actual server"""
        return await asyncio.get_running_loop().run_in_executor(
            None,
            lambda: self._do_export(
                deploy=True,
                include_status=include_status,
                do_raise=do_raise,
                partial_compile=partial_compile,
                resource_sets_to_remove=resource_sets_to_remove,
                soft_delete=soft_delete,
            ),
        )

    def setup_for_error(self, snippet, shouldbe, indent_offset=0):
        """
        Set up project to expect an error during compilation or project install.
        """
        try:
            self.setup_for_snippet(snippet)
            compiler.do_compile()
            assert False, "Should get exception"
        except CompilerException as e:
            text = e.format_trace(indent="  ", indent_level=indent_offset)
            print(text)
            shouldbe = shouldbe.format(dir=self.project_dir)
            assert shouldbe == text

    def setup_for_error_re(self, snippet, shouldbe):
        self.setup_for_snippet(snippet)
        try:
            compiler.do_compile()
            assert False, "Should get exception"
        except CompilerException as e:
            text = e.format_trace(indent="  ")
            print(text)
            shouldbe = shouldbe.format(dir=self.project_dir)
            assert re.search(shouldbe, text) is not None

    def setup_for_existing_project(self, folder: str, main_file: str = "main.cf") -> Project:
        shutil.rmtree(self.project_dir)
        shutil.copytree(folder, self.project_dir)
        venv = os.path.join(self.project_dir, ".env")
        if os.path.exists(venv):
            shutil.rmtree(venv)
        os.symlink(self.env, venv)
        return self._load_project(autostd=False, install_project=True, main_file=main_file)


@pytest.fixture(scope="session")
def snippetcompiler_global() -> Iterator[SnippetCompilationTest]:
    ast = SnippetCompilationTest()
    ast.setUpClass()
    yield ast
    ast.tearDownClass()


@pytest.fixture(scope="function")
def snippetcompiler(
    inmanta_config: ConfigParser, snippetcompiler_global: SnippetCompilationTest, modules_dir: str, clean_reset
) -> Iterator[SnippetCompilationTest]:
    """
    Yields a SnippetCompilationTest instance with shared libs directory and compiler venv.
    """
    snippetcompiler_global.setup_func(modules_dir)
    yield snippetcompiler_global
    snippetcompiler_global.tear_down_func()


@pytest.fixture(scope="function")
def snippetcompiler_clean(modules_dir: str, clean_reset) -> Iterator[SnippetCompilationTest]:
    """
    Yields a SnippetCompilationTest instance with its own libs directory and compiler venv.
    """
    ast = SnippetCompilationTest()
    ast.setUpClass()
    ast.setup_func(modules_dir)
    yield ast
    ast.tear_down_func()
    ast.tearDownClass()


@pytest.fixture(scope="session")
def modules_dir() -> str:
    yield os.path.join(os.path.dirname(os.path.abspath(__file__)), "data", "modules")


@pytest.fixture(scope="session")
def modules_v2_dir() -> str:
    yield os.path.join(os.path.dirname(os.path.abspath(__file__)), "data", "modules_v2")


@pytest.fixture(scope="session")
def projects_dir() -> str:
    yield os.path.join(os.path.dirname(os.path.abspath(__file__)), "data")


class CLI:
    async def run(self, *args, **kwargs):
        # set column width very wide so lines are not wrapped
        os.environ["COLUMNS"] = "1000"
        runner = testing.CliRunner(mix_stderr=False)
        cmd_args = ["--host", "localhost", "--port", config.Config.get("cmdline_rest_transport", "port")]
        cmd_args.extend(args)

        def invoke():
            return runner.invoke(cli=inmanta.main.cmd, args=cmd_args, catch_exceptions=False, **kwargs)

        result = await asyncio.get_event_loop().run_in_executor(None, invoke)
        # reset to default again
        del os.environ["COLUMNS"]
        return result


@pytest.fixture
def cli(caplog):
    # caplog will break this code when emitting any log line to cli
    # due to mysterious interference when juggling with sys.stdout
    # https://github.com/pytest-dev/pytest/issues/10553
    with caplog.at_level(logging.FATAL):
        yield CLI()


class AsyncCleaner:
    def __init__(self):
        self.register = []

    def add(self, method):
        self.register.append(method)

    def __call__(self, method):
        self.add(method)


@pytest.fixture
async def async_finalizer():
    cleaner = AsyncCleaner()
    yield cleaner
    await asyncio.gather(*[item() for item in cleaner.register])


class CompileRunnerMock:
    def __init__(
        self, request: data.Compile, make_compile_fail: bool = False, runner_queue: Optional[queue.Queue] = None
    ) -> None:
        self.request = request
        self.version: Optional[int] = None
        self._make_compile_fail = make_compile_fail
        self._make_pull_fail = False
        self._runner_queue = runner_queue
        self.block = False

    async def run(self, force_update: Optional[bool] = False) -> tuple[bool, None]:
        now = datetime.datetime.now()

        if self._runner_queue is not None:
            self._runner_queue.put(self)
            self.block = True
            while self.block:
                await asyncio.sleep(0.1)

        returncode = 1 if self._make_compile_fail else 0
        report = data.Report(
            compile=self.request.id, started=now, name="CompileRunnerMock", command="", completed=now, returncode=returncode
        )
        await report.insert()

        if self._make_pull_fail:
            report = data.Report(
                compile=self.request.id, started=now, name="Pulling updates", command="", completed=now, returncode=1
            )
            await report.insert()

        self.version = int(time.time())
        success = not self._make_compile_fail

        return success, None


def monkey_patch_compiler_service(monkeypatch, server, make_compile_fail, runner_queue: Optional[queue.Queue] = None):
    compilerslice: CompilerService = server.get_slice(SLICE_COMPILER)

    def patch(compile: data.Compile, project_dir: str) -> CompileRun:
        return CompileRunnerMock(compile, make_compile_fail, runner_queue)

    monkeypatch.setattr(compilerslice, "_get_compile_runner", patch, raising=True)
    monkeypatch.setattr(compilerslice, "_running_compiles", {}, raising=False)

    original_run = compilerslice._run

    async def _run(compile: data.Compile) -> None:
        compilerslice._running_compiles[compile.environment] = compile
        await original_run(compile)
        async with compilerslice._write_lock_env_to_compile_task:
            if compile.environment not in compilerslice._env_to_compile_task:
                # Clear self._running_compiles iff the compiler service has deleted the environment from the compiling
                # environments set.
                del compilerslice._running_compiles[compile.environment]
            else:
                # Otherwise, a new _run will have overwritten the running compile => do nothing
                assert compilerslice._running_compiles[compile.environment] is not compile

    monkeypatch.setattr(compilerslice, "_run", _run, raising=True)


@pytest.fixture
async def mocked_compiler_service(server, monkeypatch):
    monkey_patch_compiler_service(monkeypatch, server, False)


@pytest.fixture
async def mocked_compiler_service_failing_compile(server, monkeypatch):
    monkey_patch_compiler_service(monkeypatch, server, True)


@pytest.fixture
async def mocked_compiler_service_block(server, monkeypatch):
    runner_queue = queue.Queue()
    monkey_patch_compiler_service(monkeypatch, server, True, runner_queue)

    yield runner_queue


@pytest.fixture
def tmpvenv(tmpdir: py.path.local) -> Iterator[tuple[py.path.local, py.path.local]]:
    """
    Creates a venv with the latest pip in `${tmpdir}/.venv` where `${tmpdir}` is the directory returned by the `tmpdir`
    fixture. This venv is completely decoupled from the active development venv.

    :return: A tuple of the paths to the venv and the Python executable respectively.
    """
    venv_dir: py.path.local = tmpdir.join(".venv")
    python_path: py.path.local = venv_dir.join("bin", "python")
    venv.create(venv_dir, with_pip=True)
    subprocess.check_output([str(python_path), "-m", "pip", "install", "-U", "pip"])
    yield (venv_dir, python_path)


@pytest.fixture
def tmpvenv_active(
    deactive_venv, tmpvenv: tuple[py.path.local, py.path.local]
) -> Iterator[tuple[py.path.local, py.path.local]]:
    """
    Activates the venv created by the `tmpvenv` fixture within the currently running process. This venv is completely decoupled
    from the active development venv. As a result, any attempts to load new modules from the development venv will fail until
    cleanup. If using this fixture, it should always be listed before other fixtures that are expected to live in this
    environment context because its setup and teardown will then wrap the dependent setup and teardown. This works because
    pytest fixture setup and teardown use LIFO semantics
    (https://docs.pytest.org/en/6.2.x/fixture.html#yield-fixtures-recommended). The snippetcompiler fixture in particular should
    always come after this one.

    This fixture has a huge side effect that affects the running Python process. For a venv fixture that does not affect the
    running process, check out tmpvenv.

    :return: A tuple of the paths to the venv and the Python executable respectively.
    """
    venv_dir, python_path = tmpvenv

    # adapted from
    # https://github.com/pypa/virtualenv/blob/9569493453a39d63064ed7c20653987ba15c99e5/src/virtualenv/activation/python/activate_this.py
    # MIT license
    # Copyright (c) 2007 Ian Bicking and Contributors
    # Copyright (c) 2009 Ian Bicking, The Open Planning Project
    # Copyright (c) 2011-2016 The virtualenv developers
    # Copyright (c) 2020-202x The virtualenv developers
    binpath: str
    base: str
    site_packages: str
    if sys.platform == "win32":
        binpath = os.path.abspath(os.path.join(str(venv_dir), "Scripts"))
        base = os.path.dirname(binpath)
        site_packages = os.path.join(base, "Lib", "site-packages")
    else:
        binpath = os.path.abspath(os.path.join(str(venv_dir), "bin"))
        base = os.path.dirname(binpath)
        site_packages = os.path.join(
            base, "lib", "python%s" % ".".join(str(digit) for digit in sys.version_info[:2]), "site-packages"
        )

    # prepend bin to PATH (this file is inside the bin directory), exclude old venv path
    os.environ["PATH"] = os.pathsep.join(
        [binpath] + [elem for elem in os.environ.get("PATH", "").split(os.pathsep) if not elem.startswith(sys.prefix)]
    )
    os.environ["VIRTUAL_ENV"] = base  # virtual env is right above bin directory

    # add the virtual environments libraries to the host python import mechanism
    prev_length = len(sys.path)
    site.addsitedir(site_packages)
    # exclude old venv path
    sys.path[:] = sys.path[prev_length:] + [elem for elem in sys.path[0:prev_length] if not elem.startswith(sys.prefix)]

    sys.real_prefix = sys.prefix
    sys.prefix = base

    # patch env.process_env to recognize this environment as the active one, deactive_venv restores it
    env.mock_process_env(python_path=str(python_path))
    env.process_env.notify_change()

    yield tmpvenv

    loader.unload_modules_for_path(site_packages)


@pytest.fixture
def tmpvenv_active_inherit(deactive_venv, tmpdir: py.path.local) -> Iterator[env.VirtualEnv]:
    """
    Creates and activates a venv similar to tmpvenv_active with the difference that this venv inherits from the previously
    active one.
    """
    venv_dir: py.path.local = tmpdir.join(".venv")
    venv: env.VirtualEnv = env.VirtualEnv(str(venv_dir))
    venv.use_virtual_env()
    yield venv
    loader.unload_modules_for_path(venv.site_packages_dir)


@pytest.fixture
def create_empty_local_package_index_factory() -> Callable[[str], str]:
    """
    A fixture that acts as a factory to create empty local pip package indexes.
    Each call creates a new index in a different temporary directory.
    """

    created_directories: list[str] = []

    def _create_local_package_index(prefix: str = "test"):
        """
        Creates an empty pip index. The prefix argument is used as a prefix for the temporary directory name
        for clarity and debugging purposes. The 'dir2pi' tool will then create a 'simple' directory inside
        this temporary directory, which contains the index files.
        """
        tmpdir = tempfile.mkdtemp(prefix=f"{prefix}-")
        created_directories.append(tmpdir)  # Keep track of the tempdir for cleanup
        dir2pi(argv=["dir2pi", tmpdir])
        index_dir = os.path.join(tmpdir, "simple")  # The 'simple' directory is created inside the tmpdir by dir2pi
        return index_dir

    yield _create_local_package_index

    # Cleanup after the session ends
    for directory in created_directories:
        shutil.rmtree(directory)


@pytest.fixture(scope="session")
def local_module_package_index(modules_v2_dir: str) -> Iterator[str]:
    """
    Creates a local pip index for all v2 modules in the modules v2 dir. The modules are built and published to the index.
    :return: The path to the index
    """

    cache_dir = os.path.abspath(os.path.join(os.path.dirname(modules_v2_dir), f"{os.path.basename(modules_v2_dir)}.cache"))
    build_dir = os.path.join(cache_dir, "build")
    index_dir = os.path.join(build_dir, "simple")
    timestamp_file = os.path.join(cache_dir, "cache_creation_timestamp")

    def _should_rebuild_cache() -> bool:
        if any(not os.path.exists(f) for f in [build_dir, index_dir, timestamp_file]):
            # Cache doesn't exist
            return True
        if len(os.listdir(index_dir)) != len(os.listdir(modules_v2_dir)) + 3:  # #modules + index.html + setuptools + wheel
            # Modules were added/removed from the build_dir
            return True
        # Cache is dirty
        return any(
            os.path.getmtime(os.path.join(root, f)) > os.path.getmtime(timestamp_file)
            for root, _, files in os.walk(modules_v2_dir)
            for f in files
            if "egg-info" not in root  # we write egg info in some test, messing up the tests
        )

    if _should_rebuild_cache():
        logger.info("Cache %s is dirty. Rebuilding cache.", cache_dir)  # Remove cache
        if os.path.exists(cache_dir):
            shutil.rmtree(cache_dir)
        os.makedirs(build_dir)
        # Build modules
        for module_dir in os.listdir(modules_v2_dir):
            path: str = os.path.join(modules_v2_dir, module_dir)
            ModuleTool().build(path=path, output_dir=build_dir)
        # Download bare necessities
        CommandRunner(logging.getLogger(__name__)).run_command_and_log_output(
            ["pip", "download", "setuptools", "wheel"], cwd=build_dir
        )

        # Build python package repository
        dir2pi(argv=["dir2pi", build_dir])
        # Update timestamp file
        open(timestamp_file, "w").close()
    else:
        logger.info("Using cache %s", cache_dir)

    yield index_dir


@pytest.fixture
async def migrate_db_from(
    request: pytest.FixtureRequest, hard_clean_db, hard_clean_db_post, postgresql_client: asyncpg.Connection, server_pre_start
) -> AsyncIterator[Callable[[], Awaitable[None]]]:
    """
    Restores a db dump and yields a function that starts the server and migrates the database schema to the latest version.

    :param db_restore_dump: The db version dump file to restore (set via `@pytest.mark.db_restore_dump(<file>)`.
    """
    marker: Optional[pytest.mark.Mark] = request.node.get_closest_marker("db_restore_dump")
    if marker is None or len(marker.args) != 1:
        raise ValueError("Please set the db version to restore using `@pytest.mark.db_restore_dump(<file>)`")
    # restore old version
    with open(marker.args[0]) as fh:
        await PGRestore(fh.readlines(), postgresql_client).run()
        logger.debug("Restored %s", marker.args[0])

    bootloader: InmantaBootloader = InmantaBootloader(configure_logging=True)

    async def migrate() -> None:
        # start boatloader, triggering db migration
        await bootloader.start()
        # inform asyncpg of any type changes so it knows to refresh its caches
        await postgresql_client.reload_schema_state()

    yield migrate

    await bootloader.stop(timeout=15)


@pytest.fixture(scope="session", autouse=not PYTEST_PLUGIN_MODE)
def guard_invariant_on_v2_modules_in_data_dir(modules_v2_dir: str) -> None:
    """
    When the test suite runs, the python environment used to build V2 modules is cached using the DefaultIsolatedEnvCached
    class. This cache relies on the fact that all modules in the tests/data/modules_v2 directory use the same build-backand
    and build requirements. This guard verifies whether that assumption is fulfilled and raises an exception if it's not.
    """
    for dir_name in os.listdir(modules_v2_dir):
        module_path = os.path.join(modules_v2_dir, dir_name)
        pyproject_toml_path = os.path.join(module_path, "pyproject.toml")
        error_message = f"""
Module {module_path} has a pyproject.toml file that is incompatible with the requirements of this test suite.
The build-backend and the build requirements should be set as follows:

[build-system]
requires = ["setuptools", "wheel"]
build-backend = "setuptools.build_meta"

All modules present in the tests/data/module_v2 directory should satisfy the above-mentioned requirements, because
the test suite caches the python environment used to build the V2 modules. This cache relies on the assumption that all modules
use the same build-backend and build requirements.
        """.strip()
        with open(pyproject_toml_path, encoding="utf-8") as fh:
            pyproject_toml_as_dct = toml.load(fh)
            try:
                if pyproject_toml_as_dct["build-system"]["build-backend"] != "setuptools.build_meta" or set(
                    pyproject_toml_as_dct["build-system"]["requires"]
                ) != {"setuptools", "wheel"}:
                    raise Exception(error_message)
            except (KeyError, TypeError):
                raise Exception(error_message)


@pytest.fixture(scope="session", autouse=not PYTEST_PLUGIN_MODE)
def guard_testing_venv():
    """
    Ensure that the tests don't install packages into the venv that runs the tests.
    """
    venv = env.PythonEnvironment(python_path=sys.executable)
    installed_packages_before = venv.get_installed_packages()
    yield
    installed_packages_after = venv.get_installed_packages()

    venv_was_altered = False
    error_message = "The venv running the tests was altered by the tests:\n"
    all_pkgs = set(list(installed_packages_before.keys()) + list(installed_packages_after.keys()))
    for pkg in all_pkgs:
        version_before_tests = installed_packages_before.get(pkg)
        version_after_tests = installed_packages_after.get(pkg)
        if version_before_tests != version_after_tests:
            venv_was_altered = True
            error_message += f"\t* {pkg}: initial version={version_before_tests} --> after tests={version_after_tests}\n"
    assert not venv_was_altered, error_message


@pytest.fixture(scope="function", autouse=True)
async def set_running_tests():
    """
    Ensure the RUNNING_TESTS variable is True when running tests
    """
    inmanta.RUNNING_TESTS = True


@pytest.fixture(scope="function", autouse=True)
async def dont_override_root_logger(request, monkeypatch):
    """
    Make sure the inmanta.logging.FullLoggingConfig._to_dict_config() method doesn't override the root logger
    when the caplog fixture is used, because caplog captures log messages by attaching a handler to the root logger.
    """
    original_to_dict_config_method = inmanta_logging.FullLoggingConfig._to_dict_config

    def _to_dict_config_patched(self) -> dict[str, object]:
        dict_config = original_to_dict_config_method(self)
        dict_config.pop("root", None)
        return dict_config

    if "caplog" in request.fixturenames:
        monkeypatch.setattr(inmanta_logging.FullLoggingConfig, "_to_dict_config", _to_dict_config_patched)


@pytest.fixture(scope="session")
def index_with_pkgs_containing_optional_deps() -> str:
    """
    This fixture creates a python package repository containing packages with optional dependencies.
    These packages are NOT inmanta modules but regular python packages. This fixture returns the URL
    to the created python package repository.
    """
    with tempfile.TemporaryDirectory() as tmpdirname:
        pip_index = utils.PipIndex(artifact_dir=tmpdirname)
        utils.create_python_package(
            name="pkg",
            pkg_version=Version("1.0.0"),
            path=os.path.join(tmpdirname, "pkg"),
            publish_index=pip_index,
            optional_dependencies={
                "optional-a": [Requirement.parse("dep-a")],
                "optional-b": [Requirement.parse("dep-b"), Requirement.parse("dep-c")],
            },
        )
        for pkg_name in ["dep-a", "dep-b", "dep-c"]:
            utils.create_python_package(
                name=pkg_name,
                pkg_version=Version("1.0.0"),
                path=os.path.join(tmpdirname, pkg_name),
                publish_index=pip_index,
            )
        yield pip_index.url


@pytest.fixture(scope="session", autouse=True)
def disable_version_and_agent_cleanup_job():
    """
    Disable the cleanup job ran by the Inmanta server that cleans up old model version and agent records that are no longer
    used. Enabling this cleanup for the test suite causes race conditions in tests cases that create agent records without an
    associated model version.
    """
    old_perform_cleanup = orchestrationservice.PERFORM_CLEANUP
    orchestrationservice.PERFORM_CLEANUP = False
    yield
    orchestrationservice.PERFORM_CLEANUP = old_perform_cleanup<|MERGE_RESOLUTION|>--- conflicted
+++ resolved
@@ -111,11 +111,8 @@
 import inmanta.main
 import inmanta.user_setup
 from inmanta import config, const, data, env, loader, protocol, resources
-<<<<<<< HEAD
+from inmanta.agent import config as agent_cfg
 from inmanta import tracing as inmanta_tracing
-=======
-from inmanta.agent import config as agent_cfg
->>>>>>> 2c124270
 from inmanta.agent import handler
 from inmanta.agent.agent import Agent
 from inmanta.ast import CompilerException
@@ -239,15 +236,14 @@
             pytest.skip("Skipping old migration test")
 
 
-<<<<<<< HEAD
 @pytest.fixture(scope="function", autouse=True)
 def tracing(request: pytest.FixtureRequest):
     with inmanta_tracing.tracer.start_as_current_span(f"pytest {request.node.name}"):
         yield
-=======
+
+
 # adds a custom log location for postgres
 postgresql_proc_with_log = factories.postgresql_proc(startparams=f"--log='{pg_logfile}'")
->>>>>>> 2c124270
 
 
 @pytest.fixture(scope="session")
