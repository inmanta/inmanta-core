"""
    Copyright 2016 Inmanta

    Licensed under the Apache License, Version 2.0 (the "License");
    you may not use this file except in compliance with the License.
    You may obtain a copy of the License at

        http://www.apache.org/licenses/LICENSE-2.0

    Unless required by applicable law or agreed to in writing, software
    distributed under the License is distributed on an "AS IS" BASIS,
    WITHOUT WARRANTIES OR CONDITIONS OF ANY KIND, either express or implied.
    See the License for the specific language governing permissions and
    limitations under the License.

    Contact: code@inmanta.com
"""
import asyncio
import concurrent
import csv
import datetime
import importlib
import json
import logging
import os
import py
import queue
import random
import re
import shutil
import site
import socket
import string
import subprocess
import sys
import tempfile
import time
import traceback
import uuid
import venv
from types import ModuleType
from typing import AsyncIterator, Dict, Iterator, List, Optional, Tuple

import asyncpg
import pkg_resources
import psutil
import pyformance
import pytest
from asyncpg.exceptions import DuplicateDatabaseError
from click import testing
from libpip2pi.commands import dir2pi
from pyformance.registry import MetricsRegistry
from tornado import netutil
from tornado.platform.asyncio import AnyThreadEventLoopPolicy

import inmanta.agent
import inmanta.app
import inmanta.compiler as compiler
import inmanta.compiler.config
import inmanta.main
from inmanta import config, const, data, loader, moduletool, protocol, resources
from inmanta.agent import handler
from inmanta.agent.agent import Agent
from inmanta.ast import CompilerException
from inmanta.data.schema import SCHEMA_VERSION_TABLE
from inmanta.env import LocalPackagePath
from inmanta.export import cfg_env, unknown_parameters
from inmanta.module import Project
from inmanta.moduletool import ModuleTool
from inmanta.postgresproc import PostgresProc
from inmanta.protocol import VersionMatch
from inmanta.server import SLICE_AGENT_MANAGER, SLICE_COMPILER
from inmanta.server.bootloader import InmantaBootloader
from inmanta.server.protocol import SliceStartupException
from inmanta.server.services.compilerservice import CompilerService, CompileRun
from inmanta.types import JsonType

# Import the utils module differently when conftest is put into the inmanta_tests packages
if __file__ and os.path.dirname(__file__).split("/")[-1] == "inmanta_tests":
    from inmanta_tests import utils  # noqa: F401
else:
    import utils

logger = logging.getLogger(__name__)

TABLES_TO_KEEP = [x.table_name() for x in data._classes]


# Database
@pytest.fixture
def postgres_proc(unused_tcp_port_factory):
    proc = PostgresProc(unused_tcp_port_factory())
    yield proc
    proc.stop()


@pytest.fixture(scope="session")
def postgres_db(postgresql_proc):
    yield postgresql_proc


@pytest.fixture
def ensure_running_postgres_db_post(postgres_db):
    yield
    if not postgres_db.running():
        postgres_db.start()


@pytest.fixture(scope="function")
async def create_db(postgres_db, database_name_internal):
    """
    see :py:database_name_internal:
    """
    connection = await asyncpg.connect(host=postgres_db.host, port=postgres_db.port, user=postgres_db.user)
    try:
        await connection.execute(f"CREATE DATABASE {database_name_internal}")
    except DuplicateDatabaseError:
        # Because it is async, this fixture can not be made session scoped.
        # Only the first time it is called, it will actually create a database
        # All other times will drop through here
        pass
    finally:
        await connection.close()
    return database_name_internal


@pytest.fixture(scope="session")
def database_name_internal():
    """
    Internal use only, use database_name instead.

    The database_name fixture is expected to yield the database name to an existing database, and should be session scoped.

    To create the database we need asyncpg. However, async fixtures all depend on the event loop.
    The event loop is function scoped.

    To resolve this, there is a session scoped fixture called database_name_internal that provides a fixed name. create_db
    ensures that the database has been created.
    """
    ten_random_digits = "".join(random.choice(string.digits) for _ in range(10))
    return "inmanta" + ten_random_digits


@pytest.fixture(scope="function")
def database_name(create_db):
    return create_db


@pytest.fixture(scope="function")
async def postgresql_client(postgres_db, database_name):
    client = await asyncpg.connect(host=postgres_db.host, port=postgres_db.port, user=postgres_db.user, database=database_name)
    yield client
    await client.close()


@pytest.fixture(scope="function")
async def postgresql_pool(postgres_db, database_name):
    client = await asyncpg.create_pool(
        host=postgres_db.host, port=postgres_db.port, user=postgres_db.user, database=database_name
    )
    yield client
    await client.close()


@pytest.fixture(scope="function")
async def init_dataclasses_and_load_schema(postgres_db, database_name, clean_reset):
    await data.connect(postgres_db.host, postgres_db.port, database_name, postgres_db.user, None)
    yield
    await data.disconnect()


async def postgress_get_custom_types(postgresql_client):
    # Query extracted from CLI
    # psql -E
    # \dT

    get_custom_types = """
    SELECT n.nspname as "Schema",
      pg_catalog.format_type(t.oid, NULL) AS "Name",
      pg_catalog.obj_description(t.oid, 'pg_type') as "Description"
    FROM pg_catalog.pg_type t
         LEFT JOIN pg_catalog.pg_namespace n ON n.oid = t.typnamespace
    WHERE (t.typrelid = 0 OR (SELECT c.relkind = 'c' FROM pg_catalog.pg_class c WHERE c.oid = t.typrelid))
      AND NOT EXISTS(SELECT 1 FROM pg_catalog.pg_type el WHERE el.oid = t.typelem AND el.typarray = t.oid)
           AND n.nspname <> 'pg_catalog'
          AND n.nspname <> 'information_schema'
      AND pg_catalog.pg_type_is_visible(t.oid)
    ORDER BY 1, 2;
    """

    types_in_db = await postgresql_client.fetch(get_custom_types)
    type_names = [x["Name"] for x in types_in_db]

    return type_names


async def do_clean_hard(postgresql_client):
    assert not postgresql_client.is_in_transaction()
    await postgresql_client.reload_schema_state()
    tables_in_db = await postgresql_client.fetch("SELECT table_name FROM information_schema.tables WHERE table_schema='public'")
    table_names = ["public." + x["table_name"] for x in tables_in_db]
    if table_names:
        drop_query = "DROP TABLE %s CASCADE" % ", ".join(table_names)
        await postgresql_client.execute(drop_query)

    type_names = await postgress_get_custom_types(postgresql_client)
    if type_names:
        drop_query = "DROP TYPE %s" % ", ".join(type_names)
        await postgresql_client.execute(drop_query)
    logger.info("Performed Hard Clean with tables: %s  types: %s", ",".join(table_names), ",".join(type_names))


@pytest.fixture(scope="function")
async def hard_clean_db(postgresql_client):
    await do_clean_hard(postgresql_client)
    yield


@pytest.fixture(scope="function")
async def hard_clean_db_post(postgresql_client):
    yield
    await do_clean_hard(postgresql_client)


@pytest.fixture(scope="function")
async def clean_db(postgresql_pool, create_db, postgres_db):
    """
    1) Truncated tables: All tables which are part of the inmanta schema, except for the schemaversion table. The version
                         number stored in the schemaversion table is read by the Inmanta server during startup.
    2) Dropped tables: All tables which are not part of the inmanta schema. Some tests create additional tables, which are
                       not part of the Inmanta schema. These should be cleaned-up before running a new test.
    """
    yield
    # By using the connection pool, we can make sure that the connection we use is alive
    async with postgresql_pool.acquire() as postgresql_client:
        tables_in_db = await postgresql_client.fetch(
            "SELECT table_name FROM information_schema.tables WHERE table_schema='public'"
        )
        tables_in_db = [x["table_name"] for x in tables_in_db]
        tables_to_preserve = TABLES_TO_KEEP
        tables_to_preserve.append(SCHEMA_VERSION_TABLE)
        tables_to_truncate = [x for x in tables_in_db if x in tables_to_preserve and x != SCHEMA_VERSION_TABLE]
        tables_to_drop = [x for x in tables_in_db if x not in tables_to_preserve]
        if tables_to_drop:
            drop_query = "DROP TABLE %s CASCADE" % ", ".join(tables_to_drop)
            await postgresql_client.execute(drop_query)
        if tables_to_truncate:
            truncate_query = "TRUNCATE %s CASCADE" % ", ".join(tables_to_truncate)
            await postgresql_client.execute(truncate_query)


@pytest.fixture(scope="function")
def get_columns_in_db_table(postgresql_client):
    async def _get_columns_in_db_table(table_name: str) -> List[str]:
        result = await postgresql_client.fetch(
            "SELECT column_name "
            "FROM information_schema.columns "
            "WHERE table_schema='public' AND table_name='" + table_name + "'"
        )
        return [r["column_name"] for r in result]

    return _get_columns_in_db_table


@pytest.fixture(scope="function", autouse=True)
def deactive_venv():
    old_os_path = os.environ.get("PATH", "")
    old_prefix = sys.prefix
    old_path = list(sys.path)
    old_pythonpath = os.environ.get("PYTHONPATH", None)
    old_os_venv: Optional[str] = os.environ.get("VIRTUAL_ENV", None)

    yield

    os.environ["PATH"] = old_os_path
    sys.prefix = old_prefix
    sys.path = old_path
    pkg_resources.working_set = pkg_resources.WorkingSet._build_master()
    # Restore PYTHONPATH
    if "PYTHONPATH" in os.environ:
        if old_pythonpath is not None:
            os.environ["PYTHONPATH"] = old_pythonpath
        else:
            del os.environ["PYTHONPATH"]
<<<<<<< HEAD
    if old_os_venv is not None:
        os.environ["VIRTUAL_ENV"] = old_os_venv
=======
    loader.PluginModuleFinder.reset()
>>>>>>> 08b9dec8


def reset_metrics():
    pyformance.set_global_registry(MetricsRegistry())


@pytest.fixture(scope="function", autouse=True)
async def clean_reset(create_db, clean_db):
    reset_all_objects()
    config.Config._reset()
    methods = inmanta.protocol.common.MethodProperties.methods.copy()
    loader.unload_inmanta_plugins()
    yield
    inmanta.protocol.common.MethodProperties.methods = methods
    config.Config._reset()
    reset_all_objects()
    loader.unload_inmanta_plugins()


def reset_all_objects():
    resources.resource.reset()
    asyncio.set_child_watcher(None)
    reset_metrics()
    # No dynamic loading of commands at the moment, so no need to reset/reload
    # command.Commander.reset()
    handler.Commander.reset()
    Project._project = None
    unknown_parameters.clear()


@pytest.fixture(scope="function", autouse=True)
def restore_cwd():
    """
    Restore the current working directory after search test.
    """
    cwd = os.getcwd()
    yield
    os.chdir(cwd)


@pytest.fixture(scope="function")
def no_agent_backoff():
    backoff = inmanta.agent.agent.GET_RESOURCE_BACKOFF
    inmanta.agent.agent.GET_RESOURCE_BACKOFF = 0
    yield
    inmanta.agent.agent.GET_RESOURCE_BACKOFF = backoff


@pytest.fixture()
def free_socket():
    bound_sockets = []

    def _free_socket():
        sock = netutil.bind_sockets(0, "127.0.0.1", family=socket.AF_INET)[0]
        bound_sockets.append(sock)
        return sock

    yield _free_socket
    for s in bound_sockets:
        s.close()


@pytest.fixture(scope="function", autouse=True)
def inmanta_config():
    config.Config.load_config()
    config.Config.set("auth_jwt_default", "algorithm", "HS256")
    config.Config.set("auth_jwt_default", "sign", "true")
    config.Config.set("auth_jwt_default", "client_types", "agent,compiler")
    config.Config.set("auth_jwt_default", "key", "rID3kG4OwGpajIsxnGDhat4UFcMkyFZQc1y3oKQTPRs")
    config.Config.set("auth_jwt_default", "expire", "0")
    config.Config.set("auth_jwt_default", "issuer", "https://localhost:8888/")
    config.Config.set("auth_jwt_default", "audience", "https://localhost:8888/")

    yield config.Config._get_instance()


@pytest.fixture
def server_pre_start(server_config):
    """This fixture is called by the server. Override this fixture to influence server config"""


@pytest.fixture(scope="function")
async def agent_multi(server_multi, environment_multi):
    agentmanager = server_multi.get_slice(SLICE_AGENT_MANAGER)

    config.Config.set("config", "agent-deploy-interval", "0")
    config.Config.set("config", "agent-repair-interval", "0")
    a = Agent(hostname="node1", environment=environment_multi, agent_map={"agent1": "localhost"}, code_loader=False)
    await a.add_end_point_name("agent1")
    await a.start()
    await utils.retry_limited(lambda: len(agentmanager.sessions) == 1, 10)

    yield a

    await a.stop()


@pytest.fixture(scope="function")
async def agent(server, environment):
    agentmanager = server.get_slice(SLICE_AGENT_MANAGER)

    config.Config.set("config", "agent-deploy-interval", "0")
    config.Config.set("config", "agent-repair-interval", "0")
    a = Agent(hostname="node1", environment=environment, agent_map={"agent1": "localhost"}, code_loader=False)
    await a.add_end_point_name("agent1")
    await a.start()
    await utils.retry_limited(lambda: len(agentmanager.sessions) == 1, 10)

    yield a

    await a.stop()


@pytest.fixture(scope="function")
async def agent_factory(server):
    agentmanager = server.get_slice(SLICE_AGENT_MANAGER)

    config.Config.set("config", "agent-deploy-interval", "0")
    config.Config.set("config", "agent-repair-interval", "0")

    started_agents = []

    async def create_agent(
        environment: uuid.UUID,
        hostname: Optional[str] = None,
        agent_map: Optional[Dict[str, str]] = None,
        code_loader: bool = False,
        agent_names: List[str] = [],
    ) -> None:
        a = Agent(hostname=hostname, environment=environment, agent_map=agent_map, code_loader=code_loader)
        for agent_name in agent_names:
            await a.add_end_point_name(agent_name)
        await a.start()
        started_agents.append(a)
        await utils.retry_limited(lambda: a.sessionid in agentmanager.sessions, 10)
        return a

    yield create_agent
    await asyncio.gather(*[agent.stop() for agent in started_agents])


@pytest.fixture(scope="function")
async def autostarted_agent(server, environment):
    """Configure agent1 as an autostarted agent."""
    env = await data.Environment.get_by_id(uuid.UUID(environment))
    await env.set(data.AUTOSTART_AGENT_MAP, {"internal": "", "agent1": ""})
    await env.set(data.AUTO_DEPLOY, True)
    await env.set(data.PUSH_ON_AUTO_DEPLOY, True)
    # disable deploy and repair intervals
    await env.set(data.AUTOSTART_AGENT_DEPLOY_INTERVAL, 0)
    await env.set(data.AUTOSTART_AGENT_REPAIR_INTERVAL, 0)
    await env.set(data.AUTOSTART_ON_START, True)


@pytest.fixture(scope="function")
def client_v2(server):
    client = protocol.Client("client", version_match=VersionMatch.exact, exact_version=2)
    yield client


@pytest.fixture(scope="session")
def log_file():
    output_dir = os.path.join(os.path.dirname(os.path.abspath(__file__)), "..", "logs")
    if not os.path.exists(output_dir):
        os.mkdir(output_dir)
    output_file = os.path.join(output_dir, "log.txt")
    with open(output_file, "w", encoding="utf-8") as f:
        yield f


@pytest.fixture(scope="function", autouse="DEBUG_TCP_PORTS" in os.environ)
def log_state_tcp_ports(request, log_file):
    def _write_log_line(title):
        connections = psutil.net_connections()
        writer = csv.writer(log_file, dialect="unix")

        def map_data_line(line):
            out = [
                title,
                line.fd,
                str(line.family),
                str(line.type),
                f"{line.laddr.ip}|{line.laddr.port}" if line.laddr else None,
                f"{line.raddr.ip}|{line.raddr.port}" if line.raddr else None,
                line.status,
                None if "pid" not in line else line.pid,
            ]
            return out

        for con in connections:
            writer.writerow(map_data_line(con))

    _write_log_line(f"Before run test case {request.function.__name__}:")
    yield
    _write_log_line(f"After run test case {request.function.__name__}:")


@pytest.fixture(scope="function")
async def server_config(event_loop, inmanta_config, postgres_db, database_name, clean_reset, unused_tcp_port_factory):
    reset_metrics()

    state_dir = tempfile.mkdtemp()

    port = str(unused_tcp_port_factory())

    config.Config.set("database", "name", database_name)
    config.Config.set("database", "host", "localhost")
    config.Config.set("database", "port", str(postgres_db.port))
    config.Config.set("database", "connection_timeout", str(3))
    config.Config.set("config", "state-dir", state_dir)
    config.Config.set("config", "log-dir", os.path.join(state_dir, "logs"))
    config.Config.set("agent_rest_transport", "port", port)
    config.Config.set("compiler_rest_transport", "port", port)
    config.Config.set("client_rest_transport", "port", port)
    config.Config.set("cmdline_rest_transport", "port", port)
    config.Config.set("server", "bind-port", port)
    config.Config.set("server", "bind-address", "127.0.0.1")
    config.Config.set("server", "agent-process-purge-interval", "0")
    config.Config.set("config", "executable", os.path.abspath(inmanta.app.__file__))
    config.Config.set("server", "agent-timeout", "2")
    config.Config.set("server", "auto-recompile-wait", "0")
    config.Config.set("agent", "agent-repair-interval", "0")
    yield config
    shutil.rmtree(state_dir)


@pytest.fixture(scope="function")
async def server(server_pre_start):
    """
    :param event_loop: explicitly include event_loop to make sure event loop started before and closed after this fixture.
    May not be required
    """
    # fix for fact that pytest_tornado never set IOLoop._instance, the IOLoop of the main thread
    # causes handler failure

    ibl = InmantaBootloader()

    try:
        await ibl.start()
    except SliceStartupException as e:
        port = config.Config.get("server", "bind-port")
        output = subprocess.check_output(["ss", "-antp"])
        output = output.decode("utf-8")
        logger.debug(f"Port: {port}")
        logger.debug(f"Port usage: \n {output}")
        raise e

    yield ibl.restserver

    try:
        await asyncio.wait_for(ibl.stop(), 15)
    except concurrent.futures.TimeoutError:
        logger.exception("Timeout during stop of the server in teardown")

    logger.info("Server clean up done")


@pytest.fixture(
    scope="function",
    params=[(True, True, False), (True, False, False), (False, True, False), (False, False, False), (True, True, True)],
    ids=["SSL and Auth", "SSL", "Auth", "Normal", "SSL and Auth with not self signed certificate"],
)
async def server_multi(
    server_pre_start, event_loop, inmanta_config, postgres_db, database_name, request, clean_reset, unused_tcp_port_factory
):
    """
    :param event_loop: explicitly include event_loop to make sure event loop started before and closed after this fixture.
    May not be required
    """
    state_dir = tempfile.mkdtemp()

    ssl, auth, ca = request.param

    path = os.path.join(os.path.dirname(os.path.abspath(__file__)), "data")

    if auth:
        config.Config.set("server", "auth", "true")

    for x, ct in [
        ("server", None),
        ("agent_rest_transport", ["agent"]),
        ("compiler_rest_transport", ["compiler"]),
        ("client_rest_transport", ["api", "compiler"]),
        ("cmdline_rest_transport", ["api"]),
    ]:
        if ssl and not ca:
            config.Config.set(x, "ssl_cert_file", os.path.join(path, "server.crt"))
            config.Config.set(x, "ssl_key_file", os.path.join(path, "server.open.key"))
            config.Config.set(x, "ssl_ca_cert_file", os.path.join(path, "server.crt"))
            config.Config.set(x, "ssl", "True")
        if ssl and ca:
            capath = os.path.join(path, "ca", "enduser-certs")

            config.Config.set(x, "ssl_cert_file", os.path.join(capath, "server.crt"))
            config.Config.set(x, "ssl_key_file", os.path.join(capath, "server.key.open"))
            config.Config.set(x, "ssl_ca_cert_file", os.path.join(capath, "server.chain"))
            config.Config.set(x, "ssl", "True")
        if auth and ct is not None:
            token = protocol.encode_token(ct)
            config.Config.set(x, "token", token)

    port = str(unused_tcp_port_factory())
    config.Config.set("database", "name", database_name)
    config.Config.set("database", "host", "localhost")
    config.Config.set("database", "port", str(postgres_db.port))
    config.Config.set("database", "connection_timeout", str(3))
    config.Config.set("config", "state-dir", state_dir)
    config.Config.set("config", "log-dir", os.path.join(state_dir, "logs"))
    config.Config.set("agent_rest_transport", "port", port)
    config.Config.set("compiler_rest_transport", "port", port)
    config.Config.set("client_rest_transport", "port", port)
    config.Config.set("cmdline_rest_transport", "port", port)
    config.Config.set("server", "bind-port", port)
    config.Config.set("server", "bind-address", "127.0.0.1")
    config.Config.set("config", "executable", os.path.abspath(inmanta.app.__file__))
    config.Config.set("server", "agent-timeout", "2")
    config.Config.set("agent", "agent-repair-interval", "0")
    config.Config.set("server", "auto-recompile-wait", "0")

    ibl = InmantaBootloader()

    try:
        await ibl.start()
    except SliceStartupException as e:
        port = config.Config.get("server", "bind-port")
        output = subprocess.check_output(["ss", "-antp"])
        output = output.decode("utf-8")
        logger.debug(f"Port: {port}")
        logger.debug(f"Port usage: \n {output}")
        raise e

    yield ibl.restserver
    try:
        await asyncio.wait_for(ibl.stop(), 15)
    except concurrent.futures.TimeoutError:
        logger.exception("Timeout during stop of the server in teardown")

    shutil.rmtree(state_dir)


@pytest.fixture(scope="function")
def client(server):
    client = protocol.Client("client")
    yield client


@pytest.fixture(scope="function")
def client_multi(server_multi):
    client = protocol.Client("client")
    yield client


@pytest.fixture(scope="function")
def sync_client_multi(server_multi):
    client = protocol.SyncClient("client")
    yield client


@pytest.fixture(scope="function")
def clienthelper(client, environment):
    return utils.ClientHelper(client, environment)


@pytest.fixture(scope="function", autouse=True)
def capture_warnings():
    logging.captureWarnings(True)
    yield
    logging.captureWarnings(False)


@pytest.fixture(scope="function")
async def environment(client, server, environment_default) -> AsyncIterator[str]:
    """
    Create a project and environment, with auto_deploy turned off. This fixture returns the uuid of the environment
    """

    env = await data.Environment.get_by_id(uuid.UUID(environment_default))
    await env.set(data.AUTO_DEPLOY, False)
    await env.set(data.PUSH_ON_AUTO_DEPLOY, False)
    await env.set(data.AGENT_TRIGGER_METHOD_ON_AUTO_DEPLOY, const.AgentTriggerMethod.push_full_deploy)

    yield environment_default


@pytest.fixture(scope="function")
async def environment_default(client, server):
    """
    Create a project and environment. This fixture returns the uuid of the environment
    """
    result = await client.create_project("env-test")
    assert result.code == 200
    project_id = result.result["project"]["id"]

    result = await client.create_environment(project_id=project_id, name="dev")
    env_id = result.result["environment"]["id"]

    cfg_env.set(env_id)

    yield env_id


@pytest.fixture(scope="function")
async def environment_multi(client_multi, server_multi):
    """
    Create a project and environment. This fixture returns the uuid of the environment
    """
    result = await client_multi.create_project("env-test")
    assert result.code == 200
    project_id = result.result["project"]["id"]

    result = await client_multi.create_environment(project_id=project_id, name="dev")
    env_id = result.result["environment"]["id"]

    cfg_env.set(env_id)

    yield env_id


@pytest.fixture(scope="session")
def write_db_update_file():
    def _write_db_update_file(schema_dir, schema_version, content_file):
        schema_updates_dir = os.path.join(schema_dir, data.DBSchema.DIR_NAME_INCREMENTAL_UPDATES)
        if not os.path.exists(schema_updates_dir):
            os.mkdir(schema_updates_dir)
        schema_update_file = os.path.join(schema_updates_dir, str(schema_version) + ".sql")
        with open(schema_update_file, "w+", encoding="utf-8") as f:
            f.write(content_file)

    yield _write_db_update_file


class KeepOnFail(object):
    def keep(self) -> "Optional[Dict[str, str]]":
        pass


@pytest.hookimpl(tryfirst=True, hookwrapper=True)
def pytest_runtest_makereport(item, call):
    # execute all other hooks to obtain the report object
    outcome = yield
    rep = outcome.get_result()

    # we only look at actual failing test calls, not setup/teardown
    resources = {}
    if rep.when == "call" and rep.failed:
        for fixture in item.funcargs.values():
            if isinstance(fixture, KeepOnFail):
                msg = fixture.keep()
                if msg:
                    for label, res in msg.items():
                        resources[label] = res

        if resources:
            # we are behind report formatting, so write to report, not item
            rep.sections.append(
                ("Resources Kept", "\n".join(["%s %s" % (label, resource) for label, resource in resources.items()]))
            )


async def off_main_thread(func):
    # work around for https://github.com/pytest-dev/pytest-asyncio/issues/168
    asyncio.set_event_loop_policy(AnyThreadEventLoopPolicy())
    return await asyncio.get_event_loop().run_in_executor(None, func)


class SnippetCompilationTest(KeepOnFail):
    def setUpClass(self):
        self.libs = tempfile.mkdtemp()
        self.repo = "https://github.com/inmanta/"
        self.env = tempfile.mkdtemp()
        config.Config.load_config()
        self.cwd = os.getcwd()
        self.keep_shared = False

    def tearDownClass(self):
        if not self.keep_shared:
            shutil.rmtree(self.libs)
            shutil.rmtree(self.env)
        # reset cwd
        os.chdir(self.cwd)

    def setup_func(self, module_dir: Optional[str]):
        # init project
        self._keep = False
        self.project_dir = tempfile.mkdtemp()
        self.modules_dir = module_dir
        os.symlink(self.env, os.path.join(self.project_dir, ".env"))

    def tear_down_func(self):
        if not self._keep:
            shutil.rmtree(self.project_dir)

    def keep(self):
        self._keep = True
        self.keep_shared = True
        return {"env": self.env, "libs": self.libs, "project": self.project_dir}

    def setup_for_snippet(self, snippet, autostd=True, install_v2_modules: List[LocalPackagePath] = []) -> None:
        """
        :param install_v2_modules: Indicates which V2 modules should be installed in the compiler venv
        """
        self.setup_for_snippet_external(snippet)
        project = Project(self.project_dir, autostd=autostd)
        Project.set(project)
        project.use_virtual_env()
        self._install_v2_modules(project, install_v2_modules)

    def _install_v2_modules(self, project: Project, install_v2_modules: List[LocalPackagePath] = []) -> None:
        module_tool = ModuleTool()
        for mod in install_v2_modules:
            with tempfile.TemporaryDirectory() as build_dir:
                if mod.editable:
                    install_path = mod.path
                else:
                    install_path = module_tool.build(mod.path, build_dir)
                project.install_in_compiler_venv(path=install_path, editable=mod.editable)

    def reset(self):
        Project.set(Project(self.project_dir, autostd=Project.get().autostd))
        loader.unload_inmanta_plugins()

    def setup_for_snippet_external(self, snippet):
        if self.modules_dir:
            module_path = f"[{self.libs}, {self.modules_dir}]"
        else:
            module_path = f"{self.libs}"
        with open(os.path.join(self.project_dir, "project.yml"), "w", encoding="utf-8") as cfg:
            cfg.write(
                """
            name: snippet test
            modulepath: %s
            downloadpath: %s
            version: 1.0
            repo: ['%s']"""
                % (module_path, self.libs, self.repo)
            )
        self.main = os.path.join(self.project_dir, "main.cf")
        with open(self.main, "w", encoding="utf-8") as x:
            x.write(snippet)

    def do_export(self, include_status=False, do_raise=True):
        return self._do_export(deploy=False, include_status=include_status, do_raise=do_raise)

    def get_exported_json(self) -> JsonType:
        with open(os.path.join(self.project_dir, "dump.json")) as fh:
            return json.load(fh)

    def _do_export(self, deploy=False, include_status=False, do_raise=True):
        """
        helper function to allow actual export to be run an a different thread
        i.e. export.run must run off main thread to allow it to start a new ioloop for run_sync
        """

        class Options(object):
            pass

        options = Options()
        options.json = os.path.join(self.project_dir, "dump.json") if not deploy else None
        options.depgraph = False
        options.deploy = deploy
        options.ssl = False

        from inmanta.export import Exporter  # noqa: H307

        try:
            (types, scopes) = compiler.do_compile()
        except Exception:
            types, scopes = (None, None)
            if do_raise:
                raise
            else:
                traceback.print_exc()

        # Even if the compile failed we might have collected additional data such as unknowns. So
        # continue the export
        export = Exporter(options)

        return export.run(types, scopes, model_export=False, include_status=include_status)

    async def do_export_and_deploy(self, include_status=False, do_raise=True):
        return await off_main_thread(lambda: self._do_export(deploy=True, include_status=include_status, do_raise=do_raise))

    def setup_for_error(self, snippet, shouldbe, indent_offset=0):
        self.setup_for_snippet(snippet)
        try:
            compiler.do_compile()
            assert False, "Should get exception"
        except CompilerException as e:
            text = e.format_trace(indent="  ", indent_level=indent_offset)
            print(text)
            shouldbe = shouldbe.format(dir=self.project_dir)
            assert shouldbe == text

    def setup_for_error_re(self, snippet, shouldbe):
        self.setup_for_snippet(snippet)
        try:
            compiler.do_compile()
            assert False, "Should get exception"
        except CompilerException as e:
            text = e.format_trace(indent="  ")
            print(text)
            shouldbe = shouldbe.format(dir=self.project_dir)
            assert re.search(shouldbe, text) is not None


@pytest.fixture(scope="session")
def snippetcompiler_global():
    ast = SnippetCompilationTest()
    ast.setUpClass()
    yield ast
    ast.tearDownClass()


@pytest.fixture(scope="function")
def snippetcompiler(inmanta_config, snippetcompiler_global, modules_dir):
    # Test with compiler cache enabled
    compiler.config.feature_compiler_cache.set("True")
    snippetcompiler_global.setup_func(modules_dir)
    yield snippetcompiler_global
    snippetcompiler_global.tear_down_func()


@pytest.fixture(scope="function")
def snippetcompiler_clean(modules_dir):
    ast = SnippetCompilationTest()
    ast.setUpClass()
    ast.setup_func(modules_dir)
    yield ast
    ast.tear_down_func()
    ast.tearDownClass()


@pytest.fixture(scope="session")
def modules_dir() -> str:
    yield os.path.join(os.path.dirname(os.path.abspath(__file__)), "data", "modules")


@pytest.fixture(scope="session")
def modules_v2_dir():
    yield os.path.join(os.path.dirname(os.path.abspath(__file__)), "data", "modules_v2")


<<<<<<< HEAD
@pytest.fixture(scope="session")
def projects_dir() -> str:
    yield os.path.join(os.path.dirname(os.path.abspath(__file__)), "data")


=======
>>>>>>> 08b9dec8
class CLI(object):
    async def run(self, *args, **kwargs):
        # set column width very wide so lines are not wrapped
        os.environ["COLUMNS"] = "1000"
        runner = testing.CliRunner(mix_stderr=False)
        cmd_args = ["--host", "localhost", "--port", config.Config.get("cmdline_rest_transport", "port")]
        cmd_args.extend(args)

        def invoke():
            return runner.invoke(cli=inmanta.main.cmd, args=cmd_args, catch_exceptions=False, **kwargs)

        result = await asyncio.get_event_loop().run_in_executor(None, invoke)
        # reset to default again
        del os.environ["COLUMNS"]
        return result


@pytest.fixture
def cli():
    # work around for https://github.com/pytest-dev/pytest-asyncio/issues/168
    asyncio.set_event_loop_policy(AnyThreadEventLoopPolicy())
    o = CLI()
    yield o


class AsyncCleaner(object):
    def __init__(self):
        self.register = []

    def add(self, method):
        self.register.append(method)

    def __call__(self, method):
        self.add(method)


@pytest.fixture
async def async_finalizer():
    cleaner = AsyncCleaner()
    yield cleaner
    await asyncio.gather(*[item() for item in cleaner.register])


class CompileRunnerMock(object):
    def __init__(
        self, request: data.Compile, make_compile_fail: bool = False, runner_queue: Optional[queue.Queue] = None
    ) -> None:
        self.request = request
        self.version: Optional[int] = None
        self._make_compile_fail = make_compile_fail
        self._runner_queue = runner_queue
        self.block = False

    async def run(self, force_update: Optional[bool] = False) -> Tuple[bool, None]:
        now = datetime.datetime.now()
        returncode = 1 if self._make_compile_fail else 0
        report = data.Report(
            compile=self.request.id, started=now, name="CompileRunnerMock", command="", completed=now, returncode=returncode
        )
        await report.insert()
        self.version = int(time.time())
        success = not self._make_compile_fail

        if self._runner_queue is not None:
            self._runner_queue.put(self)
            self.block = True
            while self.block:
                await asyncio.sleep(0.1)

        return success, None


def monkey_patch_compiler_service(monkeypatch, server, make_compile_fail, runner_queue: Optional[queue.Queue] = None):
    compilerslice: CompilerService = server.get_slice(SLICE_COMPILER)

    def patch(compile: data.Compile, project_dir: str) -> CompileRun:
        return CompileRunnerMock(compile, make_compile_fail, runner_queue)

    monkeypatch.setattr(compilerslice, "_get_compile_runner", patch, raising=True)


@pytest.fixture
async def mocked_compiler_service(server, monkeypatch):
    monkey_patch_compiler_service(monkeypatch, server, False)


@pytest.fixture
async def mocked_compiler_service_failing_compile(server, monkeypatch):
    monkey_patch_compiler_service(monkeypatch, server, True)


@pytest.fixture
async def mocked_compiler_service_block(server, monkeypatch):
    runner_queue = queue.Queue()
    monkey_patch_compiler_service(monkeypatch, server, True, runner_queue)

    yield runner_queue


@pytest.fixture
def tmpvenv(deactive_venv, tmpdir: py.path.local) -> Iterator[Tuple[py.path.local, py.path.local]]:
    """
    Creates and activates a venv with the latest pip in `${tmpdir}/.venv` where `${tmpdir}` is the directory returned by the
    `tmpdir` fixture. The venv is activated within the currently running process. This venv is completely decoupled from the
    active development venv. As a result, any attempts to load new modules from the development venv will fail until cleanup.

    :return: A tuple of the paths to the venv and the Python executable respectively.
    """
    venv_dir: py.path.local = tmpdir.join(".venv")
    python_path: py.path.local = venv_dir.join("bin", "python")
    venv.create(venv_dir, with_pip=True)
    subprocess.check_output([str(python_path), "-m", "pip", "install", "-U", "pip"])

    # adapted from
    # https://github.com/pypa/virtualenv/blob/9569493453a39d63064ed7c20653987ba15c99e5/src/virtualenv/activation/python/activate_this.py
    # MIT license
    # Copyright (c) 2007 Ian Bicking and Contributors
    # Copyright (c) 2009 Ian Bicking, The Open Planning Project
    # Copyright (c) 2011-2016 The virtualenv developers
    # Copyright (c) 2020-202x The virtualenv developers
    binpath: str
    base: str
    site_packages: str
    if sys.platform == "win32":
        binpath = os.path.abspath(os.path.join(str(venv_dir), "Scripts"))
        base = os.path.dirname(binpath)
        site_packages = os.path.join(base, "Lib", "site-packages")
    else:
        binpath = os.path.abspath(os.path.join(str(venv_dir), "bin"))
        base = os.path.dirname(binpath)
        site_packages = os.path.join(base, "lib", "python%s" % sys.version[:3], "site-packages")

    # prepend bin to PATH (this file is inside the bin directory), exclude old venv path
    os.environ["PATH"] = os.pathsep.join(
        [binpath] + [elem for elem in os.environ.get("PATH", "").split(os.pathsep) if not elem.startswith(sys.prefix)]
    )
    os.environ["VIRTUAL_ENV"] = base  # virtual env is right above bin directory

    # add the virtual environments libraries to the host python import mechanism
    prev_length = len(sys.path)
    site.addsitedir(site_packages)
    # exclude old venv path
    sys.path[:] = sys.path[prev_length:] + [elem for elem in sys.path[0:prev_length] if not elem.startswith(sys.prefix)]

    sys.real_prefix = sys.prefix
    sys.prefix = base

    yield (venv_dir, python_path)

    def module_in_prefix(module: ModuleType, prefix: str) -> bool:
        file: Optional[str] = getattr(module, "__file__", None)
        return file.startswith(prefix) if file is not None else False

    loaded_modules: List[str] = [
        mod_name for mod_name, mod in sys.modules.items() if module_in_prefix(mod, base)
    ]
    for mod_name in loaded_modules:
        del sys.modules[mod_name]
    importlib.invalidate_caches()


@pytest.fixture(scope="session")
def local_module_package_index(modules_v2_dir: str) -> Iterator[Tuple[str]]:
    """
    Creates a local pip index for all v2 modules in the modules v2 dir. The modules are built and published to the index.

    :return: The path to the index
    """
    with tempfile.TemporaryDirectory() as artifact_dir:
        for module_dir in os.listdir(modules_v2_dir):
            path: str = os.path.join(modules_v2_dir, module_dir)
            moduletool.ModuleTool().build(path=path, output_dir=artifact_dir)
        dir2pi(argv=["dir2pi", artifact_dir])
        yield os.path.join(artifact_dir, "simple")<|MERGE_RESOLUTION|>--- conflicted
+++ resolved
@@ -282,12 +282,9 @@
             os.environ["PYTHONPATH"] = old_pythonpath
         else:
             del os.environ["PYTHONPATH"]
-<<<<<<< HEAD
     if old_os_venv is not None:
         os.environ["VIRTUAL_ENV"] = old_os_venv
-=======
     loader.PluginModuleFinder.reset()
->>>>>>> 08b9dec8
 
 
 def reset_metrics():
@@ -930,14 +927,11 @@
     yield os.path.join(os.path.dirname(os.path.abspath(__file__)), "data", "modules_v2")
 
 
-<<<<<<< HEAD
 @pytest.fixture(scope="session")
 def projects_dir() -> str:
     yield os.path.join(os.path.dirname(os.path.abspath(__file__)), "data")
 
 
-=======
->>>>>>> 08b9dec8
 class CLI(object):
     async def run(self, *args, **kwargs):
         # set column width very wide so lines are not wrapped
