"""
    Copyright 2016 Inmanta

    Licensed under the Apache License, Version 2.0 (the "License");
    you may not use this file except in compliance with the License.
    You may obtain a copy of the License at

        http://www.apache.org/licenses/LICENSE-2.0

    Unless required by applicable law or agreed to in writing, software
    distributed under the License is distributed on an "AS IS" BASIS,
    WITHOUT WARRANTIES OR CONDITIONS OF ANY KIND, either express or implied.
    See the License for the specific language governing permissions and
    limitations under the License.

    Contact: code@inmanta.com
"""
import asyncio
import concurrent
import csv
import datetime
import logging
import os
import queue
import random
import re
import shutil
import socket
import string
import subprocess
import sys
import tempfile
import time
import traceback
import uuid
<<<<<<< HEAD
from typing import Dict, List, Optional
=======
from tempfile import mktemp
from typing import Dict, List, Optional, Tuple
>>>>>>> ff93d370

import asyncpg
import pkg_resources
import psutil
import pyformance
import pytest
from asyncpg.exceptions import DuplicateDatabaseError
from click import testing
from pyformance.registry import MetricsRegistry
from tornado import netutil
from tornado.platform.asyncio import AnyThreadEventLoopPolicy

import inmanta.agent
import inmanta.app
import inmanta.compiler as compiler
import inmanta.main
from inmanta import config, const, data, loader, protocol, resources
from inmanta.agent import handler
from inmanta.agent.agent import Agent
from inmanta.ast import CompilerException
from inmanta.data.schema import SCHEMA_VERSION_TABLE
from inmanta.export import cfg_env, unknown_parameters
from inmanta.module import Project
from inmanta.postgresproc import PostgresProc
from inmanta.protocol import VersionMatch
from inmanta.server import SLICE_AGENT_MANAGER, SLICE_COMPILER
from inmanta.server.bootloader import InmantaBootloader
from inmanta.server.protocol import SliceStartupException
from inmanta.server.services.compilerservice import CompilerService, CompileRun

# Import the utils module differently when conftest is put into the inmanta_tests package
if __file__ and os.path.dirname(__file__).split("/")[-1] == "inmanta_tests":
    from inmanta_tests import utils  # noqa: F401
else:
    import utils

logger = logging.getLogger(__name__)

TABLES_TO_KEEP = [x.table_name() for x in data._classes]


# Database
@pytest.fixture
def postgres_proc(unused_tcp_port_factory):
    proc = PostgresProc(unused_tcp_port_factory())
    yield proc
    proc.stop()


@pytest.fixture(scope="session", autouse=True)
def postgres_db(postgresql_proc):
    yield postgresql_proc


@pytest.fixture
def ensure_running_postgres_db_post(postgres_db):
    yield
    if not postgres_db.running():
        postgres_db.start()


@pytest.fixture(scope="function")
async def create_db(postgres_db, database_name_internal):
    """
    see :py:database_name_internal:
    """
    connection = await asyncpg.connect(host=postgres_db.host, port=postgres_db.port, user=postgres_db.user)
    try:
        await connection.execute(f"CREATE DATABASE {database_name_internal}")
    except DuplicateDatabaseError:
        # Because it is async, this fixture can not be made session scoped.
        # Only the first time it is called, it will actually create a database
        # All other times will drop through here
        pass
    finally:
        await connection.close()
    return database_name_internal


@pytest.fixture(scope="session")
def database_name_internal():
    """
    Internal use only, use database_name instead.

    The database_name fixture is expected to yield the database name to an existing database, and should be session scoped.

    To create the database we need asyncpg. However, async fixtures all depend on the event loop.
    The event loop is function scoped.

    To resolve this, there is a session scoped fixture called database_name_internal that provides a fixed name. create_db
    ensures that the database has been created.
    """
    ten_random_digits = "".join(random.choice(string.digits) for _ in range(10))
    return "inmanta" + ten_random_digits


@pytest.fixture(scope="function")
def database_name(create_db):
    return create_db


@pytest.fixture(scope="function")
async def postgresql_client(postgres_db, database_name):
    client = await asyncpg.connect(host=postgres_db.host, port=postgres_db.port, user=postgres_db.user, database=database_name)
    yield client
    await client.close()


@pytest.fixture(scope="function")
async def postgresql_pool(postgres_db, database_name):
    client = await asyncpg.create_pool(
        host=postgres_db.host, port=postgres_db.port, user=postgres_db.user, database=database_name
    )
    yield client
    await client.close()


@pytest.fixture(scope="function")
async def init_dataclasses_and_load_schema(postgres_db, database_name, clean_reset):
    await data.connect(postgres_db.host, postgres_db.port, database_name, postgres_db.user, None)
    yield
    await data.disconnect()


async def postgress_get_custom_types(postgresql_client):
    # Query extracted from CLI
    # psql -E
    # \dT

    get_custom_types = """
    SELECT n.nspname as "Schema",
      pg_catalog.format_type(t.oid, NULL) AS "Name",
      pg_catalog.obj_description(t.oid, 'pg_type') as "Description"
    FROM pg_catalog.pg_type t
         LEFT JOIN pg_catalog.pg_namespace n ON n.oid = t.typnamespace
    WHERE (t.typrelid = 0 OR (SELECT c.relkind = 'c' FROM pg_catalog.pg_class c WHERE c.oid = t.typrelid))
      AND NOT EXISTS(SELECT 1 FROM pg_catalog.pg_type el WHERE el.oid = t.typelem AND el.typarray = t.oid)
           AND n.nspname <> 'pg_catalog'
          AND n.nspname <> 'information_schema'
      AND pg_catalog.pg_type_is_visible(t.oid)
    ORDER BY 1, 2;
    """

    types_in_db = await postgresql_client.fetch(get_custom_types)
    type_names = [x["Name"] for x in types_in_db]

    return type_names


async def do_clean_hard(postgresql_client):
    assert not postgresql_client.is_in_transaction()
    await postgresql_client.reload_schema_state()
    tables_in_db = await postgresql_client.fetch("SELECT table_name FROM information_schema.tables WHERE table_schema='public'")
    table_names = ["public." + x["table_name"] for x in tables_in_db]
    if table_names:
        drop_query = "DROP TABLE %s CASCADE" % ", ".join(table_names)
        await postgresql_client.execute(drop_query)

    type_names = await postgress_get_custom_types(postgresql_client)
    if type_names:
        drop_query = "DROP TYPE %s" % ", ".join(type_names)
        await postgresql_client.execute(drop_query)
    logger.info("Performed Hard Clean with tables: %s  types: %s", ",".join(table_names), ",".join(type_names))


@pytest.fixture(scope="function")
async def hard_clean_db(postgresql_client):
    await do_clean_hard(postgresql_client)
    yield


@pytest.fixture(scope="function")
async def hard_clean_db_post(postgresql_client):
    yield
    await do_clean_hard(postgresql_client)


@pytest.fixture(scope="function")
async def clean_db(postgresql_pool, create_db, postgres_db):
    """
        1) Truncated tables: All tables which are part of the inmanta schema, except for the schemaversion table. The version
                             number stored in the schemaversion table is read by the Inmanta server during startup.
        2) Dropped tables: All tables which are not part of the inmanta schema. Some tests create additional tables, which are
                           not part of the Inmanta schema. These should be cleaned-up before running a new test.
    """
    yield
    # By using the connection pool, we can make sure that the connection we use is alive
    async with postgresql_pool.acquire() as postgresql_client:
        tables_in_db = await postgresql_client.fetch(
            "SELECT table_name FROM information_schema.tables WHERE table_schema='public'"
        )
        tables_in_db = [x["table_name"] for x in tables_in_db]
        tables_to_preserve = TABLES_TO_KEEP
        tables_to_preserve.append(SCHEMA_VERSION_TABLE)
        tables_to_truncate = [x for x in tables_in_db if x in tables_to_preserve and x != SCHEMA_VERSION_TABLE]
        tables_to_drop = [x for x in tables_in_db if x not in tables_to_preserve]
        if tables_to_drop:
            drop_query = "DROP TABLE %s CASCADE" % ", ".join(tables_to_drop)
            await postgresql_client.execute(drop_query)
        if tables_to_truncate:
            truncate_query = "TRUNCATE %s CASCADE" % ", ".join(tables_to_truncate)
            await postgresql_client.execute(truncate_query)


@pytest.fixture(scope="function")
def get_columns_in_db_table(postgresql_client):
    async def _get_columns_in_db_table(table_name):
        result = await postgresql_client.fetch(
            "SELECT column_name "
            "FROM information_schema.columns "
            "WHERE table_schema='public' AND table_name='" + table_name + "'"
        )
        return [r["column_name"] for r in result]

    return _get_columns_in_db_table


@pytest.fixture(scope="function", autouse=True)
def deactive_venv():
    old_os_path = os.environ.get("PATH", "")
    old_prefix = sys.prefix
    old_path = sys.path

    yield

    os.environ["PATH"] = old_os_path
    sys.prefix = old_prefix
    sys.path = old_path
    pkg_resources.working_set = pkg_resources.WorkingSet._build_master()


def reset_metrics():
    pyformance.set_global_registry(MetricsRegistry())


@pytest.fixture(scope="function", autouse=True)
async def clean_reset(create_db, clean_db):
    reset_all_objects()
    config.Config._reset()
    methods = inmanta.protocol.common.MethodProperties.methods.copy()
    loader.unload_inmanta_plugins()
    yield
    inmanta.protocol.common.MethodProperties.methods = methods
    config.Config._reset()
    reset_all_objects()
    loader.unload_inmanta_plugins()


def reset_all_objects():
    resources.resource.reset()
    asyncio.set_child_watcher(None)
    reset_metrics()
    # No dynamic loading of commands at the moment, so no need to reset/reload
    # command.Commander.reset()
    handler.Commander.reset()
    Project._project = None
    unknown_parameters.clear()


@pytest.fixture(scope="function", autouse=True)
def restore_cwd():
    """
        Restore the current working directory after search test.
    """
    cwd = os.getcwd()
    yield
    os.chdir(cwd)


@pytest.fixture(scope="function")
def no_agent_backoff():
    backoff = inmanta.agent.agent.GET_RESOURCE_BACKOFF
    inmanta.agent.agent.GET_RESOURCE_BACKOFF = 0
    yield
    inmanta.agent.agent.GET_RESOURCE_BACKOFF = backoff


@pytest.fixture()
def free_socket():
    bound_sockets = []

    def _free_socket():
        sock = netutil.bind_sockets(0, "127.0.0.1", family=socket.AF_INET)[0]
        bound_sockets.append(sock)
        return sock

    yield _free_socket
    for s in bound_sockets:
        s.close()


@pytest.fixture(scope="function", autouse=True)
def inmanta_config():
    config.Config.load_config()
    config.Config.set("auth_jwt_default", "algorithm", "HS256")
    config.Config.set("auth_jwt_default", "sign", "true")
    config.Config.set("auth_jwt_default", "client_types", "agent,compiler")
    config.Config.set("auth_jwt_default", "key", "rID3kG4OwGpajIsxnGDhat4UFcMkyFZQc1y3oKQTPRs")
    config.Config.set("auth_jwt_default", "expire", "0")
    config.Config.set("auth_jwt_default", "issuer", "https://localhost:8888/")
    config.Config.set("auth_jwt_default", "audience", "https://localhost:8888/")

    yield config.Config._get_instance()


@pytest.fixture
def server_pre_start():
    """ This fixture is called by the server. Override this fixture to influence server config
    """


@pytest.fixture(scope="function")
async def agent_multi(server_multi, environment_multi):
    agentmanager = server_multi.get_slice(SLICE_AGENT_MANAGER)

    config.Config.set("config", "agent-deploy-interval", "0")
    config.Config.set("config", "agent-repair-interval", "0")
    a = Agent(hostname="node1", environment=environment_multi, agent_map={"agent1": "localhost"}, code_loader=False)
    await a.add_end_point_name("agent1")
    await a.start()
    await utils.retry_limited(lambda: len(agentmanager.sessions) == 1, 10)

    yield a

    await a.stop()


@pytest.fixture(scope="function")
async def agent(server, environment):
    agentmanager = server.get_slice(SLICE_AGENT_MANAGER)

    config.Config.set("config", "agent-deploy-interval", "0")
    config.Config.set("config", "agent-repair-interval", "0")
    a = Agent(hostname="node1", environment=environment, agent_map={"agent1": "localhost"}, code_loader=False)
    await a.add_end_point_name("agent1")
    await a.start()
    await utils.retry_limited(lambda: len(agentmanager.sessions) == 1, 10)

    yield a

    await a.stop()


@pytest.fixture(scope="function")
async def agent_factory(server):
    agentmanager = server.get_slice(SLICE_AGENT_MANAGER)

    config.Config.set("config", "agent-deploy-interval", "0")
    config.Config.set("config", "agent-repair-interval", "0")

    started_agents = []

    async def create_agent(
        environment: uuid.UUID,
        hostname: Optional[str] = None,
        agent_map: Optional[Dict[str, str]] = None,
        code_loader: bool = False,
        agent_names: List[str] = [],
    ) -> None:
        a = Agent(hostname=hostname, environment=environment, agent_map=agent_map, code_loader=code_loader)
        for agent_name in agent_names:
            await a.add_end_point_name(agent_name)
        await a.start()
        started_agents.append(a)
        await utils.retry_limited(lambda: a.sessionid in agentmanager.sessions, 10)
        return a

    yield create_agent
    await asyncio.gather(*[agent.stop() for agent in started_agents])


@pytest.fixture(scope="function")
async def autostarted_agent(server, environment):
    """ Configure agent1 as an autostarted agent.
    """
    env = await data.Environment.get_by_id(uuid.UUID(environment))
    await env.set(data.AUTOSTART_AGENT_MAP, {"internal": "", "agent1": ""})
    await env.set(data.AUTO_DEPLOY, True)
    await env.set(data.PUSH_ON_AUTO_DEPLOY, True)
    # disable deploy and repair intervals
    await env.set(data.AUTOSTART_AGENT_DEPLOY_INTERVAL, 0)
    await env.set(data.AUTOSTART_AGENT_REPAIR_INTERVAL, 0)
    await env.set(data.AUTOSTART_ON_START, True)


@pytest.fixture(scope="function")
def client_v2(server):
    client = protocol.Client("client", version_match=VersionMatch.exact, exact_version=2)
    yield client


@pytest.fixture(scope="session")
def log_file():
    output_dir = os.path.join(os.path.dirname(os.path.abspath(__file__)), "..", "logs")
    if not os.path.exists(output_dir):
        os.mkdir(output_dir)
    output_file = os.path.join(output_dir, "log.txt")
    with open(output_file, "w", encoding="utf-8") as f:
        yield f


@pytest.fixture(scope="function", autouse="DEBUG_TCP_PORTS" in os.environ)
def log_state_tcp_ports(request, log_file):
    def _write_log_line(title):
        connections = psutil.net_connections()
        writer = csv.writer(log_file, dialect="unix")

        def map_data_line(line):
            out = [
                title,
                line.fd,
                str(line.family),
                str(line.type),
                f"{line.laddr.ip}|{line.laddr.port}" if line.laddr else None,
                f"{line.raddr.ip}|{line.raddr.port}" if line.raddr else None,
                line.status,
                None if "pid" not in line else line.pid,
            ]
            return out

        for con in connections:
            writer.writerow(map_data_line(con))

    _write_log_line(f"Before run test case {request.function.__name__}:")
    yield
    _write_log_line(f"After run test case {request.function.__name__}:")


@pytest.fixture(scope="function")
async def server_config(event_loop, inmanta_config, postgres_db, database_name, clean_reset, unused_tcp_port_factory):
    reset_metrics()

    state_dir = tempfile.mkdtemp()

    port = str(unused_tcp_port_factory())

    config.Config.set("database", "name", database_name)
    config.Config.set("database", "host", "localhost")
    config.Config.set("database", "port", str(postgres_db.port))
    config.Config.set("database", "connection_timeout", str(3))
    config.Config.set("config", "state-dir", state_dir)
    config.Config.set("config", "log-dir", os.path.join(state_dir, "logs"))
    config.Config.set("agent_rest_transport", "port", port)
    config.Config.set("compiler_rest_transport", "port", port)
    config.Config.set("client_rest_transport", "port", port)
    config.Config.set("cmdline_rest_transport", "port", port)
    config.Config.set("server", "bind-port", port)
    config.Config.set("server", "bind-address", "127.0.0.1")
    config.Config.set("config", "executable", os.path.abspath(inmanta.app.__file__))
    config.Config.set("server", "agent-timeout", "2")
    config.Config.set("server", "auto-recompile-wait", "0")
    config.Config.set("agent", "agent-repair-interval", "0")
    yield config
    shutil.rmtree(state_dir)


@pytest.fixture(scope="function")
async def server(server_pre_start, server_config):
    """
    :param event_loop: explicitly include event_loop to make sure event loop started before and closed after this fixture.
    May not be required
    """
    # fix for fact that pytest_tornado never set IOLoop._instance, the IOLoop of the main thread
    # causes handler failure

    ibl = InmantaBootloader()

    try:
        await ibl.start()
    except SliceStartupException as e:
        port = config.Config.get("server", "bind-port")
        output = subprocess.check_output(["ss", "-antp"])
        output = output.decode("utf-8")
        logger.debug(f"Port: {port}")
        logger.debug(f"Port usage: \n {output}")
        raise e

    yield ibl.restserver

    try:
        await asyncio.wait_for(ibl.stop(), 15)
    except concurrent.futures.TimeoutError:
        logger.exception("Timeout during stop of the server in teardown")

    logger.info("Server clean up done")


@pytest.fixture(
    scope="function",
    params=[(True, True, False), (True, False, False), (False, True, False), (False, False, False), (True, True, True)],
    ids=["SSL and Auth", "SSL", "Auth", "Normal", "SSL and Auth with not self signed certificate"],
)
async def server_multi(
    server_pre_start, event_loop, inmanta_config, postgres_db, database_name, request, clean_reset, unused_tcp_port_factory
):
    """
    :param event_loop: explicitly include event_loop to make sure event loop started before and closed after this fixture.
    May not be required
    """
    state_dir = tempfile.mkdtemp()

    ssl, auth, ca = request.param

    path = os.path.join(os.path.dirname(os.path.abspath(__file__)), "data")

    if auth:
        config.Config.set("server", "auth", "true")

    for x, ct in [
        ("server", None),
        ("agent_rest_transport", ["agent"]),
        ("compiler_rest_transport", ["compiler"]),
        ("client_rest_transport", ["api", "compiler"]),
        ("cmdline_rest_transport", ["api"]),
    ]:
        if ssl and not ca:
            config.Config.set(x, "ssl_cert_file", os.path.join(path, "server.crt"))
            config.Config.set(x, "ssl_key_file", os.path.join(path, "server.open.key"))
            config.Config.set(x, "ssl_ca_cert_file", os.path.join(path, "server.crt"))
            config.Config.set(x, "ssl", "True")
        if ssl and ca:
            capath = os.path.join(path, "ca", "enduser-certs")

            config.Config.set(x, "ssl_cert_file", os.path.join(capath, "server.crt"))
            config.Config.set(x, "ssl_key_file", os.path.join(capath, "server.key.open"))
            config.Config.set(x, "ssl_ca_cert_file", os.path.join(capath, "server.chain"))
            config.Config.set(x, "ssl", "True")
        if auth and ct is not None:
            token = protocol.encode_token(ct)
            config.Config.set(x, "token", token)

    port = str(unused_tcp_port_factory())
    config.Config.set("database", "name", database_name)
    config.Config.set("database", "host", "localhost")
    config.Config.set("database", "port", str(postgres_db.port))
    config.Config.set("database", "connection_timeout", str(3))
    config.Config.set("config", "state-dir", state_dir)
    config.Config.set("config", "log-dir", os.path.join(state_dir, "logs"))
    config.Config.set("agent_rest_transport", "port", port)
    config.Config.set("compiler_rest_transport", "port", port)
    config.Config.set("client_rest_transport", "port", port)
    config.Config.set("cmdline_rest_transport", "port", port)
    config.Config.set("server", "bind-port", port)
    config.Config.set("server", "bind-address", "127.0.0.1")
    config.Config.set("config", "executable", os.path.abspath(inmanta.app.__file__))
    config.Config.set("server", "agent-timeout", "2")
    config.Config.set("agent", "agent-repair-interval", "0")
    config.Config.set("server", "auto-recompile-wait", "0")

    ibl = InmantaBootloader()

    try:
        await ibl.start()
    except SliceStartupException as e:
        port = config.Config.get("server", "bind-port")
        output = subprocess.check_output(["ss", "-antp"])
        output = output.decode("utf-8")
        logger.debug(f"Port: {port}")
        logger.debug(f"Port usage: \n {output}")
        raise e

    yield ibl.restserver
    try:
        await asyncio.wait_for(ibl.stop(), 15)
    except concurrent.futures.TimeoutError:
        logger.exception("Timeout during stop of the server in teardown")

    shutil.rmtree(state_dir)


@pytest.fixture(scope="function")
def client(server):
    client = protocol.Client("client")
    yield client


@pytest.fixture(scope="function")
def client_multi(server_multi):
    client = protocol.Client("client")
    yield client


@pytest.fixture(scope="function")
def sync_client_multi(server_multi):
    client = protocol.SyncClient("client")
    yield client


@pytest.fixture(scope="function")
def clienthelper(client, environment):
    return utils.ClientHelper(client, environment)


@pytest.fixture(scope="function", autouse=True)
def capture_warnings():
    logging.captureWarnings(True)
    yield
    logging.captureWarnings(False)


@pytest.fixture(scope="function")
async def environment(client, server, environment_default):
    """
        Create a project and environment, with auto_deploy turned off. This fixture returns the uuid of the environment
    """

    env = await data.Environment.get_by_id(uuid.UUID(environment_default))
    await env.set(data.AUTO_DEPLOY, False)
    await env.set(data.PUSH_ON_AUTO_DEPLOY, False)
    await env.set(data.AGENT_TRIGGER_METHOD_ON_AUTO_DEPLOY, const.AgentTriggerMethod.push_full_deploy)

    yield environment_default


@pytest.fixture(scope="function")
async def environment_default(client, server):
    """
        Create a project and environment. This fixture returns the uuid of the environment
    """
    result = await client.create_project("env-test")
    assert result.code == 200
    project_id = result.result["project"]["id"]

    result = await client.create_environment(project_id=project_id, name="dev")
    env_id = result.result["environment"]["id"]

    cfg_env.set(env_id)

    yield env_id


@pytest.fixture(scope="function")
async def environment_multi(client_multi, server_multi):
    """
        Create a project and environment. This fixture returns the uuid of the environment
    """
    result = await client_multi.create_project("env-test")
    assert result.code == 200
    project_id = result.result["project"]["id"]

    result = await client_multi.create_environment(project_id=project_id, name="dev")
    env_id = result.result["environment"]["id"]

    cfg_env.set(env_id)

    yield env_id


@pytest.fixture(scope="session")
def write_db_update_file():
    def _write_db_update_file(schema_dir, schema_version, content_file):
        schema_updates_dir = os.path.join(schema_dir, data.DBSchema.DIR_NAME_INCREMENTAL_UPDATES)
        if not os.path.exists(schema_updates_dir):
            os.mkdir(schema_updates_dir)
        schema_update_file = os.path.join(schema_updates_dir, str(schema_version) + ".sql")
        with open(schema_update_file, "w+", encoding="utf-8") as f:
            f.write(content_file)

    yield _write_db_update_file


class KeepOnFail(object):
    def keep(self) -> "Optional[Dict[str, str]]":
        pass


@pytest.hookimpl(tryfirst=True, hookwrapper=True)
def pytest_runtest_makereport(item, call):
    # execute all other hooks to obtain the report object
    outcome = yield
    rep = outcome.get_result()

    # we only look at actual failing test calls, not setup/teardown
    resources = {}
    if rep.when == "call" and rep.failed:
        for fixture in item.funcargs.values():
            if isinstance(fixture, KeepOnFail):
                msg = fixture.keep()
                if msg:
                    for label, res in msg.items():
                        resources[label] = res

        if resources:
            # we are behind report formatting, so write to report, not item
            rep.sections.append(
                ("Resources Kept", "\n".join(["%s %s" % (label, resource) for label, resource in resources.items()]))
            )


async def off_main_thread(func):
    # work around for https://github.com/pytest-dev/pytest-asyncio/issues/168
    asyncio.set_event_loop_policy(AnyThreadEventLoopPolicy())
    return await asyncio.get_event_loop().run_in_executor(None, func)


class SnippetCompilationTest(KeepOnFail):
    def setUpClass(self):
        self.libs = tempfile.mkdtemp()
        self.repo = "https://github.com/inmanta/"
        self.env = tempfile.mkdtemp()
        config.Config.load_config()
        self.cwd = os.getcwd()
        self.keep_shared = False

    def tearDownClass(self):
        if not self.keep_shared:
            shutil.rmtree(self.libs)
            shutil.rmtree(self.env)
        # reset cwd
        os.chdir(self.cwd)

    def setup_func(self, module_dir):
        # init project
        self._keep = False
        self.project_dir = tempfile.mkdtemp()
        self.modules_dir = module_dir
        os.symlink(self.env, os.path.join(self.project_dir, ".env"))

    def tear_down_func(self):
        if not self._keep:
            shutil.rmtree(self.project_dir)

    def keep(self):
        self._keep = True
        self.keep_shared = True
        return {"env": self.env, "libs": self.libs, "project": self.project_dir}

    def setup_for_snippet(self, snippet, autostd=True):
        self.setup_for_snippet_external(snippet)
        Project.set(Project(self.project_dir, autostd=autostd))
        loader.unload_inmanta_plugins()

    def reset(self):
        Project.set(Project(self.project_dir, autostd=Project.get().autostd))
        loader.unload_inmanta_plugins()

    def setup_for_snippet_external(self, snippet):
        if self.modules_dir:
            module_path = f"[{self.libs}, {self.modules_dir}]"
        else:
            module_path = f"{self.libs}"
        with open(os.path.join(self.project_dir, "project.yml"), "w", encoding="utf-8") as cfg:
            cfg.write(
                """
            name: snippet test
            modulepath: %s
            downloadpath: %s
            version: 1.0
            repo: ['%s']"""
                % (module_path, self.libs, self.repo)
            )
        self.main = os.path.join(self.project_dir, "main.cf")
        with open(self.main, "w", encoding="utf-8") as x:
            x.write(snippet)

    def do_export(self, include_status=False, do_raise=True):
        return self._do_export(deploy=False, include_status=include_status, do_raise=do_raise)

    def _do_export(self, deploy=False, include_status=False, do_raise=True):
        """
        helper function to allow actual export to be run an a different thread
        i.e. export.run must run off main thread to allow it to start a new ioloop for run_sync
        """
        class Options(object):
            pass

        options = Options()
        options.json = os.path.join(self.project_dir, "dump.json") if not deploy else None
        options.depgraph = False
        options.deploy = deploy
        options.ssl = False

        from inmanta.export import Exporter  # noqa: H307

        try:
            (types, scopes) = compiler.do_compile()
        except Exception:
            types, scopes = (None, None)
            if do_raise:
                raise
            else:
                traceback.print_exc()

        # Even if the compile failed we might have collected additional data such as unknowns. So
        # continue the export
        export = Exporter(options)

        return export.run(types, scopes, model_export=False, include_status=include_status)

    async def do_export_and_deploy(self, include_status=False, do_raise=True):
        return await off_main_thread(lambda: self._do_export(deploy=True, include_status=include_status, do_raise=do_raise))

    def setup_for_error(self, snippet, shouldbe):
        self.setup_for_snippet(snippet)
        try:
            compiler.do_compile()
            assert False, "Should get exception"
        except CompilerException as e:
            text = e.format_trace(indent="  ")
            print(text)
            shouldbe = shouldbe.format(dir=self.project_dir)
            assert shouldbe == text

    def setup_for_error_re(self, snippet, shouldbe):
        self.setup_for_snippet(snippet)
        try:
            compiler.do_compile()
            assert False, "Should get exception"
        except CompilerException as e:
            text = e.format_trace(indent="  ")
            print(text)
            shouldbe = shouldbe.format(dir=self.project_dir)
            assert re.search(shouldbe, text) is not None


@pytest.fixture(scope="session")
def snippetcompiler_global():
    ast = SnippetCompilationTest()
    ast.setUpClass()
    yield ast
    ast.tearDownClass()


@pytest.fixture(scope="function")
def snippetcompiler(snippetcompiler_global, modules_dir):
    snippetcompiler_global.setup_func(modules_dir)
    yield snippetcompiler_global
    snippetcompiler_global.tear_down_func()


@pytest.fixture(scope="function")
def snippetcompiler_clean(modules_dir):
    ast = SnippetCompilationTest()
    ast.setUpClass()
    ast.setup_func(modules_dir)
    yield ast
    ast.tear_down_func()
    ast.tearDownClass()


@pytest.fixture(scope="session")
def modules_dir():
    yield os.path.join(os.path.dirname(os.path.abspath(__file__)), "data", "modules")


class CLI(object):
    async def run(self, *args, **kwargs):
        # set column width very wide so lines are not wrapped
        os.environ["COLUMNS"] = "1000"
        runner = testing.CliRunner(mix_stderr=False)
        cmd_args = ["--host", "localhost", "--port", config.Config.get("cmdline_rest_transport", "port")]
        cmd_args.extend(args)

        def invoke():
            return runner.invoke(cli=inmanta.main.cmd, args=cmd_args, catch_exceptions=False, **kwargs)

        result = await asyncio.get_event_loop().run_in_executor(None, invoke)
        # reset to default again
        del os.environ["COLUMNS"]
        return result


@pytest.fixture
def cli():
    # work around for https://github.com/pytest-dev/pytest-asyncio/issues/168
    asyncio.set_event_loop_policy(AnyThreadEventLoopPolicy())
    o = CLI()
    yield o


class AsyncCleaner(object):
    def __init__(self):
        self.register = []

    def add(self, method):
        self.register.append(method)

    def __call__(self, method):
        self.add(method)


@pytest.fixture
async def async_finalizer():
    cleaner = AsyncCleaner()
    yield cleaner
    await asyncio.gather(*[item() for item in cleaner.register])


class CompileRunnerMock(object):
    def __init__(
        self, request: data.Compile, make_compile_fail: bool = False, runner_queue: Optional[queue.Queue] = None
    ) -> None:
        self.request = request
        self.version: Optional[int] = None
        self._make_compile_fail = make_compile_fail
        self._runner_queue = runner_queue
        self.block = False

    async def run(self, force_update: Optional[bool] = False) -> Tuple[bool, None]:
        now = datetime.datetime.now()
        returncode = 1 if self._make_compile_fail else 0
        report = data.Report(
            compile=self.request.id, started=now, name="CompileRunnerMock", command="", completed=now, returncode=returncode
        )
        await report.insert()
        self.version = int(time.time())
        success = not self._make_compile_fail

        if self._runner_queue is not None:
            self._runner_queue.put(self)
            self.block = True
            while self.block:
                await asyncio.sleep(0.1)

        return success, None


def monkey_patch_compiler_service(monkeypatch, server, make_compile_fail, runner_queue=None):
    compilerslice: CompilerService = server.get_slice(SLICE_COMPILER)

    def patch(compile: data.Compile, project_dir: str) -> CompileRun:
        return CompileRunnerMock(compile, make_compile_fail, runner_queue)

    monkeypatch.setattr(compilerslice, "_get_compile_runner", patch, raising=True)


@pytest.fixture
async def mocked_compiler_service(server, monkeypatch):
    monkey_patch_compiler_service(monkeypatch, server, False)


@pytest.fixture
async def mocked_compiler_service_failing_compile(server, monkeypatch):
    monkey_patch_compiler_service(monkeypatch, server, True)


@pytest.fixture
async def mocked_compiler_service_block(server, monkeypatch):
    runner_queue = queue.Queue()
    monkey_patch_compiler_service(monkeypatch, server, True, runner_queue)

    yield runner_queue<|MERGE_RESOLUTION|>--- conflicted
+++ resolved
@@ -33,12 +33,8 @@
 import time
 import traceback
 import uuid
-<<<<<<< HEAD
 from typing import Dict, List, Optional
-=======
-from tempfile import mktemp
 from typing import Dict, List, Optional, Tuple
->>>>>>> ff93d370
 
 import asyncpg
 import pkg_resources
