"""
    Copyright 2016 Inmanta

    Licensed under the Apache License, Version 2.0 (the "License");
    you may not use this file except in compliance with the License.
    You may obtain a copy of the License at

        http://www.apache.org/licenses/LICENSE-2.0

    Unless required by applicable law or agreed to in writing, software
    distributed under the License is distributed on an "AS IS" BASIS,
    WITHOUT WARRANTIES OR CONDITIONS OF ANY KIND, either express or implied.
    See the License for the specific language governing permissions and
    limitations under the License.

    Contact: code@inmanta.com
"""
import toml

"""
About the use of @parametrize_any and @slowtest:

For parametrized tests:
- if the test is fast and tests different things for each parameter, use @parametrize
- if the parameters only slightly increase the coverage of the test (some different exception path,...), use @parametrize_any.
- if a test is slow, use @parametrize_any

The @slowtest annotation is usually added on test periodically, when the test suite becomes too slow.
We analyze performance and place the @slowtest in the best places.
It is often harder to correctly judge what is slow up front, so we do it in bulk when we have all the (historical) data.
This also allows test to run a few hundred times before being marked as slow.
"""

"""
About venvs in tests (see linked objects' docstrings for more details):
During normal operation the module loader and the compiler work with the following environments:
- inmanta.env.process_env: inmanta.env.ActiveEnv -> presents an interface to interact with the outer (developer's) venv. Used by
    inmanta.module.Project to install v2 modules in.
- inmanta.module.Project.virtualenv: inmanta.env.VirtualEnv -> compiler venv. Used by the compiler to install v1 module
    requirements in. Inherits from the outer venv.

When running the tests we don't want to make changes to the outer environment. So for tests that install Python packages we need
to make sure those are installed in a test environment. This means patching the inmanta.env.process_env to be an interface
to a test environment instead of the outer environment.
The following fixtures manage test environments:
- snippetcompiler_clean: activates the Project's compiler venv and patches inmanta.env.process_env to use this same venv
    as if it were the outer venv. The activation and patch is applied when compiling the first snippet.
- snippetcompiler: same as snippetcompiler_clean but the compiler venv is shared among all tests using the
    fixture.
- tmpvenv: provides a decoupled test environment (does not inherit from the outer environment) but does not activate it and
    does not patch inmanta.env.process_env.
- tmpvenv_active: provides a decoupled test environment, activates it and patches inmanta.env.process_env to point to this
    environment.

The deactive_venv autouse fixture cleans up all venv activation and resets inmanta.env.process_env to point to the outer
environment.
"""
<<<<<<< HEAD

=======
>>>>>>> df161b56
import asyncio
import concurrent
import csv
import datetime
import json
import logging
import os
import queue
import random
import re
import shutil
import site
import socket
import string
import subprocess
import sys
import tempfile
import time
import traceback
import uuid
import venv
from configparser import ConfigParser
from typing import AsyncIterator, Awaitable, Callable, Dict, Iterator, List, Optional, Tuple, Union

import asyncpg
import pkg_resources
import psutil
import py
import pyformance
import pytest
from asyncpg.exceptions import DuplicateDatabaseError
from click import testing
from pkg_resources import Requirement
from pyformance.registry import MetricsRegistry
from tornado import netutil
from tornado.platform.asyncio import AnyThreadEventLoopPolicy

import build.env
import inmanta
import inmanta.agent
import inmanta.app
import inmanta.compiler as compiler
import inmanta.compiler.config
import inmanta.main
from inmanta import config, const, data, env, loader, protocol, resources
from inmanta.agent import handler
from inmanta.agent.agent import Agent
from inmanta.ast import CompilerException
from inmanta.data.schema import SCHEMA_VERSION_TABLE
from inmanta.env import LocalPackagePath, VirtualEnv, mock_process_env
from inmanta.export import ResourceDict, cfg_env, unknown_parameters
from inmanta.module import InmantaModuleRequirement, InstallMode, Project, RelationPrecedenceRule
from inmanta.moduletool import IsolatedEnvBuilderCached, ModuleTool, V2ModuleBuilder
from inmanta.parser.plyInmantaParser import cache_manager
from inmanta.protocol import VersionMatch
from inmanta.server import SLICE_AGENT_MANAGER, SLICE_COMPILER
from inmanta.server.bootloader import InmantaBootloader
from inmanta.server.protocol import SliceStartupException
from inmanta.server.services.compilerservice import CompilerService, CompileRun
from inmanta.types import JsonType
from libpip2pi.commands import dir2pi
from packaging.version import Version

# Import test modules differently when conftest is put into the inmanta_tests packages
PYTEST_PLUGIN_MODE: bool = __file__ and os.path.dirname(__file__).split("/")[-1] == "inmanta_tests"
if PYTEST_PLUGIN_MODE:
    from inmanta_tests import utils  # noqa: F401
    from inmanta_tests.db.common import PGRestore  # noqa: F401
else:
    import utils
    from db.common import PGRestore

logger = logging.getLogger(__name__)

TABLES_TO_KEEP = [x.table_name() for x in data._classes] + ["resourceaction_resource"]  # Join table

# Save the cwd as early as possible to prevent that it gets overridden by another fixture
# before it's saved.
initial_cwd = os.getcwd()


def _pytest_configure_plugin_mode(config: "pytest.Config") -> None:
    # register custom markers
    config.addinivalue_line(
        "markers",
        "slowtest",
    )
    config.addinivalue_line(
        "markers",
        "parametrize_any: only execute one of the parameterized cases when in fast mode (see documentation in conftest.py)",
    )
    config.addinivalue_line(
        "markers",
        "db_restore_dump(dump): mark the db dump to restore. To be used in conjunction with the `migrate_db_from` fixture.",
    )


def pytest_configure(config: "pytest.Config") -> None:
    if PYTEST_PLUGIN_MODE:
        _pytest_configure_plugin_mode(config)


def pytest_addoption(parser):
    parser.addoption(
        "--fast",
        action="store_true",
        help="Don't run all test, but a representative set",
    )


@pytest.hookimpl(tryfirst=True)
def pytest_generate_tests(metafunc: "pytest.Metafunc") -> None:
    """
    For each test marked as parametrize_any run it either as
    1. if not in fast mode: as if annotated with @parametrize
    2. if in fast mode: with only one parameter combination, chosen randomly
    """

    is_fast = metafunc.config.getoption("fast")
    for marker in metafunc.definition.iter_markers(name="parametrize_any"):
        variations = len(marker.args[1])
        if not is_fast or variations < 2:
            metafunc.definition.add_marker(pytest.mark.parametrize(*marker.args))
        else:
            # select one random item
            args = list(marker.args)
            selected = args[1][random.randrange(0, variations)]
            args[1] = [selected]
            metafunc.definition.add_marker(pytest.mark.parametrize(*args))


def pytest_runtest_setup(item: "pytest.Item"):
    """
    When in fast mode, skip test marked as slow and db_migration tests that are older than 30 days.
    """
    is_fast = item.config.getoption("fast")
    if not is_fast:
        return
    if any(True for mark in item.iter_markers(name="slowtest")):
        pytest.skip("Skipping slow tests")

    file_name: str = item.location[0]
    if file_name.startswith("tests/db/"):
        match: Optional[re.Match] = re.fullmatch("tests/db/test_v[0-9]{9}_to_v([0-9]{8})[0-9].py", file_name)
        if not match:
            pytest.fail(
                "The name of the test file might be incorrect: Should be test_v<old_version>_to_v<new_version>.py or the test "
                "should have the @slowtest annotation"
            )
        timestamp: str = match.group(1)
        test_creation_date: datetime.datetime = datetime.datetime(int(timestamp[0:4]), int(timestamp[4:6]), int(timestamp[6:8]))
        elapsed_days: int = (datetime.datetime.today() - test_creation_date).days
        if elapsed_days > 30:
            pytest.skip("Skipping old migration test")


@pytest.fixture(scope="session")
def postgres_db(request: pytest.FixtureRequest):
    """This fixture loads the pytest-postgresql fixture. When --postgresql-host is set, it will use the noproc
    fixture to use an external database. Without this option, an "embedded" postgres is started.
    """
    option_name = "postgresql_host"
    conf = request.config.getoption(option_name)
    if conf:
        fixture = "postgresql_noproc"
    else:
        fixture = "postgresql_proc"

    logger.info("Using database fixture %s", fixture)
    yield request.getfixturevalue(fixture)


@pytest.fixture
def ensure_running_postgres_db_post(postgres_db):
    yield
    if not postgres_db.running():
        postgres_db.start()


@pytest.fixture(scope="function")
async def create_db(postgres_db, database_name_internal):
    """
    see :py:database_name_internal:
    """
    connection = await asyncpg.connect(
        host=postgres_db.host, port=postgres_db.port, user=postgres_db.user, password=postgres_db.password
    )
    try:
        await connection.execute(f"CREATE DATABASE {database_name_internal}")
    except DuplicateDatabaseError:
        # Because it is async, this fixture can not be made session scoped.
        # Only the first time it is called, it will actually create a database
        # All other times will drop through here
        pass
    finally:
        await connection.close()
    return database_name_internal


@pytest.fixture(scope="session")
def database_name_internal():
    """
    Internal use only, use database_name instead.

    The database_name fixture is expected to yield the database name to an existing database, and should be session scoped.

    To create the database we need asyncpg. However, async fixtures all depend on the event loop.
    The event loop is function scoped.

    To resolve this, there is a session scoped fixture called database_name_internal that provides a fixed name. create_db
    ensures that the database has been created.
    """
    ten_random_digits = "".join(random.choice(string.digits) for _ in range(10))
    return "inmanta" + ten_random_digits


@pytest.fixture(scope="function")
def database_name(create_db):
    return create_db


@pytest.fixture(scope="function")
async def postgresql_client(postgres_db, database_name):
    client = await asyncpg.connect(
        host=postgres_db.host,
        port=postgres_db.port,
        user=postgres_db.user,
        password=postgres_db.password,
        database=database_name,
    )
    yield client
    await client.close()


@pytest.fixture(scope="function")
async def postgresql_pool(postgres_db, database_name):
    client = await asyncpg.create_pool(
        host=postgres_db.host,
        port=postgres_db.port,
        user=postgres_db.user,
        password=postgres_db.password,
        database=database_name,
    )
    yield client
    await client.close()


@pytest.fixture(scope="function")
async def init_dataclasses_and_load_schema(postgres_db, database_name, clean_reset):
    await data.connect(
        host=postgres_db.host,
        port=postgres_db.port,
        username=postgres_db.user,
        password=postgres_db.password,
        database=database_name,
    )
    yield
    await data.disconnect()


async def postgress_get_custom_types(postgresql_client) -> List[str]:
    # Query extracted from CLI
    # psql -E
    # \dT

    get_custom_types = """
    SELECT n.nspname as "Schema",
      pg_catalog.format_type(t.oid, NULL) AS "Name",
      pg_catalog.obj_description(t.oid, 'pg_type') as "Description"
    FROM pg_catalog.pg_type t
         LEFT JOIN pg_catalog.pg_namespace n ON n.oid = t.typnamespace
    WHERE (t.typrelid = 0 OR (SELECT c.relkind = 'c' FROM pg_catalog.pg_class c WHERE c.oid = t.typrelid))
      AND NOT EXISTS(SELECT 1 FROM pg_catalog.pg_type el WHERE el.oid = t.typelem AND el.typarray = t.oid)
           AND n.nspname <> 'pg_catalog'
          AND n.nspname <> 'information_schema'
      AND pg_catalog.pg_type_is_visible(t.oid)
    ORDER BY 1, 2;
    """

    types_in_db = await postgresql_client.fetch(get_custom_types)
    type_names = [x["Name"] for x in types_in_db]

    return type_names


async def do_clean_hard(postgresql_client):
    assert not postgresql_client.is_in_transaction()
    await postgresql_client.reload_schema_state()
    # query taken from : https://database.guide/3-ways-to-list-all-functions-in-postgresql/
    functions_query = """
SELECT routine_name
FROM  information_schema.routines
WHERE routine_type = 'FUNCTION'
AND routine_schema = 'public';
    """
    functions_in_db = await postgresql_client.fetch(functions_query)
    function_names = [x["routine_name"] for x in functions_in_db]
    if function_names:
        drop_query = "DROP FUNCTION if exists %s " % ", ".join(function_names)
        await postgresql_client.execute(drop_query)

    tables_in_db = await postgresql_client.fetch("SELECT table_name FROM information_schema.tables WHERE table_schema='public'")
    table_names = ["public." + x["table_name"] for x in tables_in_db]
    if table_names:
        drop_query = "DROP TABLE %s CASCADE" % ", ".join(table_names)
        await postgresql_client.execute(drop_query)

    type_names = await postgress_get_custom_types(postgresql_client)
    if type_names:
        drop_query = "DROP TYPE %s" % ", ".join(type_names)
        await postgresql_client.execute(drop_query)
    logger.info(
        "Performed Hard Clean with tables: %s  types: %s  functions: %s",
        ",".join(table_names),
        ",".join(type_names),
        ",".join(function_names),
    )


@pytest.fixture(scope="function")
async def hard_clean_db(postgresql_client):
    await do_clean_hard(postgresql_client)
    yield


@pytest.fixture(scope="function")
async def hard_clean_db_post(postgresql_client):
    yield
    await do_clean_hard(postgresql_client)


@pytest.fixture(scope="function")
async def clean_db(postgresql_pool, create_db, postgres_db):
    """
    1) Truncated tables: All tables which are part of the inmanta schema, except for the schemaversion table. The version
                         number stored in the schemaversion table is read by the Inmanta server during startup.
    2) Dropped tables: All tables which are not part of the inmanta schema. Some tests create additional tables, which are
                       not part of the Inmanta schema. These should be cleaned-up before running a new test.
    """
    yield
    # By using the connection pool, we can make sure that the connection we use is alive
    async with postgresql_pool.acquire() as postgresql_client:
        tables_in_db = await postgresql_client.fetch(
            "SELECT table_name FROM information_schema.tables WHERE table_schema='public'"
        )
        tables_in_db = [x["table_name"] for x in tables_in_db]
        tables_to_preserve = TABLES_TO_KEEP
        tables_to_preserve.append(SCHEMA_VERSION_TABLE)
        tables_to_truncate = [x for x in tables_in_db if x in tables_to_preserve and x != SCHEMA_VERSION_TABLE]
        tables_to_drop = [x for x in tables_in_db if x not in tables_to_preserve]
        if tables_to_drop:
            drop_query = "DROP TABLE %s CASCADE" % ", ".join(tables_to_drop)
            await postgresql_client.execute(drop_query)
        if tables_to_truncate:
            truncate_query = "TRUNCATE %s CASCADE" % ", ".join(tables_to_truncate)
            await postgresql_client.execute(truncate_query)


@pytest.fixture(scope="function")
def get_columns_in_db_table(postgresql_client):
    async def _get_columns_in_db_table(table_name: str) -> List[str]:
        result = await postgresql_client.fetch(
            "SELECT column_name "
            "FROM information_schema.columns "
            "WHERE table_schema='public' AND table_name='" + table_name + "'"
        )
        return [r["column_name"] for r in result]

    return _get_columns_in_db_table


@pytest.fixture(scope="function")
def get_tables_in_db(postgresql_client):
    async def _get_tables_in_db() -> List[str]:
        result = await postgresql_client.fetch("SELECT table_name FROM information_schema.tables WHERE table_schema='public'")
        return [r["table_name"] for r in result]

    return _get_tables_in_db


@pytest.fixture(scope="function")
def get_custom_postgresql_types(postgresql_client) -> Callable[[], Awaitable[List[str]]]:
    """
    Fixture that returns an async callable that returns all the custom types defined
    in the PostgreSQL database.
    """

    async def f() -> List[str]:
        return await postgress_get_custom_types(postgresql_client)

    return f


@pytest.fixture(scope="function")
def deactive_venv():
    old_os_path = os.environ.get("PATH", "")
    old_prefix = sys.prefix
    old_path = list(sys.path)
    old_meta_path = sys.meta_path.copy()
    old_path_hooks = sys.path_hooks.copy()
    old_pythonpath = os.environ.get("PYTHONPATH", None)
    old_os_venv: Optional[str] = os.environ.get("VIRTUAL_ENV", None)
    old_process_env: str = env.process_env.python_path
    old_working_set = pkg_resources.working_set
    old_available_extensions = (
        dict(InmantaBootloader.AVAILABLE_EXTENSIONS) if InmantaBootloader.AVAILABLE_EXTENSIONS is not None else None
    )

    yield

    os.environ["PATH"] = old_os_path
    sys.prefix = old_prefix
    sys.path = old_path
    # reset sys.meta_path because it might contain finders for editable installs, make sure to keep the same object
    sys.meta_path.clear()
    sys.meta_path.extend(old_meta_path)
    sys.path_hooks.clear()
    sys.path_hooks.extend(old_path_hooks)
    # Clear cache for sys.path_hooks
    sys.path_importer_cache.clear()
    pkg_resources.working_set = old_working_set
    # Restore PYTHONPATH
    if old_pythonpath is not None:
        os.environ["PYTHONPATH"] = old_pythonpath
    elif "PYTHONPATH" in os.environ:
        del os.environ["PYTHONPATH"]
    # Restore VIRTUAL_ENV
    if old_os_venv is not None:
        os.environ["VIRTUAL_ENV"] = old_os_venv
    elif "VIRTUAL_ENV" in os.environ:
        del os.environ["VIRTUAL_ENV"]
    env.mock_process_env(python_path=old_process_env)
    loader.PluginModuleFinder.reset()
    InmantaBootloader.AVAILABLE_EXTENSIONS = old_available_extensions


def reset_metrics():
    pyformance.set_global_registry(MetricsRegistry())


@pytest.fixture(scope="function", autouse=True)
async def clean_reset(create_db, clean_db, deactive_venv):
    reset_all_objects()
    config.Config._reset()
    methods = inmanta.protocol.common.MethodProperties.methods.copy()
    loader.unload_inmanta_plugins()
    default_settings = dict(data.Environment._settings)
    yield
    inmanta.protocol.common.MethodProperties.methods = methods
    config.Config._reset()
    reset_all_objects()
    loader.unload_inmanta_plugins()
    cache_manager.detach_from_project()
    data.Environment._settings = default_settings


@pytest.fixture(scope="session", autouse=True)
def clean_reset_session():
    """
    Execute cleanup tasks that should only run at the end of the test suite.
    """
    yield
    IsolatedEnvBuilderCached.get_instance().destroy()


def reset_all_objects():
    resources.resource.reset()
    asyncio.set_child_watcher(None)
    reset_metrics()
    # No dynamic loading of commands at the moment, so no need to reset/reload
    # command.Commander.reset()
    handler.Commander.reset()
    Project._project = None
    unknown_parameters.clear()
    InmantaBootloader.AVAILABLE_EXTENSIONS = None
    V2ModuleBuilder.DISABLE_ISOLATED_ENV_BUILDER_CACHE = False


@pytest.fixture()
def disable_isolated_env_builder_cache() -> None:
    V2ModuleBuilder.DISABLE_ISOLATED_ENV_BUILDER_CACHE = True


@pytest.fixture(scope="function", autouse=True)
def restore_cwd():
    """
    Restore the current working directory after search test.
    """
    yield
    os.chdir(initial_cwd)


@pytest.fixture(scope="function")
def no_agent_backoff():
    backoff = inmanta.agent.agent.GET_RESOURCE_BACKOFF
    inmanta.agent.agent.GET_RESOURCE_BACKOFF = 0
    yield
    inmanta.agent.agent.GET_RESOURCE_BACKOFF = backoff


@pytest.fixture()
def free_socket():
    bound_sockets = []

    def _free_socket():
        sock = netutil.bind_sockets(0, "127.0.0.1", family=socket.AF_INET)[0]
        bound_sockets.append(sock)
        return sock

    yield _free_socket
    for s in bound_sockets:
        s.close()


@pytest.fixture(scope="function", autouse=True)
def inmanta_config() -> Iterator[ConfigParser]:
    config.Config.load_config()
    config.Config.set("auth_jwt_default", "algorithm", "HS256")
    config.Config.set("auth_jwt_default", "sign", "true")
    config.Config.set("auth_jwt_default", "client_types", "agent,compiler")
    config.Config.set("auth_jwt_default", "key", "rID3kG4OwGpajIsxnGDhat4UFcMkyFZQc1y3oKQTPRs")
    config.Config.set("auth_jwt_default", "expire", "0")
    config.Config.set("auth_jwt_default", "issuer", "https://localhost:8888/")
    config.Config.set("auth_jwt_default", "audience", "https://localhost:8888/")

    yield config.Config._get_instance()


@pytest.fixture
def server_pre_start(server_config):
    """This fixture is called by the server. Override this fixture to influence server config"""


@pytest.fixture(scope="function")
async def agent_multi(server_multi, environment_multi):
    agentmanager = server_multi.get_slice(SLICE_AGENT_MANAGER)

    config.Config.set("config", "agent-deploy-interval", "0")
    config.Config.set("config", "agent-repair-interval", "0")
    a = Agent(hostname="node1", environment=environment_multi, agent_map={"agent1": "localhost"}, code_loader=False)
    await a.add_end_point_name("agent1")
    await a.start()
    await utils.retry_limited(lambda: len(agentmanager.sessions) == 1, 10)

    yield a

    await a.stop()


@pytest.fixture(scope="function")
async def agent(server, environment):
    agentmanager = server.get_slice(SLICE_AGENT_MANAGER)

    config.Config.set("config", "agent-deploy-interval", "0")
    config.Config.set("config", "agent-repair-interval", "0")
    a = Agent(hostname="node1", environment=environment, agent_map={"agent1": "localhost"}, code_loader=False)
    await a.add_end_point_name("agent1")
    await a.start()
    await utils.retry_limited(lambda: len(agentmanager.sessions) == 1, 10)

    yield a

    await a.stop()


@pytest.fixture(scope="function")
async def agent_factory(server):
    agentmanager = server.get_slice(SLICE_AGENT_MANAGER)

    config.Config.set("config", "agent-deploy-interval", "0")
    config.Config.set("config", "agent-repair-interval", "0")

    started_agents = []

    async def create_agent(
        environment: uuid.UUID,
        hostname: Optional[str] = None,
        agent_map: Optional[Dict[str, str]] = None,
        code_loader: bool = False,
        agent_names: List[str] = [],
    ) -> None:
        a = Agent(hostname=hostname, environment=environment, agent_map=agent_map, code_loader=code_loader)
        for agent_name in agent_names:
            await a.add_end_point_name(agent_name)
        await a.start()
        started_agents.append(a)
        await utils.retry_limited(lambda: a.sessionid in agentmanager.sessions, 10)
        return a

    yield create_agent
    await asyncio.gather(*[agent.stop() for agent in started_agents])


@pytest.fixture(scope="function")
async def autostarted_agent(server, environment):
    """Configure agent1 as an autostarted agent."""
    env = await data.Environment.get_by_id(uuid.UUID(environment))
    await env.set(data.AUTOSTART_AGENT_MAP, {"internal": "", "agent1": ""})
    await env.set(data.AUTO_DEPLOY, True)
    await env.set(data.PUSH_ON_AUTO_DEPLOY, True)
    # disable deploy and repair intervals
    await env.set(data.AUTOSTART_AGENT_DEPLOY_INTERVAL, 0)
    await env.set(data.AUTOSTART_AGENT_REPAIR_INTERVAL, 0)
    await env.set(data.AUTOSTART_ON_START, True)


@pytest.fixture(scope="function")
def client_v2(server):
    client = protocol.Client("client", version_match=VersionMatch.exact, exact_version=2)
    yield client


@pytest.fixture(scope="session")
def log_file():
    output_dir = os.path.join(os.path.dirname(os.path.abspath(__file__)), "..", "logs")
    if not os.path.exists(output_dir):
        os.mkdir(output_dir)
    output_file = os.path.join(output_dir, "log.txt")
    with open(output_file, "w", encoding="utf-8") as f:
        yield f


@pytest.fixture(scope="function", autouse="DEBUG_TCP_PORTS" in os.environ)
def log_state_tcp_ports(request, log_file):
    def _write_log_line(title):
        connections = psutil.net_connections()
        writer = csv.writer(log_file, dialect="unix")

        def map_data_line(line):
            out = [
                title,
                line.fd,
                str(line.family),
                str(line.type),
                f"{line.laddr.ip}|{line.laddr.port}" if line.laddr else None,
                f"{line.raddr.ip}|{line.raddr.port}" if line.raddr else None,
                line.status,
                None if "pid" not in line else line.pid,
            ]
            return out

        for con in connections:
            writer.writerow(map_data_line(con))

    _write_log_line(f"Before run test case {request.function.__name__}:")
    yield
    _write_log_line(f"After run test case {request.function.__name__}:")


@pytest.fixture(scope="function")
async def server_config(event_loop, inmanta_config, postgres_db, database_name, clean_reset, unused_tcp_port_factory):
    reset_metrics()

    state_dir = tempfile.mkdtemp()

    port = str(unused_tcp_port_factory())

    config.Config.set("database", "name", database_name)
    config.Config.set("database", "host", "localhost")
    config.Config.set("database", "port", str(postgres_db.port))
    config.Config.set("database", "username", postgres_db.user)
    config.Config.set("database", "password", postgres_db.password)
    config.Config.set("database", "connection_timeout", str(3))
    config.Config.set("config", "state-dir", state_dir)
    config.Config.set("config", "log-dir", os.path.join(state_dir, "logs"))
    config.Config.set("agent_rest_transport", "port", port)
    config.Config.set("compiler_rest_transport", "port", port)
    config.Config.set("client_rest_transport", "port", port)
    config.Config.set("cmdline_rest_transport", "port", port)
    config.Config.set("server", "bind-port", port)
    config.Config.set("server", "bind-address", "127.0.0.1")
    config.Config.set("server", "agent-process-purge-interval", "0")
    config.Config.set("config", "executable", os.path.abspath(inmanta.app.__file__))
    config.Config.set("server", "agent-timeout", "2")
    config.Config.set("agent", "agent-repair-interval", "0")
    yield config
    shutil.rmtree(state_dir)


@pytest.fixture(scope="function")
async def server(server_pre_start):
    """
    :param event_loop: explicitly include event_loop to make sure event loop started before and closed after this fixture.
    May not be required
    """
    # fix for fact that pytest_tornado never set IOLoop._instance, the IOLoop of the main thread
    # causes handler failure

    ibl = InmantaBootloader()

    try:
        await ibl.start()
    except SliceStartupException as e:
        port = config.Config.get("server", "bind-port")
        output = subprocess.check_output(["ss", "-antp"])
        output = output.decode("utf-8")
        logger.debug(f"Port: {port}")
        logger.debug(f"Port usage: \n {output}")
        raise e

    yield ibl.restserver

    try:
        await ibl.stop(timeout=15)
    except concurrent.futures.TimeoutError:
        logger.exception("Timeout during stop of the server in teardown")

    logger.info("Server clean up done")


@pytest.fixture(
    scope="function",
    params=[(True, True, False), (True, False, False), (False, True, False), (False, False, False), (True, True, True)],
    ids=["SSL and Auth", "SSL", "Auth", "Normal", "SSL and Auth with not self signed certificate"],
)
async def server_multi(
    server_pre_start, event_loop, inmanta_config, postgres_db, database_name, request, clean_reset, unused_tcp_port_factory
):
    """
    :param event_loop: explicitly include event_loop to make sure event loop started before and closed after this fixture.
    May not be required
    """
    state_dir = tempfile.mkdtemp()

    ssl, auth, ca = request.param

    path = os.path.join(os.path.dirname(os.path.abspath(__file__)), "data")

    if auth:
        config.Config.set("server", "auth", "true")

    for x, ct in [
        ("server", None),
        ("agent_rest_transport", ["agent"]),
        ("compiler_rest_transport", ["compiler"]),
        ("client_rest_transport", ["api", "compiler"]),
        ("cmdline_rest_transport", ["api"]),
    ]:
        if ssl and not ca:
            config.Config.set(x, "ssl_cert_file", os.path.join(path, "server.crt"))
            config.Config.set(x, "ssl_key_file", os.path.join(path, "server.open.key"))
            config.Config.set(x, "ssl_ca_cert_file", os.path.join(path, "server.crt"))
            config.Config.set(x, "ssl", "True")
        if ssl and ca:
            capath = os.path.join(path, "ca", "enduser-certs")

            config.Config.set(x, "ssl_cert_file", os.path.join(capath, "server.crt"))
            config.Config.set(x, "ssl_key_file", os.path.join(capath, "server.key.open"))
            config.Config.set(x, "ssl_ca_cert_file", os.path.join(capath, "server.chain"))
            config.Config.set(x, "ssl", "True")
        if auth and ct is not None:
            token = protocol.encode_token(ct)
            config.Config.set(x, "token", token)

    port = str(unused_tcp_port_factory())
    config.Config.set("database", "name", database_name)
    config.Config.set("database", "host", "localhost")
    config.Config.set("database", "port", str(postgres_db.port))
    config.Config.set("database", "username", postgres_db.user)
    config.Config.set("database", "password", postgres_db.password)
    config.Config.set("database", "connection_timeout", str(3))
    config.Config.set("config", "state-dir", state_dir)
    config.Config.set("config", "log-dir", os.path.join(state_dir, "logs"))
    config.Config.set("agent_rest_transport", "port", port)
    config.Config.set("compiler_rest_transport", "port", port)
    config.Config.set("client_rest_transport", "port", port)
    config.Config.set("cmdline_rest_transport", "port", port)
    config.Config.set("server", "bind-port", port)
    config.Config.set("server", "bind-address", "127.0.0.1")
    config.Config.set("config", "executable", os.path.abspath(inmanta.app.__file__))
    config.Config.set("server", "agent-timeout", "2")
    config.Config.set("agent", "agent-repair-interval", "0")

    ibl = InmantaBootloader()

    try:
        await ibl.start()
    except SliceStartupException as e:
        port = config.Config.get("server", "bind-port")
        output = subprocess.check_output(["ss", "-antp"])
        output = output.decode("utf-8")
        logger.debug(f"Port: {port}")
        logger.debug(f"Port usage: \n {output}")
        raise e

    yield ibl.restserver
    try:
        await ibl.stop(timeout=15)
    except concurrent.futures.TimeoutError:
        logger.exception("Timeout during stop of the server in teardown")

    shutil.rmtree(state_dir)


@pytest.fixture(scope="function")
def client(server):
    client = protocol.Client("client")
    yield client


@pytest.fixture(scope="function")
def client_multi(server_multi):
    client = protocol.Client("client")
    yield client


@pytest.fixture(scope="function")
def sync_client_multi(server_multi):
    client = protocol.SyncClient("client")
    yield client


@pytest.fixture(scope="function")
def clienthelper(client, environment):
    return utils.ClientHelper(client, environment)


@pytest.fixture(scope="function", autouse=True)
def capture_warnings():
    logging.captureWarnings(True)
    yield
    logging.captureWarnings(False)


async def create_environment(client, use_custom_env_settings: bool) -> str:
    """
    Create a project (env-test) and an environment (dev).

    :param client: The client that should be used to create the project and environment.
    :param use_custom_env_settings: True iff the auto_deploy features is disabled and the
                                    agent trigger method is set to push_full_deploy.
    :return: The uuid of the newly created environment as a string.
    """
    result = await client.create_project("env-test")
    assert result.code == 200
    project_id = result.result["project"]["id"]

    result = await client.create_environment(project_id=project_id, name="dev")
    env_id = result.result["environment"]["id"]

    cfg_env.set(env_id)

    if use_custom_env_settings:
        env_obj = await data.Environment.get_by_id(uuid.UUID(env_id))
        await env_obj.set(data.AUTO_DEPLOY, False)
        await env_obj.set(data.PUSH_ON_AUTO_DEPLOY, False)
        await env_obj.set(data.AGENT_TRIGGER_METHOD_ON_AUTO_DEPLOY, const.AgentTriggerMethod.push_full_deploy)
        await env_obj.set(data.RECOMPILE_BACKOFF, 0)

    return env_id


@pytest.fixture(scope="function")
async def environment(client, server) -> AsyncIterator[str]:
    """
    Create a project and environment, with auto_deploy turned off and push_full_deploy set to push_full_deploy.
    This fixture returns the uuid of the environment.
    """
    env_id = await create_environment(client, use_custom_env_settings=True)
    yield env_id


@pytest.fixture(scope="function")
async def environment_default(client, server) -> AsyncIterator[str]:
    """
    Create a project and environment with default environment settings.
    This fixture returns the uuid of the environment.
    """
    env_id = await create_environment(client, use_custom_env_settings=False)
    yield env_id


@pytest.fixture(scope="function")
async def environment_multi(client_multi, server_multi) -> AsyncIterator[str]:
    """
    Create a project and environment, with auto_deploy turned off and the agent trigger method set to push_full_deploy.
    This fixture returns the uuid of the environment.
    """
    env_id = await create_environment(client_multi, use_custom_env_settings=True)
    yield env_id


@pytest.fixture(scope="session")
def write_db_update_file():
    def _write_db_update_file(schema_dir, schema_version, content_file):
        schema_updates_dir = os.path.join(schema_dir, data.DBSchema.DIR_NAME_INCREMENTAL_UPDATES)
        if not os.path.exists(schema_updates_dir):
            os.mkdir(schema_updates_dir)
        schema_update_file = os.path.join(schema_updates_dir, str(schema_version) + ".sql")
        with open(schema_update_file, "w+", encoding="utf-8") as f:
            f.write(content_file)

    yield _write_db_update_file


class KeepOnFail(object):
    def keep(self) -> "Optional[Dict[str, str]]":
        pass


@pytest.hookimpl(tryfirst=True, hookwrapper=True)
def pytest_runtest_makereport(item, call):
    # execute all other hooks to obtain the report object
    outcome = yield
    rep = outcome.get_result()

    # we only look at actual failing test calls, not setup/teardown
    resources = {}
    if rep.when == "call" and rep.failed:
        for fixture in item.funcargs.values():
            if isinstance(fixture, KeepOnFail):
                msg = fixture.keep()
                if msg:
                    for label, res in msg.items():
                        resources[label] = res

        if resources:
            # we are behind report formatting, so write to report, not item
            rep.sections.append(
                ("Resources Kept", "\n".join(["%s %s" % (label, resource) for label, resource in resources.items()]))
            )


async def off_main_thread(func):
    # work around for https://github.com/pytest-dev/pytest-asyncio/issues/168
    asyncio.set_event_loop_policy(AnyThreadEventLoopPolicy())
    return await asyncio.get_event_loop().run_in_executor(None, func)


class ReentrantVirtualEnv(VirtualEnv):
    """
    A virtual env that can be de-activated and re-activated

    This allows faster reloading due to improved caching of the working set

    This is intended for use in testcases to require a lot of venv switching
    """

    def __init__(self, env_path: str) -> None:
        super(ReentrantVirtualEnv, self).__init__(env_path)
        self.working_set = None

    def deactivate(self):
        self._using_venv = False
        self.working_set = pkg_resources.working_set

    def use_virtual_env(self) -> None:
        """
        Activate the virtual environment.
        """
        if self._using_venv:
            # We are in use, just ignore double activation
            return

        if not self.working_set:
            # First run
            super().use_virtual_env()
        else:
            # Later run
            self._activate_that()
            mock_process_env(python_path=self.python_path)
            pkg_resources.working_set = self.working_set
            self._using_venv = True


class SnippetCompilationTest(KeepOnFail):
    def setUpClass(self):
        self.libs = tempfile.mkdtemp()
        self.repo = "https://github.com/inmanta/"
        self.env = tempfile.mkdtemp()
        self.venv = ReentrantVirtualEnv(env_path=self.env)
        config.Config.load_config()
        self.keep_shared = False
        self.project = None

    def tearDownClass(self):
        if not self.keep_shared:
            shutil.rmtree(self.libs)
            shutil.rmtree(self.env)

    def setup_func(self, module_dir: Optional[str]):
        # init project
        self._keep = False
        self.project_dir = tempfile.mkdtemp()
        self.modules_dir = module_dir

    def tear_down_func(self):
        loader.unload_modules_for_path(self.env)
        if not self._keep:
            shutil.rmtree(self.project_dir)
        self.project = None
        self.venv.deactivate()

    def keep(self):
        self._keep = True
        self.keep_shared = True
        return {"env": self.env, "libs": self.libs, "project": self.project_dir}

    def setup_for_snippet(
        self,
        snippet: str,
        *,
        autostd: bool = True,
        install_project: bool = True,
        install_v2_modules: Optional[List[LocalPackagePath]] = None,
        add_to_module_path: Optional[List[str]] = None,
        python_package_sources: Optional[List[str]] = None,
        project_requires: Optional[List[InmantaModuleRequirement]] = None,
        python_requires: Optional[List[Requirement]] = None,
        install_mode: Optional[InstallMode] = None,
        relation_precedence_rules: Optional[List[RelationPrecedenceRule]] = None,
        strict_deps_check: Optional[bool] = None,
    ) -> Project:
        """
        Sets up the project to compile a snippet of inmanta DSL. Activates the compiler environment (and patches
        env.process_env).

        :param install_project: Install the project and all its modules. This is required to be able to compile the model.
        :param install_v2_modules: Indicates which V2 modules should be installed in the compiler venv
        :param add_to_module_path: Additional directories that should be added to the module path.
        :param python_package_sources: The python package repository that should be configured on the Inmanta project in order
            to discover V2 modules.
        :param project_requires: The dependencies on other inmanta modules defined in the requires section of the project.yml
                                 file
        :param python_requires: The dependencies on Python packages providing v2 modules.
        :param install_mode: The install mode to configure in the project.yml file of the inmanta project. If None,
                             no install mode is set explicitly in the project.yml file.
        :param relation_precedence_policy: The relation precedence policy that should be stored in the project.yml file of the
                                           Inmanta project.
        :param strict_deps_check: True iff the returned project should have strict dependency checking enabled.
        """
        self.setup_for_snippet_external(
            snippet,
            add_to_module_path,
            python_package_sources,
            project_requires,
            python_requires,
            install_mode,
            relation_precedence_rules,
        )
        return self._load_project(autostd, install_project, install_v2_modules, strict_deps_check=strict_deps_check)

    def _load_project(
        self,
        autostd: bool,
        install_project: bool,
        install_v2_modules: Optional[List[LocalPackagePath]] = None,
        main_file: str = "main.cf",
        strict_deps_check: Optional[bool] = None,
    ):
        loader.PluginModuleFinder.reset()
        self.project = Project(
            self.project_dir, autostd=autostd, main_file=main_file, venv_path=self.venv, strict_deps_check=strict_deps_check
        )
        Project.set(self.project)
        self.project.use_virtual_env()
        self._patch_process_env()
        self._install_v2_modules(install_v2_modules)
        if install_project:
            self.project.install_modules()
        return self.project

    def _patch_process_env(self) -> None:
        """
        Patch env.process_env to accommodate the SnippetCompilationTest's switching between active environments within a single
        running process.
        """
        env.mock_process_env(env_path=self.env)

    def _install_v2_modules(self, install_v2_modules: Optional[List[LocalPackagePath]] = None) -> None:
        install_v2_modules = install_v2_modules if install_v2_modules is not None else []
        module_tool = ModuleTool()
        for mod in install_v2_modules:
            with tempfile.TemporaryDirectory() as build_dir:
                if mod.editable:
                    install_path = mod.path
                else:
                    install_path = module_tool.build(mod.path, build_dir)
                self.project.virtualenv.install_from_source(paths=[LocalPackagePath(path=install_path, editable=mod.editable)])

    def reset(self):
        Project.set(Project(self.project_dir, autostd=Project.get().autostd, venv_path=self.env))
        loader.unload_inmanta_plugins()
        loader.PluginModuleFinder.reset()

    def setup_for_snippet_external(
        self,
        snippet: str,
        add_to_module_path: Optional[List[str]] = None,
        python_package_sources: Optional[List[str]] = None,
        project_requires: Optional[List[InmantaModuleRequirement]] = None,
        python_requires: Optional[List[Requirement]] = None,
        install_mode: Optional[InstallMode] = None,
        relation_precedence_rules: Optional[List[RelationPrecedenceRule]] = None,
    ) -> None:
        add_to_module_path = add_to_module_path if add_to_module_path is not None else []
        python_package_sources = python_package_sources if python_package_sources is not None else []
        project_requires = project_requires if project_requires is not None else []
        python_requires = python_requires if python_requires is not None else []
        relation_precedence_rules = relation_precedence_rules if relation_precedence_rules else []
        with open(os.path.join(self.project_dir, "project.yml"), "w", encoding="utf-8") as cfg:
            cfg.write(
                f"""
            name: snippet test
            modulepath: {self._get_modulepath_for_project_yml_file(add_to_module_path)}
            downloadpath: {self.libs}
            version: 1.0
            repo:
                - {{type: git, url: {self.repo} }}
            """.rstrip()
            )
            if python_package_sources:
                cfg.write(
                    "".join(
                        f"""
                - {{type: package, url: {source} }}
                        """.rstrip()
                        for source in python_package_sources
                    )
                )
            if relation_precedence_rules:
                cfg.write("\n            relation_precedence_policy:\n")
                cfg.write("\n".join(f"                - {rule}" for rule in relation_precedence_rules))
            if project_requires:
                cfg.write("\n            requires:\n")
                cfg.write("\n".join(f"                - {req}" for req in project_requires))
            if install_mode:
                cfg.write(f"\n            install_mode: {install_mode.value}")
        with open(os.path.join(self.project_dir, "requirements.txt"), "w", encoding="utf-8") as fd:
            fd.write("\n".join(str(req) for req in python_requires))
        self.main = os.path.join(self.project_dir, "main.cf")
        with open(self.main, "w", encoding="utf-8") as x:
            x.write(snippet)

    def _get_modulepath_for_project_yml_file(self, add_to_module_path: List[str] = []) -> str:
        dirs = [self.libs]
        if self.modules_dir:
            dirs.append(self.modules_dir)
        if add_to_module_path:
            dirs.extend(add_to_module_path)
        return f"[{', '.join(dirs)}]"

    def do_export(
        self,
        include_status=False,
        do_raise=True,
        partial_compile: bool = False,
        resource_sets_to_remove: Optional[List[str]] = None,
    ) -> Union[tuple[int, ResourceDict], tuple[int, ResourceDict, dict[str, const.ResourceState]]]:
        return self._do_export(
            deploy=False,
            include_status=include_status,
            do_raise=do_raise,
            partial_compile=partial_compile,
            resource_sets_to_remove=resource_sets_to_remove,
        )

    def get_exported_json(self) -> JsonType:
        with open(os.path.join(self.project_dir, "dump.json")) as fh:
            return json.load(fh)

    def _do_export(
        self,
        deploy=False,
        include_status=False,
        do_raise=True,
        partial_compile: bool = False,
        resource_sets_to_remove: Optional[List[str]] = None,
    ) -> Union[tuple[int, ResourceDict], tuple[int, ResourceDict, dict[str, const.ResourceState]]]:
        """
        helper function to allow actual export to be run on a different thread
        i.e. export.run must run off main thread to allow it to start a new ioloop for run_sync
        """

        class Options(object):
            pass

        options = Options()
        options.json = os.path.join(self.project_dir, "dump.json") if not deploy else None
        options.depgraph = False
        options.deploy = deploy
        options.ssl = False

        from inmanta.export import Exporter  # noqa: H307

        try:
            (types, scopes) = compiler.do_compile()
        except Exception:
            types, scopes = (None, None)
            if do_raise:
                raise
            else:
                traceback.print_exc()

        # Even if the compile failed we might have collected additional data such as unknowns. So
        # continue the export
        export = Exporter(options)

        return export.run(
            types,
            scopes,
            model_export=False,
            include_status=include_status,
            partial_compile=partial_compile,
            resource_sets_to_remove=resource_sets_to_remove,
        )

    async def do_export_and_deploy(
        self,
        include_status=False,
        do_raise=True,
        partial_compile: bool = False,
        resource_sets_to_remove: Optional[List[str]] = None,
    ) -> Union[tuple[int, ResourceDict], tuple[int, ResourceDict, dict[str, const.ResourceState], Optional[dict[str, object]]]]:
        return await off_main_thread(
            lambda: self._do_export(
                deploy=True,
                include_status=include_status,
                do_raise=do_raise,
                partial_compile=partial_compile,
                resource_sets_to_remove=resource_sets_to_remove,
            )
        )

    def setup_for_error(self, snippet, shouldbe, indent_offset=0):
        """
        Set up project to expect an error during compilation or project install.
        """
        try:
            self.setup_for_snippet(snippet)
            compiler.do_compile()
            assert False, "Should get exception"
        except CompilerException as e:
            text = e.format_trace(indent="  ", indent_level=indent_offset)
            print(text)
            shouldbe = shouldbe.format(dir=self.project_dir)
            assert shouldbe == text

    def setup_for_error_re(self, snippet, shouldbe):
        self.setup_for_snippet(snippet)
        try:
            compiler.do_compile()
            assert False, "Should get exception"
        except CompilerException as e:
            text = e.format_trace(indent="  ")
            print(text)
            shouldbe = shouldbe.format(dir=self.project_dir)
            assert re.search(shouldbe, text) is not None

    def setup_for_existing_project(self, folder: str, main_file: str = "main.cf") -> Project:
        shutil.rmtree(self.project_dir)
        shutil.copytree(folder, self.project_dir)
        venv = os.path.join(self.project_dir, ".env")
        if os.path.exists(venv):
            shutil.rmtree(venv)
        os.symlink(self.env, venv)
        return self._load_project(autostd=False, install_project=True, main_file=main_file)


@pytest.fixture(scope="session")
def snippetcompiler_global() -> Iterator[SnippetCompilationTest]:
    ast = SnippetCompilationTest()
    ast.setUpClass()
    yield ast
    ast.tearDownClass()


@pytest.fixture(scope="function")
def snippetcompiler(
    inmanta_config: ConfigParser, snippetcompiler_global: SnippetCompilationTest, modules_dir: str
) -> Iterator[SnippetCompilationTest]:
    """
    Yields a SnippetCompilationTest instance with shared libs directory and compiler venv.
    """
    snippetcompiler_global.setup_func(modules_dir)
    yield snippetcompiler_global
    snippetcompiler_global.tear_down_func()


@pytest.fixture(scope="function")
def snippetcompiler_clean(modules_dir: str) -> Iterator[SnippetCompilationTest]:
    """
    Yields a SnippetCompilationTest instance with its own libs directory and compiler venv.
    """
    ast = SnippetCompilationTest()
    ast.setUpClass()
    ast.setup_func(modules_dir)
    yield ast
    ast.tear_down_func()
    ast.tearDownClass()


@pytest.fixture(scope="session")
def modules_dir() -> str:
    yield os.path.join(os.path.dirname(os.path.abspath(__file__)), "data", "modules")


@pytest.fixture(scope="session")
def modules_v2_dir():
    yield os.path.join(os.path.dirname(os.path.abspath(__file__)), "data", "modules_v2")


@pytest.fixture(scope="session")
def projects_dir() -> str:
    yield os.path.join(os.path.dirname(os.path.abspath(__file__)), "data")


class CLI(object):
    async def run(self, *args, **kwargs):
        # set column width very wide so lines are not wrapped
        os.environ["COLUMNS"] = "1000"
        runner = testing.CliRunner(mix_stderr=False)
        cmd_args = ["--host", "localhost", "--port", config.Config.get("cmdline_rest_transport", "port")]
        cmd_args.extend(args)

        def invoke():
            return runner.invoke(cli=inmanta.main.cmd, args=cmd_args, catch_exceptions=False, **kwargs)

        result = await asyncio.get_event_loop().run_in_executor(None, invoke)
        # reset to default again
        del os.environ["COLUMNS"]
        return result


@pytest.fixture
def cli():
    # work around for https://github.com/pytest-dev/pytest-asyncio/issues/168
    asyncio.set_event_loop_policy(AnyThreadEventLoopPolicy())
    o = CLI()
    yield o


class AsyncCleaner(object):
    def __init__(self):
        self.register = []

    def add(self, method):
        self.register.append(method)

    def __call__(self, method):
        self.add(method)


@pytest.fixture
async def async_finalizer():
    cleaner = AsyncCleaner()
    yield cleaner
    await asyncio.gather(*[item() for item in cleaner.register])


class CompileRunnerMock(object):
    def __init__(
        self, request: data.Compile, make_compile_fail: bool = False, runner_queue: Optional[queue.Queue] = None
    ) -> None:
        self.request = request
        self.version: Optional[int] = None
        self._make_compile_fail = make_compile_fail
        self._runner_queue = runner_queue
        self.block = False

    async def run(self, force_update: Optional[bool] = False) -> Tuple[bool, None]:
        now = datetime.datetime.now()
        returncode = 1 if self._make_compile_fail else 0
        report = data.Report(
            compile=self.request.id, started=now, name="CompileRunnerMock", command="", completed=now, returncode=returncode
        )
        await report.insert()
        self.version = int(time.time())
        success = not self._make_compile_fail

        if self._runner_queue is not None:
            self._runner_queue.put(self)
            self.block = True
            while self.block:
                await asyncio.sleep(0.1)

        return success, None


def monkey_patch_compiler_service(monkeypatch, server, make_compile_fail, runner_queue: Optional[queue.Queue] = None):
    compilerslice: CompilerService = server.get_slice(SLICE_COMPILER)

    def patch(compile: data.Compile, project_dir: str) -> CompileRun:
        return CompileRunnerMock(compile, make_compile_fail, runner_queue)

    monkeypatch.setattr(compilerslice, "_get_compile_runner", patch, raising=True)


@pytest.fixture
async def mocked_compiler_service(server, monkeypatch):
    monkey_patch_compiler_service(monkeypatch, server, False)


@pytest.fixture
async def mocked_compiler_service_failing_compile(server, monkeypatch):
    monkey_patch_compiler_service(monkeypatch, server, True)


@pytest.fixture
async def mocked_compiler_service_block(server, monkeypatch):
    runner_queue = queue.Queue()
    monkey_patch_compiler_service(monkeypatch, server, True, runner_queue)

    yield runner_queue


@pytest.fixture
def tmpvenv(tmpdir: py.path.local) -> Iterator[Tuple[py.path.local, py.path.local]]:
    """
    Creates a venv with the latest pip in `${tmpdir}/.venv` where `${tmpdir}` is the directory returned by the `tmpdir`
    fixture. This venv is completely decoupled from the active development venv.

    :return: A tuple of the paths to the venv and the Python executable respectively.
    """
    venv_dir: py.path.local = tmpdir.join(".venv")
    python_path: py.path.local = venv_dir.join("bin", "python")
    venv.create(venv_dir, with_pip=True)
    subprocess.check_output([str(python_path), "-m", "pip", "install", "-U", "pip"])
    yield (venv_dir, python_path)


@pytest.fixture
def tmpvenv_active(
    deactive_venv, tmpvenv: Tuple[py.path.local, py.path.local]
) -> Iterator[Tuple[py.path.local, py.path.local]]:
    """
    Activates the venv created by the `tmpvenv` fixture within the currently running process. This venv is completely decoupled
    from the active development venv. As a result, any attempts to load new modules from the development venv will fail until
    cleanup. If using this fixture, it should always be listed before other fixtures that are expected to live in this
    environment context because its setup and teardown will then wrap the dependent setup and teardown. This works because
    pytest fixture setup and teardown use LIFO semantics
    (https://docs.pytest.org/en/6.2.x/fixture.html#yield-fixtures-recommended). The snippetcompiler fixture in particular should
    always come after this one.

    This fixture has a huge side effect that affects the running Python process. For a venv fixture that does not affect the
    running process, check out tmpvenv.

    :return: A tuple of the paths to the venv and the Python executable respectively.
    """
    venv_dir, python_path = tmpvenv

    # adapted from
    # https://github.com/pypa/virtualenv/blob/9569493453a39d63064ed7c20653987ba15c99e5/src/virtualenv/activation/python/activate_this.py
    # MIT license
    # Copyright (c) 2007 Ian Bicking and Contributors
    # Copyright (c) 2009 Ian Bicking, The Open Planning Project
    # Copyright (c) 2011-2016 The virtualenv developers
    # Copyright (c) 2020-202x The virtualenv developers
    binpath: str
    base: str
    site_packages: str
    if sys.platform == "win32":
        binpath = os.path.abspath(os.path.join(str(venv_dir), "Scripts"))
        base = os.path.dirname(binpath)
        site_packages = os.path.join(base, "Lib", "site-packages")
    else:
        binpath = os.path.abspath(os.path.join(str(venv_dir), "bin"))
        base = os.path.dirname(binpath)
        site_packages = os.path.join(
            base, "lib", "python%s" % ".".join(str(digit) for digit in sys.version_info[:2]), "site-packages"
        )

    # prepend bin to PATH (this file is inside the bin directory), exclude old venv path
    os.environ["PATH"] = os.pathsep.join(
        [binpath] + [elem for elem in os.environ.get("PATH", "").split(os.pathsep) if not elem.startswith(sys.prefix)]
    )
    os.environ["VIRTUAL_ENV"] = base  # virtual env is right above bin directory

    # add the virtual environments libraries to the host python import mechanism
    prev_length = len(sys.path)
    site.addsitedir(site_packages)
    # exclude old venv path
    sys.path[:] = sys.path[prev_length:] + [elem for elem in sys.path[0:prev_length] if not elem.startswith(sys.prefix)]

    sys.real_prefix = sys.prefix
    sys.prefix = base

    # patch env.process_env to recognize this environment as the active one, deactive_venv restores it
    env.mock_process_env(python_path=str(python_path))
    env.process_env.notify_change()

    # Force refresh build's decision on whether it should use virtualenv or venv. This decision is made based on the active
    # environment, which we're changing now.
    build.env._should_use_virtualenv.cache_clear()

    yield tmpvenv

    loader.unload_modules_for_path(site_packages)
    # Force refresh build's cache once more
    build.env._should_use_virtualenv.cache_clear()


@pytest.fixture
def tmpvenv_active_inherit(deactive_venv, tmpdir: py.path.local) -> Iterator[env.VirtualEnv]:
    """
    Creates and activates a venv similar to tmpvenv_active with the difference that this venv inherits from the previously
    active one.
    """
    venv_dir: py.path.local = tmpdir.join(".venv")
    venv: env.VirtualEnv = env.VirtualEnv(str(venv_dir))
    venv.use_virtual_env()
    yield venv
    loader.unload_modules_for_path(venv.site_packages_dir)


@pytest.fixture(scope="session")
def local_module_package_index(modules_v2_dir: str) -> Iterator[str]:
    """
    Creates a local pip index for all v2 modules in the modules v2 dir. The modules are built and published to the index.
    :return: The path to the index
    """
    cache_dir = os.path.abspath(os.path.join(os.path.dirname(modules_v2_dir), f"{os.path.basename(modules_v2_dir)}.cache"))
    build_dir = os.path.join(cache_dir, "build")
    index_dir = os.path.join(build_dir, "simple")
    timestamp_file = os.path.join(cache_dir, "cache_creation_timestamp")

    def _should_rebuild_cache() -> bool:
        if any(not os.path.exists(f) for f in [build_dir, index_dir, timestamp_file]):
            # Cache doesn't exist
            return True
        if len(os.listdir(index_dir)) != len(os.listdir(modules_v2_dir)) + 1:  # #modules + index.html
            # Modules were added/removed from the build_dir
            return True
        # Cache is dirty
        return any(
            os.path.getmtime(os.path.join(root, f)) > os.path.getmtime(timestamp_file)
            for root, _, files in os.walk(modules_v2_dir)
            for f in files
        )

    if _should_rebuild_cache():
        logger.info(f"Cache {cache_dir} is dirty. Rebuilding cache.")
        # Remove cache
        if os.path.exists(cache_dir):
            shutil.rmtree(cache_dir)
        os.makedirs(build_dir)
        # Build modules
        for module_dir in os.listdir(modules_v2_dir):
            path: str = os.path.join(modules_v2_dir, module_dir)
            ModuleTool().build(path=path, output_dir=build_dir)
        # Build python package repository
        dir2pi(argv=["dir2pi", build_dir])
        # Update timestamp file
        open(timestamp_file, "w").close()
    else:
        logger.info(f"Using cache {cache_dir}")

    yield index_dir


@pytest.fixture
async def migrate_db_from(
    request: pytest.FixtureRequest, hard_clean_db, hard_clean_db_post, postgresql_client: asyncpg.Connection, server_pre_start
) -> AsyncIterator[Callable[[], Awaitable[None]]]:
    """
    Restores a db dump and yields a function that starts the server and migrates the database schema to the latest version.

    :param db_restore_dump: The db version dump file to restore (set via `@pytest.mark.db_restore_dump(<file>)`.
    """
    marker: Optional[pytest.mark.Mark] = request.node.get_closest_marker("db_restore_dump")
    if marker is None or len(marker.args) != 1:
        raise ValueError("Please set the db version to restore using `@pytest.mark.db_restore_dump(<file>)`")
    # restore old version
    with open(marker.args[0], "r") as fh:
        await PGRestore(fh.readlines(), postgresql_client).run()

    bootloader: InmantaBootloader = InmantaBootloader()

    async def migrate() -> None:
        # start boatloader, triggering db migration
        await bootloader.start()
        # inform asyncpg of any type changes so it knows to refresh its caches
        await postgresql_client.reload_schema_state()

    yield migrate

    await bootloader.stop(timeout=15)


@pytest.fixture(scope="session", autouse=True)
def guard_invariant_on_v2_modules_in_data_dir(modules_v2_dir: str) -> None:
    """
    When the test suite runs, the python environment used to build V2 modules is cached using the IsolatedEnvBuilderCached
    class. This cache relies on the fact that all modules in the tests/data/modules_v2 directory use the same build-backand
    and build requirements. This guard verifies whether that assumption is fulfilled and raises an exception if it's not.
    """
    for dir_name in os.listdir(modules_v2_dir):
        module_path = os.path.join(modules_v2_dir, dir_name)
        pyproject_toml_path = os.path.join(module_path, "pyproject.toml")
        error_message = f"""
Module {module_path} has a pyproject.toml file that is incompatible with the requirements of this test suite.
The build-backend and the build requirements should be set as follows:

[build-system]
requires = ["setuptools", "wheel"]
build-backend = "setuptools.build_meta"

All modules present in the tests/data/module_v2 directory should satisfy the above-mentioned requirements, because
the test suite caches the python environment used to build the V2 modules. This cache relies on the assumption that all modules
use the same build-backend and build requirements.
        """.strip()
        with open(pyproject_toml_path, "r", encoding="utf-8") as fh:
            pyproject_toml_as_dct = toml.load(fh)
            try:
                if pyproject_toml_as_dct["build-system"]["build-backend"] != "setuptools.build_meta" or set(
                    pyproject_toml_as_dct["build-system"]["requires"]
                ) != {"setuptools", "wheel"}:
                    raise Exception(error_message)
            except (KeyError, TypeError):
                raise Exception(error_message)


@pytest.fixture(scope="session", autouse=not PYTEST_PLUGIN_MODE)
def guard_testing_venv():
    """
    Ensure that the tests don't install packages into the venv that runs the tests.
    """
    venv = env.PythonEnvironment(python_path=sys.executable)
    installed_packages_before = venv.get_installed_packages()
    yield
    installed_packages_after = venv.get_installed_packages()

    venv_was_altered = False
    error_message = "The venv running the tests was altered by the tests:\n"
    all_pkgs = set(list(installed_packages_before.keys()) + list(installed_packages_after.keys()))
    for pkg in all_pkgs:
        version_before_tests = installed_packages_before.get(pkg)
        version_after_tests = installed_packages_after.get(pkg)
        if version_before_tests != version_after_tests:
            venv_was_altered = True
            error_message += f"\t* {pkg}: initial version={version_before_tests} --> after tests={version_after_tests}\n"
    assert not venv_was_altered, error_message


@pytest.fixture(scope="function", autouse=True)
async def set_running_tests():
    """
    Ensure the RUNNING_TESTS variable is True when running tests
    """
    inmanta.RUNNING_TESTS = True


@pytest.fixture(scope="session")
def index_with_pkgs_containing_optional_deps() -> str:
    """
    This fixture creates a python package repository containing packages with optional dependencies.
    These packages are NOT inmanta modules but regular python packages. This fixture returns the URL
    to the created python package repository.
    """
    with tempfile.TemporaryDirectory() as tmpdirname:
        pip_index = utils.PipIndex(artifact_dir=tmpdirname)
        utils.create_python_package(
            name="pkg",
            pkg_version=Version("1.0.0"),
            path=os.path.join(tmpdirname, "pkg"),
            publish_index=pip_index,
            optional_dependencies={
                "optional-a": [Requirement.parse("dep-a")],
                "optional-b": [Requirement.parse("dep-b"), Requirement.parse("dep-c")],
            },
        )
        for pkg_name in ["dep-a", "dep-b", "dep-c"]:
            utils.create_python_package(
                name=pkg_name,
                pkg_version=Version("1.0.0"),
                path=os.path.join(tmpdirname, pkg_name),
                publish_index=pip_index,
            )
        yield pip_index.url<|MERGE_RESOLUTION|>--- conflicted
+++ resolved
@@ -55,10 +55,7 @@
 The deactive_venv autouse fixture cleans up all venv activation and resets inmanta.env.process_env to point to the outer
 environment.
 """
-<<<<<<< HEAD
-
-=======
->>>>>>> df161b56
+
 import asyncio
 import concurrent
 import csv
