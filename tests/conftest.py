--- conflicted
+++ resolved
@@ -933,11 +933,7 @@
         main_file: str = "main.cf",
     ):
         loader.PluginModuleFinder.reset()
-<<<<<<< HEAD
-        project = Project(self.project_dir, autostd=autostd, venv_path=self.env)
-=======
         project = Project(self.project_dir, autostd=autostd, main_file=main_file, venv_path=self.env)
->>>>>>> 279b7432
         Project.set(project)
         self._patch_process_env()
         self._install_v2_modules(install_v2_modules)
