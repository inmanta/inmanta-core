--- conflicted
+++ resolved
@@ -793,10 +793,7 @@
         install_v2_modules: Optional[List[LocalPackagePath]] = None,
         add_to_module_path: Optional[List[str]] = None,
         python_package_sources: Optional[List[str]] = None,
-<<<<<<< HEAD
         project_requires: Optional[List[Requirement]] = None,
-=======
->>>>>>> 3a126288
     ) -> Project:
         """
         Sets up the project to compile a snippet of inmanta DSL. Activates the compiler environment (and patches
@@ -807,11 +804,7 @@
         :param python_package_sources: The python package repository that should be configured on the Inmanta project in order
             to discover V2 modules.
         """
-<<<<<<< HEAD
         self.setup_for_snippet_external(snippet, add_to_module_path, python_package_sources, project_requires)
-=======
-        self.setup_for_snippet_external(snippet, add_to_module_path, python_package_sources)
->>>>>>> 3a126288
         loader.PluginModuleFinder.reset()
         project = Project(self.project_dir, autostd=autostd)
         Project.set(project)
@@ -847,7 +840,6 @@
         loader.PluginModuleFinder.reset()
 
     def setup_for_snippet_external(
-<<<<<<< HEAD
         self,
         snippet: str,
         add_to_module_path: Optional[List[str]] = None,
@@ -857,12 +849,6 @@
         add_to_module_path = add_to_module_path if add_to_module_path is not None else []
         python_package_sources = python_package_sources if python_package_sources is not None else []
         project_requires = project_requires if project_requires is not None else []
-=======
-        self, snippet: str, add_to_module_path: Optional[List[str]] = None, python_package_sources: Optional[List[str]] = None
-    ) -> None:
-        add_to_module_path = add_to_module_path if add_to_module_path is not None else []
-        python_package_sources = python_package_sources if python_package_sources is not None else []
->>>>>>> 3a126288
         with open(os.path.join(self.project_dir, "project.yml"), "w", encoding="utf-8") as cfg:
             cfg.write(
                 f"""
@@ -883,12 +869,9 @@
                         for source in python_package_sources
                     )
                 )
-<<<<<<< HEAD
             if project_requires:
                 cfg.write("\n            requires:\n")
                 cfg.write("\n".join(f"                - {req}" for req in project_requires))
-=======
->>>>>>> 3a126288
         self.main = os.path.join(self.project_dir, "main.cf")
         with open(self.main, "w", encoding="utf-8") as x:
             x.write(snippet)
