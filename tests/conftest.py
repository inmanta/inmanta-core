--- conflicted
+++ resolved
@@ -1089,35 +1089,20 @@
         main_file: str = "main.cf",
         strict_deps_check: Optional[bool] = None,
     ):
-<<<<<<< HEAD
         with tracer.start_as_current_span("load project"):
             loader.PluginModuleFinder.reset()
             self.project = Project(
-                self.project_dir, autostd=autostd, main_file=main_file, venv_path=self.env, strict_deps_check=strict_deps_check
+                self.project_dir, autostd=autostd, main_file=main_file, venv_path=self.venv, strict_deps_check=strict_deps_check
             )
             Project.set(self.project)
             with tracer.start_as_current_span("use virtual env"):
                 self.project.use_virtual_env()
                 self._patch_process_env()
             with tracer.start_as_current_span("install module"):
-                print("Install module!!!!")
                 self._install_v2_modules(install_v2_modules)
                 if install_project:
                     self.project.install_modules()
-            return self.project
-=======
-        loader.PluginModuleFinder.reset()
-        self.project = Project(
-            self.project_dir, autostd=autostd, main_file=main_file, venv_path=self.venv, strict_deps_check=strict_deps_check
-        )
-        Project.set(self.project)
-        self.project.use_virtual_env()
-        self._patch_process_env()
-        self._install_v2_modules(install_v2_modules)
-        if install_project:
-            self.project.install_modules()
-        return self.project
->>>>>>> 4de45a10
+                return self.project
 
     def _patch_process_env(self) -> None:
         """
