"""
    Copyright 2016 Inmanta

    Licensed under the Apache License, Version 2.0 (the "License");
    you may not use this file except in compliance with the License.
    You may obtain a copy of the License at

        http://www.apache.org/licenses/LICENSE-2.0

    Unless required by applicable law or agreed to in writing, software
    distributed under the License is distributed on an "AS IS" BASIS,
    WITHOUT WARRANTIES OR CONDITIONS OF ANY KIND, either express or implied.
    See the License for the specific language governing permissions and
    limitations under the License.

    Contact: code@inmanta.com
"""

import logging.config
import pathlib
import warnings
from re import Pattern
from threading import Condition

from tornado.httpclient import AsyncHTTPClient

import _pytest.logging
import toml
from inmanta import logging as inmanta_logging
from inmanta.agent.handler import (
    CRUDHandler,
    HandlerContext,
    ResourceHandler,
    ResourcePurged,
    SkipResource,
    TResource,
    provider,
)
from inmanta.data.model import ResourceIdStr
from inmanta.logging import InmantaLoggerConfig
from inmanta.protocol import auth
from inmanta.resources import IgnoreResourceException, PurgeableResource, Resource, resource
from inmanta.util import ScheduledTask, Scheduler, TaskMethod, TaskSchedule
from packaging.requirements import Requirement

"""
About the use of @parametrize_any and @slowtest:

For parametrized tests:
- if the test is fast and tests different things for each parameter, use @parametrize
- if the parameters only slightly increase the coverage of the test (some different exception path,...), use @parametrize_any.
- if a test is slow, use @parametrize_any

The @slowtest annotation is usually added on test periodically, when the test suite becomes too slow.
We analyze performance and place the @slowtest in the best places.
It is often harder to correctly judge what is slow up front, so we do it in bulk when we have all the (historical) data.
This also allows test to run a few hundred times before being marked as slow.
"""

"""
About venvs in tests (see linked objects' docstrings for more details):
During normal operation the module loader and the compiler work with the following environments:
- inmanta.env.process_env: inmanta.env.ActiveEnv -> presents an interface to interact with the outer (developer's) venv. Used by
    inmanta.module.Project to install v2 modules in.
- inmanta.module.Project.virtualenv: inmanta.env.VirtualEnv -> compiler venv. Used by the compiler to install v1 module
    requirements in. Inherits from the outer venv.

When running the tests we don't want to make changes to the outer environment. So for tests that install Python packages we need
to make sure those are installed in a test environment. This means patching the inmanta.env.process_env to be an interface
to a test environment instead of the outer environment.
The following fixtures manage test environments:
- snippetcompiler_clean: activates the Project's compiler venv and patches inmanta.env.process_env to use this same venv
    as if it were the outer venv. The activation and patch is applied when compiling the first snippet.
- snippetcompiler: same as snippetcompiler_clean but the compiler venv is shared among all tests using the
    fixture.
- tmpvenv: provides a decoupled test environment (does not inherit from the outer environment) but does not activate it and
    does not patch inmanta.env.process_env.
- tmpvenv_active: provides a decoupled test environment, activates it and patches inmanta.env.process_env to point to this
    environment.

The deactive_venv autouse fixture cleans up all venv activation and resets inmanta.env.process_env to point to the outer
environment.
"""

import asyncio
import concurrent
import csv
import datetime
import json
import logging
import os
import queue
import random
import re
import shutil
import site
import socket
import string
import subprocess
import sys
import tempfile
import time
import traceback
import uuid
import venv
import weakref
from collections import abc, defaultdict, namedtuple
from collections.abc import AsyncIterator, Awaitable, Iterator
from configparser import ConfigParser
from typing import Any, Callable, Dict, Generic, Optional, Union

import asyncpg
import psutil
import py
import pyformance
import pytest
from asyncpg.exceptions import DuplicateDatabaseError
from click import testing
from pyformance.registry import MetricsRegistry
from tornado import netutil

import inmanta
import inmanta.agent
import inmanta.app
import inmanta.compiler as compiler
import inmanta.compiler.config
import inmanta.main
import inmanta.server.agentmanager as agentmanager
import inmanta.user_setup
from inmanta import config, const, data, env, loader, protocol, resources
from inmanta.agent import handler
from inmanta.agent.agent_new import Agent
from inmanta.agent.in_process_executor import InProcessExecutorManager
from inmanta.ast import CompilerException
from inmanta.data.schema import SCHEMA_VERSION_TABLE
from inmanta.db import util as db_util
from inmanta.env import ActiveEnv, CommandRunner, LocalPackagePath, VirtualEnv, process_env, store_venv, swap_process_env
from inmanta.export import ResourceDict, cfg_env, unknown_parameters
from inmanta.module import InmantaModuleRequirement, InstallMode, Project, RelationPrecedenceRule
from inmanta.moduletool import DefaultIsolatedEnvCached, ModuleTool, V2ModuleBuilder
from inmanta.parser.plyInmantaParser import cache_manager
from inmanta.protocol import VersionMatch
from inmanta.server import SLICE_AGENT_MANAGER, SLICE_COMPILER
from inmanta.server.bootloader import InmantaBootloader
from inmanta.server.protocol import Server, SliceStartupException
from inmanta.server.services import orchestrationservice
from inmanta.server.services.compilerservice import CompilerService, CompileRun
from inmanta.types import JsonType
from inmanta.warnings import WarningsManager
from libpip2pi.commands import dir2pi
from packaging.version import Version
from pytest_postgresql import factories

# Import test modules differently when conftest is put into the inmanta_tests packages
PYTEST_PLUGIN_MODE: bool = __file__ and os.path.dirname(__file__).split("/")[-1] == "inmanta_tests"
if PYTEST_PLUGIN_MODE:
    from inmanta_tests import utils  # noqa: F401
else:
    import utils

# These elements were moved to inmanta.db.util to allow them to be used from other extensions.
# This import statement is present to ensure backwards compatibility.
from inmanta.db.util import MODE_READ_COMMAND, MODE_READ_INPUT, AsyncSingleton, PGRestore  # noqa: F401
from inmanta.db.util import clear_database as do_clean_hard  # noqa: F401
from inmanta.db.util import postgres_get_custom_types as postgress_get_custom_types  # noqa: F401

logger = logging.getLogger(__name__)

TABLES_TO_KEEP = [x.table_name() for x in data._classes] + [
    "resourceaction_resource",
]  # Join table

# Save the cwd as early as possible to prevent that it gets overridden by another fixture
# before it's saved.
initial_cwd = os.getcwd()

pg_logfile = os.path.join(initial_cwd, "pg.log")


def _pytest_configure_plugin_mode(config: "pytest.Config") -> None:
    # register custom markers
    config.addinivalue_line(
        "markers",
        "slowtest",
    )
    config.addinivalue_line(
        "markers",
        "parametrize_any: only execute one of the parameterized cases when in fast mode (see documentation in conftest.py)",
    )
    config.addinivalue_line(
        "markers",
        "db_restore_dump(dump): mark the db dump to restore. To be used in conjunction with the `migrate_db_from` fixture.",
    )


def pytest_configure(config: "pytest.Config") -> None:
    if PYTEST_PLUGIN_MODE:
        _pytest_configure_plugin_mode(config)


def pytest_addoption(parser):
    parser.addoption(
        "--fast",
        action="store_true",
        help="Don't run all test, but a representative set",
    )


@pytest.hookimpl(tryfirst=True)
def pytest_generate_tests(metafunc: "pytest.Metafunc") -> None:
    """
    For each test marked as parametrize_any run it either as
    1. if not in fast mode: as if annotated with @parametrize
    2. if in fast mode: with only one parameter combination, chosen randomly
    """

    is_fast = metafunc.config.getoption("fast")
    for marker in metafunc.definition.iter_markers(name="parametrize_any"):
        variations = len(marker.args[1])
        if not is_fast or variations < 2:
            metafunc.definition.add_marker(pytest.mark.parametrize(*marker.args))
        else:
            # select one random item
            args = list(marker.args)
            selected = args[1][random.randrange(0, variations)]
            args[1] = [selected]
            metafunc.definition.add_marker(pytest.mark.parametrize(*args))


def pytest_runtest_setup(item: "pytest.Item"):
    """
    When in fast mode, skip test marked as slow and db_migration tests that are older than 30 days.
    """
    is_fast = item.config.getoption("fast")
    if not is_fast:
        return
    if any(True for mark in item.iter_markers(name="slowtest")):
        pytest.skip("Skipping slow tests")

    file_name: str = item.location[0]
    if file_name.startswith("tests/db/migration_tests"):
        match: Optional[re.Match] = re.fullmatch("tests/db/migration_tests/test_v[0-9]{9}_to_v([0-9]{8})[0-9].py", file_name)
        if not match:
            pytest.fail(
                "The name of the test file might be incorrect: Should be test_v<old_version>_to_v<new_version>.py or the test "
                "should have the @slowtest annotation"
            )
        timestamp: str = match.group(1)
        test_creation_date: datetime.datetime = datetime.datetime(int(timestamp[0:4]), int(timestamp[4:6]), int(timestamp[6:8]))
        elapsed_days: int = (datetime.datetime.today() - test_creation_date).days
        if elapsed_days > 30:
            pytest.skip("Skipping old migration test")


# adds a custom log location for postgres
postgresql_proc_with_log = factories.postgresql_proc(startparams=f"--log='{pg_logfile}'")


@pytest.fixture(scope="session")
def postgres_db(request: pytest.FixtureRequest):
    """This fixture loads the pytest-postgresql fixture. When --postgresql-host is set, it will use the noproc
    fixture to use an external database. Without this option, an "embedded" postgres is started.
    """

    option_name = "postgresql_host"
    conf = request.config.getoption(option_name)
    if conf:
        fixture = "postgresql_noproc"
    else:
        fixture = "postgresql_proc_with_log"

    logger.info("Using database fixture %s", fixture)
    pg = request.getfixturevalue(fixture)
    yield pg

    if os.path.exists(pg_logfile):
        has_deadlock = False
        with open(pg_logfile) as fh:
            for line in fh:
                if "deadlock" in line:
                    has_deadlock = True
                    break
            sublogger = logging.getLogger("pytest.postgresql.deadlock")
            for line in fh:
                sublogger.warning("%s", line)
        os.remove(pg_logfile)
        assert not has_deadlock


@pytest.fixture
async def run_without_keeping_psql_logs(postgres_db):
    if os.path.exists(pg_logfile):
        # Store the original content of the logfile
        with open(pg_logfile) as file:
            original_content = file.read()
    yield

    if os.path.exists(pg_logfile):
        # Restore the original content of the logfile
        with open(pg_logfile, "w") as file:
            file.write(original_content)


@pytest.fixture
async def postgres_db_debug(postgres_db, database_name) -> abc.AsyncIterator[None]:
    """
    Fixture meant for debugging through manual interaction with the database. Run pytest with `-s/--capture=no`.
    """
    yield
    print(
        "Connection to DB will be kept alive for one hour. Connect with"
        f" `psql --host localhost --port {postgres_db.port} {database_name} {postgres_db.user}`"
    )
    await asyncio.sleep(3600)


@pytest.fixture
def ensure_running_postgres_db_post(postgres_db):
    yield
    if not postgres_db.running():
        postgres_db.start()


@pytest.fixture(scope="function")
async def create_db(postgres_db, database_name_internal):
    """
    see :py:database_name_internal:
    """
    connection = await asyncpg.connect(
        host=postgres_db.host, port=postgres_db.port, user=postgres_db.user, password=postgres_db.password
    )
    try:
        await connection.execute(f"CREATE DATABASE {database_name_internal}")
    except DuplicateDatabaseError:
        # Because it is async, this fixture can not be made session scoped.
        # Only the first time it is called, it will actually create a database
        # All other times will drop through here
        pass
    finally:
        await connection.close()
    return database_name_internal


@pytest.fixture(scope="session")
def database_name_internal():
    """
    Internal use only, use database_name instead.

    The database_name fixture is expected to yield the database name to an existing database, and should be session scoped.

    To create the database we need asyncpg. However, async fixtures all depend on the event loop.
    The event loop is function scoped.

    To resolve this, there is a session scoped fixture called database_name_internal that provides a fixed name. create_db
    ensures that the database has been created.
    """
    ten_random_digits = "".join(random.choice(string.digits) for _ in range(10))
    return "inmanta" + ten_random_digits


@pytest.fixture(scope="function")
def database_name(create_db):
    return create_db


@pytest.fixture(scope="function")
async def postgresql_client(postgres_db, database_name):
    client = await asyncpg.connect(
        host=postgres_db.host,
        port=postgres_db.port,
        user=postgres_db.user,
        password=postgres_db.password,
        database=database_name,
    )
    yield client
    await client.close()


@pytest.fixture(scope="function")
async def postgresql_pool(postgres_db, database_name):
    client = await asyncpg.create_pool(
        host=postgres_db.host,
        port=postgres_db.port,
        user=postgres_db.user,
        password=postgres_db.password,
        database=database_name,
    )
    yield client
    await client.close()


@pytest.fixture(scope="function")
async def init_dataclasses_and_load_schema(postgres_db, database_name, clean_reset):
    await data.connect(
        host=postgres_db.host,
        port=postgres_db.port,
        username=postgres_db.user,
        password=postgres_db.password,
        database=database_name,
    )
    yield
    await data.disconnect()


@pytest.fixture(scope="function")
async def hard_clean_db(postgresql_client):
    await db_util.clear_database(postgresql_client)
    yield


@pytest.fixture(scope="function")
async def hard_clean_db_post(postgresql_client):
    yield
    await db_util.clear_database(postgresql_client)


@pytest.fixture(scope="function")
async def clean_db(postgresql_pool, create_db, postgres_db):
    """
    1) Truncated tables: All tables which are part of the inmanta schema, except for the schemaversion table. The version
                         number stored in the schemaversion table is read by the Inmanta server during startup.
    2) Dropped tables: All tables which are not part of the inmanta schema. Some tests create additional tables, which are
                       not part of the Inmanta schema. These should be cleaned-up before running a new test.
    """
    yield
    # By using the connection pool, we can make sure that the connection we use is alive
    async with postgresql_pool.acquire() as postgresql_client:
        tables_in_db = await postgresql_client.fetch(
            "SELECT table_name FROM information_schema.tables WHERE table_schema='public'"
        )
        tables_in_db = [x["table_name"] for x in tables_in_db]
        tables_to_preserve = TABLES_TO_KEEP
        tables_to_preserve.append(SCHEMA_VERSION_TABLE)
        tables_to_truncate = [x for x in tables_in_db if x in tables_to_preserve and x != SCHEMA_VERSION_TABLE]
        tables_to_drop = [x for x in tables_in_db if x not in tables_to_preserve]
        if tables_to_drop:
            drop_query = "DROP TABLE %s CASCADE" % ", ".join(tables_to_drop)
            await postgresql_client.execute(drop_query)
        if tables_to_truncate:
            truncate_query = "TRUNCATE %s CASCADE" % ", ".join(tables_to_truncate)
            await postgresql_client.execute(truncate_query)


@pytest.fixture(scope="function")
def get_columns_in_db_table(postgresql_client):
    async def _get_columns_in_db_table(table_name: str) -> list[str]:
        result = await postgresql_client.fetch(
            "SELECT column_name "
            "FROM information_schema.columns "
            "WHERE table_schema='public' AND table_name='" + table_name + "'"
        )
        return [r["column_name"] for r in result]

    return _get_columns_in_db_table


@pytest.fixture(scope="function")
def get_primary_key_columns_in_db_table(postgresql_client):
    async def _get_primary_key_columns_in_db_table(table_name: str) -> list[str]:
        # Query taken from here: https://wiki.postgresql.org/wiki/Retrieve_primary_key_columns
        result = await postgresql_client.fetch(
            "SELECT a.attname FROM pg_index i "
            "JOIN pg_attribute a ON a.attrelid = i.indrelid AND a.attnum = ANY(i.indkey) "
            "WHERE i.indrelid = '" + table_name + "'::regclass "
            "AND i.indisprimary;"
        )
        return [r["attname"] for r in result]

    return _get_primary_key_columns_in_db_table


@pytest.fixture(scope="function")
def get_tables_in_db(postgresql_client):
    async def _get_tables_in_db() -> list[str]:
        result = await postgresql_client.fetch("SELECT table_name FROM information_schema.tables WHERE table_schema='public'")
        return [r["table_name"] for r in result]

    return _get_tables_in_db


@pytest.fixture(scope="function")
def get_custom_postgresql_types(postgresql_client) -> Callable[[], Awaitable[list[str]]]:
    """
    Fixture that returns an async callable that returns all the custom types defined
    in the PostgreSQL database.
    """

    async def f() -> list[str]:
        return await db_util.postgres_get_custom_types(postgresql_client)

    return f


@pytest.fixture(scope="function")
def get_type_of_column(postgresql_client) -> Callable[[], Awaitable[Optional[str]]]:
    """
    Fixture that returns the type of a column in a table
    """

    async def _get_type_of_column(table_name: str, column_name: str) -> Optional[str]:
        data_type = await postgresql_client.fetchval(
            """
                SELECT data_type
                FROM information_schema.columns
                WHERE table_schema = 'public'
                    AND table_name = $1
                    AND column_name = $2;
            """,
            table_name,
            column_name,
        )
        return data_type

    return _get_type_of_column


@pytest.fixture(scope="function")
def deactive_venv() -> ActiveEnv:
    snapshot = env.store_venv()
    old_available_extensions = (
        dict(InmantaBootloader.AVAILABLE_EXTENSIONS) if InmantaBootloader.AVAILABLE_EXTENSIONS is not None else None
    )
    yield process_env
    snapshot.restore()
    loader.PluginModuleFinder.reset()
    InmantaBootloader.AVAILABLE_EXTENSIONS = old_available_extensions


def reset_metrics():
    pyformance.set_global_registry(MetricsRegistry())


@pytest.fixture(scope="function")
async def clean_reset(create_db, clean_db, deactive_venv):
    reset_all_objects()
    config.Config._reset()
    methods = inmanta.protocol.common.MethodProperties.methods.copy()
    loader.unload_inmanta_plugins()
    default_settings = dict(data.Environment._settings)
    yield
    inmanta.protocol.common.MethodProperties.methods = methods
    config.Config._reset()
    reset_all_objects()
    loader.unload_inmanta_plugins()
    cache_manager.detach_from_project()
    data.Environment._settings = default_settings


@pytest.fixture(scope="session", autouse=True)
def clean_reset_session():
    """
    Execute cleanup tasks that should only run at the end of the test suite.
    """
    yield
    DefaultIsolatedEnvCached.get_instance().destroy()


def reset_all_objects():
    resources.resource.reset()
    asyncio.set_child_watcher(None)
    reset_metrics()
    # No dynamic loading of commands at the moment, so no need to reset/reload
    # command.Commander.reset()
    handler.Commander.reset()
    Project._project = None
    unknown_parameters.clear()
    InmantaBootloader.AVAILABLE_EXTENSIONS = None
    V2ModuleBuilder.DISABLE_DEFAULT_ISOLATED_ENV_CACHED = False
    compiler.Finalizers.reset_finalizers()
    auth.AuthJWTConfig.reset()
    InmantaLoggerConfig.clean_instance()
    AsyncHTTPClient.configure(None)


@pytest.fixture()
def disable_isolated_env_builder_cache() -> None:
    V2ModuleBuilder.DISABLE_DEFAULT_ISOLATED_ENV_CACHED = True


@pytest.fixture(scope="function", autouse=True)
def restore_cwd():
    """
    Restore the current working directory after each test.
    """
    yield
    os.chdir(initial_cwd)


@pytest.fixture()
def free_socket():
    bound_sockets = []

    def _free_socket():
        sock = netutil.bind_sockets(0, "127.0.0.1", family=socket.AF_INET)[0]
        bound_sockets.append(sock)
        return sock

    yield _free_socket
    for s in bound_sockets:
        s.close()


@pytest.fixture(scope="function", autouse=True)
def inmanta_config(clean_reset) -> Iterator[ConfigParser]:
    config.Config.load_config()
    config.Config.set("auth_jwt_default", "algorithm", "HS256")
    config.Config.set("auth_jwt_default", "sign", "true")
    config.Config.set("auth_jwt_default", "client_types", "agent,compiler,api")
    config.Config.set("auth_jwt_default", "key", "rID3kG4OwGpajIsxnGDhat4UFcMkyFZQc1y3oKQTPRs")
    config.Config.set("auth_jwt_default", "expire", "0")
    config.Config.set("auth_jwt_default", "issuer", "https://localhost:8888/")
    config.Config.set("auth_jwt_default", "audience", "https://localhost:8888/")

    yield config.Config.get_instance()


@pytest.fixture
def server_pre_start(server_config):
    """This fixture is called by the server. Override this fixture to influence server config"""


@pytest.fixture
def disable_background_jobs(monkeypatch):
    """
    This fixture disables the scheduling of all background jobs.
    """

    class NoopScheduler(Scheduler):
        def add_action(
            self,
            action: TaskMethod,
            schedule: Union[TaskSchedule, int],
            cancel_on_stop: bool = True,
            quiet_mode: bool = False,
        ) -> Optional[ScheduledTask]:
            pass

    monkeypatch.setattr(inmanta.server.protocol, "Scheduler", NoopScheduler)

    yield None


@pytest.fixture(scope="function")
def client_v2(server):
    client = protocol.Client("client", version_match=VersionMatch.exact, exact_version=2)
    yield client


@pytest.fixture(scope="session")
def log_file():
    output_dir = os.path.join(os.path.dirname(os.path.abspath(__file__)), "..", "logs")
    if not os.path.exists(output_dir):
        os.mkdir(output_dir)
    output_file = os.path.join(output_dir, "log.txt")
    with open(output_file, "w", encoding="utf-8") as f:
        yield f


@pytest.fixture(scope="function", autouse="DEBUG_TCP_PORTS" in os.environ)
def log_state_tcp_ports(request, log_file):
    def _write_log_line(title):
        connections = psutil.net_connections()
        writer = csv.writer(log_file, dialect="unix")

        def map_data_line(line):
            out = [
                title,
                line.fd,
                str(line.family),
                str(line.type),
                f"{line.laddr.ip}|{line.laddr.port}" if line.laddr else None,
                f"{line.raddr.ip}|{line.raddr.port}" if line.raddr else None,
                line.status,
                None if "pid" not in line else line.pid,
            ]
            return out

        for con in connections:
            writer.writerow(map_data_line(con))

    _write_log_line(f"Before run test case {request.function.__name__}:")
    yield
    _write_log_line(f"After run test case {request.function.__name__}:")


@pytest.fixture(scope="function")
async def server_config(
    inmanta_config, postgres_db, database_name, clean_reset, unused_tcp_port_factory, auto_start_agent, no_agent
):
    reset_metrics()
    agentmanager.assert_no_start_scheduler = not auto_start_agent
    agentmanager.no_start_scheduler = no_agent

    with tempfile.TemporaryDirectory() as state_dir:
        port = str(unused_tcp_port_factory())

        # Config.set() always expects a string value
        pg_password = "" if postgres_db.password is None else postgres_db.password

        config.Config.set("database", "name", database_name)
        config.Config.set("database", "host", "localhost")
        config.Config.set("database", "port", str(postgres_db.port))
        config.Config.set("database", "username", postgres_db.user)
        config.Config.set("database", "password", pg_password)
        config.Config.set("database", "connection_timeout", str(3))
        config.Config.set("config", "state-dir", state_dir)
        config.Config.set("config", "log-dir", os.path.join(state_dir, "logs"))
        config.Config.set("agent_rest_transport", "port", port)
        config.Config.set("compiler_rest_transport", "port", port)
        config.Config.set("client_rest_transport", "port", port)
        config.Config.set("cmdline_rest_transport", "port", port)
        config.Config.set("server", "bind-port", port)
        config.Config.set("server", "bind-address", "127.0.0.1")
        config.Config.set("server", "agent-process-purge-interval", "0")
        config.Config.set("config", "executable", os.path.abspath(inmanta.app.__file__))
        config.Config.set("server", "agent-timeout", "2")
        config.Config.set("agent", "agent-repair-interval", "0")
        config.Config.set("agent", "executor-mode", "forking")
        config.Config.set("agent", "executor-venv-retention-time", "60")
        config.Config.set("agent", "executor-retention-time", "10")
        yield config
    agentmanager.assert_no_start_scheduler = False
    agentmanager.no_start_scheduler = False


@pytest.fixture(scope="function")
async def server(server_pre_start) -> abc.AsyncIterator[Server]:
    # fix for fact that pytest_tornado never set IOLoop._instance, the IOLoop of the main thread
    # causes handler failure

    ibl = InmantaBootloader(configure_logging=True)

    try:
        await ibl.start()
    except SliceStartupException as e:
        port = config.Config.get("server", "bind-port")
        output = subprocess.check_output(["ss", "-antp"])
        output = output.decode("utf-8")
        logger.debug(f"Port: {port}")
        logger.debug(f"Port usage: \n {output}")
        raise e

    yield ibl.restserver

    try:
<<<<<<< HEAD
        # If the shutdown is only applied after `const.SHUTDOWN_GRACE_HARD`, we cannot assume this will be done instantly
        await ibl.stop(timeout=const.SHUTDOWN_GRACE_HARD + 2)
=======
        await ibl.stop(timeout=const.SHUTDOWN_GRACE_HARD)
>>>>>>> 7cb5b9cf
    except concurrent.futures.TimeoutError:
        logger.exception("Timeout during stop of the server in teardown")

    logger.info("Server clean up done")


@pytest.fixture(
    scope="function",
    params=[(True, True, False), (True, False, False), (False, True, False), (False, False, False), (True, True, True)],
    ids=["SSL and Auth", "SSL", "Auth", "Normal", "SSL and Auth with not self signed certificate"],
)
async def server_multi(
    server_pre_start, inmanta_config, postgres_db, database_name, request, clean_reset, unused_tcp_port_factory
):
    with tempfile.TemporaryDirectory() as state_dir:
        ssl, auth, ca = request.param

        utils.configure_auth(auth, ca, ssl)

        # Config.set() always expects a string value
        pg_password = "" if postgres_db.password is None else postgres_db.password

        port = str(unused_tcp_port_factory())
        config.Config.set("database", "name", database_name)
        config.Config.set("database", "host", "localhost")
        config.Config.set("database", "port", str(postgres_db.port))
        config.Config.set("database", "username", postgres_db.user)
        config.Config.set("database", "password", pg_password)
        config.Config.set("database", "connection_timeout", str(3))
        config.Config.set("config", "state-dir", state_dir)
        config.Config.set("config", "log-dir", os.path.join(state_dir, "logs"))
        config.Config.set("agent_rest_transport", "port", port)
        config.Config.set("compiler_rest_transport", "port", port)
        config.Config.set("client_rest_transport", "port", port)
        config.Config.set("cmdline_rest_transport", "port", port)
        config.Config.set("server", "bind-port", port)
        config.Config.set("server", "bind-address", "127.0.0.1")
        config.Config.set("config", "executable", os.path.abspath(inmanta.app.__file__))
        config.Config.set("server", "agent-timeout", "2")
        config.Config.set("agent", "agent-repair-interval", "0")
        config.Config.set("agent", "executor-mode", "forking")
        config.Config.set("agent", "executor-venv-retention-time", "60")
        config.Config.set("agent", "executor-retention-time", "10")

        ibl = InmantaBootloader(configure_logging=True)

        try:
            await ibl.start()
        except SliceStartupException as e:
            port = config.Config.get("server", "bind-port")
            output = subprocess.check_output(["ss", "-antp"])
            output = output.decode("utf-8")
            logger.debug(f"Port: {port}")
            logger.debug(f"Port usage: \n {output}")
            raise e

        yield ibl.restserver
        try:
            await ibl.stop(timeout=15)
        except concurrent.futures.TimeoutError:
            logger.exception("Timeout during stop of the server in teardown")


@pytest.fixture(scope="function")
async def auto_start_agent():
    """Marker fixture, indicates if we expect scheduler autostart.
    If set to False, any attempt to start the scheduler results in failure"""
    return False


@pytest.fixture(scope="function")
async def no_agent() -> bool:
    """Marker fixture, disables scheduler autostart, any attempt to start the scheduler is ignored"""
    return False


@pytest.fixture(scope="function")
async def clienthelper(client, environment):
    return utils.ClientHelper(client, environment)


@pytest.fixture(scope="function")
async def agent(server, environment):
    """Construct an agent that can execute using the resource container"""
    agentmanager = server.get_slice(SLICE_AGENT_MANAGER)

    # Mock scheduler state-dir: outside of tests this happens
    # when the scheduler config is loaded, before starting the scheduler
    server_state_dir = config.Config.get("config", "state-dir")
    scheduler_state_dir = pathlib.Path(server_state_dir) / "server" / str(environment)
    scheduler_state_dir.mkdir(exist_ok=True)
    config.Config.set("config", "state-dir", str(scheduler_state_dir))
    a = Agent(environment)
    # Restore state-dir
    config.Config.set("config", "state-dir", str(server_state_dir))

    executor = InProcessExecutorManager(
        environment,
        a._client,
        asyncio.get_event_loop(),
        logger,
        a.thread_pool,
        str(pathlib.Path(a._storage["executors"]) / "code"),
        str(pathlib.Path(a._storage["executors"]) / "venvs"),
        False,
    )
    a.executor_manager = executor
    a.scheduler.executor_manager = executor
    a.scheduler.code_manager = utils.DummyCodeManager(a._client)

    await a.start()

    await utils.retry_limited(lambda: len(agentmanager.sessions) == 1, 10)

    yield a

    await a.stop()


@pytest.fixture(scope="function")
async def null_agent(server, environment):
    """Construct an agent that does nothing"""
    agentmanager = server.get_slice(SLICE_AGENT_MANAGER)

    a = utils.NullAgent(environment)

    await a.start()

    await utils.retry_limited(lambda: len(agentmanager.sessions) == 1, 10)

    yield a

    await a.stop()


@pytest.fixture(scope="function")
async def agent_multi(server_multi, environment_multi):
    """Construct an agent that can execute using the resource container"""
    server = server_multi
    environment = environment_multi
    agentmanager = server.get_slice(SLICE_AGENT_MANAGER)

    a = Agent(environment)

    executor = InProcessExecutorManager(
        environment,
        a._client,
        asyncio.get_event_loop(),
        logger,
        a.thread_pool,
        str(pathlib.Path(a._storage["executors"]) / "code"),
        str(pathlib.Path(a._storage["executors"]) / "venvs"),
        False,
    )
    a.executor_manager = executor
    a.scheduler.executor_manager = executor
    a.scheduler.code_manager = utils.DummyCodeManager(a._client)

    await a.start()

    await utils.retry_limited(lambda: len(agentmanager.sessions) == 1, 10)

    yield a

    await a.stop()


@pytest.fixture(scope="function")
def client(server):
    client = protocol.Client("client")
    yield client


@pytest.fixture(scope="function")
def client_multi(server_multi):
    client = protocol.Client("client")
    yield client


@pytest.fixture(scope="function")
def sync_client_multi(server_multi):
    client = protocol.SyncClient("client")
    yield client


@pytest.fixture(scope="function", autouse=True)
def capture_warnings():
    # Ensure that the test suite uses the same config for warnings as the default config used by the CLI tools.
    logging.captureWarnings(True)
    cmd_parser = inmanta.app.cmd_parser()
    WarningsManager.apply_config({"default": cmd_parser.get_default("warnings")})
    yield
    warnings.resetwarnings()
    logging.captureWarnings(False)


@pytest.fixture
async def project_default(server, client) -> AsyncIterator[str]:
    """
    Fixture that creates a new inmanta project called env-test.
    """
    result = await client.create_project("env-test")
    assert result.code == 200
    yield result.result["project"]["id"]


@pytest.fixture
async def project_multi(server_multi, client_multi) -> AsyncIterator[str]:
    """
    Does the same as the project fixture, but this fixture should be used instead when the test case
    uses the server_multi or client_multi fixture.
    """
    result = await client_multi.create_project("env-test")
    assert result.code == 200
    yield result.result["project"]["id"]


@pytest.fixture
async def environment_creator() -> AsyncIterator[Callable[[protocol.Client, str, str, bool], Awaitable[str]]]:
    """
    Fixture to create a new environment in a certain project.
    """

    async def _create_environment(client, project_id: str, env_name: str, use_custom_env_settings: bool = True) -> str:
        """
        :param client: The client that should be used to create the project and environment.
        :param use_custom_env_settings: True iff the auto_deploy features is disabled and the
                                        agent trigger method is set to push_full_deploy.
        :return: The uuid of the newly created environment as a string.
        """
        result = await client.create_environment(project_id=project_id, name=env_name)
        env_id = result.result["environment"]["id"]

        cfg_env.set(env_id)

        if use_custom_env_settings:
            env_obj = await data.Environment.get_by_id(uuid.UUID(env_id))
            await env_obj.set(data.AUTO_DEPLOY, False)
            await env_obj.set(data.PUSH_ON_AUTO_DEPLOY, False)
            await env_obj.set(data.AGENT_TRIGGER_METHOD_ON_AUTO_DEPLOY, const.AgentTriggerMethod.push_full_deploy)
            await env_obj.set(data.RECOMPILE_BACKOFF, 0)

        return env_id

    yield _create_environment


@pytest.fixture(scope="function")
async def environment(
    server, client, project_default: str, environment_creator: Callable[[protocol.Client, str, str, bool], Awaitable[str]]
) -> AsyncIterator[str]:
    """
    Create a project and environment, with auto_deploy turned off and push_full_deploy set to push_full_deploy.
    This fixture returns the uuid of the environment.
    """
    yield await environment_creator(client, project_id=project_default, env_name="dev", use_custom_env_settings=True)


@pytest.fixture(scope="function")
async def environment_default(
    server, client, project_default: str, environment_creator: Callable[[protocol.Client, str, str, bool], Awaitable[str]]
) -> AsyncIterator[str]:
    """
    Create a project and environment with default environment settings.
    This fixture returns the uuid of the environment.
    """
    yield await environment_creator(client, project_id=project_default, env_name="dev", use_custom_env_settings=False)


@pytest.fixture(scope="function")
async def environment_multi(
    client_multi,
    server_multi,
    project_multi: str,
    environment_creator: Callable[[protocol.Client, str, str, bool], Awaitable[str]],
) -> AsyncIterator[str]:
    """
    Create a project and environment, with auto_deploy turned off and the agent trigger method set to push_full_deploy.
    This fixture returns the uuid of the environment.
    """
    yield await environment_creator(client_multi, project_id=project_multi, env_name="dev", use_custom_env_settings=True)


@pytest.fixture(scope="session")
def write_db_update_file():
    def _write_db_update_file(schema_dir, schema_version, content_file):
        schema_updates_dir = os.path.join(schema_dir, data.DBSchema.DIR_NAME_INCREMENTAL_UPDATES)
        if not os.path.exists(schema_updates_dir):
            os.mkdir(schema_updates_dir)
        schema_update_file = os.path.join(schema_updates_dir, str(schema_version) + ".sql")
        with open(schema_update_file, "w+", encoding="utf-8") as f:
            f.write(content_file)

    yield _write_db_update_file


class KeepOnFail:
    def keep(self) -> "Optional[Dict[str, str]]":
        pass


@pytest.hookimpl(tryfirst=True, hookwrapper=True)
def pytest_runtest_makereport(item, call):
    # execute all other hooks to obtain the report object
    outcome = yield
    rep = outcome.get_result()

    # we only look at actual failing test calls, not setup/teardown
    resources = {}
    if rep.when == "call" and rep.failed:
        for fixture in item.funcargs.values():
            if isinstance(fixture, KeepOnFail):
                msg = fixture.keep()
                if msg:
                    for label, res in msg.items():
                        resources[label] = res

        if resources:
            # we are behind report formatting, so write to report, not item
            rep.sections.append(("Resources Kept", "\n".join([f"{label} {resource}" for label, resource in resources.items()])))


class ReentrantVirtualEnv(VirtualEnv):
    """
    A virtual env that can be de-activated and re-activated

    This allows faster reloading due to improved caching of the working set

    This is intended for use in testcases to require a lot of venv switching
    """

    def __init__(self, env_path: str, re_check: bool = False):
        """
        :param re_check: For performance reasons, we don't check all constraints every time,
            setting re_check makes it check every time
        """
        super().__init__(env_path)
        self.was_checked = False
        self.re_check = re_check
        # The venv we replaced when getting activated
        self.previous_venv = None
        self.snapshot = None

    def deactivate(self):
        if self._using_venv:
            self._using_venv = False
            if self.snapshot:
                self.snapshot.restore()
                self.snapshot = None
                swap_process_env(self.previous_venv)

    def fake_use(self) -> None:
        self._using_venv = True

    def use_virtual_env(self) -> None:
        """
        Activate the virtual environment.
        """
        if self._using_venv:
            # We are in use, just ignore double activation
            return

        self.init_env()
        self._using_venv = True
        self.snapshot = store_venv()
        self.previous_venv = swap_process_env(self)
        self._activate_that()

    def check(
        self,
        strict_scope: Optional[Pattern[str]] = None,
        constraints: Optional[list[Requirement]] = None,
    ) -> None:
        # Avoid re-checking
        if not self.was_checked or self.re_check:
            super().check(strict_scope, constraints)
            self.was_checked = True


class SnippetCompilationTest(KeepOnFail):
    def setUpClass(self, re_check_venv: bool = False):
        """
        :param re_check_venv: For performance reasons, we don't check all constraints every time,
            setting re_check_venv makes it check every time
        """
        self.libs = tempfile.mkdtemp()
        self.repo: str = "https://github.com/inmanta/"
        self.env = tempfile.mkdtemp()
        self.venv = ReentrantVirtualEnv(env_path=self.env, re_check=re_check_venv)
        self.re_check_venv = re_check_venv
        config.Config.load_config()
        self.keep_shared = False
        self.project = None

    def tearDownClass(self):
        if not self.keep_shared:
            shutil.rmtree(self.libs)
            shutil.rmtree(self.env)

    def setup_func(self, module_dir: Optional[str]):
        # init project
        self._keep = False
        self.project_dir = tempfile.mkdtemp()
        self.modules_dir = module_dir

    def tear_down_func(self):
        loader.unload_modules_for_path(self.env)
        if not self._keep:
            shutil.rmtree(self.project_dir)
        self.project = None
        self.venv.deactivate()
        sys.path_importer_cache.clear()
        loader.PluginModuleFinder.reset()

    def keep(self):
        self._keep = True
        self.keep_shared = True
        return {"env": self.env, "libs": self.libs, "project": self.project_dir}

    def setup_for_snippet(
        self,
        snippet: str,
        *,
        autostd: bool = False,
        ministd: bool = False,
        install_project: bool = True,
        install_v2_modules: Optional[list[LocalPackagePath]] = None,
        add_to_module_path: Optional[list[str]] = None,
        python_package_sources: Optional[list[str]] = None,
        project_requires: Optional[list[InmantaModuleRequirement]] = None,
        python_requires: Optional[list[Requirement]] = None,
        install_mode: Optional[InstallMode] = None,
        relation_precedence_rules: Optional[list[RelationPrecedenceRule]] = None,
        strict_deps_check: Optional[bool] = None,
        use_pip_config_file: bool = False,
        index_url: Optional[str] = None,
        extra_index_url: list[str] = [],
        main_file: str = "main.cf",
    ) -> Project:
        """
        Sets up the project to compile a snippet of inmanta DSL. Activates the compiler environment (and patches
        env.process_env).

        :param install_project: Install the project and all its modules. This is required to be able to compile the model.
        :param install_v2_modules: Indicates which V2 modules should be installed in the compiler venv
        :param add_to_module_path: Additional directories that should be added to the module path.
        :param python_package_sources: The python package repository that should be configured on the Inmanta project in order
            to discover V2 modules.
        :param project_requires: The dependencies on other inmanta modules defined in the requires section of the project.yml
                                 file
        :param python_requires: The dependencies on Python packages providing v2 modules.
        :param install_mode: The install mode to configure in the project.yml file of the inmanta project. If None,
                             no install mode is set explicitly in the project.yml file.
        :param relation_precedence_policy: The relation precedence policy that should be stored in the project.yml file of the
                                           Inmanta project.
        :param strict_deps_check: True iff the returned project should have strict dependency checking enabled.
        :param use_pip_config_file: True iff the pip config file should be used and no source is required for v2 to work
                                    False if a package source is needed for v2 modules to work
        :param main_file: Path to the .cf file to use as main entry point. A relative or an absolute path can be provided.
            If a relative path is used, it's interpreted relative to the root of the project directory.
        :param autostd: do we automatically import std? This does have a performance impact!
            it is small on individual test cases, (100 ms) but it adds up quickly (as this is 50% of the run time)
        :param ministd: if we need some of std, but not everything, this loads a small, embedded version of std, that has less
            overhead
        """
        self.setup_for_snippet_external(
            snippet,
            add_to_module_path,
            python_package_sources,
            project_requires,
            python_requires,
            install_mode,
            relation_precedence_rules,
            use_pip_config_file,
            index_url,
            extra_index_url,
            main_file,
        )

        dirty_venv = autostd or install_project or install_v2_modules or self.re_check_venv or python_requires

        return self._load_project(
            autostd or ministd,
            install_project,
            install_v2_modules,
            strict_deps_check=strict_deps_check,
            main_file=main_file,
            dirty_venv=dirty_venv,
        )

    def _load_project(
        self,
        autostd: bool,
        install_project: bool,
        install_v2_modules: Optional[list[LocalPackagePath]] = None,
        main_file: str = "main.cf",
        strict_deps_check: Optional[bool] = None,
        dirty_venv: bool = True,
    ):
        loader.PluginModuleFinder.reset()
        self.project = Project(
            self.project_dir, autostd=autostd, main_file=main_file, venv_path=self.venv, strict_deps_check=strict_deps_check
        )
        Project.set(self.project)

        if dirty_venv:
            # Don't bother loading the venv if we don't need to
            self.project.use_virtual_env()
            self._install_v2_modules(install_v2_modules)
            if install_project:
                self.project.install_modules()
        else:
            self.venv.fake_use()
        return self.project

    def _install_v2_modules(self, install_v2_modules: Optional[list[LocalPackagePath]] = None) -> None:
        """Assumes we have a project set"""
        install_v2_modules = install_v2_modules if install_v2_modules is not None else []
        module_tool = ModuleTool()
        for mod in install_v2_modules:
            with tempfile.TemporaryDirectory() as build_dir:
                if mod.editable:
                    install_path = mod.path
                else:
                    install_path = module_tool.build(mod.path, build_dir)
                self.project.virtualenv.install_for_config(
                    requirements=[],
                    paths=[LocalPackagePath(path=install_path, editable=mod.editable)],
                    config=self.project.metadata.pip,
                )

    def reset(self):
        Project.set(Project(self.project_dir, autostd=Project.get().autostd, venv_path=self.env))
        loader.unload_inmanta_plugins()
        loader.PluginModuleFinder.reset()

    def setup_for_snippet_external(
        self,
        snippet: str,
        add_to_module_path: Optional[list[str]] = None,
        python_package_sources: Optional[list[str]] = None,
        project_requires: Optional[list[InmantaModuleRequirement]] = None,
        python_requires: Optional[list[Requirement]] = None,
        install_mode: Optional[InstallMode] = None,
        relation_precedence_rules: Optional[list[RelationPrecedenceRule]] = None,
        use_pip_config_file: bool = False,
        index_url: Optional[str] = None,
        extra_index_url: list[str] = [],
        main_file: str = "main.cf",
        ministd: bool = False,
    ) -> None:
        add_to_module_path = add_to_module_path if add_to_module_path is not None else []
        python_package_sources = python_package_sources if python_package_sources is not None else []

        project_requires = project_requires if project_requires is not None else []
        python_requires = python_requires if python_requires is not None else []
        relation_precedence_rules = relation_precedence_rules if relation_precedence_rules else []
        ministd_path = os.path.join(__file__, "..", "data/mini_str_container")
        if ministd:
            add_to_module_path += ministd_path
        with open(os.path.join(self.project_dir, "project.yml"), "w", encoding="utf-8") as cfg:
            cfg.write(
                f"""
            name: snippet test
            modulepath: {self._get_modulepath_for_project_yml_file(add_to_module_path)}
            downloadpath: {self.libs}
            version: 1.0
            repo:
                - {{type: git, url: {self.repo} }}
            """.rstrip()
            )

            if relation_precedence_rules:
                cfg.write("\n            relation_precedence_policy:\n")
                cfg.write("\n".join(f"                - {rule}" for rule in relation_precedence_rules))
            if project_requires:
                cfg.write("\n            requires:\n")
                cfg.write("\n".join(f"                - {req}" for req in project_requires))
            if install_mode:
                cfg.write(f"\n            install_mode: {install_mode.value}")

            cfg.write(
                f"""
            pip:
                use_system_config: {use_pip_config_file}
"""
            )
            if index_url:
                cfg.write(
                    f"""                index_url: {index_url}
"""
                )
            if extra_index_url:
                cfg.write(
                    f"""                extra_index_url: [{", ".join(url for url in extra_index_url)}]
"""
                )
        with open(os.path.join(self.project_dir, "requirements.txt"), "w", encoding="utf-8") as fd:
            fd.write("\n".join(str(req) for req in python_requires))
        self.main = os.path.join(self.project_dir, main_file)
        with open(self.main, "w", encoding="utf-8") as x:
            x.write(snippet)

    def _get_modulepath_for_project_yml_file(self, add_to_module_path: list[str] = []) -> str:
        dirs = [self.libs]
        if self.modules_dir:
            dirs.append(self.modules_dir)
        if add_to_module_path:
            dirs.extend(add_to_module_path)
        return f"[{', '.join(dirs)}]"

    def do_export(
        self,
        include_status=False,
        do_raise=True,
        partial_compile: bool = False,
        resource_sets_to_remove: Optional[list[str]] = None,
        soft_delete=False,
    ) -> Union[tuple[int, ResourceDict], tuple[int, ResourceDict, dict[str, const.ResourceState]]]:
        return self._do_export(
            deploy=False,
            include_status=include_status,
            do_raise=do_raise,
            partial_compile=partial_compile,
            resource_sets_to_remove=resource_sets_to_remove,
            soft_delete=soft_delete,
        )

    def get_exported_json(self) -> JsonType:
        with open(os.path.join(self.project_dir, "dump.json")) as fh:
            return json.load(fh)

    def _do_export(
        self,
        deploy=False,
        include_status=False,
        do_raise=True,
        partial_compile: bool = False,
        resource_sets_to_remove: Optional[list[str]] = None,
        soft_delete=False,
    ) -> Union[tuple[int, ResourceDict], tuple[int, ResourceDict, dict[str, const.ResourceState]]]:
        """
        helper function to allow actual export to be run on a different thread
        i.e. export.run must run off main thread to allow it to start a new ioloop for run_sync
        """

        class Options:
            pass

        options = Options()
        options.json = os.path.join(self.project_dir, "dump.json") if not deploy else None
        options.depgraph = False
        options.deploy = deploy
        options.ssl = False
        options.soft_delete = soft_delete

        from inmanta.export import Exporter  # noqa: H307

        try:
            (types, scopes) = compiler.do_compile()
        except Exception:
            types, scopes = (None, None)
            if do_raise:
                raise
            else:
                traceback.print_exc()

        # Even if the compile failed we might have collected additional data such as unknowns. So
        # continue the export
        export = Exporter(options)

        return export.run(
            types,
            scopes,
            model_export=False,
            include_status=include_status,
            partial_compile=partial_compile,
            resource_sets_to_remove=resource_sets_to_remove,
        )

    async def do_export_and_deploy(
        self,
        include_status=False,
        do_raise=True,
        partial_compile: bool = False,
        resource_sets_to_remove: Optional[list[str]] = None,
        soft_delete: bool = False,
    ) -> Union[tuple[int, ResourceDict], tuple[int, ResourceDict, dict[str, const.ResourceState], Optional[dict[str, object]]]]:
        """Export to an actual server"""
        return await asyncio.get_running_loop().run_in_executor(
            None,
            lambda: self._do_export(
                deploy=True,
                include_status=include_status,
                do_raise=do_raise,
                partial_compile=partial_compile,
                resource_sets_to_remove=resource_sets_to_remove,
                soft_delete=soft_delete,
            ),
        )

    def setup_for_error(
        self,
        snippet,
        shouldbe,
        indent_offset=0,
        ministd: bool = False,
        autostd: bool = False,
    ):
        """
        Set up project to expect an error during compilation or project install.
        """
        try:
            self.setup_for_snippet(snippet, ministd=ministd, autostd=autostd)
            compiler.do_compile()
            assert False, "Should get exception"
        except CompilerException as e:
            text = e.format_trace(indent="  ", indent_level=indent_offset)
            print(text)
            shouldbe = shouldbe.format(dir=self.project_dir)
            assert shouldbe == text

    def setup_for_error_re(self, snippet, shouldbe):
        self.setup_for_snippet(snippet)
        try:
            compiler.do_compile()
            assert False, "Should get exception"
        except CompilerException as e:
            text = e.format_trace(indent="  ")
            print(text)
            shouldbe = shouldbe.format(dir=self.project_dir)
            assert re.search(shouldbe, text) is not None

    def setup_for_existing_project(self, folder: str, main_file: str = "main.cf") -> Project:
        shutil.rmtree(self.project_dir)
        shutil.copytree(folder, self.project_dir)
        venv = os.path.join(self.project_dir, ".env")
        if os.path.exists(venv):
            shutil.rmtree(venv)
        os.symlink(self.env, venv)
        return self._load_project(autostd=False, install_project=True, main_file=main_file)


@pytest.fixture(scope="session")
def snippetcompiler_global() -> Iterator[SnippetCompilationTest]:
    ast = SnippetCompilationTest()
    ast.setUpClass()
    yield ast
    ast.tearDownClass()


@pytest.fixture(scope="function")
def snippetcompiler(
    inmanta_config: ConfigParser, snippetcompiler_global: SnippetCompilationTest, modules_dir: str, clean_reset
) -> Iterator[SnippetCompilationTest]:
    """
    Yields a SnippetCompilationTest instance with shared libs directory and compiler venv.
    """
    snippetcompiler_global.setup_func(modules_dir)
    yield snippetcompiler_global
    snippetcompiler_global.tear_down_func()


@pytest.fixture(scope="function")
def snippetcompiler_clean(modules_dir: str, clean_reset, deactive_venv) -> Iterator[SnippetCompilationTest]:
    """
    Yields a SnippetCompilationTest instance with its own libs directory and compiler venv.
    """
    ast = SnippetCompilationTest()
    ast.setUpClass(re_check_venv=True)
    ast.setup_func(modules_dir)
    yield ast
    ast.tear_down_func()
    ast.tearDownClass()


@pytest.fixture(scope="session")
def modules_dir() -> str:
    yield os.path.join(os.path.dirname(os.path.abspath(__file__)), "data", "modules")


@pytest.fixture(scope="session")
def modules_v2_dir() -> str:
    yield os.path.join(os.path.dirname(os.path.abspath(__file__)), "data", "modules_v2")


@pytest.fixture(scope="session")
def projects_dir() -> str:
    yield os.path.join(os.path.dirname(os.path.abspath(__file__)), "data")


class CLI:
    async def run(self, *args, **kwargs):
        # set column width very wide so lines are not wrapped
        os.environ["COLUMNS"] = "1000"
        runner = testing.CliRunner(mix_stderr=False)
        cmd_args = ["--host", "localhost", "--port", config.Config.get("cmdline_rest_transport", "port")]
        cmd_args.extend(args)

        def invoke():
            return runner.invoke(cli=inmanta.main.cmd, args=cmd_args, catch_exceptions=False, **kwargs)

        result = await asyncio.get_event_loop().run_in_executor(None, invoke)
        # reset to default again
        del os.environ["COLUMNS"]
        return result


@pytest.fixture
def cli(caplog):
    # caplog will break this code when emitting any log line to cli
    # due to mysterious interference when juggling with sys.stdout
    # https://github.com/pytest-dev/pytest/issues/10553
    with caplog.at_level(logging.FATAL):
        yield CLI()


class AsyncCleaner:
    def __init__(self):
        self.register = []

    def add(self, method):
        self.register.append(method)

    def __call__(self, method):
        self.add(method)


@pytest.fixture
async def async_finalizer():
    cleaner = AsyncCleaner()
    yield cleaner
    await asyncio.gather(*[item() for item in cleaner.register])


class CompileRunnerMock:
    def __init__(
        self, request: data.Compile, make_compile_fail: bool = False, runner_queue: Optional[queue.Queue] = None
    ) -> None:
        self.request = request
        self.version: Optional[int] = None
        self._make_compile_fail = make_compile_fail
        self._make_pull_fail = False
        self._runner_queue = runner_queue
        self.block = False

    async def run(self, force_update: Optional[bool] = False) -> tuple[bool, None]:
        now = datetime.datetime.now()

        if self._runner_queue is not None:
            self._runner_queue.put(self)
            self.block = True
            while self.block:
                await asyncio.sleep(0.1)

        returncode = 1 if self._make_compile_fail else 0
        report = data.Report(
            compile=self.request.id, started=now, name="CompileRunnerMock", command="", completed=now, returncode=returncode
        )
        await report.insert()

        if self._make_pull_fail:
            report = data.Report(
                compile=self.request.id, started=now, name="Pulling updates", command="", completed=now, returncode=1
            )
            await report.insert()

        self.version = int(time.time())
        success = not self._make_compile_fail

        return success, None


def monkey_patch_compiler_service(monkeypatch, server, make_compile_fail, runner_queue: Optional[queue.Queue] = None):
    compilerslice: CompilerService = server.get_slice(SLICE_COMPILER)

    def patch(compile: data.Compile, project_dir: str) -> CompileRun:
        return CompileRunnerMock(compile, make_compile_fail, runner_queue)

    monkeypatch.setattr(compilerslice, "_get_compile_runner", patch, raising=True)


@pytest.fixture
async def mocked_compiler_service(server, monkeypatch):
    monkey_patch_compiler_service(monkeypatch, server, False)


@pytest.fixture
async def mocked_compiler_service_failing_compile(server, monkeypatch):
    monkey_patch_compiler_service(monkeypatch, server, True)


@pytest.fixture
async def mocked_compiler_service_block(server, monkeypatch):
    runner_queue = queue.Queue()
    monkey_patch_compiler_service(monkeypatch, server, True, runner_queue)

    yield runner_queue


@pytest.fixture
def tmpvenv(tmpdir: py.path.local, deactive_venv) -> Iterator[tuple[py.path.local, py.path.local]]:
    """
    Creates a venv with the latest pip in `${tmpdir}/.venv` where `${tmpdir}` is the directory returned by the `tmpdir`
    fixture. This venv is completely decoupled from the active development venv.

    :return: A tuple of the paths to the venv and the Python executable respectively.
    """
    venv_dir: py.path.local = tmpdir.join(".venv")
    python_path: py.path.local = venv_dir.join("bin", "python")
    venv.create(venv_dir, with_pip=True)
    subprocess.check_output([str(python_path), "-m", "pip", "install", "-U", "pip"])
    yield (venv_dir, python_path)


# Capture early, while loading code
real_prefix = sys.prefix


@pytest.fixture
def tmpvenv_active(
    deactive_venv, tmpvenv: tuple[py.path.local, py.path.local]
) -> Iterator[tuple[py.path.local, py.path.local]]:
    """
    Activates the venv created by the `tmpvenv` fixture within the currently running process. This venv is completely decoupled
    from the active development venv. As a result, any attempts to load new modules from the development venv will fail until
    cleanup. If using this fixture, it should always be listed before other fixtures that are expected to live in this
    environment context because its setup and teardown will then wrap the dependent setup and teardown. This works because
    pytest fixture setup and teardown use LIFO semantics
    (https://docs.pytest.org/en/6.2.x/fixture.html#yield-fixtures-recommended). The snippetcompiler fixture in particular should
    always come after this one.

    This fixture has a huge side effect that affects the running Python process. For a venv fixture that does not affect the
    running process, check out tmpvenv.

    :return: A tuple of the paths to the venv and the Python executable respectively.
    """
    venv_dir, python_path = tmpvenv

    # adapted from
    # https://github.com/pypa/virtualenv/blob/9569493453a39d63064ed7c20653987ba15c99e5/src/virtualenv/activation/python/activate_this.py
    # MIT license
    # Copyright (c) 2007 Ian Bicking and Contributors
    # Copyright (c) 2009 Ian Bicking, The Open Planning Project
    # Copyright (c) 2011-2016 The virtualenv developers
    # Copyright (c) 2020-202x The virtualenv developers
    binpath: str
    base: str
    site_packages: str
    if sys.platform == "win32":
        binpath = os.path.abspath(os.path.join(str(venv_dir), "Scripts"))
        base = os.path.dirname(binpath)
        site_packages = os.path.join(base, "Lib", "site-packages")
    else:
        binpath = os.path.abspath(os.path.join(str(venv_dir), "bin"))
        base = os.path.dirname(binpath)
        site_packages = os.path.join(
            base, "lib", "python%s" % ".".join(str(digit) for digit in sys.version_info[:2]), "site-packages"
        )

    this_source_root = os.path.dirname(os.path.dirname(__file__))

    def keep_path_element(element: str) -> bool:
        # old venv paths are dropped
        if element.startswith(real_prefix):
            return False
        # exclude source install of the module
        if element.startswith(this_source_root):
            return False
        return True

    # prepend bin to PATH (this file is inside the bin directory), exclude old venv path
    os.environ["PATH"] = os.pathsep.join(
        [binpath] + [elem for elem in os.environ.get("PATH", "").split(os.pathsep) if keep_path_element(elem)]
    )
    os.environ["VIRTUAL_ENV"] = base  # virtual env is right above bin directory

    # add the virtual environments libraries to the host python import mechanism
    prev_length = len(sys.path)
    site.addsitedir(site_packages)
    # exclude old venv path
    sys.path[:] = sys.path[prev_length:] + [elem for elem in sys.path[0:prev_length] if keep_path_element(elem)]

    sys.real_prefix = sys.prefix
    sys.prefix = base

    # patch env.process_env to recognize this environment as the active one, deactive_venv restores it
    env.mock_process_env(python_path=str(python_path))
    env.process_env.notify_change()

    yield tmpvenv

    loader.unload_modules_for_path(site_packages)


@pytest.fixture
def tmpvenv_active_inherit(deactive_venv, tmpdir: py.path.local) -> Iterator[env.VirtualEnv]:
    """
    Creates and activates a venv similar to tmpvenv_active with the difference that this venv inherits from the previously
    active one.
    """
    venv_dir: py.path.local = tmpdir.join(".venv")
    venv: env.VirtualEnv = env.VirtualEnv(str(venv_dir))
    venv.use_virtual_env()
    yield venv
    loader.unload_modules_for_path(venv.site_packages_dir)


@pytest.fixture
def create_empty_local_package_index_factory() -> Callable[[str], str]:
    """
    A fixture that acts as a factory to create empty local pip package indexes.
    Each call creates a new index in a different temporary directory.
    """

    created_directories: list[str] = []

    def _create_local_package_index(prefix: str = "test"):
        """
        Creates an empty pip index. The prefix argument is used as a prefix for the temporary directory name
        for clarity and debugging purposes. The 'dir2pi' tool will then create a 'simple' directory inside
        this temporary directory, which contains the index files.
        """
        tmpdir = tempfile.mkdtemp(prefix=f"{prefix}-")
        created_directories.append(tmpdir)  # Keep track of the tempdir for cleanup
        dir2pi(argv=["dir2pi", tmpdir])
        index_dir = os.path.join(tmpdir, "simple")  # The 'simple' directory is created inside the tmpdir by dir2pi
        return index_dir

    yield _create_local_package_index

    # Cleanup after the session ends
    for directory in created_directories:
        shutil.rmtree(directory)


@pytest.fixture(scope="session")
def local_module_package_index(modules_v2_dir: str) -> Iterator[str]:
    """
    Creates a local pip index for all v2 modules in the modules v2 dir. The modules are built and published to the index.
    :return: The path to the index
    """

    cache_dir = os.path.abspath(os.path.join(os.path.dirname(modules_v2_dir), f"{os.path.basename(modules_v2_dir)}.cache"))
    build_dir = os.path.join(cache_dir, "build")
    index_dir = os.path.join(build_dir, "simple")
    timestamp_file = os.path.join(cache_dir, "cache_creation_timestamp")

    def _should_rebuild_cache() -> bool:
        if any(not os.path.exists(f) for f in [build_dir, index_dir, timestamp_file]):
            # Cache doesn't exist
            return True
        if len(os.listdir(index_dir)) != len(os.listdir(modules_v2_dir)) + 3:  # #modules + index.html + setuptools + wheel
            # Modules were added/removed from the build_dir
            return True
        # Cache is dirty
        return any(
            os.path.getmtime(os.path.join(root, f)) > os.path.getmtime(timestamp_file)
            for root, _, files in os.walk(modules_v2_dir)
            for f in files
            if "egg-info" not in root  # we write egg info in some test, messing up the tests
        )

    if _should_rebuild_cache():
        logger.info("Cache %s is dirty. Rebuilding cache.", cache_dir)  # Remove cache
        if os.path.exists(cache_dir):
            shutil.rmtree(cache_dir)
        os.makedirs(build_dir)
        # Build modules
        for module_dir in os.listdir(modules_v2_dir):
            path: str = os.path.join(modules_v2_dir, module_dir)
            ModuleTool().build(path=path, output_dir=build_dir)
        # Download bare necessities
        CommandRunner(logging.getLogger(__name__)).run_command_and_log_output(
            ["pip", "download", "setuptools", "wheel"], cwd=build_dir
        )

        # Build python package repository
        dir2pi(argv=["dir2pi", build_dir])
        # Update timestamp file
        open(timestamp_file, "w").close()
    else:
        logger.info("Using cache %s", cache_dir)

    yield index_dir


@pytest.fixture
async def migrate_db_from(
    request: pytest.FixtureRequest,
    hard_clean_db,
    hard_clean_db_post,
    postgresql_client: asyncpg.Connection,
    disable_background_jobs,
    server_pre_start,
) -> AsyncIterator[Callable[[], Awaitable[None]]]:
    """
    Restores a db dump and yields a function that starts the server and migrates the database schema to the latest version.

    :param db_restore_dump: The db version dump file to restore (set via `@pytest.mark.db_restore_dump(<file>)`.
    """
    marker: Optional[pytest.mark.Mark] = request.node.get_closest_marker("db_restore_dump")
    if marker is None or len(marker.args) != 1:
        raise ValueError("Please set the db version to restore using `@pytest.mark.db_restore_dump(<file>)`")
    # restore old version
    with open(marker.args[0]) as fh:
        await PGRestore(fh.readlines(), postgresql_client).run()
        logger.debug("Restored %s", marker.args[0])

    bootloader: InmantaBootloader = InmantaBootloader(configure_logging=True)

    async def migrate() -> None:
        # start boatloader, triggering db migration
        await bootloader.start()
        # inform asyncpg of any type changes so it knows to refresh its caches
        await postgresql_client.reload_schema_state()

    yield migrate

    await bootloader.stop(timeout=15)


@pytest.fixture(scope="session", autouse=not PYTEST_PLUGIN_MODE)
def guard_invariant_on_v2_modules_in_data_dir(modules_v2_dir: str) -> None:
    """
    When the test suite runs, the python environment used to build V2 modules is cached using the DefaultIsolatedEnvCached
    class. This cache relies on the fact that all modules in the tests/data/modules_v2 directory use the same build-backand
    and build requirements. This guard verifies whether that assumption is fulfilled and raises an exception if it's not.
    """
    for dir_name in os.listdir(modules_v2_dir):
        module_path = os.path.join(modules_v2_dir, dir_name)
        pyproject_toml_path = os.path.join(module_path, "pyproject.toml")
        error_message = f"""
Module {module_path} has a pyproject.toml file that is incompatible with the requirements of this test suite.
The build-backend and the build requirements should be set as follows:

[build-system]
requires = ["setuptools", "wheel"]
build-backend = "setuptools.build_meta"

All modules present in the tests/data/module_v2 directory should satisfy the above-mentioned requirements, because
the test suite caches the python environment used to build the V2 modules. This cache relies on the assumption that all modules
use the same build-backend and build requirements.
        """.strip()
        with open(pyproject_toml_path, encoding="utf-8") as fh:
            pyproject_toml_as_dct = toml.load(fh)
            try:
                if pyproject_toml_as_dct["build-system"]["build-backend"] != "setuptools.build_meta" or set(
                    pyproject_toml_as_dct["build-system"]["requires"]
                ) != {"setuptools", "wheel"}:
                    raise Exception(error_message)
            except (KeyError, TypeError):
                raise Exception(error_message)


@pytest.fixture(scope="session", autouse=not PYTEST_PLUGIN_MODE)
def guard_testing_venv():
    """
    Ensure that the tests don't install packages into the venv that runs the tests.
    """
    venv = env.PythonEnvironment(python_path=sys.executable)
    installed_packages_before = venv.get_installed_packages()
    yield
    installed_packages_after = venv.get_installed_packages()

    venv_was_altered = False
    error_message = "The venv running the tests was altered by the tests:\n"
    all_pkgs = set(list(installed_packages_before.keys()) + list(installed_packages_after.keys()))
    for pkg in all_pkgs:
        version_before_tests = installed_packages_before.get(pkg)
        version_after_tests = installed_packages_after.get(pkg)
        if version_before_tests != version_after_tests:
            venv_was_altered = True
            error_message += f"\t* {pkg}: initial version={version_before_tests} --> after tests={version_after_tests}\n"
    assert not venv_was_altered, error_message


@pytest.fixture(scope="function", autouse=True)
async def set_running_tests():
    """
    Ensure the RUNNING_TESTS variable is True when running tests
    """
    inmanta.RUNNING_TESTS = True


def is_caplog_handler(handler: logging.Handler) -> bool:
    return isinstance(
        handler,
        (
            _pytest.logging._FileHandler,
            _pytest.logging._LiveLoggingStreamHandler,
            _pytest.logging._LiveLoggingNullHandler,
            _pytest.logging.LogCaptureHandler,
        ),
    )


ALLOW_OVERRIDING_ROOT_LOG_LEVEL: bool = False


@pytest.fixture(scope="function")
def allow_overriding_root_log_level() -> None:
    """
    Fixture that allows a test case to indicate that the root log level, specified in a call to
    `inmanta_logging.FullLoggingConfig.apply_config()`, should be taken into account. By default,
    it's ignored to make sure that pytest logging works correctly. This fixture is mainly intended
    for the test cases that test the logging framework itself.
    """
    global ALLOW_OVERRIDING_ROOT_LOG_LEVEL
    ALLOW_OVERRIDING_ROOT_LOG_LEVEL = True
    yield
    ALLOW_OVERRIDING_ROOT_LOG_LEVEL = False


@pytest.fixture(scope="function", autouse=True)
async def dont_remove_caplog_handlers(request, monkeypatch):
    """
    Caplog captures log messages by attaching handlers to the root logger. Applying a logging config with
    `inmanta_logging.FullLoggingConfig.apply_config()` removes any existing logging configuration.
    As such, this fixture puts a wrapper around the `apply_config()` method to make sure that:

     * The pytest handlers are not removed/closed after the execution of the apply_config() method.
     * The configured root log level is not altered by the call to apply_config().
    """
    original_apply_config = inmanta_logging.FullLoggingConfig.apply_config

    def apply_config_wrapper(self) -> None:
        # Make sure the root log level is not altered.
        root_log_level: int = logging.root.level
        # Save the caplog root handlers so that we can restore them after.
        caplog_root_handler: list[logging.Handler] = [h for h in logging.root.handlers if is_caplog_handler(h)]
        for current_handler in caplog_root_handler:
            logging.root.removeHandler(current_handler)
        # When the `apply_config()` method is called, the `logging._handlerList` is used to find all the handlers
        # that should be closed. We remove the handlers from that list to prevent the handlers from being closed.
        #
        # This `logging._handlerList` is used to tear down the handlers in the reverse order with respect to the setup order.
        # As such, this method should not alter the order. We assume the caplog handlers are entirely independent
        # from any other handler. Like that the order only matters within the set of caplog handlers.
        re_add_to_handler_list: list[weakref.ReferenceType] = [
            weak_ref for weak_ref in logging._handlerList if is_caplog_handler(weak_ref())
        ]
        for weak_ref in re_add_to_handler_list:
            logging._handlerList.remove(weak_ref)

        original_apply_config(self)

        for weak_ref in re_add_to_handler_list:
            logging._handlerList.append(weak_ref)
        for current_handler in caplog_root_handler:
            logging.root.addHandler(current_handler)
        if not ALLOW_OVERRIDING_ROOT_LOG_LEVEL:
            logging.root.setLevel(root_log_level)

    monkeypatch.setattr(inmanta_logging.FullLoggingConfig, "apply_config", apply_config_wrapper)


@pytest.fixture(scope="session")
def index_with_pkgs_containing_optional_deps() -> str:
    """
    This fixture creates a python package repository containing packages with optional dependencies.
    These packages are NOT inmanta modules but regular python packages. This fixture returns the URL
    to the created python package repository.
    """
    with tempfile.TemporaryDirectory() as tmpdirname:
        pip_index = utils.PipIndex(artifact_dir=tmpdirname)
        utils.create_python_package(
            name="pkg",
            pkg_version=Version("1.0.0"),
            path=os.path.join(tmpdirname, "pkg"),
            publish_index=pip_index,
            optional_dependencies={
                "optional-a": [inmanta.util.parse_requirement(requirement="dep-a")],
                "optional-b": [
                    inmanta.util.parse_requirement(requirement="dep-b"),
                    inmanta.util.parse_requirement(requirement="dep-c"),
                ],
            },
        )
        for pkg_name in ["dep-a", "dep-b", "dep-c"]:
            utils.create_python_package(
                name=pkg_name,
                pkg_version=Version("1.0.0"),
                path=os.path.join(tmpdirname, pkg_name),
                publish_index=pip_index,
            )
        yield pip_index.url


@pytest.fixture(scope="session", autouse=True)
def disable_version_and_agent_cleanup_job():
    """
    Disable the cleanup job ran by the Inmanta server that cleans up old model version and agent records that are no longer
    used. Enabling this cleanup for the test suite causes race conditions in tests cases that create agent records without an
    associated model version.
    """
    old_perform_cleanup = orchestrationservice.PERFORM_CLEANUP
    orchestrationservice.PERFORM_CLEANUP = False
    yield
    orchestrationservice.PERFORM_CLEANUP = old_perform_cleanup


ResourceContainer = namedtuple(
    "ResourceContainer", ["Provider", "waiter", "wait_for_done_with_waiters", "wait_for_condition_with_waiters"]
)


@pytest.fixture(scope="function")
def resource_container(clean_reset):
    @resource("test::Resource", agent="agent", id_attribute="key")
    class MyResource(Resource):
        """
        A file on a filesystem
        """

        fields = ("key", "value", "purged")

    @resource("test::Fact", agent="agent", id_attribute="key")
    class FactResource(Resource):
        """
        A file on a filesystem
        """

        fields = ("key", "value", "purged", "skip", "factvalue", "skipFact")

    @resource("test::SetFact", agent="agent", id_attribute="key")
    class SetFactResource(PurgeableResource):
        """
        A file on a filesystem
        """

        fields = ("key", "value", "purged", "purge_on_delete")

    @resource("test::SetNonExpiringFact", agent="agent", id_attribute="key")
    class SetNonExpiringFactResource(PurgeableResource):
        """
        A file on a filesystem
        """

        fields = ("key", "value", "purged", "purge_on_delete")

    @resource("test::Fail", agent="agent", id_attribute="key")
    class FailR(Resource):
        """
        A file on a filesystem
        """

        fields = ("key", "value", "purged")

    @resource("test::Wait", agent="agent", id_attribute="key")
    class WaitR(Resource):
        """
        A file on a filesystem
        """

        fields = ("key", "value", "purged")

    @resource("test::Noprov", agent="agent", id_attribute="key")
    class NoProv(Resource):
        """
        A file on a filesystem
        """

        fields = ("key", "value", "purged")

    @resource("test::FailFast", agent="agent", id_attribute="key")
    class FailFastR(Resource):
        """
        Raise an exception in the check_resource() method.
        """

        fields = ("key", "value", "purged")

    @resource("test::FailFastCRUD", agent="agent", id_attribute="key")
    class FailFastPR(PurgeableResource):
        """
        Raise an exception at the beginning of the read_resource() method
        """

        fields = ("key", "value", "purged", "purge_on_delete")

    @resource("test::BadPost", agent="agent", id_attribute="key")
    class BadPostR(Resource):
        """
        Raise an exception in the post() method of the ResourceHandler.
        """

        fields = ("key", "value", "purged")

    @resource("test::BadPostCRUD", agent="agent", id_attribute="key")
    class BadPostPR(PurgeableResource):
        """
        Raise an exception in the post() method of the CRUDHandlerGeneric.
        """

        fields = ("key", "value", "purged", "purge_on_delete")

    @resource("test::BadLogging", agent="agent", id_attribute="key")
    class BadLoggingR(Resource):
        """
        Raises an exception when trying to log a message that's not serializable.
        """

        fields = ("key", "value", "purged")

    @resource("test::Deploy", agent="agent", id_attribute="key")
    class DeployR(Resource):
        """
        Raise a SkipResource exception in the deploy() handler method.
        """

        fields = ("key", "value", "set_state_to_deployed", "purged")

    @resource("test::EventResource", agent="agent", id_attribute="key")
    class EventResource(PurgeableResource):
        """
        Raise a SkipResource exception in the deploy() handler method.
        """

        fields = ("key", "value", "change", "purged")

        @classmethod
        def get_change(cls, _, r):
            return False

    # Remote control state, shared over all resources
    _STATE = defaultdict(dict)
    _WRITE_COUNT = defaultdict(lambda: defaultdict(int))
    _RELOAD_COUNT = defaultdict(lambda: defaultdict(int))
    _READ_COUNT = defaultdict(lambda: defaultdict(int))
    _TO_SKIP = defaultdict(lambda: defaultdict(int))
    _TO_FAIL = defaultdict(lambda: defaultdict(int))

    class Provider(ResourceHandler[TResource], Generic[TResource]):
        def check_resource(self, ctx, resource):
            self.read(resource.id.get_agent_name(), resource.key)
            assert resource.value != const.UNKNOWN_STRING
            current = resource.clone()
            current.purged = not self.isset(resource.id.get_agent_name(), resource.key)

            if not current.purged:
                current.value = self.get(resource.id.get_agent_name(), resource.key)
            else:
                current.value = None

            return current

        def do_changes(self, ctx, resource, changes):
            if self.skip(resource.id.get_agent_name(), resource.key):
                raise SkipResource()

            if self.fail(resource.id.get_agent_name(), resource.key):
                raise Exception("Failed")

            if "purged" in changes:
                self.touch(resource.id.get_agent_name(), resource.key)
                if changes["purged"]["desired"]:
                    self.delete(resource.id.get_agent_name(), resource.key)
                    ctx.set_purged()
                else:
                    self.set(resource.id.get_agent_name(), resource.key, resource.value)
                    ctx.set_created()

            elif "value" in changes:
                ctx.info("Set key '%(key)s' to value '%(value)s'", key=resource.key, value=resource.value)
                self.touch(resource.id.get_agent_name(), resource.key)
                self.set(resource.id.get_agent_name(), resource.key, resource.value)
                ctx.set_updated()

            return changes

        def facts(self, ctx, resource):
            return {"length": len(self.get(resource.id.get_agent_name(), resource.key)), "key1": "value1", "key2": "value2"}

        def can_reload(self) -> bool:
            return True

        def do_reload(self, ctx, resource):
            _RELOAD_COUNT[resource.id.get_agent_name()][resource.key] += 1

        @classmethod
        def set_skip(cls, agent, key, skip):
            _TO_SKIP[agent][key] = skip

        @classmethod
        def set_fail(cls, agent, key, failcount):
            _TO_FAIL[agent][key] = failcount

        @classmethod
        def skip(cls, agent, key):
            doskip = _TO_SKIP[agent][key]
            if doskip == 0:
                return False
            _TO_SKIP[agent][key] -= 1
            return True

        @classmethod
        def fail(cls, agent, key):
            doskip = _TO_FAIL[agent][key]
            if doskip == 0:
                return False
            _TO_FAIL[agent][key] -= 1
            return True

        @classmethod
        def touch(cls, agent, key):
            _WRITE_COUNT[agent][key] += 1

        @classmethod
        def read(cls, agent, key):
            _READ_COUNT[agent][key] += 1

        @classmethod
        def set(cls, agent, key, value):
            _STATE[agent][key] = value

        @classmethod
        def get(cls, agent, key):
            if key in _STATE[agent]:
                return _STATE[agent][key]
            return None

        @classmethod
        def isset(cls, agent, key):
            return key in _STATE[agent]

        @classmethod
        def delete(cls, agent, key):
            if cls.isset(agent, key):
                del _STATE[agent][key]

        @classmethod
        def changecount(cls, agent, key):
            return _WRITE_COUNT[agent][key]

        @classmethod
        def readcount(cls, agent, key):
            return _READ_COUNT[agent][key]

        @classmethod
        def reloadcount(cls, agent, key):
            return _RELOAD_COUNT[agent][key]

        @classmethod
        def reset(cls):
            _STATE.clear()
            _WRITE_COUNT.clear()
            _READ_COUNT.clear()
            _TO_SKIP.clear()
            _TO_FAIL.clear()
            _RELOAD_COUNT.clear()

    @provider("test::Resource", name="test_resource")
    class ResourceProvider(Provider[MyResource]):
        pass

    @provider("test::Fail", name="test_fail")
    class Fail(ResourceHandler[FailR]):
        def check_resource(self, ctx, resource):
            current = resource.clone()
            current.purged = not Provider.isset(resource.id.get_agent_name(), resource.key)

            if not current.purged:
                current.value = Provider.get(resource.id.get_agent_name(), resource.key)
            else:
                current.value = None

            return current

        def do_changes(self, ctx, resource, changes):
            raise Exception()

    @provider("test::FailFast", name="test_failfast")
    class FailFast(ResourceHandler[FailFastR]):
        def check_resource(self, ctx: HandlerContext, resource: Resource) -> Resource:
            raise Exception("An\nError\tMessage")

    @provider("test::FailFastCRUD", name="test_failfast_crud")
    class FailFastCRUD(CRUDHandler[FailFastPR]):
        def read_resource(self, ctx: HandlerContext, resource: FailFastPR) -> None:
            raise Exception("An\nError\tMessage")

    @provider("test::Fact", name="test_fact")
    class Fact(ResourceHandler[FactResource]):
        def check_resource(self, ctx, resource):
            current = resource.clone()
            current.purged = not Provider.isset(resource.id.get_agent_name(), resource.key)

            current.value = "that"

            return current

        def do_changes(self, ctx, resource, changes):
            if resource.skip:
                raise SkipResource("can not deploy")
            if "purged" in changes:
                if changes["purged"]["desired"]:
                    Provider.delete(resource.id.get_agent_name(), resource.key)
                    ctx.set_purged()
                else:
                    Provider.set(resource.id.get_agent_name(), resource.key, "x")
                    ctx.set_created()
            else:
                ctx.set_updated()

        def facts(self, ctx: HandlerContext, resource: Resource) -> dict:
            if not Provider.isset(resource.id.get_agent_name(), resource.key):
                return {}
            elif resource.skipFact:
                raise SkipResource("Not ready")
            return {"fact": resource.factvalue}

    @provider("test::SetFact", name="test_set_fact")
    class SetFact(CRUDHandler[SetFactResource]):
        def read_resource(self, ctx: HandlerContext, resource: SetFactResource) -> None:
            self._do_set_fact(ctx, resource)

        def create_resource(self, ctx: HandlerContext, resource: SetFactResource) -> None:
            pass

        def delete_resource(self, ctx: HandlerContext, resource: SetFactResource) -> None:
            pass

        def update_resource(self, ctx: HandlerContext, changes: dict, resource: SetFactResource) -> None:
            pass

        def facts(self, ctx: HandlerContext, resource: Resource) -> dict:
            self._do_set_fact(ctx, resource)
            return {f"returned_fact_{resource.key}": "test"}

        def _do_set_fact(self, ctx: HandlerContext, resource: SetFactResource) -> None:
            ctx.set_fact(fact_id=resource.key, value=resource.value)

    @provider("test::SetNonExpiringFact", name="test_set_non_expiring_fact")
    class SetNonExpiringFact(CRUDHandler[SetNonExpiringFactResource]):
        def read_resource(self, ctx: HandlerContext, resource: SetNonExpiringFactResource) -> None:
            self._do_set_fact(ctx, resource)

        def create_resource(self, ctx: HandlerContext, resource: SetNonExpiringFactResource) -> None:
            pass

        def delete_resource(self, ctx: HandlerContext, resource: SetNonExpiringFactResource) -> None:
            pass

        def update_resource(self, ctx: HandlerContext, changes: dict, resource: SetNonExpiringFactResource) -> None:
            pass

        def facts(self, ctx: HandlerContext, resource: Resource) -> dict:
            self._do_set_fact(ctx, resource)
            return {}

        def _do_set_fact(self, ctx: HandlerContext, resource: SetNonExpiringFactResource) -> None:
            expires = resource.key == "expiring"
            ctx.set_fact(fact_id=resource.key, value=resource.value, expires=expires)

    @provider("test::BadPost", name="test_bad_posts")
    class BadPost(Provider):
        def post(self, ctx: HandlerContext, resource: Resource) -> None:
            raise Exception("An\nError\tMessage")

    @provider("test::BadPostCRUD", name="test_bad_posts_crud")
    class BadPostCRUD(CRUDHandler[BadPostPR]):
        def post(self, ctx: HandlerContext, resource: PurgeableResource) -> None:
            raise Exception("An\nError\tMessage")

    class Empty:
        pass

    @provider("test::BadLogging", name="test_bad_logging")
    class BadLogging(ResourceHandler[BadLoggingR]):
        def check_resource(self, ctx, resource):
            current = resource.clone()
            return current

        def do_changes(self, ctx, resource, changes):
            ctx.info("This is not JSON serializable: %(val)s", val=Empty())

    @resource("test::AgentConfig", agent="agent", id_attribute="agentname")
    class AgentConfig(PurgeableResource):
        """
        A resource that can modify the agentmap for autostarted agents
        """

        fields = ("agentname", "uri", "autostart")

        @staticmethod
        def get_autostart(exp, obj):
            try:
                if not obj.autostart:
                    raise IgnoreResourceException()
            except Exception as e:
                # When this attribute is not set, also ignore it
                raise IgnoreResourceException() from e
            return obj.autostart

    @provider("test::AgentConfig", name="agentrest")
    class AgentConfigHandler(CRUDHandler[AgentConfig]):
        def _get_map(self) -> dict:
            def call():
                return self.get_client().get_setting(tid=self._agent.environment, id=data.AUTOSTART_AGENT_MAP)

            value = self.run_sync(call)
            return value.result["value"]

        def _set_map(self, agent_config: dict) -> None:
            def call():
                return self.get_client().set_setting(
                    tid=self._agent.environment, id=data.AUTOSTART_AGENT_MAP, value=agent_config
                )

            return self.run_sync(call)

        def read_resource(self, ctx: HandlerContext, resource: AgentConfig) -> None:
            agent_config = self._get_map()
            ctx.set("map", agent_config)

            if resource.agentname not in agent_config:
                raise ResourcePurged()

            resource.uri = agent_config[resource.agentname]

        def create_resource(self, ctx: HandlerContext, resource: AgentConfig) -> None:
            agent_config = ctx.get("map")
            agent_config[resource.agentname] = resource.uri
            self._set_map(agent_config)

        def delete_resource(self, ctx: HandlerContext, resource: AgentConfig) -> None:
            agent_config = ctx.get("map")
            del agent_config[resource.agentname]
            self._set_map(agent_config)

        def update_resource(self, ctx: HandlerContext, changes: dict, resource: AgentConfig) -> None:
            agent_config = ctx.get("map")
            agent_config[resource.agentname] = resource.uri
            self._set_map(agent_config)

    waiter = Condition()

    async def wait_for_done_with_waiters(client, env_id, version, wait_for_this_amount_of_resources_in_done=None, timeout=10):
        def log_progress(done: int, total: int) -> None:
            logger.info(
                "waiting with waiters, %s/%s resources done",
                done,
                (wait_for_this_amount_of_resources_in_done if wait_for_this_amount_of_resources_in_done else total),
            )

        # unhang waiters
        result = await client.get_version(env_id, version)
        assert result.code == 200
        now = time.time()
        log_progress(result.result["model"]["done"], result.result["model"]["total"])
        while (result.result["model"]["total"] - result.result["model"]["done"]) > 0:
            if now + timeout < time.time():
                raise Exception("Timeout")
            if (
                wait_for_this_amount_of_resources_in_done
                and result.result["model"]["done"] - wait_for_this_amount_of_resources_in_done >= 0
            ):
                break
            result = await client.get_version(env_id, version)
            log_progress(result.result["model"]["done"], result.result["model"]["total"])
            waiter.acquire()
            waiter.notify_all()
            waiter.release()
            await asyncio.sleep(0.1)

        return result

    async def wait_for_condition_with_waiters(wait_condition, timeout=10):
        """
        Wait until wait_condition() returns false
        """
        now = time.time()
        while await wait_condition():
            if now + timeout < time.time():
                raise Exception("Timeout")
            logger.info("waiting with waiters")
            waiter.acquire()
            waiter.notify_all()
            waiter.release()
            await asyncio.sleep(0.1)

    @provider("test::Wait", name="test_wait")
    class Wait(Provider[WaitR]):
        def __init__(self, agent, io=None):
            super().__init__(agent, io)
            self.traceid = uuid.uuid4()

        def deploy(self, ctx, resource, requires) -> None:
            # Hang even when skipped
            logger.info("Hanging waiter %s", self.traceid)
            waiter.acquire()
            notified_before_timeout = waiter.wait(timeout=10)
            waiter.release()
            if not notified_before_timeout:
                raise Exception("Timeout occurred")
            logger.info("Releasing waiter %s", self.traceid)
            super().deploy(ctx, resource, requires)

    @provider("test::EventResource", name="test_event_processing")
    class EventResourceProvider(CRUDHandler[EventResource]):
        def __init__(self, agent, io=None):
            super().__init__(agent, io)
            self.traceid = uuid.uuid4()

        def read_resource(self, ctx: HandlerContext, resource: EventResource) -> None:
            logger.info("Hanging waiter %s", self.traceid)
            waiter.acquire()
            notified_before_timeout = waiter.wait(timeout=10)
            waiter.release()
            if not notified_before_timeout:
                raise Exception("Timeout occurred")
            logger.info("Releasing waiter %s", self.traceid)

            Provider.read(resource.id.get_agent_name(), resource.key)
            environment = self._agent.environment

            async def should_redeploy() -> bool:
                client = self.get_client()
                result = await client.get_resource_events(
                    environment,
                    resource.id.resource_version_str(),
                    const.Change.nochange,
                )
                if result.code != 200:
                    raise RuntimeError(
                        f"Unexpected response code when checking for events: received {result.code} "
                        f"(expected 200): {result.result}"
                    )
                changed_dependencies = result.result["data"]
                assert isinstance(changed_dependencies, dict)

                actual_changes = {k: v for k, v in changed_dependencies.items() if v}
                if actual_changes:
                    ctx.debug("Change found: %(changes)s, deploying", changes=actual_changes)
                else:
                    ctx.debug("No changes, not deploying")

                return bool(actual_changes)

            resource.change = self.run_sync(should_redeploy)

        def create_resource(self, ctx: HandlerContext, resource: EventResource) -> None:
            Provider.touch(resource.id.get_agent_name(), resource.key)
            ctx.set_created()

        def update_resource(self, ctx: HandlerContext, changes: dict[str, dict[str, Any]], resource: EventResource) -> None:
            Provider.touch(resource.id.get_agent_name(), resource.key)
            ctx.set_updated()

        def delete_resource(self, ctx: HandlerContext, resource: EventResource) -> None:
            Provider.touch(resource.id.get_agent_name(), resource.key)
            ctx.set_purged()

    @provider("test::Deploy", name="test_wait")
    class Deploy(Provider):
        def deploy(
            self,
            ctx: HandlerContext,
            resource: Resource,
            requires: dict[ResourceIdStr, const.ResourceState],
        ) -> None:
            if self.skip(resource.id.agent_name, resource.key):
                raise SkipResource()
            elif self.fail(resource.id.agent_name, resource.key):
                raise Exception()
            elif resource.set_state_to_deployed:
                ctx.set_status(const.ResourceState.deployed)

    yield ResourceContainer(
        Provider=Provider,
        wait_for_done_with_waiters=wait_for_done_with_waiters,
        waiter=waiter,
        wait_for_condition_with_waiters=wait_for_condition_with_waiters,
    )
    Provider.reset()<|MERGE_RESOLUTION|>--- conflicted
+++ resolved
@@ -743,12 +743,7 @@
     yield ibl.restserver
 
     try:
-<<<<<<< HEAD
-        # If the shutdown is only applied after `const.SHUTDOWN_GRACE_HARD`, we cannot assume this will be done instantly
-        await ibl.stop(timeout=const.SHUTDOWN_GRACE_HARD + 2)
-=======
         await ibl.stop(timeout=const.SHUTDOWN_GRACE_HARD)
->>>>>>> 7cb5b9cf
     except concurrent.futures.TimeoutError:
         logger.exception("Timeout during stop of the server in teardown")
 
