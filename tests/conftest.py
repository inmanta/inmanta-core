--- conflicted
+++ resolved
@@ -183,11 +183,7 @@
     assert not postgresql_client.is_in_transaction()
     await postgresql_client.reload_schema_state()
     tables_in_db = await postgresql_client.fetch("SELECT table_name FROM information_schema.tables WHERE table_schema='public'")
-<<<<<<< HEAD
-    table_names = ["public."+x["table_name"] for x in tables_in_db]
-=======
     table_names = ["public." + x["table_name"] for x in tables_in_db]
->>>>>>> 7e908ee2
     if table_names:
         drop_query = "DROP TABLE %s CASCADE" % ", ".join(table_names)
         await postgresql_client.execute(drop_query)
