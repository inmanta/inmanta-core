--- conflicted
+++ resolved
@@ -42,14 +42,8 @@
 
 
 @plugin
-<<<<<<< HEAD
-def eat_vm_dynamic(inp: "Virtualmachine") -> None:
-    # TODO: re-enable
-    # assert isinstance(inp, DynamicProxy)
-=======
 def eat_vm_dynamic(inp: Annotated[DynamicProxy, ModelType["dataclasses::Virtualmachine"]]) -> None:
     assert isinstance(inp, DynamicProxy)
->>>>>>> ba036f60
     print(inp)
     return None
 
