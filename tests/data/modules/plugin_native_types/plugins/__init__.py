"""
    Copyright 2023 Inmanta

    Licensed under the Apache License, Version 2.0 (the "License");
    you may not use this file except in compliance with the License.
    You may obtain a copy of the License at

        http://www.apache.org/licenses/LICENSE-2.0

    Unless required by applicable law or agreed to in writing, software
    distributed under the License is distributed on an "AS IS" BASIS,
    WITHOUT WARRANTIES OR CONDITIONS OF ANY KIND, either express or implied.
    See the License for the specific language governing permissions and
    limitations under the License.

    Contact: code@inmanta.com
"""

from typing import Union, Optional, Any
from inmanta.plugins import plugin


@plugin
def get_from_dict(value: dict[str, str], key: str) -> str | None:
    return value.get(key)


@plugin
def many_arguments(il: list[str], idx: int) -> str:
    return sorted(il)[idx]


@plugin
def as_none(value: str) -> None:
    pass


<<<<<<< HEAD
@plugin
def var_args_test(value: str, *other: list[str]) -> None:
=======
# Union types (input parameter)


@plugin
def union_single_type(value: Union[str]) -> None:
    pass


@plugin
def union_multiple_types(value: Union[int, str]) -> None:
    pass


@plugin
def union_optional_1(value: Union[None, int, str]) -> None:
>>>>>>> bd91e33e
    pass


@plugin
<<<<<<< HEAD
def var_kwargs_test(value: str, *other: list[str], **more: dict[str, int]) -> None:
    pass
=======
def union_optional_2(value: Optional[Union[int, str]]) -> None:
    pass


@plugin
def union_optional_3(value: Union[int, str] | None) -> None:
    pass


@plugin
def union_optional_4(value: None | Union[int, str]) -> None:
    pass


# Union types (return value)


@plugin
def union_return_single_type(value: Any) -> Union[str]:
    return value


@plugin
def union_return_multiple_types(value: Any) -> Union[str, int]:
    return value


@plugin
def union_return_optional_1(value: Any) -> Union[None, int, str]:
    return value


@plugin
def union_return_optional_2(value: Any) -> Optional[Union[int, str]]:
    return value


@plugin
def union_return_optional_3(value: Any) -> Union[int, str] | None:
    return value


@plugin
def union_return_optional_4(value: Any) -> None | Union[int, str]:
    return value
>>>>>>> bd91e33e
<|MERGE_RESOLUTION|>--- conflicted
+++ resolved
@@ -35,10 +35,42 @@
     pass
 
 
-<<<<<<< HEAD
 @plugin
 def var_args_test(value: str, *other: list[str]) -> None:
-=======
+    pass
+
+
+@plugin
+def var_kwargs_test(value: str, *other: list[str], **more: dict[str, int]) -> None:
+    pass
+
+
+@plugin
+def all_args_types(
+    positional_arg: str,
+    /,
+    *star_args_collector: list[str],
+    key_word_arg: str | None = None,
+    **star_star_args_collector: dict[str, str],
+) -> None:
+    pass
+
+
+@plugin
+def positional_args_ordering_test(c: str, a: str, b: str) -> str:
+    return ""
+
+
+@plugin
+def no_collector(pos_arg_1: str, pos_arg_2: str, /, kw_only_123: str, kw_only_2: str, kw_only_3: str) -> None:
+    pass
+
+
+@plugin
+def only_kwargs(*, kw_only_1: str, kw_only_2: str, kw_only_3: int) -> None:
+    pass
+
+
 # Union types (input parameter)
 
 
@@ -54,15 +86,10 @@
 
 @plugin
 def union_optional_1(value: Union[None, int, str]) -> None:
->>>>>>> bd91e33e
     pass
 
 
 @plugin
-<<<<<<< HEAD
-def var_kwargs_test(value: str, *other: list[str], **more: dict[str, int]) -> None:
-    pass
-=======
 def union_optional_2(value: Optional[Union[int, str]]) -> None:
     pass
 
@@ -107,5 +134,4 @@
 
 @plugin
 def union_return_optional_4(value: Any) -> None | Union[int, str]:
-    return value
->>>>>>> bd91e33e
+    return value