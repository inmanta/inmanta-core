"""
    Copyright 2021 Inmanta

    Licensed under the Apache License, Version 2.0 (the "License");
    you may not use this file except in compliance with the License.
    You may obtain a copy of the License at

        http://www.apache.org/licenses/LICENSE-2.0

    Unless required by applicable law or agreed to in writing, software
    distributed under the License is distributed on an "AS IS" BASIS,
    WITHOUT WARRANTIES OR CONDITIONS OF ANY KIND, either express or implied.
    See the License for the specific language governing permissions and
    limitations under the License.

    Contact: code@inmanta.com


    Tool to populate the database and dump it for database update testing
"""

import asyncio
import os
import shutil
from uuid import UUID

from inmanta import const
from inmanta.data import CORE_SCHEMA_NAME, PACKAGE_WITH_UPDATE_FILES
from inmanta.data.schema import DBSchema
from inmanta.protocol import methods
from inmanta.server import SLICE_SERVER

if __file__ and os.path.dirname(__file__).split("/")[-2] == "inmanta_tests":
    from inmanta_tests.utils import _wait_until_deployment_finishes, wait_for_version  # noqa: F401
else:
    from utils import _wait_until_deployment_finishes, wait_for_version


def check_result(result):
    assert result.code == 200


async def populate_facts_and_parameters(client, env_id: str):
    parameters: list[dict[str, str]] = [
        {
            "id": "fact1",
            "source": const.ParameterSource.fact,
            "value": "value1",
            "resource_id": "std::File[localhost,path=/tmp/test1]",
            "expires": False,
        },
        {
            "id": "fact2",
            "source": const.ParameterSource.fact,
            "value": "value2",
            "resource_id": "std::File[localhost,path=/tmp/test2]",
            "expires": None,
        },
        {
            "id": "fact3",
            "source": const.ParameterSource.fact,
            "value": "value3",
            "resource_id": "std::File[localhost,path=/tmp/test3]",
            "expires": True,
        },
        {
            "id": "parameter1",
            "source": const.ParameterSource.fact,
            "value": "value1",
            "expires": False,
        },
        {
            "id": "parameter2",
            "source": const.ParameterSource.fact,
            "value": "value2",
            "expires": None,
        },
        {
            "id": "parameter3",
            "source": const.ParameterSource.fact,
            "value": "value3",
            "expires": True,
        },
    ]
    for param_data in parameters:
        await client.set_param(
            tid=UUID(env_id),
            id=param_data["id"],
            source=param_data["source"],
            value=param_data["value"],
            resource_id=param_data.get("resource_id", None),
            expires=param_data.get("expires", None),
        )


async def test_dump_db(server, client, postgres_db, database_name):
    if False:
        # trick autocomplete to have autocomplete on client
        client = methods

    result = await client.create_project("project-test-a")
    assert result.code == 200
    project_id = result.result["project"]["id"]

    result = await client.create_environment(project_id=project_id, name="dev-1")
    assert result.code == 200
    env_id_1 = result.result["environment"]["id"]

    result = await client.reserve_version(env_id_1)
    assert result.code == 200
    env_1_version = result.result["data"]

    result = await client.create_environment(project_id=project_id, name="dev-2")
    assert result.code == 200

    project_dir = os.path.join(server.get_slice(SLICE_SERVER)._server_storage["environments"], str(env_id_1))
    project_source = os.path.join(os.path.dirname(os.path.abspath(__file__)), "../..", "data", "simple_project")

    # Get correct version
    version = sorted([v.version for v in DBSchema(CORE_SCHEMA_NAME, PACKAGE_WITH_UPDATE_FILES, None)._get_update_functions()])[
        -1
    ]
    outfile = os.path.join(os.path.dirname(__file__), "dumps", f"v{version}.sql")
    print("Project at: ", project_dir)

    shutil.copytree(project_source, project_dir)

    check_result(await client.set_setting(env_id_1, "autostart_agent_deploy_splay_time", 0))
    check_result(await client.set_setting(env_id_1, "autostart_agent_deploy_interval", "0"))
    check_result(await client.set_setting(env_id_1, "autostart_agent_repair_splay_time", 0))
    check_result(await client.set_setting(env_id_1, "autostart_agent_repair_interval", "600"))
    check_result(await client.set_setting(env_id_1, "auto_deploy", False))

    await client.notify_change(id=env_id_1)

    versions = await wait_for_version(client, env_id_1, env_1_version, compile_timeout=40)
    v1 = versions["versions"][0]["version"]

    await client.release_version(env_id_1, v1, push=True, agent_trigger_method=const.AgentTriggerMethod.push_full_deploy)

    await _wait_until_deployment_finishes(client, env_id_1, v1, 20)

    await client.notify_change(id=env_id_1, update=False)

    env_1_version += 1
    await wait_for_version(client, env_id_1, env_1_version)

    await client.release_version(
        env_id_1, env_1_version, push=True, agent_trigger_method=const.AgentTriggerMethod.push_full_deploy
    )

    await _wait_until_deployment_finishes(client, env_id_1, env_1_version, 20)

    # a version that is release, but not deployed
    await client.notify_change(id=env_id_1, update=False)

    env_1_version += 1
    await wait_for_version(client, env_id_1, env_1_version)
    await client.release_version(
        env_id_1, env_1_version, push=False, agent_trigger_method=const.AgentTriggerMethod.push_full_deploy
    )

    await populate_facts_and_parameters(client, env_id_1)

    await wait_for_version(client, env_id_1, env_1_version)

    await client.release_version(
        env_id_1, env_1_version, push=False, agent_trigger_method=const.AgentTriggerMethod.push_full_deploy
    )

    # a not released version
<<<<<<< HEAD
    await client.notify_change(id=env_id_1, update=False)
    versions = await wait_for_version(client, env_id_1, 4)
=======
    await client.notify_change(id=env_id_1)

    env_1_version += 1
    await wait_for_version(client, env_id_1, env_1_version)

    # Partial compile
    rid2 = "test::Resource[agent2,key=key2]"
    resources_partial = [
        {
            "key": "key2",
            "version": 0,
            "id": f"{rid2},v=0",
            "send_event": False,
            "purged": False,
            "requires": [],
        },
    ]
    resource_sets = {rid2: "set-a"}
    resource_states = {rid2: const.ResourceState.available}
    result = await client.put_partial(
        tid=env_id_1,
        resources=resources_partial,
        resource_state=resource_states,
        unknowns=[],
        version_info=None,
        resource_sets=resource_sets,
    )
    assert result.code == 200
>>>>>>> b68bfccf

    proc = await asyncio.create_subprocess_exec(
        "pg_dump", "-h", "127.0.0.1", "-p", str(postgres_db.port), "-f", outfile, "-O", "-U", postgres_db.user, database_name
    )
    await proc.wait()

    # Remove undesired lines in the database dump
    lines_to_remove = [
        "SELECT pg_catalog.set_config('search_path', '', false);\n",
        "SET default_table_access_method = heap;\n",
    ]
    with open(outfile, "r+") as fh:
        all_lines = fh.readlines()
        assert all(to_remove in all_lines for to_remove in lines_to_remove)
        fh.seek(0)
        for line in all_lines:
            fh.write(f"--{line}" if line in lines_to_remove else line)
        fh.truncate()<|MERGE_RESOLUTION|>--- conflicted
+++ resolved
@@ -169,10 +169,8 @@
     )
 
     # a not released version
-<<<<<<< HEAD
     await client.notify_change(id=env_id_1, update=False)
     versions = await wait_for_version(client, env_id_1, 4)
-=======
     await client.notify_change(id=env_id_1)
 
     env_1_version += 1
@@ -201,7 +199,6 @@
         resource_sets=resource_sets,
     )
     assert result.code == 200
->>>>>>> b68bfccf
 
     proc = await asyncio.create_subprocess_exec(
         "pg_dump", "-h", "127.0.0.1", "-p", str(postgres_db.port), "-f", outfile, "-O", "-U", postgres_db.user, database_name
