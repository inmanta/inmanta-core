"""
Copyright 2024 Inmanta

Licensed under the Apache License, Version 2.0 (the "License");
you may not use this file except in compliance with the License.
You may obtain a copy of the License at

    http://www.apache.org/licenses/LICENSE-2.0

Unless required by applicable law or agreed to in writing, software
distributed under the License is distributed on an "AS IS" BASIS,
WITHOUT WARRANTIES OR CONDITIONS OF ANY KIND, either express or implied.
See the License for the specific language governing permissions and
limitations under the License.

Contact: code@inmanta.com


All tests related to autostarted agents go here
"""

import asyncio
import json
import logging
import multiprocessing
import os
import os.path
import uuid
from dataclasses import dataclass, field
from functools import partial

import psutil
import pytest
from psutil import NoSuchProcess, Process

from inmanta import config, const, data
from inmanta.const import AgentAction
from inmanta.server import SLICE_AGENT_MANAGER, SLICE_AUTOSTARTED_AGENT_MANAGER
from inmanta.server.bootloader import InmantaBootloader
from inmanta.util import get_compiler_version
from typing_extensions import Optional
from utils import ClientHelper, retry_limited, wait_until_deployment_finishes

logger = logging.getLogger("inmanta.test.server_agent")


async def wait_for_resources_in_state(client, environment: uuid.UUID, nr_of_resources: int, state: const.ResourceState) -> bool:
    """
    Wait until the given number of resources in environment have the given resource state (exact match).
    """

    async def _done_waiting() -> bool:
        result = await client.resource_list(environment, deploy_summary=True)
        assert result.code == 200
        summary = result.result["metadata"]["deploy_summary"]
        return summary["by_state"][state.value] == nr_of_resources

    await retry_limited(_done_waiting, timeout=10)


@dataclass(frozen=True, kw_only=True)
class SchedulerChildren:
    """
    Dataclass to represent the different processes related to the Scheduler
    """

    scheduler: Optional[psutil.Process] = None
    fork_server: Optional[psutil.Process] = None
    executors: list[psutil.Process] = field(default_factory=list)

    def __post_init__(self):
        """
        Make sure the fork server / executors cannot be defined if the Scheduler is not defined
        """
        inconsistencies = (self.scheduler is None and self.fork_server != self.scheduler) or (
            self.scheduler is None and len(self.executors) > 0
        )

        if inconsistencies:
            raise TypeError(f"Some fields have been defined even though the Scheduler is not defined: {str(self)}!")

    @property
    def children(self) -> list[psutil.Process]:
        """
        Returns all children related to the Scheduler:
            - The Scheduler, itself (if it exists)
            - The fork server (if it exists)
            - The executors
        """
        children = []
        if self.scheduler is not None:
            children.append(self.scheduler)
        if self.fork_server is not None:
            children.append(self.fork_server)
        children.extend(self.executors)

        return children


@pytest.fixture(scope="function")
async def auto_start_agent():
    # In this file, we allow auto started agents
    return True


async def setup_environment_with_agent(client, project_name):
    """
    1) Create a project with name project_name and create an environment.
    2) Deploy a model which requires one autostarted agent. The agent does not have code so it will mark the version as
       failed.
    3) Wait until the autostarted agent is up.
    """
    create_project_result = await client.create_project(project_name)
    assert create_project_result.code == 200
    project_id = create_project_result.result["project"]["id"]

    create_environment_result = await client.create_environment(project_id=project_id, name="dev")
    assert create_environment_result.code == 200
    env_id = create_environment_result.result["environment"]["id"]
    env = await data.Environment.get_by_id(uuid.UUID(env_id))

    await env.set(data.AUTO_DEPLOY, True)
    await env.set(data.AUTOSTART_ON_START, True)

    clienthelper = ClientHelper(client, env_id)
    version = await clienthelper.get_version()

    resources = [
        {
            "key": "key1",
            "value": "value1",
            "id": "test::Resource[agent1,key=key1],v=%d" % version,
            "send_event": False,
            "receive_events": False,
            "purged": False,
            "requires": [],
        }
    ]

    result = await client.put_version(
        tid=env_id, version=version, resources=resources, unknowns=[], version_info={}, compiler_version=get_compiler_version()
    )
    assert result.code == 200

    # check deploy
    await clienthelper.wait_for_deployed(version=version)
    result = await client.get_version(env_id, version)
    assert result.code == 200
    assert result.result["model"]["released"]
    assert result.result["model"]["total"] == 1

    result = await client.list_agents(tid=env_id)
    assert result.code == 200

    while len([x for x in result.result["agents"] if x["state"] == "up"]) < 1:
        result = await client.list_agents(tid=env_id)
        await asyncio.sleep(0.1)

    assert len(result.result["agents"]) == 1
    assert len([x for x in result.result["agents"] if x["state"] == "up"]) == 1

    return project_id, env_id


def _get_inmanta_scheduler_child_processes(parent_process: psutil.Process) -> list[psutil.Process]:
    def try_get_cmd(p: psutil.Process) -> str:
        try:
            return p.cmdline()
        except Exception:
            logger.warning("A child process is gone! pid=%d", p.pid)
            """If a child process is gone, p.cmdline() raises an exception"""
            return ""

    return [
        p for p in parent_process.children(recursive=True) if "inmanta.app" in try_get_cmd(p) and "scheduler" in try_get_cmd(p)
    ]


def ps_diff_inmanta_agent_processes(original: list[psutil.Process], current_process: psutil.Process, diff: int = 0) -> None:
    current = _get_inmanta_scheduler_child_processes(current_process)

    def is_terminated(proc):
        try:
            Process(proc.pid)
        except NoSuchProcess:
            return True
        except Exception:
            return False
        return False

    if not len(original) + diff == len(current):
        # can be in terminated state apparently
        current = [c for c in current if not is_terminated(c)]
        original = [c for c in original if not is_terminated(c)]

    assert len(original) + diff == len(
        current
    ), """procs found:
        pre:{}
        post:{}""".format(
        original,
        current,
    )


async def test_auto_deploy_no_splay(server, client, clienthelper: ClientHelper, environment):
    """
    Verify that the new scheduler can actually fork
    """
    env = await data.Environment.get_by_id(uuid.UUID(environment))
    await env.set(data.AUTOSTART_ON_START, True)

    version = await clienthelper.get_version()

    resources = [
        {
            "key": "key1",
            "value": "value1",
            "id": "test::Resource[agent1,key=key1],v=%d" % version,
            "send_event": False,
            "purged": False,
            "requires": ["test::Resource[agent1,key=key2],v=%d" % version],
        },
        {
            "key": "key2",
            "value": "value2",
            "id": "test::Resource[agent1,key=key2],v=%d" % version,
            "send_event": False,
            "purged": False,
            "requires": [],
        },
    ]

    # set auto deploy and push
    result = await client.set_setting(environment, data.AUTO_DEPLOY, True)
    assert result.code == 200

    await clienthelper.put_version_simple(resources, version)

    await clienthelper.wait_for_released(version)

    # check deploy
    await wait_until_deployment_finishes(client, environment)

    result = await client.get_version(environment, version)
    assert result.code == 200
    assert result.result["model"]["released"]
    assert result.result["model"]["total"] == 2

    # check if agent 1 is started by the server
    # deploy will fail because handler code is not uploaded to the server
    result = await client.list_agents(tid=environment)
    assert result.code == 200

    while len(result.result["agents"]) == 0 or result.result["agents"][0]["state"] == "down":
        result = await client.list_agents(tid=environment)
        await asyncio.sleep(0.1)

    assert len(result.result["agents"]) == 1


async def test_deploy_no_code(resource_container, client, clienthelper, environment):
    """
    Test retrieving facts from the agent when there is no handler code available. We use an autostarted agent, these
    do not have access to the handler code for the resource_container.
    """
    resource_container.Provider.reset()
    resource_container.Provider.set("agent1", "key", "value")

    # set auto deploy and push
    result = await client.set_setting(environment, data.AUTO_DEPLOY, True)
    assert result.code == 200

    version = await clienthelper.get_version()

    resource_id_wov = "test::Resource[agent1,key=key]"
    resource_id = "%s,v=%d" % (resource_id_wov, version)

    resources = [
        {
            "key": "key",
            "value": "value",
            "id": resource_id,
            "requires": [],
            "purged": False,
            "send_event": False,
            "receive_events": False,
        }
    ]

    await clienthelper.put_version_simple(resources, version, wait_for_released=True)

    async def log_any() -> bool:
        response = await client.get_resource(environment, resource_id, logs=True)
        assert response.code == 200
        result = response.result
        logging.getLogger(__name__).warning("Found results: %s", json.dumps(result["logs"], indent=1))
        return any((is_log_line(line) for line in result["logs"]))

    def is_log_line(log_line):
        return (
            log_line["action"] == "deploy"
            and log_line["status"] == "unavailable"
            and ("failed to load handler code" in log_line["messages"][-1]["msg"])
        )

    await retry_limited(log_any, 1)


async def test_stop_autostarted_agents_on_environment_removal(server, client):
    current_process = psutil.Process()
    inmanta_agent_child_processes: list[psutil.Process] = _get_inmanta_scheduler_child_processes(current_process)
    (project_id, env_id) = await setup_environment_with_agent(client, "proj")

    # One autostarted agent should running as a subprocess
    ps_diff_inmanta_agent_processes(original=inmanta_agent_child_processes, current_process=current_process, diff=1)

    result = await client.delete_environment(id=env_id)
    assert result.code == 200, result.result

    # The autostarted agent should be terminated when its environment is deleted.
    ps_diff_inmanta_agent_processes(original=inmanta_agent_child_processes, current_process=current_process, diff=0)


@pytest.mark.parametrize("delete_project", [True, False])
async def test_autostart_clear_agent_venv_on_delete(
    server, client, resource_container, project_default: str, environment: str, delete_project: bool, clienthelper
) -> None:
    """
    Ensure that the venv of an auto-started agent gets cleaned up when its environment or project is deleted.
    """
    resource_container.Provider.reset()
    env = await data.Environment.get_by_id(uuid.UUID(environment))
    await env.set(data.AUTO_DEPLOY, True)
    await env.set(data.AUTOSTART_ON_START, True)

    version = await clienthelper.get_version()
    await clienthelper.put_version_simple(
        [
            {
                "key": "key1",
                "value": "value1",
                "id": f"test::Resource[agent1,key=key1],v={version}",
                "send_event": False,
                "receive_events": False,
                "purged": False,
                "requires": [],
            }
        ],
        version,
    )

    # check deploy
    await wait_until_deployment_finishes(client, environment)

    autostarted_agent_manager = server.get_slice(SLICE_AUTOSTARTED_AGENT_MANAGER)
    venv_dir_agent1 = os.path.join(autostarted_agent_manager._get_state_dir_for_agent_in_env(uuid.UUID(environment)))

    assert os.path.exists(venv_dir_agent1)

    result = await client.delete_environment(environment)
    assert result.code == 200

    if delete_project:
        result = await client.delete_project(project_default)
        assert result.code == 200

    assert not os.path.exists(venv_dir_agent1)


@pytest.fixture
def ensure_resource_tracker_is_started() -> None:
    """
    In POSIX, when you spawn a process, a resource tracker is also created so by doing this, we can assert some facts
    such as the number of processes, ...
    """
    context = multiprocessing.get_context("spawn")
    process = context.Process(target=print, args=(None,))
    process.start()
    process.join()
    assert process.exitcode == 0
    process.close()


def wait_for_terminated_status(current_children: list[psutil.Process], expected_terminated_process: int = 1) -> bool:
    """
    Check that the number of terminated processes matches the expected ones

    :param current_children: Current processes
    :param expected_terminated_process: How many processes should be "terminated"
    """
    terminated_process = []
    for process in current_children:
        try:
            if process.status() == "terminated":
                terminated_process.append(process)
        except psutil.NoSuchProcess:
            terminated_process.append(None)

    return len(terminated_process) == expected_terminated_process


def construct_scheduler_children(current_pid: int) -> SchedulerChildren:
    """
    Retrieve and construct a `SchedulerChildren` instance that will contain processes that are related to the Scheduler
    (more precisely children). This is the list of processes that can be expected depending on if these processes actually
    exist:
        - Scheduler
        - Fork server
        - Executor(s)
    """

    def find_scheduler() -> Optional[Process]:
        """
        Find and return the Scheduler. Make sure only one scheduler is running
        """
        # Only consider the direct children. The scheduler process is always
        # a direct child of the server process.
        children = psutil.Process(current_pid).children(recursive=False)
        current_scheduler = None

        for child in children:
            # ignore zombie children
            if child.status() == psutil.STATUS_ZOMBIE:
                continue
            try:
                if "python" in child.name():
                    cmd_line_process = " ".join(child.cmdline())
                    if "inmanta.app" in cmd_line_process and "scheduler" in cmd_line_process:
                        assert current_scheduler is None, (
                            f"A scheduler was already found: {current_scheduler} (spawned via {current_scheduler.cmdline()} in "
                            f"parent process {current_scheduler.parent()}) but we found a new one: {child} (spawned via "
                            f"{child.cmdline()} in parent process {child.parent()}), this is unexpected!"
                        )
                        current_scheduler = child
            except psutil.NoSuchProcess:
                # The process terminated or it became a zombie process
                continue
        return current_scheduler

    def filter_relevant_processes(latest_scheduler: Process) -> SchedulerChildren:
        """
        Filter the list of processes by removing processes not relevant with the Scheduler. The only processes that interest
        us are:
            - inmanta: multiprocessing fork server (if it was started by the Scheduler and not the old agent)
            - inmanta: executor process
        """
        children = latest_scheduler.children(recursive=True)
        fork_server = None
        executors = []

        for child in children:
            try:
                match child.name():
                    case "inmanta: multiprocessing fork server":
                        fork_server = child
                    case executor if "inmanta: executor process" in executor:
                        executors.append(child)
            except psutil.NoSuchProcess:
                # The process terminated or it became a zombie process
                continue

        return SchedulerChildren(
            scheduler=latest_scheduler,
            fork_server=fork_server,
            executors=executors,
        )

    latest_scheduler = find_scheduler()
    if latest_scheduler is None:
        return SchedulerChildren(
            scheduler=None,
            fork_server=None,
            executors=[],
        )

    return filter_relevant_processes(latest_scheduler)


async def assert_is_paused(client, environment: str, expected_agents: dict[str, bool]) -> None:
    """
    Assert that the provided agents are in the same state to the server
    """
    result = await client.list_agents(tid=environment)
    assert result.code == 200
    assert len(result.result["agents"]) == len(expected_agents)
    assert {e["name"]: e["paused"] for e in result.result["agents"]} == expected_agents


async def wait_for_consistent_children(
    current_pid: int,
    should_scheduler_be_defined: bool,
    should_fork_server_be_defined: bool,
    nb_executor_to_be_defined: int,
) -> None:
    """
    Wait for consistent children for the Scheduler:
        - When the Scheduler is started, it can take some time before every process is actually running
        - This is especially True for the `Executor process`.
        - Besides, when the executor process is created, it can have, for a very short time, the same name as the fork server
            (because it was forked from it).
    """

    async def wait_consistent_scheduler() -> bool:
        # This can occur, when the fork server forks and for a small amount of time, there will be two fork servers
        # even though one of them is actually the executor process (will be shortly renamed)
        current = construct_scheduler_children(current_pid)
        is_scheduler_defined = current.scheduler is not None
        is_fork_server_defined = current.fork_server is not None
        return (
            (is_scheduler_defined == should_scheduler_be_defined)
            and (is_fork_server_defined == should_fork_server_be_defined)
            and (len(current.executors) == nb_executor_to_be_defined)
        )

    try:
        await retry_limited(wait_consistent_scheduler, 10)
    except AssertionError:
        current = construct_scheduler_children(current_pid)
        logger.debug(
            "Scheduler running: %s | Fork Server running: %s | N° Executors: %s",
            str(current.scheduler is not None),
            str(current.fork_server is not None),
            str(current.executors),
        )

        raise


@pytest.mark.slowtest
@pytest.mark.parametrize(
<<<<<<< HEAD
    "auto_start_agent,should_time_out,time_to_sleep,",
    [(True, False, 2), (True, True, 120)],
=======
    "auto_start_agent,halt_during_deployment", [(True, False), (True, True)]
>>>>>>> 11406750
)  # this overrides a fixture to allow the agent to fork!
async def test_halt_deploy(
    snippetcompiler,
    server,
    ensure_resource_tracker_is_started,
    client,
    clienthelper,
    environment,
    tmp_path,
    auto_start_agent: bool,
    halt_during_deployment: bool,
):
    """
    Verify that the new scheduler can actually halt an ongoing deployment and can resume it when the user requests it
    Two cases are tested:
        - If the deployment finishes before halting the environment.
        - If the environment is halted during a deployment.
    """
    current_pid = os.getpid()

    file_to_remove = tmp_path / "file"
    file_to_remove.touch()

    # First, configure everything
    config.Config.set("config", "environment", environment)
    # Make sure the session with the Scheduler is there
    agentmanager = server.get_slice(SLICE_AGENT_MANAGER)
    assert len(agentmanager.sessions) == 1

    model = f"""
        import minimalwaitingmodule
        minimalwaitingmodule::WaitForFileRemoval(name="test", agent="agent1", path="{file_to_remove}")
    """

    snippetcompiler.setup_for_snippet(model, ministd=True, index_url="https://pypi.org/simple")

    # Now, let's deploy some resources
    version, res, status = await snippetcompiler.do_export_and_deploy(include_status=True)
    result = await client.release_version(environment, version, push=False)
    assert result.code == 200

    # Wait for at least one resource to be in deploying
    await wait_for_resources_in_state(client, uuid.UUID(environment), nr_of_resources=1, state=const.ResourceState.deploying)

    # Let's check the agent table and check that agent1 is present and not paused
    await assert_is_paused(client, environment, {"agent1": False})

    # Make sure the children of the scheduler are consistent
    await wait_for_consistent_children(
        current_pid=current_pid,
        should_scheduler_be_defined=True,
        should_fork_server_be_defined=True,
        nb_executor_to_be_defined=1,
    )

    children_during_deployment = construct_scheduler_children(current_pid)

    # The number of resources for this version should match
    result = await client.list_versions(tid=environment)
    assert result.code == 200
    assert len(result.result["versions"]) == 1
    assert result.result["versions"][0]["total"] == 1

    # Let's check the agent table and check that agent1 is present and not paused
    await assert_is_paused(client, environment, {"agent1": False})

    if not halt_during_deployment:
        file_to_remove.unlink()
        await wait_until_deployment_finishes(client, environment, version=1, timeout=30)

    # Now let's halt the environment
    result = await client.halt_environment(tid=environment)
    assert result.code == 200

    # Unblock the deployment
    if halt_during_deployment:
        file_to_remove.unlink()

    # Let's wait for the executor to die
    await retry_limited(
        wait_for_terminated_status,
        timeout=const.EXECUTOR_GRACE_HARD + 2,
        current_children=children_during_deployment.children,
        expected_terminated_process=3,
    )

    snippetcompiler.setup_for_snippet(model, ministd=True, index_url="https://pypi.org/simple")
    version, res, status = await snippetcompiler.do_export_and_deploy(include_status=True)
    result = await client.release_version(environment, version, push=False)
    assert result.code == 200

    # Let's recheck the agent table and check that the scheduler and agent1 are present and paused
    await assert_is_paused(client, environment, {"agent1": True})

    # Let's recheck the number of processes after pausing the environment
    children_while_halted = construct_scheduler_children(current_pid)
    assert (
        len(children_while_halted.children) == 0
    ), "The Scheduler and the fork server and the executor created by the scheduler should have been stopped!"

    result = await client.get_agents(environment)
    assert result.code == 200
    actual_data = result.result["data"]
    assert len(actual_data) == 1
    expected_data = {
        "environment": environment,
        "last_failover": actual_data[0]["last_failover"],
        "name": "agent1",
        "paused": True,
        "process_id": actual_data[0]["process_id"],
        "process_name": actual_data[0]["process_name"],
        "status": "paused",
        "unpause_on_resume": True,
    }
    assert actual_data[0] == expected_data

    file_to_remove.touch()
    await client.resume_environment(environment)

    # Let's check the agent table and check that the scheduler and agent1 are present and not paused
    await assert_is_paused(client, environment, {"agent1": False})

    if halt_during_deployment:
        # Resource didn't finish its deploy. A re-deploy will happen.
        await wait_for_resources_in_state(
            client, uuid.UUID(environment), nr_of_resources=1, state=const.ResourceState.deploying
        )
        await wait_for_consistent_children(
            current_pid=current_pid,
            should_scheduler_be_defined=True,
            should_fork_server_be_defined=True,
            nb_executor_to_be_defined=1,
        )
        children_redeployment = construct_scheduler_children(current_pid)
        assert len(children_redeployment.children) == len(children_during_deployment.children)
    else:
        # Resource was already deployed
        result = await client.resource_list(environment, deploy_summary=True)
        assert result.code == 200
        summary = result.result["metadata"]["deploy_summary"]
        deploying = summary["by_state"]["deployed"]
        assert deploying == 1
    file_to_remove.unlink()


@pytest.mark.slowtest
@pytest.mark.parametrize("auto_start_agent,", (True,))  # this overrides a fixture to allow the agent to fork!
async def test_pause_agent_deploy(
    snippetcompiler,
    server,
    ensure_resource_tracker_is_started,
    client,
    clienthelper,
    environment,
    auto_start_agent: bool,
    tmp_path,
):
    """
    Verify that the new scheduler can pause running agent:
        - It will make sure that the agent finishes its current task before being stopped
        - And take the remaining tasks when this agent is resumed
    """
    current_pid = os.getpid()

    file_to_remove1 = tmp_path / "file1"
    file_to_remove2 = tmp_path / "file2"
    file_to_remove3 = tmp_path / "file3"
    for f in [file_to_remove1, file_to_remove2, file_to_remove3]:
        f.touch()

    # First, configure everything
    config.Config.set("config", "environment", environment)
    # Make sure the session with the Scheduler is there
    agentmanager = server.get_slice(SLICE_AGENT_MANAGER)
    assert len(agentmanager.sessions) == 1

    snippetcompiler.setup_for_snippet(
        f"""
import minimalwaitingmodule

a = minimalwaitingmodule::WaitForFileRemoval(name="test_sleep", agent="agent1", path="{file_to_remove1}")
b = minimalwaitingmodule::WaitForFileRemoval(name="test_sleep2", agent="agent1", path="{file_to_remove2}", requires=[a])
minimalwaitingmodule::WaitForFileRemoval(name="test_sleep3", agent="agent1", path="{file_to_remove3}", requires=[b])
""",
        ministd=True,
        index_url="https://pypi.org/simple",
    )

    # Now, let's deploy some resources
    version, res, status = await snippetcompiler.do_export_and_deploy(include_status=True)
    result = await client.release_version(environment, version, push=False)
    assert result.code == 200

    # Wait for one resource in deployed state.
    file_to_remove1.unlink()
    await wait_for_resources_in_state(client, uuid.UUID(environment), nr_of_resources=1, state=const.ResourceState.deployed)

    # Make sure the children of the scheduler are consistent
    await wait_for_consistent_children(
        current_pid=current_pid,
        should_scheduler_be_defined=True,
        should_fork_server_be_defined=True,
        nb_executor_to_be_defined=1,
    )

    # The number of resources for this version should match
    result = await client.list_versions(tid=environment)
    assert result.code == 200
    assert len(result.result["versions"]) == 1
    assert result.result["versions"][0]["total"] == 3

    # Let's check the agent table and check that agent1 is present and not paused
    await assert_is_paused(client, environment, {"agent1": False})

    # Now let's pause agent1
    result = await client.agent_action(tid=environment, name="agent1", action=AgentAction.pause.value)
    assert result.code == 200

    # Let's recheck the agent table and check that agent1 is present and paused
    await assert_is_paused(client, environment, {"agent1": True})

    # Let's also check if the state of resources are consistent with what we expect:
    # The agent finished deploying resource n°2 before pausing and resource n°3
    # still needs to be deployed
    file_to_remove2.unlink()
    file_to_remove3.unlink()
    await wait_for_resources_in_state(client, uuid.UUID(environment), nr_of_resources=2, state=const.ResourceState.deployed)
    result = await client.resource_list(environment, deploy_summary=True)
    assert result.code == 200
    summary = result.result["metadata"]["deploy_summary"]
    assert summary["total"] == 3, f"Unexpected summary: {summary}"
    assert summary["by_state"]["available"] == 1, f"Unexpected summary: {summary}"
    assert summary["by_state"]["deployed"] == 2, f"Unexpected summary: {summary}"

    # Let's wait for the executor to be stopped
    await wait_for_consistent_children(
        current_pid=current_pid,
        should_scheduler_be_defined=True,
        should_fork_server_be_defined=True,
        nb_executor_to_be_defined=0,
    )

    for f in [file_to_remove1, file_to_remove2, file_to_remove3]:
        f.touch()

    result = await client.agent_action(tid=environment, name="agent1", action=AgentAction.unpause.value)
    assert result.code == 200

    # The agent should no longer be paused.
    await assert_is_paused(client, environment, {"agent1": False})

    # Assert resource state.
    result = await client.resource_list(environment, deploy_summary=True)
    assert result.code == 200
    summary = result.result["metadata"]["deploy_summary"]
    assert summary["total"] == 3, f"Unexpected summary: {summary}"
    assert (summary["by_state"]["available"] == 1 and summary["by_state"]["deploying"] == 0) or (
        summary["by_state"]["available"] == 0 and summary["by_state"]["deploying"] == 1
    ), f"Unexpected summary: {summary}"
    assert summary["by_state"]["deployed"] == 2, f"Unexpected summary: {summary}"

    # Verify that the executor starts
    await wait_for_consistent_children(
        current_pid=current_pid,
        should_scheduler_be_defined=True,
        should_fork_server_be_defined=True,
        nb_executor_to_be_defined=1,
    )

    # Let's make sure that we cannot interact directly with the Scheduler agent!
    result = await client.agent_action(tid=environment, name=const.AGENT_SCHEDULER_ID, action=AgentAction.pause.value)
    assert result.code == 400, result.result
    assert (
        result.result["message"] == "Invalid request: Particular action cannot be directed towards the Scheduler agent: pause"
    ), result.result

    result = await client.get_agents(environment)
    assert result.code == 200
    actual_data = result.result["data"]
    assert len(actual_data) == 1
    expected_data = {
        "environment": environment,
        "last_failover": actual_data[0]["last_failover"],
        "name": "agent1",
        "paused": False,
        "process_id": actual_data[0]["process_id"],
        "process_name": actual_data[0]["process_name"],
        "status": "up",
        "unpause_on_resume": None,
    }
    assert actual_data[0] == expected_data

    for f in [file_to_remove1, file_to_remove2, file_to_remove3]:
        f.unlink()


@pytest.mark.slowtest
@pytest.mark.parametrize("auto_start_agent,", (True,))  # this overrides a fixture to allow the agent to fork!
async def test_agent_paused_scheduler_server_restart(
    snippetcompiler,
    server,
    ensure_resource_tracker_is_started,
    client,
    clienthelper,
    environment,
    auto_start_agent: bool,
    async_finalizer,
    monkeypatch,
):
    """
    Verify that the new scheduler does not alter the state of agent after a restart:
        - The agent is deploying something that takes a lot of time
        - The agent is paused
        - The server (and thus the scheduler) is (are) restarted
        - The agent should remain paused (the Scheduler shouldn't do anything after the restart)
    """

    async def return_none(*args, **kwargs):
        return None

    # Make sure that the resource goes into the unavailable state on deployment.
    get_version_old = data.Code.get_version
    monkeypatch.setattr(data.Code, "get_version", return_none)

    current_pid = os.getpid()

    # First, configure everything
    config.Config.set("config", "environment", environment)
    # Make sure the session with the Scheduler is there
    agentmanager = server.get_slice(SLICE_AGENT_MANAGER)
    assert len(agentmanager.sessions) == 1

    snippetcompiler.setup_for_snippet(
        """
import std::testing
std::testing::NullResource(name="test", agentname="agent1", value="test")
        """,
        ministd=True,
        index_url="https://pypi.org/simple",
    )

    # Now, let's deploy a resource
    version, res, status = await snippetcompiler.do_export_and_deploy(include_status=True)
    result = await client.release_version(environment, version, push=False)
    assert result.code == 200

    # Wait for this resource to enter the unavailable state
    await wait_for_resources_in_state(client, uuid.UUID(environment), nr_of_resources=1, state=const.ResourceState.unavailable)

    # Executors are reporting to be deploying before deploying the first executor, we need to wait for them to be sure that
    # something is moving
    await wait_for_consistent_children(
        current_pid=current_pid,
        should_scheduler_be_defined=True,
        should_fork_server_be_defined=False,
        nb_executor_to_be_defined=0,
    )

    result = await client.agent_action(tid=environment, name="agent1", action=AgentAction.pause.value)
    assert result.code == 200

    # Let's pretend that the server crashes
    await asyncio.wait_for(server.stop(), timeout=20)
    ibl = InmantaBootloader(configure_logging=False)
    async_finalizer.add(partial(ibl.stop, timeout=20))

    # Wait for the scheduler to shut down
    await wait_for_consistent_children(
        current_pid=current_pid,
        should_scheduler_be_defined=False,
        should_fork_server_be_defined=False,
        nb_executor_to_be_defined=0,
    )

    # Make sure the resource can get out of the unavailable state.
    monkeypatch.setattr(data.Code, "get_version", get_version_old)

    # Let's restart the server
    await ibl.start()

    # Everything should be consistent in DB: the agent should still be paused
    await assert_is_paused(client, environment, {"agent1": True})

    # Wait for the scheduler to start
    await wait_for_consistent_children(
        current_pid=current_pid,
        should_scheduler_be_defined=True,
        should_fork_server_be_defined=False,
        nb_executor_to_be_defined=0,
    )

    # Assert that the resource is not being deployed and remains in the unavailable state.
    result = await client.resource_list(environment, deploy_summary=True)
    assert result.code == 200
    summary = result.result["metadata"]["deploy_summary"]
    assert summary["total"] == 1, f"Unexpected summary: {summary}"
    assert summary["by_state"]["unavailable"] == 1, f"Unexpected summary: {summary}"


@pytest.mark.slowtest
@pytest.mark.parametrize("auto_start_agent,", (True,))  # this overrides a fixture to allow the agent to fork!
async def test_agent_paused_should_remain_paused_after_environment_resume(
    snippetcompiler,
    server,
    ensure_resource_tracker_is_started,
    client,
    clienthelper,
    environment,
    auto_start_agent: bool,
    tmp_path,
):
    """
    Verify that the new scheduler does not alter the state of the agent after resuming the environment
    (if the agent was flagged to not be impacted by such event).
    """
    current_pid = os.getpid()

    file_to_remove1 = tmp_path / "file1"
    file_to_remove2 = tmp_path / "file2"
    file_to_remove3 = tmp_path / "file3"
    for f in [file_to_remove1, file_to_remove2, file_to_remove3]:
        f.touch()

    # First, configure everything
    config.Config.set("config", "environment", environment)
    # Make sure the session with the Scheduler is there
    agentmanager = server.get_slice(SLICE_AGENT_MANAGER)
    assert len(agentmanager.sessions) == 1

    snippetcompiler.setup_for_snippet(
        f"""
import minimalwaitingmodule

a = minimalwaitingmodule::WaitForFileRemoval(name="test_sleep", agent="agent1", path="{file_to_remove1}")
b = minimalwaitingmodule::WaitForFileRemoval(name="test_sleep2", agent="agent1", path="{file_to_remove2}", requires=[a])
c = minimalwaitingmodule::WaitForFileRemoval(name="test_sleep3", agent="agent1", path="{file_to_remove3}", requires=[b])
""",
        ministd=True,
        index_url="https://pypi.org/simple",
    )

    # Now, let's deploy some resources
    version, res, status = await snippetcompiler.do_export_and_deploy(include_status=True)
    result = await client.release_version(environment, version, push=False)
    assert result.code == 200

    # Wait for one resource to be deployed
    file_to_remove1.unlink()
    await wait_for_resources_in_state(client, uuid.UUID(environment), nr_of_resources=1, state=const.ResourceState.deployed)

    # Make sure the children of the scheduler are consistent
    await wait_for_consistent_children(
        current_pid=current_pid,
        should_scheduler_be_defined=True,
        should_fork_server_be_defined=True,
        nb_executor_to_be_defined=1,
    )

    # Retrieve the current processes, we should have more processes than `start_children`
    state_after_deployment = construct_scheduler_children(current_pid)
    for children in state_after_deployment.children:
        assert children.is_running()

    result = await client.list_versions(tid=environment)
    assert result.code == 200
    assert len(result.result["versions"]) == 1
    assert result.result["versions"][0]["total"] == 3

    # Let's check the agent table and check that agent1 is present and not paused
    await assert_is_paused(client, environment, {"agent1": False})

    result = await client.agent_action(tid=environment, name="agent1", action=AgentAction.pause.value)
    assert result.code == 200

    # Let's check the agent table and check that agent1 is present and paused
    await assert_is_paused(client, environment, {"agent1": True})

    # Wait for the current deployment of the agent to end
    file_to_remove2.unlink()
    await wait_for_resources_in_state(client, uuid.UUID(environment), nr_of_resources=2, state=const.ResourceState.deployed)

    # Let's make sure there is only one resource left to deploy
    result = await client.resource_list(environment, deploy_summary=True)
    assert result.code == 200
    summary = result.result["metadata"]["deploy_summary"]
    assert summary["total"] == 3, f"Unexpected summary: {summary}"
    assert summary["by_state"]["available"] == 1, f"Unexpected summary: {summary}"
    assert summary["by_state"]["deployed"] == 2, f"Unexpected summary: {summary}"

    # Let's wait for the executor to be cleaned up
    await retry_limited(
        wait_for_terminated_status,
        timeout=10,
        current_children=state_after_deployment.children,
        expected_terminated_process=1,  # Executor
    )

    # Let's halt the environment to be able to set `keep_paused_on_resume` flag on agent1
    result = await client.halt_environment(tid=environment)
    assert result.code == 200

    result = await client.agent_action(environment, name="agent1", action=AgentAction.keep_paused_on_resume.value)
    assert result.code == 200

    await assert_is_paused(client, environment, {"agent1": True})

    await retry_limited(
        wait_for_terminated_status,
        timeout=const.EXECUTOR_GRACE_HARD + 2,
        current_children=state_after_deployment.children,
        expected_terminated_process=3,  # Scheduler + executor + forkserver
    )

    # Let's recheck the number of processes after pausing the environment
    halted_state = construct_scheduler_children(current_pid)
    assert (
        len(halted_state.children) == 0
    ), "The Scheduler and the fork server and the executor created by the scheduler should have been killed!"

    await client.resume_environment(environment)

    # Let's resume everything and check that the executor is not being created again
    result = await client.resource_list(environment, deploy_summary=True)
    assert result.code == 200
    summary = result.result["metadata"]["deploy_summary"]
    assert summary["total"] == 3, f"Unexpected summary: {summary}"
    assert summary["by_state"]["available"] == 1, f"Unexpected summary: {summary}"
    assert summary["by_state"]["deployed"] == 2, f"Unexpected summary: {summary}"

    result = await client.list_agents(tid=environment)
    assert result.code == 200
    assert len(result.result["agents"]) == 1
    expected_agents_status = {e["name"]: e["paused"] for e in result.result["agents"]}
    assert set(expected_agents_status.keys()) == {"agent1"}
    assert expected_agents_status["agent1"]

    # Make sure the children of the scheduler are consistent
    await wait_for_consistent_children(
        current_pid=current_pid,
        should_scheduler_be_defined=True,
        should_fork_server_be_defined=False,
        nb_executor_to_be_defined=0,
    )

    resumed_state = construct_scheduler_children(current_pid)
    assert len(resumed_state.children) == 1, (
        "This process should be present: the Scheduler. "
        "The fork server and the executor created by the scheduler should have been killed and the agent is still paused!"
    )
    for children in resumed_state.children:
        assert children.is_running()


@pytest.mark.slowtest
@pytest.mark.parametrize("auto_start_agent,", (True,))  # this overrides a fixture to allow the agent to fork!
async def test_pause_unpause_all_agents_deploy(
    snippetcompiler,
    server,
    ensure_resource_tracker_is_started,
    client,
    clienthelper,
    environment,
    auto_start_agent: bool,
    tmp_path,
):
    """
    Verify that the new scheduler can pause and unpause all agents
    """
    file_to_remove = tmp_path / "file"
    file_to_remove.touch()

    # First, configure everything
    config.Config.set("config", "environment", environment)
    # Make sure the session with the Scheduler is there
    agentmanager = server.get_slice(SLICE_AGENT_MANAGER)
    assert len(agentmanager.sessions) == 1

    snippetcompiler.setup_for_snippet(
        f"""
import minimalwaitingmodule

minimalwaitingmodule::WaitForFileRemoval(name="test_sleep", agent="agent1", path="{file_to_remove}")
minimalwaitingmodule::WaitForFileRemoval(name="test_sleep2", agent="agent2", path="{file_to_remove}")
minimalwaitingmodule::WaitForFileRemoval(name="test_sleep3", agent="agent3", path="{file_to_remove}")
""",
        ministd=True,
        index_url="https://pypi.org/simple",
    )

    # Now, let's deploy some resources
    version, res, status = await snippetcompiler.do_export_and_deploy(include_status=True)
    result = await client.release_version(environment, version, push=False)
    assert result.code == 200

    # Wait for one resource to be deploying
    await wait_for_resources_in_state(client, uuid.UUID(environment), nr_of_resources=3, state=const.ResourceState.deploying)

    result = await client.list_versions(tid=environment)
    assert result.code == 200
    assert len(result.result["versions"]) == 1
    assert result.result["versions"][0]["total"] == 3

    # Let's check the agent table and check that all agents are presents and not paused
    await assert_is_paused(client, environment, {"agent1": False, "agent2": False, "agent3": False})

    await client.all_agents_action(tid=environment, action=AgentAction.pause.value)
    assert result.code == 200
    file_to_remove.unlink()

    # Let's check the agent table and check that all agents are presents and paused
    await assert_is_paused(client, environment, {"agent1": True, "agent2": True, "agent3": True})
    result = await client.get_agents(environment)
    assert result.code == 200
    actual_data = result.result["data"]
    assert len(actual_data) == 3
    expected_data = [
        {
            "environment": environment,
            "last_failover": actual_data[0]["last_failover"],
            "name": "agent1",
            "paused": True,
            "process_id": actual_data[0]["process_id"],
            "process_name": actual_data[0]["process_name"],
            "status": "paused",
            "unpause_on_resume": None,
        },
        {
            "environment": environment,
            "last_failover": actual_data[1]["last_failover"],
            "name": "agent2",
            "paused": True,
            "process_id": actual_data[1]["process_id"],
            "process_name": actual_data[1]["process_name"],
            "status": "paused",
            "unpause_on_resume": None,
        },
        {
            "environment": environment,
            "last_failover": actual_data[2]["last_failover"],
            "name": "agent3",
            "paused": True,
            "process_id": actual_data[2]["process_id"],
            "process_name": actual_data[2]["process_name"],
            "status": "paused",
            "unpause_on_resume": None,
        },
    ]
    assert actual_data == expected_data
    assert (actual_data[0]["process_id"] == actual_data[1]["process_id"]) and (
        actual_data[0]["process_id"] == actual_data[2]["process_id"]
    )
    assert (actual_data[0]["process_name"] == actual_data[1]["process_name"]) and (
        actual_data[0]["process_name"] == actual_data[2]["process_name"]
    )

    await client.all_agents_action(tid=environment, action=AgentAction.unpause.value)
    assert result.code == 200

    # Let's check the agent table and check that all agents are presents and not paused
    await assert_is_paused(client, environment, {"agent1": False, "agent2": False, "agent3": False})

    result = await client.get_agents(environment)
    assert result.code == 200
    actual_data = result.result["data"]
    assert len(actual_data) == 3
    expected_data = [
        {
            "environment": environment,
            "last_failover": actual_data[0]["last_failover"],
            "name": "agent1",
            "paused": False,
            "process_id": actual_data[0]["process_id"],
            "process_name": actual_data[0]["process_name"],
            "status": "up",
            "unpause_on_resume": None,
        },
        {
            "environment": environment,
            "last_failover": actual_data[1]["last_failover"],
            "name": "agent2",
            "paused": False,
            "process_id": actual_data[1]["process_id"],
            "process_name": actual_data[1]["process_name"],
            "status": "up",
            "unpause_on_resume": None,
        },
        {
            "environment": environment,
            "last_failover": actual_data[2]["last_failover"],
            "name": "agent3",
            "paused": False,
            "process_id": actual_data[2]["process_id"],
            "process_name": actual_data[2]["process_name"],
            "status": "up",
            "unpause_on_resume": None,
        },
    ]
    assert actual_data == expected_data


@pytest.mark.slowtest
@pytest.mark.parametrize("auto_start_agent,", (True,))  # this overrides a fixture to allow the agent to fork!
async def test_scheduler_killed(
    snippetcompiler,
    server,
    ensure_resource_tracker_is_started,
    client,
    clienthelper,
    environment,
    auto_start_agent: bool,
    async_finalizer,
    tmp_path,
):
    """
    Verify that the AgentView is updated accordingly to the state of the Scheduler:
        - If the scheduler was to crash, the agent view should reflect this on the view -> usage of down status
        - If the scheduler come back online, it will override inconsistent resource states
    """
    current_pid = os.getpid()

    file_to_remove = tmp_path / "file"
    file_to_remove.touch()

    # First, configure everything
    config.Config.set("config", "environment", environment)
    # Make sure the session with the Scheduler is there
    agentmanager = server.get_slice(SLICE_AGENT_MANAGER)
    assert len(agentmanager.sessions) == 1

    # Retrieve the actual processes before deploying anything
    start_state = construct_scheduler_children(current_pid)
    for children in start_state.children:
        assert children.is_running()

    model = f"""
import minimalwaitingmodule
minimalwaitingmodule::WaitForFileRemoval(name="test_sleep", agent="agent1", path="{file_to_remove}")
"""
    snippetcompiler.setup_for_snippet(model, ministd=True, index_url="https://pypi.org/simple")

    # Now, let's deploy a resource
    version, res, status = await snippetcompiler.do_export_and_deploy(include_status=True)
    result = await client.release_version(environment, version, push=False)
    assert result.code == 200

    # Wait for this resource to be deploying
    await wait_for_resources_in_state(client, uuid.UUID(environment), nr_of_resources=1, state=const.ResourceState.deploying)

    # Executors are reporting to be deploying before deploying the first executor, we need to wait for them to be sure that
    # something is moving
    await wait_for_consistent_children(
        current_pid=current_pid,
        should_scheduler_be_defined=True,
        should_fork_server_be_defined=True,
        nb_executor_to_be_defined=1,
    )

    # Retrieve the current processes, we should have more processes than `start_state_children`
    children_after_deployment = construct_scheduler_children(current_pid)
    for children in children_after_deployment.children:
        assert children.is_running()

    # We want to simulate a crash
    children_after_deployment.scheduler.kill()

    # We are only waiting for the scheduler to die. The executor should be cleaned up
    await retry_limited(
        wait_for_terminated_status,
        timeout=const.EXECUTOR_GRACE_HARD + 2,
        current_children=children_after_deployment.children,
        expected_terminated_process=1,
    )

    async def wait_for_down_status() -> bool:
        """
        Wait for the down status of Agent1
        """
        result = await client.get_agents(environment)
        assert result.code == 200
        actual_data = result.result["data"]
        if len(actual_data) != 1:
            return False
        return actual_data[0]["status"] == "down"

    await retry_limited(wait_for_down_status, timeout=5)

    result = await client.get_agents(environment)
    assert result.code == 200
    actual_data = result.result["data"]
    assert len(actual_data) == 1
    expected_data = {
        "environment": environment,
        "last_failover": actual_data[0]["last_failover"],
        "name": "agent1",
        "paused": False,
        "process_id": actual_data[0]["process_id"],
        "process_name": actual_data[0]["process_name"],
        "status": "down",
        "unpause_on_resume": None,
    }
    assert actual_data[0] == expected_data

    await client.all_agents_action(tid=environment, action=AgentAction.pause.value)

    snippetcompiler.setup_for_snippet(model, ministd=True, index_url="https://pypi.org/simple")
    version, res, status = await snippetcompiler.do_export_and_deploy(include_status=True)
    result = await client.release_version(environment, version, push=False)
    assert result.code == 200

    # Let's restart everything and check that the resource is considered as available
    result = await client.resource_list(environment, deploy_summary=True)
    assert result.code == 200
    summary = result.result["metadata"]["deploy_summary"]
    assert summary["by_state"]["available"] == 1, f"Unexpected summary: {summary}"<|MERGE_RESOLUTION|>--- conflicted
+++ resolved
@@ -529,12 +529,7 @@
 
 @pytest.mark.slowtest
 @pytest.mark.parametrize(
-<<<<<<< HEAD
-    "auto_start_agent,should_time_out,time_to_sleep,",
-    [(True, False, 2), (True, True, 120)],
-=======
     "auto_start_agent,halt_during_deployment", [(True, False), (True, True)]
->>>>>>> 11406750
 )  # this overrides a fixture to allow the agent to fork!
 async def test_halt_deploy(
     snippetcompiler,
