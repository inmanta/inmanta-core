"""
    Copyright 2024 Inmanta

    Licensed under the Apache License, Version 2.0 (the "License");
    you may not use this file except in compliance with the License.
    You may obtain a copy of the License at

        http://www.apache.org/licenses/LICENSE-2.0

    Unless required by applicable law or agreed to in writing, software
    distributed under the License is distributed on an "AS IS" BASIS,
    WITHOUT WARRANTIES OR CONDITIONS OF ANY KIND, either express or implied.
    See the License for the specific language governing permissions and
    limitations under the License.

    Contact: code@inmanta.com
"""

import asyncio
import logging
import pathlib
import uuid
from typing import Mapping, Optional
from uuid import UUID

import pytest

from inmanta import config, const, data, execute
from inmanta.config import Config
from inmanta.data import SERVER_COMPILE, ResourceIdStr
from inmanta.deploy.state import DeploymentResult, ResourceStatus
from inmanta.server import SLICE_PARAM, SLICE_SERVER
from inmanta.util import get_compiler_version
from utils import (
    log_contains,
    resource_action_consistency_check,
    retry_limited,
    wait_full_success,
    wait_until_deployment_finishes,
)

logger = logging.getLogger(__name__)


async def test_on_disk_layout(server, agent, environment):
    """
    Check that the storage is configured correctly:
          <state-dir>
              ├─ server/
                 ├─ env_uuid_1/
                 │   ├─ executors/
                 │   │   ├─ venvs/
                 │   │   │  ├─ venv_blueprint_hash_1/
                 │   │   │  ├─ venv_blueprint_hash_2/
                 │   │   │  ├─ ...
                 │   │   ├─ code/
                 │   │      ├─ executor_blueprint_hash_1/
                 │   │      ├─ executor_blueprint_hash_2/
                 │   │      ├─ ...
                 │   ├─ scheduler.cfg
                 │   ├─ compiler/
                 │
                 ├─ env_uuid_2/
                 │  ├─ ( ... )
          <log-dir>
              ├─ logs/
    """
    state_dir = pathlib.Path(config.Config.get("config", "state-dir"))
    log_dir = pathlib.Path(config.Config.get("config", "log-dir"))

    server_storage = server.get_slice(SLICE_SERVER)._server_storage
    agent_storage = agent._storage

    expected_server_storage = {
        "server": str(state_dir / "server"),
        "logs": str(log_dir),
    }
    scheduler_state_dir = pathlib.Path(state_dir / "server" / str(environment))
    executors_dir = scheduler_state_dir / "executors"
    expected_agent_storage = {"executors": str(executors_dir)}

    def check_on_disk_structure(expected_structure: Mapping[str, str], actual_structure: Mapping[str, str]):
        """
        Expects 2 mappings representing expected and actual on-disk file structure.
        Checks for equality between the 2 and checks that the underlying structure is present.
        """
        # Check structure is as expected
        assert expected_structure == actual_structure
        # Check existence
        for path in actual_structure.values():
            assert pathlib.Path(path).exists()

    check_on_disk_structure(expected_server_storage, server_storage)
    check_on_disk_structure(expected_agent_storage, agent_storage)

    # Also check that "venvs" and "code" directories are properly created:
    for sub_dir in [
        executors_dir / "venvs",
        executors_dir / "code",
    ]:
        assert sub_dir.exists()

    # Check for presence of the new disk layout marker file
    marker_file_path = state_dir / const.INMANTA_DISK_LAYOUT_VERSION
    assert pathlib.Path(marker_file_path).exists()

    # Check that the version matches the established default version
    with open(marker_file_path, "r") as file:
        assert file.read() == str(const.DEFAULT_INMANTA_DISK_LAYOUT_VERSION)


async def test_basics(agent, resource_container, clienthelper, client, environment):
    """
    This tests make sure the resource scheduler is working as expected for these parts:
        - Construction of initial model state
        - Retrieval of data when a new version is released
        - Use test::Resourcex to ensure the executor doesn't mutate the input
    """

    env_id = environment
    scheduler = agent.scheduler

    resource_container.Provider.reset()
    # set the deploy environment
    resource_container.Provider.set("agent1", "key", "value")
    resource_container.Provider.set("agent2", "key", "value")
    resource_container.Provider.set("agent3", "key", "value")
    resource_container.Provider.set_fail("agent1", "key3", 2)

    async def make_version(is_different=False):
        """

        :param is_different: make the standard version or one with a change
        :return:
        """
        version = await clienthelper.get_version()
        resources = []
        for agent in ["agent1", "agent2", "agent3"]:
            resources.extend(
                [
                    {
                        "key": "key",
                        "value": "value",
                        "id": "test::Resourcex[%s,key=key],v=%d" % (agent, version),
                        "requires": ["test::Resourcex[%s,key=key3],v=%d" % (agent, version)],
                        "purged": False,
                        "send_event": False,
                        "attributes": {"A": "B"},
                    },
                    {
                        "key": "key2",
                        "value": "value",
                        "id": "test::Resourcex[%s,key=key2],v=%d" % (agent, version),
                        "requires": ["test::Resourcex[%s,key=key],v=%d" % (agent, version)],
                        "purged": not is_different,
                        "send_event": False,
                        "attributes": {"A": "B"},
                    },
                    {
                        "key": "key3",
                        "value": "value",
                        "id": "test::Resourcex[%s,key=key3],v=%d" % (agent, version),
                        "requires": [],
                        "purged": False,
                        "send_event": False,
                        "attributes": {"A": "B"},
                    },
                    {
                        "key": "key4",
                        "value": "value",
                        "id": "test::Resourcex[%s,key=key4],v=%d" % (agent, version),
                        "requires": ["test::Resourcex[%s,key=key3],v=%d" % (agent, version)],
                        "purged": False,
                        "send_event": False,
                        "attributes": {"A": "B"},
                    },
                    {
                        "key": "key5",
                        "value": "value",
                        "id": "test::Resourcex[%s,key=key5],v=%d" % (agent, version),
                        "requires": [
                            "test::Resourcex[%s,key=key4],v=%d" % (agent, version),
                            "test::Resourcex[%s,key=key],v=%d" % (agent, version),
                        ],
                        "purged": False,
                        "send_event": False,
                        "attributes": {"A": "B"},
                    },
                ]
            )
        return version, resources

    async def make_marker_version() -> int:
        version = await clienthelper.get_version()
        resources = [
            {
                "key": "key",
                "value": "value",
                "id": "test::Resourcex[agentx,key=key],v=%d" % version,
                "requires": [],
                "purged": False,
                "send_event": False,
            },
        ]
        await clienthelper.put_version_simple(version=version, resources=resources)
        return version

    logger.info("setup done")

    version1, resources = await make_version()
    await clienthelper.put_version_simple(version=version1, resources=resources)

    logger.info("first version pushed")

    # deploy and wait until one is ready
    result = await client.release_version(env_id, version1)
    assert result.code == 200

    await clienthelper.wait_for_released(version1)

    logger.info("first version released")

    await clienthelper.wait_for_deployed(version=1)

    await check_scheduler_state(resources, scheduler)
    await resource_action_consistency_check()
    await check_server_state_vs_scheduler_state(client, environment, scheduler)

    # check states
    result = await client.resource_list(environment, deploy_summary=True)
    assert result.code == 200
    summary = result.result["metadata"]["deploy_summary"]
    # {'by_state': {'available': 3, 'cancelled': 0, 'deployed': 12, 'deploying': 0, 'failed': 0, 'skipped': 0,
    #               'skipped_for_undefined': 0, 'unavailable': 0, 'undefined': 0}, 'total': 15}
    print(summary)
    assert 10 == summary["by_state"]["deployed"]
    assert 1 == summary["by_state"]["failed"]
    assert 4 == summary["by_state"]["skipped"]

    result = await data.ResourcePersistentState.get_list(environment=environment)
    for r in result:
        if r.agent == "agent1":
            assert r.resource_status is ResourceStatus.HAS_UPDATE
        else:
            assert r.resource_status is ResourceStatus.UP_TO_DATE

    version1, resources = await make_version(True)
    await clienthelper.put_version_simple(version=version1, resources=resources)
    await make_marker_version()

    # deploy and wait until one is ready
    result = await client.release_version(env_id, version1, push=False)
    assert result.code == 200
    await clienthelper.wait_for_released(version1)

    await clienthelper.wait_for_deployed(version=version1)

    await check_scheduler_state(resources, scheduler)

    await resource_action_consistency_check()
    assert resource_container.Provider.readcount("agentx", "key") == 0

    result = await data.ResourcePersistentState.get_list(environment=environment)
    for r in result:
        if r.agent in {"agent1", "agentx"}:
            assert r.resource_status is ResourceStatus.HAS_UPDATE
        else:
            assert r.resource_status is ResourceStatus.UP_TO_DATE

    # deploy trigger
    await client.deploy(environment, agent_trigger_method=const.AgentTriggerMethod.push_incremental_deploy)

    await wait_full_success(client, environment)

    result = await data.ResourcePersistentState.get_list(environment=environment)
    all(r.resource_status is ResourceStatus.UP_TO_DATE for r in result)


async def check_server_state_vs_scheduler_state(client, environment, scheduler):
    result = await client.resource_list(environment, deploy_summary=True)
    assert result.code == 200
    for item in result.result["data"]:
        the_id = item["resource_id"]
        status = item["status"]
        state = scheduler._state.resource_state[the_id]

        state_correspondence = {
            "deployed": DeploymentResult.DEPLOYED,
            "skipped": DeploymentResult.SKIPPED,
            "failed": DeploymentResult.FAILED,
        }

        assert state_correspondence[status] == state.deployment_result


async def check_scheduler_state(resources, scheduler):
    # State consistency check
    for resource in resources:
        id_without_version, _, _ = resource["id"].partition(",v=")
        assert id_without_version in scheduler._state.resources
        expected_resource_attributes = dict(resource)
        current_attributes = dict(scheduler._state.resources[id_without_version].attributes)
        # scheduler's attributes does not have the injected id
        del expected_resource_attributes["id"]
        new_requires = []
        for require in expected_resource_attributes["requires"]:
            require_without_version, _, _ = require.partition(",v=")
            new_requires.append(require_without_version)
        expected_resource_attributes["requires"] = new_requires
        assert current_attributes == expected_resource_attributes
        # This resource has no requirements
        if id_without_version not in scheduler._state.requires._primary:
            assert expected_resource_attributes["requires"] == []
        else:
            assert scheduler._state.requires._primary[id_without_version] == set(expected_resource_attributes["requires"])


async def test_deploy_empty(server, client, clienthelper, environment, agent):
    """
    Test deployment of empty model
    """

    version = await clienthelper.get_version()

    resources = []

    result = await client.put_version(
        tid=environment,
        version=version,
        resources=resources,
        resource_state={},
        unknowns=[],
        version_info={},
        compiler_version=get_compiler_version(),
    )
    assert result.code == 200

    # do a deploy
    result = await client.release_version(environment, version, True, const.AgentTriggerMethod.push_full_deploy)
    assert result.code == 200
    assert result.result["model"]["released"]


@pytest.mark.skip("fine grained deploy trigger seems gone")
async def test_deploy_with_undefined(server, client, resource_container, agent, environment, clienthelper):
    """
    Test deploy of resource with undefined
    """
    Config.set("config", "agent-deploy-interval", "100")

    resource_container.Provider.reset()
    resource_container.Provider.set_skip("agent2", "key1", 1)

    version = await clienthelper.get_version()

    resources = [
        {
            "key": "key1",
            "value": "value1",
            "id": "test::Resource[agent2,key=key1],v=%d" % version,
            "send_event": False,
            "receive_events": False,
            "purged": False,
            "requires": [],
        },
        {
            "key": "key2",
            "value": execute.util.Unknown(source=None),
            "id": "test::Resource[agent2,key=key2],v=%d" % version,
            "send_event": False,
            "receive_events": False,
            "purged": False,
            "requires": [],
        },
        {
            "key": "key4",
            "value": execute.util.Unknown(source=None),
            "id": "test::Resource[agent2,key=key4],v=%d" % version,
            "send_event": False,
            "receive_events": False,
            "requires": ["test::Resource[agent2,key=key1],v=%d" % version, "test::Resource[agent2,key=key2],v=%d" % version],
            "purged": False,
        },
        {
            "key": "key5",
            "value": "val",
            "id": "test::Resource[agent2,key=key5],v=%d" % version,
            "send_event": False,
            "receive_events": False,
            "requires": ["test::Resource[agent2,key=key4],v=%d" % version],
            "purged": False,
        },
    ]

    status = {
        "test::Resource[agent2,key=key4]": const.ResourceState.undefined,
        "test::Resource[agent2,key=key2]": const.ResourceState.undefined,
    }
    result = await client.put_version(
        tid=environment,
        version=version,
        resources=resources,
        resource_state=status,
        unknowns=[],
        version_info={},
        compiler_version=get_compiler_version(),
    )
    assert result.code == 200

    # do a deploy
    result = await client.release_version(environment, version, True, const.AgentTriggerMethod.push_full_deploy)
    assert result.code == 200
    assert result.result["model"]["released"]

    # The server will mark the full version as deployed even though the agent has not done anything yet.
    result = await client.get_version(environment, version)
    assert result.code == 200

    await wait_until_deployment_finishes(client, environment)

    result = await client.get_version(environment, version)
    assert result.result["model"]["done"] == len(resources)
    assert result.code == 200

    actions = await data.ResourceAction.get_list()
    assert len([x for x in actions if x.status == const.ResourceState.undefined]) >= 1

    result = await client.get_version(environment, version)
    assert result.code == 200

    assert resource_container.Provider.changecount("agent2", "key4") == 0
    assert resource_container.Provider.changecount("agent2", "key5") == 0
    assert resource_container.Provider.changecount("agent2", "key1") == 0

    assert resource_container.Provider.readcount("agent2", "key4") == 0
    assert resource_container.Provider.readcount("agent2", "key5") == 0
    assert resource_container.Provider.readcount("agent2", "key1") == 1

    # Do a second deploy of the same model on agent2 with undefined resources
    await agent.trigger_update(UUID(environment), "agent2", incremental_deploy=False)

    def done():
        return (
            resource_container.Provider.changecount("agent2", "key4") == 0
            and resource_container.Provider.changecount("agent2", "key5") == 0
            and resource_container.Provider.changecount("agent2", "key1") == 1
            and resource_container.Provider.readcount("agent2", "key4") == 0
            and resource_container.Provider.readcount("agent2", "key5") == 0
            and resource_container.Provider.readcount("agent2", "key1") == 2
        )

    await retry_limited(done, 100)
    await resource_action_consistency_check()


async def test_failing_deploy_no_handler(resource_container, agent, environment, client, clienthelper, async_finalizer):
    """
    dryrun and deploy a configuration model
    """
    resource_container.Provider.reset()

    version = await clienthelper.get_version()

    resources = [
        {
            "key": "key1",
            "value": "value1",
            "id": "test::Noprov[agent1,key=key1],v=%d" % version,
            "purged": False,
            "send_event": False,
            "receive_events": False,
            "requires": [],
        }
    ]

    result = await client.put_version(
        tid=environment,
        version=version,
        resources=resources,
        unknowns=[],
        version_info={},
        compiler_version=get_compiler_version(),
    )
    assert result.code == 200

    # do a deploy
    result = await client.release_version(environment, version, True, const.AgentTriggerMethod.push_full_deploy)
    assert result.code == 200
    assert result.result["model"]["total"] == 1

    result = await client.get_version(environment, version)
    assert result.code == 200

    await wait_until_deployment_finishes(client, environment)

    result = await client.get_version(environment, version, include_logs=True)

    logs = result.result["resources"][0]["actions"][0]["messages"]
    assert any("traceback" in log["kwargs"] for log in logs), "\n".join(result.result["resources"][0]["actions"][0]["messages"])

    result = await data.ResourcePersistentState.get_list(environment=environment)
    assert len(result) == 1
    assert result[0].resource_id == "test::Noprov[agent1,key=key1]"
    assert result[0].resource_status is ResourceStatus.HAS_UPDATE


@pytest.mark.parametrize("halted", [True, False])
async def test_unknown_parameters(resource_container, environment, client, server, clienthelper, agent, halted, caplog):
    """
    Test retrieving facts from the agent
    """

    caplog.set_level(logging.DEBUG)
    resource_container.Provider.reset()
    await client.set_setting(environment, SERVER_COMPILE, False)

    resource_container.Provider.set("agent1", "key", "value")

    version = await clienthelper.get_version()

    resource_id_wov = "test::Resource[agent1,key=key]"
    resource_id = "%s,v=%d" % (resource_id_wov, version)

    resources = [
        {
            "key": "key",
            "value": "value",
            "id": resource_id,
            "requires": [],
            "purged": False,
            "send_event": False,
            "receive_events": False,
        }
    ]

    unknowns = [{"resource": resource_id_wov, "parameter": "length", "source": "fact"}]

    if halted:
        result = await client.halt_environment(environment)
        assert result.code == 200

    result = await client.put_version(
        tid=environment,
        version=version,
        resources=resources,
        unknowns=unknowns,
        version_info={},
        compiler_version=get_compiler_version(),
    )
    assert result.code == 200

    result = await client.release_version(environment, version, True, const.AgentTriggerMethod.push_full_deploy)
    assert result.code == 200

    await server.get_slice(SLICE_PARAM).renew_facts()

    env_id = uuid.UUID(environment)
    if not halted:
        params = await data.Parameter.get_list(environment=env_id, resource_id=resource_id_wov)
        while len(params) < 3:
            params = await data.Parameter.get_list(environment=env_id, resource_id=resource_id_wov)
            await asyncio.sleep(0.1)

        result = await client.get_param(env_id, "length", resource_id_wov)
        assert result.code == 200
        msg = f"Requesting value for unknown parameter length of resource test::Resource[agent1,key=key] in env {environment}"
        log_contains(caplog, "inmanta.server.services.paramservice", logging.DEBUG, msg)

    else:
        msg = (
            "Not Requesting value for unknown parameter length of resource test::Resource[agent1,key=key] "
            f"in env {environment} as the env is halted"
        )
        log_contains(caplog, "inmanta.server.services.paramservice", logging.DEBUG, msg)


async def test_fail(resource_container, client, agent, environment, clienthelper, async_finalizer):
    """
    Test results when a step fails
    """
    resource_container.Provider.reset()

    resource_container.Provider.set("agent1", "key", "value")

    env_id = environment

    version = await clienthelper.get_version()

    resources = [
        {
            "key": "key",
            "value": "value",
            "id": "test::Fail[agent1,key=key],v=%d" % version,
            "requires": [],
            "purged": False,
            "send_event": False,
            "receive_events": False,
        },
        {
            "key": "key2",
            "value": "value",
            "id": "test::Resource[agent1,key=key2],v=%d" % version,
            "requires": ["test::Fail[agent1,key=key],v=%d" % version],
            "purged": False,
            "send_event": False,
            "receive_events": False,
        },
        {
            "key": "key3",
            "value": "value",
            "id": "test::Resource[agent1,key=key3],v=%d" % version,
            "requires": ["test::Fail[agent1,key=key],v=%d" % version],
            "purged": False,
            "send_event": False,
            "receive_events": False,
        },
        {
            "key": "key4",
            "value": "value",
            "id": "test::Resource[agent1,key=key4],v=%d" % version,
            "requires": ["test::Resource[agent1,key=key3],v=%d" % version],
            "purged": False,
            "send_event": False,
            "receive_events": False,
        },
        {
            "key": "key5",
            "value": "value",
            "id": "test::Resource[agent1,key=key5],v=%d" % version,
            "requires": ["test::Resource[agent1,key=key4],v=%d" % version, "test::Fail[agent1,key=key],v=%d" % version],
            "purged": False,
            "send_event": False,
            "receive_events": False,
        },
    ]

    await clienthelper.put_version_simple(resources, version)

    # deploy and wait until done
    result = await client.release_version(env_id, version, True, const.AgentTriggerMethod.push_full_deploy)
    assert result.code == 200

    result = await client.get_version(env_id, version)
    assert result.code == 200

    await wait_until_deployment_finishes(client, env_id)

    result = await client.resource_list(env_id)

    states = {x["resource_id"]: x["status"] for x in result.result["data"]}

    assert states["test::Fail[agent1,key=key]"] == "failed"
    assert states["test::Resource[agent1,key=key2]"] == "skipped"
    assert states["test::Resource[agent1,key=key3]"] == "skipped"
    assert states["test::Resource[agent1,key=key4]"] == "skipped"
    assert states["test::Resource[agent1,key=key5]"] == "skipped"

    result = await data.ResourcePersistentState.get_list(environment=environment)
    result_per_resource_id = {r.resource_id: r for r in result}
    assert result_per_resource_id[ResourceIdStr("test::Fail[agent1,key=key]")].resource_status is ResourceStatus.HAS_UPDATE
    assert result_per_resource_id[ResourceIdStr("test::Fail[agent1,key=key]")].resource_status is ResourceStatus.HAS_UPDATE
    assert result_per_resource_id[ResourceIdStr("test::Fail[agent1,key=key]")].resource_status is ResourceStatus.HAS_UPDATE
    assert result_per_resource_id[ResourceIdStr("test::Fail[agent1,key=key]")].resource_status is ResourceStatus.HAS_UPDATE


class ResourceProvider:
    def __init__(self, index, name, producer, state=None):
        self.name = name
        self.producer = producer
        self.state = state
        self.index = index

    def get_resource(
        self, resource_container, agent: str, key: str, version: str, requires: list[str]
    ) -> tuple[dict[str, str], Optional[const.ResourceState]]:
        base = {
            "key": key,
            "value": "value1",
            "id": "test::Resource[%s,key=%s],v=%d" % (agent, key, version),
            "send_event": True,
            "receive_events": False,
            "purged": False,
            "requires": requires,
        }

        self.producer(resource_container.Provider, agent, key)

        state = None
        if self.state is not None:
            state = (f"test::Resource[{agent},key={key}]", self.state)

        return base, state

    def __str__(self):
        return self.name

    def __repr__(self):
        return self.name


# for events, self is the consuming node
# dep is the producer/required node
self_states = [
    ResourceProvider(0, "skip", lambda p, a, k: p.set_skip(a, k, 1)),
    ResourceProvider(1, "fail", lambda p, a, k: p.set_fail(a, k, 1)),
    ResourceProvider(2, "success", lambda p, a, k: None),
    ResourceProvider(3, "undefined", lambda p, a, k: None, const.ResourceState.undefined),
]

dep_states = [
    ResourceProvider(0, "skip", lambda p, a, k: p.set_skip(a, k, 1)),
    ResourceProvider(1, "fail", lambda p, a, k: p.set_fail(a, k, 1)),
    ResourceProvider(2, "success", lambda p, a, k: None),
]


def make_matrix(matrix, valueparser):
    """
    Expect matrix of the form

        header1    header2     header3
    row1    y    y    n
    """
    unparsed = [[v for v in row.split()][1:] for row in matrix.strip().split("\n")][1:]

    return [[valueparser(nsv) for nsv in nv] for nv in unparsed]


# self state on X axis
# dep state on the Y axis
dorun = make_matrix(
    """
        skip    fail    success    undef
skip    n    n    n    n
fail    n    n    n    n
succ    y    y    y    n
""",
    lambda x: x == "y",
)

dochange = make_matrix(
    """
        skip    fail    success    undef
skip    n    n    n    n
fail    n    n    n    n
succ    n    n    y    n
""",
    lambda x: x == "y",
)


@pytest.mark.parametrize("self_state", self_states, ids=lambda x: x.name)
@pytest.mark.parametrize("dep_state", dep_states, ids=lambda x: x.name)
async def test_deploy_and_events(
    client, agent, clienthelper, environment, resource_container, self_state, dep_state, async_finalizer
):
    resource_container.Provider.reset()

    version = await clienthelper.get_version()

    (dep, dep_status) = dep_state.get_resource(resource_container, "agent1", "key2", version, [])
    (own, own_status) = self_state.get_resource(
        resource_container,
        "agent1",
        "key3",
        version,
        ["test::Resource[agent1,key=key2],v=%d" % version, "test::Resource[agent1,key=key1],v=%d" % version],
    )

    resources = [
        {
            "key": "key1",
            "value": "value1",
            "id": "test::Resource[agent1,key=key1],v=%d" % version,
            "send_event": True,
            "receive_events": False,
            "purged": False,
            "requires": [],
        },
        dep,
        own,
    ]

    status = {x[0]: x[1] for x in [dep_status, own_status] if x is not None}
    result = await client.put_version(
        tid=environment,
        version=version,
        resources=resources,
        resource_state=status,
        unknowns=[],
        version_info={},
        compiler_version=get_compiler_version(),
    )
    assert result.code == 200

    # do a deploy
    result = await client.release_version(environment, version, True, const.AgentTriggerMethod.push_full_deploy)
    assert result.code == 200
    assert result.result["model"]["released"]
    assert result.result["model"]["total"] == 3

    result = await client.get_version(environment, version)
    assert result.code == 200

    await wait_until_deployment_finishes(client, environment)

    # verify against result matrices
    assert dorun[dep_state.index][self_state.index] == (resource_container.Provider.readcount("agent1", "key3") > 0)
    assert dochange[dep_state.index][self_state.index] == (resource_container.Provider.changecount("agent1", "key3") > 0)


dep_states_reload = [
    ResourceProvider(0, "skip", lambda p, a, k: p.set_skip(a, k, 1)),
    ResourceProvider(0, "fail", lambda p, a, k: p.set_fail(a, k, 1)),
    ResourceProvider(0, "nochange", lambda p, a, k: p.set(a, k, "value1")),
    ResourceProvider(1, "changed", lambda p, a, k: None),
]


@pytest.mark.parametrize("dep_state", dep_states_reload, ids=lambda x: x.name)
async def test_reload(server, client, clienthelper, environment, resource_container, dep_state, agent):

    resource_container.Provider.reset()

    version = await clienthelper.get_version()

    (dep, dep_status) = dep_state.get_resource(resource_container, "agent1", "key1", version, [])

    resources = [
        {
            "key": "key2",
            "value": "value1",
            "id": "test::Resource[agent1,key=key2],v=%d" % version,
            "send_event": True,
            "receive_events": False,
            "purged": False,
            "requires": ["test::Resource[agent1,key=key1],v=%d" % version],
        },
        dep,
    ]

    status = {x[0]: x[1] for x in [dep_status] if x is not None}
    result = await client.put_version(
        tid=environment,
        version=version,
        resources=resources,
        resource_state=status,
        unknowns=[],
        version_info={},
        compiler_version=get_compiler_version(),
    )
    assert result.code == 200

    # do a deploy
    result = await client.release_version(environment, version, True, const.AgentTriggerMethod.push_full_deploy)
    assert result.code == 200
    assert result.result["model"]["total"] == 2

    result = await client.get_version(environment, version)
    assert result.code == 200

    await wait_until_deployment_finishes(client, environment)

    assert dep_state.index == resource_container.Provider.reloadcount("agent1", "key2")

    result = await data.ResourcePersistentState.get_list(environment=environment)
    result_per_resource_id = {r.resource_id: r for r in result}
    status_key2 = result_per_resource_id[ResourceIdStr("test::Resource[agent1,key=key2]")].resource_status
    if dep_state.name in {"skip", "fail"}:
        assert status_key2 is ResourceStatus.HAS_UPDATE
    else:
        assert status_key2 is ResourceStatus.UP_TO_DATE


async def test_inprogress(resource_container, server, client, clienthelper, environment, agent):
    resource_container.Provider.set("agent1", "key", "value")

    version = await clienthelper.get_version()

    resource_id_wov = "test::Wait[agent1,key=key]"
    resource_id = "%s,v=%d" % (resource_id_wov, version)

    resources = [
        {
            "key": "key",
            "value": "value",
            "id": resource_id,
            "requires": [],
            "purged": False,
            "send_event": False,
            "receive_events": False,
        }
    ]

    await clienthelper.put_version_simple(resources, version)

    result = await client.release_version(environment, version, True, const.AgentTriggerMethod.push_full_deploy)
    assert result.code == 200

    async def in_progress():
        result = await client.resource_list(environment, version)
        assert result.code == 200
        res = result.result["data"][0]
        status = res["status"]
        return status == "deploying"

    await retry_limited(in_progress, 30)

<<<<<<< HEAD
    result = await data.ResourcePersistentState.get_list(environment=environment)
    assert len(result) == 1
    assert result[0].resource_status is ResourceStatus.HAS_UPDATE

    await resource_container.wait_for_done_with_waiters(client, environment, version)


async def test_resource_status(resource_container, server, client, clienthelper, environment, agent):
    """
    Verify that the resource_status column in the resource_persistent_state table contains correct date.
    """
    resource_container.Provider.reset()
    env_id = environment

    result = await client.set_setting(environment, "auto_deploy", False)
    assert result.code == 200

    def get_resources(version: int) -> list[dict[str, object]]:
        return [
            {
                "key": "key1",
                "value": "value",
                "id": f"test::Resource[agent1,key=key1],v={version}",
                "requires": [],
                "purged": False,
                "send_event": False,
                "receive_events": False,
            },
            {
                "key": "key2",
                "value": "value",
                "id": f"test::Resource[agent1,key=key2],v={version}",
                "requires": [],
                "purged": False,
                "send_event": False,
                "receive_events": False,
            },
            {
                "key": "key3",
                "value": "value",
                "id": f"test::Resource[agent1,key=key3],v={version}",
                "requires": [f"test::Resource[agent1,key=key2],v={version}"],
                "purged": False,
                "send_event": False,
                "receive_events": False,
            },
            {
                "key": "key4",
                "value": f"value-{version}",  # Make sure the attribute_hash changes on each version
                "id": f"test::Resource[agent1,key=key4],v={version}",
                "requires": [],
                "purged": False,
                "send_event": False,
                "receive_events": False,
            },
            {
                "key": "key5",
                "value": "value",
                "id": f"test::Resource[agent1,key=key5],v={version}",
                "requires": [f"test::Resource[agent1,key=key4],v={version}"],
                "purged": False,
                "send_event": False,
                "receive_events": False,
            },
        ]

    async def deploy_resources(
        version: int, resources: list[dict[str, object]], resource_state: dict[ResourceIdStr, const.ResourceState]
    ) -> None:
        result = await client.put_version(
            tid=env_id,
            version=version,
            resources=resources,
            resource_state=resource_state,
            unknowns=[],
            version_info={},
            compiler_version=get_compiler_version(),
        )
        assert result.code == 200, result.result

        # deploy and wait until done
        result = await client.release_version(env_id, version, True, const.AgentTriggerMethod.push_full_deploy)
        assert result.code == 200

        result = await client.get_version(env_id, version)
        assert result.code == 200

        await wait_until_deployment_finishes(client, env_id)

    resource_container.Provider.set_fail("agent1", "key2", 1)
    version = await clienthelper.get_version()
    await deploy_resources(
        version=version,
        resources=get_resources(version),
        resource_state={
            ResourceIdStr("test::Resource[agent1,key=key1]"): const.ResourceState.available,
            ResourceIdStr("test::Resource[agent1,key=key2]"): const.ResourceState.available,
            ResourceIdStr("test::Resource[agent1,key=key3]"): const.ResourceState.available,
            ResourceIdStr("test::Resource[agent1,key=key4]"): const.ResourceState.undefined,
            ResourceIdStr("test::Resource[agent1,key=key5]"): const.ResourceState.available,
        },
    )
    result = await data.ResourcePersistentState.get_list(environment=environment)
    result_per_resource_id = {r.resource_id: r for r in result}
    assert result_per_resource_id[ResourceIdStr("test::Resource[agent1,key=key1]")].resource_status is ResourceStatus.UP_TO_DATE
    assert result_per_resource_id[ResourceIdStr("test::Resource[agent1,key=key2]")].resource_status is ResourceStatus.HAS_UPDATE
    assert result_per_resource_id[ResourceIdStr("test::Resource[agent1,key=key3]")].resource_status is ResourceStatus.HAS_UPDATE
    assert result_per_resource_id[ResourceIdStr("test::Resource[agent1,key=key4]")].resource_status is ResourceStatus.UNDEFINED
    assert result_per_resource_id[ResourceIdStr("test::Resource[agent1,key=key5]")].resource_status is ResourceStatus.HAS_UPDATE

    # * Remove key1, so that it becomes orphan
    # * Make key2 no longer fail
    # * Make key4 no longer undefined
    version = await clienthelper.get_version()
    await deploy_resources(
        version=version,
        resources=get_resources(version)[1:],  # key1 becomes orphan
        resource_state={
            ResourceIdStr("test::Resource[agent1,key=key2]"): const.ResourceState.available,
            ResourceIdStr("test::Resource[agent1,key=key3]"): const.ResourceState.available,
            ResourceIdStr("test::Resource[agent1,key=key4]"): const.ResourceState.available,
            ResourceIdStr("test::Resource[agent1,key=key5]"): const.ResourceState.available,
        },
    )
    result = await data.ResourcePersistentState.get_list(environment=environment)
    result_per_resource_id = {r.resource_id: r for r in result}
    assert result_per_resource_id[ResourceIdStr("test::Resource[agent1,key=key1]")].resource_status is ResourceStatus.ORPHAN
    assert result_per_resource_id[ResourceIdStr("test::Resource[agent1,key=key2]")].resource_status is ResourceStatus.UP_TO_DATE
    assert result_per_resource_id[ResourceIdStr("test::Resource[agent1,key=key3]")].resource_status is ResourceStatus.UP_TO_DATE
    assert result_per_resource_id[ResourceIdStr("test::Resource[agent1,key=key4]")].resource_status is ResourceStatus.UP_TO_DATE
    assert result_per_resource_id[ResourceIdStr("test::Resource[agent1,key=key5]")].resource_status is ResourceStatus.UP_TO_DATE

    # Make key4 undefined again
    version = await clienthelper.get_version()
    await deploy_resources(
        version=version,
        resources=get_resources(version),
        resource_state={
            ResourceIdStr("test::Resource[agent1,key=key1]"): const.ResourceState.available,
            ResourceIdStr("test::Resource[agent1,key=key2]"): const.ResourceState.available,
            ResourceIdStr("test::Resource[agent1,key=key3]"): const.ResourceState.available,
            ResourceIdStr("test::Resource[agent1,key=key4]"): const.ResourceState.undefined,
            ResourceIdStr("test::Resource[agent1,key=key5]"): const.ResourceState.available,
        },
    )
    result = await data.ResourcePersistentState.get_list(environment=environment)
    result_per_resource_id = {r.resource_id: r for r in result}
    assert result_per_resource_id[ResourceIdStr("test::Resource[agent1,key=key1]")].resource_status is ResourceStatus.UP_TO_DATE
    assert result_per_resource_id[ResourceIdStr("test::Resource[agent1,key=key2]")].resource_status is ResourceStatus.UP_TO_DATE
    assert result_per_resource_id[ResourceIdStr("test::Resource[agent1,key=key3]")].resource_status is ResourceStatus.UP_TO_DATE
    assert result_per_resource_id[ResourceIdStr("test::Resource[agent1,key=key4]")].resource_status is ResourceStatus.UNDEFINED
    assert result_per_resource_id[ResourceIdStr("test::Resource[agent1,key=key5]")].resource_status is ResourceStatus.UP_TO_DATE
=======
    await resource_container.wait_for_done_with_waiters(client, environment, version)


async def test_lsm_states(resource_container, server, client, clienthelper, environment, agent):
    version = await clienthelper.get_version()

    resource_container.Provider.set_fail("agent1", "key", 1)

    rid1 = "test::Resource[agent1,key=key]"
    rid2 = "test::Resource[agent1,key=key2]"
    lsmrid = "test::LSMLike[agent1,key=key3]"

    resources = [
        {
            "key": "key",
            "value": "value",
            "id": f"{rid1},v={version}",
            "requires": [],
            "purged": False,
            "send_event": True,
            "receive_events": False,
        },
        {
            "key": "key2",
            "value": "value",
            "id": f"{rid2},v={version}",
            "requires": [rid1],
            "purged": False,
            "send_event": True,
            "receive_events": False,
        },
        {
            "key": "key3",
            "value": "value",
            "id": f"{lsmrid},v={version}",
            "requires": [rid1, rid2],
            "purged": False,
            "send_event": True,
            "receive_events": False,
        },
    ]
    await clienthelper.set_auto_deploy(True)
    await clienthelper.put_version_simple(resources, version, wait_for_released=True)
    await clienthelper.wait_for_deployed()

    result = await client.resource_list(environment)
    assert result.code == 200
    state_map = {r["resource_id"]: r["status"] for r in result.result["data"]}
    # One failure, one skip, in the depdencies
    # response is failure
    assert state_map == {rid1: "failed", rid2: "skipped", lsmrid: "failed"}
>>>>>>> 525f3285
<|MERGE_RESOLUTION|>--- conflicted
+++ resolved
@@ -906,7 +906,6 @@
 
     await retry_limited(in_progress, 30)
 
-<<<<<<< HEAD
     result = await data.ResourcePersistentState.get_list(environment=environment)
     assert len(result) == 1
     assert result[0].resource_status is ResourceStatus.HAS_UPDATE
@@ -1059,8 +1058,6 @@
     assert result_per_resource_id[ResourceIdStr("test::Resource[agent1,key=key3]")].resource_status is ResourceStatus.UP_TO_DATE
     assert result_per_resource_id[ResourceIdStr("test::Resource[agent1,key=key4]")].resource_status is ResourceStatus.UNDEFINED
     assert result_per_resource_id[ResourceIdStr("test::Resource[agent1,key=key5]")].resource_status is ResourceStatus.UP_TO_DATE
-=======
-    await resource_container.wait_for_done_with_waiters(client, environment, version)
 
 
 async def test_lsm_states(resource_container, server, client, clienthelper, environment, agent):
@@ -1110,5 +1107,4 @@
     state_map = {r["resource_id"]: r["status"] for r in result.result["data"]}
     # One failure, one skip, in the depdencies
     # response is failure
-    assert state_map == {rid1: "failed", rid2: "skipped", lsmrid: "failed"}
->>>>>>> 525f3285
+    assert state_map == {rid1: "failed", rid2: "skipped", lsmrid: "failed"}