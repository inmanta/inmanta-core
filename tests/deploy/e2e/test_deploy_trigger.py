--- conflicted
+++ resolved
@@ -104,13 +104,8 @@
 @pytest.mark.parametrize(
     "agent_deploy_interval",
     [
-<<<<<<< HEAD
-        # "2",
-        "*/2 * * * * * *"
-=======
         "2",
         "*/2 * * * * * *",
->>>>>>> dfa37620
     ],
 )
 async def test_spontaneous_deploy(
@@ -161,19 +156,15 @@
         # do a deploy
         start = time.time()
 
-<<<<<<< HEAD
         result = await client.get_scheduler_status(env_id)
         assert result.code == 200
         expected_data = {'discrepancies': {}, "resource_state": {}}
         assert result.result["data"] == expected_data
 
-        result = await client.release_version(env_id, version, False)
-=======
         result = await client.release_version(
             tid=env_id,
             id=version,
         )
->>>>>>> dfa37620
         assert result.code == 200
 
         # result = await client.get_compile_data(uuid.UUID(environment))
