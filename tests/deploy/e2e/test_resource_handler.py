"""
    Copyright 2021 Inmanta

    Licensed under the Apache License, Version 2.0 (the "License");
    you may not use this file except in compliance with the License.
    You may obtain a copy of the License at

        http://www.apache.org/licenses/LICENSE-2.0

    Unless required by applicable law or agreed to in writing, software
    distributed under the License is distributed on an "AS IS" BASIS,
    WITHOUT WARRANTIES OR CONDITIONS OF ANY KIND, either express or implied.
    See the License for the specific language governing permissions and
    limitations under the License.

    Contact: code@inmanta.com
"""

import base64
import logging
import typing
from typing import TypeVar

import pytest

from inmanta import const
from inmanta.agent.handler import ResourceHandler
from inmanta.protocol import SessionClient, VersionMatch, common
from inmanta.util import get_compiler_version
from utils import _deploy_resources, log_contains, make_random_file, wait_until_deployment_finishes

T = TypeVar("T")


class MockSessionClient(SessionClient):
    def __init__(self, return_code, content):
        self._version_match = VersionMatch.highest
        self.return_code = return_code
        self.content = content

    def get_file(self, hash_id):
        content = b""
        if self.return_code != 404:
            content = base64.b64encode(self.content)
        return common.Result(self.return_code, result={"content": content})


class MockGetFileResourceHandler(ResourceHandler):
    def __init__(self, client):
        self._client = client

    def run_sync(self, func: typing.Callable[[], T]) -> T:
        return func()


def test_get_file_corrupted():
    (hash, content, body) = make_random_file()
    client = MockSessionClient(200, b"corrupted_file")
    resource_handler = MockGetFileResourceHandler(client)

    with pytest.raises(Exception):
        resource_handler.get_file(hash)


def test_get_file_success():
    (hash, content, body) = make_random_file()
    client = MockSessionClient(200, content)
    resource_handler = MockGetFileResourceHandler(client)

    result = resource_handler.get_file(hash)
    assert content == result


def test_get_file_not_found():
    client = MockSessionClient(404, None)
    resource_handler = MockGetFileResourceHandler(client)
    result = resource_handler.get_file("hash")
    assert result is None


async def test_logging_error(resource_container, environment, client, agent, clienthelper, caplog):
    """
    When a log call uses an argument that is not JSON serializable, the corresponding resource should be marked as failed,
    and the exception logged.
    """
    resource_container.Provider.reset()
    version = await clienthelper.get_version()

    rid_1 = "test::BadLogging[agent1,key=key1]"
    res_id_1 = f"{rid_1},v=%d" % version
    resources = [
        {
            "key": "key1",
            "value": "value1",
            "id": res_id_1,
            "send_event": False,
            "purged": False,
            "requires": [],
        },
    ]

    await clienthelper.put_version_simple(resources, version)

    result = await client.release_version(environment, version, True, const.AgentTriggerMethod.push_full_deploy)
    assert result.code == 200

    result = await client.get_version(environment, version)
    assert result.code == 200

<<<<<<< HEAD
    await wait_until_deployment_finishes(client, environment, version)
    result = await client.resource_details(tid=environment, rid=rid_1)
=======
    await wait_until_deployment_finishes(client, environment)
    result = await client.get_resource(tid=environment, id=res_id_1, logs=False, status=True)
>>>>>>> e0fac64a
    assert result.code == 200
    assert result.result["data"]["status"] == "failed"

    log_contains(caplog, "conftest.agent1", logging.ERROR, "Failed to serialize argument for log message")


@pytest.mark.parametrize(
    "resource_type",
    ["test::FailFast", "test::FailFastCRUD", "test::BadPost", "test::BadPostCRUD"],
)
async def test_formatting_exception_messages(
    resource_container, environment: str, client, agent, clienthelper, resource_type: str
) -> None:
    """
    Ensure that exception raised in the Handler are correctly formatted in the resource action log.
    Special characters should not be escaped (see: inmanta/inmanta-lsm#699).
    """
    resource_container.Provider.reset()
    version = await clienthelper.get_version()
    res_id_1 = f"{resource_type}[agent1,key=key1],v={version}"
    resources = [
        {
            "key": "key1",
            "value": "value1",
            "id": res_id_1,
            "send_event": False,
            "purged": False,
            "requires": [],
            **({"purge_on_delete": False} if resource_type.endswith("CRUD") else {}),
        },
    ]

    await clienthelper.put_version_simple(resources, version)
    result = await client.release_version(environment, version, True, const.AgentTriggerMethod.push_full_deploy)
    assert result.code == 200
    await wait_until_deployment_finishes(client, environment)

    result = await client.get_resource_actions(
        tid=environment,
        resource_type=resource_type,
        agent="agent1",
        log_severity=const.LogLevel.ERROR.value,
        limit=1,
    )
    assert result.code == 200, result.result
    assert len(result.result["data"]) == 1
    error_messages = [msg for msg in result.result["data"][0]["messages"] if msg["level"] == const.LogLevel.ERROR.value]
    assert len(error_messages) == 1, error_messages
    assert "(exception: Exception('An\nError\tMessage')" in error_messages[0]["msg"]


async def test_format_token_in_logline(server, agent, client, environment, resource_container, caplog):
    """Deploy a resource that logs a line that after formatting on the agent contains an invalid formatting character."""
    version = (await client.reserve_version(environment)).result["data"]
    resource_container.Provider.set("agent1", "key1", "incorrect_value")

    resource = {
        "key": "key1",
        "value": "Test value %T",
        "id": "test::Resource[agent1,key=key1],v=%d" % version,
        "send_event": False,
        "receive_events": False,
        "purged": False,
        "requires": [],
    }

    result = await client.put_version(
        tid=environment,
        version=version,
        resources=[resource],
        unknowns=[],
        version_info={},
        compiler_version=get_compiler_version(),
    )

    assert result.code == 200

    # do a deploy
    result = await client.release_version(environment, version, True, const.AgentTriggerMethod.push_full_deploy)
    assert result.code == 200
    assert not result.result["model"]["deployed"]
    assert result.result["model"]["released"]
    assert result.result["model"]["total"] == 1
    assert result.result["model"]["result"] == "deploying"

    result = await client.get_version(environment, version)
    assert result.code == 200
    await wait_until_deployment_finishes(client, environment)

    result = await client.get_version(environment, version)
    assert result.result["model"]["done"] == 1

    log_string = "Set key '%(key)s' to value '%(value)s'" % dict(key=resource["key"], value=resource["value"])
    assert log_string in caplog.text


async def test_deploy_handler_method(server, client, environment, agent, clienthelper, resource_container):
    """
    Test whether the resource states are set correctly when the deploy() method is overridden.
    """

    async def deploy_resource(set_state_to_deployed_in_handler: bool = False) -> const.ResourceState:
        version = await clienthelper.get_version()
        rid = "test::Deploy[agent1,key=key1]"
        rvid = f"{rid},v={version}"
        resources = [
            {
                "key": "key1",
                "value": "value1",
                "set_state_to_deployed": set_state_to_deployed_in_handler,
                "id": rvid,
                "send_event": False,
                "receive_events": False,
                "purged": False,
                "requires": [],
            },
        ]

        await _deploy_resources(client, environment, resources, version, push=True)
        await clienthelper.wait_for_released(version)
        await wait_until_deployment_finishes(client, environment)

        result = await client.resource_details(tid=environment, rid=rid)
        assert result.code == 200
        return result.result["data"]["status"]

    # No exception raise + no state set explicitly via Handler Context -> deployed state
    assert const.ResourceState.deployed == await deploy_resource(set_state_to_deployed_in_handler=False)

    # State is set explicitly via HandlerContext to deployed
    assert const.ResourceState.deployed == await deploy_resource(set_state_to_deployed_in_handler=True)

    # SkipResource exception is raised by handler
    resource_container.Provider.set_skip("agent1", "key1", 1)
    assert const.ResourceState.skipped == await deploy_resource()

    # Exception is raised by handler
    resource_container.Provider.set_fail("agent1", "key1", 1)
    assert const.ResourceState.failed == await deploy_resource()<|MERGE_RESOLUTION|>--- conflicted
+++ resolved
@@ -107,13 +107,8 @@
     result = await client.get_version(environment, version)
     assert result.code == 200
 
-<<<<<<< HEAD
     await wait_until_deployment_finishes(client, environment, version)
     result = await client.resource_details(tid=environment, rid=rid_1)
-=======
-    await wait_until_deployment_finishes(client, environment)
-    result = await client.get_resource(tid=environment, id=res_id_1, logs=False, status=True)
->>>>>>> e0fac64a
     assert result.code == 200
     assert result.result["data"]["status"] == "failed"
 
