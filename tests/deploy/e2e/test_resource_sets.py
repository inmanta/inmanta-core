"""
    Copyright 2022 Inmanta

    Licensed under the Apache License, Version 2.0 (the "License");
    you may not use this file except in compliance with the License.
    You may obtain a copy of the License at

        http://www.apache.org/licenses/LICENSE-2.0

    Unless required by applicable law or agreed to in writing, software
    distributed under the License is distributed on an "AS IS" BASIS,
    WITHOUT WARRANTIES OR CONDITIONS OF ANY KIND, either express or implied.
    See the License for the specific language governing permissions and
    limitations under the License.

    Contact: code@inmanta.com
"""

import asyncio
import uuid
from collections import abc
from typing import Optional

import utils
from inmanta import const, data, util
from inmanta.agent import executor
from inmanta.deploy import persistence, state
from inmanta.protocol.common import Result
from inmanta.resources import Id, ResourceIdStr, ResourceVersionIdStr
from inmanta.util import get_compiler_version


async def test_resource_sets_via_put_version(server, client, environment, clienthelper):
    version = await clienthelper.get_version()

    result = await client.put_version(
        tid=environment,
        version=version,
        resources=[],
        resource_state={},
        unknowns=[],
        version_info={},
        compiler_version=get_compiler_version(),
        resource_sets={
            "test::Resource[agent1,key=key1]": "set-a",
        },
    )
    assert result.code == 400

    resources = [
        {
            "key": "key1",
            "value": "value1",
            "id": "test::Resource[agent1,key=key1],v=%d" % version,
            "send_event": False,
            "purged": False,
            "requires": ["test::Resource[agent1,key=key2]"],
        },
        {
            "key": "key2",
            "value": "value2",
            "id": "test::Resource[agent1,key=key2],v=%d" % version,
            "send_event": False,
            "requires": [],
            "purged": False,
        },
        {
            "key": "key3",
            "value": None,
            "id": "test::Resource[agent1,key=key3],v=%d" % version,
            "send_event": False,
            "requires": [],
            "purged": False,
        },
        {
            "key": "key4",
            "value": None,
            "id": "test::Resource[agent1,key=key4],v=%d" % version,
            "send_event": False,
            "requires": [],
            "purged": False,
        },
    ]
    resource_sets = {
        "test::Resource[agent1,key=key1]": "set-a",
        "test::Resource[agent1,key=key2]": "set-b",
        "test::Resource[agent1,key=key3]": None,
    }
    result = await client.put_version(
        tid=environment,
        version=version,
        resources=resources,
        resource_state={},
        unknowns=[],
        version_info={},
        compiler_version=get_compiler_version(),
        resource_sets=resource_sets,
    )
    assert result.code == 200

    resource_list = await data.Resource.get_resources_in_latest_version(uuid.UUID(environment))
    resource_sets_from_db = {resource.resource_id: resource.resource_set for resource in resource_list}
    expected_resource_sets = {**resource_sets, "test::Resource[agent1,key=key4]": None}
    assert resource_sets_from_db == expected_resource_sets

    # also assert pip config can be None on put_version
    pip_config_result = await client.get_pip_config(
        tid=environment,
        version=version,
    )
    assert pip_config_result.code == 200
    assert pip_config_result.result["data"] is None


async def test_put_partial_version_allocation(server, client, environment, clienthelper) -> None:
    """
    Verify dynamic version allocation behavior for the put_partial endpoint.
    """
    # partial without a full to base it on gets rejected with clear error message
    result = await client.put_partial(
        tid=environment,
        resources=[],
        resource_state={},
        unknowns=[],
        version_info=None,
        resource_sets={},
    )
    assert result.code == 400
    assert "partial export requires a base model but no versions have been exported yet" in result.result["message"]

    def resources(version: int) -> list[dict[str, object]]:
        return [
            {
                "key": "key1",
                "value": "value1",
                "id": "test::Resource[agent1,key=key1],v=%d" % version,
                "send_event": False,
                "purged": False,
                "requires": [],
            },
        ]

    resource_sets = {
        "test::Resource[agent1,key=key1]": "set-a",
    }

    # full export
    full_version = await clienthelper.get_version()
    result: Result = await client.put_version(
        tid=environment,
        version=full_version,
        resources=resources(full_version),
        resource_state={},
        unknowns=[],
        version_info={},
        compiler_version=get_compiler_version(),
        resource_sets=resource_sets,
    )
    assert result.code == 200

    async def put_partial_simple(version: int = 0, expected_error: Optional[tuple[int, str]] = None) -> Optional[int]:
        result: Result = await client.put_partial(
            tid=environment,
            resources=resources(version),
            resource_state={},
            unknowns=[],
            version_info={},
            resource_sets=resource_sets,
        )
        if expected_error is not None:
            code, message = expected_error
            assert result.code == code, result.result
            assert message in result.result["message"]
            return None
        else:
            assert result.code == 200, result.result
            return result.result["data"]

    await put_partial_simple(full_version + 1, (400, "Resources for partial export should not contain version information"))
    assert await put_partial_simple() == full_version + 1
    assert await put_partial_simple() == full_version + 2
    # allocate new version without storing a new model
    await clienthelper.get_version()
    assert await put_partial_simple() == full_version + 4
    model: Optional[data.ConfigurationModel] = await data.ConfigurationModel.get_version(environment, full_version + 4)
    assert model is not None
    assert model.partial_base == full_version + 2

    # test concurrent calls
    concurrency_base: int = full_version + 5
    nb_versions: int = 5
    futures: abc.Sequence[abc.Awaitable[int]] = [put_partial_simple() for _ in range(nb_versions)]
    concurrency_versions: abc.Sequence[int] = await asyncio.gather(*futures)
    assert set(concurrency_versions) == set(range(concurrency_base, concurrency_base + nb_versions))
    for version in concurrency_versions:
        model = await data.ConfigurationModel.get_version(environment, version)
        assert model is not None
        assert model.partial_base == version - 1

    # also assert pip config can be None on put_partial
    pip_config_result = await client.get_pip_config(tid=environment, version=full_version + 2)
    assert pip_config_result.code == 200
    assert pip_config_result.result["data"] is None


async def test_put_partial_replace_resource_set(server, client, environment, clienthelper):
    """
    When a partial compile updates a certain resource set, the entire resource set
    is replaced by the same resource set in the partial compile.
    """
    version = await clienthelper.get_version()
    resources = [
        {
            "key": "key1",
            "value": "value1",
            "id": "test::Resource[agent1,key=key1],v=%d" % version,
            "send_event": False,
            "purged": False,
            "requires": [],
        },
    ]
    resource_sets = {
        "test::Resource[agent1,key=key1]": "set-a",
    }

    result = await client.put_version(
        tid=environment,
        version=version,
        resources=resources,
        resource_state={},
        unknowns=[],
        version_info={},
        compiler_version=get_compiler_version(),
        resource_sets=resource_sets,
    )
    assert result.code == 200
    resources_partial = [
        {
            "key": "key2",
            "value": "value123",
            "id": "test::Resource[agent1,key=key2],v=0",
            "send_event": False,
            "purged": False,
            "requires": [],
        },
    ]

    result = await client.put_partial(
        tid=environment,
        resources=resources_partial,
        resource_state={},
        unknowns=[],
        version_info=None,
        resource_sets={
            "test::Resource[agent1,key=key2]": "set-a",
        },
    )

    assert result.code == 200, result.result
    assert result.result is not None
    assert "data" in result.result
    assert result.result["data"] == version + 1
    resource_list = await data.Resource.get_resources_in_latest_version(uuid.UUID(environment))
    assert len(resource_list) == 1
    assert resource_list[0].resource_version_id == "test::Resource[agent1,key=key2],v=2"
    assert resource_list[0].model == 2
    assert len(resource_list[0].attributes["requires"]) == 0
    resource_sets_from_db = {resource.resource_id: resource.resource_set for resource in resource_list}
    assert resource_sets_from_db == {"test::Resource[agent1,key=key2]": "set-a"}


async def test_put_partial_resources_in_resource_set(server, client, environment, clienthelper):
    """
    Verify that all resources specified in resource_sets are also present in the
    resources
    """
    version = await clienthelper.get_version()
    resources = [
        {
            "key": "key1",
            "value": "value1",
            "id": "test::Resource[agent1,key=key1],v=%d" % version,
            "send_event": False,
            "purged": False,
            "requires": [],
        },
    ]
    resource_sets = {
        "test::Resource[agent1,key=key1]": "set-a",
    }

    result = await client.put_version(
        tid=environment,
        version=version,
        resources=resources,
        resource_state={},
        unknowns=[],
        version_info={},
        compiler_version=get_compiler_version(),
        resource_sets=resource_sets,
    )
    assert result.code == 200
    resources_partial = [
        {
            "key": "key2",
            "value": "value123",
            "id": "test::Resource[agent1,key=key2],v=0",
            "send_event": False,
            "purged": False,
            "requires": [],
        },
    ]

    result = await client.put_partial(
        tid=environment,
        resources=resources_partial,
        resource_state={},
        unknowns=[],
        version_info=None,
        resource_sets={
            "test::Resource[agent1,key=key1]": "set-a",
            "test::Resource[agent1,key=key2]": "set-a",
        },
    )

    assert result.code == 400, result.result
    assert result.result["message"] == (
        "Invalid request: The following resource ids provided in the resource_sets "
        "parameter are not present in the resources list: "
        "test::Resource[agent1,key=key1]"
    )


async def test_put_partial_merge_not_in_resource_set(server, client, environment, clienthelper):
    """
    The resources in a partial compile that don't belong to a resource set (rest set) are merged
    together with the resources in the rest set of the previous version of the model.
    """
    version = await clienthelper.get_version()
    resources = [
        {
            "key": "key1",
            "value": "value1",
            "id": "test::Resource[agent1,key=key1],v=%d" % version,
            "send_event": False,
            "purged": False,
            "requires": [],
        },
    ]
    result = await client.put_version(
        tid=environment,
        version=version,
        resources=resources,
        resource_state={},
        unknowns=[],
        version_info={},
        compiler_version=get_compiler_version(),
        resource_sets={},
    )
    assert result.code == 200
    resources_partial = [
        {
            "key": "key2",
            "value": "value123",
            "id": "test::Resource[agent1,key=key2],v=0",
            "send_event": False,
            "purged": False,
            "requires": [],
        },
    ]

    result = await client.put_partial(
        tid=environment,
        resources=resources_partial,
        resource_state={},
        unknowns=[],
        version_info=None,
        resource_sets={},
    )

    assert result.code == 200
    # Explicitly sort the list because postgres gives no guarantee regarding order without explicit ORDER BY clause
    resource_list = sorted(
        await data.Resource.get_resources_in_latest_version(uuid.UUID(environment)), key=lambda resource: resource.resource_id
    )
    resource_sets_from_db = {resource.resource_id: resource.resource_set for resource in resource_list}
    assert len(resource_list) == 2
    assert resource_list[0].resource_version_id == "test::Resource[agent1,key=key1],v=2"
    assert resource_list[1].resource_version_id == "test::Resource[agent1,key=key2],v=2"
    assert resource_sets_from_db == {"test::Resource[agent1,key=key1]": None, "test::Resource[agent1,key=key2]": None}
    for r in resource_list:
        assert r.model == 2


async def test_put_partial_migrate_resource_to_other_resource_set(server, client, environment, clienthelper):
    """
    Resources cannot migrate to a different resource set using a partial compile.
    """
    version = await clienthelper.get_version()
    resources = [
        {
            "key": "key1",
            "value": "value1",
            "id": "test::Resource[agent1,key=key1],v=%d" % version,
            "send_event": False,
            "purged": False,
            "requires": [],
        },
        {
            "key": "key2",
            "value": "value2",
            "id": "test::Resource[agent1,key=key2],v=%d" % version,
            "send_event": False,
            "purged": False,
            "requires": [],
        },
    ]
    result = await client.put_version(
        tid=environment,
        version=version,
        resources=resources,
        resource_state={},
        unknowns=[],
        version_info={},
        compiler_version=get_compiler_version(),
        resource_sets={"test::Resource[agent1,key=key1]": "set-a-old", "test::Resource[agent1,key=key2]": "set-b-old"},
    )
    assert result.code == 200
    resources_partial = [
        {
            "key": "key1",
            "value": "value1",
            "id": "test::Resource[agent1,key=key1],v=0",
            "send_event": False,
            "purged": False,
            "requires": [],
        },
        {
            "key": "key2",
            "value": "value2",
            "id": "test::Resource[agent1,key=key2],v=0",
            "send_event": False,
            "purged": False,
            "requires": [],
        },
    ]

    result = await client.put_partial(
        tid=environment,
        resources=resources_partial,
        resource_state={},
        unknowns=[],
        version_info=None,
        resource_sets={"test::Resource[agent1,key=key1]": "set-a-new", "test::Resource[agent1,key=key2]": "set-b-new"},
    )

    assert result.code == 400
    expected_lines = [
        "Invalid request: The following Resource(s) cannot be migrated to a different resource set using a partial compile, "
        "a full compile is necessary for this process:",
        "    test::Resource[agent1,key=key1] moved from set-a-old to set-a-new",
        "    test::Resource[agent1,key=key2] moved from set-b-old to set-b-new",
    ]

    assert all(line in result.result["message"] for line in expected_lines)


async def test_put_partial_update_not_in_resource_set(server, client, environment, clienthelper):
    """
    A partial compile can never update resources that were not assigned to a specific resource set
    """
    version = await clienthelper.get_version()
    resources = [
        {
            "key": "key1",
            "value": "value1",
            "id": "test::Resource[agent1,key=key1],v=%d" % version,
            "send_event": False,
            "purged": False,
            "requires": [],
        },
    ]
    result = await client.put_version(
        tid=environment,
        version=version,
        resources=resources,
        resource_state={},
        unknowns=[],
        version_info={},
        compiler_version=get_compiler_version(),
        resource_sets={},
    )
    assert result.code == 200
    resources_partial = [
        {
            "key": "key1",
            "value": "value123",
            "id": "test::Resource[agent1,key=key1],v=0",
            "send_event": False,
            "purged": False,
            "requires": [],
        },
    ]

    result = await client.put_partial(
        tid=environment,
        resources=resources_partial,
        resource_state={},
        unknowns=[],
        version_info=None,
        resource_sets={},
    )

    assert result.code == 400
    assert result.result["message"] == (
        "Invalid request: Resource (test::Resource[agent1,key=key1]) without a "
        "resource set cannot be updated via a partial compile"
    )


async def test_put_partial_update_multiple_resource_set(server, client, environment, clienthelper):
    """
    A partial compile can update multiple resource sets at the same time.
    """
    version = await clienthelper.get_version()
    resources = [
        {
            "key": "key1",
            "value": "value1",
            "id": "test::Resource[agent1,key=key1],v=%d" % version,
            "send_event": False,
            "purged": False,
            "requires": [],
        },
        {
            "key": "key2",
            "value": "value2",
            "id": "test::Resource[agent1,key=key2],v=%d" % version,
            "send_event": False,
            "purged": False,
            "requires": [],
        },
    ]
    resource_sets = {
        "test::Resource[agent1,key=key1]": "set-a",
        "test::Resource[agent1,key=key2]": "set-b",
    }

    result = await client.put_version(
        tid=environment,
        version=version,
        resources=resources,
        resource_state={},
        unknowns=[],
        version_info={},
        compiler_version=get_compiler_version(),
        resource_sets=resource_sets,
    )
    assert result.code == 200
    resources_partial = [
        {
            "key": "key1",
            "value": "value1123",
            "id": "test::Resource[agent1,key=key1],v=0",
            "send_event": False,
            "purged": False,
            "requires": [],
        },
        {
            "key": "key2",
            "value": "value234",
            "id": "test::Resource[agent1,key=key2],v=0",
            "send_event": False,
            "purged": False,
            "requires": [],
        },
    ]

    result = await client.put_partial(
        tid=environment,
        resources=resources_partial,
        resource_state={},
        unknowns=[],
        version_info=None,
        resource_sets={
            "test::Resource[agent1,key=key1]": "set-a",
            "test::Resource[agent1,key=key2]": "set-b",
        },
    )

    assert result.code == 200
    # Explicitly sort the list because postgres gives no guarantee regarding order without explicit ORDER BY clause
    resource_list = sorted(
        await data.Resource.get_resources_in_latest_version(uuid.UUID(environment)), key=lambda resource: resource.resource_id
    )
    resource_sets_from_db = {resource.resource_id: resource.resource_set for resource in resource_list}
    assert len(resource_list) == 2
    assert resource_list[0].resource_version_id == "test::Resource[agent1,key=key1],v=2"
    assert resource_list[1].resource_version_id == "test::Resource[agent1,key=key2],v=2"
    assert resource_sets_from_db == {"test::Resource[agent1,key=key1]": "set-a", "test::Resource[agent1,key=key2]": "set-b"}
    for r in resource_list:
        assert r.model == 2


async def test_resource_sets_dependency_graph(server, client, environment, clienthelper):
    """
    The model should have a dependency graph that is closed (i.e. doesn't have any dangling dependencies).
    """
    version = await clienthelper.get_version()
    resources = [
        {
            "key": "key1",
            "value": "value1",
            "id": "test::Resource[agent1,key=key1],v=%d" % version,
            "send_event": False,
            "purged": False,
            "requires": ["test::Resource[agent1,key=key2]", "test::Resource[agent1,key=key3]"],
        },
    ]
    resource_sets = {}
    result = await client.put_version(
        tid=environment,
        version=version,
        resources=resources,
        resource_state={},
        unknowns=[],
        version_info={},
        compiler_version=get_compiler_version(),
        resource_sets=resource_sets,
    )
    assert result.code == 400
    assert result.result["message"] == (
        "Invalid request: The model should have a dependency graph that is closed and no dangling dependencies: "
        "{'test::Resource[agent1,key=key2]', 'test::Resource[agent1,key=key3]'}"
    ) or (
        "Invalid request: The model should have a dependency graph that is closed and no dangling dependencies: "
        "{'test::Resource[agent1,key=key3]', 'test::Resource[agent1,key=key2]'}"
    )


async def test_put_partial_mixed_scenario(server, client, environment, clienthelper):
    """
    A test that starts with: resources in several different resource sets and resources in the shared set.
    The partial update does: An update of a subset of the resources sets an addition of shared resources
    and adds a new resource_set and removes one.
    """
    version = await clienthelper.get_version()
    resources = [
        {
            "key": "key1",
            "value": "1",
            "id": f"test::Resource[agent1,key=key1],v={version}",
            "version": version,
            "send_event": False,
            "purged": False,
            "requires": [],
        },
        {
            "key": "key2",
            "value": "2",
            "id": f"test::Resource[agent1,key=key2],v={version}",
            "version": version,
            "send_event": False,
            "purged": False,
            "requires": [f"test::Resource[agent1,key=key1],v={version}"],
        },
        {
            "key": "key3",
            "value": "3",
            "id": f"test::Resource[agent1,key=key3],v={version}",
            "version": version,
            "send_event": False,
            "purged": False,
            "requires": [],
        },
        {
            "key": "key4",
            "value": "4",
            "id": f"test::Resource[agent1,key=key4],v={version}",
            "version": version,
            "send_event": False,
            "purged": False,
            "requires": [f"test::Resource[agent1,key=key3],v={version}"],
        },
        {
            "key": "key5",
            "value": "5",
            "id": f"test::Resource[agent1,key=key5],v={version}",
            "version": version,
            "send_event": False,
            "purged": False,
            "requires": [],
        },
        {
            "key": "key6",
            "value": "6",
            "id": f"test::Resource[agent1,key=key6],v={version}",
            "version": version,
            "send_event": False,
            "purged": False,
            "requires": [],
        },
        {
            "key": "key7",
            "value": "7",
            "id": f"test::Resource[agent1,key=key7],v={version}",
            "version": version,
            "send_event": False,
            "purged": False,
            "requires": [],
        },
        {
            "key": "key8",
            "value": "8",
            "id": f"test::Resource[agent1,key=key8],v={version}",
            "version": version,
            "send_event": False,
            "purged": False,
            "requires": [],
        },
    ]
    resource_sets = {
        "test::Resource[agent1,key=key1]": "set-a",
        "test::Resource[agent1,key=key2]": "set-a",
        "test::Resource[agent1,key=key3]": "set-b",
        "test::Resource[agent1,key=key4]": "set-b",
        "test::Resource[agent1,key=key7]": "set-c",
        "test::Resource[agent1,key=key8]": "set-c",
    }

    # Dependencies: arrow represents "requires" relation
    # R4 -> R3
    # R2 -> R1

    # Sets:
    # set-a  ( R1, R2)
    # set-b  ( R3, R4)
    # set-c  ( R7, R8)

    result = await client.put_version(
        tid=environment,
        version=version,
        resources=resources,
        resource_state={},
        unknowns=[],
        version_info={},
        compiler_version=get_compiler_version(),
        resource_sets=resource_sets,
    )
    assert result.code == 200
    resources_partial = [
        {
            "key": "key1",
            "value": "100",
            "id": "test::Resource[agent1,key=key1],v=0",
            "version": 0,
            "send_event": False,
            "purged": False,
            "requires": [],
        },
        {
            "key": "key2",
            "value": "200",
            "id": "test::Resource[agent1,key=key2],v=0",
            "version": 0,
            "send_event": False,
            "purged": False,
            "requires": [],
        },
        {
            "key": "key9",
            "value": "900",
            "id": "test::Resource[agent1,key=key9],v=0",
            "version": 0,
            "send_event": False,
            "purged": False,
            "requires": [],
        },
        {
            "key": "key91",
            "value": "910",
            "id": "test::Resource[agent1,key=key91],v=0",
            "version": 0,
            "send_event": False,
            "purged": False,
            "requires": [],
        },
        {
            "key": "key92",
            "value": "920",
            "id": "test::Resource[agent1,key=key92],v=0",
            "version": 0,
            "send_event": False,
            "purged": False,
            "requires": [],
        },
    ]

    result = await client.put_partial(
        tid=environment,
        resources=resources_partial,
        resource_state={},
        unknowns=[],
        version_info=None,
        resource_sets={
            "test::Resource[agent1,key=key1]": "set-a",
            "test::Resource[agent1,key=key2]": "set-a",
            "test::Resource[agent1,key=key91]": "set-f",
            "test::Resource[agent1,key=key92]": "set-f",
        },
        removed_resource_sets=["set-c"],
    )

    assert result.code == 200, result.result
    resource_list = sorted(
        await data.Resource.get_resources_in_latest_version(uuid.UUID(environment)),
        key=lambda r: r.attributes["key"],
    )
    resource_sets_from_db = {resource.resource_id: resource.resource_set for resource in resource_list}
    assert len(resource_list) == 9
    assert resource_list[0].attributes == {
        "key": "key1",
        "value": "100",
        "purged": False,
        "requires": [],
        "send_event": False,
    }
    assert resource_list[1].attributes == {
        "key": "key2",
        "value": "200",
        "purged": False,
        "requires": [],
        "send_event": False,
    }
    assert resource_list[2].attributes == {
        "key": "key3",
        "value": "3",
        "purged": False,
        "requires": [],
        "send_event": False,
    }
    assert resource_list[3].attributes == {
        "key": "key4",
        "value": "4",
        "purged": False,
        "requires": ["test::Resource[agent1,key=key3]"],
        "send_event": False,
    }
    assert resource_list[4].attributes == {
        "key": "key5",
        "value": "5",
        "purged": False,
        "requires": [],
        "send_event": False,
    }
    assert resource_list[5].attributes == {
        "key": "key6",
        "value": "6",
        "purged": False,
        "requires": [],
        "send_event": False,
    }
    assert resource_list[6].attributes == {
        "key": "key9",
        "value": "900",
        "purged": False,
        "requires": [],
        "send_event": False,
    }
    assert resource_list[7].attributes == {
        "key": "key91",
        "value": "910",
        "purged": False,
        "requires": [],
        "send_event": False,
    }
    assert resource_list[8].attributes == {
        "key": "key92",
        "value": "920",
        "purged": False,
        "requires": [],
        "send_event": False,
    }
    assert resource_sets_from_db == {
        "test::Resource[agent1,key=key1]": "set-a",
        "test::Resource[agent1,key=key2]": "set-a",
        "test::Resource[agent1,key=key3]": "set-b",
        "test::Resource[agent1,key=key4]": "set-b",
        "test::Resource[agent1,key=key5]": None,
        "test::Resource[agent1,key=key6]": None,
        "test::Resource[agent1,key=key9]": None,
        "test::Resource[agent1,key=key91]": "set-f",
        "test::Resource[agent1,key=key92]": "set-f",
    }


async def test_put_partial_validation_error(server, client, environment, clienthelper):
    """
    A partial compile can update multiple resource sets at the same time.
    """
    version = await clienthelper.get_version()
    resources = [
        {
            "key": "key1",
            "value": "value1",
            "id": "test::Resource[agent1,key=key1],v=%d" % version,
            "send_event": False,
            "purged": False,
            "requires": [],
        },
        {
            "key": "key2",
            "value": "value2",
            "id": "test::Resource[agent1,key=key2],v=%d" % version,
            "send_event": False,
            "purged": False,
            "requires": [],
        },
    ]
    resource_sets = {
        "test::Resource[agent1,key=key1]": "set-a",
        "test::Resource[agent1,key=key2]": "set-b",
    }

    result = await client.put_version(
        tid=environment,
        version=version,
        resources=resources,
        resource_state={},
        unknowns=[],
        version_info={},
        compiler_version=get_compiler_version(),
        resource_sets=resource_sets,
    )
    assert result.code == 200
    resources_partial = ["key1", "key2"]

    result = await client.put_partial(
        tid=environment,
        resources=resources_partial,
        resource_state={},
        unknowns=[],
        version_info=None,
        resource_sets={
            "test::Resource[agent1,key=key1]": "set-a",
            "test::Resource[agent1,key=key2]": "set-b",
        },
    )

    assert result.code == 400
    assert result.result["message"] == (
        "Invalid request: Type validation failed for resources argument. Expected an argument of type List[Dict[str, Any]] but "
        "received ['key1', 'key2']"
    )


async def test_put_partial_verify_params(server, client, environment, clienthelper):
    """
    resource_sets with a non resource id value as a key
    """
    version = await clienthelper.get_version()
    resources = [
        {
            "key": "key1",
            "value": "value1",
            "id": "test::Resource[agent1,key=key1],v=%d" % version,
            "send_event": False,
            "purged": False,
            "requires": [],
        },
        {
            "key": "key2",
            "value": "value2",
            "id": "test::Resource[agent1,key=key2],v=%d" % version,
            "send_event": False,
            "purged": False,
            "requires": [],
        },
    ]
    resource_sets = {
        "test::Resource[agent1,key=key1]": "set-a",
        "test::Resource[agent1,key=key2]": "set-b",
    }

    result = await client.put_version(
        tid=environment,
        version=version,
        resources=resources,
        resource_state={},
        unknowns=[],
        version_info={},
        compiler_version=get_compiler_version(),
        resource_sets=resource_sets,
    )
    assert result.code == 200
    resources_partial = [
        {
            "key": "key1",
            "value": "value1123",
            "id": "test::Resource[agent1,key=key1],v=0",
            "send_event": False,
            "purged": False,
            "requires": [],
        },
        {
            "key": "key2",
            "value": "value234",
            "id": "test::Resource[agent1,key=key2],v=0",
            "send_event": False,
            "purged": False,
            "requires": [],
        },
    ]

    result = await client.put_partial(
        tid=environment,
        resources=resources_partial,
        resource_state={},
        unknowns=[],
        version_info=None,
        resource_sets={
            "test::Resource[agent1,key=key1]": "set-a",
            "test::Resource[agent1,key=key2]": "set-b",
            "hello": "set-c",
        },
    )

    assert result.code == 400
    assert (
        "The following resource ids provided in the resource_sets parameter are not present in the resources list: hello"
        in result.result["message"]
    )


async def test_put_partial_different_env(server, client):
    """
    verify that put_partial won't modify other env.
    """

    result = await client.create_project("env-test-1")
    assert result.code == 200
    project_id = result.result["project"]["id"]

    create_environment_result = await client.create_environment(project_id=project_id, name="env1")
    assert create_environment_result.code == 200
    env_id_1 = create_environment_result.result["environment"]["id"]

    create_environment_result = await client.create_environment(project_id=project_id, name="env2")
    assert create_environment_result.code == 200
    env_id_2 = create_environment_result.result["environment"]["id"]

    version_env1 = await utils.ClientHelper(client, env_id_1).get_version()
    version_env2 = await utils.ClientHelper(client, env_id_2).get_version()
    assert version_env1 == version_env2
    resources = [
        {
            "key": "key1",
            "value": "value1",
            "id": "test::Resource[agent1,key=key1],v=%d" % version_env1,
            "send_event": False,
            "purged": False,
            "requires": [],
        },
    ]
    result = await client.put_version(
        tid=env_id_1,
        version=version_env1,
        resources=resources,
        resource_state={},
        unknowns=[],
        version_info={},
        compiler_version=get_compiler_version(),
        resource_sets={},
    )
    assert result.code == 200, result.result

    result = await client.put_version(
        tid=env_id_2,
        version=version_env1,
        resources=resources,
        resource_state={},
        unknowns=[],
        version_info={},
        compiler_version=get_compiler_version(),
        resource_sets={},
    )
    assert result.code == 200

    resources_partial = [
        {
            "key": "key2",
            "value": "value123",
            "id": "test::Resource[agent1,key=key2],v=0",
            "send_event": False,
            "purged": False,
            "requires": [],
        },
    ]

    result = await client.put_partial(
        tid=env_id_1,
        resources=resources_partial,
        resource_state={},
        unknowns=[],
        version_info=None,
        resource_sets={},
    )

    assert result.code == 200
    version_env1 = result.result["data"]

    assert version_env1 != version_env2

    # Explicitly sort the list because postgres gives no guarantee regarding order without explicit ORDER BY clause
    resource_list = sorted(
        await data.Resource.get_resources_in_latest_version(uuid.UUID(env_id_1)), key=lambda resource: resource.resource_id
    )
    resource_sets_from_db = {resource.resource_id: resource.resource_set for resource in resource_list}
    assert len(resource_list) == 2
    assert resource_list[0].resource_version_id == "test::Resource[agent1,key=key1],v=2"
    assert resource_list[1].resource_version_id == "test::Resource[agent1,key=key2],v=2"
    assert resource_sets_from_db == {"test::Resource[agent1,key=key1]": None, "test::Resource[agent1,key=key2]": None}
    for r in resource_list:
        assert r.model == 2

    # Explicitly sort the list because postgres gives no guarantee regarding order without explicit ORDER BY clause
    resource_list = sorted(
        await data.Resource.get_resources_in_latest_version(uuid.UUID(env_id_2)), key=lambda resource: resource.resource_id
    )
    resource_sets_from_db = {resource.resource_id: resource.resource_set for resource in resource_list}
    assert len(resource_list) == 1
    assert resource_list[0].resource_version_id == "test::Resource[agent1,key=key1],v=1"
    assert resource_sets_from_db == {"test::Resource[agent1,key=key1]": None}
    for r in resource_list:
        assert r.model == 1


async def test_put_partial_removed_rs_in_rs(server, client, environment, clienthelper):
    """
    Test that an exception is thrown when a resource being exported belongs to a resource set that is being deleted.
    """
    version = await clienthelper.get_version()
    resources = [
        {
            "key": "key1",
            "value": "1",
            "id": "test::Resource[agent1,key=key1],v=%d" % version,
            "send_event": False,
            "purged": False,
            "requires": [],
        },
        {
            "key": "key2",
            "value": "2",
            "id": "test::Resource[agent1,key=key2],v=%d" % version,
            "send_event": False,
            "purged": False,
            "requires": [],
        },
    ]
    resource_sets = {
        "test::Resource[agent1,key=key1]": "set-a",
        "test::Resource[agent1,key=key2]": "set-b",
    }

    result = await client.put_version(
        tid=environment,
        version=version,
        resources=resources,
        resource_state={},
        unknowns=[],
        version_info={},
        compiler_version=get_compiler_version(),
        resource_sets=resource_sets,
    )
    assert result.code == 200
    resources_partial = [
        {
            "key": "key2",
            "value": "200",
            "id": "test::Resource[agent1,key=key2],v=0",
            "send_event": False,
            "purged": False,
            "requires": [],
        },
    ]

    result = await client.put_partial(
        tid=environment,
        resources=resources_partial,
        resource_state={},
        unknowns=[],
        version_info=None,
        resource_sets={
            "test::Resource[agent1,key=key2]": "set-b",
        },
        removed_resource_sets=["set-b"],
    )

    assert result.code == 400
    assert result.result["message"] == (
        "Invalid request: Following resource sets are present in the removed resource sets and in the resources "
        "that are exported: {'set-b'}"
    )
    # Explicitly sort the list because postgres gives no guarantee regarding order without explicit ORDER BY clause
    resource_list = sorted(
        await data.Resource.get_resources_in_latest_version(uuid.UUID(environment)), key=lambda resource: resource.resource_id
    )
    resource_sets_from_db = {resource.resource_id: resource.resource_set for resource in resource_list}
    assert len(resource_list) == 2
    assert resource_list[0].attributes == {"key": "key1", "value": "1", "purged": False, "requires": [], "send_event": False}
    assert resource_list[1].attributes == {"key": "key2", "value": "2", "purged": False, "requires": [], "send_event": False}
    assert resource_sets_from_db == {
        "test::Resource[agent1,key=key1]": "set-a",
        "test::Resource[agent1,key=key2]": "set-b",
    }


async def test_put_partial_with_resource_state_set(server, client, environment, clienthelper) -> None:
    """
    Test whether the put_partial() endpoint correctly merges the resource states of two resource sets.
    """
    result = await client.halt_environment(environment)
    assert result.code == 200

    env_id = uuid.UUID(environment)
    # Compose base version for partial compile
    version = await clienthelper.get_version()
    resources = [
        {
            "key": f"key{i}",
            "version": version,
            "id": f"test::Resource[agent1,key=key{i}],v={version}",
            "send_event": False,
            "purged": False,
            "requires": [],
        }
        for i in range(1, 6)
    ]
    resource_sets = {
        "test::Resource[agent1,key=key1]": "set-a",
        "test::Resource[agent1,key=key2]": "set-a",
        "test::Resource[agent1,key=key3]": "set-a",
        "test::Resource[agent1,key=key4]": "set-a",
        "test::Resource[agent1,key=key5]": "set-b",
    }
    resource_states = {
        "test::Resource[agent1,key=key1]": const.ResourceState.undefined,
        "test::Resource[agent1,key=key4]": const.ResourceState.available,
        "test::Resource[agent1,key=key5]": const.ResourceState.undefined,
    }
    result = await client.put_version(
        tid=environment,
        version=version,
        resources=resources,
        resource_state=resource_states,
        unknowns=[],
        version_info={},
        compiler_version=get_compiler_version(),
        resource_sets=resource_sets,
    )
    assert result.code == 200, result.result

    result = await client.release_version(tid=environment, id=version)
    assert result.code == 200

    update_manager = persistence.ToDbUpdateManager(client, env_id)

    # set key2 to deploying
    await update_manager.send_in_progress(
        action_id=uuid.uuid4(), resource_id=Id.parse_id(f"test::Resource[agent1,key=key2],v={version}")
    )

    # Set key 3 to deployed
    action_id = uuid.uuid4()
    rvid3 = ResourceVersionIdStr(f"test::Resource[agent1,key=key3],v={version}")
    await update_manager.send_in_progress(action_id=action_id, resource_id=Id.parse_id(rvid3))
    await update_manager.send_deploy_done(
        attribute_hash=util.make_attribute_hash(ResourceIdStr("test::Resource[agent1,key=key3]"), attributes=resources[2]),
        result=executor.DeployResult(
            rvid=rvid3,
            action_id=action_id,
            resource_state=const.HandlerResourceState.deployed,
            messages=[],
            changes={},
            change=const.Change.nochange,
        ),
<<<<<<< HEAD
        deployment_result=state.DeploymentResult.DEPLOYED,
        blocked_status=state.BlockedStatus.NO,
=======
        state=state.ResourceState(
            status=state.ComplianceStatus.COMPLIANT,
            deployment_result=state.DeploymentResult.DEPLOYED,
            blocked=state.BlockedStatus.NO
        )
>>>>>>> 0445568f
    )

    # Partial compile
    resources_partial = [
        {
            "key": "key5",
            "value": "200",
            "version": 0,
            "id": "test::Resource[agent1,key=key5],v=0",
            "send_event": False,
            "purged": False,
            "requires": [],
        },
        {
            "key": "key6",
            "value": "200",
            "version": 0,
            "id": "test::Resource[agent1,key=key6],v=0",
            "send_event": False,
            "purged": False,
            "requires": [],
        },
        {
            "key": "key7",
            "value": "200",
            "version": 0,
            "id": "test::Resource[agent1,key=key7],v=0",
            "send_event": False,
            "purged": False,
            "requires": [],
        },
    ]
    resource_sets = {
        "test::Resource[agent1,key=key5]": "set-b",
        "test::Resource[agent1,key=key6]": "set-b",
        "test::Resource[agent1,key=key7]": "set-b",
    }
    resource_states = {
        "test::Resource[agent1,key=key5]": const.ResourceState.available,
        "test::Resource[agent1,key=key6]": const.ResourceState.undefined,
        "test::Resource[agent1,key=key7]": const.ResourceState.available,
    }
    result = await client.put_partial(
        tid=environment,
        resources=resources_partial,
        resource_state=resource_states,
        unknowns=[],
        version_info=None,
        resource_sets=resource_sets,
    )
    assert result.code == 200

    result = await client.release_version(tid=environment, id=result.result["data"])
    assert result.code == 200

    result = await client.resource_list(tid=environment)
    assert result.code == 200
    assert len(result.result["data"]) == 7
    assert all(Id.parse_id(r["resource_version_id"]).version == 2 for r in result.result["data"])
    rid_to_res = {r["resource_id"]: r for r in result.result["data"]}

    assert rid_to_res["test::Resource[agent1,key=key1]"]["status"] == const.ResourceState.undefined.value
    assert rid_to_res["test::Resource[agent1,key=key2]"]["status"] == const.ResourceState.available.value
    assert rid_to_res["test::Resource[agent1,key=key3]"]["status"] == const.ResourceState.deployed.value
    assert rid_to_res["test::Resource[agent1,key=key4]"]["status"] == const.ResourceState.available.value
    assert rid_to_res["test::Resource[agent1,key=key5]"]["status"] == const.ResourceState.available.value
    assert rid_to_res["test::Resource[agent1,key=key6]"]["status"] == const.ResourceState.undefined.value
    assert rid_to_res["test::Resource[agent1,key=key7]"]["status"] == const.ResourceState.available.value


async def test_put_partial_with_undeployable_resources(server, client, environment, clienthelper, agent) -> None:
    """
    Test whether the put_partial() endpoint correctly merges the undeployable and skipped_for_undeployable list
    of a configurationmodel.
    """
    version = await clienthelper.get_version()
    resources = [
        {
            "key": "key1",
            "version": version,
            "id": f"test::Resource[agent1,key=key1],v={version}",
            "send_event": False,
            "purged": False,
            "requires": [],
        },
        {
            "key": "key2",
            "version": version,
            "id": f"test::Resource[agent1,key=key2],v={version}",
            "send_event": False,
            "purged": False,
            "requires": [f"test::Resource[agent1,key=key1],v={version}"],
        },
        {
            "key": "key3",
            "version": version,
            "id": f"test::Resource[agent1,key=key3],v={version}",
            "send_event": False,
            "purged": False,
            "requires": [],
        },
        {
            "key": "key4",
            "version": version,
            "id": f"test::Resource[agent1,key=key4],v={version}",
            "send_event": False,
            "purged": False,
            "requires": [f"test::Resource[agent1,key=key3],v={version}"],
        },
        {
            "key": "key91",
            "version": version,
            "id": f"test::Resource[agent1,key=key91],v={version}",
            "send_event": False,
            "purged": False,
            "requires": [],
        },
        {
            "key": "key92",
            "version": version,
            "id": f"test::Resource[agent1,key=key92],v={version}",
            "send_event": False,
            "purged": False,
            "requires": [f"test::Resource[agent1,key=key91],v={version}"],
        },
    ]
    resource_sets = {
        "test::Resource[agent1,key=key1]": "set-a",
        "test::Resource[agent1,key=key2]": "set-a",
        "test::Resource[agent1,key=key3]": "set-a",
        "test::Resource[agent1,key=key4]": "set-a",
    }
    resource_states = {
        "test::Resource[agent1,key=key1]": const.ResourceState.undefined,
        "test::Resource[agent1,key=key2]": const.ResourceState.available,
        "test::Resource[agent1,key=key3]": const.ResourceState.undefined,
        "test::Resource[agent1,key=key4]": const.ResourceState.available,
        "test::Resource[agent1,key=key91]": const.ResourceState.undefined,
        "test::Resource[agent1,key=key92]": const.ResourceState.available,
    }
    result = await client.put_version(
        tid=environment,
        version=version,
        resources=resources,
        resource_state=resource_states,
        unknowns=[],
        version_info={},
        compiler_version=get_compiler_version(),
        resource_sets=resource_sets,
    )
    assert result.code == 200, result.result

    cm = await data.ConfigurationModel.get_one(environment=environment, version=version)
    assert cm is not None
    assert sorted(cm.undeployable) == sorted(
        ["test::Resource[agent1,key=key1]", "test::Resource[agent1,key=key3]", "test::Resource[agent1,key=key91]"]
    )
    assert sorted(cm.skipped_for_undeployable) == sorted(
        ["test::Resource[agent1,key=key2]", "test::Resource[agent1,key=key4]", "test::Resource[agent1,key=key92]"]
    )

    # Partial compile
    resources_partial = [
        {
            "key": "key1",
            "version": 0,
            "id": "test::Resource[agent1,key=key1],v=0",
            "send_event": False,
            "purged": False,
            "requires": [],
        },
        {
            "key": "key2",
            "version": 0,
            "id": "test::Resource[agent1,key=key2],v=0",
            "send_event": False,
            "purged": False,
            "requires": ["test::Resource[agent1,key=key1],v=0"],
        },
        {
            "key": "key5",
            "version": 0,
            "id": "test::Resource[agent1,key=key5],v=0",
            "send_event": False,
            "purged": False,
            "requires": [],
        },
        {
            "key": "key6",
            "version": 0,
            "id": "test::Resource[agent1,key=key6],v=0",
            "send_event": False,
            "purged": False,
            "requires": ["test::Resource[agent1,key=key5],v=0"],
        },
        {
            "key": "key91",
            "version": 0,
            "id": "test::Resource[agent1,key=key91],v=0",
            "send_event": False,
            "purged": False,
            "requires": [],
        },
    ]
    resource_sets = {
        "test::Resource[agent1,key=key1]": "set-a",
        "test::Resource[agent1,key=key2]": "set-a",
        "test::Resource[agent1,key=key5]": "set-a",
        "test::Resource[agent1,key=key6]": "set-a",
    }
    resource_states = {
        "test::Resource[agent1,key=key1]": const.ResourceState.undefined,
        "test::Resource[agent1,key=key2]": const.ResourceState.available,
        "test::Resource[agent1,key=key5]": const.ResourceState.undefined,
        "test::Resource[agent1,key=key6]": const.ResourceState.available,
        "test::Resource[agent1,key=key91]": const.ResourceState.undefined,
    }
    result = await client.put_partial(
        tid=environment,
        resources=resources_partial,
        resource_state=resource_states,
        unknowns=[],
        version_info=None,
        resource_sets=resource_sets,
    )
    assert result.code == 200, result.result
    version = result.result["data"]

    result = await client.release_version(tid=environment, id=version)
    assert result.code == 200, result.result

    cm = await data.ConfigurationModel.get_one(environment=environment, version=version)
    assert cm is not None
    assert sorted(cm.undeployable) == sorted(
        ["test::Resource[agent1,key=key1]", "test::Resource[agent1,key=key5]", "test::Resource[agent1,key=key91]"]
    )
    assert sorted(cm.skipped_for_undeployable) == sorted(
        ["test::Resource[agent1,key=key2]", "test::Resource[agent1,key=key6]", "test::Resource[agent1,key=key92]"]
    )


async def test_put_partial_with_unknowns(server, client, environment, clienthelper) -> None:
    """
    Test whether the put_partial() endpoint correctly merges unknowns.
    """
    # Compose base version for partial compile
    version = await clienthelper.get_version()
    resources = [
        {
            "key": f"key{i}",
            "version": version,
            "id": f"test::Resource[agent1,key=key{i}],v={version}",
            "send_event": False,
            "purged": False,
            "requires": [],
        }
        for i in range(1, 5)
    ]
    resource_sets = {
        "test::Resource[agent1,key=key1]": "set-a",
        "test::Resource[agent1,key=key2]": "set-a",
        "test::Resource[agent1,key=key3]": "set-a",
        "test::Resource[agent1,key=key4]": "set-b",
    }
    unknowns = [
        {"resource": "test::Resource[agent1,key=key1]", "parameter": "unknown_1", "source": "fact"},
        {"resource": "test::Resource[agent1,key=key2]", "parameter": "unknown_2", "source": "fact"},
        {"resource": "", "parameter": "unknown_3", "source": "fact"},
        {"resource": "test::Resource[agent1,key=key4]", "parameter": "unknown_4", "source": "fact"},
    ]
    result = await client.put_version(
        tid=environment,
        version=version,
        resources=resources,
        resource_state={},
        unknowns=unknowns,
        version_info={},
        compiler_version=get_compiler_version(),
        resource_sets=resource_sets,
    )
    assert result.code == 200

    # Resolve unknown for test::Resource[agent1,key=key2]
    result = await client.set_param(
        tid=environment,
        id="unknown_2",
        source=const.ParameterSource.fact,
        value="val",
        resource_id="test::Resource[agent1,key=key2]",
    )
    assert result.code == 200

    # Partial compile
    resources_partial = [
        {
            "key": "key5",
            "version": 0,
            "id": "test::Resource[agent1,key=key5],v=0",
            "send_event": False,
            "purged": False,
            "requires": [],
        },
    ]
    resource_sets = {
        "test::Resource[agent1,key=key5]": "set-b",
    }
    unknowns = [{"resource": "test::Resource[agent1,key=key5]", "parameter": "unknown_5", "source": "fact"}]
    result = await client.put_partial(
        tid=environment,
        resources=resources_partial,
        resource_state={},
        unknowns=unknowns,
        version_info=None,
        resource_sets=resource_sets,
    )
    assert result.code == 200

    def assert_unknown(uk: data.UnknownParameter, expected_name: str, expected_resource_id: ResourceIdStr) -> None:
        """
        Verify that the given UnknownParameter matches the expected content.
        """
        assert uk.name == expected_name
        assert uk.environment == uuid.UUID(environment)
        assert uk.source == "fact"
        assert uk.resource_id == expected_resource_id
        assert uk.version == 2
        assert uk.metadata == {}
        assert not uk.resolved

    unknowns_by_rid = {uk.resource_id: uk for uk in await data.UnknownParameter.get_list(environment=environment, version=2)}
    assert len(unknowns_by_rid) == 3
    assert "test::Resource[agent1,key=key1]" in unknowns_by_rid
    assert "" in unknowns_by_rid
    assert "test::Resource[agent1,key=key5]" in unknowns_by_rid
    assert_unknown(unknowns_by_rid["test::Resource[agent1,key=key1]"], "unknown_1", "test::Resource[agent1,key=key1]")
    assert_unknown(unknowns_by_rid[""], "unknown_3", "")
    assert_unknown(unknowns_by_rid["test::Resource[agent1,key=key5]"], "unknown_5", "test::Resource[agent1,key=key5]")


async def test_put_partial_dep_on_shared_set_removed(server, client, environment, clienthelper) -> None:
    """
    Ensure that the put_partial endpoint correctly updates the provides relationship when a resource A from a specific
    resource set depends on a resource B from the shared resource set and resource A is removed by a partial compile.
    """
    version = await clienthelper.get_version()
    rid1 = "test::Resource[agent1,key=key1]"
    rid2 = "test::Resource[agent2,key=key2]"
    rid3 = "test::Resource[agent2,key=key3]"
    resources = [
        {
            "key": "key1",
            "version": version,
            "id": f"{rid1},v={version}",
            "send_event": False,
            "purged": False,
            "requires": [],
        },
        {
            "key": "key2",
            "version": version,
            "id": f"{rid2},v={version}",
            "send_event": False,
            "purged": False,
            "requires": [f"{rid1},v={version}"],
        },
        {
            "key": "key3",
            "version": version,
            "id": f"{rid3},v={version}",
            "send_event": False,
            "purged": False,
            "requires": [],
        },
    ]
    resource_sets = {rid2: "set-a", rid3: "set-a"}
    resource_states = {
        rid1: const.ResourceState.available,
        rid2: const.ResourceState.available,
        rid3: const.ResourceState.available,
    }
    result = await client.put_version(
        tid=environment,
        version=version,
        resources=resources,
        resource_state=resource_states,
        unknowns=[],
        version_info={},
        compiler_version=get_compiler_version(),
        resource_sets=resource_sets,
    )
    assert result.code == 200

    # Partial compile
    resources_partial = [
        {
            "key": "key3",
            "version": 0,
            "id": f"{rid3},v=0",
            "send_event": False,
            "purged": False,
            "requires": [],
        },
    ]
    resource_sets = {rid3: "set-a"}
    resource_states = {rid3: const.ResourceState.available}
    result = await client.put_partial(
        tid=environment,
        resources=resources_partial,
        resource_state=resource_states,
        unknowns=[],
        version_info=None,
        resource_sets=resource_sets,
    )
    assert result.code == 200

    resources_in_model = await data.Resource.get_list(model=2)
    assert len(resources_in_model) == 2
    rid_to_resource = {res.resource_id: res for res in resources_in_model}
    assert rid_to_resource[rid1].provides == []


async def test_put_partial_dep_on_specific_set_removed(server, client, environment, clienthelper, agent) -> None:
    """
    Ensure that the put_partial endpoint correctly updates the requires/provides relationship when a resource A from the shared
    resource set depends on a resource B from a specific resource set and this dependency is removed by a partial compile.
    """
    version = await clienthelper.get_version()
    rid1 = "test::Resource[agent1,key=key1]"
    rid2 = "test::Resource[agent2,key=key2]"
    rid3 = "test::Resource[agent2,key=key3]"
    resources = [
        {
            "key": "key1",
            "version": version,
            "id": f"{rid1},v={version}",
            "send_event": False,
            "purged": False,
            "requires": [f"{rid2},v={version}"],
        },
        {
            "key": "key2",
            "version": version,
            "id": f"{rid2},v={version}",
            "send_event": False,
            "purged": False,
            "requires": [],
        },
        {
            "key": "key3",
            "version": version,
            "id": f"{rid3},v={version}",
            "send_event": False,
            "purged": False,
            "requires": [],
        },
    ]
    resource_sets = {rid2: "set-a", rid3: "set-b"}
    resource_states = {
        rid1: const.ResourceState.available,
        rid2: const.ResourceState.available,
        rid3: const.ResourceState.available,
    }
    result = await client.put_version(
        tid=environment,
        version=version,
        resources=resources,
        resource_state=resource_states,
        unknowns=[],
        version_info={},
        compiler_version=get_compiler_version(),
        resource_sets=resource_sets,
    )
    assert result.code == 200

    # Partial compile
    resources_partial = [
        {
            "key": "key2",
            "version": 0,
            "id": f"{rid2},v=0",
            "send_event": False,
            "purged": False,
            "requires": [],
        },
    ]
    resource_sets = {rid2: "set-a"}
    resource_states = {rid2: const.ResourceState.available}
    result = await client.put_partial(
        tid=environment,
        resources=resources_partial,
        resource_state=resource_states,
        unknowns=[],
        version_info=None,
        resource_sets=resource_sets,
    )
    assert result.code == 200

    resources_in_model = await data.Resource.get_list(model=2)
    assert len(resources_in_model) == 3
    rid_to_resource = {res.resource_id: res for res in resources_in_model}
    assert rid_to_resource[rid1].attributes["requires"] == []
    assert rid_to_resource[rid2].provides == []

    # Test for: https://github.com/inmanta/inmanta-core/issues/7065
    # Make sure dryrun succeeds after a put_partial call
    result = await client.dryrun_trigger(tid=environment, version=2)
    assert result.code == 200


async def test_put_partial_dep_on_non_existing_resource(server, client, environment, clienthelper) -> None:
    """
    Ensure that an exception is raised when a resource passed to the put_partial endpoint has a dependency on a
    non-existing resource. This situation cannot happen when the interaction between the client and the server happens
    via the compiler/exporter, but we verify the behavior here to check the safety of the API endpoint.
    """
    version = await clienthelper.get_version()
    rid1 = "test::Resource[agent1,key=key1]"
    rid2 = "test::Resource[agent1,key=key2]"
    resources = [
        {
            "key": "key1",
            "version": version,
            "id": f"{rid1},v={version}",
            "send_event": False,
            "purged": False,
            "requires": [],
        },
        {
            "key": "key2",
            "version": version,
            "id": f"{rid2},v={version}",
            "send_event": False,
            "purged": False,
            "requires": [f"{rid1},v={version}"],
        },
    ]
    resource_sets = {rid2: "set-a"}
    resource_states = {
        rid1: const.ResourceState.available,
        rid2: const.ResourceState.available,
    }
    result = await client.put_version(
        tid=environment,
        version=version,
        resources=resources,
        resource_state=resource_states,
        unknowns=[],
        version_info={},
        compiler_version=get_compiler_version(),
        resource_sets=resource_sets,
    )
    assert result.code == 200

    # Partial compile
    rid3 = "test::Resource[agent1,key=key3]"
    resources_partial = [
        {
            "key": "key1",
            "version": 0,
            "id": f"{rid1},v=0",
            "send_event": False,
            "purged": False,
            "requires": [],
        },
        {
            "key": "key2",
            "version": 0,
            "id": f"{rid2},v=0",
            "send_event": False,
            "purged": False,
            "requires": [f"{rid1},v=0"],
        },
        {
            "key": "key3",
            "version": 0,
            "id": f"{rid3},v=0",
            "send_event": False,
            "purged": False,
            "requires": ["test::Resource[agent1,key=non_existing_resource]"],
        },
    ]
    resource_sets = {rid2: "set-a", rid3: "set-a"}
    resource_states = {rid2: const.ResourceState.available, rid3: const.ResourceState.available}
    result = await client.put_partial(
        tid=environment,
        resources=resources_partial,
        resource_state=resource_states,
        unknowns=[],
        version_info=None,
        resource_sets=resource_sets,
    )
    assert result.code == 400
    assert (
        "Invalid request: The model should have a dependency graph that is closed and no dangling dependencies: "
        "{'test::Resource[agent1,key=non_existing_resource]'}" in result.result["message"]
    )


async def test_put_partial_inter_set_dependency(server, client, environment, clienthelper) -> None:
    """
    Ensure that an exception is raised when the resources passed to the put_partial endpoint define a dependency
    on a resource in another resource set. This situation cannot happen when the interaction between the client and
    the server happens via the compiler/exporter, but we verify the behavior here to check the safety of the API endpoint.
    """
    version = await clienthelper.get_version()
    rid1 = "test::Resource[agent1,key=key1]"
    rid2 = "test::Resource[agent1,key=key2]"
    resources = [
        {
            "key": "key1",
            "version": version,
            "id": f"{rid1},v={version}",
            "send_event": False,
            "purged": False,
            "requires": [],
        },
        {
            "key": "key2",
            "version": version,
            "id": f"{rid2},v={version}",
            "send_event": False,
            "purged": False,
            "requires": [],
        },
    ]
    resource_sets = {rid1: "set-a", rid2: "set-b"}
    resource_states = {
        rid1: const.ResourceState.available,
        rid2: const.ResourceState.available,
    }
    result = await client.put_version(
        tid=environment,
        version=version,
        resources=resources,
        resource_state=resource_states,
        unknowns=[],
        version_info={},
        compiler_version=get_compiler_version(),
        resource_sets=resource_sets,
    )
    assert result.code == 200

    # Partial compile
    resources_partial = [
        {
            "key": "key2",
            "version": 0,
            "id": f"{rid2},v=0",
            "send_event": False,
            "purged": False,
            "requires": [f"{rid1},v=0"],
        },
    ]
    resource_sets = {rid2: "set-a"}
    resource_states = {rid2: const.ResourceState.available}
    result = await client.put_partial(
        tid=environment,
        resources=resources_partial,
        resource_state=resource_states,
        unknowns=[],
        version_info=None,
        resource_sets=resource_sets,
    )
    assert result.code == 400
    assert (
        "Invalid request: The model should have a dependency graph that is closed and no dangling dependencies: "
        "{'test::Resource[agent1,key=key1]'}" in result.result["message"]
    )


async def test_is_suitable_for_partial_compiles(server, client, environment, clienthelper) -> None:
    """
    Test whether the put_version and the put_partial endpoint correctly sets the is_suitable_for_partial_compiles field
    on a configurationmodel.
    """

    async def execute_put_version(set_cross_resource_set_dependency: bool) -> int:
        """
        Creates a new version using the put_partial endpoint.

        :param set_cross_resource_set_dependency: True iff there is a cross resource set dependency in the new model version.
        :return: The version of the new configurationmodel.
        """
        version = await clienthelper.get_version()
        rid_shared = "test::Resource[agent1,key=shared_resource]"
        rid_set1 = "test::Resource[agent1,key=resource_in_set1]"
        rid_set2 = "test::Resource[agent1,key=resource_in_set2]"
        resources = [
            {
                "key": "shared_resource",
                "version": version,
                "id": f"{rid_shared},v={version}",
                "send_event": False,
                "purged": False,
                "purge_on_delete": True,
                "requires": [],
            },
            {
                "key": "resource_in_set1",
                "version": version,
                "id": f"{rid_set1},v={version}",
                "send_event": False,
                "purged": False,
                "purge_on_delete": True,
                "requires": [f"{rid_shared},v={version}"],
            },
            {
                "key": "resource_in_set2",
                "version": version,
                "id": f"{rid_set2},v={version}",
                "send_event": False,
                "purged": False,
                "purge_on_delete": True,
                "requires": [f"{rid_shared},v={version}"],
            },
        ]
        if set_cross_resource_set_dependency:
            resources[2]["requires"].append(f"{rid_set1},v={version}")

        resource_sets = {rid_set1: "set1", rid_set2: "set2"}
        resource_states = {rid_set1: const.ResourceState.available, rid_set2: const.ResourceState.available}
        result = await client.put_version(
            tid=environment,
            version=version,
            resources=resources,
            resource_state=resource_states,
            unknowns=[],
            version_info={},
            compiler_version=get_compiler_version(),
            resource_sets=resource_sets,
        )
        assert result.code == 200
        return version

    async def do_partial_compile(base_version: int, should_fail: bool) -> Optional[int]:
        """
        Create a new version of the model using the put_partial endpoint.

        :param base_version: The expected base version for the partial compile.
        :param should_fail: True iff the call to the put_partial endpoint should fail because the base version is not
                            suitable for partial compiles because it has cross resource set dependencies.
        :return: The new version of the model when should_fail is false, otherwise None is returned.
        """
        rid_set1 = "test::Resource[agent1,key=updated_resource_in_set2]"
        resources_partial = [
            {
                "key": "updated_resource_in_set2",
                "version": 0,
                "id": f"{rid_set1},v=0",
                "send_event": False,
                "purged": False,
                "purge_on_delete": True,
                "requires": [],
            },
        ]
        resource_sets = {rid_set1: "set1"}
        resource_states = {rid_set1: const.ResourceState.available}
        result = await client.put_partial(
            tid=environment,
            resources=resources_partial,
            resource_state=resource_states,
            unknowns=[],
            version_info=None,
            resource_sets=resource_sets,
            removed_resource_sets=["set2"],
        )
        if not should_fail:
            assert result.code == 200
            return result.result["data"]
        else:
            assert result.code == 400
            assert (
                f"Base version {base_version} is not suitable for a partial compile. A dependency exists between resources"
                " test::Resource[agent1,key=resource_in_set2] and test::Resource[agent1,key=resource_in_set1],"
                " but they belong to different resource sets." in result.result["message"]
            )
            return None

    version = await execute_put_version(set_cross_resource_set_dependency=False)
    cm = await data.ConfigurationModel.get_version(environment, version)
    assert cm.is_suitable_for_partial_compiles
    version = await do_partial_compile(base_version=version, should_fail=False)
    cm = await data.ConfigurationModel.get_version(environment, version)
    assert cm.is_suitable_for_partial_compiles

    version = await execute_put_version(set_cross_resource_set_dependency=True)
    cm = await data.ConfigurationModel.get_version(environment, version)
    assert not cm.is_suitable_for_partial_compiles
    await do_partial_compile(base_version=version, should_fail=True)<|MERGE_RESOLUTION|>--- conflicted
+++ resolved
@@ -1285,16 +1285,11 @@
             changes={},
             change=const.Change.nochange,
         ),
-<<<<<<< HEAD
-        deployment_result=state.DeploymentResult.DEPLOYED,
-        blocked_status=state.BlockedStatus.NO,
-=======
         state=state.ResourceState(
             status=state.ComplianceStatus.COMPLIANT,
             deployment_result=state.DeploymentResult.DEPLOYED,
             blocked=state.BlockedStatus.NO
         )
->>>>>>> 0445568f
     )
 
     # Partial compile
