"""
    Copyright 2024 Inmanta

    Licensed under the Apache License, Version 2.0 (the "License");
    you may not use this file except in compliance with the License.
    You may obtain a copy of the License at

        http://www.apache.org/licenses/LICENSE-2.0

    Unless required by applicable law or agreed to in writing, software
    distributed under the License is distributed on an "AS IS" BASIS,
    WITHOUT WARRANTIES OR CONDITIONS OF ANY KIND, either express or implied.
    See the License for the specific language governing permissions and
    limitations under the License.

    Contact: code@inmanta.com

    This file is intended to contain test that use the agent/scheduler combination in isolation: no server, no executor
"""

import hashlib
import itertools
import json
import logging
import typing
import uuid
from collections.abc import Awaitable, Callable, Set
from concurrent.futures import ThreadPoolExecutor
from typing import Mapping, Optional, Sequence

import pytest

import utils
from deploy.scheduler_mocks import FAIL_DEPLOY, DummyExecutor, ManagedExecutor, TestAgent, TestScheduler
from inmanta import const, util
from inmanta.agent import executor
from inmanta.agent.agent_new import Agent
from inmanta.agent.executor import ResourceDetails, ResourceInstallSpec
from inmanta.config import Config
from inmanta.deploy import state, tasks
from inmanta.deploy.scheduler import ModelVersion, ResourceScheduler
from inmanta.deploy.state import BlockedStatus, ComplianceStatus, DeploymentResult
from inmanta.deploy.work import ScheduledWork, TaskPriority
from inmanta.protocol.common import custom_json_encoder
from inmanta.types import ResourceIdStr
from inmanta.util import retry_limited
from utils import make_requires


async def retry_limited_fast(
    fun: Callable[..., bool] | Callable[..., Awaitable[bool]],
    timeout: float = 0.1,
    interval: float = 0.005,
    *args: object,
    **kwargs: object,
) -> None:
    """
    Override defaults for the retry_limited function.

    The tests in this module have many invocations of it, where very fast resolution is expected, so we increase test
    performance by polling frequently and setting a low timeout.
    """
    await util.retry_limited(fun, timeout=timeout, interval=interval, *args, **kwargs)


<<<<<<< HEAD
=======
class DummyExecutor(executor.Executor):
    """
    A dummy executor:
        * It doesn't actually do any deploys, but instead keeps track of the actions
          (execute, dryrun, get_facts, etc.) that were requested on it.
        * It reports a deploy as failed if the resource has an attribute with the value of the `FAIL_DEPLOY` variable.
        * It doesn't inspect dependencies' state, unlike the default handler
    """

    def __init__(self) -> None:
        self.execute_count = 0
        self.dry_run_count = 0
        self.facts_count = 0
        self.failed_resources = {}
        self.mock_versions = {}

    def reset_counters(self) -> None:
        self.execute_count = 0
        self.dry_run_count = 0
        self.facts_count = 0

    async def execute(
        self,
        action_id: uuid.UUID,
        gid: uuid.UUID,
        resource_details: ResourceDetails,
        reason: str,
        requires: Mapping[ResourceIdStr, const.HandlerResourceState],
    ) -> DeployResult:
        assert reason
        # Actual reason or test reason
        # The actual reasons are of the form `action because of reason`
        assert ("because" in reason) or ("Test" in reason)
        self.execute_count += 1
        result = (
            const.HandlerResourceState.failed
            if resource_details.attributes.get(FAIL_DEPLOY, False) is True
            else const.HandlerResourceState.deployed
        )
        return DeployResult(
            resource_details.rvid,
            action_id,
            resource_state=result,
            messages=[],
            changes={},
            change=Change.nochange,
        )

    async def dry_run(self, resources: Sequence[ResourceDetails], dry_run_id: uuid.UUID) -> None:
        self.dry_run_count += 1

    async def get_facts(self, resource: ResourceDetails) -> None:
        self.facts_count += 1

    async def open_version(self, version: int) -> None:
        pass

    async def close_version(self, version: int) -> None:
        pass

    async def stop(self) -> None:
        pass

    async def join(self) -> None:
        pass


class ManagedExecutor(DummyExecutor):
    """
    Dummy executor that can be driven explicitly by a test case.

    Executor behavior must be controlled through the `deploys` property. It exposes a mapping from resource ids
    to futures. Simply set the desired outcome as the result on the appropriate future.
    """

    def __init__(self) -> None:
        super().__init__()
        self._deploys: dict[ResourceIdStr, asyncio.Future[const.HandlerResourceState]] = {}

    @property
    def deploys(self) -> Mapping[ResourceIdStr, asyncio.Future[const.HandlerResourceState]]:
        return self._deploys

    async def stop(self) -> None:
        # resolve hanging futures to prevent test hanging during teardown
        for deploy in self._deploys.values():
            deploy.set_result(const.HandlerResourceState.failed)

    async def execute(
        self,
        action_id: uuid.UUID,
        gid: uuid.UUID,
        resource_details: ResourceDetails,
        reason: str,
        requires: dict[ResourceIdStr, const.HandlerResourceState],
    ) -> DeployResult:
        assert resource_details.rid not in self._deploys
        self._deploys[resource_details.rid] = asyncio.get_running_loop().create_future()
        # wait until the test case sets desired resource state
        result: const.HandlerResourceState = await self._deploys[resource_details.rid]
        del self._deploys[resource_details.rid]
        self.execute_count += 1

        return DeployResult(
            resource_details.rvid,
            action_id,
            resource_state=const.HandlerResourceState(result),
            messages=[],
            changes={},
            change=Change.nochange,
        )


class DummyManager(executor.ExecutorManager[executor.Executor]):
    """
    An ExecutorManager that allows you to set a custom (mocked) executor for a certain agent.
    """

    def __init__(self):
        self.executors = {}

    def reset_executor_counters(self) -> None:
        for ex in self.executors.values():
            ex.reset_counters()

    def register_managed_executor(self, agent_name: str) -> ManagedExecutor:
        executor = ManagedExecutor()
        self.executors[agent_name] = executor
        return executor

    async def get_executor(
        self, agent_name: str, agent_uri: str, code: typing.Collection[ResourceInstallSpec]
    ) -> DummyExecutor:
        if agent_name not in self.executors:
            self.executors[agent_name] = DummyExecutor()
        return self.executors[agent_name]

    async def stop_for_agent(self, agent_name: str) -> list[DummyExecutor]:
        pass

    async def start(self) -> None:
        pass

    async def stop(self) -> None:
        for ex in self.executors.values():
            await ex.stop()

    async def join(self, thread_pool_finalizer: list[ThreadPoolExecutor], timeout: float) -> None:
        pass


state_translation_table: dict[
    const.ResourceState, tuple[state.DeploymentResult, state.BlockedStatus, state.ComplianceStatus]
] = {
    # A table to translate the old states into the new states
    # None means don't care, mostly used for values we can't derive from the old state
    const.ResourceState.unavailable: (None, state.BlockedStatus.NO, state.ComplianceStatus.NON_COMPLIANT),
    const.ResourceState.skipped: (state.DeploymentResult.SKIPPED, None, None),
    const.ResourceState.dry: (None, None, None),  # don't care
    const.ResourceState.deployed: (state.DeploymentResult.DEPLOYED, state.BlockedStatus.NO, None),
    const.ResourceState.failed: (state.DeploymentResult.FAILED, state.BlockedStatus.NO, None),
    const.ResourceState.deploying: (None, state.BlockedStatus.NO, None),
    const.ResourceState.available: (None, state.BlockedStatus.NO, state.ComplianceStatus.HAS_UPDATE),
    const.ResourceState.undefined: (None, state.BlockedStatus.YES, state.ComplianceStatus.UNDEFINED),
    const.ResourceState.skipped_for_undefined: (None, state.BlockedStatus.YES, None),
}


class DummyTimerManager(TimerManager):
    async def install_timer(
        self, resource: ResourceIdStr, is_dirty: bool, action: Callable[..., Coroutine[Any, Any, None]]
    ) -> None:
        pass

    def update_timer(self, resource: ResourceIdStr, *, state: state.ResourceState) -> None:
        pass

    def stop_timer(self, resource: ResourceIdStr) -> None:
        pass

    def _trigger_global_deploy(self, cron_expression: str) -> None:
        pass

    def _trigger_global_repair(self, cron_expression: str) -> None:
        pass


class DummyStateManager(StateUpdateManager):

    def __init__(self):
        self.state: dict[ResourceIdStr, const.ResourceState] = {}
        # latest deploy result for each resource
        self.deploys: dict[ResourceIdStr, DeployResult] = {}

    async def send_in_progress(self, action_id: UUID, resource_id: Id) -> None:
        self.state[resource_id.resource_str()] = const.ResourceState.deploying

    async def send_deploy_done(
        self,
        attribute_hash: str,
        result: DeployResult,
        state: state.ResourceState,
        *,
        started: datetime.datetime,
        finished: datetime.datetime,
    ) -> None:
        self.state[result.resource_id] = result.status
        self.deploys[result.resource_id] = result

    def check_with_scheduler(self, scheduler: ResourceScheduler) -> None:
        """Verify that the state we collected corresponds to the state as known by the scheduler"""
        assert self.state
        for resource, cstate in self.state.items():
            deploy_result, blocked, status = state_translation_table[cstate]
            if deploy_result:
                assert scheduler._state.resource_state[resource].deployment_result == deploy_result
            if blocked:
                assert scheduler._state.resource_state[resource].blocked == blocked
            if status:
                assert scheduler._state.resource_state[resource].status == status

    def set_parameters(self, fact_result: FactResult) -> None:
        pass

    async def dryrun_update(self, env: UUID, dryrun_result: DryrunResult) -> None:
        self.state[Id.parse_id(dryrun_result.rvid).resource_str()] = const.ResourceState.dry

    async def update_resource_intent(
        self,
        environment: UUID,
        intent: dict[ResourceIdStr, tuple[state.ResourceState, state.ResourceDetails]],
        update_blocked_state: bool,
        connection: Optional[Connection] = None,
    ) -> None:
        pass

    async def mark_as_orphan(
        self, environment: UUID, resource_ids: Set[ResourceIdStr], connection: Optional[Connection] = None
    ) -> None:
        pass

    async def set_last_processed_model_version(
        self, environment: UUID, version: int, connection: Optional[Connection] = None
    ) -> None:
        pass

    @asynccontextmanager
    async def get_connection(self, connection: Optional[Connection] = None) -> AbstractAsyncContextManager[Connection]:
        yield DummyDatabaseConnection()


>>>>>>> 57323826
def state_manager_check(agent: "TestAgent"):
    agent.scheduler.state_update_manager.check_with_scheduler(agent.scheduler)


async def pass_method():
    """
    A dummy method that does nothing at all.
    """
    pass


@pytest.fixture
def environment() -> uuid.UUID:
    return uuid.UUID("83d604a0-691a-11ef-ae04-c8f750463317")


@pytest.fixture
async def config(inmanta_config, tmp_path):
    Config.set("config", "state-dir", str(tmp_path))
    Config.set("config", "log-dir", str(tmp_path / "logs"))
    Config.set("server", "agent-timeout", "2")
    Config.set("agent", "agent-repair-interval", "0")
    Config.set("agent", "executor-mode", "forking")
    Config.set("agent", "executor-venv-retention-time", "60")
    Config.set("agent", "executor-retention-time", "10")


@pytest.fixture
async def agent(environment, config, monkeypatch):
    """
    Provide a new agent, with a scheduler that uses the dummy executor

    Allows testing without server, or executor
    """
    out = TestAgent(environment)
    await out.start_working()
    yield out
    await out.stop_working()


@pytest.fixture
def make_resource_minimal(environment):
    def make_resource_minimal(
        rid: ResourceIdStr,
        values: dict[str, object],
        requires: list[str],
        status: state.ComplianceStatus = state.ComplianceStatus.HAS_UPDATE,
    ) -> state.ResourceDetails:
        """Produce a resource that is valid to the scheduler"""
        attributes = dict(values)
        attributes["requires"] = requires
        character = json.dumps(
            {k: v for k, v in attributes.items() if k not in ["requires", "provides", "version"]},
            default=custom_json_encoder,
            sort_keys=True,  # sort the keys for stable hashes when using dicts, see #5306
        )
        m = hashlib.md5()
        m.update(rid.encode("utf-8"))
        m.update(character.encode("utf-8"))
        attribute_hash = m.hexdigest()

        return state.ResourceDetails(resource_id=rid, attributes=attributes, attribute_hash=attribute_hash)

    return make_resource_minimal


async def test_basic_deploy(agent: TestAgent, make_resource_minimal):
    """
    Ensure the simples deploy scenario works: 2 dependant resources
    """

    rid1 = "test::Resource[agent1,name=1]"
    rid2 = "test::Resource[agent1,name=2]"
    resources = {
        ResourceIdStr(rid1): make_resource_minimal(rid1, values={"value": "a"}, requires=[]),
        ResourceIdStr(rid2): make_resource_minimal(rid2, values={"value": "a"}, requires=[rid1]),
    }

    await agent.scheduler._new_version(
        [ModelVersion(version=1, resources=resources, requires=make_requires(resources), undefined=set())]
    )
    await retry_limited(utils.is_agent_done, timeout=5, scheduler=agent.scheduler, agent_name="agent1")

    assert agent.executor_manager.executors["agent1"].execute_count == 2


async def test_shutdown(agent: TestAgent, make_resource_minimal):
    """
    Ensure the simples deploy scenario works: 2 dependant resources
    """

    # basic tests once more

    rid1 = "test::Resource[agent1,name=1]"
    rid2 = "test::Resource[agent1,name=2]"
    resources = {
        ResourceIdStr(rid1): make_resource_minimal(rid1, values={"value": "a"}, requires=[]),
        ResourceIdStr(rid2): make_resource_minimal(rid2, values={"value": "a"}, requires=[rid1]),
    }

    await agent.scheduler._new_version(
        [ModelVersion(version=1, resources=resources, requires=make_requires(resources), undefined=set())]
    )
    await retry_limited(utils.is_agent_done, timeout=5, scheduler=agent.scheduler, agent_name="agent1")
    assert agent.executor_manager.executors["agent1"].execute_count == 2

    # Ensure proper shutdown

    # We are running
    assert len(agent.scheduler._workers) == 1
    assert agent.scheduler._workers["agent1"].is_running()

    # Make the agent active!
    await agent.scheduler.repair(reason="Test")

    # Shutdown
    await agent.scheduler.stop()
    assert len(agent.scheduler._workers) == 1
    assert not agent.scheduler._workers["agent1"].is_running()
    # This one can be used to validate the test case, but it is a race
    # So it is commented as it will cause flakes
    # assert not agent.scheduler._workers["agent1"]._task.done()

    # Join
    await agent.scheduler.join()
    assert not agent.scheduler._workers["agent1"].is_running()
    assert agent.scheduler._workers["agent1"]._task.done()

    # Reset
    await agent.scheduler._reset()
    assert len(agent.scheduler._workers) == 0


async def test_deploy_scheduled_set(agent: TestAgent, make_resource_minimal) -> None:
    """
    Verify the behavior of various scheduler intricacies relating to which resources are added to the scheduled work,
    depending on resource status and in-progress or already scheduled deploys.
    """
    rid1 = ResourceIdStr("test::Resource[agent1,name=1]")
    rid2 = ResourceIdStr("test::Resource[agent2,name=2]")
    rid3 = ResourceIdStr("test::Resource[agent3,name=3]")

    # make agent1 and agent2's executors managed, leave the agent3 to execute without delay
    executor1: ManagedExecutor = agent.executor_manager.register_managed_executor("agent1")
    executor2: ManagedExecutor = agent.executor_manager.register_managed_executor("agent2")

    def make_resources(
        *,
        version: int,
        r1_value: Optional[int],
        r2_value: Optional[int],
        r3_value: Optional[int],
        requires: Optional[Mapping[ResourceIdStr, Sequence[ResourceIdStr]]] = None,
        r3_fail: bool = False,
    ) -> dict[ResourceIdStr, state.ResourceDetails]:
        """
        Returns three resources with a single attribute, whose value is set by the value parameters. The fail parameters
        control whether the executor should fail or deploy successfully.

        Setting a resource value to None strips it from the model.

        Unless explicitly overridden, the resources depend on one another like r1 -> r2 -> r3 (r1 provides r2 etc) and events
        are disabled.
        """
        requires = (
            requires
            if requires is not None
            else {
                rid2: [rid1] if r1_value is not None else [],
                rid3: [rid2] if r2_value is not None else [],
            }
        )
        return {
            ResourceIdStr(rid): make_resource_minimal(
                rid, values={"value": value, FAIL_DEPLOY: fail}, requires=requires.get(rid, [])
            )
            for rid, value, fail in [
                (rid1, r1_value, False),
                (rid2, r2_value, False),
                (rid3, r3_value, r3_fail),
            ]
            if value is not None
        }

    # first deploy
    resources: Mapping[ResourceIdStr, state.ResourceDetails]
    resources = make_resources(version=1, r1_value=0, r2_value=0, r3_value=0)
    await agent.scheduler._new_version(
        [ModelVersion(version=1, resources=resources, requires=make_requires(resources), undefined=set())]
    )

    def done():
        for agent_name in ("agent1", "agent2", "agent3"):
            queue = agent.scheduler._work.agent_queues._agent_queues.get(agent_name)
            if not queue or queue._unfinished_tasks != 0:
                return False
        return True

    await retry_limited_fast(lambda: rid1 in executor1.deploys)
    executor1.deploys[rid1].set_result(const.HandlerResourceState.deployed)
    await retry_limited_fast(lambda: rid2 in executor2.deploys)
    executor2.deploys[rid2].set_result(const.HandlerResourceState.deployed)

    await retry_limited_fast(done)

    assert agent.executor_manager.executors["agent1"].execute_count == 1
    assert agent.executor_manager.executors["agent2"].execute_count == 1
    assert agent.executor_manager.executors["agent3"].execute_count == 1
    assert rid2 not in executor2.deploys, f"deploy for {rid2} should have finished"

    state_manager_check(agent)

    ###################################################################
    # Verify deploy behavior when everything is in a known good state #
    ###################################################################
    agent.executor_manager.reset_executor_counters()
    await agent.scheduler.deploy(reason="Test")
    # nothing new has run or is scheduled
    assert agent.executor_manager.executors["agent1"].execute_count == 0
    assert agent.executor_manager.executors["agent2"].execute_count == 0
    assert agent.executor_manager.executors["agent3"].execute_count == 0
    assert len(agent.scheduler._work._waiting) == 0
    assert len(agent.scheduler._work.agent_queues.queued()) == 0
    assert len(agent.scheduler._work.agent_queues._in_progress) == 0
    state_manager_check(agent)

    ############################################################
    # Verify deploy behavior when a task is in known bad state #
    ############################################################
    agent.executor_manager.reset_executor_counters()
    # release a change to r2
    resources = make_resources(version=2, r1_value=0, r2_value=1, r3_value=0)
    await agent.scheduler._new_version(
        [ModelVersion(version=2, resources=resources, requires=make_requires(resources), undefined=set())]
    )
    # model handler failure
    await retry_limited_fast(lambda: rid2 in executor2.deploys)
    executor2.deploys[rid2].set_result(const.HandlerResourceState.failed)
    # wait until r2 is done
    await retry_limited_fast(lambda: agent.executor_manager.executors["agent2"].execute_count == 1)

    # call deploy
    await agent.scheduler.deploy(reason="Test")
    # everything but r2 was in known good state => only r2 got another deploy
    await retry_limited_fast(lambda: rid2 in executor2.deploys)

    # finish up: set r2 result and wait until it's done
    executor2.deploys[rid2].set_result(const.HandlerResourceState.failed)
    await retry_limited_fast(lambda: agent.executor_manager.executors["agent2"].execute_count == 2)
    assert agent.executor_manager.executors["agent1"].execute_count == 0
    assert agent.executor_manager.executors["agent2"].execute_count == 2
    assert agent.executor_manager.executors["agent3"].execute_count == 0
    assert len(agent.scheduler._work._waiting) == 0
    assert len(agent.scheduler._work.agent_queues.queued()) == 0
    assert len(agent.scheduler._work.agent_queues._in_progress) == 0
    state_manager_check(agent)

    ######################################################################################################
    # Verify deploy behavior when a task is in known bad state but a deploy is already scheduled/running #
    ######################################################################################################
    agent.executor_manager.reset_executor_counters()
    # call deploy again => schedules r2
    await agent.scheduler.deploy(reason="Test")
    # wait until r2 is running, then call deploy once more
    await retry_limited_fast(lambda: rid2 in executor2.deploys)
    await agent.scheduler.deploy(reason="Test")
    # verify that r2 did not get scheduled again, since it is already running for the same intent
    assert len(agent.scheduler._work._waiting) == 0
    assert len(agent.scheduler._work.agent_queues.queued()) == 0
    assert len(agent.scheduler._work.agent_queues._in_progress) == 1

    # same principle, this time through new_version instead of deploy -> release change to r3
    resources = make_resources(version=3, r1_value=0, r2_value=1, r3_value=1)
    await agent.scheduler._new_version(
        [ModelVersion(version=3, resources=resources, requires=make_requires(resources), undefined=set())]
    )
    # verify that only r3 was newly scheduled
    await retry_limited_fast(lambda: agent.scheduler._work._waiting.keys() == {rid3})
    assert agent.executor_manager.executors["agent1"].execute_count == 0
    assert agent.executor_manager.executors["agent2"].execute_count == 0
    assert agent.executor_manager.executors["agent3"].execute_count == 0
    assert len(agent.scheduler._work._waiting) == 1
    assert len(agent.scheduler._work.agent_queues.queued()) == 0
    assert [*agent.scheduler._work.agent_queues._in_progress.keys()] == [tasks.Deploy(resource=rid2)]
    state_manager_check(agent)

    # redeploy again, but r3 is already scheduled
    await agent.scheduler.deploy(reason="Test")
    assert agent.executor_manager.executors["agent1"].execute_count == 0
    assert agent.executor_manager.executors["agent2"].execute_count == 0
    assert agent.executor_manager.executors["agent3"].execute_count == 0
    assert len(agent.scheduler._work._waiting) == 1
    assert len(agent.scheduler._work.agent_queues.queued()) == 0
    assert [*agent.scheduler._work.agent_queues._in_progress.keys()] == [tasks.Deploy(resource=rid2)]
    state_manager_check(agent)

    # release change for r2
    resources = make_resources(version=4, r1_value=0, r2_value=2, r3_value=1)
    await agent.scheduler._new_version(
        [ModelVersion(version=4, resources=resources, requires=make_requires(resources), undefined=set())]
    )
    # r2 got new intent => should be scheduled now even though it is already running
    await retry_limited_fast(lambda: len(agent.scheduler._work.agent_queues.queued()) == 1)
    assert agent.executor_manager.executors["agent1"].execute_count == 0
    assert agent.executor_manager.executors["agent2"].execute_count == 0
    assert agent.executor_manager.executors["agent3"].execute_count == 0
    assert len(agent.scheduler._work._waiting) == 1
    assert agent.scheduler._work.agent_queues.queued().keys() == {tasks.Deploy(resource=rid2)}  # one task scheduled
    assert [*agent.scheduler._work.agent_queues._in_progress.keys()] == [tasks.Deploy(resource=rid2)]  # and one running
    state_manager_check(agent)

    # finish up
    # finish r2 deploy, failing it once more, twice
    executor2.deploys[rid2].set_result(const.HandlerResourceState.failed)
    await retry_limited_fast(lambda: agent.executor_manager.executors["agent2"].execute_count == 1)
    await retry_limited_fast(lambda: rid2 in executor2.deploys)
    executor2.deploys[rid2].set_result(const.HandlerResourceState.failed)
    assert agent.scheduler._work._waiting.keys() == {rid3}, f"{rid3} should still be waiting for {rid2}"
    # wait until r3 is done (executed after r2)
    await retry_limited_fast(lambda: agent.executor_manager.executors["agent3"].execute_count == 1)
    assert agent.executor_manager.executors["agent1"].execute_count == 0
    assert agent.executor_manager.executors["agent2"].execute_count == 2
    assert agent.executor_manager.executors["agent3"].execute_count == 1
    assert len(agent.scheduler._work._waiting) == 0
    assert len(agent.scheduler._work.agent_queues.queued()) == 0
    assert len(agent.scheduler._work.agent_queues._in_progress) == 0
    state_manager_check(agent)

    #####################################################################
    # Verify repair behavior when a deploy is already scheduled/running #
    #####################################################################
    agent.executor_manager.reset_executor_counters()
    # release a change to r2 and r3, drop r2->r1 requires to simplify wait conditions
    resources = make_resources(version=5, r1_value=0, r2_value=3, r3_value=2, requires={rid3: [rid2]})
    await agent.scheduler._new_version(
        [ModelVersion(version=5, resources=resources, requires=make_requires(resources), undefined=set())]
    )
    # wait until r2 is running
    await retry_limited_fast(lambda: rid2 in executor2.deploys)
    assert agent.scheduler._work._waiting.keys() == {rid3}
    assert agent.scheduler._work._waiting[rid3].blocked_on == {rid2}
    # call repair, verify that only r1 is scheduled because r2 and r3 are running or scheduled respectively
    await agent.scheduler.repair(reason="Test")
    await retry_limited_fast(lambda: rid1 in executor1.deploys)
    executor1.deploys[rid1].set_result(const.HandlerResourceState.deployed)
    await retry_limited_fast(lambda: agent.executor_manager.executors["agent1"].execute_count == 1)
    assert agent.executor_manager.executors["agent1"].execute_count == 1
    assert agent.executor_manager.executors["agent2"].execute_count == 0
    assert agent.executor_manager.executors["agent3"].execute_count == 0
    assert agent.scheduler._work._waiting.keys() == {rid3}
    assert len(agent.scheduler._work.agent_queues.queued()) == 0
    assert [*agent.scheduler._work.agent_queues._in_progress.keys()] == [tasks.Deploy(resource=rid2)]
    # finish deploy
    executor2.deploys[rid2].set_result(const.HandlerResourceState.deployed)
    await retry_limited_fast(lambda: agent.executor_manager.executors["agent3"].execute_count == 1)
    state_manager_check(agent)

    ################################################
    # Verify deferring when requires are scheduled #
    ################################################
    agent.executor_manager.reset_executor_counters()
    # set up initial state
    resources = make_resources(version=6, r1_value=0, r2_value=3, r3_value=2)
    await agent.scheduler._new_version(
        [ModelVersion(version=6, resources=resources, requires=make_requires(resources), undefined=set())]
    )
    await retry_limited_fast(done)
    # force r2 in the queue by releasing two changes for it
    resources = make_resources(version=7, r1_value=0, r2_value=4, r3_value=2)
    await agent.scheduler._new_version(
        [ModelVersion(version=7, resources=resources, requires=make_requires(resources), undefined=set())]
    )
    await retry_limited_fast(lambda: rid2 in executor2.deploys)
    resources = make_resources(version=8, r1_value=0, r2_value=5, r3_value=2)
    await agent.scheduler._new_version(
        [ModelVersion(version=8, resources=resources, requires=make_requires(resources), undefined=set())]
    )
    # reset counters and assert expected start state
    agent.executor_manager.reset_executor_counters()
    assert len(agent.scheduler._work._waiting) == 0
    assert agent.scheduler._work.agent_queues.queued().keys() == {tasks.Deploy(resource=rid2)}
    assert [*agent.scheduler._work.agent_queues._in_progress.keys()] == [tasks.Deploy(resource=rid2)]
    state_manager_check(agent)

    # release a change to r1
    resources = make_resources(version=9, r1_value=1, r2_value=5, r3_value=2)
    await agent.scheduler._new_version(
        [ModelVersion(version=9, resources=resources, requires=make_requires(resources), undefined=set())]
    )
    await retry_limited_fast(lambda: rid1 in executor1.deploys)
    # assert that queued r2 got moved out of the agent queues back to the waiting set
    assert agent.scheduler._work._waiting.keys() == {rid2}
    assert len(agent.scheduler._work.agent_queues.queued()) == 0
    assert tasks.Deploy(resource=rid1) in agent.scheduler._work.agent_queues._in_progress

    # finish r1 and a single r2
    executor1.deploys[rid1].set_result(const.HandlerResourceState.deployed)
    await retry_limited_fast(lambda: rid2 in executor2.deploys)
    assert agent.executor_manager.executors["agent2"].execute_count == 0
    executor2.deploys[rid2].set_result(const.HandlerResourceState.deployed)
    await retry_limited_fast(lambda: agent.executor_manager.executors["agent2"].execute_count == 1)
    await retry_limited_fast(lambda: rid2 in executor2.deploys)
    assert len(agent.scheduler._work._waiting) == 0

    # release another change to r1
    resources = make_resources(version=10, r1_value=2, r2_value=5, r3_value=2)
    await agent.scheduler._new_version(
        [ModelVersion(version=10, resources=resources, requires=make_requires(resources), undefined=set())]
    )
    await retry_limited_fast(lambda: rid1 in executor1.deploys)
    # assert that r2 got rescheduled because both it and its dependency have an update available while r2 is still running
    assert agent.scheduler._work._waiting.keys() == {rid2}
    assert len(agent.scheduler._work.agent_queues.queued()) == 0
    assert tasks.Deploy(resource=rid1) in agent.scheduler._work.agent_queues._in_progress
    assert tasks.Deploy(resource=rid2) in agent.scheduler._work.agent_queues._in_progress

    # finish all deploys
    executor1.deploys[rid1].set_result(const.HandlerResourceState.deployed)
    executor2.deploys[rid2].set_result(const.HandlerResourceState.deployed)
    await retry_limited_fast(lambda: agent.executor_manager.executors["agent2"].execute_count == 2)
    await retry_limited_fast(lambda: rid2 in executor2.deploys)
    executor2.deploys[rid2].set_result(const.HandlerResourceState.deployed)
    await retry_limited_fast(lambda: agent.executor_manager.executors["agent2"].execute_count == 3)
    # verify total number of deploys
    assert agent.executor_manager.executors["agent1"].execute_count == 2
    assert agent.executor_manager.executors["agent2"].execute_count == 3
    assert agent.executor_manager.executors["agent3"].execute_count == 0
    assert len(agent.scheduler._work._waiting) == 0
    assert len(agent.scheduler._work.agent_queues.queued()) == 0
    assert len(agent.scheduler._work.agent_queues._in_progress) == 0
    state_manager_check(agent)

    ################################################################
    # Verify scheduler behavior when requires are added or removed #
    ################################################################
    agent.executor_manager.reset_executor_counters()
    # set up initial state:
    # force r1 and r2 in the scheduled work and keep their respective agents occupied by releasing two changes for them
    # start with r2 only so its agent picks it up (no scheduled requires)
    resources = make_resources(version=11, r1_value=2, r2_value=6, r3_value=2)
    await agent.scheduler._new_version(
        [ModelVersion(version=11, resources=resources, requires=make_requires(resources), undefined=set())]
    )
    await retry_limited_fast(lambda: rid2 in executor2.deploys)
    # repeat for r1
    resources = make_resources(version=12, r1_value=3, r2_value=6, r3_value=2)
    await agent.scheduler._new_version(
        [ModelVersion(version=12, resources=resources, requires=make_requires(resources), undefined=set())]
    )
    await retry_limited_fast(lambda: rid1 in executor1.deploys)
    # release one more change for both to force them in the scheduled work
    resources = make_resources(version=13, r1_value=4, r2_value=7, r3_value=2)
    await agent.scheduler._new_version(
        [ModelVersion(version=13, resources=resources, requires=make_requires(resources), undefined=set())]
    )
    # assert expected initial state
    assert agent.executor_manager.executors["agent1"].execute_count == 0
    assert agent.executor_manager.executors["agent2"].execute_count == 0
    assert agent.executor_manager.executors["agent3"].execute_count == 0
    assert agent.scheduler._work._waiting.keys() == {rid2}
    assert agent.scheduler._work.agent_queues.queued().keys() == {tasks.Deploy(resource=rid1)}
    assert tasks.Deploy(resource=rid1) in agent.scheduler._work.agent_queues._in_progress
    assert tasks.Deploy(resource=rid2) in agent.scheduler._work.agent_queues._in_progress

    # release new version: no changes to resources but drop requires
    resources = make_resources(version=14, r1_value=4, r2_value=7, r3_value=2, requires={})
    await agent.scheduler._new_version(
        [ModelVersion(version=14, resources=resources, requires=make_requires(resources), undefined=set())]
    )
    # assert that r2 is no longer blocked
    assert len(agent.scheduler._work._waiting) == 0
    assert agent.scheduler._work.agent_queues.queued().keys() == {tasks.Deploy(resource=rid) for rid in (rid1, rid2)}

    # release new version: no changes to resources but add requires in the other direction
    resources = make_resources(version=15, r1_value=4, r2_value=7, r3_value=2, requires={rid1: [rid2]})
    await agent.scheduler._new_version(
        [ModelVersion(version=15, resources=resources, requires=make_requires(resources), undefined=set())]
    )
    # assert that r1 has become blocked now
    assert agent.scheduler._work._waiting.keys() == {rid1}
    assert agent.scheduler._work.agent_queues.queued().keys() == {tasks.Deploy(resource=rid2)}

    # advanced scenario: update resource + flip requires in one go
    resources = make_resources(version=16, r1_value=5, r2_value=8, r3_value=2)
    await agent.scheduler._new_version(
        [ModelVersion(version=16, resources=resources, requires=make_requires(resources), undefined=set())]
    )
    # assert that r2 has become blocked again
    assert agent.scheduler._work._waiting.keys() == {rid2}
    assert agent.scheduler._work.agent_queues.queued().keys() == {tasks.Deploy(resource=rid1)}
    state_manager_check(agent)

    # finish up: finish all waiting deploys
    executor1.deploys[rid1].set_result(const.HandlerResourceState.deployed)
    executor2.deploys[rid2].set_result(const.HandlerResourceState.deployed)
    await retry_limited_fast(lambda: agent.executor_manager.executors["agent1"].execute_count == 1)
    await retry_limited_fast(lambda: rid1 in executor1.deploys)
    executor1.deploys[rid1].set_result(const.HandlerResourceState.deployed)
    await retry_limited_fast(lambda: agent.executor_manager.executors["agent2"].execute_count == 1)
    await retry_limited_fast(lambda: rid2 in executor2.deploys)
    executor2.deploys[rid2].set_result(const.HandlerResourceState.deployed)
    await retry_limited_fast(lambda: agent.executor_manager.executors["agent1"].execute_count == 2)
    await retry_limited_fast(lambda: agent.executor_manager.executors["agent2"].execute_count == 2)
    # verify total number of deploys
    assert agent.executor_manager.executors["agent1"].execute_count == 2
    assert agent.executor_manager.executors["agent2"].execute_count == 2
    assert agent.executor_manager.executors["agent3"].execute_count == 0
    assert len(agent.scheduler._work._waiting) == 0
    assert len(agent.scheduler._work.agent_queues.queued()) == 0
    assert len(agent.scheduler._work.agent_queues._in_progress) == 0
    state_manager_check(agent)

    ##########################################################
    # Verify scheduler behavior when a stale deploy finishes #
    ##########################################################
    agent.executor_manager.reset_executor_counters()

    # assert pre resource state
    assert agent.scheduler._state.resource_state[rid1] == state.ResourceState(
        status=state.ComplianceStatus.COMPLIANT,
        deployment_result=state.DeploymentResult.DEPLOYED,
        blocked=BlockedStatus.NO,
        last_deployed=agent.scheduler._state.resource_state[rid1].last_deployed,  # ignore
    )
    assert rid1 not in agent.scheduler._state.dirty
    # set up initial state: release two changes for r1 -> the second makes the first stale
    resources = make_resources(version=17, r1_value=6, r2_value=8, r3_value=2)
    await agent.scheduler._new_version(
        [ModelVersion(version=17, resources=resources, requires=make_requires(resources), undefined=set())]
    )
    await retry_limited_fast(lambda: rid1 in executor1.deploys)
    # additionally release a change for r2 so that it blocks on r1 finishing
    resources = make_resources(version=18, r1_value=7, r2_value=9, r3_value=2)
    await agent.scheduler._new_version(
        [ModelVersion(version=18, resources=resources, requires=make_requires(resources), undefined=set())]
    )
    # assert resource state after releasing changes
    assert agent.scheduler._state.resource_state[rid1] == state.ResourceState(
        status=state.ComplianceStatus.HAS_UPDATE,
        deployment_result=state.DeploymentResult.DEPLOYED,
        blocked=BlockedStatus.NO,
        last_deployed=agent.scheduler._state.resource_state[rid1].last_deployed,  # ignore
    )
    assert rid1 in agent.scheduler._state.dirty

    # finish stale deploy
    executor1.deploys[rid1].set_result(const.HandlerResourceState.deployed)
    await retry_limited_fast(lambda: agent.executor_manager.executors["agent1"].execute_count == 1)
    await retry_limited_fast(lambda: rid1 in executor1.deploys)
    # verify that state remained the same
    assert agent.scheduler._state.resource_state[rid1] == state.ResourceState(
        status=state.ComplianceStatus.HAS_UPDATE,
        deployment_result=state.DeploymentResult.DEPLOYED,
        blocked=BlockedStatus.NO,
        last_deployed=agent.scheduler._state.resource_state[rid1].last_deployed,  # ignore
    )
    assert rid1 in agent.scheduler._state.dirty
    # verify that r2 is still blocked on r1
    assert agent.executor_manager.executors["agent1"].execute_count == 1
    assert agent.executor_manager.executors["agent2"].execute_count == 0
    assert agent.executor_manager.executors["agent3"].execute_count == 0
    assert agent.scheduler._work._waiting.keys() == {rid2}
    assert len(agent.scheduler._work.agent_queues.queued()) == 0
    assert [*agent.scheduler._work.agent_queues._in_progress.keys()] == [tasks.Deploy(resource=rid1)]

    # finish all deploys
    executor1.deploys[rid1].set_result(const.HandlerResourceState.deployed)
    await retry_limited_fast(lambda: rid2 in executor2.deploys)
    executor2.deploys[rid2].set_result(const.HandlerResourceState.deployed)
    await retry_limited_fast(lambda: agent.executor_manager.executors["agent2"].execute_count == 1)
    # assert final state and total deploys
    assert agent.executor_manager.executors["agent1"].execute_count == 2
    assert agent.executor_manager.executors["agent2"].execute_count == 1
    assert agent.executor_manager.executors["agent3"].execute_count == 0
    assert len(agent.scheduler._work._waiting) == 0
    assert len(agent.scheduler._work.agent_queues.queued()) == 0
    assert len(agent.scheduler._work.agent_queues._in_progress) == 0
    assert agent.scheduler._state.resource_state[rid1] == state.ResourceState(
        status=state.ComplianceStatus.COMPLIANT,
        deployment_result=state.DeploymentResult.DEPLOYED,
        blocked=BlockedStatus.NO,
        last_deployed=agent.scheduler._state.resource_state[rid1].last_deployed,  # ignore
    )
    assert rid1 not in agent.scheduler._state.dirty
    state_manager_check(agent)

    #######################################################################
    # Verify scheduler behavior when a resource is dropped from the model #
    #######################################################################
    agent.executor_manager.reset_executor_counters()

    # set up initial state: r1 running, second r1 queued, r2 blocked on r1, r3 blocked on r2
    resources = make_resources(version=19, r1_value=8, r2_value=9, r3_value=2)
    await agent.scheduler._new_version(
        [ModelVersion(version=19, resources=resources, requires=make_requires(resources), undefined=set())]
    )
    await retry_limited_fast(lambda: rid1 in executor1.deploys)
    resources = make_resources(version=20, r1_value=9, r2_value=10, r3_value=3)
    await agent.scheduler._new_version(
        [ModelVersion(version=20, resources=resources, requires=make_requires(resources), undefined=set())]
    )
    # assert initial state
    assert agent.executor_manager.executors["agent1"].execute_count == 0
    assert agent.executor_manager.executors["agent2"].execute_count == 0
    assert agent.executor_manager.executors["agent3"].execute_count == 0
    assert agent.scheduler._work._waiting.keys() == {rid2, rid3}
    assert agent.scheduler._work.agent_queues.queued().keys() == {tasks.Deploy(resource=rid1)}
    assert [*agent.scheduler._work.agent_queues._in_progress.keys()] == [tasks.Deploy(resource=rid1)]

    # release new model version without r1 or r2
    resources = make_resources(version=21, r1_value=None, r2_value=None, r3_value=3)
    await agent.scheduler._new_version(
        [ModelVersion(version=21, resources=resources, requires=make_requires(resources), undefined=set())]
    )
    # verify that running r1 is not affected but scheduled r1 and r2 are dropped (from queue and waiting respectively),
    # unblocking r3
    await retry_limited_fast(lambda: agent.executor_manager.executors["agent3"].execute_count == 1)
    assert agent.executor_manager.executors["agent1"].execute_count == 0
    assert agent.executor_manager.executors["agent2"].execute_count == 0
    assert agent.executor_manager.executors["agent3"].execute_count == 1
    assert len(agent.scheduler._work._waiting) == 0
    assert len(agent.scheduler._work.agent_queues.queued()) == 0
    assert [*agent.scheduler._work.agent_queues._in_progress.keys()] == [tasks.Deploy(resource=rid1)]

    # finish last deploy
    executor1.deploys[rid1].set_result(const.HandlerResourceState.deployed)
    await retry_limited_fast(lambda: agent.executor_manager.executors["agent1"].execute_count == 1)
    assert agent.executor_manager.executors["agent1"].execute_count == 1
    assert agent.executor_manager.executors["agent2"].execute_count == 0
    assert agent.executor_manager.executors["agent3"].execute_count == 1
    assert len(agent.scheduler._work._waiting) == 0
    assert len(agent.scheduler._work.agent_queues.queued()) == 0
    assert len(agent.scheduler._work.agent_queues._in_progress) == 0

    for r, tbr in agent.scheduler._work.agent_queues._tasks_by_resource.items():
        assert not tbr


async def test_deploy_event_propagation(agent: TestAgent, make_resource_minimal):
    """
    Ensure that events are propagated when a deploy finishes
    """

    rid1 = "test::Resource[agent1,name=1]"
    rid2 = "test::Resource[agent2,name=2]"
    rid3 = "test::Resource[agent3,name=3]"

    # make agent2's executor managed, leave the others to execute without delay
    executor2: ManagedExecutor = agent.executor_manager.register_managed_executor("agent2")

    def make_resources(
        *,
        r1_value: Optional[int],
        r2_value: Optional[int],
        r3_value: Optional[int],
        requires: Optional[Mapping[ResourceIdStr, Sequence[ResourceIdStr]]] = None,
        r1_send_event: bool = True,
        r2_send_event: bool = False,
        r1_fail: bool = False,
    ) -> dict[ResourceIdStr, state.ResourceDetails]:
        """
        Returns three resources with a single attribute, whose value is set by the value parameters.
        Setting a resource value to None strips it from the model.

        The r1_fail parameter controls whether the r1 resource should fail or deploy successfully.

        Unless explicitly overridden, the resources depend on one another like r1 -> r2 -> r3 (r1 provides r2 etc), but only r1
        sends events.
        """
        requires = (
            requires
            if requires is not None
            else {
                rid2: [rid1] if r1_value is not None else [],
                rid3: [rid2] if r2_value is not None else [],
            }
        )
        return {
            ResourceIdStr(rid): make_resource_minimal(
                rid,
                values={"value": value, const.RESOURCE_ATTRIBUTE_SEND_EVENTS: send_event, FAIL_DEPLOY: fail},
                requires=requires.get(rid, []),
            )
            for rid, value, send_event, fail in [
                (rid1, r1_value, r1_send_event, r1_fail),
                (rid2, r2_value, r2_send_event, False),
                (rid3, r3_value, False, False),
            ]
            if value is not None
        }

    resources: Mapping[ResourceIdStr, state.ResourceDetails]
    resources = make_resources(r1_value=0, r2_value=0, r3_value=0)
    await agent.scheduler._new_version(
        [ModelVersion(version=5, resources=resources, requires=make_requires(resources), undefined=set())]
    )

    await retry_limited_fast(lambda: rid2 in executor2.deploys)
    executor2.deploys[rid2].set_result(const.HandlerResourceState.deployed)
    await retry_limited(utils.is_agent_done, timeout=5, scheduler=agent.scheduler, agent_name="agent3")

    assert agent.executor_manager.executors["agent1"].execute_count == 1
    assert agent.executor_manager.executors["agent2"].execute_count == 1
    assert agent.executor_manager.executors["agent3"].execute_count == 1

    ##################################
    # Verify basic event propagation #
    ##################################
    agent.executor_manager.reset_executor_counters()
    # make a change to r2 only -> verify that only r2 gets redeployed because it has send_event=False
    resources = make_resources(r1_value=0, r2_value=1, r3_value=0)
    await agent.scheduler._new_version(
        [ModelVersion(version=6, resources=resources, requires=make_requires(resources), undefined=set())]
    )
    await retry_limited_fast(lambda: rid2 in executor2.deploys)
    executor2.deploys[rid2].set_result(const.HandlerResourceState.deployed)
    await retry_limited_fast(lambda: agent.executor_manager.executors["agent2"].execute_count == 1)
    assert agent.executor_manager.executors["agent1"].execute_count == 0
    assert agent.executor_manager.executors["agent3"].execute_count == 0

    # make a change to r1 only -> verify that r2 gets deployed due to event propagation
    agent.executor_manager.reset_executor_counters()
    resources = make_resources(r1_value=1, r2_value=1, r3_value=0)
    await agent.scheduler._new_version(
        [ModelVersion(version=7, resources=resources, requires=make_requires(resources), undefined=set())]
    )
    await retry_limited_fast(lambda: rid2 in executor2.deploys)
    executor2.deploys[rid2].set_result(const.HandlerResourceState.deployed)
    await retry_limited_fast(lambda: agent.executor_manager.executors["agent2"].execute_count == 1)
    assert agent.executor_manager.executors["agent1"].execute_count == 1
    assert agent.executor_manager.executors["agent2"].execute_count == 1
    # verify that r3 didn't get an event, i.e. it did not deploy and it is not scheduled or executing
    assert agent.executor_manager.executors["agent3"].execute_count == 0
    assert len(agent.scheduler._work._waiting) == 0
    assert len(agent.scheduler._work.agent_queues.queued()) == 0
    assert len(agent.scheduler._work.agent_queues._in_progress) == 0

    #########################
    # Verify failure events #
    #########################
    agent.executor_manager.reset_executor_counters()
    # release change to r1, and make its deploy fail
    resources = make_resources(r1_value=2, r2_value=1, r3_value=0, r1_fail=True)
    await agent.scheduler._new_version(
        [ModelVersion(version=8, resources=resources, requires=make_requires(resources), undefined=set())]
    )
    # assert that r2 got deployed through event propagation
    await retry_limited_fast(lambda: rid2 in executor2.deploys)
    executor2.deploys[rid2].set_result(const.HandlerResourceState.deployed)
    await retry_limited_fast(lambda: agent.executor_manager.executors["agent2"].execute_count == 1)
    assert agent.executor_manager.executors["agent1"].execute_count == 1
    assert agent.executor_manager.executors["agent3"].execute_count == 0
    assert len(agent.scheduler._work._waiting) == 0
    assert len(agent.scheduler._work.agent_queues.queued()) == 0
    assert len(agent.scheduler._work.agent_queues._in_progress) == 0

    ################################################################
    # Verify event propagation when dependant is already deploying #
    ################################################################
    # this scenario is a rare race, but still important not to miss events
    agent.executor_manager.reset_executor_counters()

    # hang r2 in the running state by releasing an update for it
    resources = make_resources(r1_value=2, r2_value=2, r3_value=0)
    await agent.scheduler._new_version(
        [ModelVersion(version=9, resources=resources, requires=make_requires(resources), undefined=set())]
    )
    await retry_limited_fast(lambda: rid2 in executor2.deploys)

    # reset counters and assert start state
    agent.executor_manager.reset_executor_counters()
    assert len(agent.scheduler._work._waiting) == 0
    assert len(agent.scheduler._work.agent_queues.queued()) == 0
    assert agent.scheduler._work.agent_queues._in_progress.keys() == {tasks.Deploy(resource=rid2)}

    # trigger an event by deploying r1
    await agent.scheduler.deploy_resource(
        rid1,
        reason="Test: deploying r1 to trigger an event for r2",
        # use same priority as running r2 deploy
        priority=TaskPriority.NEW_VERSION_DEPLOY,
    )
    await retry_limited_fast(lambda: agent.executor_manager.executors["agent1"].execute_count == 1)
    # assert that r2 was rescheduled due to the event, even though it is already deploying for its latest intent
    assert len(agent.scheduler._work._waiting) == 0
    assert agent.scheduler._work.agent_queues.queued().keys() == {tasks.Deploy(resource=rid2)}
    # Note: turns out this scenario is no longer really reachable in the way it was intended: the only way it's possible
    #   for both r1 and r2 to be deploying concurrently, is if r1 was triggered while r2 was already deploying (as set up
    #   above). However, in that case, r2 gets rescheduled when the r1 deploy is *requested*, rather than when it *finishes*
    #   (see assert on message below).
    #   The scenario is kept anyway, because the concept remains important. We don't want to fully rely on the
    #   reschedule-on-request behavior. If that would ever change, we want to make sure we retain this property. In which case
    #   this assert on the message is expected to break, but the rest of the scenario should remain valid.
    assert agent.scheduler._work.agent_queues.queued()[tasks.Deploy(resource=rid2)].reason == (
        "rescheduling because a dependency was scheduled while it was deploying"
    )
    assert [*agent.scheduler._work.agent_queues._in_progress.keys()] == [tasks.Deploy(resource=rid2)]

    # verify that it suffices for r2 to be already scheduled (vs deploying above), i.e. it does not get scheduled twice
    # trigger an event by releasing a change for r1
    resources = make_resources(r1_value=4, r2_value=2, r3_value=0)
    await agent.scheduler._new_version(
        [ModelVersion(version=11, resources=resources, requires=make_requires(resources), undefined=set())]
    )
    await retry_limited_fast(lambda: agent.executor_manager.executors["agent1"].execute_count == 2)
    assert len(agent.scheduler._work._waiting) == 0
    assert agent.scheduler._work.agent_queues.queued().keys() == {tasks.Deploy(resource=rid2)}
    assert [*agent.scheduler._work.agent_queues._in_progress.keys()] == [tasks.Deploy(resource=rid2)]

    # finish up: deploy r2 twice
    executor2.deploys[rid2].set_result(const.HandlerResourceState.deployed)
    await retry_limited_fast(lambda: agent.executor_manager.executors["agent2"].execute_count == 1)
    await retry_limited_fast(lambda: rid2 in executor2.deploys)
    executor2.deploys[rid2].set_result(const.HandlerResourceState.failed)
    await retry_limited_fast(lambda: agent.executor_manager.executors["agent2"].execute_count == 2)

    # verify total number of deploys
    assert agent.executor_manager.executors["agent1"].execute_count == 2  # two changes
    assert agent.executor_manager.executors["agent2"].execute_count == 2  # two events
    assert agent.executor_manager.executors["agent3"].execute_count == 0
    assert len(agent.scheduler._work._waiting) == 0
    assert len(agent.scheduler._work.agent_queues.queued()) == 0
    assert len(agent.scheduler._work.agent_queues._in_progress) == 0

    ##############################################
    # Verify event propagation for stale deploys #
    ##############################################
    # Stale deploys are not expected to send out events.
    # Rationale:
    # - most event listeners (e.g. lsm) care only about events for the latest intent
    # - those that might care about stale events would be blocked on the new non-stale dependency anyway
    #   and will be notified by it
    agent.executor_manager.reset_executor_counters()
    # release a new version with an update to r2, where it sends events
    resources = make_resources(r1_value=4, r2_value=3, r3_value=0, r2_send_event=True)
    await agent.scheduler._new_version(
        [ModelVersion(version=12, resources=resources, requires=make_requires(resources), undefined=set())]
    )
    await retry_limited_fast(lambda: rid2 in executor2.deploys)
    # release another change to r2, making the currently running deploy stale
    resources = make_resources(r1_value=4, r2_value=4, r3_value=0, r2_send_event=True)
    await agent.scheduler._new_version(
        [ModelVersion(version=13, resources=resources, requires=make_requires(resources), undefined=set())]
    )

    # verify expected intermediate state
    assert agent.executor_manager.executors["agent1"].execute_count == 0
    assert agent.executor_manager.executors["agent2"].execute_count == 0
    assert agent.executor_manager.executors["agent3"].execute_count == 0
    assert len(agent.scheduler._work._waiting) == 0
    assert agent.scheduler._work.agent_queues.queued().keys() == {tasks.Deploy(resource=rid2)}
    assert [*agent.scheduler._work.agent_queues._in_progress.keys()] == [tasks.Deploy(resource=rid2)]

    # finish stale r2 deploy and verify that it does not send out an event
    executor2.deploys[rid2].set_result(const.HandlerResourceState.deployed)
    await retry_limited_fast(lambda: agent.executor_manager.executors["agent2"].execute_count == 1)
    await retry_limited_fast(lambda: rid2 in executor2.deploys)
    assert agent.executor_manager.executors["agent1"].execute_count == 0
    assert agent.executor_manager.executors["agent2"].execute_count == 1
    assert agent.executor_manager.executors["agent3"].execute_count == 0
    assert len(agent.scheduler._work._waiting) == 0
    assert len(agent.scheduler._work.agent_queues.queued()) == 0
    assert [*agent.scheduler._work.agent_queues._in_progress.keys()] == [tasks.Deploy(resource=rid2)]

    # finish up: deploy r2 and r3 (this time it does get an event from non-stale r2)
    executor2.deploys[rid2].set_result(const.HandlerResourceState.deployed)
    await retry_limited_fast(lambda: agent.executor_manager.executors["agent3"].execute_count == 1)

    # verify total number of deploys
    assert agent.executor_manager.executors["agent1"].execute_count == 0
    assert agent.executor_manager.executors["agent2"].execute_count == 2  # two changes
    assert agent.executor_manager.executors["agent3"].execute_count == 1  # one non-stale event
    assert len(agent.scheduler._work._waiting) == 0
    assert len(agent.scheduler._work.agent_queues.queued()) == 0
    assert len(agent.scheduler._work.agent_queues._in_progress) == 0

    ##################################################
    # Verify event propagation for dropped resources #
    ##################################################
    # A special case of a stale deploy: the resource that finished deploying does not exist at all anymore in the new version
    # => should not produce events
    agent.executor_manager.reset_executor_counters()
    # release a new version with an update to r2, where it sends events
    resources = make_resources(r1_value=4, r2_value=5, r3_value=0, r2_send_event=True)
    await agent.scheduler._new_version(
        [ModelVersion(version=14, resources=resources, requires=make_requires(resources), undefined=set())]
    )
    await retry_limited_fast(lambda: rid2 in executor2.deploys)
    # drop r2, making the currently running deploy stale
    resources = make_resources(r1_value=4, r2_value=None, r3_value=0)
    await agent.scheduler._new_version(
        [ModelVersion(version=15, resources=resources, requires=make_requires(resources), undefined=set())]
    )

    # verify expected intermediate state
    assert agent.executor_manager.executors["agent1"].execute_count == 0
    assert agent.executor_manager.executors["agent2"].execute_count == 0
    assert agent.executor_manager.executors["agent3"].execute_count == 0
    assert len(agent.scheduler._work._waiting) == 0
    assert len(agent.scheduler._work.agent_queues.queued()) == 0
    assert [*agent.scheduler._work.agent_queues._in_progress.keys()] == [tasks.Deploy(resource=rid2)]

    # finish stale r2 deploy and verify that it doesn't send out an event
    executor2.deploys[rid2].set_result(const.HandlerResourceState.deployed)
    await retry_limited_fast(lambda: len(agent.scheduler._work.agent_queues._in_progress) == 0)
    assert agent.executor_manager.executors["agent1"].execute_count == 0
    assert agent.executor_manager.executors["agent2"].execute_count == 1
    assert agent.executor_manager.executors["agent3"].execute_count == 0
    assert len(agent.scheduler._work._waiting) == 0
    assert len(agent.scheduler._work.agent_queues.queued()) == 0
    assert len(agent.scheduler._work.agent_queues._in_progress) == 0

    #################################################################################################
    # Verify resources are marked as dirty after event propagation causes success->failure transfer #
    #################################################################################################
    agent.executor_manager.reset_executor_counters()

    # set up initial state
    resources = make_resources(r1_value=4, r2_value=0, r3_value=0)
    await agent.scheduler._new_version(
        [ModelVersion(version=16, resources=resources, requires=make_requires(resources), undefined=set())]
    )
    await retry_limited_fast(lambda: rid2 in executor2.deploys)
    executor2.deploys[rid2].set_result(const.HandlerResourceState.deployed)
    await retry_limited_fast(lambda: len(agent.scheduler._work.agent_queues._in_progress) == 0)
    # verify initial state
    assert rid2 not in executor2.deploys
    assert agent.executor_manager.executors["agent1"].execute_count == 0
    assert agent.executor_manager.executors["agent2"].execute_count == 1
    assert agent.executor_manager.executors["agent3"].execute_count == 0
    assert agent.scheduler._state.resource_state[rid2] == state.ResourceState(
        status=state.ComplianceStatus.COMPLIANT,
        deployment_result=state.DeploymentResult.DEPLOYED,
        blocked=state.BlockedStatus.NO,
        last_deployed=agent.scheduler._state.resource_state[rid2].last_deployed,  # ignore
    )
    assert len(agent.scheduler._state.dirty) == 0

    # release change for r1, sending event to r2 when it finishes
    resources = make_resources(r1_value=5, r2_value=0, r3_value=0)
    await agent.scheduler._new_version(
        [ModelVersion(version=17, resources=resources, requires=make_requires(resources), undefined=set())]
    )
    await retry_limited_fast(lambda: rid2 in executor2.deploys)

    # verify that r2 is still in an assumed good state, even though we're deploying it
    assert agent.scheduler._state.resource_state[rid2] == state.ResourceState(
        status=state.ComplianceStatus.COMPLIANT,
        deployment_result=state.DeploymentResult.DEPLOYED,
        blocked=state.BlockedStatus.NO,
        last_deployed=agent.scheduler._state.resource_state[rid2].last_deployed,  # ignore
    )
    assert len(agent.scheduler._state.dirty) == 0

    # fail r2
    # failed works just as well but skipped is even more of an edge case
    executor2.deploys[rid2].set_result(const.HandlerResourceState.skipped)
    await retry_limited_fast(lambda: len(agent.scheduler._work.agent_queues._in_progress) == 0)
    assert rid2 not in executor2.deploys
    assert agent.executor_manager.executors["agent1"].execute_count == 1
    assert agent.executor_manager.executors["agent2"].execute_count == 2
    assert agent.executor_manager.executors["agent3"].execute_count == 0
    # verify that r2 is considered dirty now, as it is skipped
    assert agent.scheduler._state.resource_state[rid2] == state.ResourceState(
        # We are skipped, so not compliant
        status=state.ComplianceStatus.NON_COMPLIANT,
        deployment_result=state.DeploymentResult.SKIPPED,
        blocked=state.BlockedStatus.NO,
        last_deployed=agent.scheduler._state.resource_state[rid2].last_deployed,  # ignore
    )
    assert agent.scheduler._state.dirty == {rid2}

    # trigger a deploy, verify that r2 gets scheduled because it is dirty
    await agent.scheduler.deploy(reason="Test")
    await retry_limited_fast(lambda: rid2 in executor2.deploys)
    executor2.deploys[rid2].set_result(const.HandlerResourceState.deployed)
    await retry_limited_fast(lambda: len(agent.scheduler._work.agent_queues._in_progress) == 0)
    assert agent.executor_manager.executors["agent1"].execute_count == 1
    assert agent.executor_manager.executors["agent2"].execute_count == 3
    assert agent.executor_manager.executors["agent3"].execute_count == 0

    ###########################################################################################
    # Verify resources wait for all dependencies to finish when they receive an event (#8514) #
    ###########################################################################################
    agent.executor_manager.reset_executor_counters()

    # set up initial state: have rid3 depend on both other resources
    resources = make_resources(
        r1_value=1,
        r2_value=1,
        r3_value=1,
        requires={
            rid3: [rid1, rid2],
        },
        r1_send_event=True,
        r2_send_event=False,
    )
    await agent.scheduler._new_version(
        [ModelVersion(version=18, resources=resources, requires=make_requires(resources), undefined=set())]
    )
    await retry_limited_fast(lambda: rid2 in executor2.deploys)
    executor2.deploys[rid2].set_result(const.HandlerResourceState.deployed)
    await retry_limited_fast(lambda: len(agent.scheduler._work.agent_queues._in_progress) == 0)
    assert len(agent.scheduler._work._waiting) == 0
    assert len(agent.scheduler._work.agent_queues.queued()) == 0
    assert agent.executor_manager.executors["agent1"].execute_count == 1
    assert agent.executor_manager.executors["agent2"].execute_count == 1
    assert agent.executor_manager.executors["agent3"].execute_count == 1

    # release a change for rid2 to get it in a deploying state
    resources = make_resources(
        r1_value=1,
        r2_value=2,
        r3_value=1,
        requires={
            rid3: [rid1, rid2],
        },
        r1_send_event=True,
        r2_send_event=False,
    )
    await agent.scheduler._new_version(
        [ModelVersion(version=19, resources=resources, requires=make_requires(resources), undefined=set())]
    )
    await retry_limited_fast(lambda: rid2 in executor2.deploys)
    # leave it hanging in deploying state for now. Assert that all else is stable
    assert agent.scheduler._work.agent_queues._in_progress.keys() == {tasks.Deploy(resource=rid2)}
    assert len(agent.scheduler._work.agent_queues.queued()) == 0
    assert len(agent.scheduler._work._waiting) == 0
    assert agent.executor_manager.executors["agent1"].execute_count == 1
    assert agent.executor_manager.executors["agent2"].execute_count == 1
    assert agent.executor_manager.executors["agent3"].execute_count == 1

    # release a change for rid1
    resources = make_resources(
        r1_value=2,
        r2_value=2,
        r3_value=1,
        requires={
            rid3: [rid1, rid2],
        },
        r1_send_event=True,
        r2_send_event=False,
    )
    await agent.scheduler._new_version(
        [ModelVersion(version=20, resources=resources, requires=make_requires(resources), undefined=set())]
    )
    # wait until rid1 is done
    await retry_limited_fast(lambda: agent.executor_manager.executors["agent1"].execute_count == 2)
    # verify that rid2 is still in a deploying state
    assert rid2 in executor2.deploys
    assert agent.scheduler._work.agent_queues._in_progress.keys() == {tasks.Deploy(resource=rid2)}
    # verify that rid3 got the event and is waiting for rid2
    assert agent.scheduler._work._waiting.keys() == {rid3}
    assert agent.scheduler._work._waiting[rid3].blocked_on == {rid2}
    assert agent.scheduler._work._waiting[rid3].reason == f"Deploying because an event was received from {rid1}"

    # finish rid2 deploy, assert end condition
    executor2.deploys[rid2].set_result(const.HandlerResourceState.deployed)
    await retry_limited_fast(lambda: agent.executor_manager.executors["agent3"].execute_count == 2)
    assert len(agent.scheduler._work.agent_queues._in_progress) == 0
    assert len(agent.scheduler._work.agent_queues.queued()) == 0
    assert len(agent.scheduler._work._waiting) == 0
    assert agent.executor_manager.executors["agent1"].execute_count == 2
    assert agent.executor_manager.executors["agent2"].execute_count == 2
    assert agent.executor_manager.executors["agent3"].execute_count == 2


async def test_skipped_for_dependencies_with_normal_event_propagation_disabled(agent: TestAgent, make_resource_minimal):
    """
    Ensure that a resource that was skipped for its dependencies gets scheduled when the
    dependency succeeds, even when normal event propagation is disabled.
    """

    rid1 = ResourceIdStr("test::Resource[agent1,name=1]")
    rid2 = ResourceIdStr("test::Resource[agent2,name=2]")

    # make both agent's executors managed
    executor1: ManagedExecutor = agent.executor_manager.register_managed_executor("agent1")
    executor2: ManagedExecutor = agent.executor_manager.register_managed_executor("agent2")

    # Create resources and set send_event to False
    resources = {
        rid1: make_resource_minimal(
            rid=rid1, values={"value": "r1_value", const.RESOURCE_ATTRIBUTE_SEND_EVENTS: False}, requires=[]
        ),
        rid2: make_resource_minimal(
            rid=rid2, values={"value": "r2_value", const.RESOURCE_ATTRIBUTE_SEND_EVENTS: False}, requires=[rid1]
        ),
    }
    await agent.scheduler._new_version(
        [ModelVersion(version=1, resources=resources, requires=make_requires(resources), undefined=set())]
    )

    # Make both resources succeed
    await retry_limited_fast(lambda: rid1 in executor1.deploys)
    executor1.deploys[rid1].set_result(const.HandlerResourceState.deployed)

    await retry_limited_fast(lambda: rid2 in executor2.deploys)
    executor2.deploys[rid2].set_result(const.HandlerResourceState.deployed)

    await retry_limited_fast(lambda: len(agent.scheduler._work.agent_queues._in_progress) == 0)
    assert len(agent.scheduler._work._waiting) == 0
    assert len(agent.scheduler._work.agent_queues.queued()) == 0

    # Deploy rid1 and make sure that rid2 does not get scheduled because event propagation is disabled
    await agent.scheduler.deploy_resource(rid1, reason="Deploy rid1", priority=TaskPriority.USER_DEPLOY)
    await retry_limited_fast(lambda: rid1 in executor1.deploys)
    executor1.deploys[rid1].set_result(const.HandlerResourceState.failed)

    await retry_limited_fast(lambda: len(agent.scheduler._work.agent_queues._in_progress) == 0)
    assert len(agent.scheduler._work._waiting) == 0
    assert len(agent.scheduler._work.agent_queues.queued()) == 0
    assert rid2 not in executor2.deploys

    # Deploy rid2 and make it skip for dependencies
    await agent.scheduler.deploy_resource(rid2, reason="Deploy rid2", priority=TaskPriority.USER_DEPLOY)

    await retry_limited_fast(lambda: rid2 in executor2.deploys)
    executor2.deploys[rid2].set_result(const.HandlerResourceState.skipped_for_dependency)
    await retry_limited_fast(lambda: len(agent.scheduler._work.agent_queues._in_progress) == 0)
    assert len(agent.scheduler._work._waiting) == 0
    assert len(agent.scheduler._work.agent_queues.queued()) == 0

    assert agent.scheduler._state.resource_state[rid1] == state.ResourceState(
        status=state.ComplianceStatus.NON_COMPLIANT,
        deployment_result=state.DeploymentResult.FAILED,
        blocked=state.BlockedStatus.NO,
        last_deployed=agent.scheduler._state.resource_state[rid1].last_deployed,  # ignore this one
    )

    assert agent.scheduler._state.resource_state[rid2] == state.ResourceState(
        # We are skipped, so not compliant
        status=state.ComplianceStatus.NON_COMPLIANT,
        deployment_result=state.DeploymentResult.SKIPPED,
        blocked=state.BlockedStatus.TRANSIENT,
        last_deployed=agent.scheduler._state.resource_state[rid2].last_deployed,  # ignore this one
    )

    # Recover rid1 and verify that rid2 also gets scheduled
    await agent.scheduler.deploy_resource(rid1, reason="Recover rid1", priority=TaskPriority.USER_DEPLOY)
    await retry_limited_fast(lambda: rid1 in executor1.deploys)
    executor1.deploys[rid1].set_result(const.HandlerResourceState.deployed)

    # rid2 gets scheduled when rid1 recovers despite send_event being set to False
    await retry_limited_fast(lambda: rid2 in executor2.deploys)
    executor2.deploys[rid2].set_result(const.HandlerResourceState.deployed)
    await retry_limited_fast(lambda: len(agent.scheduler._work.agent_queues._in_progress) == 0)
    assert len(agent.scheduler._work._waiting) == 0
    assert len(agent.scheduler._work.agent_queues.queued()) == 0

    assert agent.scheduler._state.resource_state[rid1] == state.ResourceState(
        status=state.ComplianceStatus.COMPLIANT,
        deployment_result=state.DeploymentResult.DEPLOYED,
        blocked=state.BlockedStatus.NO,
        last_deployed=agent.scheduler._state.resource_state[rid1].last_deployed,  # ignore this one
    )

    assert agent.scheduler._state.resource_state[rid2] == state.ResourceState(
        status=state.ComplianceStatus.COMPLIANT,
        deployment_result=state.DeploymentResult.DEPLOYED,
        blocked=state.BlockedStatus.NO,
        last_deployed=agent.scheduler._state.resource_state[rid2].last_deployed,  # ignore this one
    )


async def test_skipped_for_dependencies_recover_with_multiple_dependencies(agent: TestAgent, make_resource_minimal):
    """
    Verify that a resource is lifted out of the TRANSIENT state as soon as there are no known bad dependencies anymore.
    This in contrast to an faulty implementation where it would only be lifted when all dependencies are known good.
    """

    rid1 = ResourceIdStr("test::Resource[agent1,name=1]")
    rid2 = ResourceIdStr("test::Resource[agent1,name=2]")
    rid3 = ResourceIdStr("test::Resource[agent1,name=3]")

    # Create resources and set send_event to False
    resources = {
        rid1: make_resource_minimal(
            rid=rid1, values={"value": "r1_value", const.RESOURCE_ATTRIBUTE_SEND_EVENTS: False}, requires=[]
        ),
        rid3: make_resource_minimal(
            rid=rid3, values={"value": "r3_value", const.RESOURCE_ATTRIBUTE_SEND_EVENTS: False}, requires=[rid1]
        ),
    }
    await agent.scheduler._new_version(
        [ModelVersion(version=1, resources=resources, requires=make_requires(resources), undefined=set())]
    )

    # finish first deploy, then replace the executor with a managed one
    await retry_limited_fast(
        lambda: (executor := agent.executor_manager.executors.get("agent1")) is not None and executor.execute_count == 2
    )

    # deploy rid1, and verify that rid3 does not get deployed through an event
    # (this test is only meaningful if normal event propagation is disabled)
    await agent.scheduler.deploy_resource(rid1, reason="Test deploy rid1", priority=TaskPriority.USER_DEPLOY)
    await retry_limited_fast(lambda: agent.executor_manager.executors["agent1"].execute_count == 3)
    assert agent.scheduler._work.agent_queues._agent_queues["agent1"]._unfinished_tasks == 0

    # now replace the executor with a managed one for more fine-grained control over deploy behavior
    executor1: ManagedExecutor = agent.executor_manager.register_managed_executor("agent1")

    # fail rid1 and have rid3 skip for dependencies
    await agent.scheduler.deploy_resource(rid1, reason="Test deploy rid1", priority=TaskPriority.USER_DEPLOY)
    await agent.scheduler.deploy_resource(rid3, reason="Test deploy rid3", priority=TaskPriority.USER_DEPLOY)
    await retry_limited_fast(lambda: rid1 in executor1.deploys)
    executor1.deploys[rid1].set_result(const.HandlerResourceState.failed)
    await retry_limited_fast(lambda: rid3 in executor1.deploys)
    executor1.deploys[rid3].set_result(const.HandlerResourceState.skipped_for_dependency)
    await retry_limited_fast(lambda: agent.executor_manager.executors["agent1"].execute_count == 2)

    # release a new version where rid3 no longer depends on the failed rid1, but on a new resource rid2
    agent.executor_manager.reset_executor_counters()
    resources = {
        rid1: make_resource_minimal(
            rid=rid1, values={"value": "r1_value", const.RESOURCE_ATTRIBUTE_SEND_EVENTS: False}, requires=[]
        ),
        rid2: make_resource_minimal(
            rid=rid2, values={"value": "r2_value", const.RESOURCE_ATTRIBUTE_SEND_EVENTS: False}, requires=[]
        ),
        rid3: make_resource_minimal(
            rid=rid3, values={"value": "r3_value", const.RESOURCE_ATTRIBUTE_SEND_EVENTS: False}, requires=[rid2]
        ),
    }
    await agent.scheduler._new_version(
        [ModelVersion(version=2, resources=resources, requires=make_requires(resources), undefined=set())]
    )
    # Verify that rid3 got unblocked now
    assert agent.scheduler._state.resource_state[rid3].blocked is BlockedStatus.NO


async def test_receive_events(agent: TestAgent, make_resource_minimal):
    """
    Ensure that event propagation respects the receive_events attribute
    """

    rid_send = "test::Resource[root,name=send]"
    rid_nosend = "test::Resource[root,name=nosend]"
    rid_receive = "test::Resource[listen,name=receive]"
    rid_noreceive = "test::Resource[deaf,name=noreceive]"
    rid_defaultreceive = "test::Resource[listen,name=defaultreceive]"

    def make_resources(
        *,
        version: int,
        send_value: int,
        nosend_value: int,
        receive_value: int,
        noreceive_value: int,
        defaultreceive_value: int,
    ) -> dict[ResourceIdStr, state.ResourceDetails]:
        """
        Returns five resources with a single attribute, whose value is set by the value parameters.

        receive, noreceive and defaultreceive all require both send and nosend,
        but only send sets send_event=True and only receive sets receive_events=True
        """
        return {
            ResourceIdStr(rid): make_resource_minimal(
                rid,
                values={
                    "value": value,
                    const.RESOURCE_ATTRIBUTE_SEND_EVENTS: send_event,
                    **(
                        {
                            const.RESOURCE_ATTRIBUTE_RECEIVE_EVENTS: receive_event,
                        }
                        if receive_event is not None
                        else {}
                    ),
                },
                requires=requires,
            )
            for rid, value, send_event, receive_event, requires in [
                (rid_send, send_value, True, True, []),
                (rid_nosend, nosend_value, False, True, []),
                (rid_receive, receive_value, True, True, [rid_send, rid_nosend]),
                (rid_noreceive, noreceive_value, True, False, [rid_send, rid_nosend]),
                (rid_defaultreceive, noreceive_value, True, None, [rid_send, rid_nosend]),
            ]
        }

    # first release
    resources = make_resources(
        version=1, send_value=0, nosend_value=0, receive_value=0, noreceive_value=0, defaultreceive_value=0
    )
    await agent.scheduler._new_version(
        [ModelVersion(version=1, resources=resources, requires=make_requires(resources), undefined=set())]
    )

    def done():
        listen_queue = agent.scheduler._work.agent_queues._agent_queues.get("listen", None)
        deaf_queue = agent.scheduler._work.agent_queues._agent_queues.get("deaf", None)
        return all(queue is not None and queue._unfinished_tasks == 0 for queue in (listen_queue, deaf_queue))

    await retry_limited_fast(done)
    assert agent.executor_manager.executors["root"].execute_count == 2
    assert agent.executor_manager.executors["listen"].execute_count == 2
    assert agent.executor_manager.executors["deaf"].execute_count == 1
    assert len(agent.scheduler._work._waiting) == 0
    assert len(agent.scheduler._work.agent_queues.queued()) == 0
    assert len(agent.scheduler._work.agent_queues._in_progress) == 0

    # reset counters
    agent.executor_manager.reset_executor_counters()
    # release change for send only
    resources = make_resources(
        version=2, send_value=1, nosend_value=0, receive_value=0, noreceive_value=0, defaultreceive_value=0
    )
    await agent.scheduler._new_version(
        [ModelVersion(version=2, resources=resources, requires=make_requires(resources), undefined=set())]
    )
    # verify that listeners got events and noreceive did not
    await retry_limited_fast(lambda: agent.executor_manager.executors["listen"].execute_count == 2)
    assert agent.executor_manager.executors["root"].execute_count == 1
    assert agent.executor_manager.executors["listen"].execute_count == 2
    assert agent.executor_manager.executors["deaf"].execute_count == 0
    assert len(agent.scheduler._work._waiting) == 0
    assert len(agent.scheduler._work.agent_queues.queued()) == 0
    assert len(agent.scheduler._work.agent_queues._in_progress) == 0

    # reset counters
    agent.executor_manager.reset_executor_counters()
    # release change for nosend only
    resources = make_resources(
        version=3, send_value=1, nosend_value=1, receive_value=0, noreceive_value=0, defaultreceive_value=0
    )
    await agent.scheduler._new_version(
        [ModelVersion(version=3, resources=resources, requires=make_requires(resources), undefined=set())]
    )
    # verify that no events were produced at all
    await retry_limited_fast(lambda: agent.executor_manager.executors["root"].execute_count == 1)
    assert agent.executor_manager.executors["root"].execute_count == 1
    assert agent.executor_manager.executors["listen"].execute_count == 0
    assert agent.executor_manager.executors["deaf"].execute_count == 0
    assert len(agent.scheduler._work._waiting) == 0
    assert len(agent.scheduler._work.agent_queues.queued()) == 0
    assert len(agent.scheduler._work.agent_queues._in_progress) == 0


async def test_removal(agent: TestAgent, make_resource_minimal):
    """
    Test that resources are removed from the state store correctly
    """
    rid1 = "test::Resource[agent1,name=1]"
    rid2 = "other::Resource[agent1,name=2]"
    resources = {
        ResourceIdStr(rid1): make_resource_minimal(rid1, {"value": "a"}, []),
        ResourceIdStr(rid2): make_resource_minimal(rid2, {"value": "a"}, [rid1]),
    }

    await agent.scheduler._new_version(
        [ModelVersion(version=5, resources=resources, requires=make_requires(resources), undefined=set())]
    )

    assert len(agent.scheduler.get_types_for_agent("agent1")) == 2

    resources = {
        ResourceIdStr(rid1): make_resource_minimal(rid1, {"value": "a"}, []),
    }

    await agent.scheduler._new_version(
        [ModelVersion(version=6, resources=resources, requires=make_requires(resources), undefined=set())]
    )

    assert len(agent.scheduler.get_types_for_agent("agent1")) == 1
    assert len(agent.scheduler._state.resources) == 1


async def test_dryrun(agent: TestAgent, make_resource_minimal, monkeypatch):
    """
    Ensure the simples deploy scenario works: 2 dependant resources
    """

    rid1 = "test::Resource[agent1,name=1]"
    rid2 = "test::Resource[agent1,name=2]"
    resources = {
        ResourceIdStr(rid1): make_resource_minimal(rid1, values={"value": "a"}, requires=[]),
        ResourceIdStr(rid2): make_resource_minimal(rid2, values={"value": "a"}, requires=[rid1]),
    }

    agent.scheduler.mock_versions[5] = resources

    dryrun = uuid.uuid4()
    await agent.scheduler.dryrun(dryrun, 5)
    await retry_limited(utils.is_agent_done, timeout=5, scheduler=agent.scheduler, agent_name="agent1")

    assert agent.executor_manager.executors["agent1"].dry_run_count == 2


async def test_get_facts(agent: TestAgent, make_resource_minimal):
    """
    Ensure the simples deploy scenario works: 2 dependant resources
    """

    rid1 = "test::Resource[agent1,name=1]"
    rid2 = "test::Resource[agent1,name=2]"
    resources = {
        ResourceIdStr(rid1): make_resource_minimal(rid1, values={"value": "a"}, requires=[]),
        ResourceIdStr(rid2): make_resource_minimal(rid2, values={"value": "a"}, requires=[rid1]),
    }

    await agent.scheduler._new_version(
        [ModelVersion(version=5, resources=resources, requires=make_requires(resources), undefined=set())]
    )

    await agent.scheduler.get_facts({"id": rid1})

    await retry_limited(utils.is_agent_done, timeout=5, scheduler=agent.scheduler, agent_name="agent1")

    assert agent.executor_manager.executors["agent1"].facts_count == 1


async def test_unknowns(agent: TestAgent, make_resource_minimal) -> None:
    """
    Test whether unknowns are handled correctly by the scheduler.
    """
    rid1 = ResourceIdStr("test::Resource[agent1,name=1]")
    rid2 = ResourceIdStr("test::Resource[agent1,name=2]")
    rid3 = ResourceIdStr("test::Resource[agent1,name=3]")
    rid4 = ResourceIdStr("test::Resource[agent1,name=4]")
    rid5 = ResourceIdStr("test::Resource[agent1,name=5]")
    rid6 = ResourceIdStr("test::Resource[agent1,name=6]")
    rid7 = ResourceIdStr("test::Resource[agent1,name=7]")

    def assert_resource_state(
        resource: ResourceIdStr,
        status: state.ComplianceStatus,
        deployment_result: state.DeploymentResult,
        blocked_status: state.BlockedStatus,
        attribute_hash: str,
    ) -> None:
        """
        Assert that the given resource has the given ComplianceStatus, DeploymentResult and BlockedStatus.
        If not, this method raises an AssertionError.

        :param resource: The resource of which the above-mentioned parameters have to be asserted.
        :param status: The ComplianceStatus to assert.
        :param deployment_result: The DeploymentResult to assert.
        :param blocked_status: The BlockedStatus to assert.
        :param attribute_hash: The hash of the attributes of the resource.
        """
        assert agent.scheduler._state.resource_state[resource].status is status
        assert agent.scheduler._state.resource_state[resource].deployment_result is deployment_result
        assert agent.scheduler._state.resource_state[resource].blocked is blocked_status
        assert agent.scheduler._state.resources[resource].attribute_hash == attribute_hash

    # rid4 is undefined due to an unknown
    resources = {
        rid1: make_resource_minimal(
            rid=rid1,
            values={"value": "unknown"},
            requires=[rid2, rid3, rid4],
        ),
        rid2: make_resource_minimal(rid=rid2, values={"value": "a"}, requires=[rid5]),
        rid3: make_resource_minimal(rid=rid3, values={"value": "a"}, requires=[rid5, rid6]),
        rid4: make_resource_minimal(rid=rid4, values={"value": "unknown"}, requires=[]),
        rid5: make_resource_minimal(rid=rid5, values={"value": "a"}, requires=[]),
        rid6: make_resource_minimal(rid=rid6, values={"value": "a"}, requires=[rid7]),
        rid7: make_resource_minimal(rid=rid7, values={"value": "a"}, requires=[]),
    }

    #                             +-- rid2  <- rid5
    #                             |              |
    #      "Provides"      rid1 <-+-- rid3  <----+
    #        view                 |              |
    #                             +-- rid4     rid6 <- rid7

    await agent.scheduler._new_version(
        [
            ModelVersion(
                version=1,
                resources=resources,
                requires=make_requires(resources),
                undefined={rid4},
            )
        ]
    )
    await retry_limited(utils.is_agent_done, timeout=5, scheduler=agent.scheduler, agent_name="agent1")
    assert len(agent.scheduler._state.resources) == 7
    assert len(agent.scheduler.get_types_for_agent("agent1")) == 1

    # rid1: transitively blocked on rid4
    # rid2: deployed
    # rid3: deployed
    # rid4: blocked (unknown attribute)
    # rid5: deployed
    # rid6: deployed
    # rid7: deployed
    assert_resource_state(
        rid1,
        state.ComplianceStatus.HAS_UPDATE,
        state.DeploymentResult.NEW,
        state.BlockedStatus.YES,
        resources[rid1].attribute_hash,
    )
    assert_resource_state(
        rid2,
        state.ComplianceStatus.COMPLIANT,
        state.DeploymentResult.DEPLOYED,
        state.BlockedStatus.NO,
        resources[rid2].attribute_hash,
    )
    assert_resource_state(
        rid3,
        state.ComplianceStatus.COMPLIANT,
        state.DeploymentResult.DEPLOYED,
        state.BlockedStatus.NO,
        resources[rid3].attribute_hash,
    )
    assert_resource_state(
        rid4,
        state.ComplianceStatus.UNDEFINED,
        state.DeploymentResult.NEW,
        state.BlockedStatus.YES,
        resources[rid4].attribute_hash,
    )
    assert_resource_state(
        rid5,
        state.ComplianceStatus.COMPLIANT,
        state.DeploymentResult.DEPLOYED,
        state.BlockedStatus.NO,
        resources[rid5].attribute_hash,
    )
    assert_resource_state(
        rid6,
        state.ComplianceStatus.COMPLIANT,
        state.DeploymentResult.DEPLOYED,
        state.BlockedStatus.NO,
        resources[rid6].attribute_hash,
    )
    assert_resource_state(
        rid7,
        state.ComplianceStatus.COMPLIANT,
        state.DeploymentResult.DEPLOYED,
        state.BlockedStatus.NO,
        resources[rid7].attribute_hash,
    )

    # rid4 becomes deployable
    # rid5 and rid6 are undefined
    # Change the desired state of rid2
    resources[rid4] = make_resource_minimal(rid=rid4, values={"value": "a"}, requires=[])
    resources[rid5] = make_resource_minimal(rid=rid5, values={"value": "unknown"}, requires=[])
    resources[rid6] = make_resource_minimal(rid=rid6, values={"value": "unknown"}, requires=[rid7])
    resources[rid2] = make_resource_minimal(rid=rid2, values={"value": "b"}, requires=[rid5])
    resources[rid3] = make_resource_minimal(rid=rid3, values={"value": "a"}, requires=[rid5, rid6])
    await agent.scheduler._new_version(
        [
            ModelVersion(
                version=2,
                resources=resources,
                requires=make_requires(resources),
                undefined={rid5, rid6},
            )
        ]
    )
    await retry_limited(utils.is_agent_done, timeout=5, scheduler=agent.scheduler, agent_name="agent1")
    assert len(agent.scheduler._state.resources) == 7

    # rid1: transitively blocked on rid5 and rid6
    # rid2: transitively blocked on rid5
    # rid3: transitively blocked on rid5 and rid6
    # rid4: deployed
    # rid5: blocked because it has an unknown attribute
    # rid6: blocked because it has an unknown attribute
    # rid7: deployed
    assert_resource_state(
        rid1,
        state.ComplianceStatus.HAS_UPDATE,
        state.DeploymentResult.NEW,
        state.BlockedStatus.YES,
        resources[rid1].attribute_hash,
    )
    assert_resource_state(
        rid2,
        state.ComplianceStatus.HAS_UPDATE,
        state.DeploymentResult.DEPLOYED,
        state.BlockedStatus.YES,
        resources[rid2].attribute_hash,
    )
    assert_resource_state(
        rid3,
        state.ComplianceStatus.COMPLIANT,
        state.DeploymentResult.DEPLOYED,
        state.BlockedStatus.YES,
        resources[rid3].attribute_hash,
    )
    assert_resource_state(
        rid4,
        state.ComplianceStatus.COMPLIANT,
        state.DeploymentResult.DEPLOYED,
        state.BlockedStatus.NO,
        resources[rid4].attribute_hash,
    )
    assert_resource_state(
        rid5,
        state.ComplianceStatus.UNDEFINED,
        state.DeploymentResult.DEPLOYED,
        state.BlockedStatus.YES,
        resources[rid5].attribute_hash,
    )
    assert_resource_state(
        rid6,
        state.ComplianceStatus.UNDEFINED,
        state.DeploymentResult.DEPLOYED,
        state.BlockedStatus.YES,
        resources[rid6].attribute_hash,
    )
    assert_resource_state(
        rid7,
        state.ComplianceStatus.COMPLIANT,
        state.DeploymentResult.DEPLOYED,
        state.BlockedStatus.NO,
        resources[rid7].attribute_hash,
    )

    # rid5 no longer has an unknown attribute
    resources[rid5] = make_resource_minimal(rid=rid5, values={"value": "a"}, requires=[])
    resources[rid2] = make_resource_minimal(rid=rid2, values={"value": "b"}, requires=[rid5])
    await agent.scheduler._new_version(
        [
            ModelVersion(
                version=3,
                resources=resources,
                requires=make_requires(resources),
                undefined={rid6},
            )
        ]
    )
    await retry_limited(utils.is_agent_done, timeout=5, scheduler=agent.scheduler, agent_name="agent1")
    assert len(agent.scheduler._state.resources) == 7

    # rid1: transitively blocked on rid6
    # rid2: deployed
    # rid3: transitively blocked on rid6
    # rid4: deployed
    # rid5: deployed
    # rid6: blocked because it has an unknown attribute
    # rid7: deployed
    assert_resource_state(
        rid1,
        state.ComplianceStatus.HAS_UPDATE,
        state.DeploymentResult.NEW,
        state.BlockedStatus.YES,
        resources[rid1].attribute_hash,
    )
    assert_resource_state(
        rid2,
        state.ComplianceStatus.COMPLIANT,
        state.DeploymentResult.DEPLOYED,
        state.BlockedStatus.NO,
        resources[rid2].attribute_hash,
    )
    assert_resource_state(
        rid3,
        state.ComplianceStatus.COMPLIANT,
        state.DeploymentResult.DEPLOYED,
        state.BlockedStatus.YES,
        resources[rid3].attribute_hash,
    )
    assert_resource_state(
        rid4,
        state.ComplianceStatus.COMPLIANT,
        state.DeploymentResult.DEPLOYED,
        state.BlockedStatus.NO,
        resources[rid4].attribute_hash,
    )
    assert_resource_state(
        rid5,
        state.ComplianceStatus.COMPLIANT,
        state.DeploymentResult.DEPLOYED,
        state.BlockedStatus.NO,
        resources[rid5].attribute_hash,
    )
    assert_resource_state(
        rid6,
        state.ComplianceStatus.UNDEFINED,
        state.DeploymentResult.DEPLOYED,
        state.BlockedStatus.YES,
        resources[rid6].attribute_hash,
    )
    assert_resource_state(
        rid7,
        state.ComplianceStatus.COMPLIANT,
        state.DeploymentResult.DEPLOYED,
        state.BlockedStatus.NO,
        resources[rid7].attribute_hash,
    )

    # rid8 and rid9 are both undefined
    rid8 = ResourceIdStr("test::Resource[agent1,name=8]")
    rid9 = ResourceIdStr("test::Resource[agent1,name=9]")
    resources = {
        rid8: make_resource_minimal(rid=rid8, values={"value": "unknown"}, requires=[]),
        rid9: make_resource_minimal(rid=rid9, values={"value": "unknown"}, requires=[rid8]),
    }
    await agent.scheduler._new_version(
        [
            ModelVersion(
                version=4,
                resources=resources,
                requires=make_requires(resources),
                undefined={rid8, rid9},
            )
        ]
    )
    await retry_limited(utils.is_agent_done, timeout=5, scheduler=agent.scheduler, agent_name="agent1")
    assert len(agent.scheduler._state.resources) == 2
    assert len(agent.scheduler.get_types_for_agent("agent1")) == 1

    assert_resource_state(
        rid8,
        state.ComplianceStatus.UNDEFINED,
        state.DeploymentResult.NEW,
        state.BlockedStatus.YES,
        resources[rid8].attribute_hash,
    )
    assert_resource_state(
        rid9,
        state.ComplianceStatus.UNDEFINED,
        state.DeploymentResult.NEW,
        state.BlockedStatus.YES,
        resources[rid9].attribute_hash,
    )

    # rid8 is no longer undefined
    resources[rid8] = make_resource_minimal(rid=rid8, values={"value": "a"}, requires=[])

    await agent.scheduler._new_version(
        [
            ModelVersion(
                version=5,
                resources=resources,
                requires=make_requires(resources),
                undefined={rid9},
            )
        ]
    )
    await retry_limited(utils.is_agent_done, timeout=5, scheduler=agent.scheduler, agent_name="agent1")
    assert len(agent.scheduler._state.resources) == 2
    assert len(agent.scheduler.get_types_for_agent("agent1")) == 1

    assert_resource_state(
        rid8,
        state.ComplianceStatus.COMPLIANT,
        state.DeploymentResult.DEPLOYED,
        state.BlockedStatus.NO,
        resources[rid8].attribute_hash,
    )
    assert_resource_state(
        rid9,
        state.ComplianceStatus.UNDEFINED,
        state.DeploymentResult.NEW,
        state.BlockedStatus.YES,
        resources[rid9].attribute_hash,
    )


async def test_scheduler_priority(agent: TestAgent, environment, make_resource_minimal):
    """
    Ensure that the tasks are placed in the queue in the correct order
    and that existing tasks in the queue are replaced if a task that
    does the same thing with higher priority is added to the queue
    """

    rid1 = ResourceIdStr("test::Resource[agent1,name=1]")
    resources = {
        rid1: make_resource_minimal(rid1, values={"value": "a"}, requires=[]),
    }

    agent.executor_manager.register_managed_executor("agent1")

    # We add two different tasks and assert that they are consumed in the correct order
    # Add a new version deploy to the queue
    await agent.scheduler._new_version(
        [ModelVersion(version=1, resources=resources, requires=make_requires(resources), undefined=set())]
    )
    agent.scheduler.mock_versions[1] = resources

    # And then a dryrun
    dryrun = uuid.uuid4()
    await agent.scheduler.dryrun(dryrun, 1)

    # The tasks are consumed in the priority order
    first_task = await agent.scheduler._work.agent_queues.queue_get("agent1")
    assert isinstance(first_task.task, tasks.Deploy)
    second_task = await agent.scheduler._work.agent_queues.queue_get("agent1")
    assert isinstance(second_task.task, tasks.DryRun)

    # The same is true if a task with lesser priority is added first
    # Add a fact refresh task to the queue
    await agent.scheduler.get_facts({"id": rid1})

    # Then add an interval deploy task to the queue
    agent.scheduler._state.dirty.add(rid1)
    await agent.scheduler.deploy(reason="Test", priority=TaskPriority.INTERVAL_DEPLOY)

    # The tasks are consumed in the priority order
    first_task = await agent.scheduler._work.agent_queues.queue_get("agent1")
    assert isinstance(first_task.task, tasks.Deploy)
    second_task = await agent.scheduler._work.agent_queues.queue_get("agent1")
    assert isinstance(second_task.task, tasks.RefreshFact)
    # Assert that all tasks were consumed
    queue = agent.scheduler._work.agent_queues._get_queue("agent1")._queue
    assert len(queue) == 0

    # Add an interval deploy task to the queue
    agent.scheduler._state.dirty.add(rid1)
    await agent.scheduler.deploy(reason="Test", priority=TaskPriority.INTERVAL_DEPLOY)

    # Add a dryrun to the queue (which has more priority)
    dryrun = uuid.uuid4()
    await agent.scheduler.dryrun(dryrun, 1)

    # Assert that we have both tasks in the queue
    queue = agent.scheduler._work.agent_queues._get_queue("agent1")._queue
    assert len(queue) == 2

    # Add a user deploy
    # It has more priority than interval deploy, so it will replace it in the queue
    # It also has more priority than dryrun, so it will be consumed first

    await agent.trigger_update(environment, "$__scheduler", incremental_deploy=True)

    first_task = await agent.scheduler._work.agent_queues.queue_get("agent1")
    assert isinstance(first_task.task, tasks.Deploy)
    second_task = await agent.scheduler._work.agent_queues.queue_get("agent1")
    assert isinstance(second_task.task, tasks.DryRun)

    # Interval deploy is still in the queue but marked as deleted
    queue = agent.scheduler._work.agent_queues._get_queue("agent1")._queue
    assert len(queue) == 1
    assert queue[0].deleted

    # Force clean queue
    agent.scheduler._work.agent_queues._get_queue("agent1")._queue = []

    # If a task to deploy a resource is added to the queue,
    # but a task to deploy that same resource is already present with higher priority,
    # it will be ignored and not added to the queue

    # Add a dryrun to the queue
    dryrun = uuid.uuid4()
    await agent.scheduler.dryrun(dryrun, 1)

    # Add a user deploy
    await agent.trigger_update(environment, "$__scheduler", incremental_deploy=True)

    # Try to add an interval deploy task to the queue
    agent.scheduler._state.dirty.add(rid1)
    await agent.scheduler.deploy(reason="Test", priority=TaskPriority.INTERVAL_DEPLOY)

    # Assert that we still have only 2 tasks in the queue
    queue = agent.scheduler._work.agent_queues._get_queue("agent1")._queue
    assert len(queue) == 2

    # The order is unaffected, the interval deploy was essentially ignored
    first_task = await agent.scheduler._work.agent_queues.queue_get("agent1")
    assert isinstance(first_task.task, tasks.Deploy)
    second_task = await agent.scheduler._work.agent_queues.queue_get("agent1")
    assert isinstance(second_task.task, tasks.DryRun)

    # All tasks were consumed
    queue = agent.scheduler._work.agent_queues._get_queue("agent1")._queue
    assert len(queue) == 0


async def test_scheduler_priority_rescheduling(agent: TestAgent, environment, make_resource_minimal):
    """
    Verify behavior of task rescheduling (e.g. because of new requires) with respect to priorities, both explicit and relative
    to other scheduled task (i.e. current queue position).
    """

    # General flow of the test: all deploy tasks, all on the same agent, different priorities. Tasks are never picked up,
    # only added or shifted around (due to changing priorities or requires edges).
    # This test interacts with scheduled work directly rather than to go through the scheduler for verbosity reasons.
    # For a basic priority test that does go via the scheduler see test_scheduler_priority.

    # define some resources
    rid1 = ResourceIdStr("test::Resource[agent,name=1]")
    rid2 = ResourceIdStr("test::Resource[agent,name=2]")
    rid3 = ResourceIdStr("test::Resource[agent,name=3]")
    rid4 = ResourceIdStr("test::Resource[agent,name=4]")
    rid5 = ResourceIdStr("test::Resource[agent,name=5]")
    rid6 = ResourceIdStr("test::Resource[agent,name=6]")
    rid7 = ResourceIdStr("test::Resource[agent,name=7]")
    task1 = tasks.Deploy(resource=rid1)
    task2 = tasks.Deploy(resource=rid2)
    task3 = tasks.Deploy(resource=rid3)
    task4 = tasks.Deploy(resource=rid4)
    task5 = tasks.Deploy(resource=rid5)
    task6 = tasks.Deploy(resource=rid6)
    task7 = tasks.Deploy(resource=rid7)

    # set up the scheduled work
    requires: state.RequiresProvidesMapping = state.RequiresProvidesMapping()
    work: ScheduledWork = ScheduledWork(
        requires=requires, provides=requires.provides_view(), new_agent_notify=lambda *args, **kwargs: None
    )

    # three different deploy requests, each for a different resource. Verify that order ends up as expected
    work.deploy_with_context(
        resources={rid1},
        reason="First deploy",
        priority=TaskPriority(3),
    )
    work.deploy_with_context(
        resources={rid2},
        reason="Second deploy",
        priority=TaskPriority(1),
    )
    work.deploy_with_context(
        resources={rid3},
        reason="Third deploy",
        priority=TaskPriority(4),
    )

    assert [item.task for item in work.agent_queues.sorted("agent")] == [task2, task1, task3]

    # add some more tasks to the middle priority level
    work.deploy_with_context(
        resources={rid1, rid2, rid3, rid4, rid5},
        reason="Bulk deploy",
        priority=TaskPriority(3),
    )
    # add two more tasks to more urgent priority level for some relative ordering asserts later on
    work.deploy_with_context(
        resources={rid6},
        reason="deploy rid6",
        priority=TaskPriority(1),
    )
    work.deploy_with_context(
        resources={rid7},
        reason="deploy rid7",
        priority=TaskPriority(2),
    )

    def get_sorted_tasks() -> Sequence[tuple[tasks.Task, str]]:
        return [(item.task, item.reason) for item in work.agent_queues.sorted("agent")]

    # may be updated after each assertion
    original_sorted_tasks: Sequence[tuple[tasks.Task, str]] = get_sorted_tasks()

    # -> priority 1: rid2, rid6
    # -> priority 2: rid7
    # -> priority 3: rid1, rid3, rid4, rid5 (latter three in any order)
    assert original_sorted_tasks[:4] == [
        # rid2 already had a more urgent priority, it should remain first
        (task2, "Second deploy"),
        # rid6 was added later with a more urgent priority, it should move before the others but after rid2
        (task6, "deploy rid6"),
        # rid6 was added later with a more urgent priority, it should move before the others but after rid6
        (task7, "deploy rid7"),
        # rid1 was added first among those with this priority + it keeps its original reason
        (task1, "First deploy"),
    ]
    # other priorities are equal and non-deterministic
    assert set(original_sorted_tasks[4:]) == {
        (task3, "Bulk deploy"),
        (task4, "Bulk deploy"),
        (task5, "Bulk deploy"),
    }

    # add a requires edge, lifting a resource out of the agent queues because it becomes blocked
    rid_first_requires: ResourceIdStr = original_sorted_tasks[4][0].resource
    requires[rid_first_requires] = {rid1}
    work.deploy_with_context(
        {rid_first_requires},
        reason="add first requires",
        # less urgent priority
        priority=TaskPriority(5),
        added_requires={rid_first_requires: {rid1}},
    )
    # expect same order as before, minus the fourth element
    assert get_sorted_tasks() == original_sorted_tasks[:4] + original_sorted_tasks[5:]
    # drop the requires edge, unblocking the task again
    requires[rid_first_requires] = set()
    work.deploy_with_context(
        {rid_first_requires},
        reason="drop first requires",
        # less urgent priority
        priority=TaskPriority(5),
        dropped_requires={rid_first_requires: {rid1}},
    )
    # expect same order as original: because new priority is less urgent, the old priority, relative order and reason are kept
    assert get_sorted_tasks() == original_sorted_tasks

    # do the same for an equal priority task
    requires[rid_first_requires] = {rid1}
    work.deploy_with_context(
        {rid_first_requires},
        reason="add second requires",
        # equal priority
        priority=TaskPriority(3),
        added_requires={rid_first_requires: {rid1}},
    )
    # expect same order as before, minus the third element
    assert get_sorted_tasks() == original_sorted_tasks[:4] + original_sorted_tasks[5:]
    # drop the requires edge, unblocking the task again
    requires[rid_first_requires] = set()
    work.deploy_with_context(
        {rid_first_requires},
        reason="drop second requires",
        # equal priority
        priority=TaskPriority(3),
        dropped_requires={rid_first_requires: {rid1}},
    )
    # expect same order as original: even though new priority is lower, the old priority, relative order and reason are kept
    assert get_sorted_tasks() == original_sorted_tasks

    # same now for more urgent priority task in request that blocks it
    requires[rid_first_requires] = {rid1}
    work.deploy_with_context(
        {rid_first_requires},
        reason="add third requires",
        # more urgent priority
        priority=TaskPriority(1),
        added_requires={rid_first_requires: {rid1}},
    )
    # expect same order as before, minus the third element
    assert get_sorted_tasks() == original_sorted_tasks[:4] + original_sorted_tasks[5:]
    # drop the requires edge, unblocking the task again
    requires[rid_first_requires] = set()
    work.deploy_with_context(
        {rid_first_requires},
        reason="drop third requires",
        # equal priority as original
        priority=TaskPriority(3),
        dropped_requires={rid_first_requires: {rid1}},
    )
    # task is moved to new, more urgent priority, and receives the new message
    assert get_sorted_tasks() == [
        *original_sorted_tasks[:2],  # rid2, rid6
        # message from adding the requires
        (tasks.Deploy(resource=rid_first_requires), "add third requires"),
        original_sorted_tasks[2],  # rid7
        original_sorted_tasks[3],  # rid1
        *original_sorted_tasks[5:],
    ]

    # update original_sorted_tasks to reflect new order
    original_sorted_tasks = get_sorted_tasks()

    # same now but request the more urgent priority for the request that unblocks it
    rid_fourth_requires: ResourceIdStr = original_sorted_tasks[5][0].resource
    requires[rid_fourth_requires] = {rid1}
    work.deploy_with_context(
        {rid_fourth_requires},
        reason="add fourth requires",
        # equal priority as original
        priority=TaskPriority(3),
        added_requires={rid_fourth_requires: {rid1}},
    )
    # expect same order as before, minus the fourth element
    assert get_sorted_tasks() == original_sorted_tasks[:5] + original_sorted_tasks[6:]
    # drop the requires edge, unblocking the task again
    requires[rid_fourth_requires] = set()
    work.deploy_with_context(
        {rid_fourth_requires},
        reason="drop fourth requires",
        # most urgent priority
        priority=TaskPriority(0),
        dropped_requires={rid_fourth_requires: {rid1}},
    )
    # task is moved to new, more urgent priority, and receives the new message
    assert get_sorted_tasks() == [
        # message from dropping the requires
        (tasks.Deploy(resource=rid_fourth_requires), "drop fourth requires"),
        *original_sorted_tasks[:5],
        *original_sorted_tasks[6:],
    ]

    # update original_sorted_tasks to reflect new order
    original_sorted_tasks = get_sorted_tasks()

    # add a requires with an extremely urgent priority, but for a resource that's not in the to-deploy set
    # => priority should not affect this resource
    rid_fifth_requires: ResourceIdStr = original_sorted_tasks[2][0].resource
    requires[rid_fifth_requires] = {rid1}
    work.deploy_with_context(
        set(),
        reason="add fifth requires",
        # most urgent priority
        priority=TaskPriority(-1),
        added_requires={rid_fifth_requires: {rid1}},
    )
    # expect same order as before, minus the third element
    assert get_sorted_tasks() == original_sorted_tasks[:2] + original_sorted_tasks[3:]
    # drop the requires edge, unblocking the task again
    requires[rid_fifth_requires] = set()
    work.deploy_with_context(
        set(),
        reason="drop fifth requires",
        # most urgent priority
        priority=TaskPriority(-1),
        dropped_requires={rid_fifth_requires: {rid1}},
    )
    # no priority shifting took place: original is restored
    assert get_sorted_tasks() == original_sorted_tasks

    # get a single item from the queue, and while it's "deploying" add a dependency for it
    await work.agent_queues.queue_get("agent")
    assert work.agent_queues._in_progress == {tasks.Deploy(resource=rid_fourth_requires): TaskPriority(0)}
    # expect same order as before, minus the first element
    assert get_sorted_tasks() == original_sorted_tasks[1:]
    requires[rid_fourth_requires] = {rid1}
    work.deploy_with_context(
        set(),
        reason="add dependency while deploying",
        # most urgent priority
        priority=TaskPriority(-1),
        added_requires={rid_fourth_requires: {rid1}},
        deploying={rid_fourth_requires},
    )
    # no difference because new task is blocked
    assert get_sorted_tasks() == original_sorted_tasks[1:]
    assert rid_fourth_requires in work._waiting
    requires[rid_fourth_requires] = set()
    # unblock the task
    work.deploy_with_context(
        set(),
        reason="drop dependency again",
        # most urgent priority
        priority=TaskPriority(-1),
        dropped_requires={rid_fourth_requires: {rid1}},
        deploying={rid_fourth_requires},
    )
    # task got added again with original priority but a new message
    task_fourth_requires = tasks.Deploy(resource=rid_fourth_requires)
    assert get_sorted_tasks() == [
        (
            task_fourth_requires,
            "rescheduling because a dependency was scheduled while it was deploying",
        ),
        *original_sorted_tasks[1:],
    ]
    # assert it has the same priority as the in-progress task
    assert work.agent_queues.queued()[task_fourth_requires].priority == TaskPriority(0)

    # update original_sorted_tasks to reflect new order
    original_sorted_tasks = get_sorted_tasks()

    # while resource is still deploying, request a deploy for it with a more urgent priority
    work.deploy_with_context(
        {rid_fourth_requires},
        reason="deploy again while deploying",
        # most urgent priority
        priority=TaskPriority(-1),
        deploying={rid_fourth_requires},
    )
    # same order but different message
    assert get_sorted_tasks() == [
        (
            task_fourth_requires,
            "deploy again while deploying",
        ),
        *original_sorted_tasks[1:],
    ]
    # assert priorities
    # in-progress priority should have been shifted to increase priority of events that may be sent
    assert work.agent_queues.in_progress == {task_fourth_requires: TaskPriority(-1)}
    # queued priority should have been shifted as well, and requested_at refreshed
    assert work.agent_queues.queued()[task_fourth_requires].priority == TaskPriority(-1)
    assert work.agent_queues.queued()[task_fourth_requires].requested_at == work.agent_queues._entry_count - 1

    # update original_sorted_tasks to reflect new order
    original_sorted_tasks = get_sorted_tasks()

    # verify priority bumping on waiting task (not yet in queue)
    # add dependency to move task to waiting
    requires[rid2] = {rid1}
    work.deploy_with_context(
        {rid2},
        reason="add sixth requires",
        # low urgency priority
        priority=TaskPriority(5),
        added_requires={rid2: {rid1}},
    )
    assert get_sorted_tasks() == [original_sorted_tasks[0], *original_sorted_tasks[2:]]
    work.deploy_with_context(
        {rid2},
        reason="bump priority for rid2",
        # higher urgency priority
        priority=TaskPriority(0),
        # still waiting for rid1 => not queued
        added_requires={},
        dropped_requires={},
    )
    # unchanged versus previous check
    assert get_sorted_tasks() == [original_sorted_tasks[0], *original_sorted_tasks[2:]]
    assert rid2 in work._waiting
    # assert that waiting task's priority was bumped and its requested_at refreshed
    assert work._waiting[rid2].priority == TaskPriority(0)
    assert work._waiting[rid2].requested_at == work.agent_queues._entry_count - 1
    assert work._waiting[rid2].reason == "bump priority for rid2"


async def test_repair_does_not_trigger_for_blocked_resources(agent: TestAgent, make_resource_minimal):
    """
    Ensure that repair doesn't schedule known blocked resources
    """

    rid1 = ResourceIdStr("test::Resource[agent1,name=1]")
    rid2 = ResourceIdStr("test::Resource[agent1,name=2]")

    resources = {
        rid1: make_resource_minimal(rid=rid1, values={"value": "r1_value"}, requires=[]),
        rid2: make_resource_minimal(rid=rid2, values={"value": "r2_value"}, requires=[]),
    }

    await agent.scheduler._new_version(
        [ModelVersion(version=1, resources=resources, requires=make_requires(resources), undefined=set())]
    )
    await retry_limited_fast(utils.is_agent_done, scheduler=agent.scheduler, agent_name="agent1")

    # Both resources were deployed
    assert agent.executor_manager.executors["agent1"].execute_count == 2

    agent.executor_manager.reset_executor_counters()

    # mark r1 as blocked and trigger a repair
    agent.scheduler._state.resource_state[rid1].blocked = BlockedStatus.YES

    await agent.scheduler.repair(reason="Test triggered global repair")
    await retry_limited_fast(fun=utils.is_agent_done, scheduler=agent.scheduler, agent_name="agent1")

    # Only r2 was deployed
    assert agent.executor_manager.executors["agent1"].execute_count == 1


async def test_state_of_skipped_resources_for_dependencies(agent: TestAgent, make_resource_minimal):
    """
    Ensure that when a resource is skipped for its dependencies the scheduler marks it with BlockedStatus.TRANSIENT
    """
    rid1 = ResourceIdStr("test::Resource[agent1,name=1]")
    rid2 = ResourceIdStr("test::Resource[agent2,name=2]")

    # make agent2's executors managed, leave the agent1 auto fails
    executor2: ManagedExecutor = agent.executor_manager.register_managed_executor("agent2")

    resources = {
        rid1: make_resource_minimal(rid=rid1, values={"value": "r1_value", FAIL_DEPLOY: True}, requires=[]),
        rid2: make_resource_minimal(rid=rid2, values={"value": "r2_value"}, requires=[rid1]),
    }
    await agent.scheduler._new_version(
        [ModelVersion(version=1, resources=resources, requires=make_requires(resources), undefined=set())]
    )
    await retry_limited_fast(utils.is_agent_done, scheduler=agent.scheduler, agent_name="agent1")

    executor2.deploys[rid2].set_result(const.HandlerResourceState.skipped_for_dependency)
    await retry_limited_fast(utils.is_agent_done, scheduler=agent.scheduler, agent_name="agent2")

    assert agent.scheduler._state.resource_state[rid2] == state.ResourceState(
        # We are skipped, so not compliant
        status=state.ComplianceStatus.NON_COMPLIANT,
        deployment_result=state.DeploymentResult.SKIPPED,
        blocked=state.BlockedStatus.TRANSIENT,
        last_deployed=agent.scheduler._state.resource_state[rid2].last_deployed,  # ignore
    )


class BrokenDummyManager(executor.ExecutorManager[executor.Executor]):
    """
    A broken dummy ExecutorManager that fails on get_executor to test failure paths
    """

    async def get_executor(
        self, agent_name: str, agent_uri: str, code: typing.Collection[ResourceInstallSpec]
    ) -> DummyExecutor:
        raise Exception()

    async def stop_for_agent(self, agent_name: str) -> list[DummyExecutor]:
        pass

    async def start(self) -> None:
        pass

    async def stop(self) -> None:
        pass

    async def join(self, thread_pool_finalizer: list[ThreadPoolExecutor], timeout: float) -> None:
        pass


class BadTestAgent(Agent):
    """
    An agent (scheduler) that uses the broken dummy manager:
    """

    def __init__(
        self,
        environment: Optional[uuid.UUID] = None,
    ):
        super().__init__(environment)
        self.executor_manager = BrokenDummyManager()
        self.scheduler = TestScheduler(self.scheduler.environment, self.executor_manager, self.scheduler.client)

    async def load_environment_settings(self) -> None:
        pass


@pytest.fixture
async def bad_agent(environment, config):
    """
    Provide a new agent, with a scheduler that uses the broken dummy executor

    Allows testing without server, or executor
    """
    out = BadTestAgent(environment)
    await out.start_working()
    yield out
    await out.stop_working()


async def test_broken_executor_deploy(bad_agent: TestAgent, make_resource_minimal):
    """
    Ensure the simple deploy scenario works: 2 dependant resources
    """

    rid1 = "test::Resource[agent1,name=1]"
    rid2 = "test::Resource[agent1,name=2]"
    resources = {
        ResourceIdStr(rid1): make_resource_minimal(rid1, values={"value": "a"}, requires=[]),
        ResourceIdStr(rid2): make_resource_minimal(rid2, values={"value": "a"}, requires=[rid1]),
    }

    await bad_agent.scheduler._new_version(
        [ModelVersion(version=1, resources=resources, requires=make_requires(resources), undefined=set())]
    )
    await retry_limited(utils.is_agent_done, timeout=5, scheduler=bad_agent.scheduler, agent_name="agent1")


async def test_deploy_blocked_state(agent: TestAgent, make_resource_minimal) -> None:
    """
    Verify topology changes that update recursive properties
    """

    # Shorthand variables for specific resources
    rid1 = ResourceIdStr("test::Resource[agent1,name=1]")
    rid2 = ResourceIdStr("test::Resource[agent1,name=2]")
    rid3 = ResourceIdStr("test::Resource[agent1,name=3]")
    rid4 = ResourceIdStr("test::Resource[agent1,name=4]")
    rid5 = ResourceIdStr("test::Resource[agent1,name=5]")
    rid6 = ResourceIdStr("test::Resource[agent1,name=6]")
    rid7 = ResourceIdStr("test::Resource[agent1,name=7]")
    rid8 = ResourceIdStr("test::Resource[agent1,name=8]")
    rid9 = ResourceIdStr("test::Resource[agent1,name=9]")

    version = 1

    async def make_resources(rx_requires: list[list[ResourceIdStr]], undef: list[ResourceIdStr] = [rid1]) -> None:
        """
        Build as many resources as required, with subsequent ids

        :param rx_requires: the requires relation for each resources
        :param undef: rids of undefined resources

        hashes change every time
        """
        nonlocal version
        rids = (ResourceIdStr(f"test::Resource[agent1,name={i + 1}]") for i in itertools.count())
        resources = {
            rid: make_resource_minimal(
                rid,
                values={"value": version},
                requires=requires,
                status=const.ResourceState.undefined if rid in undef else const.ResourceState.deployed,
            )
            for rid, requires in zip(rids, rx_requires)
        }
        await agent.scheduler._new_version(
            [
                ModelVersion(
                    version=version,
                    resources=resources,
                    requires=make_requires(resources),
                    undefined=undef,
                )
            ]
        )
        version += 1
        await retry_limited_fast(utils.is_agent_done, scheduler=agent.scheduler, agent_name="agent1")

    def is_deployed(rid: ResourceIdStr):
        assert agent.scheduler._state.resource_state[rid].deployment_result == DeploymentResult.DEPLOYED
        assert agent.scheduler._state.resource_state[rid].status == ComplianceStatus.COMPLIANT
        assert agent.scheduler._state.resource_state[rid].blocked == BlockedStatus.NO

    def is_blocked(rid: ResourceIdStr):
        assert agent.scheduler._state.resource_state[rid].deployment_result == DeploymentResult.DEPLOYED, rid
        assert agent.scheduler._state.resource_state[rid].status == ComplianceStatus.HAS_UPDATE, rid
        assert agent.scheduler._state.resource_state[rid].blocked == BlockedStatus.YES, rid

    def is_undefined(rid: ResourceIdStr):
        assert agent.scheduler._state.resource_state[rid].deployment_result == DeploymentResult.DEPLOYED
        assert agent.scheduler._state.resource_state[rid].status == ComplianceStatus.UNDEFINED
        assert agent.scheduler._state.resource_state[rid].blocked == BlockedStatus.YES

    def is_new_undefined(rid: ResourceIdStr):
        assert agent.scheduler._state.resource_state[rid].deployment_result == DeploymentResult.NEW
        assert agent.scheduler._state.resource_state[rid].status == ComplianceStatus.UNDEFINED
        assert agent.scheduler._state.resource_state[rid].blocked == BlockedStatus.YES

    def is_new_blocked(rid: ResourceIdStr):
        assert agent.scheduler._state.resource_state[rid].deployment_result == DeploymentResult.NEW
        assert agent.scheduler._state.resource_state[rid].status == ComplianceStatus.HAS_UPDATE
        assert agent.scheduler._state.resource_state[rid].blocked == BlockedStatus.YES

    # Chain of 3
    # 3 -> 1 -> 2
    # 1 is undefined
    # 2 is free to deploy
    # 3 is blocked
    await make_resources(
        [
            [rid2],
            [],
            [rid1],
        ],
        undef=[rid1],
    )
    is_new_undefined(rid1)
    is_deployed(rid2)
    is_new_blocked(rid3)

    # reverse order
    # 3 <- 1 <- 2
    # 1 is undefined
    # 3 is free to deploy
    # 2 is blocked
    await make_resources(
        [[rid3], [rid1], []],
        undef=[rid1],
    )

    is_new_undefined(rid1)
    is_blocked(rid2)
    is_deployed(rid3)

    # diamond 1 < 2,3,4 < 5
    diamond = [[rid2, rid3, rid4], [rid5], [rid5], [rid5], [], []]
    # 1 is undefined
    # rest is free
    await make_resources(diamond, [rid1])
    is_deployed(rid2)
    is_deployed(rid3)
    is_deployed(rid4)
    is_deployed(rid5)
    is_deployed(rid6)
    is_new_undefined(rid1)

    # 5 is undefined
    # rest is blocked
    await make_resources(diamond, [rid5])

    is_blocked(rid2)
    is_blocked(rid3)
    is_blocked(rid4)
    is_undefined(rid5)
    is_deployed(rid6)
    is_new_blocked(rid1)

    # Unblock it all
    await make_resources(diamond, [])

    is_deployed(rid2)
    is_deployed(rid3)
    is_deployed(rid4)
    is_deployed(rid5)
    is_deployed(rid6)
    is_deployed(rid1)

    # Mixed graph
    # graph of 4 levels high, with 2 tops, where every node requires the two nodes below
    # layer 1: 1 -> 3,4  2->4,5
    # layer 2: 3 -> 6,7  4->7,8 ....
    # Layer n has n+1 nodes
    # Each node i in layer n requires i+n and i+n+1

    def make_node_layer(n):
        offset_row_below = int((n + 1) * (n + 2) / 2)
        nr_of_nodes = n + 1
        return [
            [
                ResourceIdStr(f"test::Resource[agent1,name={offset_row_below + i}]"),
                ResourceIdStr(f"test::Resource[agent1,name={offset_row_below + i + 1}]"),
            ]
            for i in range(nr_of_nodes)
        ]

    graph = [*make_node_layer(1), *make_node_layer(2), *make_node_layer(3), *[[]] * 5]

    # Deploy all
    await make_resources(graph, [])
    for rid in range(14):
        is_deployed(f"test::Resource[agent1,name={rid + 1}]")

    # Block 6,7 and 5, causing 1,2,3,4 to be blocked
    await make_resources(graph, [rid6, rid7, rid5])
    for rid in range(4):
        is_blocked(f"test::Resource[agent1,name={rid + 1}]")
    for rid in range(4, 7):
        is_undefined(f"test::Resource[agent1,name={rid + 1}]")
    for rid in range(7, 14):
        is_deployed(f"test::Resource[agent1,name={rid + 1}]")

    # Unblock 5 and 7
    # Block 9
    # 1,3 blocked due to 6
    # 2,5 blocked due to nine
    # 4,7,8 unblocked
    await make_resources(graph, [rid6, rid9])
    is_undefined(rid6)
    is_undefined(rid9)
    is_blocked(rid1)
    is_blocked(rid2)
    is_blocked(rid3)
    is_blocked(rid5)
    is_deployed(rid4)
    is_deployed(rid7)
    is_deployed(rid8)
    for rid in range(9, 14):
        is_deployed(f"test::Resource[agent1,name={rid + 1}]")

    # Also unblock 9
    # 1,3 blocked due to 6
    # 2,4,5,7,8 unblocked
    await make_resources(graph, [rid6])
    is_undefined(rid6)
    is_blocked(rid1)
    is_blocked(rid3)
    is_deployed(rid2)
    is_deployed(rid4)
    is_deployed(rid5)
    for rid in range(6, 14):
        is_deployed(f"test::Resource[agent1,name={rid + 1}]")

    # Drop half of it, deploy all
    graph = [*make_node_layer(1), *[[]] * 3]
    await make_resources(graph, [])
    for rid in range(5):
        is_deployed(f"test::Resource[agent1,name={rid + 1}]")
    for rid in range(5, 14):
        assert f"test::Resource[agent1,name={rid + 1}]" not in agent.scheduler._state.resource_state


async def test_deploy_orphaned(agent: TestAgent, make_resource_minimal) -> None:
    """
    Verify behavior when a deploy finishes for a since-orphaned resource.
    """
    rid1 = ResourceIdStr("test::Resource[agent1,name=1]")
    executor1: ManagedExecutor = agent.executor_manager.register_managed_executor("agent1")

    resources: Mapping[ResourceIdStr, state.ResourceDetails] = {
        rid1: make_resource_minimal(rid1, values={"hello": "world"}, requires=[])
    }
    await agent.scheduler._new_version([ModelVersion(version=1, resources=resources, requires={}, undefined=set())])

    # wait until deploy starts, then hang it there
    await retry_limited_fast(lambda: rid1 in executor1.deploys)

    # now release a new version orphaning the resource, and another one putting it back right after
    await agent.scheduler._new_version(
        [
            ModelVersion(version=2, resources={}, requires={}, undefined=set()),
            ModelVersion(version=3, resources=resources, requires={}, undefined=set()),
        ]
    )

    # finish the deploy
    executor1.deploys[rid1].set_result(const.HandlerResourceState.deployed)
    await retry_limited_fast(lambda: agent.executor_manager.executors["agent1"].execute_count == 1)

    # verify that the the resource is still considered undeployed, because it is considered new, i.e.
    # not the same as the one that just finished deploying
    assert agent.scheduler._state.resource_state[rid1] == state.ResourceState(
        status=state.ComplianceStatus.HAS_UPDATE,
        deployment_result=state.DeploymentResult.NEW,
        blocked=state.BlockedStatus.NO,
        last_deployed=None,
    )

    # wait for and finish the second deploy
    await retry_limited_fast(lambda: rid1 in executor1.deploys)
    executor1.deploys[rid1].set_result(const.HandlerResourceState.deployed)
    await retry_limited_fast(lambda: agent.executor_manager.executors["agent1"].execute_count == 2)
    assert agent.scheduler._state.resource_state[rid1] == state.ResourceState(
        status=state.ComplianceStatus.COMPLIANT,
        deployment_result=state.DeploymentResult.DEPLOYED,
        blocked=state.BlockedStatus.NO,
        last_deployed=agent.scheduler._state.resource_state[rid1].last_deployed,  # ignore
    )


async def test_multiple_versions_intent_changes(agent: TestAgent, make_resource_minimal) -> None:
    """
    Verify the behavior or _new_version (without inspecting task behavior) when multiple versions are processed
    in one go (e.g. when the scheduler has been paused or when versions come in fast after one another).
    """

    all_models: list[ModelVersion] = []

    def model(
        resources: Mapping[ResourceIdStr, ResourceDetails],
        *,
        requires: Optional[Mapping[ResourceIdStr, Set[ResourceIdStr]]] = None,
        undefined: Optional[Set[ResourceIdStr]] = None,
    ) -> ModelVersion:
        requires = requires if requires is not None else {}
        undefined = undefined if undefined is not None else set()
        global model_version
        result: ModelVersion = ModelVersion(
            version=len(all_models) + 1,
            resources=resources,
            requires=requires,
            undefined=undefined,
        )
        all_models.append(result)
        return result

    rid1 = ResourceIdStr("test::Resource[agent1,name=1]")
    rid2 = ResourceIdStr("test::Resource[agent1,name=2]")
    rid3 = ResourceIdStr("test::Resource[agent1,name=3]")
    rid4 = ResourceIdStr("test::Resource[agent1,name=4]")
    rid5 = ResourceIdStr("test::Resource[agent1,name=5]")
    rid6 = ResourceIdStr("test::Resource[agent1,name=6]")

    baseline_resources: Mapping[ResourceIdStr, state.ResourceDetails] = {
        rid: make_resource_minimal(rid, values={"hello": "world"}, requires=[]) for rid in (rid1, rid2, rid3)
    }

    scheduler: ResourceScheduler = agent.scheduler

    async def restore_baseline_state() -> None:
        """
        Re-release basline model, wait for stable state (all executions done, all resources compliant),
        then assert expected baseline state.
        """
        await scheduler._new_version([model(baseline_resources)])
        await retry_limited_fast(lambda: scheduler._work.agent_queues._agent_queues["agent1"]._unfinished_tasks == 0)
        assert scheduler._state.resources == baseline_resources
        assert len(scheduler._state.resource_state) == 3
        for rid in (rid1, rid2, rid3):
            assert len(scheduler._state.requires[rid]) == 0
            assert len(scheduler._state.requires.provides_view().get(rid, set())) == 0
            assert scheduler._state.resource_state[rid].status is ComplianceStatus.COMPLIANT
            assert scheduler._state.resource_state[rid].deployment_result is DeploymentResult.DEPLOYED
            assert scheduler._state.resource_state[rid].blocked is BlockedStatus.NO
        assert len(scheduler._state.dirty) == 0

    await restore_baseline_state()

    # release three new versions, each updating a different resource
    # also add some new resources, one in each version
    await scheduler._new_version(
        [
            model(
                {
                    rid1: make_resource_minimal(rid1, values={"changed": "values"}, requires=[]),
                    rid2: all_models[-1].resources[rid2],
                    rid3: all_models[-1].resources[rid3],
                    rid4: make_resource_minimal(rid4, values={"new": "values"}, requires=[]),
                }
            ),
            model(
                {
                    rid1: all_models[-1].resources[rid1],
                    rid2: make_resource_minimal(rid2, values={"changed": "values"}, requires=[]),
                    rid3: all_models[-1].resources[rid3],
                    rid4: all_models[-1].resources[rid4],
                    rid5: make_resource_minimal(rid5, values={"new": "values"}, requires=[]),
                }
            ),
            model(
                {
                    rid1: all_models[-1].resources[rid1],
                    rid2: all_models[-1].resources[rid2],
                    rid3: make_resource_minimal(rid3, values={"changed": "values"}, requires=[]),
                    rid4: all_models[-1].resources[rid4],
                    rid5: make_resource_minimal(rid5, values={"update after new": "values"}, requires=[]),
                    rid6: make_resource_minimal(rid6, values={"new": "values"}, requires=[]),
                }
            ),
        ]
    )
    assert scheduler._state.resources == all_models[-1].resources
    for rid in (rid1, rid2, rid3):
        assert scheduler._state.resource_state[rid].status is ComplianceStatus.HAS_UPDATE
        assert scheduler._state.resource_state[rid].deployment_result is DeploymentResult.DEPLOYED
        assert scheduler._state.resource_state[rid].blocked is BlockedStatus.NO
    for rid in (rid4, rid5, rid6):
        assert scheduler._state.resource_state[rid].status is ComplianceStatus.HAS_UPDATE
        assert scheduler._state.resource_state[rid].deployment_result is DeploymentResult.NEW
        assert scheduler._state.resource_state[rid].blocked is BlockedStatus.NO

    await restore_baseline_state()

    # release three new versions, each deleting a resource, including one that was added in an earlier version
    await scheduler._new_version(
        [
            model(
                {
                    rid1: all_models[-1].resources[rid1],
                    rid2: all_models[-1].resources[rid2],
                    # no rid3
                    rid4: make_resource_minimal(rid4, values={"new": "values"}, requires=[]),
                    rid5: make_resource_minimal(rid5, values={"new": "values"}, requires=[]),
                }
            ),
            model(
                {
                    rid1: all_models[-1].resources[rid1],
                    # no rid2
                    # no rid4
                    rid5: all_models[-1].resources[rid5],
                }
            ),
            model(
                {
                    # no rid1
                    rid5: all_models[-1].resources[rid5],
                }
            ),
        ]
    )
    assert scheduler._state.resources == all_models[-1].resources
    assert scheduler._state.resource_state[rid5].status is ComplianceStatus.HAS_UPDATE
    assert scheduler._state.resource_state[rid5].deployment_result is DeploymentResult.NEW
    assert scheduler._state.resource_state[rid5].blocked is BlockedStatus.NO

    # TODO: add more scenarios
    # - resource becomes undefined (in first, second, or last version)
    # - resource becomes defined (in first, second, or last version)
    # - resource becomes undefined and then defined again and vice versa
    # - resource is new+undefined / updated+undefined
    # - verify requires => like resources, should simply be `== all_models[-1].requires`, same for provides


async def test_transient_deploy(agent: TestAgent, make_resource_minimal, caplog) -> None:
    """
    Verify the behavior of TRANSIENT resources when it comes to deploys:
    1. should not be included in normal deploys
    2. should be included in repairs (#8423, until #8580 is implemented)
    3. should be included when explicitly requested by deploy_resource()
    4. should produce appropriate warning when the newly triggered (by 2/3) deploy behaves unexpectedly
    """
    rid1 = ResourceIdStr("test::Resource[agent1,name=1]")
    rid2 = ResourceIdStr("test::Resource[agent1,name=2]")
    executor: ManagedExecutor = agent.executor_manager.register_managed_executor("agent1")

    # set up rid1 to depend on rid2
    resources: Mapping[ResourceIdStr, state.ResourceDetails] = {
        rid1: make_resource_minimal(rid1, values={"hello": "world 1"}, requires=[rid2]),
        rid2: make_resource_minimal(rid2, values={"hello": "world 2"}, requires=[]),
    }
    version: int = 42
    await agent.scheduler._new_version(
        [ModelVersion(version=version, resources=resources, requires={rid1: {rid2}}, undefined=set())]
    )

    # wait until deploy starts, then fail r2 and make r1 skip for dependencies
    await retry_limited_fast(lambda: rid2 in executor.deploys)
    executor.deploys[rid2].set_result(const.HandlerResourceState.failed)
    await retry_limited_fast(lambda: rid1 in executor.deploys)
    executor.deploys[rid1].set_result(const.HandlerResourceState.skipped_for_dependency)

    await retry_limited_fast(lambda: agent.executor_manager.executors["agent1"].execute_count == 2)

    scheduler: ResourceScheduler = agent.scheduler

    assert scheduler._state.resource_state[rid2].status is ComplianceStatus.NON_COMPLIANT
    assert scheduler._state.resource_state[rid1].status is ComplianceStatus.NON_COMPLIANT
    assert scheduler._state.resource_state[rid2].blocked is BlockedStatus.NO
    assert scheduler._state.resource_state[rid1].blocked is BlockedStatus.TRANSIENT

    # trigger deploy: verify only r2 gets scheduled, make it return the same result as before
    agent.executor_manager.reset_executor_counters()
    await scheduler.deploy(reason="Test: triggering full deploy")
    await retry_limited_fast(lambda: rid2 in executor.deploys)
    executor.deploys[rid2].set_result(const.HandlerResourceState.failed)
    await retry_limited_fast(lambda: agent.executor_manager.executors["agent1"].execute_count == 1)
    assert agent.executor_manager.executors["agent1"].execute_count == 1
    assert len(scheduler._work._waiting) == 0
    assert len(scheduler._work.agent_queues.queued()) == 0
    assert len(scheduler._work.agent_queues._in_progress) == 0

    agent.executor_manager.reset_executor_counters()
    await scheduler.repair(reason="Test: triggering repair")
    # trigger repair: verify both resources get scheduled, make them return the same result as before
    await retry_limited_fast(lambda: rid2 in executor.deploys)
    executor.deploys[rid2].set_result(const.HandlerResourceState.failed)
    await retry_limited_fast(lambda: rid1 in executor.deploys)
    executor.deploys[rid1].set_result(const.HandlerResourceState.skipped_for_dependency)
    await retry_limited_fast(lambda: agent.executor_manager.executors["agent1"].execute_count == 2)

    def get_resource_action_logs(caplog) -> list[logging.LogRecord]:
        return [record for record in caplog.records if record.name.startswith("inmanta.resource_action")]

    # verify no log is emitted if it skips again as expected
    agent.executor_manager.reset_executor_counters()
    caplog.clear()
    with caplog.at_level(logging.WARNING):
        await scheduler.deploy_resource(
            rid1,
            reason="Test: deploying r1, skipping for dependencies",
            priority=TaskPriority.USER_DEPLOY,
        )
        await retry_limited_fast(lambda: rid1 in executor.deploys)
        executor.deploys[rid1].set_result(const.HandlerResourceState.skipped_for_dependency)
        await retry_limited_fast(lambda: agent.executor_manager.executors["agent1"].execute_count == 1)

        assert len(get_resource_action_logs(caplog)) == 0
        assert len(scheduler.state_update_manager.deploys[rid1].messages) == 0

    # verify log message is as expected if rid1 suddenly succeeds
    agent.executor_manager.reset_executor_counters()
    caplog.clear()
    with caplog.at_level(logging.WARNING):
        # trigger another deploy for rid1, this time make it succeed
        await scheduler.deploy_resource(
            rid1,
            reason="Test: deploying r1",
            priority=TaskPriority.USER_DEPLOY,
        )
        await retry_limited_fast(lambda: rid1 in executor.deploys)
        executor.deploys[rid1].set_result(const.HandlerResourceState.deployed)

        await retry_limited_fast(lambda: agent.executor_manager.executors["agent1"].execute_count == 1)

        # verify that it is logged to the scheduler log under a resource action logger
        resource_action_logs = get_resource_action_logs(caplog)
        assert len(resource_action_logs) == 1
        record: logging.LogRecord = resource_action_logs[0]
        assert record.levelno == logging.WARNING
        assert record.name == "inmanta.resource_action.agent1"
        expected_message: str = (
            f"Resource {rid1} was expected to skip for dependencies but it deployed successfully."
            " The handler for this resource raised a SkipResourceForDependencies exception in a previous execution, indicating"
            " that it would only be able to progress once all requires reached a deployed state. Some requires"
            f" ({rid2}: failed) are still in a non-deployed state, therefore it was assumed that a new deploy attempt would"
            " have no effect. This indicates incorrect usage of the exception, and it will lead to resources getting stuck in"
            " the skipped state. While this can be worked around by triggering a repair for now, that may not work in the"
            " future. Please check your handler implementation, and make sure to raise the generic SkipResource rather than"
            " SkipResourceForDependencies if you wish to skip a deploy for any other reason than to wait until all requires"
            " are in a good state. Please contact support if you believe your handler implementation is correct after all."
        )
        assert record.message == f"resource {rid1},v={version}: {expected_message}"
        # verify that it is also sent to the database
        assert len(scheduler.state_update_manager.deploys[rid1].messages) == 1
        assert scheduler.state_update_manager.deploys[rid1].messages[0].msg == expected_message

    assert scheduler._state.resource_state[rid2].status is ComplianceStatus.NON_COMPLIANT
    assert scheduler._state.resource_state[rid1].status is ComplianceStatus.COMPLIANT
    assert scheduler._state.resource_state[rid2].blocked is BlockedStatus.NO
    # verify that scheduler recognized that it is no longer blocked
    assert scheduler._state.resource_state[rid1].blocked is BlockedStatus.NO

    # verify no log is emitted if it succeeds again, or for other transitions, e.g. success -> failed -> success
    agent.executor_manager.reset_executor_counters()
    caplog.clear()
    with caplog.at_level(logging.WARNING):
        await scheduler.deploy_resource(
            rid1,
            reason="Test: deploying r1 for success",
            priority=TaskPriority.USER_DEPLOY,
        )
        await retry_limited_fast(lambda: rid1 in executor.deploys)
        executor.deploys[rid1].set_result(const.HandlerResourceState.deployed)
        await retry_limited_fast(lambda: agent.executor_manager.executors["agent1"].execute_count == 1)

        await scheduler.deploy_resource(
            rid1,
            reason="Test: deploying r1 for failure",
            priority=TaskPriority.USER_DEPLOY,
        )
        await retry_limited_fast(lambda: rid1 in executor.deploys)
        executor.deploys[rid1].set_result(const.HandlerResourceState.failed)
        await retry_limited_fast(lambda: agent.executor_manager.executors["agent1"].execute_count == 2)

        await scheduler.deploy_resource(
            rid1,
            reason="Test: deploying r1 for success",
            priority=TaskPriority.USER_DEPLOY,
        )
        await retry_limited_fast(lambda: rid1 in executor.deploys)
        executor.deploys[rid1].set_result(const.HandlerResourceState.deployed)
        await retry_limited_fast(lambda: agent.executor_manager.executors["agent1"].execute_count == 3)

        assert len(get_resource_action_logs(caplog)) == 0
        assert len(scheduler.state_update_manager.deploys[rid1].messages) == 0

    # verify no log message is emitted for a valid recovery
    agent.executor_manager.reset_executor_counters()
    caplog.clear()
    with caplog.at_level(logging.WARNING):
        # set up initial state: make r1 skip for dependencies again
        await scheduler.deploy_resource(
            rid1,
            reason="Test: deploying r1 for success",
            priority=TaskPriority.USER_DEPLOY,
        )
        await retry_limited_fast(lambda: rid1 in executor.deploys)
        executor.deploys[rid1].set_result(const.HandlerResourceState.skipped_for_dependency)

        await retry_limited_fast(lambda: agent.executor_manager.executors["agent1"].execute_count == 1)

        # verify initial state
        assert scheduler._state.resource_state[rid2].status is ComplianceStatus.NON_COMPLIANT
        assert scheduler._state.resource_state[rid1].status is ComplianceStatus.NON_COMPLIANT
        assert scheduler._state.resource_state[rid2].blocked is BlockedStatus.NO
        assert scheduler._state.resource_state[rid1].blocked is BlockedStatus.TRANSIENT

        # deploy r2 successfully
        await scheduler.deploy_resource(
            rid2,
            reason="Test: deploying r2 for success",
            priority=TaskPriority.USER_DEPLOY,
        )
        await retry_limited_fast(lambda: rid2 in executor.deploys)
        executor.deploys[rid2].set_result(const.HandlerResourceState.deployed)

        # r1 will get a recovery event, make it succeed
        await retry_limited_fast(lambda: rid1 in executor.deploys)
        executor.deploys[rid1].set_result(const.HandlerResourceState.deployed)

        await retry_limited_fast(lambda: agent.executor_manager.executors["agent1"].execute_count == 3)

        # verify new state
        assert scheduler._state.resource_state[rid2].status is ComplianceStatus.COMPLIANT
        assert scheduler._state.resource_state[rid1].status is ComplianceStatus.COMPLIANT
        assert scheduler._state.resource_state[rid2].blocked is BlockedStatus.NO
        assert scheduler._state.resource_state[rid1].blocked is BlockedStatus.NO

        # this is a valid recovery, verify that no log message was emitted
        assert len(get_resource_action_logs(caplog)) == 0
        assert len(scheduler.state_update_manager.deploys[rid1].messages) == 0
        assert len(scheduler.state_update_manager.deploys[rid2].messages) == 0

    # verify log message is as expected if r1 succeeds while in TRANSIENT state but all resources are in a good state
    # (scheduler bug)
    agent.executor_manager.reset_executor_counters()
    caplog.clear()
    with caplog.at_level(logging.WARNING):
        assert scheduler._state.resource_state[rid2].status is ComplianceStatus.COMPLIANT
        scheduler._state.resource_state[rid1].blocked = BlockedStatus.TRANSIENT

        # deploy r1 successfully
        await scheduler.deploy_resource(
            rid1,
            reason="Test: deploying r1",
            priority=TaskPriority.USER_DEPLOY,
        )
        await retry_limited_fast(lambda: rid1 in executor.deploys)
        executor.deploys[rid1].set_result(const.HandlerResourceState.deployed)

        await retry_limited_fast(lambda: agent.executor_manager.executors["agent1"].execute_count == 1)

        # verify that the warning message now implies a scheduler bug rather than a handler bug
        resource_action_logs = get_resource_action_logs(caplog)
        assert len(resource_action_logs) == 1
        record: logging.LogRecord = resource_action_logs[0]
        assert record.levelno == logging.WARNING
        assert record.name == "inmanta.resource_action.agent1"
        expected_message: str = (
            f"Inconsistent internal state for resource {rid1}. The inmanta resource scheduler assumed it was still blocked,"
            " pending a successful deploy of at least one of its requires. However, all dependencies are already in a deployed"
            " state. This was expected to be impossible and it indicates a (non-critical) bug in the inmanta resource"
            " scheduler. Please report this bug. In the meantime, if you encounter any resources stuck in the skipped"
            " state, trigger a repair as a workaround to force a deploy."
        )
        assert record.message == f"resource {rid1},v={version}: {expected_message}"
        assert len(scheduler.state_update_manager.deploys[rid1].messages) == 1
        assert scheduler.state_update_manager.deploys[rid1].messages[0].msg == expected_message

    assert scheduler._state.resource_state[rid2].status is ComplianceStatus.COMPLIANT
    assert scheduler._state.resource_state[rid1].status is ComplianceStatus.COMPLIANT
    assert scheduler._state.resource_state[rid2].blocked is BlockedStatus.NO
    # verify that scheduler recognized that it is no longer blocked
    assert scheduler._state.resource_state[rid1].blocked is BlockedStatus.NO<|MERGE_RESOLUTION|>--- conflicted
+++ resolved
@@ -63,260 +63,6 @@
     await util.retry_limited(fun, timeout=timeout, interval=interval, *args, **kwargs)
 
 
-<<<<<<< HEAD
-=======
-class DummyExecutor(executor.Executor):
-    """
-    A dummy executor:
-        * It doesn't actually do any deploys, but instead keeps track of the actions
-          (execute, dryrun, get_facts, etc.) that were requested on it.
-        * It reports a deploy as failed if the resource has an attribute with the value of the `FAIL_DEPLOY` variable.
-        * It doesn't inspect dependencies' state, unlike the default handler
-    """
-
-    def __init__(self) -> None:
-        self.execute_count = 0
-        self.dry_run_count = 0
-        self.facts_count = 0
-        self.failed_resources = {}
-        self.mock_versions = {}
-
-    def reset_counters(self) -> None:
-        self.execute_count = 0
-        self.dry_run_count = 0
-        self.facts_count = 0
-
-    async def execute(
-        self,
-        action_id: uuid.UUID,
-        gid: uuid.UUID,
-        resource_details: ResourceDetails,
-        reason: str,
-        requires: Mapping[ResourceIdStr, const.HandlerResourceState],
-    ) -> DeployResult:
-        assert reason
-        # Actual reason or test reason
-        # The actual reasons are of the form `action because of reason`
-        assert ("because" in reason) or ("Test" in reason)
-        self.execute_count += 1
-        result = (
-            const.HandlerResourceState.failed
-            if resource_details.attributes.get(FAIL_DEPLOY, False) is True
-            else const.HandlerResourceState.deployed
-        )
-        return DeployResult(
-            resource_details.rvid,
-            action_id,
-            resource_state=result,
-            messages=[],
-            changes={},
-            change=Change.nochange,
-        )
-
-    async def dry_run(self, resources: Sequence[ResourceDetails], dry_run_id: uuid.UUID) -> None:
-        self.dry_run_count += 1
-
-    async def get_facts(self, resource: ResourceDetails) -> None:
-        self.facts_count += 1
-
-    async def open_version(self, version: int) -> None:
-        pass
-
-    async def close_version(self, version: int) -> None:
-        pass
-
-    async def stop(self) -> None:
-        pass
-
-    async def join(self) -> None:
-        pass
-
-
-class ManagedExecutor(DummyExecutor):
-    """
-    Dummy executor that can be driven explicitly by a test case.
-
-    Executor behavior must be controlled through the `deploys` property. It exposes a mapping from resource ids
-    to futures. Simply set the desired outcome as the result on the appropriate future.
-    """
-
-    def __init__(self) -> None:
-        super().__init__()
-        self._deploys: dict[ResourceIdStr, asyncio.Future[const.HandlerResourceState]] = {}
-
-    @property
-    def deploys(self) -> Mapping[ResourceIdStr, asyncio.Future[const.HandlerResourceState]]:
-        return self._deploys
-
-    async def stop(self) -> None:
-        # resolve hanging futures to prevent test hanging during teardown
-        for deploy in self._deploys.values():
-            deploy.set_result(const.HandlerResourceState.failed)
-
-    async def execute(
-        self,
-        action_id: uuid.UUID,
-        gid: uuid.UUID,
-        resource_details: ResourceDetails,
-        reason: str,
-        requires: dict[ResourceIdStr, const.HandlerResourceState],
-    ) -> DeployResult:
-        assert resource_details.rid not in self._deploys
-        self._deploys[resource_details.rid] = asyncio.get_running_loop().create_future()
-        # wait until the test case sets desired resource state
-        result: const.HandlerResourceState = await self._deploys[resource_details.rid]
-        del self._deploys[resource_details.rid]
-        self.execute_count += 1
-
-        return DeployResult(
-            resource_details.rvid,
-            action_id,
-            resource_state=const.HandlerResourceState(result),
-            messages=[],
-            changes={},
-            change=Change.nochange,
-        )
-
-
-class DummyManager(executor.ExecutorManager[executor.Executor]):
-    """
-    An ExecutorManager that allows you to set a custom (mocked) executor for a certain agent.
-    """
-
-    def __init__(self):
-        self.executors = {}
-
-    def reset_executor_counters(self) -> None:
-        for ex in self.executors.values():
-            ex.reset_counters()
-
-    def register_managed_executor(self, agent_name: str) -> ManagedExecutor:
-        executor = ManagedExecutor()
-        self.executors[agent_name] = executor
-        return executor
-
-    async def get_executor(
-        self, agent_name: str, agent_uri: str, code: typing.Collection[ResourceInstallSpec]
-    ) -> DummyExecutor:
-        if agent_name not in self.executors:
-            self.executors[agent_name] = DummyExecutor()
-        return self.executors[agent_name]
-
-    async def stop_for_agent(self, agent_name: str) -> list[DummyExecutor]:
-        pass
-
-    async def start(self) -> None:
-        pass
-
-    async def stop(self) -> None:
-        for ex in self.executors.values():
-            await ex.stop()
-
-    async def join(self, thread_pool_finalizer: list[ThreadPoolExecutor], timeout: float) -> None:
-        pass
-
-
-state_translation_table: dict[
-    const.ResourceState, tuple[state.DeploymentResult, state.BlockedStatus, state.ComplianceStatus]
-] = {
-    # A table to translate the old states into the new states
-    # None means don't care, mostly used for values we can't derive from the old state
-    const.ResourceState.unavailable: (None, state.BlockedStatus.NO, state.ComplianceStatus.NON_COMPLIANT),
-    const.ResourceState.skipped: (state.DeploymentResult.SKIPPED, None, None),
-    const.ResourceState.dry: (None, None, None),  # don't care
-    const.ResourceState.deployed: (state.DeploymentResult.DEPLOYED, state.BlockedStatus.NO, None),
-    const.ResourceState.failed: (state.DeploymentResult.FAILED, state.BlockedStatus.NO, None),
-    const.ResourceState.deploying: (None, state.BlockedStatus.NO, None),
-    const.ResourceState.available: (None, state.BlockedStatus.NO, state.ComplianceStatus.HAS_UPDATE),
-    const.ResourceState.undefined: (None, state.BlockedStatus.YES, state.ComplianceStatus.UNDEFINED),
-    const.ResourceState.skipped_for_undefined: (None, state.BlockedStatus.YES, None),
-}
-
-
-class DummyTimerManager(TimerManager):
-    async def install_timer(
-        self, resource: ResourceIdStr, is_dirty: bool, action: Callable[..., Coroutine[Any, Any, None]]
-    ) -> None:
-        pass
-
-    def update_timer(self, resource: ResourceIdStr, *, state: state.ResourceState) -> None:
-        pass
-
-    def stop_timer(self, resource: ResourceIdStr) -> None:
-        pass
-
-    def _trigger_global_deploy(self, cron_expression: str) -> None:
-        pass
-
-    def _trigger_global_repair(self, cron_expression: str) -> None:
-        pass
-
-
-class DummyStateManager(StateUpdateManager):
-
-    def __init__(self):
-        self.state: dict[ResourceIdStr, const.ResourceState] = {}
-        # latest deploy result for each resource
-        self.deploys: dict[ResourceIdStr, DeployResult] = {}
-
-    async def send_in_progress(self, action_id: UUID, resource_id: Id) -> None:
-        self.state[resource_id.resource_str()] = const.ResourceState.deploying
-
-    async def send_deploy_done(
-        self,
-        attribute_hash: str,
-        result: DeployResult,
-        state: state.ResourceState,
-        *,
-        started: datetime.datetime,
-        finished: datetime.datetime,
-    ) -> None:
-        self.state[result.resource_id] = result.status
-        self.deploys[result.resource_id] = result
-
-    def check_with_scheduler(self, scheduler: ResourceScheduler) -> None:
-        """Verify that the state we collected corresponds to the state as known by the scheduler"""
-        assert self.state
-        for resource, cstate in self.state.items():
-            deploy_result, blocked, status = state_translation_table[cstate]
-            if deploy_result:
-                assert scheduler._state.resource_state[resource].deployment_result == deploy_result
-            if blocked:
-                assert scheduler._state.resource_state[resource].blocked == blocked
-            if status:
-                assert scheduler._state.resource_state[resource].status == status
-
-    def set_parameters(self, fact_result: FactResult) -> None:
-        pass
-
-    async def dryrun_update(self, env: UUID, dryrun_result: DryrunResult) -> None:
-        self.state[Id.parse_id(dryrun_result.rvid).resource_str()] = const.ResourceState.dry
-
-    async def update_resource_intent(
-        self,
-        environment: UUID,
-        intent: dict[ResourceIdStr, tuple[state.ResourceState, state.ResourceDetails]],
-        update_blocked_state: bool,
-        connection: Optional[Connection] = None,
-    ) -> None:
-        pass
-
-    async def mark_as_orphan(
-        self, environment: UUID, resource_ids: Set[ResourceIdStr], connection: Optional[Connection] = None
-    ) -> None:
-        pass
-
-    async def set_last_processed_model_version(
-        self, environment: UUID, version: int, connection: Optional[Connection] = None
-    ) -> None:
-        pass
-
-    @asynccontextmanager
-    async def get_connection(self, connection: Optional[Connection] = None) -> AbstractAsyncContextManager[Connection]:
-        yield DummyDatabaseConnection()
-
-
->>>>>>> 57323826
 def state_manager_check(agent: "TestAgent"):
     agent.scheduler.state_update_manager.check_with_scheduler(agent.scheduler)
 
