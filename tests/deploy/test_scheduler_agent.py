"""
    Copyright 2024 Inmanta

    Licensed under the Apache License, Version 2.0 (the "License");
    you may not use this file except in compliance with the License.
    You may obtain a copy of the License at

        http://www.apache.org/licenses/LICENSE-2.0

    Unless required by applicable law or agreed to in writing, software
    distributed under the License is distributed on an "AS IS" BASIS,
    WITHOUT WARRANTIES OR CONDITIONS OF ANY KIND, either express or implied.
    See the License for the specific language governing permissions and
    limitations under the License.

    Contact: code@inmanta.com

    This file is intended to contain test that use the agent/scheduler combination in isolation: no server, no executor
"""

import asyncio
import hashlib
import itertools
import json
import typing
import uuid
from collections.abc import Awaitable, Callable, Set
from concurrent.futures import ThreadPoolExecutor
from contextlib import asynccontextmanager
from typing import Any, Coroutine, Mapping, Optional, Sequence, Tuple
from uuid import UUID

import asyncpg
import pytest
from asyncpg import Connection

import utils
from inmanta import const, data, util
from inmanta.agent import executor
from inmanta.agent.agent_new import Agent
from inmanta.agent.executor import DeployResult, DryrunResult, FactResult, ResourceDetails, ResourceInstallSpec
from inmanta.config import Config
from inmanta.const import Change
from inmanta.data import ResourceIdStr
from inmanta.deploy import state, tasks
from inmanta.deploy.persistence import StateUpdateManager
from inmanta.deploy.scheduler import ResourceScheduler
from inmanta.deploy.state import BlockedStatus, ComplianceStatus, DeploymentResult
from inmanta.deploy.timers import TimerManager
from inmanta.deploy.work import ScheduledWork, TaskPriority
from inmanta.protocol import Client
from inmanta.protocol.common import custom_json_encoder
from inmanta.resources import Id
from inmanta.util import retry_limited
from utils import DummyCodeManager, make_requires

FAIL_DEPLOY: str = "fail_deploy"


async def retry_limited_fast(
    fun: Callable[..., bool] | Callable[..., Awaitable[bool]],
    timeout: float = 0.1,
    interval: float = 0.005,
    *args: object,
    **kwargs: object,
) -> None:
    """
    Override defaults for the retry_limited function.

    The tests in this module have many invocations of it, where very fast resolution is expected, so we increase test
    performance by polling frequently and setting a low timeout.
    """
    await util.retry_limited(fun, timeout=timeout, interval=interval, *args, **kwargs)


class DummyExecutor(executor.Executor):
    """
    A dummy executor:
        * It doesn't actually do any deploys, but instead keeps track of the actions
          (execute, dryrun, get_facts, etc.) that were requested on it.
        * It reports a deploy as failed if the resource has an attribute with the value of the `FAIL_DEPLOY` variable.
          Otherwise, the deploy is reported as successful.
    """

    def __init__(self) -> None:
        self.execute_count = 0
        self.dry_run_count = 0
        self.facts_count = 0
        self.failed_resources = {}
        self.mock_versions = {}

    def reset_counters(self) -> None:
        self.execute_count = 0
        self.dry_run_count = 0
        self.facts_count = 0

    async def execute(
        self,
        action_id: uuid.UUID,
        gid: uuid.UUID,
        resource_details: ResourceDetails,
        reason: str,
        requires: Mapping[ResourceIdStr, const.HandlerResourceState],
    ) -> DeployResult:
        assert reason
        # Actual reason or test reason
        # The actual reasons are of the form `action because of reason`
        assert ("because" in reason) or ("Test" in reason)
        self.execute_count += 1
        if any(status != const.HandlerResourceState.deployed for status in requires.values()):
            result = const.HandlerResourceState.skipped_for_dependency
        else:
            result = (
                const.HandlerResourceState.failed
                if resource_details.attributes.get(FAIL_DEPLOY, False) is True
                else const.HandlerResourceState.deployed
            )
        return DeployResult(
            resource_details.rvid,
            action_id,
            resource_state=result,
            messages=[],
            changes={},
            change=Change.nochange,
        )

    async def dry_run(self, resources: Sequence[ResourceDetails], dry_run_id: uuid.UUID) -> None:
        self.dry_run_count += 1

    async def get_facts(self, resource: ResourceDetails) -> None:
        self.facts_count += 1

    async def open_version(self, version: int) -> None:
        pass

    async def close_version(self, version: int) -> None:
        pass

    async def stop(self) -> None:
        pass

    async def join(self) -> None:
        pass


class ManagedExecutor(DummyExecutor):
    """
    Dummy executor that can be driven explicitly by a test case.

    Executor behavior must be controlled through the `deploys` property. It exposes a mapping from resource ids
    to futures. Simply set the desired outcome as the result on the appropriate future.
    """

    def __init__(self) -> None:
        super().__init__()
        self._deploys: dict[ResourceIdStr, asyncio.Future[const.HandlerResourceState]] = {}

    @property
    def deploys(self) -> Mapping[ResourceIdStr, asyncio.Future[const.HandlerResourceState]]:
        return self._deploys

    async def stop(self) -> None:
        # resolve hanging futures to prevent test hanging during teardown
        for deploy in self._deploys.values():
            deploy.set_result(const.HandlerResourceState.failed)

    async def execute(
        self,
        action_id: uuid.UUID,
        gid: uuid.UUID,
        resource_details: ResourceDetails,
        reason: str,
        requires: dict[ResourceIdStr, const.HandlerResourceState],
    ) -> DeployResult:
        assert resource_details.rid not in self._deploys
        self._deploys[resource_details.rid] = asyncio.get_running_loop().create_future()
        # wait until the test case sets desired resource state
        result: const.HandlerResourceState = await self._deploys[resource_details.rid]
        del self._deploys[resource_details.rid]
        self.execute_count += 1

        return DeployResult(
            resource_details.rvid,
            action_id,
            resource_state=const.HandlerResourceState(result),
            messages=[],
            changes={},
            change=Change.nochange,
        )


class DummyManager(executor.ExecutorManager[executor.Executor]):
    """
    An ExecutorManager that allows you to set a custom (mocked) executor for a certain agent.
    """

    def __init__(self):
        self.executors = {}

    def reset_executor_counters(self) -> None:
        for ex in self.executors.values():
            ex.reset_counters()

    def register_managed_executor(self, agent_name: str, executor: ManagedExecutor) -> None:
        self.executors[agent_name] = executor

    async def get_executor(
        self, agent_name: str, agent_uri: str, code: typing.Collection[ResourceInstallSpec]
    ) -> DummyExecutor:
        if agent_name not in self.executors:
            self.executors[agent_name] = DummyExecutor()
        return self.executors[agent_name]

    async def stop_for_agent(self, agent_name: str) -> list[DummyExecutor]:
        pass

    async def start(self) -> None:
        pass

    async def stop(self) -> None:
        for ex in self.executors.values():
            await ex.stop()

    async def join(self, thread_pool_finalizer: list[ThreadPoolExecutor], timeout: float) -> None:
        pass


state_translation_table: dict[
    const.ResourceState, Tuple[state.DeploymentResult, state.BlockedStatus, state.ComplianceStatus]
] = {
    # A table to translate the old states into the new states
    # None means don't care, mostly used for values we can't derive from the old state
    const.ResourceState.unavailable: (None, state.BlockedStatus.NO, state.ComplianceStatus.NON_COMPLIANT),
    const.ResourceState.skipped: (state.DeploymentResult.SKIPPED, None, None),
    const.ResourceState.dry: (None, None, None),  # don't care
    const.ResourceState.deployed: (state.DeploymentResult.DEPLOYED, state.BlockedStatus.NO, None),
    const.ResourceState.failed: (state.DeploymentResult.FAILED, state.BlockedStatus.NO, None),
    const.ResourceState.deploying: (None, state.BlockedStatus.NO, None),
    const.ResourceState.available: (None, state.BlockedStatus.NO, state.ComplianceStatus.HAS_UPDATE),
    const.ResourceState.undefined: (None, state.BlockedStatus.YES, state.ComplianceStatus.UNDEFINED),
    const.ResourceState.skipped_for_undefined: (None, state.BlockedStatus.YES, None),
}


class DummyTimerManager(TimerManager):
    async def install_timer(
        self, resource: ResourceIdStr, is_dirty: bool, action: Callable[..., Coroutine[Any, Any, None]]
    ) -> None:
        pass

    def update_timer(self, resource: ResourceIdStr, *, is_compliant: bool) -> None:
        pass

    def stop_timer(self, resource: ResourceIdStr) -> None:
        pass

    def _trigger_global_deploy(self, cron_expression: str) -> None:
        pass

    def _trigger_global_repair(self, cron_expression: str) -> None:
        pass


class DummyStateManager(StateUpdateManager):

    def __init__(self):
        self.state: dict[ResourceIdStr, const.ResourceState] = {}

    async def send_in_progress(self, action_id: UUID, resource_id: Id) -> None:
        self.state[resource_id.resource_str()] = const.ResourceState.deploying

    async def send_deploy_done(
        self,
        attribute_hash: str,
        result: DeployResult,
        state: state.ResourceState,
    ) -> None:
        self.state[result.resource_id] = result.status

    def check_with_scheduler(self, scheduler: ResourceScheduler) -> None:
        """Verify that the state we collected corresponds to the state as known by the scheduler"""
        assert self.state
        for resource, cstate in self.state.items():
            deploy_result, blocked, status = state_translation_table[cstate]
            if deploy_result:
                assert scheduler._state.resource_state[resource].deployment_result == deploy_result
            if blocked:
                assert scheduler._state.resource_state[resource].blocked == blocked
            if status:
                assert scheduler._state.resource_state[resource].status == status

    def set_parameters(self, fact_result: FactResult) -> None:
        pass

    async def dryrun_update(self, env: UUID, dryrun_result: DryrunResult) -> None:
        self.state[Id.parse_id(dryrun_result.rvid).resource_str()] = const.ResourceState.dry

    async def update_resource_intent(
        self,
        environment: UUID,
        intent: dict[ResourceIdStr, tuple[state.ResourceState, state.ResourceDetails]],
        update_blocked_state: bool,
        connection: Optional[Connection] = None,
    ) -> None:
        pass

    async def mark_as_orphan(
        self, environment: UUID, resource_ids: Set[ResourceIdStr], connection: Optional[Connection] = None
    ) -> None:
        pass

    async def set_last_processed_model_version(
        self, environment: UUID, version: int, connection: Optional[Connection] = None
    ) -> None:
        pass


def state_manager_check(agent: "TestAgent"):
    agent.scheduler._state_update_delegate.check_with_scheduler(agent.scheduler)


async def pass_method():
    """
    A dummy method that does nothing at all.
    """
    pass


class TestScheduler(ResourceScheduler):
    def __init__(self, environment: uuid.UUID, executor_manager: executor.ExecutorManager[executor.Executor], client: Client):
        super().__init__(environment, executor_manager, client)
        # Bypass DB
        self.executor_manager = self.executor_manager
        self.code_manager = DummyCodeManager(client)
        self.mock_versions = {}
        self._state_update_delegate = DummyStateManager()
        self._timer_manager = DummyTimerManager(self)

    async def read_version(
        self,
    ) -> None:
        pass

    async def reset_resource_state(self) -> None:
        pass

    async def _initialize(
        self,
    ) -> None:
        self._running = True
        pass

    async def should_be_running(self) -> bool:
        return True

    async def should_runner_be_running(self, endpoint: str) -> bool:
        return True

    async def _build_resource_mappings_from_db(
        self, version: int, *, connection: Optional[asyncpg.connection.Connection] = None
    ) -> Mapping[ResourceIdStr, ResourceDetails]:
        return self.mock_versions[version]

    async def _get_resource_details_of_defined_resources(self, env: uuid.UUID, version: int) -> list[ResourceDetails]:
        assert self.environment == env
        return list(self.mock_versions[version].values())


class TestAgent(Agent):
    """
    An agent (scheduler) that mock everything:

    * It uses a mocked ExecutorManager.
    * A dummy code CodeManager.
    * It mock the methods that interact with the database.

    This allows you to:
       * Test the interactions between the scheduler and the executor, without the overhead of any other components,
         like the Inmanta server.
       * The mocked components allow inspection of the deploy actions done by the executor.
    """

    def __init__(
        self,
        environment: Optional[uuid.UUID] = None,
    ):
        super().__init__(environment)
        self.executor_manager = DummyManager()
        self.scheduler = TestScheduler(self.scheduler.environment, self.executor_manager, self.scheduler.client)


@pytest.fixture
def environment() -> uuid.UUID:
    return uuid.UUID("83d604a0-691a-11ef-ae04-c8f750463317")


@pytest.fixture
async def config(inmanta_config, tmp_path):
    Config.set("config", "state-dir", str(tmp_path))
    Config.set("config", "log-dir", str(tmp_path / "logs"))
    Config.set("server", "agent-timeout", "2")
    Config.set("agent", "agent-repair-interval", "0")
    Config.set("agent", "executor-mode", "forking")
    Config.set("agent", "executor-venv-retention-time", "60")
    Config.set("agent", "executor-retention-time", "10")


class DummyDatabaseConnection:

    @asynccontextmanager
    async def transaction(self):
        yield None


@pytest.fixture
async def agent(environment, config, monkeypatch):
    """
    Provide a new agent, with a scheduler that uses the dummy executor

    Allows testing without server, or executor
    """
    out = TestAgent(environment)
    await out.start_working()

    def _initialize_mock() -> None:
        pass

    monkeypatch.setattr(ResourceScheduler, "_initialize", _initialize_mock)

    @asynccontextmanager
    async def get_connection_mock(connection: Optional[asyncpg.connection.Connection] = None):
        yield DummyDatabaseConnection()

    monkeypatch.setattr(data.BaseDocument, "get_connection", get_connection_mock)

    yield out
    await out.stop_working()


@pytest.fixture
def make_resource_minimal(environment):
    def make_resource_minimal(
        rid: ResourceIdStr,
        values: dict[str, object],
        requires: list[str],
        status: state.ComplianceStatus = state.ComplianceStatus.HAS_UPDATE,
    ) -> state.ResourceDetails:
        """Produce a resource that is valid to the scheduler"""
        attributes = dict(values)
        attributes["requires"] = requires
        character = json.dumps(
            {k: v for k, v in attributes.items() if k not in ["requires", "provides", "version"]},
            default=custom_json_encoder,
            sort_keys=True,  # sort the keys for stable hashes when using dicts, see #5306
        )
        m = hashlib.md5()
        m.update(rid.encode("utf-8"))
        m.update(character.encode("utf-8"))
        attribute_hash = m.hexdigest()

        return state.ResourceDetails(resource_id=rid, attributes=attributes, attribute_hash=attribute_hash)

    return make_resource_minimal


async def test_basic_deploy(agent: TestAgent, make_resource_minimal):
    """
    Ensure the simples deploy scenario works: 2 dependant resources
    """

    rid1 = "test::Resource[agent1,name=1]"
    rid2 = "test::Resource[agent1,name=2]"
    resources = {
        ResourceIdStr(rid1): make_resource_minimal(rid1, values={"value": "a"}, requires=[]),
        ResourceIdStr(rid2): make_resource_minimal(rid2, values={"value": "a"}, requires=[rid1]),
    }

    await agent.scheduler._new_version(1, resources, make_requires(resources))
    await retry_limited(utils.is_agent_done, timeout=5, scheduler=agent.scheduler, agent_name="agent1")

    assert agent.executor_manager.executors["agent1"].execute_count == 2


async def test_shutdown(agent: TestAgent, make_resource_minimal):
    """
    Ensure the simples deploy scenario works: 2 dependant resources
    """

    # basic tests once more

    rid1 = "test::Resource[agent1,name=1]"
    rid2 = "test::Resource[agent1,name=2]"
    resources = {
        ResourceIdStr(rid1): make_resource_minimal(rid1, values={"value": "a"}, requires=[]),
        ResourceIdStr(rid2): make_resource_minimal(rid2, values={"value": "a"}, requires=[rid1]),
    }

    await agent.scheduler._new_version(1, resources, make_requires(resources))
    await retry_limited(utils.is_agent_done, timeout=5, scheduler=agent.scheduler, agent_name="agent1")
    assert agent.executor_manager.executors["agent1"].execute_count == 2

    # Ensure proper shutdown

    # We are running
    assert len(agent.scheduler._workers) == 1
    assert agent.scheduler._workers["agent1"].is_running()

    # Make the agent active!
    await agent.scheduler.repair(reason="Test")

    # Shutdown
    await agent.scheduler.stop()
    assert len(agent.scheduler._workers) == 1
    assert not agent.scheduler._workers["agent1"].is_running()
    # This one can be used to validate the test case, but it is a race
    # So it is commented as it will cause flakes
    # assert not agent.scheduler._workers["agent1"]._task.done()

    # Join
    await agent.scheduler.join()
    assert not agent.scheduler._workers["agent1"].is_running()
    assert agent.scheduler._workers["agent1"]._task.done()

    # Reset
    await agent.scheduler._reset()
    assert len(agent.scheduler._workers) == 0


async def test_deploy_scheduled_set(agent: TestAgent, make_resource_minimal) -> None:
    """
    Verify the behavior of various scheduler intricacies relating to which resources are added to the scheduled work,
    depending on resource status and in-progress or already scheduled deploys.
    """
    rid1 = ResourceIdStr("test::Resource[agent1,name=1]")
    rid2 = ResourceIdStr("test::Resource[agent2,name=2]")
    rid3 = ResourceIdStr("test::Resource[agent3,name=3]")

    # make agent1 and agent2's executors managed, leave the agent3 to execute without delay
    executor1: ManagedExecutor = ManagedExecutor()
    executor2: ManagedExecutor = ManagedExecutor()
    agent.executor_manager.register_managed_executor("agent1", executor1)
    agent.executor_manager.register_managed_executor("agent2", executor2)

    def make_resources(
        *,
        version: int,
        r1_value: Optional[int],
        r2_value: Optional[int],
        r3_value: Optional[int],
        requires: Optional[Mapping[ResourceIdStr, Sequence[ResourceIdStr]]] = None,
        r3_fail: bool = False,
    ) -> dict[ResourceIdStr, state.ResourceDetails]:
        """
        Returns three resources with a single attribute, whose value is set by the value parameters. The fail parameters
        control whether the executor should fail or deploy successfully.

        Setting a resource value to None strips it from the model.

        Unless explicitly overridden, the resources depend on one another like r1 -> r2 -> r3 (r1 provides r2 etc) and events
        are disabled.
        """
        requires = (
            requires
            if requires is not None
            else {
                rid2: [rid1] if r1_value is not None else [],
                rid3: [rid2] if r2_value is not None else [],
            }
        )
        return {
            ResourceIdStr(rid): make_resource_minimal(
                rid, values={"value": value, FAIL_DEPLOY: fail}, requires=requires.get(rid, [])
            )
            for rid, value, fail in [
                (rid1, r1_value, False),
                (rid2, r2_value, False),
                (rid3, r3_value, r3_fail),
            ]
            if value is not None
        }

    # first deploy
    resources: Mapping[ResourceIdStr, state.ResourceDetails]
    resources = make_resources(version=1, r1_value=0, r2_value=0, r3_value=0)
    await agent.scheduler._new_version(1, resources, make_requires(resources))

    def done():
        for agent_name in ("agent1", "agent2", "agent3"):
            queue = agent.scheduler._work.agent_queues._agent_queues.get(agent_name)
            if not queue or queue._unfinished_tasks != 0:
                return False
        return True

    await retry_limited_fast(lambda: rid1 in executor1.deploys)
    executor1.deploys[rid1].set_result(const.HandlerResourceState.deployed)
    await retry_limited_fast(lambda: rid2 in executor2.deploys)
    executor2.deploys[rid2].set_result(const.HandlerResourceState.deployed)

    await retry_limited_fast(done)

    assert agent.executor_manager.executors["agent1"].execute_count == 1
    assert agent.executor_manager.executors["agent2"].execute_count == 1
    assert agent.executor_manager.executors["agent3"].execute_count == 1
    assert rid2 not in executor2.deploys, f"deploy for {rid2} should have finished"

    state_manager_check(agent)

    ###################################################################
    # Verify deploy behavior when everything is in a known good state #
    ###################################################################
    agent.executor_manager.reset_executor_counters()
    await agent.scheduler.deploy(reason="Test")
    # nothing new has run or is scheduled
    assert agent.executor_manager.executors["agent1"].execute_count == 0
    assert agent.executor_manager.executors["agent2"].execute_count == 0
    assert agent.executor_manager.executors["agent3"].execute_count == 0
    assert len(agent.scheduler._work._waiting) == 0
    assert len(agent.scheduler._work.agent_queues.queued()) == 0
    assert len(agent.scheduler._work.agent_queues._in_progress) == 0
    state_manager_check(agent)

    ############################################################
    # Verify deploy behavior when a task is in known bad state #
    ############################################################
    agent.executor_manager.reset_executor_counters()
    # release a change to r2
    resources = make_resources(version=2, r1_value=0, r2_value=1, r3_value=0)
    await agent.scheduler._new_version(2, resources, make_requires(resources))
    # model handler failure
    await retry_limited_fast(lambda: rid2 in executor2.deploys)
    executor2.deploys[rid2].set_result(const.HandlerResourceState.failed)
    # wait until r2 is done
    await retry_limited_fast(lambda: agent.executor_manager.executors["agent2"].execute_count == 1)

    # call deploy
    await agent.scheduler.deploy(reason="Test")
    # everything but r2 was in known good state => only r2 got another deploy
    await retry_limited_fast(lambda: rid2 in executor2.deploys)

    # finish up: set r2 result and wait until it's done
    executor2.deploys[rid2].set_result(const.HandlerResourceState.failed)
    await retry_limited_fast(lambda: agent.executor_manager.executors["agent2"].execute_count == 2)
    assert agent.executor_manager.executors["agent1"].execute_count == 0
    assert agent.executor_manager.executors["agent2"].execute_count == 2
    assert agent.executor_manager.executors["agent3"].execute_count == 0
    assert len(agent.scheduler._work._waiting) == 0
    assert len(agent.scheduler._work.agent_queues.queued()) == 0
    assert len(agent.scheduler._work.agent_queues._in_progress) == 0
    state_manager_check(agent)

    ######################################################################################################
    # Verify deploy behavior when a task is in known bad state but a deploy is already scheduled/running #
    ######################################################################################################
    agent.executor_manager.reset_executor_counters()
    # call deploy again => schedules r2
    await agent.scheduler.deploy(reason="Test")
    # wait until r2 is running, then call deploy once more
    await retry_limited_fast(lambda: rid2 in executor2.deploys)
    await agent.scheduler.deploy(reason="Test")
    # verify that r2 did not get scheduled again, since it is already running for the same intent
    assert len(agent.scheduler._work._waiting) == 0
    assert len(agent.scheduler._work.agent_queues.queued()) == 0
    assert len(agent.scheduler._work.agent_queues._in_progress) == 1

    # same principle, this time through new_version instead of deploy -> release change to r3
    resources = make_resources(version=3, r1_value=0, r2_value=1, r3_value=1)
    await agent.scheduler._new_version(3, resources, make_requires(resources))
    # verify that only r3 was newly scheduled
    await retry_limited_fast(lambda: agent.scheduler._work._waiting.keys() == {rid3})
    assert agent.executor_manager.executors["agent1"].execute_count == 0
    assert agent.executor_manager.executors["agent2"].execute_count == 0
    assert agent.executor_manager.executors["agent3"].execute_count == 0
    assert len(agent.scheduler._work._waiting) == 1
    assert len(agent.scheduler._work.agent_queues.queued()) == 0
    assert [*agent.scheduler._work.agent_queues._in_progress.keys()] == [tasks.Deploy(resource=rid2)]
    state_manager_check(agent)

    # redeploy again, but r3 is already scheduled
    await agent.scheduler.deploy(reason="Test")
    assert agent.executor_manager.executors["agent1"].execute_count == 0
    assert agent.executor_manager.executors["agent2"].execute_count == 0
    assert agent.executor_manager.executors["agent3"].execute_count == 0
    assert len(agent.scheduler._work._waiting) == 1
    assert len(agent.scheduler._work.agent_queues.queued()) == 0
    assert [*agent.scheduler._work.agent_queues._in_progress.keys()] == [tasks.Deploy(resource=rid2)]
    state_manager_check(agent)

    # release change for r2
    resources = make_resources(version=4, r1_value=0, r2_value=2, r3_value=1)
    await agent.scheduler._new_version(4, resources, make_requires(resources))
    # r2 got new intent => should be scheduled now even though it is already running
    await retry_limited_fast(lambda: len(agent.scheduler._work.agent_queues.queued()) == 1)
    assert agent.executor_manager.executors["agent1"].execute_count == 0
    assert agent.executor_manager.executors["agent2"].execute_count == 0
    assert agent.executor_manager.executors["agent3"].execute_count == 0
    assert len(agent.scheduler._work._waiting) == 1
    assert agent.scheduler._work.agent_queues.queued().keys() == {tasks.Deploy(resource=rid2)}  # one task scheduled
    assert [*agent.scheduler._work.agent_queues._in_progress.keys()] == [tasks.Deploy(resource=rid2)]  # and one running
    state_manager_check(agent)

    # finish up
    # finish r2 deploy, failing it once more, twice
    executor2.deploys[rid2].set_result(const.HandlerResourceState.failed)
    await retry_limited_fast(lambda: agent.executor_manager.executors["agent2"].execute_count == 1)
    await retry_limited_fast(lambda: rid2 in executor2.deploys)
    executor2.deploys[rid2].set_result(const.HandlerResourceState.failed)
    assert agent.scheduler._work._waiting.keys() == {rid3}, f"{rid3} should still be waiting for {rid2}"
    # wait until r3 is done (executed after r2)
    await retry_limited_fast(lambda: agent.executor_manager.executors["agent3"].execute_count == 1)
    assert agent.executor_manager.executors["agent1"].execute_count == 0
    assert agent.executor_manager.executors["agent2"].execute_count == 2
    assert agent.executor_manager.executors["agent3"].execute_count == 1
    assert len(agent.scheduler._work._waiting) == 0
    assert len(agent.scheduler._work.agent_queues.queued()) == 0
    assert len(agent.scheduler._work.agent_queues._in_progress) == 0
    state_manager_check(agent)

    #####################################################################
    # Verify repair behavior when a deploy is already scheduled/running #
    #####################################################################
    agent.executor_manager.reset_executor_counters()
    # release a change to r2 and r3, drop r2->r1 requires to simplify wait conditions
    resources = make_resources(version=5, r1_value=0, r2_value=3, r3_value=2, requires={rid3: [rid2]})
    await agent.scheduler._new_version(5, resources, make_requires(resources))
    # wait until r2 is running
    await retry_limited_fast(lambda: rid2 in executor2.deploys)
    # call repair, verify that only r1 is scheduled because r2 and r3 are running or scheduled respectively
    await agent.scheduler.repair(reason="Test")
    await retry_limited_fast(lambda: rid1 in executor1.deploys)
    executor1.deploys[rid1].set_result(const.HandlerResourceState.deployed)
    await retry_limited_fast(lambda: agent.executor_manager.executors["agent1"].execute_count == 1)
    assert agent.executor_manager.executors["agent1"].execute_count == 1
    assert agent.executor_manager.executors["agent2"].execute_count == 0
    assert agent.executor_manager.executors["agent3"].execute_count == 0
    assert agent.scheduler._work._waiting.keys() == {rid3}
    assert len(agent.scheduler._work.agent_queues.queued()) == 0
    assert [*agent.scheduler._work.agent_queues._in_progress.keys()] == [tasks.Deploy(resource=rid2)]
    # finish deploy
    executor2.deploys[rid2].set_result(const.HandlerResourceState.deployed)
    await retry_limited_fast(lambda: agent.executor_manager.executors["agent3"].execute_count == 1)
    state_manager_check(agent)

    ################################################
    # Verify deferring when requires are scheduled #
    ################################################
    agent.executor_manager.reset_executor_counters()
    # set up initial state
    resources = make_resources(version=6, r1_value=0, r2_value=3, r3_value=2)
    await agent.scheduler._new_version(6, resources, make_requires(resources))
    await retry_limited_fast(done)
    # force r2 in the queue by releasing two changes for it
    resources = make_resources(version=7, r1_value=0, r2_value=4, r3_value=2)
    await agent.scheduler._new_version(7, resources, make_requires(resources))
    await retry_limited_fast(lambda: rid2 in executor2.deploys)
    resources = make_resources(version=8, r1_value=0, r2_value=5, r3_value=2)
    await agent.scheduler._new_version(8, resources, make_requires(resources))
    # reset counters and assert expected start state
    agent.executor_manager.reset_executor_counters()
    assert len(agent.scheduler._work._waiting) == 0
    assert agent.scheduler._work.agent_queues.queued().keys() == {tasks.Deploy(resource=rid2)}
    assert [*agent.scheduler._work.agent_queues._in_progress.keys()] == [tasks.Deploy(resource=rid2)]
    state_manager_check(agent)

    # release a change to r1
    resources = make_resources(version=9, r1_value=1, r2_value=5, r3_value=2)
    await agent.scheduler._new_version(9, resources, make_requires(resources))
    await retry_limited_fast(lambda: rid1 in executor1.deploys)
    # assert that queued r2 got moved out of the agent queues back to the waiting set
    assert agent.scheduler._work._waiting.keys() == {rid2}
    assert len(agent.scheduler._work.agent_queues.queued()) == 0
    assert tasks.Deploy(resource=rid1) in agent.scheduler._work.agent_queues._in_progress

    # finish r1 and a single r2
    executor1.deploys[rid1].set_result(const.HandlerResourceState.deployed)
    await retry_limited_fast(lambda: rid2 in executor2.deploys)
    assert agent.executor_manager.executors["agent2"].execute_count == 0
    executor2.deploys[rid2].set_result(const.HandlerResourceState.deployed)
    await retry_limited_fast(lambda: agent.executor_manager.executors["agent2"].execute_count == 1)
    await retry_limited_fast(lambda: rid2 in executor2.deploys)
    assert len(agent.scheduler._work._waiting) == 0

    # release another change to r1
    resources = make_resources(version=10, r1_value=2, r2_value=5, r3_value=2)
    await agent.scheduler._new_version(10, resources, make_requires(resources))
    await retry_limited_fast(lambda: rid1 in executor1.deploys)
    # assert that r2 got rescheduled because both it and its dependency have an update available while r2 is still running
    assert agent.scheduler._work._waiting.keys() == {rid2}
    assert len(agent.scheduler._work.agent_queues.queued()) == 0
    assert tasks.Deploy(resource=rid1) in agent.scheduler._work.agent_queues._in_progress
    assert tasks.Deploy(resource=rid2) in agent.scheduler._work.agent_queues._in_progress

    # finish all deploys
    executor1.deploys[rid1].set_result(const.HandlerResourceState.deployed)
    executor2.deploys[rid2].set_result(const.HandlerResourceState.deployed)
    await retry_limited_fast(lambda: agent.executor_manager.executors["agent2"].execute_count == 2)
    await retry_limited_fast(lambda: rid2 in executor2.deploys)
    executor2.deploys[rid2].set_result(const.HandlerResourceState.deployed)
    await retry_limited_fast(lambda: agent.executor_manager.executors["agent2"].execute_count == 3)
    # verify total number of deploys
    assert agent.executor_manager.executors["agent1"].execute_count == 2
    assert agent.executor_manager.executors["agent2"].execute_count == 3
    assert agent.executor_manager.executors["agent3"].execute_count == 0
    assert len(agent.scheduler._work._waiting) == 0
    assert len(agent.scheduler._work.agent_queues.queued()) == 0
    assert len(agent.scheduler._work.agent_queues._in_progress) == 0
    state_manager_check(agent)

    ################################################################
    # Verify scheduler behavior when requires are added or removed #
    ################################################################
    agent.executor_manager.reset_executor_counters()
    # set up initial state:
    # force r1 and r2 in the scheduled work and keep their respective agents occupied by releasing two changes for them
    # start with r2 only so its agent picks it up (no scheduled requires)
    resources = make_resources(version=11, r1_value=2, r2_value=6, r3_value=2)
    await agent.scheduler._new_version(11, resources, make_requires(resources))
    await retry_limited_fast(lambda: rid2 in executor2.deploys)
    # repeat for r1
    resources = make_resources(version=12, r1_value=3, r2_value=6, r3_value=2)
    await agent.scheduler._new_version(12, resources, make_requires(resources))
    await retry_limited_fast(lambda: rid1 in executor1.deploys)
    # release one more change for both to force them in the scheduled work
    resources = make_resources(version=13, r1_value=4, r2_value=7, r3_value=2)
    await agent.scheduler._new_version(13, resources, make_requires(resources))
    # assert expected initial state
    assert agent.executor_manager.executors["agent1"].execute_count == 0
    assert agent.executor_manager.executors["agent2"].execute_count == 0
    assert agent.executor_manager.executors["agent3"].execute_count == 0
    assert agent.scheduler._work._waiting.keys() == {rid2}
    assert agent.scheduler._work.agent_queues.queued().keys() == {tasks.Deploy(resource=rid1)}
    assert tasks.Deploy(resource=rid1) in agent.scheduler._work.agent_queues._in_progress
    assert tasks.Deploy(resource=rid2) in agent.scheduler._work.agent_queues._in_progress

    # release new version: no changes to resources but drop requires
    resources = make_resources(version=14, r1_value=4, r2_value=7, r3_value=2, requires={})
    await agent.scheduler._new_version(14, resources, make_requires(resources))
    # assert that r2 is no longer blocked
    assert len(agent.scheduler._work._waiting) == 0
    assert agent.scheduler._work.agent_queues.queued().keys() == {tasks.Deploy(resource=rid) for rid in (rid1, rid2)}

    # release new version: no changes to resources but add requires in the other direction
    resources = make_resources(version=15, r1_value=4, r2_value=7, r3_value=2, requires={rid1: [rid2]})
    await agent.scheduler._new_version(15, resources, make_requires(resources))
    # assert that r1 has become blocked now
    assert agent.scheduler._work._waiting.keys() == {rid1}
    assert agent.scheduler._work.agent_queues.queued().keys() == {tasks.Deploy(resource=rid2)}

    # advanced scenario: update resource + flip requires in one go
    resources = make_resources(version=16, r1_value=5, r2_value=8, r3_value=2)
    await agent.scheduler._new_version(16, resources, make_requires(resources))
    # assert that r2 has become blocked again
    assert agent.scheduler._work._waiting.keys() == {rid2}
    assert agent.scheduler._work.agent_queues.queued().keys() == {tasks.Deploy(resource=rid1)}
    state_manager_check(agent)

    # finish up: finish all waiting deploys
    executor1.deploys[rid1].set_result(const.HandlerResourceState.deployed)
    executor2.deploys[rid2].set_result(const.HandlerResourceState.deployed)
    await retry_limited_fast(lambda: agent.executor_manager.executors["agent1"].execute_count == 1)
    await retry_limited_fast(lambda: rid1 in executor1.deploys)
    executor1.deploys[rid1].set_result(const.HandlerResourceState.deployed)
    await retry_limited_fast(lambda: agent.executor_manager.executors["agent2"].execute_count == 1)
    await retry_limited_fast(lambda: rid2 in executor2.deploys)
    executor2.deploys[rid2].set_result(const.HandlerResourceState.deployed)
    await retry_limited_fast(lambda: agent.executor_manager.executors["agent1"].execute_count == 2)
    await retry_limited_fast(lambda: agent.executor_manager.executors["agent2"].execute_count == 2)
    # verify total number of deploys
    assert agent.executor_manager.executors["agent1"].execute_count == 2
    assert agent.executor_manager.executors["agent2"].execute_count == 2
    assert agent.executor_manager.executors["agent3"].execute_count == 0
    assert len(agent.scheduler._work._waiting) == 0
    assert len(agent.scheduler._work.agent_queues.queued()) == 0
    assert len(agent.scheduler._work.agent_queues._in_progress) == 0
    state_manager_check(agent)

    ##########################################################
    # Verify scheduler behavior when a stale deploy finishes #
    ##########################################################
    agent.executor_manager.reset_executor_counters()

    # assert pre resource state
    assert agent.scheduler._state.resource_state[rid1] == state.ResourceState(
        status=state.ComplianceStatus.COMPLIANT,
        deployment_result=state.DeploymentResult.DEPLOYED,
        blocked=BlockedStatus.NO,
    )
    assert rid1 not in agent.scheduler._state.dirty
    # set up initial state: release two changes for r1 -> the second makes the first stale
    resources = make_resources(version=17, r1_value=6, r2_value=8, r3_value=2)
    await agent.scheduler._new_version(17, resources, make_requires(resources))
    await retry_limited_fast(lambda: rid1 in executor1.deploys)
    # additionally release a change for r2 so that it blocks on r1 finishing
    resources = make_resources(version=18, r1_value=7, r2_value=9, r3_value=2)
    await agent.scheduler._new_version(18, resources, make_requires(resources))
    # assert resource state after releasing changes
    assert agent.scheduler._state.resource_state[rid1] == state.ResourceState(
        status=state.ComplianceStatus.HAS_UPDATE,
        deployment_result=state.DeploymentResult.DEPLOYED,
        blocked=BlockedStatus.NO,
    )
    assert rid1 in agent.scheduler._state.dirty

    # finish stale deploy
    executor1.deploys[rid1].set_result(const.HandlerResourceState.deployed)
    await retry_limited_fast(lambda: agent.executor_manager.executors["agent1"].execute_count == 1)
    await retry_limited_fast(lambda: rid1 in executor1.deploys)
    # verify that state remained the same
    assert agent.scheduler._state.resource_state[rid1] == state.ResourceState(
        status=state.ComplianceStatus.HAS_UPDATE,
        deployment_result=state.DeploymentResult.DEPLOYED,
        blocked=BlockedStatus.NO,
    )
    assert rid1 in agent.scheduler._state.dirty
    # verify that r2 is still blocked on r1
    assert agent.executor_manager.executors["agent1"].execute_count == 1
    assert agent.executor_manager.executors["agent2"].execute_count == 0
    assert agent.executor_manager.executors["agent3"].execute_count == 0
    assert agent.scheduler._work._waiting.keys() == {rid2}
    assert len(agent.scheduler._work.agent_queues.queued()) == 0
    assert [*agent.scheduler._work.agent_queues._in_progress.keys()] == [tasks.Deploy(resource=rid1)]

    # finish all deploys
    executor1.deploys[rid1].set_result(const.HandlerResourceState.deployed)
    await retry_limited_fast(lambda: rid2 in executor2.deploys)
    executor2.deploys[rid2].set_result(const.HandlerResourceState.deployed)
    await retry_limited_fast(lambda: agent.executor_manager.executors["agent2"].execute_count == 1)
    # assert final state and total deploys
    assert agent.executor_manager.executors["agent1"].execute_count == 2
    assert agent.executor_manager.executors["agent2"].execute_count == 1
    assert agent.executor_manager.executors["agent3"].execute_count == 0
    assert len(agent.scheduler._work._waiting) == 0
    assert len(agent.scheduler._work.agent_queues.queued()) == 0
    assert len(agent.scheduler._work.agent_queues._in_progress) == 0
    assert agent.scheduler._state.resource_state[rid1] == state.ResourceState(
        status=state.ComplianceStatus.COMPLIANT,
        deployment_result=state.DeploymentResult.DEPLOYED,
        blocked=BlockedStatus.NO,
    )
    assert rid1 not in agent.scheduler._state.dirty
    state_manager_check(agent)

    #######################################################################
    # Verify scheduler behavior when a resource is dropped from the model #
    #######################################################################
    agent.executor_manager.reset_executor_counters()

    # set up initial state: r1 running, second r1 queued, r2 blocked on r1, r3 blocked on r2
    resources = make_resources(version=19, r1_value=8, r2_value=9, r3_value=2)
    await agent.scheduler._new_version(19, resources, make_requires(resources))
    await retry_limited_fast(lambda: rid1 in executor1.deploys)
    resources = make_resources(version=20, r1_value=9, r2_value=10, r3_value=3)
    await agent.scheduler._new_version(20, resources, make_requires(resources))
    # assert initial state
    assert agent.executor_manager.executors["agent1"].execute_count == 0
    assert agent.executor_manager.executors["agent2"].execute_count == 0
    assert agent.executor_manager.executors["agent3"].execute_count == 0
    assert agent.scheduler._work._waiting.keys() == {rid2, rid3}
    assert agent.scheduler._work.agent_queues.queued().keys() == {tasks.Deploy(resource=rid1)}
    assert [*agent.scheduler._work.agent_queues._in_progress.keys()] == [tasks.Deploy(resource=rid1)]

    # release new model version without r1 or r2
    resources = make_resources(version=21, r1_value=None, r2_value=None, r3_value=3)
    await agent.scheduler._new_version(21, resources, make_requires(resources))
    # verify that running r1 is not affected but scheduled r1 and r2 are dropped (from queue and waiting respectively),
    # unblocking r3
    await retry_limited_fast(lambda: agent.executor_manager.executors["agent3"].execute_count == 1)
    assert agent.executor_manager.executors["agent1"].execute_count == 0
    assert agent.executor_manager.executors["agent2"].execute_count == 0
    assert agent.executor_manager.executors["agent3"].execute_count == 1
    assert len(agent.scheduler._work._waiting) == 0
    assert len(agent.scheduler._work.agent_queues.queued()) == 0
    assert [*agent.scheduler._work.agent_queues._in_progress.keys()] == [tasks.Deploy(resource=rid1)]

    # finish last deploy
    executor1.deploys[rid1].set_result(const.HandlerResourceState.deployed)
    await retry_limited_fast(lambda: agent.executor_manager.executors["agent1"].execute_count == 1)
    assert agent.executor_manager.executors["agent1"].execute_count == 1
    assert agent.executor_manager.executors["agent2"].execute_count == 0
    assert agent.executor_manager.executors["agent3"].execute_count == 1
    assert len(agent.scheduler._work._waiting) == 0
    assert len(agent.scheduler._work.agent_queues.queued()) == 0
    assert len(agent.scheduler._work.agent_queues._in_progress) == 0


async def test_deploy_event_propagation(agent: TestAgent, make_resource_minimal):
    """
    Ensure that events are propagated when a deploy finishes
    """

    rid1 = "test::Resource[agent1,name=1]"
    rid2 = "test::Resource[agent2,name=2]"
    rid3 = "test::Resource[agent3,name=3]"

    # make agent2's executor managed, leave the others to execute without delay
    executor2: ManagedExecutor = ManagedExecutor()
    agent.executor_manager.register_managed_executor("agent2", executor2)

    def make_resources(
        *,
        r1_value: Optional[int],
        r2_value: Optional[int],
        r3_value: Optional[int],
        requires: Optional[Mapping[ResourceIdStr, Sequence[ResourceIdStr]]] = None,
        r1_send_event: bool = True,
        r2_send_event: bool = False,
        r1_fail: bool = False,
    ) -> dict[ResourceIdStr, state.ResourceDetails]:
        """
        Returns three resources with a single attribute, whose value is set by the value parameters.
        Setting a resource value to None strips it from the model.

        The r1_fail parameter controls whether the r1 resource should fail or deploy successfully.

        Unless explicitly overridden, the resources depend on one another like r1 -> r2 -> r3 (r1 provides r2 etc), but only r1
        sends events.
        """
        requires = (
            requires
            if requires is not None
            else {
                rid2: [rid1] if r1_value is not None else [],
                rid3: [rid2] if r2_value is not None else [],
            }
        )
        return {
            ResourceIdStr(rid): make_resource_minimal(
                rid,
                values={"value": value, const.RESOURCE_ATTRIBUTE_SEND_EVENTS: send_event, FAIL_DEPLOY: fail},
                requires=requires.get(rid, []),
            )
            for rid, value, send_event, fail in [
                (rid1, r1_value, r1_send_event, r1_fail),
                (rid2, r2_value, r2_send_event, False),
                (rid3, r3_value, False, False),
            ]
            if value is not None
        }

    resources: Mapping[ResourceIdStr, state.ResourceDetails]
    resources = make_resources(r1_value=0, r2_value=0, r3_value=0)
    await agent.scheduler._new_version(5, resources, make_requires(resources))

    await retry_limited_fast(lambda: rid2 in executor2.deploys)
    executor2.deploys[rid2].set_result(const.HandlerResourceState.deployed)
    await retry_limited(utils.is_agent_done, timeout=5, scheduler=agent.scheduler, agent_name="agent3")

    assert agent.executor_manager.executors["agent1"].execute_count == 1
    assert agent.executor_manager.executors["agent2"].execute_count == 1
    assert agent.executor_manager.executors["agent3"].execute_count == 1

    ##################################
    # Verify basic event propagation #
    ##################################
    agent.executor_manager.reset_executor_counters()
    # make a change to r2 only -> verify that only r2 gets redeployed because it has send_event=False
    resources = make_resources(r1_value=0, r2_value=1, r3_value=0)
    await agent.scheduler._new_version(6, resources, make_requires(resources))
    await retry_limited_fast(lambda: rid2 in executor2.deploys)
    executor2.deploys[rid2].set_result(const.HandlerResourceState.deployed)
    await retry_limited_fast(lambda: agent.executor_manager.executors["agent2"].execute_count == 1)
    assert agent.executor_manager.executors["agent1"].execute_count == 0
    assert agent.executor_manager.executors["agent3"].execute_count == 0

    # make a change to r1 only -> verify that r2 gets deployed due to event propagation
    agent.executor_manager.reset_executor_counters()
    resources = make_resources(r1_value=1, r2_value=1, r3_value=0)
    await agent.scheduler._new_version(7, resources, make_requires(resources))
    await retry_limited_fast(lambda: rid2 in executor2.deploys)
    executor2.deploys[rid2].set_result(const.HandlerResourceState.deployed)
    await retry_limited_fast(lambda: agent.executor_manager.executors["agent2"].execute_count == 1)
    assert agent.executor_manager.executors["agent1"].execute_count == 1
    assert agent.executor_manager.executors["agent2"].execute_count == 1
    # verify that r3 didn't get an event, i.e. it did not deploy and it is not scheduled or executing
    assert agent.executor_manager.executors["agent3"].execute_count == 0
    assert len(agent.scheduler._work._waiting) == 0
    assert len(agent.scheduler._work.agent_queues.queued()) == 0
    assert len(agent.scheduler._work.agent_queues._in_progress) == 0

    #########################
    # Verify failure events #
    #########################
    agent.executor_manager.reset_executor_counters()
    # release change to r1, and make its deploy fail
    resources = make_resources(r1_value=2, r2_value=1, r3_value=0, r1_fail=True)
    await agent.scheduler._new_version(8, resources, make_requires(resources))
    # assert that r2 got deployed through event propagation
    await retry_limited_fast(lambda: rid2 in executor2.deploys)
    executor2.deploys[rid2].set_result(const.HandlerResourceState.deployed)
    await retry_limited_fast(lambda: agent.executor_manager.executors["agent2"].execute_count == 1)
    assert agent.executor_manager.executors["agent1"].execute_count == 1
    assert agent.executor_manager.executors["agent3"].execute_count == 0
    assert len(agent.scheduler._work._waiting) == 0
    assert len(agent.scheduler._work.agent_queues.queued()) == 0
    assert len(agent.scheduler._work.agent_queues._in_progress) == 0

    ################################################################
    # Verify event propagation when dependant is already deploying #
    ################################################################
    # this scenario is a rare race, but still important not to miss events
    agent.executor_manager.reset_executor_counters()

    # hang r2 in the running state by releasing an update for it
    resources = make_resources(r1_value=2, r2_value=2, r3_value=0)
    await agent.scheduler._new_version(9, resources, make_requires(resources))
    await retry_limited_fast(lambda: rid2 in executor2.deploys)

    # reset counters and assert start state
    agent.executor_manager.reset_executor_counters()
    assert len(agent.scheduler._work._waiting) == 0
    assert len(agent.scheduler._work.agent_queues.queued()) == 0
    assert [*agent.scheduler._work.agent_queues._in_progress.keys()] == [tasks.Deploy(resource=rid2)]

    # trigger an event by releasing a change for r1
    resources = make_resources(r1_value=3, r2_value=2, r3_value=0)
    await agent.scheduler._new_version(10, resources, make_requires(resources))
    await retry_limited_fast(lambda: agent.executor_manager.executors["agent1"].execute_count == 1)
    # assert that r2 was rescheduled due to the event, even though it is already deploying for its latest intent
    assert len(agent.scheduler._work._waiting) == 0
    assert agent.scheduler._work.agent_queues.queued().keys() == {tasks.Deploy(resource=rid2)}
    assert [*agent.scheduler._work.agent_queues._in_progress.keys()] == [tasks.Deploy(resource=rid2)]

    # verify that it suffices for r2 to be already scheduled (vs deploying above), i.e. it does not get scheduled twice
    # trigger an event by releasing a change for r1
    resources = make_resources(r1_value=4, r2_value=2, r3_value=0)
    await agent.scheduler._new_version(11, resources, make_requires(resources))
    await retry_limited_fast(lambda: agent.executor_manager.executors["agent1"].execute_count == 2)
    assert len(agent.scheduler._work._waiting) == 0
    assert agent.scheduler._work.agent_queues.queued().keys() == {tasks.Deploy(resource=rid2)}
    assert [*agent.scheduler._work.agent_queues._in_progress.keys()] == [tasks.Deploy(resource=rid2)]

    # finish up: deploy r2 twice
    executor2.deploys[rid2].set_result(const.HandlerResourceState.deployed)
    await retry_limited_fast(lambda: agent.executor_manager.executors["agent2"].execute_count == 1)
    await retry_limited_fast(lambda: rid2 in executor2.deploys)
    executor2.deploys[rid2].set_result(const.HandlerResourceState.failed)
    await retry_limited_fast(lambda: agent.executor_manager.executors["agent2"].execute_count == 2)

    # verify total number of deploys
    assert agent.executor_manager.executors["agent1"].execute_count == 2  # two changes
    assert agent.executor_manager.executors["agent2"].execute_count == 2  # two events
    assert agent.executor_manager.executors["agent3"].execute_count == 0
    assert len(agent.scheduler._work._waiting) == 0
    assert len(agent.scheduler._work.agent_queues.queued()) == 0
    assert len(agent.scheduler._work.agent_queues._in_progress) == 0

    ##############################################
    # Verify event propagation for stale deploys #
    ##############################################
    # Stale deploys are not expected to send out events.
    # Rationale:
    # - most event listeners (e.g. lsm) care only about events for the latest intent
    # - those that might care about stale events would be blocked on the new non-stale dependency anyway
    #   and will be notified by it
    agent.executor_manager.reset_executor_counters()
    # release a new version with an update to r2, where it sends events
    resources = make_resources(r1_value=4, r2_value=3, r3_value=0, r2_send_event=True)
    await agent.scheduler._new_version(12, resources, make_requires(resources))
    await retry_limited_fast(lambda: rid2 in executor2.deploys)
    # release another change to r2, making the currently running deploy stale
    resources = make_resources(r1_value=4, r2_value=4, r3_value=0, r2_send_event=True)
    await agent.scheduler._new_version(13, resources, make_requires(resources))

    # verify expected intermediate state
    assert agent.executor_manager.executors["agent1"].execute_count == 0
    assert agent.executor_manager.executors["agent2"].execute_count == 0
    assert agent.executor_manager.executors["agent3"].execute_count == 0
    assert len(agent.scheduler._work._waiting) == 0
    assert agent.scheduler._work.agent_queues.queued().keys() == {tasks.Deploy(resource=rid2)}
    assert [*agent.scheduler._work.agent_queues._in_progress.keys()] == [tasks.Deploy(resource=rid2)]

    # finish stale r2 deploy and verify that it does not send out an event
    executor2.deploys[rid2].set_result(const.HandlerResourceState.deployed)
    await retry_limited_fast(lambda: agent.executor_manager.executors["agent2"].execute_count == 1)
    await retry_limited_fast(lambda: rid2 in executor2.deploys)
    assert agent.executor_manager.executors["agent1"].execute_count == 0
    assert agent.executor_manager.executors["agent2"].execute_count == 1
    assert agent.executor_manager.executors["agent3"].execute_count == 0
    assert len(agent.scheduler._work._waiting) == 0
    assert len(agent.scheduler._work.agent_queues.queued()) == 0
    assert [*agent.scheduler._work.agent_queues._in_progress.keys()] == [tasks.Deploy(resource=rid2)]

    # finish up: deploy r2 and r3 (this time it does get an event from non-stale r2)
    executor2.deploys[rid2].set_result(const.HandlerResourceState.deployed)
    await retry_limited_fast(lambda: agent.executor_manager.executors["agent3"].execute_count == 1)

    # verify total number of deploys
    assert agent.executor_manager.executors["agent1"].execute_count == 0
    assert agent.executor_manager.executors["agent2"].execute_count == 2  # two changes
    assert agent.executor_manager.executors["agent3"].execute_count == 1  # one non-stale event
    assert len(agent.scheduler._work._waiting) == 0
    assert len(agent.scheduler._work.agent_queues.queued()) == 0
    assert len(agent.scheduler._work.agent_queues._in_progress) == 0

    ##################################################
    # Verify event propagation for dropped resources #
    ##################################################
    # A special case of a stale deploy: the resource that finished deploying does not exist at all anymore in the new version
    # => should not produce events
    agent.executor_manager.reset_executor_counters()
    # release a new version with an update to r2, where it sends events
    resources = make_resources(r1_value=4, r2_value=5, r3_value=0, r2_send_event=True)
    await agent.scheduler._new_version(14, resources, make_requires(resources))
    await retry_limited_fast(lambda: rid2 in executor2.deploys)
    # drop r2, making the currently running deploy stale
    resources = make_resources(r1_value=4, r2_value=None, r3_value=0)
    await agent.scheduler._new_version(15, resources, make_requires(resources))

    # verify expected intermediate state
    assert agent.executor_manager.executors["agent1"].execute_count == 0
    assert agent.executor_manager.executors["agent2"].execute_count == 0
    assert agent.executor_manager.executors["agent3"].execute_count == 0
    assert len(agent.scheduler._work._waiting) == 0
    assert len(agent.scheduler._work.agent_queues.queued()) == 0
    assert [*agent.scheduler._work.agent_queues._in_progress.keys()] == [tasks.Deploy(resource=rid2)]

    # finish stale r2 deploy and verify that it doesn't send out an event
    executor2.deploys[rid2].set_result(const.HandlerResourceState.deployed)
    await retry_limited_fast(lambda: len(agent.scheduler._work.agent_queues._in_progress) == 0)
    assert agent.executor_manager.executors["agent1"].execute_count == 0
    assert agent.executor_manager.executors["agent2"].execute_count == 1
    assert agent.executor_manager.executors["agent3"].execute_count == 0
    assert len(agent.scheduler._work._waiting) == 0
    assert len(agent.scheduler._work.agent_queues.queued()) == 0
    assert len(agent.scheduler._work.agent_queues._in_progress) == 0

    #################################################################################################
    # Verify resources are marked as dirty after event propagation causes success->failure transfer #
    #################################################################################################
    agent.executor_manager.reset_executor_counters()

    # set up initial state
    resources = make_resources(r1_value=4, r2_value=0, r3_value=0)
    await agent.scheduler._new_version(16, resources, make_requires(resources))
    await retry_limited_fast(lambda: rid2 in executor2.deploys)
    executor2.deploys[rid2].set_result(const.HandlerResourceState.deployed)
    await retry_limited_fast(lambda: len(agent.scheduler._work.agent_queues._in_progress) == 0)
    # verify initial state
    assert rid2 not in executor2.deploys
    assert agent.executor_manager.executors["agent1"].execute_count == 0
    assert agent.executor_manager.executors["agent2"].execute_count == 1
    assert agent.executor_manager.executors["agent3"].execute_count == 0
    assert agent.scheduler._state.resource_state[rid2] == state.ResourceState(
        status=state.ComplianceStatus.COMPLIANT,
        deployment_result=state.DeploymentResult.DEPLOYED,
        blocked=state.BlockedStatus.NO,
    )
    assert len(agent.scheduler._state.dirty) == 0

    # release change for r1, sending event to r2 when it finishes
    resources = make_resources(r1_value=5, r2_value=0, r3_value=0)
    await agent.scheduler._new_version(17, resources, make_requires(resources))
    await retry_limited_fast(lambda: rid2 in executor2.deploys)

    # verify that r2 is still in an assumed good state, even though we're deploying it
    assert agent.scheduler._state.resource_state[rid2] == state.ResourceState(
        status=state.ComplianceStatus.COMPLIANT,
        deployment_result=state.DeploymentResult.DEPLOYED,
        blocked=state.BlockedStatus.NO,
    )
    assert len(agent.scheduler._state.dirty) == 0

    # fail r2
    # failed works just as well but skipped is even more of an edge case
    executor2.deploys[rid2].set_result(const.HandlerResourceState.skipped)
    await retry_limited_fast(lambda: len(agent.scheduler._work.agent_queues._in_progress) == 0)
    assert rid2 not in executor2.deploys
    assert agent.executor_manager.executors["agent1"].execute_count == 1
    assert agent.executor_manager.executors["agent2"].execute_count == 2
    assert agent.executor_manager.executors["agent3"].execute_count == 0
    # verify that r2 is considered dirty now, as it is skipped
    assert agent.scheduler._state.resource_state[rid2] == state.ResourceState(
        # We are skipped, so not compliant
        status=state.ComplianceStatus.NON_COMPLIANT,
        deployment_result=state.DeploymentResult.SKIPPED,
        blocked=state.BlockedStatus.NO,
    )
    assert agent.scheduler._state.dirty == {rid2}

    # trigger a deploy, verify that r2 gets scheduled because it is dirty
    await agent.scheduler.deploy(reason="Test")
    await retry_limited_fast(lambda: rid2 in executor2.deploys)
    executor2.deploys[rid2].set_result(const.HandlerResourceState.deployed)
    await retry_limited_fast(lambda: len(agent.scheduler._work.agent_queues._in_progress) == 0)
    assert agent.executor_manager.executors["agent1"].execute_count == 1
    assert agent.executor_manager.executors["agent2"].execute_count == 3
    assert agent.executor_manager.executors["agent3"].execute_count == 0


async def test_receive_events(agent: TestAgent, make_resource_minimal):
    """
    Ensure that event propagation respects the receive_events attribute
    """

    rid_send = "test::Resource[root,name=send]"
    rid_nosend = "test::Resource[root,name=nosend]"
    rid_receive = "test::Resource[listen,name=receive]"
    rid_noreceive = "test::Resource[deaf,name=noreceive]"
    rid_defaultreceive = "test::Resource[listen,name=defaultreceive]"

    def make_resources(
        *,
        version: int,
        send_value: int,
        nosend_value: int,
        receive_value: int,
        noreceive_value: int,
        defaultreceive_value: int,
    ) -> dict[ResourceIdStr, state.ResourceDetails]:
        """
        Returns five resources with a single attribute, whose value is set by the value parameters.

        receive, noreceive and defaultreceive all require both send and nosend,
        but only send sets send_event=True and only receive sets receive_events=True
        """
        return {
            ResourceIdStr(rid): make_resource_minimal(
                rid,
                values={
                    "value": value,
                    const.RESOURCE_ATTRIBUTE_SEND_EVENTS: send_event,
                    **(
                        {
                            const.RESOURCE_ATTRIBUTE_RECEIVE_EVENTS: receive_event,
                        }
                        if receive_event is not None
                        else {}
                    ),
                },
                requires=requires,
            )
            for rid, value, send_event, receive_event, requires in [
                (rid_send, send_value, True, True, []),
                (rid_nosend, nosend_value, False, True, []),
                (rid_receive, receive_value, True, True, [rid_send, rid_nosend]),
                (rid_noreceive, noreceive_value, True, False, [rid_send, rid_nosend]),
                (rid_defaultreceive, noreceive_value, True, None, [rid_send, rid_nosend]),
            ]
        }

    # first release
    resources = make_resources(
        version=1, send_value=0, nosend_value=0, receive_value=0, noreceive_value=0, defaultreceive_value=0
    )
    await agent.scheduler._new_version(1, resources, make_requires(resources))

    def done():
        listen_queue = agent.scheduler._work.agent_queues._agent_queues.get("listen", None)
        deaf_queue = agent.scheduler._work.agent_queues._agent_queues.get("deaf", None)
        return all(queue is not None and queue._unfinished_tasks == 0 for queue in (listen_queue, deaf_queue))

    await retry_limited_fast(done)
    assert agent.executor_manager.executors["root"].execute_count == 2
    assert agent.executor_manager.executors["listen"].execute_count == 2
    assert agent.executor_manager.executors["deaf"].execute_count == 1
    assert len(agent.scheduler._work._waiting) == 0
    assert len(agent.scheduler._work.agent_queues.queued()) == 0
    assert len(agent.scheduler._work.agent_queues._in_progress) == 0

    # reset counters
    agent.executor_manager.reset_executor_counters()
    # release change for send only
    resources = make_resources(
        version=2, send_value=1, nosend_value=0, receive_value=0, noreceive_value=0, defaultreceive_value=0
    )
    await agent.scheduler._new_version(2, resources, make_requires(resources))
    # verify that listeners got events and noreceive did not
    await retry_limited_fast(lambda: agent.executor_manager.executors["listen"].execute_count == 2)
    assert agent.executor_manager.executors["root"].execute_count == 1
    assert agent.executor_manager.executors["listen"].execute_count == 2
    assert agent.executor_manager.executors["deaf"].execute_count == 0
    assert len(agent.scheduler._work._waiting) == 0
    assert len(agent.scheduler._work.agent_queues.queued()) == 0
    assert len(agent.scheduler._work.agent_queues._in_progress) == 0

    # reset counters
    agent.executor_manager.reset_executor_counters()
    # release change for nosend only
    resources = make_resources(
        version=3, send_value=1, nosend_value=1, receive_value=0, noreceive_value=0, defaultreceive_value=0
    )
    await agent.scheduler._new_version(3, resources, make_requires(resources))
    # verify that no events were produced at all
    await retry_limited_fast(lambda: agent.executor_manager.executors["root"].execute_count == 1)
    assert agent.executor_manager.executors["root"].execute_count == 1
    assert agent.executor_manager.executors["listen"].execute_count == 0
    assert agent.executor_manager.executors["deaf"].execute_count == 0
    assert len(agent.scheduler._work._waiting) == 0
    assert len(agent.scheduler._work.agent_queues.queued()) == 0
    assert len(agent.scheduler._work.agent_queues._in_progress) == 0


async def test_removal(agent: TestAgent, make_resource_minimal):
    """
    Test that resources are removed from the state store correctly
    """
    rid1 = "test::Resource[agent1,name=1]"
    rid2 = "other::Resource[agent1,name=2]"
    resources = {
        ResourceIdStr(rid1): make_resource_minimal(rid1, {"value": "a"}, []),
        ResourceIdStr(rid2): make_resource_minimal(rid2, {"value": "a"}, [rid1]),
    }

    await agent.scheduler._new_version(5, resources, make_requires(resources))

    assert len(agent.scheduler.get_types_for_agent("agent1")) == 2

    resources = {
        ResourceIdStr(rid1): make_resource_minimal(rid1, {"value": "a"}, []),
    }

    await agent.scheduler._new_version(6, resources, make_requires(resources))

    assert len(agent.scheduler.get_types_for_agent("agent1")) == 1
    assert len(agent.scheduler._state.resources) == 1


async def test_dryrun(agent: TestAgent, make_resource_minimal, monkeypatch):
    """
    Ensure the simples deploy scenario works: 2 dependant resources
    """

    rid1 = "test::Resource[agent1,name=1]"
    rid2 = "test::Resource[agent1,name=2]"
    resources = {
        ResourceIdStr(rid1): make_resource_minimal(rid1, values={"value": "a"}, requires=[]),
        ResourceIdStr(rid2): make_resource_minimal(rid2, values={"value": "a"}, requires=[rid1]),
    }

    agent.scheduler.mock_versions[5] = resources

    dryrun = uuid.uuid4()
    await agent.scheduler.dryrun(dryrun, 5)
    await retry_limited(utils.is_agent_done, timeout=5, scheduler=agent.scheduler, agent_name="agent1")

    assert agent.executor_manager.executors["agent1"].dry_run_count == 2


async def test_get_facts(agent: TestAgent, make_resource_minimal):
    """
    Ensure the simples deploy scenario works: 2 dependant resources
    """

    rid1 = "test::Resource[agent1,name=1]"
    rid2 = "test::Resource[agent1,name=2]"
    resources = {
        ResourceIdStr(rid1): make_resource_minimal(rid1, values={"value": "a"}, requires=[]),
        ResourceIdStr(rid2): make_resource_minimal(rid2, values={"value": "a"}, requires=[rid1]),
    }

    await agent.scheduler._new_version(5, resources, make_requires(resources))

    await agent.scheduler.get_facts({"id": rid1})

    await retry_limited(utils.is_agent_done, timeout=5, scheduler=agent.scheduler, agent_name="agent1")

    assert agent.executor_manager.executors["agent1"].facts_count == 1


async def test_unknowns(agent: TestAgent, make_resource_minimal) -> None:
    """
    Test whether unknowns are handled correctly by the scheduler.
    """
    rid1 = ResourceIdStr("test::Resource[agent1,name=1]")
    rid2 = ResourceIdStr("test::Resource[agent1,name=2]")
    rid3 = ResourceIdStr("test::Resource[agent1,name=3]")
    rid4 = ResourceIdStr("test::Resource[agent1,name=4]")
    rid5 = ResourceIdStr("test::Resource[agent1,name=5]")
    rid6 = ResourceIdStr("test::Resource[agent1,name=6]")
    rid7 = ResourceIdStr("test::Resource[agent1,name=7]")

    def assert_resource_state(
        resource: ResourceIdStr,
        status: state.ComplianceStatus,
        deployment_result: state.DeploymentResult,
        blocked_status: state.BlockedStatus,
        attribute_hash: str,
    ) -> None:
        """
        Assert that the given resource has the given ComplianceStatus, DeploymentResult and BlockedStatus.
        If not, this method raises an AssertionError.

        :param resource: The resource of which the above-mentioned parameters have to be asserted.
        :param status: The ComplianceStatus to assert.
        :param deployment_result: The DeploymentResult to assert.
        :param blocked_status: The BlockedStatus to assert.
        :param attribute_hash: The hash of the attributes of the resource.
        """
        assert agent.scheduler._state.resource_state[resource].status is status
        assert agent.scheduler._state.resource_state[resource].deployment_result is deployment_result
        assert agent.scheduler._state.resource_state[resource].blocked is blocked_status
        assert agent.scheduler._state.resources[resource].attribute_hash == attribute_hash

    # rid4 is undefined due to an unknown
    resources = {
        rid1: make_resource_minimal(
            rid=rid1,
            values={"value": "unknown"},
            requires=[rid2, rid3, rid4],
        ),
        rid2: make_resource_minimal(rid=rid2, values={"value": "a"}, requires=[rid5]),
        rid3: make_resource_minimal(rid=rid3, values={"value": "a"}, requires=[rid5, rid6]),
        rid4: make_resource_minimal(rid=rid4, values={"value": "unknown"}, requires=[]),
        rid5: make_resource_minimal(rid=rid5, values={"value": "a"}, requires=[]),
        rid6: make_resource_minimal(rid=rid6, values={"value": "a"}, requires=[rid7]),
        rid7: make_resource_minimal(rid=rid7, values={"value": "a"}, requires=[]),
    }

    #                             +-- rid2  <- rid5
    #                             |              |
    #      "Provides"      rid1 <-+-- rid3  <----+
    #        view                 |              |
    #                             +-- rid4     rid6 <- rid7

    await agent.scheduler._new_version(
        version=1, resources=resources, requires=make_requires(resources), undefined_resources={rid4}
    )
    await retry_limited(utils.is_agent_done, timeout=5, scheduler=agent.scheduler, agent_name="agent1")
    assert len(agent.scheduler._state.resources) == 7
    assert len(agent.scheduler.get_types_for_agent("agent1")) == 1

    # rid1: transitively blocked on rid4
    # rid2: deployed
    # rid3: deployed
    # rid4: blocked (unknown attribute)
    # rid5: deployed
    # rid6: deployed
    # rid7: deployed
    assert_resource_state(
        rid1,
        state.ComplianceStatus.HAS_UPDATE,
        state.DeploymentResult.NEW,
        state.BlockedStatus.YES,
        resources[rid1].attribute_hash,
    )
    assert_resource_state(
        rid2,
        state.ComplianceStatus.COMPLIANT,
        state.DeploymentResult.DEPLOYED,
        state.BlockedStatus.NO,
        resources[rid2].attribute_hash,
    )
    assert_resource_state(
        rid3,
        state.ComplianceStatus.COMPLIANT,
        state.DeploymentResult.DEPLOYED,
        state.BlockedStatus.NO,
        resources[rid3].attribute_hash,
    )
    assert_resource_state(
        rid4,
        state.ComplianceStatus.UNDEFINED,
        state.DeploymentResult.NEW,
        state.BlockedStatus.YES,
        resources[rid4].attribute_hash,
    )
    assert_resource_state(
        rid5,
        state.ComplianceStatus.COMPLIANT,
        state.DeploymentResult.DEPLOYED,
        state.BlockedStatus.NO,
        resources[rid5].attribute_hash,
    )
    assert_resource_state(
        rid6,
        state.ComplianceStatus.COMPLIANT,
        state.DeploymentResult.DEPLOYED,
        state.BlockedStatus.NO,
        resources[rid6].attribute_hash,
    )
    assert_resource_state(
        rid7,
        state.ComplianceStatus.COMPLIANT,
        state.DeploymentResult.DEPLOYED,
        state.BlockedStatus.NO,
        resources[rid7].attribute_hash,
    )

    # rid4 becomes deployable
    # rid5 and rid6 are undefined
    # Change the desired state of rid2
    resources[rid4] = make_resource_minimal(rid=rid4, values={"value": "a"}, requires=[])
    resources[rid5] = make_resource_minimal(rid=rid5, values={"value": "unknown"}, requires=[])
    resources[rid6] = make_resource_minimal(rid=rid6, values={"value": "unknown"}, requires=[rid7])
    resources[rid2] = make_resource_minimal(rid=rid2, values={"value": "b"}, requires=[rid5])
    resources[rid3] = make_resource_minimal(rid=rid3, values={"value": "a"}, requires=[rid5, rid6])
    await agent.scheduler._new_version(
        version=2,
        resources=resources,
        requires=make_requires(resources),
        undefined_resources={rid5, rid6},
    )
    await retry_limited(utils.is_agent_done, timeout=5, scheduler=agent.scheduler, agent_name="agent1")
    assert len(agent.scheduler._state.resources) == 7

    # rid1: transitively blocked on rid5 and rid6
    # rid2: transitively blocked on rid5
    # rid3: transitively blocked on rid5 and rid6
    # rid4: deployed
    # rid5: blocked because it has an unknown attribute
    # rid6: blocked because it has an unknown attribute
    # rid7: deployed
    assert_resource_state(
        rid1,
        state.ComplianceStatus.HAS_UPDATE,
        state.DeploymentResult.NEW,
        state.BlockedStatus.YES,
        resources[rid1].attribute_hash,
    )
    assert_resource_state(
        rid2,
        state.ComplianceStatus.HAS_UPDATE,
        state.DeploymentResult.DEPLOYED,
        state.BlockedStatus.YES,
        resources[rid2].attribute_hash,
    )
    assert_resource_state(
        rid3,
        state.ComplianceStatus.COMPLIANT,
        state.DeploymentResult.DEPLOYED,
        state.BlockedStatus.YES,
        resources[rid3].attribute_hash,
    )
    assert_resource_state(
        rid4,
        state.ComplianceStatus.COMPLIANT,
        state.DeploymentResult.DEPLOYED,
        state.BlockedStatus.NO,
        resources[rid4].attribute_hash,
    )
    assert_resource_state(
        rid5,
        state.ComplianceStatus.UNDEFINED,
        state.DeploymentResult.DEPLOYED,
        state.BlockedStatus.YES,
        resources[rid5].attribute_hash,
    )
    assert_resource_state(
        rid6,
        state.ComplianceStatus.UNDEFINED,
        state.DeploymentResult.DEPLOYED,
        state.BlockedStatus.YES,
        resources[rid6].attribute_hash,
    )
    assert_resource_state(
        rid7,
        state.ComplianceStatus.COMPLIANT,
        state.DeploymentResult.DEPLOYED,
        state.BlockedStatus.NO,
        resources[rid7].attribute_hash,
    )

    # rid5 no longer has an unknown attribute
    resources[rid5] = make_resource_minimal(rid=rid5, values={"value": "a"}, requires=[])
    resources[rid2] = make_resource_minimal(rid=rid2, values={"value": "b"}, requires=[rid5])
    await agent.scheduler._new_version(
        version=3, resources=resources, requires=make_requires(resources), undefined_resources={rid6}
    )
    await retry_limited(utils.is_agent_done, timeout=5, scheduler=agent.scheduler, agent_name="agent1")
    assert len(agent.scheduler._state.resources) == 7

    # rid1: transitively blocked on rid6
    # rid2: deployed
    # rid3: transitively blocked on rid6
    # rid4: deployed
    # rid5: deployed
    # rid6: blocked because it has an unknown attribute
    # rid7: deployed
    assert_resource_state(
        rid1,
        state.ComplianceStatus.HAS_UPDATE,
        state.DeploymentResult.NEW,
        state.BlockedStatus.YES,
        resources[rid1].attribute_hash,
    )
    assert_resource_state(
        rid2,
        state.ComplianceStatus.COMPLIANT,
        state.DeploymentResult.DEPLOYED,
        state.BlockedStatus.NO,
        resources[rid2].attribute_hash,
    )
    assert_resource_state(
        rid3,
        state.ComplianceStatus.COMPLIANT,
        state.DeploymentResult.DEPLOYED,
        state.BlockedStatus.YES,
        resources[rid3].attribute_hash,
    )
    assert_resource_state(
        rid4,
        state.ComplianceStatus.COMPLIANT,
        state.DeploymentResult.DEPLOYED,
        state.BlockedStatus.NO,
        resources[rid4].attribute_hash,
    )
    assert_resource_state(
        rid5,
        state.ComplianceStatus.COMPLIANT,
        state.DeploymentResult.DEPLOYED,
        state.BlockedStatus.NO,
        resources[rid5].attribute_hash,
    )
    assert_resource_state(
        rid6,
        state.ComplianceStatus.UNDEFINED,
        state.DeploymentResult.DEPLOYED,
        state.BlockedStatus.YES,
        resources[rid6].attribute_hash,
    )
    assert_resource_state(
        rid7,
        state.ComplianceStatus.COMPLIANT,
        state.DeploymentResult.DEPLOYED,
        state.BlockedStatus.NO,
        resources[rid7].attribute_hash,
    )

    # rid8 and rid9 are both undefined
    rid8 = ResourceIdStr("test::Resource[agent1,name=8]")
    rid9 = ResourceIdStr("test::Resource[agent1,name=9]")
    resources = {
        rid8: make_resource_minimal(rid=rid8, values={"value": "unknown"}, requires=[]),
        rid9: make_resource_minimal(rid=rid9, values={"value": "unknown"}, requires=[rid8]),
    }
    await agent.scheduler._new_version(
        version=4, resources=resources, requires=make_requires(resources), undefined_resources={rid8, rid9}
    )
    await retry_limited(utils.is_agent_done, timeout=5, scheduler=agent.scheduler, agent_name="agent1")
    assert len(agent.scheduler._state.resources) == 2
    assert len(agent.scheduler.get_types_for_agent("agent1")) == 1

    assert_resource_state(
        rid8,
        state.ComplianceStatus.UNDEFINED,
        state.DeploymentResult.NEW,
        state.BlockedStatus.YES,
        resources[rid8].attribute_hash,
    )
    assert_resource_state(
        rid9,
        state.ComplianceStatus.UNDEFINED,
        state.DeploymentResult.NEW,
        state.BlockedStatus.YES,
        resources[rid9].attribute_hash,
    )

    # rid8 is no longer undefined
    resources[rid8] = make_resource_minimal(rid=rid8, values={"value": "a"}, requires=[])

    await agent.scheduler._new_version(
        version=5,
        resources=resources,
        requires=make_requires(resources),
        undefined_resources={rid9},
    )
    await retry_limited(utils.is_agent_done, timeout=5, scheduler=agent.scheduler, agent_name="agent1")
    assert len(agent.scheduler._state.resources) == 2
    assert len(agent.scheduler.get_types_for_agent("agent1")) == 1

    assert_resource_state(
        rid8,
        state.ComplianceStatus.COMPLIANT,
        state.DeploymentResult.DEPLOYED,
        state.BlockedStatus.NO,
        resources[rid8].attribute_hash,
    )
    assert_resource_state(
        rid9,
        state.ComplianceStatus.UNDEFINED,
        state.DeploymentResult.NEW,
        state.BlockedStatus.YES,
        resources[rid9].attribute_hash,
    )


async def test_scheduler_priority(agent: TestAgent, environment, make_resource_minimal):
    """
    Ensure that the tasks are placed in the queue in the correct order
    and that existing tasks in the queue are replaced if a task that
    does the same thing with higher priority is added to the queue
    """

    rid1 = ResourceIdStr("test::Resource[agent1,name=1]")
    resources = {
        rid1: make_resource_minimal(rid1, values={"value": "a"}, requires=[]),
    }

    executor1: ManagedExecutor = ManagedExecutor()
    agent.executor_manager.register_managed_executor("agent1", executor1)

    # We add two different tasks and assert that they are consumed in the correct order
    # Add a new version deploy to the queue
    await agent.scheduler._new_version(1, resources, make_requires(resources))
    agent.scheduler.mock_versions[1] = resources

    # And then a dryrun
    dryrun = uuid.uuid4()
    await agent.scheduler.dryrun(dryrun, 1)

    # The tasks are consumed in the priority order
    first_task = await agent.scheduler._work.agent_queues.queue_get("agent1")
    assert isinstance(first_task.task, tasks.Deploy)
    second_task = await agent.scheduler._work.agent_queues.queue_get("agent1")
    assert isinstance(second_task.task, tasks.DryRun)

    # The same is true if a task with lesser priority is added first
    # Add a fact refresh task to the queue
    await agent.scheduler.get_facts({"id": rid1})

    # Then add an interval deploy task to the queue
    agent.scheduler._state.dirty.add(rid1)
    await agent.scheduler.deploy(reason="Test", priority=TaskPriority.INTERVAL_DEPLOY)

    # The tasks are consumed in the priority order
    first_task = await agent.scheduler._work.agent_queues.queue_get("agent1")
    assert isinstance(first_task.task, tasks.Deploy)
    second_task = await agent.scheduler._work.agent_queues.queue_get("agent1")
    assert isinstance(second_task.task, tasks.RefreshFact)
    # Assert that all tasks were consumed
    queue = agent.scheduler._work.agent_queues._get_queue("agent1")._queue
    assert len(queue) == 0

    # Add an interval deploy task to the queue
    agent.scheduler._state.dirty.add(rid1)
    await agent.scheduler.deploy(reason="Test", priority=TaskPriority.INTERVAL_DEPLOY)

    # Add a dryrun to the queue (which has more priority)
    dryrun = uuid.uuid4()
    await agent.scheduler.dryrun(dryrun, 1)

    # Assert that we have both tasks in the queue
    queue = agent.scheduler._work.agent_queues._get_queue("agent1")._queue
    assert len(queue) == 2

    # Add a user deploy
    # It has more priority than interval deploy, so it will replace it in the queue
    # It also has more priority than dryrun, so it will be consumed first

    await agent.trigger_update(environment, "$__scheduler", incremental_deploy=True)

    first_task = await agent.scheduler._work.agent_queues.queue_get("agent1")
    assert isinstance(first_task.task, tasks.Deploy)
    second_task = await agent.scheduler._work.agent_queues.queue_get("agent1")
    assert isinstance(second_task.task, tasks.DryRun)

    # Interval deploy is still in the queue but marked as deleted
    queue = agent.scheduler._work.agent_queues._get_queue("agent1")._queue
    assert len(queue) == 1
    assert queue[0].deleted

    # Force clean queue
    agent.scheduler._work.agent_queues._get_queue("agent1")._queue = []

    # If a task to deploy a resource is added to the queue,
    # but a task to deploy that same resource is already present with higher priority,
    # it will be ignored and not added to the queue

    # Add a dryrun to the queue
    dryrun = uuid.uuid4()
    await agent.scheduler.dryrun(dryrun, 1)

    # Add a user deploy
    await agent.trigger_update(environment, "$__scheduler", incremental_deploy=True)

    # Try to add an interval deploy task to the queue
    agent.scheduler._state.dirty.add(rid1)
    await agent.scheduler.deploy(reason="Test", priority=TaskPriority.INTERVAL_DEPLOY)

    # Assert that we still have only 2 tasks in the queue
    queue = agent.scheduler._work.agent_queues._get_queue("agent1")._queue
    assert len(queue) == 2

    # The order is unaffected, the interval deploy was essentially ignored
    first_task = await agent.scheduler._work.agent_queues.queue_get("agent1")
    assert isinstance(first_task.task, tasks.Deploy)
    second_task = await agent.scheduler._work.agent_queues.queue_get("agent1")
    assert isinstance(second_task.task, tasks.DryRun)

    # All tasks were consumed
    queue = agent.scheduler._work.agent_queues._get_queue("agent1")._queue
    assert len(queue) == 0


async def test_scheduler_priority_rescheduling(agent: TestAgent, environment, make_resource_minimal):
    """
    Verify behavior of task rescheduling (e.g. because of new requires) with respect to priorities, both explicit and relative
    to other scheduled task (i.e. current queue position).
    """

    # General flow of the test: all deploy tasks, all on the same agent, different priorities. Tasks are never picked up,
    # only added or shifted around (due to changing priorities or requires edges).
    # This test interacts with scheduled work directly rather than to go through the scheduler for verbosity reasons.
    # For a basic priority test that does go via the scheduler see test_scheduler_priority.

    # define some resources
    rid1 = ResourceIdStr("test::Resource[agent,name=1]")
    rid2 = ResourceIdStr("test::Resource[agent,name=2]")
    rid3 = ResourceIdStr("test::Resource[agent,name=3]")
    rid4 = ResourceIdStr("test::Resource[agent,name=4]")
    rid5 = ResourceIdStr("test::Resource[agent,name=5]")
    rid6 = ResourceIdStr("test::Resource[agent,name=6]")
    rid7 = ResourceIdStr("test::Resource[agent,name=7]")
    task1 = tasks.Deploy(resource=rid1)
    task2 = tasks.Deploy(resource=rid2)
    task3 = tasks.Deploy(resource=rid3)
    task4 = tasks.Deploy(resource=rid4)
    task5 = tasks.Deploy(resource=rid5)
    task6 = tasks.Deploy(resource=rid6)
    task7 = tasks.Deploy(resource=rid7)

    # set up the scheduled work
    requires: state.RequiresProvidesMapping = state.RequiresProvidesMapping()
    work: ScheduledWork = ScheduledWork(
        requires=requires, provides=requires.provides_view(), new_agent_notify=lambda *args, **kwargs: None
    )

    # three different deploy requests, each for a different resource. Verify that order ends up as expected
    work.deploy_with_context(
        resources={rid1},
        reason="First deploy",
        priority=TaskPriority(3),
    )
    work.deploy_with_context(
        resources={rid2},
        reason="Second deploy",
        priority=TaskPriority(1),
    )
    work.deploy_with_context(
        resources={rid3},
        reason="Third deploy",
        priority=TaskPriority(4),
    )

    assert [item.task for item in work.agent_queues.sorted("agent")] == [task2, task1, task3]

    # add some more tasks to the middle priority level
    work.deploy_with_context(
        resources={rid1, rid2, rid3, rid4, rid5},
        reason="Bulk deploy",
        priority=TaskPriority(3),
    )
    # add two more tasks to more urgent priority level for some relative ordering asserts later on
    work.deploy_with_context(
        resources={rid6},
        reason="deploy rid6",
        priority=TaskPriority(1),
    )
    work.deploy_with_context(
        resources={rid7},
        reason="deploy rid7",
        priority=TaskPriority(2),
    )

    def get_sorted_tasks() -> Sequence[tuple[tasks.Task, str]]:
        return [(item.task, item.reason) for item in work.agent_queues.sorted("agent")]

    # may be updated after each assertion
    original_sorted_tasks: Sequence[tuple[tasks.Task, str]] = get_sorted_tasks()

    # -> priority 1: rid2, rid6
    # -> priority 2: rid7
    # -> priority 3: rid1, rid3, rid4, rid5 (latter three in any order)
    assert original_sorted_tasks[:4] == [
        # rid2 already had a more urgent priority, it should remain first
        (task2, "Second deploy"),
        # rid6 was added later with a more urgent priority, it should move before the others but after rid2
        (task6, "deploy rid6"),
        # rid6 was added later with a more urgent priority, it should move before the others but after rid6
        (task7, "deploy rid7"),
        # rid1 was added first among those with this priority + it keeps its original reason
        (task1, "First deploy"),
    ]
    # other priorities are equal and non-deterministic
    assert set(original_sorted_tasks[4:]) == {
        (task3, "Bulk deploy"),
        (task4, "Bulk deploy"),
        (task5, "Bulk deploy"),
    }

    # add a requires edge, lifting a resource out of the agent queues because it becomes blocked
    rid_first_requires: ResourceIdStr = original_sorted_tasks[4][0].resource
    requires[rid_first_requires] = {rid1}
    work.deploy_with_context(
        {rid_first_requires},
        reason="add first requires",
        # less urgent priority
        priority=TaskPriority(5),
        added_requires={rid_first_requires: {rid1}},
    )
    # expect same order as before, minus the fourth element
    assert get_sorted_tasks() == original_sorted_tasks[:4] + original_sorted_tasks[5:]
    # drop the requires edge, unblocking the task again
    requires[rid_first_requires] = set()
    work.deploy_with_context(
        {rid_first_requires},
        reason="drop first requires",
        # less urgent priority
        priority=TaskPriority(5),
        dropped_requires={rid_first_requires: {rid1}},
    )
    # expect same order as original: because new priority is less urgent, the old priority, relative order and reason are kept
    assert get_sorted_tasks() == original_sorted_tasks

    # do the same for an equal priority task
    requires[rid_first_requires] = {rid1}
    work.deploy_with_context(
        {rid_first_requires},
        reason="add second requires",
        # equal priority
        priority=TaskPriority(3),
        added_requires={rid_first_requires: {rid1}},
    )
    # expect same order as before, minus the third element
    assert get_sorted_tasks() == original_sorted_tasks[:4] + original_sorted_tasks[5:]
    # drop the requires edge, unblocking the task again
    requires[rid_first_requires] = set()
    work.deploy_with_context(
        {rid_first_requires},
        reason="drop second requires",
        # equal priority
        priority=TaskPriority(3),
        dropped_requires={rid_first_requires: {rid1}},
    )
    # expect same order as original: even though new priority is lower, the old priority, relative order and reason are kept
    assert get_sorted_tasks() == original_sorted_tasks

    # same now for more urgent priority task in request that blocks it
    requires[rid_first_requires] = {rid1}
    work.deploy_with_context(
        {rid_first_requires},
        reason="add third requires",
        # more urgent priority
        priority=TaskPriority(1),
        added_requires={rid_first_requires: {rid1}},
    )
    # expect same order as before, minus the third element
    assert get_sorted_tasks() == original_sorted_tasks[:4] + original_sorted_tasks[5:]
    # drop the requires edge, unblocking the task again
    requires[rid_first_requires] = set()
    work.deploy_with_context(
        {rid_first_requires},
        reason="drop third requires",
        # equal priority as original
        priority=TaskPriority(3),
        dropped_requires={rid_first_requires: {rid1}},
    )
    # task is moved to new, more urgent priority, and receives the new message
    assert get_sorted_tasks() == [
        *original_sorted_tasks[:2],  # rid2, rid6
        # message from adding the requires
        (tasks.Deploy(resource=rid_first_requires), "add third requires"),
        original_sorted_tasks[2],  # rid7
        original_sorted_tasks[3],  # rid1
        *original_sorted_tasks[5:],
    ]

    # update original_sorted_tasks to reflect new order
    original_sorted_tasks = get_sorted_tasks()

    # same now but request the more urgent priority for the request that unblocks it
    rid_fourth_requires: ResourceIdStr = original_sorted_tasks[5][0].resource
    requires[rid_fourth_requires] = {rid1}
    work.deploy_with_context(
        {rid_fourth_requires},
        reason="add fourth requires",
        # equal priority as original
        priority=TaskPriority(3),
        added_requires={rid_fourth_requires: {rid1}},
    )
    # expect same order as before, minus the fourth element
    assert get_sorted_tasks() == original_sorted_tasks[:5] + original_sorted_tasks[6:]
    # drop the requires edge, unblocking the task again
    requires[rid_fourth_requires] = set()
    work.deploy_with_context(
        {rid_fourth_requires},
        reason="drop fourth requires",
        # most urgent priority
        priority=TaskPriority(0),
        dropped_requires={rid_fourth_requires: {rid1}},
    )
    # task is moved to new, more urgent priority, and receives the new message
    assert get_sorted_tasks() == [
        # message from dropping the requires
        (tasks.Deploy(resource=rid_fourth_requires), "drop fourth requires"),
        *original_sorted_tasks[:5],
        *original_sorted_tasks[6:],
    ]

    # update original_sorted_tasks to reflect new order
    original_sorted_tasks = get_sorted_tasks()

    # add a requires with an extremely urgent priority, but for a resource that's not in the to-deploy set
    # => priority should not affect this resource
    rid_fifth_requires: ResourceIdStr = original_sorted_tasks[2][0].resource
    requires[rid_fifth_requires] = {rid1}
    work.deploy_with_context(
        set(),
        reason="add fifth requires",
        # most urgent priority
        priority=TaskPriority(-1),
        added_requires={rid_fifth_requires: {rid1}},
    )
    # expect same order as before, minus the third element
    assert get_sorted_tasks() == original_sorted_tasks[:2] + original_sorted_tasks[3:]
    # drop the requires edge, unblocking the task again
    requires[rid_fifth_requires] = set()
    work.deploy_with_context(
        set(),
        reason="drop fifth requires",
        # most urgent priority
        priority=TaskPriority(-1),
        dropped_requires={rid_fifth_requires: {rid1}},
    )
    # no priority shifting took place: original is restored
    assert get_sorted_tasks() == original_sorted_tasks

    # get a single item from the queue, and while it's "deploying" add a dependency for it
    await work.agent_queues.queue_get("agent")
    assert work.agent_queues._in_progress == {tasks.Deploy(resource=rid_fourth_requires): TaskPriority(0)}
    # expect same order as before, minus the first element
    assert get_sorted_tasks() == original_sorted_tasks[1:]
    requires[rid_fourth_requires] = {rid1}
    work.deploy_with_context(
        set(),
        reason="add dependency while deploying",
        # most urgent priority
        priority=TaskPriority(-1),
        added_requires={rid_fourth_requires: {rid1}},
        deploying={rid_fourth_requires},
    )
    # no difference because new task is blocked
    assert get_sorted_tasks() == original_sorted_tasks[1:]
    assert rid_fourth_requires in work._waiting
    requires[rid_fourth_requires] = set()
    # unblock the task
    work.deploy_with_context(
        set(),
        reason="drop dependency again",
        # most urgent priority
        priority=TaskPriority(-1),
        dropped_requires={rid_fourth_requires: {rid1}},
        deploying={rid_fourth_requires},
    )
    # task got added again with original priority but a new message
    task_fourth_requires = tasks.Deploy(resource=rid_fourth_requires)
    assert get_sorted_tasks() == [
        (
            task_fourth_requires,
            "rescheduling because a dependency was added to this resource while it was deploying",
        ),
        *original_sorted_tasks[1:],
    ]
    # assert it has the same priority as the in-progress task
    assert work.agent_queues.queued()[task_fourth_requires].priority == TaskPriority(0)

    # update original_sorted_tasks to reflect new order
    original_sorted_tasks = get_sorted_tasks()

    # while resource is still deploying, request a deploy for it with a more urgent priority
    work.deploy_with_context(
        {rid_fourth_requires},
        reason="deploy again while deploying",
        # most urgent priority
        priority=TaskPriority(-1),
        deploying={rid_fourth_requires},
    )
    # same order but different message
    assert get_sorted_tasks() == [
        (
            task_fourth_requires,
            "deploy again while deploying",
        ),
        *original_sorted_tasks[1:],
    ]
    # assert priorities
    # in-progress priority should have been shifted to increase priority of events that may be sent
    assert work.agent_queues.in_progress == {task_fourth_requires: TaskPriority(-1)}
    # queued priority should have been shifted as well, and requested_at refreshed
    assert work.agent_queues.queued()[task_fourth_requires].priority == TaskPriority(-1)
    assert work.agent_queues.queued()[task_fourth_requires].requested_at == work.agent_queues._entry_count - 1

    # update original_sorted_tasks to reflect new order
    original_sorted_tasks = get_sorted_tasks()

    # verify priority bumping on waiting task (not yet in queue)
    # add dependency to move task to waiting
    requires[rid2] = {rid1}
    work.deploy_with_context(
        {rid2},
        reason="add sixth requires",
        # low urgency priority
        priority=TaskPriority(5),
        added_requires={rid2: {rid1}},
    )
    assert get_sorted_tasks() == [original_sorted_tasks[0], *original_sorted_tasks[2:]]
    work.deploy_with_context(
        {rid2},
        reason="bump priority for rid2",
        # higher urgency priority
        priority=TaskPriority(0),
        # still waiting for rid1 => not queued
        added_requires={},
        dropped_requires={},
    )
    # unchanged versus previous check
    assert get_sorted_tasks() == [original_sorted_tasks[0], *original_sorted_tasks[2:]]
    assert rid2 in work._waiting
    # assert that waiting task's priority was bumped and its requested_at refreshed
    assert work._waiting[rid2].priority == TaskPriority(0)
    assert work._waiting[rid2].requested_at == work.agent_queues._entry_count - 1
    assert work._waiting[rid2].reason == "bump priority for rid2"


async def test_repair_does_not_trigger_for_blocked_resources(agent: TestAgent, make_resource_minimal):
    """
    Ensure that repair doesn't schedule known blocked resources
    """

    rid1 = ResourceIdStr("test::Resource[agent1,name=1]")
    rid2 = ResourceIdStr("test::Resource[agent1,name=2]")

    resources = {
        rid1: make_resource_minimal(rid=rid1, values={"value": "r1_value"}, requires=[]),
        rid2: make_resource_minimal(rid=rid2, values={"value": "r2_value"}, requires=[]),
    }

    await agent.scheduler._new_version(version=1, resources=resources, requires=make_requires(resources))
    await retry_limited_fast(utils.is_agent_done, scheduler=agent.scheduler, agent_name="agent1")

    # Both resources were deployed
    assert agent.executor_manager.executors["agent1"].execute_count == 2

    agent.executor_manager.reset_executor_counters()

    # mark r1 as blocked and trigger a repair
    agent.scheduler._state.resource_state[rid1].blocked = BlockedStatus.YES

    await agent.scheduler.repair(reason="Test triggered global repair")
    await retry_limited_fast(fun=utils.is_agent_done, scheduler=agent.scheduler, agent_name="agent1")

    # Only r2 was deployed
    assert agent.executor_manager.executors["agent1"].execute_count == 1


async def test_state_of_skipped_resources_for_dependencies(agent: TestAgent, make_resource_minimal):
    """
    Ensure that when a resource is skipped for its dependencies the scheduler marks it with BlockedStatus.TRANSIENT
    """
    rid1 = ResourceIdStr("test::Resource[agent1,name=1]")
    rid2 = ResourceIdStr("test::Resource[agent2,name=2]")

    # make agent2's executors managed, leave the agent1 auto fails
    executor2: ManagedExecutor = ManagedExecutor()
    agent.executor_manager.register_managed_executor("agent2", executor2)

    resources = {
        rid1: make_resource_minimal(rid=rid1, values={"value": "r1_value", FAIL_DEPLOY: True}, requires=[]),
        rid2: make_resource_minimal(rid=rid2, values={"value": "r2_value"}, requires=[rid1]),
    }
    await agent.scheduler._new_version(version=1, resources=resources, requires=make_requires(resources))
    await retry_limited_fast(utils.is_agent_done, scheduler=agent.scheduler, agent_name="agent1")

    executor2.deploys[rid2].set_result(const.HandlerResourceState.skipped_for_dependency)
    await retry_limited_fast(utils.is_agent_done, scheduler=agent.scheduler, agent_name="agent2")

    assert agent.scheduler._state.resource_state[rid2] == state.ResourceState(
        # We are skipped, so not compliant
        status=state.ComplianceStatus.NON_COMPLIANT,
        deployment_result=state.DeploymentResult.SKIPPED,
        blocked=state.BlockedStatus.TRANSIENT,
    )


<<<<<<< HEAD
class BrokenDummyManager(executor.ExecutorManager[executor.Executor]):
    """
    A broken dummy ExecutorManager that fails on get_executor to test failure paths
    """

    async def get_executor(
        self, agent_name: str, agent_uri: str, code: typing.Collection[ResourceInstallSpec]
    ) -> DummyExecutor:
        raise Exception()

    async def stop_for_agent(self, agent_name: str) -> list[DummyExecutor]:
        pass

    async def start(self) -> None:
        pass

    async def stop(self) -> None:
        pass

    async def join(self, thread_pool_finalizer: list[ThreadPoolExecutor], timeout: float) -> None:
        pass


class BadTestAgent(Agent):
    """
    An agent (scheduler) that uses the broken dummy manager:
    """

    def __init__(
        self,
        environment: Optional[uuid.UUID] = None,
    ):
        super().__init__(environment)
        self.executor_manager = BrokenDummyManager()
        self.scheduler = TestScheduler(self.scheduler.environment, self.executor_manager, self.scheduler.client)


@pytest.fixture
async def bad_agent(environment, config):
    """
    Provide a new agent, with a scheduler that uses the broken dummy executor

    Allows testing without server, or executor
    """
    out = BadTestAgent(environment)
    await out.start_working()
    yield out
    await out.stop_working()


async def test_broken_executor_deploy(bad_agent: TestAgent, make_resource_minimal):
    """
    Ensure the simples deploy scenario works: 2 dependant resources
    """

    rid1 = "test::Resource[agent1,name=1]"
    rid2 = "test::Resource[agent1,name=2]"
    resources = {
        ResourceIdStr(rid1): make_resource_minimal(rid1, values={"value": "a"}, requires=[]),
        ResourceIdStr(rid2): make_resource_minimal(rid2, values={"value": "a"}, requires=[rid1]),
    }

    await bad_agent.scheduler._new_version(1, resources, make_requires(resources))
    await retry_limited(utils.is_agent_done, timeout=5, scheduler=bad_agent.scheduler, agent_name="agent1")
=======
async def test_deploy_blocked_state(agent: TestAgent, make_resource_minimal) -> None:
    """
    Verify topology changes that update recursive properties
    """

    # Shorthand variables for specific resources
    rid1 = ResourceIdStr("test::Resource[agent1,name=1]")
    rid2 = ResourceIdStr("test::Resource[agent1,name=2]")
    rid3 = ResourceIdStr("test::Resource[agent1,name=3]")
    rid4 = ResourceIdStr("test::Resource[agent1,name=4]")
    rid5 = ResourceIdStr("test::Resource[agent1,name=5]")
    rid6 = ResourceIdStr("test::Resource[agent1,name=6]")
    rid7 = ResourceIdStr("test::Resource[agent1,name=7]")
    rid8 = ResourceIdStr("test::Resource[agent1,name=8]")
    rid9 = ResourceIdStr("test::Resource[agent1,name=9]")

    version = 1

    async def make_resources(rx_requires: list[list[ResourceIdStr]], undef: list[ResourceIdStr] = [rid1]) -> None:
        """
        Build as many resources as required, with subsequent ids

        :param rx_requires: the requires relation for each resources
        :param undef: rids of undefined resources

        hashes change every time
        """
        nonlocal version
        rids = (ResourceIdStr(f"test::Resource[agent1,name={i + 1}]") for i in itertools.count())
        resources = {
            rid: make_resource_minimal(
                rid,
                values={"value": version},
                requires=requires,
                status=const.ResourceState.undefined if rid in undef else const.ResourceState.deployed,
            )
            for rid, requires in zip(rids, rx_requires)
        }
        await agent.scheduler._new_version(version, resources, make_requires(resources), undefined_resources=undef)
        version += 1
        await retry_limited_fast(utils.is_agent_done, scheduler=agent.scheduler, agent_name="agent1")

    def is_deployed(rid: ResourceIdStr):
        assert agent.scheduler._state.resource_state[rid].deployment_result == DeploymentResult.DEPLOYED
        assert agent.scheduler._state.resource_state[rid].status == ComplianceStatus.COMPLIANT
        assert agent.scheduler._state.resource_state[rid].blocked == BlockedStatus.NO

    def is_blocked(rid: ResourceIdStr):
        assert agent.scheduler._state.resource_state[rid].deployment_result == DeploymentResult.DEPLOYED, rid
        assert agent.scheduler._state.resource_state[rid].status == ComplianceStatus.HAS_UPDATE, rid
        assert agent.scheduler._state.resource_state[rid].blocked == BlockedStatus.YES, rid

    def is_undefined(rid: ResourceIdStr):
        assert agent.scheduler._state.resource_state[rid].deployment_result == DeploymentResult.DEPLOYED
        assert agent.scheduler._state.resource_state[rid].status == ComplianceStatus.UNDEFINED
        assert agent.scheduler._state.resource_state[rid].blocked == BlockedStatus.YES

    def is_new_undefined(rid: ResourceIdStr):
        assert agent.scheduler._state.resource_state[rid].deployment_result == DeploymentResult.NEW
        assert agent.scheduler._state.resource_state[rid].status == ComplianceStatus.UNDEFINED
        assert agent.scheduler._state.resource_state[rid].blocked == BlockedStatus.YES

    def is_new_blocked(rid: ResourceIdStr):
        assert agent.scheduler._state.resource_state[rid].deployment_result == DeploymentResult.NEW
        assert agent.scheduler._state.resource_state[rid].status == ComplianceStatus.HAS_UPDATE
        assert agent.scheduler._state.resource_state[rid].blocked == BlockedStatus.YES

    # Chain of 3
    # 3 -> 1 -> 2
    # 1 is undefined
    # 2 is free to deploy
    # 3 is blocked
    await make_resources(
        [
            [rid2],
            [],
            [rid1],
        ],
        undef=[rid1],
    )
    is_new_undefined(rid1)
    is_deployed(rid2)
    is_new_blocked(rid3)

    # reverse order
    # 3 <- 1 <- 2
    # 1 is undefined
    # 3 is free to deploy
    # 2 is blocked
    await make_resources(
        [[rid3], [rid1], []],
        undef=[rid1],
    )

    is_new_undefined(rid1)
    is_blocked(rid2)
    is_deployed(rid3)

    # diamond 1 < 2,3,4 < 5
    diamond = [[rid2, rid3, rid4], [rid5], [rid5], [rid5], [], []]
    # 1 is undefined
    # rest is free
    await make_resources(diamond, [rid1])
    is_deployed(rid2)
    is_deployed(rid3)
    is_deployed(rid4)
    is_deployed(rid5)
    is_deployed(rid6)
    is_new_undefined(rid1)

    # 5 is undefined
    # rest is blocked
    await make_resources(diamond, [rid5])

    is_blocked(rid2)
    is_blocked(rid3)
    is_blocked(rid4)
    is_undefined(rid5)
    is_deployed(rid6)
    is_new_blocked(rid1)

    # Unblock it all
    await make_resources(diamond, [])

    is_deployed(rid2)
    is_deployed(rid3)
    is_deployed(rid4)
    is_deployed(rid5)
    is_deployed(rid6)
    is_deployed(rid1)

    # Mixed graph
    # graph of 4 levels high, with 2 tops, where every node requires the two nodes below
    # layer 1: 1 -> 3,4  2->4,5
    # layer 2: 3 -> 6,7  4->7,8 ....
    # Layer n has n+1 nodes
    # Each node i in layer n requires i+n and i+n+1

    def make_node_layer(n):
        offset_row_below = int((n + 1) * (n + 2) / 2)
        nr_of_nodes = n + 1
        return [
            [
                ResourceIdStr(f"test::Resource[agent1,name={offset_row_below + i}]"),
                ResourceIdStr(f"test::Resource[agent1,name={offset_row_below + i + 1}]"),
            ]
            for i in range(nr_of_nodes)
        ]

    graph = [*make_node_layer(1), *make_node_layer(2), *make_node_layer(3), *[[]] * 5]

    # Deploy all
    await make_resources(graph, [])
    for rid in range(14):
        is_deployed(f"test::Resource[agent1,name={rid + 1}]")

    # Block 6,7 and 5, causing 1,2,3,4 to be blocked
    await make_resources(graph, [rid6, rid7, rid5])
    for rid in range(4):
        is_blocked(f"test::Resource[agent1,name={rid + 1}]")
    for rid in range(4, 7):
        is_undefined(f"test::Resource[agent1,name={rid + 1}]")
    for rid in range(7, 14):
        is_deployed(f"test::Resource[agent1,name={rid + 1}]")

    # Unblock 5 and 7
    # Block 9
    # 1,3 blocked due to 6
    # 2,5 blocked due to nine
    # 4,7,8 unblocked
    await make_resources(graph, [rid6, rid9])
    is_undefined(rid6)
    is_undefined(rid9)
    is_blocked(rid1)
    is_blocked(rid2)
    is_blocked(rid3)
    is_blocked(rid5)
    is_deployed(rid4)
    is_deployed(rid7)
    is_deployed(rid8)
    for rid in range(9, 14):
        is_deployed(f"test::Resource[agent1,name={rid + 1}]")

    # Also unblock 9
    # 1,3 blocked due to 6
    # 2,4,5,7,8 unblocked
    await make_resources(graph, [rid6])
    is_undefined(rid6)
    is_blocked(rid1)
    is_blocked(rid3)
    is_deployed(rid2)
    is_deployed(rid4)
    is_deployed(rid5)
    for rid in range(6, 14):
        is_deployed(f"test::Resource[agent1,name={rid + 1}]")

    # Drop half of it, deploy all
    graph = [*make_node_layer(1), *[[]] * 3]
    await make_resources(graph, [])
    for rid in range(5):
        is_deployed(f"test::Resource[agent1,name={rid + 1}]")
    for rid in range(5, 14):
        assert f"test::Resource[agent1,name={rid + 1}]" not in agent.scheduler._state.resource_state
>>>>>>> 1aa41040
<|MERGE_RESOLUTION|>--- conflicted
+++ resolved
@@ -2271,7 +2271,6 @@
     )
 
 
-<<<<<<< HEAD
 class BrokenDummyManager(executor.ExecutorManager[executor.Executor]):
     """
     A broken dummy ExecutorManager that fails on get_executor to test failure paths
@@ -2336,7 +2335,8 @@
 
     await bad_agent.scheduler._new_version(1, resources, make_requires(resources))
     await retry_limited(utils.is_agent_done, timeout=5, scheduler=bad_agent.scheduler, agent_name="agent1")
-=======
+
+
 async def test_deploy_blocked_state(agent: TestAgent, make_resource_minimal) -> None:
     """
     Verify topology changes that update recursive properties
@@ -2539,5 +2539,4 @@
     for rid in range(5):
         is_deployed(f"test::Resource[agent1,name={rid + 1}]")
     for rid in range(5, 14):
-        assert f"test::Resource[agent1,name={rid + 1}]" not in agent.scheduler._state.resource_state
->>>>>>> 1aa41040
+        assert f"test::Resource[agent1,name={rid + 1}]" not in agent.scheduler._state.resource_state