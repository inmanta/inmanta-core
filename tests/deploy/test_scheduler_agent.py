--- conflicted
+++ resolved
@@ -1141,13 +1141,8 @@
     assert rid2 not in executor2.deploys
     assert agent.executor_manager.executors["agent1"].execute_count == 1
     assert agent.executor_manager.executors["agent2"].execute_count == 2
-<<<<<<< HEAD
     assert agent.executor_manager.executors["agent3"].execute_count == 1
-    # verify that r2 is considered dirty now, despite being in an assumed good operational state
-=======
-    assert agent.executor_manager.executors["agent3"].execute_count == 0
     # verify that r2 is considered dirty now, as it is skipped
->>>>>>> b3ecc61c
     assert agent.scheduler._state.resource_state[rid2] == state.ResourceState(
         # We are skipped, so not compliant
         status=state.ComplianceStatus.NON_COMPLIANT,
