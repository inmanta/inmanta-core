"""
    Copyright 2024 Inmanta

    Licensed under the Apache License, Version 2.0 (the "License");
    you may not use this file except in compliance with the License.
    You may obtain a copy of the License at

        http://www.apache.org/licenses/LICENSE-2.0

    Unless required by applicable law or agreed to in writing, software
    distributed under the License is distributed on an "AS IS" BASIS,
    WITHOUT WARRANTIES OR CONDITIONS OF ANY KIND, either express or implied.
    See the License for the specific language governing permissions and
    limitations under the License.

    Contact: code@inmanta.com

    This file is intended to contain test that use the agent/scheduler combination in isolation: no server, no executor
"""

import asyncio
import hashlib
import itertools
import json
import typing
import uuid
from collections.abc import Awaitable, Callable, Set
from concurrent.futures import ThreadPoolExecutor
<<<<<<< HEAD
from contextlib import asynccontextmanager
from typing import Any, Coroutine, Mapping, Never, Optional, Sequence, Tuple
=======
from contextlib import AbstractAsyncContextManager, asynccontextmanager
from typing import Any, Coroutine, Mapping, Optional, Sequence, Tuple
>>>>>>> 5d0ffa01
from uuid import UUID

import asyncpg
import pytest
from asyncpg import Connection

import utils
from inmanta import const, util
from inmanta.agent import executor
from inmanta.agent.agent_new import Agent
from inmanta.agent.executor import DeployResult, DryrunResult, FactResult, ResourceDetails, ResourceInstallSpec
from inmanta.config import Config
from inmanta.const import Change
from inmanta.deploy import state, tasks
from inmanta.deploy.persistence import StateUpdateManager
from inmanta.deploy.scheduler import ModelVersion, ResourceScheduler
from inmanta.deploy.state import BlockedStatus, ComplianceStatus, DeploymentResult
from inmanta.deploy.timers import TimerManager
from inmanta.deploy.work import ScheduledWork, TaskPriority
from inmanta.protocol import Client
from inmanta.protocol.common import custom_json_encoder
from inmanta.resources import Id
from inmanta.types import ResourceIdStr
from inmanta.util import retry_limited
from utils import DummyCodeManager, make_requires

FAIL_DEPLOY: str = "fail_deploy"


async def retry_limited_fast(
    fun: Callable[..., bool] | Callable[..., Awaitable[bool]],
    timeout: float = 0.1,
    interval: float = 0.005,
    *args: object,
    **kwargs: object,
) -> None:
    """
    Override defaults for the retry_limited function.

    The tests in this module have many invocations of it, where very fast resolution is expected, so we increase test
    performance by polling frequently and setting a low timeout.
    """
    await util.retry_limited(fun, timeout=timeout, interval=interval, *args, **kwargs)


class DummyExecutor(executor.Executor):
    """
    A dummy executor:
        * It doesn't actually do any deploys, but instead keeps track of the actions
          (execute, dryrun, get_facts, etc.) that were requested on it.
        * It reports a deploy as failed if the resource has an attribute with the value of the `FAIL_DEPLOY` variable.
    """

    def __init__(self) -> None:
        self.execute_count = 0
        self.dry_run_count = 0
        self.facts_count = 0
        self.failed_resources = {}
        self.mock_versions = {}

    def reset_counters(self) -> None:
        self.execute_count = 0
        self.dry_run_count = 0
        self.facts_count = 0

    async def execute(
        self,
        action_id: uuid.UUID,
        gid: uuid.UUID,
        resource_details: ResourceDetails,
        reason: str,
        requires: Mapping[ResourceIdStr, const.HandlerResourceState],
    ) -> DeployResult:
        assert reason
        # Actual reason or test reason
        # The actual reasons are of the form `action because of reason`
        assert ("because" in reason) or ("Test" in reason)
        self.execute_count += 1
        # TODO: remove first branch, but document clearly that this executor emulates a simplified handler that doesn't
        #   care about its dependencies' state.
        if False and any(status != const.HandlerResourceState.deployed for status in requires.values()):
            result = const.HandlerResourceState.skipped_for_dependency
        else:
            result = (
                const.HandlerResourceState.failed
                if resource_details.attributes.get(FAIL_DEPLOY, False) is True
                else const.HandlerResourceState.deployed
            )
        return DeployResult(
            resource_details.rvid,
            action_id,
            resource_state=result,
            messages=[],
            changes={},
            change=Change.nochange,
        )

    async def dry_run(self, resources: Sequence[ResourceDetails], dry_run_id: uuid.UUID) -> None:
        self.dry_run_count += 1

    async def get_facts(self, resource: ResourceDetails) -> None:
        self.facts_count += 1

    async def open_version(self, version: int) -> None:
        pass

    async def close_version(self, version: int) -> None:
        pass

    async def stop(self) -> None:
        pass

    async def join(self) -> None:
        pass


class ManagedExecutor(DummyExecutor):
    """
    Dummy executor that can be driven explicitly by a test case.

    Executor behavior must be controlled through the `deploys` property. It exposes a mapping from resource ids
    to futures. Simply set the desired outcome as the result on the appropriate future.
    """

    def __init__(self) -> None:
        super().__init__()
        self._deploys: dict[ResourceIdStr, asyncio.Future[const.HandlerResourceState]] = {}

    @property
    def deploys(self) -> Mapping[ResourceIdStr, asyncio.Future[const.HandlerResourceState]]:
        return self._deploys

    async def stop(self) -> None:
        # resolve hanging futures to prevent test hanging during teardown
        for deploy in self._deploys.values():
            deploy.set_result(const.HandlerResourceState.failed)

    async def execute(
        self,
        action_id: uuid.UUID,
        gid: uuid.UUID,
        resource_details: ResourceDetails,
        reason: str,
        requires: dict[ResourceIdStr, const.HandlerResourceState],
    ) -> DeployResult:
        assert resource_details.rid not in self._deploys
        self._deploys[resource_details.rid] = asyncio.get_running_loop().create_future()
        # wait until the test case sets desired resource state
        result: const.HandlerResourceState = await self._deploys[resource_details.rid]
        del self._deploys[resource_details.rid]
        self.execute_count += 1

        return DeployResult(
            resource_details.rvid,
            action_id,
            resource_state=const.HandlerResourceState(result),
            messages=[],
            changes={},
            change=Change.nochange,
        )


class DummyManager(executor.ExecutorManager[executor.Executor]):
    """
    An ExecutorManager that allows you to set a custom (mocked) executor for a certain agent.
    """

    def __init__(self):
        self.executors = {}

    def reset_executor_counters(self) -> None:
        for ex in self.executors.values():
            ex.reset_counters()

    def register_managed_executor(self, agent_name: str, executor: ManagedExecutor) -> None:
        self.executors[agent_name] = executor

    async def get_executor(
        self, agent_name: str, agent_uri: str, code: typing.Collection[ResourceInstallSpec]
    ) -> DummyExecutor:
        if agent_name not in self.executors:
            self.executors[agent_name] = DummyExecutor()
        return self.executors[agent_name]

    async def stop_for_agent(self, agent_name: str) -> list[DummyExecutor]:
        pass

    async def start(self) -> None:
        pass

    async def stop(self) -> None:
        for ex in self.executors.values():
            await ex.stop()

    async def join(self, thread_pool_finalizer: list[ThreadPoolExecutor], timeout: float) -> None:
        pass


state_translation_table: dict[
    const.ResourceState, Tuple[state.DeploymentResult, state.BlockedStatus, state.ComplianceStatus]
] = {
    # A table to translate the old states into the new states
    # None means don't care, mostly used for values we can't derive from the old state
    const.ResourceState.unavailable: (None, state.BlockedStatus.NO, state.ComplianceStatus.NON_COMPLIANT),
    const.ResourceState.skipped: (state.DeploymentResult.SKIPPED, None, None),
    const.ResourceState.dry: (None, None, None),  # don't care
    const.ResourceState.deployed: (state.DeploymentResult.DEPLOYED, state.BlockedStatus.NO, None),
    const.ResourceState.failed: (state.DeploymentResult.FAILED, state.BlockedStatus.NO, None),
    const.ResourceState.deploying: (None, state.BlockedStatus.NO, None),
    const.ResourceState.available: (None, state.BlockedStatus.NO, state.ComplianceStatus.HAS_UPDATE),
    const.ResourceState.undefined: (None, state.BlockedStatus.YES, state.ComplianceStatus.UNDEFINED),
    const.ResourceState.skipped_for_undefined: (None, state.BlockedStatus.YES, None),
}


class DummyTimerManager(TimerManager):
    async def install_timer(
        self, resource: ResourceIdStr, is_dirty: bool, action: Callable[..., Coroutine[Any, Any, None]]
    ) -> None:
        pass

    def update_timer(self, resource: ResourceIdStr, *, is_compliant: bool) -> None:
        pass

    def stop_timer(self, resource: ResourceIdStr) -> None:
        pass

    def _trigger_global_deploy(self, cron_expression: str) -> None:
        pass

    def _trigger_global_repair(self, cron_expression: str) -> None:
        pass


class DummyStateManager(StateUpdateManager):

    def __init__(self):
        self.state: dict[ResourceIdStr, const.ResourceState] = {}

    async def send_in_progress(self, action_id: UUID, resource_id: Id) -> None:
        self.state[resource_id.resource_str()] = const.ResourceState.deploying

    async def send_deploy_done(
        self,
        attribute_hash: str,
        result: DeployResult,
        state: state.ResourceState,
    ) -> None:
        self.state[result.resource_id] = result.status

    def check_with_scheduler(self, scheduler: ResourceScheduler) -> None:
        """Verify that the state we collected corresponds to the state as known by the scheduler"""
        assert self.state
        for resource, cstate in self.state.items():
            deploy_result, blocked, status = state_translation_table[cstate]
            if deploy_result:
                assert scheduler._state.resource_state[resource].deployment_result == deploy_result
            if blocked:
                assert scheduler._state.resource_state[resource].blocked == blocked
            if status:
                assert scheduler._state.resource_state[resource].status == status

    def set_parameters(self, fact_result: FactResult) -> None:
        pass

    async def dryrun_update(self, env: UUID, dryrun_result: DryrunResult) -> None:
        self.state[Id.parse_id(dryrun_result.rvid).resource_str()] = const.ResourceState.dry

    async def update_resource_intent(
        self,
        environment: UUID,
        intent: dict[ResourceIdStr, tuple[state.ResourceState, state.ResourceDetails]],
        update_blocked_state: bool,
        connection: Optional[Connection] = None,
    ) -> None:
        pass

    async def mark_as_orphan(
        self, environment: UUID, resource_ids: Set[ResourceIdStr], connection: Optional[Connection] = None
    ) -> None:
        pass

    async def set_last_processed_model_version(
        self, environment: UUID, version: int, connection: Optional[Connection] = None
    ) -> None:
        pass

    @asynccontextmanager
    async def get_connection(self, connection: Optional[Connection] = None) -> AbstractAsyncContextManager[Connection]:
        yield DummyDatabaseConnection()


def state_manager_check(agent: "TestAgent"):
    agent.scheduler.state_update_manager.check_with_scheduler(agent.scheduler)


async def pass_method():
    """
    A dummy method that does nothing at all.
    """
    pass


class TestScheduler(ResourceScheduler):
    def __init__(self, environment: uuid.UUID, executor_manager: executor.ExecutorManager[executor.Executor], client: Client):
        super().__init__(environment, executor_manager, client)
        # Bypass DB
        self.executor_manager = self.executor_manager
        self.code_manager = DummyCodeManager(client)
        self.mock_versions = {}
        self.state_update_manager = DummyStateManager()
        self._timer_manager = DummyTimerManager(self)

    async def read_version(
        self,
    ) -> None:
        pass

    async def reset_resource_state(self) -> None:
        pass

    async def _initialize(
        self,
    ) -> None:
        self._running = True

    async def should_be_running(self) -> bool:
        return True

    async def should_runner_be_running(self, endpoint: str) -> bool:
        return True

    async def _get_single_model_version_from_db(
        self,
        *,
        version: int | None = None,
        connection: Optional[asyncpg.connection.Connection] = None,
    ) -> ModelVersion:
        if version is None:
            raise NotImplementedError(
                "The scheduler mock does not implement _get_single_model_version_from_db() without version argument"
            )
        return ModelVersion(
            version=version,
            resources=self.mock_versions[version],
            # TODO: these two are not used in practice for the dry-run flow, but it feels bad hardcoding that here
            #       Better to make self.mock_versions: dict[int, ModelVersion]?
            requires={},
            undefined=set(),
        )


class TestAgent(Agent):
    """
    An agent (scheduler) that mock everything:

    * It uses a mocked ExecutorManager.
    * A dummy code CodeManager.
    * It mock the methods that interact with the database.

    This allows you to:
       * Test the interactions between the scheduler and the executor, without the overhead of any other components,
         like the Inmanta server.
       * The mocked components allow inspection of the deploy actions done by the executor.
    """

    def __init__(
        self,
        environment: Optional[uuid.UUID] = None,
    ):
        super().__init__(environment)
        self.executor_manager = DummyManager()
        self.scheduler = TestScheduler(self.scheduler.environment, self.executor_manager, self.scheduler.client)


@pytest.fixture
def environment() -> uuid.UUID:
    return uuid.UUID("83d604a0-691a-11ef-ae04-c8f750463317")


@pytest.fixture
async def config(inmanta_config, tmp_path):
    Config.set("config", "state-dir", str(tmp_path))
    Config.set("config", "log-dir", str(tmp_path / "logs"))
    Config.set("server", "agent-timeout", "2")
    Config.set("agent", "agent-repair-interval", "0")
    Config.set("agent", "executor-mode", "forking")
    Config.set("agent", "executor-venv-retention-time", "60")
    Config.set("agent", "executor-retention-time", "10")


class DummyDatabaseConnection:

    @asynccontextmanager
    async def transaction(self):
        yield None

    async def execute(self, *args, **kwargs) -> Never:
        raise NotImplementedError(
            "Tried to execute a query on the dummy database connection. This likely indicates a bug in the"
            " test framework. All queries should be mocked out when using the dummy database connection."
        )

    async def executemany(self, *args, **kwargs) -> Never:
        await self.execute()


@pytest.fixture
async def agent(environment, config, monkeypatch):
    """
    Provide a new agent, with a scheduler that uses the dummy executor

    Allows testing without server, or executor
    """
    out = TestAgent(environment)
    await out.start_working()
<<<<<<< HEAD

    def _initialize_mock(self) -> None:
        self._running = True

    monkeypatch.setattr(ResourceScheduler, "_initialize", _initialize_mock)

    @asynccontextmanager
    async def get_connection_mock(connection: Optional[asyncpg.connection.Connection] = None):
        yield DummyDatabaseConnection()

    monkeypatch.setattr(data.BaseDocument, "get_connection", get_connection_mock)

=======
>>>>>>> 5d0ffa01
    yield out
    await out.stop_working()


@pytest.fixture
def make_resource_minimal(environment):
    def make_resource_minimal(
        rid: ResourceIdStr,
        values: dict[str, object],
        requires: list[str],
        status: state.ComplianceStatus = state.ComplianceStatus.HAS_UPDATE,
    ) -> state.ResourceDetails:
        """Produce a resource that is valid to the scheduler"""
        attributes = dict(values)
        attributes["requires"] = requires
        character = json.dumps(
            {k: v for k, v in attributes.items() if k not in ["requires", "provides", "version"]},
            default=custom_json_encoder,
            sort_keys=True,  # sort the keys for stable hashes when using dicts, see #5306
        )
        m = hashlib.md5()
        m.update(rid.encode("utf-8"))
        m.update(character.encode("utf-8"))
        attribute_hash = m.hexdigest()

        return state.ResourceDetails(resource_id=rid, attributes=attributes, attribute_hash=attribute_hash)

    return make_resource_minimal


async def test_basic_deploy(agent: TestAgent, make_resource_minimal):
    """
    Ensure the simples deploy scenario works: 2 dependant resources
    """

    rid1 = "test::Resource[agent1,name=1]"
    rid2 = "test::Resource[agent1,name=2]"
    resources = {
        ResourceIdStr(rid1): make_resource_minimal(rid1, values={"value": "a"}, requires=[]),
        ResourceIdStr(rid2): make_resource_minimal(rid2, values={"value": "a"}, requires=[rid1]),
    }

    await agent.scheduler._new_version(
        [ModelVersion(version=1, resources=resources, requires=make_requires(resources), undefined=set())]
    )
    await retry_limited(utils.is_agent_done, timeout=5, scheduler=agent.scheduler, agent_name="agent1")

    assert agent.executor_manager.executors["agent1"].execute_count == 2


async def test_shutdown(agent: TestAgent, make_resource_minimal):
    """
    Ensure the simples deploy scenario works: 2 dependant resources
    """

    # basic tests once more

    rid1 = "test::Resource[agent1,name=1]"
    rid2 = "test::Resource[agent1,name=2]"
    resources = {
        ResourceIdStr(rid1): make_resource_minimal(rid1, values={"value": "a"}, requires=[]),
        ResourceIdStr(rid2): make_resource_minimal(rid2, values={"value": "a"}, requires=[rid1]),
    }

    await agent.scheduler._new_version(
        [ModelVersion(version=1, resources=resources, requires=make_requires(resources), undefined=set())]
    )
    await retry_limited(utils.is_agent_done, timeout=5, scheduler=agent.scheduler, agent_name="agent1")
    assert agent.executor_manager.executors["agent1"].execute_count == 2

    # Ensure proper shutdown

    # We are running
    assert len(agent.scheduler._workers) == 1
    assert agent.scheduler._workers["agent1"].is_running()

    # Make the agent active!
    await agent.scheduler.repair(reason="Test")

    # Shutdown
    await agent.scheduler.stop()
    assert len(agent.scheduler._workers) == 1
    assert not agent.scheduler._workers["agent1"].is_running()
    # This one can be used to validate the test case, but it is a race
    # So it is commented as it will cause flakes
    # assert not agent.scheduler._workers["agent1"]._task.done()

    # Join
    await agent.scheduler.join()
    assert not agent.scheduler._workers["agent1"].is_running()
    assert agent.scheduler._workers["agent1"]._task.done()

    # Reset
    await agent.scheduler._reset()
    assert len(agent.scheduler._workers) == 0


async def test_deploy_scheduled_set(agent: TestAgent, make_resource_minimal) -> None:
    """
    Verify the behavior of various scheduler intricacies relating to which resources are added to the scheduled work,
    depending on resource status and in-progress or already scheduled deploys.
    """
    rid1 = ResourceIdStr("test::Resource[agent1,name=1]")
    rid2 = ResourceIdStr("test::Resource[agent2,name=2]")
    rid3 = ResourceIdStr("test::Resource[agent3,name=3]")

    # make agent1 and agent2's executors managed, leave the agent3 to execute without delay
    executor1: ManagedExecutor = ManagedExecutor()
    executor2: ManagedExecutor = ManagedExecutor()
    agent.executor_manager.register_managed_executor("agent1", executor1)
    agent.executor_manager.register_managed_executor("agent2", executor2)

    def make_resources(
        *,
        version: int,
        r1_value: Optional[int],
        r2_value: Optional[int],
        r3_value: Optional[int],
        requires: Optional[Mapping[ResourceIdStr, Sequence[ResourceIdStr]]] = None,
        r3_fail: bool = False,
    ) -> dict[ResourceIdStr, state.ResourceDetails]:
        """
        Returns three resources with a single attribute, whose value is set by the value parameters. The fail parameters
        control whether the executor should fail or deploy successfully.

        Setting a resource value to None strips it from the model.

        Unless explicitly overridden, the resources depend on one another like r1 -> r2 -> r3 (r1 provides r2 etc) and events
        are disabled.
        """
        requires = (
            requires
            if requires is not None
            else {
                rid2: [rid1] if r1_value is not None else [],
                rid3: [rid2] if r2_value is not None else [],
            }
        )
        return {
            ResourceIdStr(rid): make_resource_minimal(
                rid, values={"value": value, FAIL_DEPLOY: fail}, requires=requires.get(rid, [])
            )
            for rid, value, fail in [
                (rid1, r1_value, False),
                (rid2, r2_value, False),
                (rid3, r3_value, r3_fail),
            ]
            if value is not None
        }

    # first deploy
    resources: Mapping[ResourceIdStr, state.ResourceDetails]
    resources = make_resources(version=1, r1_value=0, r2_value=0, r3_value=0)
    await agent.scheduler._new_version(
        [ModelVersion(version=1, resources=resources, requires=make_requires(resources), undefined=set())]
    )

    def done():
        for agent_name in ("agent1", "agent2", "agent3"):
            queue = agent.scheduler._work.agent_queues._agent_queues.get(agent_name)
            if not queue or queue._unfinished_tasks != 0:
                return False
        return True

    await retry_limited_fast(lambda: rid1 in executor1.deploys)
    executor1.deploys[rid1].set_result(const.HandlerResourceState.deployed)
    await retry_limited_fast(lambda: rid2 in executor2.deploys)
    executor2.deploys[rid2].set_result(const.HandlerResourceState.deployed)

    await retry_limited_fast(done)

    assert agent.executor_manager.executors["agent1"].execute_count == 1
    assert agent.executor_manager.executors["agent2"].execute_count == 1
    assert agent.executor_manager.executors["agent3"].execute_count == 1
    assert rid2 not in executor2.deploys, f"deploy for {rid2} should have finished"

    state_manager_check(agent)

    ###################################################################
    # Verify deploy behavior when everything is in a known good state #
    ###################################################################
    agent.executor_manager.reset_executor_counters()
    await agent.scheduler.deploy(reason="Test")
    # nothing new has run or is scheduled
    assert agent.executor_manager.executors["agent1"].execute_count == 0
    assert agent.executor_manager.executors["agent2"].execute_count == 0
    assert agent.executor_manager.executors["agent3"].execute_count == 0
    assert len(agent.scheduler._work._waiting) == 0
    assert len(agent.scheduler._work.agent_queues.queued()) == 0
    assert len(agent.scheduler._work.agent_queues._in_progress) == 0
    state_manager_check(agent)

    ############################################################
    # Verify deploy behavior when a task is in known bad state #
    ############################################################
    agent.executor_manager.reset_executor_counters()
    # release a change to r2
    resources = make_resources(version=2, r1_value=0, r2_value=1, r3_value=0)
    await agent.scheduler._new_version(
        [ModelVersion(version=2, resources=resources, requires=make_requires(resources), undefined=set())]
    )
    # model handler failure
    await retry_limited_fast(lambda: rid2 in executor2.deploys)
    executor2.deploys[rid2].set_result(const.HandlerResourceState.failed)
    # wait until r2 is done
    await retry_limited_fast(lambda: agent.executor_manager.executors["agent2"].execute_count == 1)

    # call deploy
    await agent.scheduler.deploy(reason="Test")
    # everything but r2 was in known good state => only r2 got another deploy
    await retry_limited_fast(lambda: rid2 in executor2.deploys)

    # finish up: set r2 result and wait until it's done
    executor2.deploys[rid2].set_result(const.HandlerResourceState.failed)
    await retry_limited_fast(lambda: agent.executor_manager.executors["agent2"].execute_count == 2)
    assert agent.executor_manager.executors["agent1"].execute_count == 0
    assert agent.executor_manager.executors["agent2"].execute_count == 2
    assert agent.executor_manager.executors["agent3"].execute_count == 0
    assert len(agent.scheduler._work._waiting) == 0
    assert len(agent.scheduler._work.agent_queues.queued()) == 0
    assert len(agent.scheduler._work.agent_queues._in_progress) == 0
    state_manager_check(agent)

    ######################################################################################################
    # Verify deploy behavior when a task is in known bad state but a deploy is already scheduled/running #
    ######################################################################################################
    agent.executor_manager.reset_executor_counters()
    # call deploy again => schedules r2
    await agent.scheduler.deploy(reason="Test")
    # wait until r2 is running, then call deploy once more
    await retry_limited_fast(lambda: rid2 in executor2.deploys)
    await agent.scheduler.deploy(reason="Test")
    # verify that r2 did not get scheduled again, since it is already running for the same intent
    assert len(agent.scheduler._work._waiting) == 0
    assert len(agent.scheduler._work.agent_queues.queued()) == 0
    assert len(agent.scheduler._work.agent_queues._in_progress) == 1

    # same principle, this time through new_version instead of deploy -> release change to r3
    resources = make_resources(version=3, r1_value=0, r2_value=1, r3_value=1)
    await agent.scheduler._new_version(
        [ModelVersion(version=3, resources=resources, requires=make_requires(resources), undefined=set())]
    )
    # verify that only r3 was newly scheduled
    await retry_limited_fast(lambda: agent.scheduler._work._waiting.keys() == {rid3})
    assert agent.executor_manager.executors["agent1"].execute_count == 0
    assert agent.executor_manager.executors["agent2"].execute_count == 0
    assert agent.executor_manager.executors["agent3"].execute_count == 0
    assert len(agent.scheduler._work._waiting) == 1
    assert len(agent.scheduler._work.agent_queues.queued()) == 0
    assert [*agent.scheduler._work.agent_queues._in_progress.keys()] == [tasks.Deploy(resource=rid2)]
    state_manager_check(agent)

    # redeploy again, but r3 is already scheduled
    await agent.scheduler.deploy(reason="Test")
    assert agent.executor_manager.executors["agent1"].execute_count == 0
    assert agent.executor_manager.executors["agent2"].execute_count == 0
    assert agent.executor_manager.executors["agent3"].execute_count == 0
    assert len(agent.scheduler._work._waiting) == 1
    assert len(agent.scheduler._work.agent_queues.queued()) == 0
    assert [*agent.scheduler._work.agent_queues._in_progress.keys()] == [tasks.Deploy(resource=rid2)]
    state_manager_check(agent)

    # release change for r2
    resources = make_resources(version=4, r1_value=0, r2_value=2, r3_value=1)
    await agent.scheduler._new_version(
        [ModelVersion(version=4, resources=resources, requires=make_requires(resources), undefined=set())]
    )
    # r2 got new intent => should be scheduled now even though it is already running
    await retry_limited_fast(lambda: len(agent.scheduler._work.agent_queues.queued()) == 1)
    assert agent.executor_manager.executors["agent1"].execute_count == 0
    assert agent.executor_manager.executors["agent2"].execute_count == 0
    assert agent.executor_manager.executors["agent3"].execute_count == 0
    assert len(agent.scheduler._work._waiting) == 1
    assert agent.scheduler._work.agent_queues.queued().keys() == {tasks.Deploy(resource=rid2)}  # one task scheduled
    assert [*agent.scheduler._work.agent_queues._in_progress.keys()] == [tasks.Deploy(resource=rid2)]  # and one running
    state_manager_check(agent)

    # finish up
    # finish r2 deploy, failing it once more, twice
    executor2.deploys[rid2].set_result(const.HandlerResourceState.failed)
    await retry_limited_fast(lambda: agent.executor_manager.executors["agent2"].execute_count == 1)
    await retry_limited_fast(lambda: rid2 in executor2.deploys)
    executor2.deploys[rid2].set_result(const.HandlerResourceState.failed)
    assert agent.scheduler._work._waiting.keys() == {rid3}, f"{rid3} should still be waiting for {rid2}"
    # wait until r3 is done (executed after r2)
    await retry_limited_fast(lambda: agent.executor_manager.executors["agent3"].execute_count == 1)
    assert agent.executor_manager.executors["agent1"].execute_count == 0
    assert agent.executor_manager.executors["agent2"].execute_count == 2
    assert agent.executor_manager.executors["agent3"].execute_count == 1
    assert len(agent.scheduler._work._waiting) == 0
    assert len(agent.scheduler._work.agent_queues.queued()) == 0
    assert len(agent.scheduler._work.agent_queues._in_progress) == 0
    state_manager_check(agent)

    #####################################################################
    # Verify repair behavior when a deploy is already scheduled/running #
    #####################################################################
    agent.executor_manager.reset_executor_counters()
    # release a change to r2 and r3, drop r2->r1 requires to simplify wait conditions
    resources = make_resources(version=5, r1_value=0, r2_value=3, r3_value=2, requires={rid3: [rid2]})
    await agent.scheduler._new_version(
        [ModelVersion(version=5, resources=resources, requires=make_requires(resources), undefined=set())]
    )
    # wait until r2 is running
    await retry_limited_fast(lambda: rid2 in executor2.deploys)
    assert agent.scheduler._work._waiting.keys() == {rid3}
    assert agent.scheduler._work._waiting[rid3].blocked_on == {rid2}
    # call repair, verify that only r1 is scheduled because r2 and r3 are running or scheduled respectively
    await agent.scheduler.repair(reason="Test")
    await retry_limited_fast(lambda: rid1 in executor1.deploys)
    executor1.deploys[rid1].set_result(const.HandlerResourceState.deployed)
    await retry_limited_fast(lambda: agent.executor_manager.executors["agent1"].execute_count == 1)
    assert agent.executor_manager.executors["agent1"].execute_count == 1
    assert agent.executor_manager.executors["agent2"].execute_count == 0
    assert agent.executor_manager.executors["agent3"].execute_count == 0
    assert agent.scheduler._work._waiting.keys() == {rid3}
    assert len(agent.scheduler._work.agent_queues.queued()) == 0
    assert [*agent.scheduler._work.agent_queues._in_progress.keys()] == [tasks.Deploy(resource=rid2)]
    # finish deploy
    executor2.deploys[rid2].set_result(const.HandlerResourceState.deployed)
    await retry_limited_fast(lambda: agent.executor_manager.executors["agent3"].execute_count == 1)
    state_manager_check(agent)

    ################################################
    # Verify deferring when requires are scheduled #
    ################################################
    agent.executor_manager.reset_executor_counters()
    # set up initial state
    resources = make_resources(version=6, r1_value=0, r2_value=3, r3_value=2)
    await agent.scheduler._new_version(
        [ModelVersion(version=6, resources=resources, requires=make_requires(resources), undefined=set())]
    )
    await retry_limited_fast(done)
    # force r2 in the queue by releasing two changes for it
    resources = make_resources(version=7, r1_value=0, r2_value=4, r3_value=2)
    await agent.scheduler._new_version(
        [ModelVersion(version=7, resources=resources, requires=make_requires(resources), undefined=set())]
    )
    await retry_limited_fast(lambda: rid2 in executor2.deploys)
    resources = make_resources(version=8, r1_value=0, r2_value=5, r3_value=2)
    await agent.scheduler._new_version(
        [ModelVersion(version=8, resources=resources, requires=make_requires(resources), undefined=set())]
    )
    # reset counters and assert expected start state
    agent.executor_manager.reset_executor_counters()
    assert len(agent.scheduler._work._waiting) == 0
    assert agent.scheduler._work.agent_queues.queued().keys() == {tasks.Deploy(resource=rid2)}
    assert [*agent.scheduler._work.agent_queues._in_progress.keys()] == [tasks.Deploy(resource=rid2)]
    state_manager_check(agent)

    # release a change to r1
    resources = make_resources(version=9, r1_value=1, r2_value=5, r3_value=2)
    await agent.scheduler._new_version(
        [ModelVersion(version=9, resources=resources, requires=make_requires(resources), undefined=set())]
    )
    await retry_limited_fast(lambda: rid1 in executor1.deploys)
    # assert that queued r2 got moved out of the agent queues back to the waiting set
    assert agent.scheduler._work._waiting.keys() == {rid2}
    assert len(agent.scheduler._work.agent_queues.queued()) == 0
    assert tasks.Deploy(resource=rid1) in agent.scheduler._work.agent_queues._in_progress

    # finish r1 and a single r2
    executor1.deploys[rid1].set_result(const.HandlerResourceState.deployed)
    await retry_limited_fast(lambda: rid2 in executor2.deploys)
    assert agent.executor_manager.executors["agent2"].execute_count == 0
    executor2.deploys[rid2].set_result(const.HandlerResourceState.deployed)
    await retry_limited_fast(lambda: agent.executor_manager.executors["agent2"].execute_count == 1)
    await retry_limited_fast(lambda: rid2 in executor2.deploys)
    assert len(agent.scheduler._work._waiting) == 0

    # release another change to r1
    resources = make_resources(version=10, r1_value=2, r2_value=5, r3_value=2)
    await agent.scheduler._new_version(
        [ModelVersion(version=10, resources=resources, requires=make_requires(resources), undefined=set())]
    )
    await retry_limited_fast(lambda: rid1 in executor1.deploys)
    # assert that r2 got rescheduled because both it and its dependency have an update available while r2 is still running
    assert agent.scheduler._work._waiting.keys() == {rid2}
    assert len(agent.scheduler._work.agent_queues.queued()) == 0
    assert tasks.Deploy(resource=rid1) in agent.scheduler._work.agent_queues._in_progress
    assert tasks.Deploy(resource=rid2) in agent.scheduler._work.agent_queues._in_progress

    # finish all deploys
    executor1.deploys[rid1].set_result(const.HandlerResourceState.deployed)
    executor2.deploys[rid2].set_result(const.HandlerResourceState.deployed)
    await retry_limited_fast(lambda: agent.executor_manager.executors["agent2"].execute_count == 2)
    await retry_limited_fast(lambda: rid2 in executor2.deploys)
    executor2.deploys[rid2].set_result(const.HandlerResourceState.deployed)
    await retry_limited_fast(lambda: agent.executor_manager.executors["agent2"].execute_count == 3)
    # verify total number of deploys
    assert agent.executor_manager.executors["agent1"].execute_count == 2
    assert agent.executor_manager.executors["agent2"].execute_count == 3
    assert agent.executor_manager.executors["agent3"].execute_count == 0
    assert len(agent.scheduler._work._waiting) == 0
    assert len(agent.scheduler._work.agent_queues.queued()) == 0
    assert len(agent.scheduler._work.agent_queues._in_progress) == 0
    state_manager_check(agent)

    ################################################################
    # Verify scheduler behavior when requires are added or removed #
    ################################################################
    agent.executor_manager.reset_executor_counters()
    # set up initial state:
    # force r1 and r2 in the scheduled work and keep their respective agents occupied by releasing two changes for them
    # start with r2 only so its agent picks it up (no scheduled requires)
    resources = make_resources(version=11, r1_value=2, r2_value=6, r3_value=2)
    await agent.scheduler._new_version(
        [ModelVersion(version=11, resources=resources, requires=make_requires(resources), undefined=set())]
    )
    await retry_limited_fast(lambda: rid2 in executor2.deploys)
    # repeat for r1
    resources = make_resources(version=12, r1_value=3, r2_value=6, r3_value=2)
    await agent.scheduler._new_version(
        [ModelVersion(version=12, resources=resources, requires=make_requires(resources), undefined=set())]
    )
    await retry_limited_fast(lambda: rid1 in executor1.deploys)
    # release one more change for both to force them in the scheduled work
    resources = make_resources(version=13, r1_value=4, r2_value=7, r3_value=2)
    await agent.scheduler._new_version(
        [ModelVersion(version=13, resources=resources, requires=make_requires(resources), undefined=set())]
    )
    # assert expected initial state
    assert agent.executor_manager.executors["agent1"].execute_count == 0
    assert agent.executor_manager.executors["agent2"].execute_count == 0
    assert agent.executor_manager.executors["agent3"].execute_count == 0
    assert agent.scheduler._work._waiting.keys() == {rid2}
    assert agent.scheduler._work.agent_queues.queued().keys() == {tasks.Deploy(resource=rid1)}
    assert tasks.Deploy(resource=rid1) in agent.scheduler._work.agent_queues._in_progress
    assert tasks.Deploy(resource=rid2) in agent.scheduler._work.agent_queues._in_progress

    # release new version: no changes to resources but drop requires
    resources = make_resources(version=14, r1_value=4, r2_value=7, r3_value=2, requires={})
    await agent.scheduler._new_version(
        [ModelVersion(version=14, resources=resources, requires=make_requires(resources), undefined=set())]
    )
    # assert that r2 is no longer blocked
    assert len(agent.scheduler._work._waiting) == 0
    assert agent.scheduler._work.agent_queues.queued().keys() == {tasks.Deploy(resource=rid) for rid in (rid1, rid2)}

    # release new version: no changes to resources but add requires in the other direction
    resources = make_resources(version=15, r1_value=4, r2_value=7, r3_value=2, requires={rid1: [rid2]})
    await agent.scheduler._new_version(
        [ModelVersion(version=15, resources=resources, requires=make_requires(resources), undefined=set())]
    )
    # assert that r1 has become blocked now
    assert agent.scheduler._work._waiting.keys() == {rid1}
    assert agent.scheduler._work.agent_queues.queued().keys() == {tasks.Deploy(resource=rid2)}

    # advanced scenario: update resource + flip requires in one go
    resources = make_resources(version=16, r1_value=5, r2_value=8, r3_value=2)
    await agent.scheduler._new_version(
        [ModelVersion(version=16, resources=resources, requires=make_requires(resources), undefined=set())]
    )
    # assert that r2 has become blocked again
    assert agent.scheduler._work._waiting.keys() == {rid2}
    assert agent.scheduler._work.agent_queues.queued().keys() == {tasks.Deploy(resource=rid1)}
    state_manager_check(agent)

    # finish up: finish all waiting deploys
    executor1.deploys[rid1].set_result(const.HandlerResourceState.deployed)
    executor2.deploys[rid2].set_result(const.HandlerResourceState.deployed)
    await retry_limited_fast(lambda: agent.executor_manager.executors["agent1"].execute_count == 1)
    await retry_limited_fast(lambda: rid1 in executor1.deploys)
    executor1.deploys[rid1].set_result(const.HandlerResourceState.deployed)
    await retry_limited_fast(lambda: agent.executor_manager.executors["agent2"].execute_count == 1)
    await retry_limited_fast(lambda: rid2 in executor2.deploys)
    executor2.deploys[rid2].set_result(const.HandlerResourceState.deployed)
    await retry_limited_fast(lambda: agent.executor_manager.executors["agent1"].execute_count == 2)
    await retry_limited_fast(lambda: agent.executor_manager.executors["agent2"].execute_count == 2)
    # verify total number of deploys
    assert agent.executor_manager.executors["agent1"].execute_count == 2
    assert agent.executor_manager.executors["agent2"].execute_count == 2
    assert agent.executor_manager.executors["agent3"].execute_count == 0
    assert len(agent.scheduler._work._waiting) == 0
    assert len(agent.scheduler._work.agent_queues.queued()) == 0
    assert len(agent.scheduler._work.agent_queues._in_progress) == 0
    state_manager_check(agent)

    ##########################################################
    # Verify scheduler behavior when a stale deploy finishes #
    ##########################################################
    agent.executor_manager.reset_executor_counters()

    # assert pre resource state
    assert agent.scheduler._state.resource_state[rid1] == state.ResourceState(
        status=state.ComplianceStatus.COMPLIANT,
        deployment_result=state.DeploymentResult.DEPLOYED,
        blocked=BlockedStatus.NO,
    )
    assert rid1 not in agent.scheduler._state.dirty
    # set up initial state: release two changes for r1 -> the second makes the first stale
    resources = make_resources(version=17, r1_value=6, r2_value=8, r3_value=2)
    await agent.scheduler._new_version(
        [ModelVersion(version=17, resources=resources, requires=make_requires(resources), undefined=set())]
    )
    await retry_limited_fast(lambda: rid1 in executor1.deploys)
    # additionally release a change for r2 so that it blocks on r1 finishing
    resources = make_resources(version=18, r1_value=7, r2_value=9, r3_value=2)
    await agent.scheduler._new_version(
        [ModelVersion(version=18, resources=resources, requires=make_requires(resources), undefined=set())]
    )
    # assert resource state after releasing changes
    assert agent.scheduler._state.resource_state[rid1] == state.ResourceState(
        status=state.ComplianceStatus.HAS_UPDATE,
        deployment_result=state.DeploymentResult.DEPLOYED,
        blocked=BlockedStatus.NO,
    )
    assert rid1 in agent.scheduler._state.dirty

    # finish stale deploy
    executor1.deploys[rid1].set_result(const.HandlerResourceState.deployed)
    await retry_limited_fast(lambda: agent.executor_manager.executors["agent1"].execute_count == 1)
    await retry_limited_fast(lambda: rid1 in executor1.deploys)
    # verify that state remained the same
    assert agent.scheduler._state.resource_state[rid1] == state.ResourceState(
        status=state.ComplianceStatus.HAS_UPDATE,
        deployment_result=state.DeploymentResult.DEPLOYED,
        blocked=BlockedStatus.NO,
    )
    assert rid1 in agent.scheduler._state.dirty
    # verify that r2 is still blocked on r1
    assert agent.executor_manager.executors["agent1"].execute_count == 1
    assert agent.executor_manager.executors["agent2"].execute_count == 0
    assert agent.executor_manager.executors["agent3"].execute_count == 0
    assert agent.scheduler._work._waiting.keys() == {rid2}
    assert len(agent.scheduler._work.agent_queues.queued()) == 0
    assert [*agent.scheduler._work.agent_queues._in_progress.keys()] == [tasks.Deploy(resource=rid1)]

    # finish all deploys
    executor1.deploys[rid1].set_result(const.HandlerResourceState.deployed)
    await retry_limited_fast(lambda: rid2 in executor2.deploys)
    executor2.deploys[rid2].set_result(const.HandlerResourceState.deployed)
    await retry_limited_fast(lambda: agent.executor_manager.executors["agent2"].execute_count == 1)
    # assert final state and total deploys
    assert agent.executor_manager.executors["agent1"].execute_count == 2
    assert agent.executor_manager.executors["agent2"].execute_count == 1
    assert agent.executor_manager.executors["agent3"].execute_count == 0
    assert len(agent.scheduler._work._waiting) == 0
    assert len(agent.scheduler._work.agent_queues.queued()) == 0
    assert len(agent.scheduler._work.agent_queues._in_progress) == 0
    assert agent.scheduler._state.resource_state[rid1] == state.ResourceState(
        status=state.ComplianceStatus.COMPLIANT,
        deployment_result=state.DeploymentResult.DEPLOYED,
        blocked=BlockedStatus.NO,
    )
    assert rid1 not in agent.scheduler._state.dirty
    state_manager_check(agent)

    #######################################################################
    # Verify scheduler behavior when a resource is dropped from the model #
    #######################################################################
    agent.executor_manager.reset_executor_counters()

    # set up initial state: r1 running, second r1 queued, r2 blocked on r1, r3 blocked on r2
    resources = make_resources(version=19, r1_value=8, r2_value=9, r3_value=2)
    await agent.scheduler._new_version(
        [ModelVersion(version=19, resources=resources, requires=make_requires(resources), undefined=set())]
    )
    await retry_limited_fast(lambda: rid1 in executor1.deploys)
    resources = make_resources(version=20, r1_value=9, r2_value=10, r3_value=3)
    await agent.scheduler._new_version(
        [ModelVersion(version=20, resources=resources, requires=make_requires(resources), undefined=set())]
    )
    # assert initial state
    assert agent.executor_manager.executors["agent1"].execute_count == 0
    assert agent.executor_manager.executors["agent2"].execute_count == 0
    assert agent.executor_manager.executors["agent3"].execute_count == 0
    assert agent.scheduler._work._waiting.keys() == {rid2, rid3}
    assert agent.scheduler._work.agent_queues.queued().keys() == {tasks.Deploy(resource=rid1)}
    assert [*agent.scheduler._work.agent_queues._in_progress.keys()] == [tasks.Deploy(resource=rid1)]

    # release new model version without r1 or r2
    resources = make_resources(version=21, r1_value=None, r2_value=None, r3_value=3)
    await agent.scheduler._new_version(
        [ModelVersion(version=21, resources=resources, requires=make_requires(resources), undefined=set())]
    )
    # verify that running r1 is not affected but scheduled r1 and r2 are dropped (from queue and waiting respectively),
    # unblocking r3
    await retry_limited_fast(lambda: agent.executor_manager.executors["agent3"].execute_count == 1)
    assert agent.executor_manager.executors["agent1"].execute_count == 0
    assert agent.executor_manager.executors["agent2"].execute_count == 0
    assert agent.executor_manager.executors["agent3"].execute_count == 1
    assert len(agent.scheduler._work._waiting) == 0
    assert len(agent.scheduler._work.agent_queues.queued()) == 0
    assert [*agent.scheduler._work.agent_queues._in_progress.keys()] == [tasks.Deploy(resource=rid1)]

    # finish last deploy
    executor1.deploys[rid1].set_result(const.HandlerResourceState.deployed)
    await retry_limited_fast(lambda: agent.executor_manager.executors["agent1"].execute_count == 1)
    assert agent.executor_manager.executors["agent1"].execute_count == 1
    assert agent.executor_manager.executors["agent2"].execute_count == 0
    assert agent.executor_manager.executors["agent3"].execute_count == 1
    assert len(agent.scheduler._work._waiting) == 0
    assert len(agent.scheduler._work.agent_queues.queued()) == 0
    assert len(agent.scheduler._work.agent_queues._in_progress) == 0


async def test_deploy_event_propagation(agent: TestAgent, make_resource_minimal):
    """
    Ensure that events are propagated when a deploy finishes
    """

    rid1 = "test::Resource[agent1,name=1]"
    rid2 = "test::Resource[agent2,name=2]"
    rid3 = "test::Resource[agent3,name=3]"

    # make agent2's executor managed, leave the others to execute without delay
    executor2: ManagedExecutor = ManagedExecutor()
    agent.executor_manager.register_managed_executor("agent2", executor2)

    def make_resources(
        *,
        r1_value: Optional[int],
        r2_value: Optional[int],
        r3_value: Optional[int],
        requires: Optional[Mapping[ResourceIdStr, Sequence[ResourceIdStr]]] = None,
        r1_send_event: bool = True,
        r2_send_event: bool = False,
        r1_fail: bool = False,
    ) -> dict[ResourceIdStr, state.ResourceDetails]:
        """
        Returns three resources with a single attribute, whose value is set by the value parameters.
        Setting a resource value to None strips it from the model.

        The r1_fail parameter controls whether the r1 resource should fail or deploy successfully.

        Unless explicitly overridden, the resources depend on one another like r1 -> r2 -> r3 (r1 provides r2 etc), but only r1
        sends events.
        """
        requires = (
            requires
            if requires is not None
            else {
                rid2: [rid1] if r1_value is not None else [],
                rid3: [rid2] if r2_value is not None else [],
            }
        )
        return {
            ResourceIdStr(rid): make_resource_minimal(
                rid,
                values={"value": value, const.RESOURCE_ATTRIBUTE_SEND_EVENTS: send_event, FAIL_DEPLOY: fail},
                requires=requires.get(rid, []),
            )
            for rid, value, send_event, fail in [
                (rid1, r1_value, r1_send_event, r1_fail),
                (rid2, r2_value, r2_send_event, False),
                (rid3, r3_value, False, False),
            ]
            if value is not None
        }

    resources: Mapping[ResourceIdStr, state.ResourceDetails]
    resources = make_resources(r1_value=0, r2_value=0, r3_value=0)
    await agent.scheduler._new_version(
        [ModelVersion(version=5, resources=resources, requires=make_requires(resources), undefined=set())]
    )

    await retry_limited_fast(lambda: rid2 in executor2.deploys)
    executor2.deploys[rid2].set_result(const.HandlerResourceState.deployed)
    await retry_limited(utils.is_agent_done, timeout=5, scheduler=agent.scheduler, agent_name="agent3")

    assert agent.executor_manager.executors["agent1"].execute_count == 1
    assert agent.executor_manager.executors["agent2"].execute_count == 1
    assert agent.executor_manager.executors["agent3"].execute_count == 1

    ##################################
    # Verify basic event propagation #
    ##################################
    agent.executor_manager.reset_executor_counters()
    # make a change to r2 only -> verify that only r2 gets redeployed because it has send_event=False
    resources = make_resources(r1_value=0, r2_value=1, r3_value=0)
    await agent.scheduler._new_version(
        [ModelVersion(version=6, resources=resources, requires=make_requires(resources), undefined=set())]
    )
    await retry_limited_fast(lambda: rid2 in executor2.deploys)
    executor2.deploys[rid2].set_result(const.HandlerResourceState.deployed)
    await retry_limited_fast(lambda: agent.executor_manager.executors["agent2"].execute_count == 1)
    assert agent.executor_manager.executors["agent1"].execute_count == 0
    assert agent.executor_manager.executors["agent3"].execute_count == 0

    # make a change to r1 only -> verify that r2 gets deployed due to event propagation
    agent.executor_manager.reset_executor_counters()
    resources = make_resources(r1_value=1, r2_value=1, r3_value=0)
    await agent.scheduler._new_version(
        [ModelVersion(version=7, resources=resources, requires=make_requires(resources), undefined=set())]
    )
    await retry_limited_fast(lambda: rid2 in executor2.deploys)
    executor2.deploys[rid2].set_result(const.HandlerResourceState.deployed)
    await retry_limited_fast(lambda: agent.executor_manager.executors["agent2"].execute_count == 1)
    assert agent.executor_manager.executors["agent1"].execute_count == 1
    assert agent.executor_manager.executors["agent2"].execute_count == 1
    # verify that r3 didn't get an event, i.e. it did not deploy and it is not scheduled or executing
    assert agent.executor_manager.executors["agent3"].execute_count == 0
    assert len(agent.scheduler._work._waiting) == 0
    assert len(agent.scheduler._work.agent_queues.queued()) == 0
    assert len(agent.scheduler._work.agent_queues._in_progress) == 0

    #########################
    # Verify failure events #
    #########################
    agent.executor_manager.reset_executor_counters()
    # release change to r1, and make its deploy fail
    resources = make_resources(r1_value=2, r2_value=1, r3_value=0, r1_fail=True)
    await agent.scheduler._new_version(
        [ModelVersion(version=8, resources=resources, requires=make_requires(resources), undefined=set())]
    )
    # assert that r2 got deployed through event propagation
    await retry_limited_fast(lambda: rid2 in executor2.deploys)
    executor2.deploys[rid2].set_result(const.HandlerResourceState.deployed)
    await retry_limited_fast(lambda: agent.executor_manager.executors["agent2"].execute_count == 1)
    assert agent.executor_manager.executors["agent1"].execute_count == 1
    assert agent.executor_manager.executors["agent3"].execute_count == 0
    assert len(agent.scheduler._work._waiting) == 0
    assert len(agent.scheduler._work.agent_queues.queued()) == 0
    assert len(agent.scheduler._work.agent_queues._in_progress) == 0

    ################################################################
    # Verify event propagation when dependant is already deploying #
    ################################################################
    # this scenario is a rare race, but still important not to miss events
    agent.executor_manager.reset_executor_counters()

    # hang r2 in the running state by releasing an update for it
    resources = make_resources(r1_value=2, r2_value=2, r3_value=0)
    await agent.scheduler._new_version(
        [ModelVersion(version=9, resources=resources, requires=make_requires(resources), undefined=set())]
    )
    await retry_limited_fast(lambda: rid2 in executor2.deploys)

    # reset counters and assert start state
    agent.executor_manager.reset_executor_counters()
    assert len(agent.scheduler._work._waiting) == 0
    assert len(agent.scheduler._work.agent_queues.queued()) == 0
    assert agent.scheduler._work.agent_queues._in_progress.keys() == {tasks.Deploy(resource=rid2)}

    # trigger an event by deploying r1
    await agent.scheduler.deploy_resource(
        rid1, reason="Test: deploying r1 to trigger an event for r2", priority=TaskPriority.USER_DEPLOY
    )
    await retry_limited_fast(lambda: agent.executor_manager.executors["agent1"].execute_count == 1)
    # assert that r2 was rescheduled due to the event, even though it is already deploying for its latest intent
    assert len(agent.scheduler._work._waiting) == 0
    assert agent.scheduler._work.agent_queues.queued().keys() == {tasks.Deploy(resource=rid2)}
    # TODO: this assertion fails because for some reason we reschedule running deploys when a new dependency comes in
    #   => question is: should we? Either update that behavior or update this test case. Either way update the message
    #       to say "new dependency was scheduled" instead of "new dependency was added to this resource"
    #   => also verify by hand that this scenario fails if event propagation does not force_deploy=True
    assert agent.scheduler._work.agent_queues.queued()[tasks.Deploy(resource=rid2)].reason == (
       f"Deploying because an event was received from {rid1}"
    )
    assert [*agent.scheduler._work.agent_queues._in_progress.keys()] == [tasks.Deploy(resource=rid2)]

    # verify that it suffices for r2 to be already scheduled (vs deploying above), i.e. it does not get scheduled twice
    # trigger an event by releasing a change for r1
    resources = make_resources(r1_value=4, r2_value=2, r3_value=0)
    await agent.scheduler._new_version(
        [ModelVersion(version=11, resources=resources, requires=make_requires(resources), undefined=set())]
    )
    await retry_limited_fast(lambda: agent.executor_manager.executors["agent1"].execute_count == 2)
    assert len(agent.scheduler._work._waiting) == 0
    assert agent.scheduler._work.agent_queues.queued().keys() == {tasks.Deploy(resource=rid2)}
    assert [*agent.scheduler._work.agent_queues._in_progress.keys()] == [tasks.Deploy(resource=rid2)]

    # finish up: deploy r2 twice
    executor2.deploys[rid2].set_result(const.HandlerResourceState.deployed)
    await retry_limited_fast(lambda: agent.executor_manager.executors["agent2"].execute_count == 1)
    await retry_limited_fast(lambda: rid2 in executor2.deploys)
    executor2.deploys[rid2].set_result(const.HandlerResourceState.failed)
    await retry_limited_fast(lambda: agent.executor_manager.executors["agent2"].execute_count == 2)

    # verify total number of deploys
    assert agent.executor_manager.executors["agent1"].execute_count == 2  # two changes
    assert agent.executor_manager.executors["agent2"].execute_count == 2  # two events
    assert agent.executor_manager.executors["agent3"].execute_count == 0
    assert len(agent.scheduler._work._waiting) == 0
    assert len(agent.scheduler._work.agent_queues.queued()) == 0
    assert len(agent.scheduler._work.agent_queues._in_progress) == 0

    ##############################################
    # Verify event propagation for stale deploys #
    ##############################################
    # Stale deploys are not expected to send out events.
    # Rationale:
    # - most event listeners (e.g. lsm) care only about events for the latest intent
    # - those that might care about stale events would be blocked on the new non-stale dependency anyway
    #   and will be notified by it
    agent.executor_manager.reset_executor_counters()
    # release a new version with an update to r2, where it sends events
    resources = make_resources(r1_value=4, r2_value=3, r3_value=0, r2_send_event=True)
    await agent.scheduler._new_version(
        [ModelVersion(version=12, resources=resources, requires=make_requires(resources), undefined=set())]
    )
    await retry_limited_fast(lambda: rid2 in executor2.deploys)
    # release another change to r2, making the currently running deploy stale
    resources = make_resources(r1_value=4, r2_value=4, r3_value=0, r2_send_event=True)
    await agent.scheduler._new_version(
        [ModelVersion(version=13, resources=resources, requires=make_requires(resources), undefined=set())]
    )

    # verify expected intermediate state
    assert agent.executor_manager.executors["agent1"].execute_count == 0
    assert agent.executor_manager.executors["agent2"].execute_count == 0
    assert agent.executor_manager.executors["agent3"].execute_count == 0
    assert len(agent.scheduler._work._waiting) == 0
    assert agent.scheduler._work.agent_queues.queued().keys() == {tasks.Deploy(resource=rid2)}
    assert [*agent.scheduler._work.agent_queues._in_progress.keys()] == [tasks.Deploy(resource=rid2)]

    # finish stale r2 deploy and verify that it does not send out an event
    executor2.deploys[rid2].set_result(const.HandlerResourceState.deployed)
    await retry_limited_fast(lambda: agent.executor_manager.executors["agent2"].execute_count == 1)
    await retry_limited_fast(lambda: rid2 in executor2.deploys)
    assert agent.executor_manager.executors["agent1"].execute_count == 0
    assert agent.executor_manager.executors["agent2"].execute_count == 1
    assert agent.executor_manager.executors["agent3"].execute_count == 0
    assert len(agent.scheduler._work._waiting) == 0
    assert len(agent.scheduler._work.agent_queues.queued()) == 0
    assert [*agent.scheduler._work.agent_queues._in_progress.keys()] == [tasks.Deploy(resource=rid2)]

    # finish up: deploy r2 and r3 (this time it does get an event from non-stale r2)
    executor2.deploys[rid2].set_result(const.HandlerResourceState.deployed)
    await retry_limited_fast(lambda: agent.executor_manager.executors["agent3"].execute_count == 1)

    # verify total number of deploys
    assert agent.executor_manager.executors["agent1"].execute_count == 0
    assert agent.executor_manager.executors["agent2"].execute_count == 2  # two changes
    assert agent.executor_manager.executors["agent3"].execute_count == 1  # one non-stale event
    assert len(agent.scheduler._work._waiting) == 0
    assert len(agent.scheduler._work.agent_queues.queued()) == 0
    assert len(agent.scheduler._work.agent_queues._in_progress) == 0

    ##################################################
    # Verify event propagation for dropped resources #
    ##################################################
    # A special case of a stale deploy: the resource that finished deploying does not exist at all anymore in the new version
    # => should not produce events
    agent.executor_manager.reset_executor_counters()
    # release a new version with an update to r2, where it sends events
    resources = make_resources(r1_value=4, r2_value=5, r3_value=0, r2_send_event=True)
    await agent.scheduler._new_version(
        [ModelVersion(version=14, resources=resources, requires=make_requires(resources), undefined=set())]
    )
    await retry_limited_fast(lambda: rid2 in executor2.deploys)
    # drop r2, making the currently running deploy stale
    resources = make_resources(r1_value=4, r2_value=None, r3_value=0)
    await agent.scheduler._new_version(
        [ModelVersion(version=15, resources=resources, requires=make_requires(resources), undefined=set())]
    )

    # verify expected intermediate state
    assert agent.executor_manager.executors["agent1"].execute_count == 0
    assert agent.executor_manager.executors["agent2"].execute_count == 0
    assert agent.executor_manager.executors["agent3"].execute_count == 0
    assert len(agent.scheduler._work._waiting) == 0
    assert len(agent.scheduler._work.agent_queues.queued()) == 0
    assert [*agent.scheduler._work.agent_queues._in_progress.keys()] == [tasks.Deploy(resource=rid2)]

    # finish stale r2 deploy and verify that it doesn't send out an event
    executor2.deploys[rid2].set_result(const.HandlerResourceState.deployed)
    await retry_limited_fast(lambda: len(agent.scheduler._work.agent_queues._in_progress) == 0)
    assert agent.executor_manager.executors["agent1"].execute_count == 0
    assert agent.executor_manager.executors["agent2"].execute_count == 1
    assert agent.executor_manager.executors["agent3"].execute_count == 0
    assert len(agent.scheduler._work._waiting) == 0
    assert len(agent.scheduler._work.agent_queues.queued()) == 0
    assert len(agent.scheduler._work.agent_queues._in_progress) == 0

    #################################################################################################
    # Verify resources are marked as dirty after event propagation causes success->failure transfer #
    #################################################################################################
    agent.executor_manager.reset_executor_counters()

    # set up initial state
    resources = make_resources(r1_value=4, r2_value=0, r3_value=0)
    await agent.scheduler._new_version(
        [ModelVersion(version=16, resources=resources, requires=make_requires(resources), undefined=set())]
    )
    await retry_limited_fast(lambda: rid2 in executor2.deploys)
    executor2.deploys[rid2].set_result(const.HandlerResourceState.deployed)
    await retry_limited_fast(lambda: len(agent.scheduler._work.agent_queues._in_progress) == 0)
    # verify initial state
    assert rid2 not in executor2.deploys
    assert agent.executor_manager.executors["agent1"].execute_count == 0
    assert agent.executor_manager.executors["agent2"].execute_count == 1
    assert agent.executor_manager.executors["agent3"].execute_count == 0
    assert agent.scheduler._state.resource_state[rid2] == state.ResourceState(
        status=state.ComplianceStatus.COMPLIANT,
        deployment_result=state.DeploymentResult.DEPLOYED,
        blocked=state.BlockedStatus.NO,
    )
    assert len(agent.scheduler._state.dirty) == 0

    # release change for r1, sending event to r2 when it finishes
    resources = make_resources(r1_value=5, r2_value=0, r3_value=0)
    await agent.scheduler._new_version(
        [ModelVersion(version=17, resources=resources, requires=make_requires(resources), undefined=set())]
    )
    await retry_limited_fast(lambda: rid2 in executor2.deploys)

    # verify that r2 is still in an assumed good state, even though we're deploying it
    assert agent.scheduler._state.resource_state[rid2] == state.ResourceState(
        status=state.ComplianceStatus.COMPLIANT,
        deployment_result=state.DeploymentResult.DEPLOYED,
        blocked=state.BlockedStatus.NO,
    )
    assert len(agent.scheduler._state.dirty) == 0

    # fail r2
    # failed works just as well but skipped is even more of an edge case
    executor2.deploys[rid2].set_result(const.HandlerResourceState.skipped)
    await retry_limited_fast(lambda: len(agent.scheduler._work.agent_queues._in_progress) == 0)
    assert rid2 not in executor2.deploys
    assert agent.executor_manager.executors["agent1"].execute_count == 1
    assert agent.executor_manager.executors["agent2"].execute_count == 2
    assert agent.executor_manager.executors["agent3"].execute_count == 0
    # verify that r2 is considered dirty now, as it is skipped
    assert agent.scheduler._state.resource_state[rid2] == state.ResourceState(
        # We are skipped, so not compliant
        status=state.ComplianceStatus.NON_COMPLIANT,
        deployment_result=state.DeploymentResult.SKIPPED,
        blocked=state.BlockedStatus.NO,
    )
    assert agent.scheduler._state.dirty == {rid2}

    # trigger a deploy, verify that r2 gets scheduled because it is dirty
    await agent.scheduler.deploy(reason="Test")
    await retry_limited_fast(lambda: rid2 in executor2.deploys)
    executor2.deploys[rid2].set_result(const.HandlerResourceState.deployed)
    await retry_limited_fast(lambda: len(agent.scheduler._work.agent_queues._in_progress) == 0)
    assert agent.executor_manager.executors["agent1"].execute_count == 1
    assert agent.executor_manager.executors["agent2"].execute_count == 3
    assert agent.executor_manager.executors["agent3"].execute_count == 0

    ###########################################################################################
    # Verify resources wait for all dependencies to finish when they receive an event (#8514) #
    ###########################################################################################
    agent.executor_manager.reset_executor_counters()

    # set up initial state: have rid3 depend on both other resources
    resources = make_resources(
        r1_value=1,
        r2_value=1,
        r3_value=1,
        requires={
            rid3: [rid1, rid2],
        },
        r1_send_event=True,
        r2_send_event=False,
    )
    await agent.scheduler._new_version(18, resources, make_requires(resources))
    await retry_limited_fast(lambda: rid2 in executor2.deploys)
    executor2.deploys[rid2].set_result(const.HandlerResourceState.deployed)
    await retry_limited_fast(lambda: len(agent.scheduler._work.agent_queues._in_progress) == 0)
    assert len(agent.scheduler._work._waiting) == 0
    assert len(agent.scheduler._work.agent_queues.queued()) == 0
    assert agent.executor_manager.executors["agent1"].execute_count == 1
    assert agent.executor_manager.executors["agent2"].execute_count == 1
    assert agent.executor_manager.executors["agent3"].execute_count == 1

    # release a change for rid2 to get it in a deploying state
    resources = make_resources(
        r1_value=1,
        r2_value=2,
        r3_value=1,
        requires={
            rid3: [rid1, rid2],
        },
        r1_send_event=True,
        r2_send_event=False,
    )
    await agent.scheduler._new_version(19, resources, make_requires(resources))
    await retry_limited_fast(lambda: rid2 in executor2.deploys)
    # leave it hanging in deploying state for now. Assert that all else is stable
    assert agent.scheduler._work.agent_queues._in_progress.keys() == {tasks.Deploy(resource=rid2)}
    assert len(agent.scheduler._work.agent_queues.queued()) == 0
    assert len(agent.scheduler._work._waiting) == 0
    assert agent.executor_manager.executors["agent1"].execute_count == 1
    assert agent.executor_manager.executors["agent2"].execute_count == 1
    assert agent.executor_manager.executors["agent3"].execute_count == 1

    # release a change for rid1
    resources = make_resources(
        r1_value=2,
        r2_value=2,
        r3_value=1,
        requires={
            rid3: [rid1, rid2],
        },
        r1_send_event=True,
        r2_send_event=False,
    )
    await agent.scheduler._new_version(20, resources, make_requires(resources))
    # wait until rid1 is done
    await retry_limited_fast(lambda: agent.executor_manager.executors["agent1"].execute_count == 2)
    # verify that rid2 is still in a deploying state
    assert rid2 in executor2.deploys
    assert agent.scheduler._work.agent_queues._in_progress.keys() == {tasks.Deploy(resource=rid2)}
    # verify that rid3 got the event and is waiting for rid2
    assert agent.scheduler._work._waiting.keys() == {rid3}
    assert agent.scheduler._work._waiting[rid3].blocked_on == {rid2}
    assert agent.scheduler._work._waiting[rid3].reason == f"Deploying because an event was received from {rid1}"

    # finish rid2 deploy, assert end condition
    executor2.deploys[rid2].set_result(const.HandlerResourceState.deployed)
    await retry_limited_fast(lambda: agent.executor_manager.executors["agent3"].execute_count == 2)
    assert len(agent.scheduler._work.agent_queues._in_progress) == 0
    assert len(agent.scheduler._work.agent_queues.queued()) == 0
    assert len(agent.scheduler._work._waiting) == 0
    assert agent.executor_manager.executors["agent1"].execute_count == 2
    assert agent.executor_manager.executors["agent2"].execute_count == 2
    assert agent.executor_manager.executors["agent3"].execute_count == 2


async def test_skipped_for_dependencies_with_normal_event_propagation_disabled(agent: TestAgent, make_resource_minimal):
    """
    Ensure that a resource that was skipped for its dependencies gets scheduled when the
    dependency succeeds, even when normal event propagation is disabled.
    """

    rid1 = ResourceIdStr("test::Resource[agent1,name=1]")
    rid2 = ResourceIdStr("test::Resource[agent2,name=2]")

    # make both agent's executors managed
    executor1: ManagedExecutor = ManagedExecutor()
    agent.executor_manager.register_managed_executor("agent1", executor1)

    executor2: ManagedExecutor = ManagedExecutor()
    agent.executor_manager.register_managed_executor("agent2", executor2)

    # Create resources and set send_event to False
    resources = {
        rid1: make_resource_minimal(
            rid=rid1, values={"value": "r1_value", const.RESOURCE_ATTRIBUTE_SEND_EVENTS: False}, requires=[]
        ),
        rid2: make_resource_minimal(
            rid=rid2, values={"value": "r2_value", const.RESOURCE_ATTRIBUTE_SEND_EVENTS: False}, requires=[rid1]
        ),
    }
    await agent.scheduler._new_version(version=1, resources=resources, requires=make_requires(resources))

    # Make both resources succeed
    await retry_limited_fast(lambda: rid1 in executor1.deploys)
    executor1.deploys[rid1].set_result(const.HandlerResourceState.deployed)

    await retry_limited_fast(lambda: rid2 in executor2.deploys)
    executor2.deploys[rid2].set_result(const.HandlerResourceState.deployed)

    await retry_limited_fast(lambda: len(agent.scheduler._work.agent_queues._in_progress) == 0)
    assert len(agent.scheduler._work._waiting) == 0
    assert len(agent.scheduler._work.agent_queues.queued()) == 0

    # Deploy rid1 and make sure that rid2 does not get scheduled because event propagation is disabled
    await agent.scheduler.deploy_resource(rid1, reason="Deploy rid1", priority=TaskPriority.USER_DEPLOY)
    await retry_limited_fast(lambda: rid1 in executor1.deploys)
    executor1.deploys[rid1].set_result(const.HandlerResourceState.failed)

    await retry_limited_fast(lambda: len(agent.scheduler._work.agent_queues._in_progress) == 0)
    assert len(agent.scheduler._work._waiting) == 0
    assert len(agent.scheduler._work.agent_queues.queued()) == 0
    assert rid2 not in executor2.deploys

    # Deploy rid2 and make it skip for dependencies
    await agent.scheduler.deploy_resource(rid2, reason="Deploy rid2", priority=TaskPriority.USER_DEPLOY)

    await retry_limited_fast(lambda: rid2 in executor2.deploys)
    executor2.deploys[rid2].set_result(const.HandlerResourceState.skipped_for_dependency)
    await retry_limited_fast(lambda: len(agent.scheduler._work.agent_queues._in_progress) == 0)
    assert len(agent.scheduler._work._waiting) == 0
    assert len(agent.scheduler._work.agent_queues.queued()) == 0

    assert agent.scheduler._state.resource_state[rid1] == state.ResourceState(
        status=state.ComplianceStatus.NON_COMPLIANT,
        deployment_result=state.DeploymentResult.FAILED,
        blocked=state.BlockedStatus.NO,
    )

    assert agent.scheduler._state.resource_state[rid2] == state.ResourceState(
        # We are skipped, so not compliant
        status=state.ComplianceStatus.NON_COMPLIANT,
        deployment_result=state.DeploymentResult.SKIPPED,
        blocked=state.BlockedStatus.TRANSIENT,
    )

    # Recover rid1 and verify that rid2 also gets scheduled
    await agent.scheduler.deploy_resource(rid1, reason="Recover rid1", priority=TaskPriority.USER_DEPLOY)
    await retry_limited_fast(lambda: rid1 in executor1.deploys)
    executor1.deploys[rid1].set_result(const.HandlerResourceState.deployed)

    # rid2 gets scheduled when rid1 recovers despite send_event being set to False
    await retry_limited_fast(lambda: rid2 in executor2.deploys)
    executor2.deploys[rid2].set_result(const.HandlerResourceState.deployed)
    await retry_limited_fast(lambda: len(agent.scheduler._work.agent_queues._in_progress) == 0)
    assert len(agent.scheduler._work._waiting) == 0
    assert len(agent.scheduler._work.agent_queues.queued()) == 0

    assert agent.scheduler._state.resource_state[rid1] == state.ResourceState(
        status=state.ComplianceStatus.COMPLIANT,
        deployment_result=state.DeploymentResult.DEPLOYED,
        blocked=state.BlockedStatus.NO,
    )

    assert agent.scheduler._state.resource_state[rid2] == state.ResourceState(
        status=state.ComplianceStatus.COMPLIANT,
        deployment_result=state.DeploymentResult.DEPLOYED,
        blocked=state.BlockedStatus.NO,
    )


async def test_receive_events(agent: TestAgent, make_resource_minimal):
    """
    Ensure that event propagation respects the receive_events attribute
    """

    rid_send = "test::Resource[root,name=send]"
    rid_nosend = "test::Resource[root,name=nosend]"
    rid_receive = "test::Resource[listen,name=receive]"
    rid_noreceive = "test::Resource[deaf,name=noreceive]"
    rid_defaultreceive = "test::Resource[listen,name=defaultreceive]"

    def make_resources(
        *,
        version: int,
        send_value: int,
        nosend_value: int,
        receive_value: int,
        noreceive_value: int,
        defaultreceive_value: int,
    ) -> dict[ResourceIdStr, state.ResourceDetails]:
        """
        Returns five resources with a single attribute, whose value is set by the value parameters.

        receive, noreceive and defaultreceive all require both send and nosend,
        but only send sets send_event=True and only receive sets receive_events=True
        """
        return {
            ResourceIdStr(rid): make_resource_minimal(
                rid,
                values={
                    "value": value,
                    const.RESOURCE_ATTRIBUTE_SEND_EVENTS: send_event,
                    **(
                        {
                            const.RESOURCE_ATTRIBUTE_RECEIVE_EVENTS: receive_event,
                        }
                        if receive_event is not None
                        else {}
                    ),
                },
                requires=requires,
            )
            for rid, value, send_event, receive_event, requires in [
                (rid_send, send_value, True, True, []),
                (rid_nosend, nosend_value, False, True, []),
                (rid_receive, receive_value, True, True, [rid_send, rid_nosend]),
                (rid_noreceive, noreceive_value, True, False, [rid_send, rid_nosend]),
                (rid_defaultreceive, noreceive_value, True, None, [rid_send, rid_nosend]),
            ]
        }

    # first release
    resources = make_resources(
        version=1, send_value=0, nosend_value=0, receive_value=0, noreceive_value=0, defaultreceive_value=0
    )
    await agent.scheduler._new_version(
        [ModelVersion(version=1, resources=resources, requires=make_requires(resources), undefined=set())]
    )

    def done():
        listen_queue = agent.scheduler._work.agent_queues._agent_queues.get("listen", None)
        deaf_queue = agent.scheduler._work.agent_queues._agent_queues.get("deaf", None)
        return all(queue is not None and queue._unfinished_tasks == 0 for queue in (listen_queue, deaf_queue))

    await retry_limited_fast(done)
    assert agent.executor_manager.executors["root"].execute_count == 2
    assert agent.executor_manager.executors["listen"].execute_count == 2
    assert agent.executor_manager.executors["deaf"].execute_count == 1
    assert len(agent.scheduler._work._waiting) == 0
    assert len(agent.scheduler._work.agent_queues.queued()) == 0
    assert len(agent.scheduler._work.agent_queues._in_progress) == 0

    # reset counters
    agent.executor_manager.reset_executor_counters()
    # release change for send only
    resources = make_resources(
        version=2, send_value=1, nosend_value=0, receive_value=0, noreceive_value=0, defaultreceive_value=0
    )
    await agent.scheduler._new_version(
        [ModelVersion(version=2, resources=resources, requires=make_requires(resources), undefined=set())]
    )
    # verify that listeners got events and noreceive did not
    await retry_limited_fast(lambda: agent.executor_manager.executors["listen"].execute_count == 2)
    assert agent.executor_manager.executors["root"].execute_count == 1
    assert agent.executor_manager.executors["listen"].execute_count == 2
    assert agent.executor_manager.executors["deaf"].execute_count == 0
    assert len(agent.scheduler._work._waiting) == 0
    assert len(agent.scheduler._work.agent_queues.queued()) == 0
    assert len(agent.scheduler._work.agent_queues._in_progress) == 0

    # reset counters
    agent.executor_manager.reset_executor_counters()
    # release change for nosend only
    resources = make_resources(
        version=3, send_value=1, nosend_value=1, receive_value=0, noreceive_value=0, defaultreceive_value=0
    )
    await agent.scheduler._new_version(
        [ModelVersion(version=3, resources=resources, requires=make_requires(resources), undefined=set())]
    )
    # verify that no events were produced at all
    await retry_limited_fast(lambda: agent.executor_manager.executors["root"].execute_count == 1)
    assert agent.executor_manager.executors["root"].execute_count == 1
    assert agent.executor_manager.executors["listen"].execute_count == 0
    assert agent.executor_manager.executors["deaf"].execute_count == 0
    assert len(agent.scheduler._work._waiting) == 0
    assert len(agent.scheduler._work.agent_queues.queued()) == 0
    assert len(agent.scheduler._work.agent_queues._in_progress) == 0


async def test_removal(agent: TestAgent, make_resource_minimal):
    """
    Test that resources are removed from the state store correctly
    """
    rid1 = "test::Resource[agent1,name=1]"
    rid2 = "other::Resource[agent1,name=2]"
    resources = {
        ResourceIdStr(rid1): make_resource_minimal(rid1, {"value": "a"}, []),
        ResourceIdStr(rid2): make_resource_minimal(rid2, {"value": "a"}, [rid1]),
    }

    await agent.scheduler._new_version(
        [ModelVersion(version=5, resources=resources, requires=make_requires(resources), undefined=set())]
    )

    assert len(agent.scheduler.get_types_for_agent("agent1")) == 2

    resources = {
        ResourceIdStr(rid1): make_resource_minimal(rid1, {"value": "a"}, []),
    }

    await agent.scheduler._new_version(
        [ModelVersion(version=6, resources=resources, requires=make_requires(resources), undefined=set())]
    )

    assert len(agent.scheduler.get_types_for_agent("agent1")) == 1
    assert len(agent.scheduler._state.resources) == 1


async def test_dryrun(agent: TestAgent, make_resource_minimal, monkeypatch):
    """
    Ensure the simples deploy scenario works: 2 dependant resources
    """

    rid1 = "test::Resource[agent1,name=1]"
    rid2 = "test::Resource[agent1,name=2]"
    resources = {
        ResourceIdStr(rid1): make_resource_minimal(rid1, values={"value": "a"}, requires=[]),
        ResourceIdStr(rid2): make_resource_minimal(rid2, values={"value": "a"}, requires=[rid1]),
    }

    agent.scheduler.mock_versions[5] = resources

    dryrun = uuid.uuid4()
    await agent.scheduler.dryrun(dryrun, 5)
    await retry_limited(utils.is_agent_done, timeout=5, scheduler=agent.scheduler, agent_name="agent1")

    assert agent.executor_manager.executors["agent1"].dry_run_count == 2


async def test_get_facts(agent: TestAgent, make_resource_minimal):
    """
    Ensure the simples deploy scenario works: 2 dependant resources
    """

    rid1 = "test::Resource[agent1,name=1]"
    rid2 = "test::Resource[agent1,name=2]"
    resources = {
        ResourceIdStr(rid1): make_resource_minimal(rid1, values={"value": "a"}, requires=[]),
        ResourceIdStr(rid2): make_resource_minimal(rid2, values={"value": "a"}, requires=[rid1]),
    }

    await agent.scheduler._new_version(
        [ModelVersion(version=5, resources=resources, requires=make_requires(resources), undefined=set())]
    )

    await agent.scheduler.get_facts({"id": rid1})

    await retry_limited(utils.is_agent_done, timeout=5, scheduler=agent.scheduler, agent_name="agent1")

    assert agent.executor_manager.executors["agent1"].facts_count == 1


async def test_unknowns(agent: TestAgent, make_resource_minimal) -> None:
    """
    Test whether unknowns are handled correctly by the scheduler.
    """
    rid1 = ResourceIdStr("test::Resource[agent1,name=1]")
    rid2 = ResourceIdStr("test::Resource[agent1,name=2]")
    rid3 = ResourceIdStr("test::Resource[agent1,name=3]")
    rid4 = ResourceIdStr("test::Resource[agent1,name=4]")
    rid5 = ResourceIdStr("test::Resource[agent1,name=5]")
    rid6 = ResourceIdStr("test::Resource[agent1,name=6]")
    rid7 = ResourceIdStr("test::Resource[agent1,name=7]")

    def assert_resource_state(
        resource: ResourceIdStr,
        status: state.ComplianceStatus,
        deployment_result: state.DeploymentResult,
        blocked_status: state.BlockedStatus,
        attribute_hash: str,
    ) -> None:
        """
        Assert that the given resource has the given ComplianceStatus, DeploymentResult and BlockedStatus.
        If not, this method raises an AssertionError.

        :param resource: The resource of which the above-mentioned parameters have to be asserted.
        :param status: The ComplianceStatus to assert.
        :param deployment_result: The DeploymentResult to assert.
        :param blocked_status: The BlockedStatus to assert.
        :param attribute_hash: The hash of the attributes of the resource.
        """
        assert agent.scheduler._state.resource_state[resource].status is status
        assert agent.scheduler._state.resource_state[resource].deployment_result is deployment_result
        assert agent.scheduler._state.resource_state[resource].blocked is blocked_status
        assert agent.scheduler._state.resources[resource].attribute_hash == attribute_hash

    # rid4 is undefined due to an unknown
    resources = {
        rid1: make_resource_minimal(
            rid=rid1,
            values={"value": "unknown"},
            requires=[rid2, rid3, rid4],
        ),
        rid2: make_resource_minimal(rid=rid2, values={"value": "a"}, requires=[rid5]),
        rid3: make_resource_minimal(rid=rid3, values={"value": "a"}, requires=[rid5, rid6]),
        rid4: make_resource_minimal(rid=rid4, values={"value": "unknown"}, requires=[]),
        rid5: make_resource_minimal(rid=rid5, values={"value": "a"}, requires=[]),
        rid6: make_resource_minimal(rid=rid6, values={"value": "a"}, requires=[rid7]),
        rid7: make_resource_minimal(rid=rid7, values={"value": "a"}, requires=[]),
    }

    #                             +-- rid2  <- rid5
    #                             |              |
    #      "Provides"      rid1 <-+-- rid3  <----+
    #        view                 |              |
    #                             +-- rid4     rid6 <- rid7

    await agent.scheduler._new_version(
        [
            ModelVersion(
                version=1,
                resources=resources,
                requires=make_requires(resources),
                undefined={rid4},
            )
        ]
    )
    await retry_limited(utils.is_agent_done, timeout=5, scheduler=agent.scheduler, agent_name="agent1")
    assert len(agent.scheduler._state.resources) == 7
    assert len(agent.scheduler.get_types_for_agent("agent1")) == 1

    # rid1: transitively blocked on rid4
    # rid2: deployed
    # rid3: deployed
    # rid4: blocked (unknown attribute)
    # rid5: deployed
    # rid6: deployed
    # rid7: deployed
    assert_resource_state(
        rid1,
        state.ComplianceStatus.HAS_UPDATE,
        state.DeploymentResult.NEW,
        state.BlockedStatus.YES,
        resources[rid1].attribute_hash,
    )
    assert_resource_state(
        rid2,
        state.ComplianceStatus.COMPLIANT,
        state.DeploymentResult.DEPLOYED,
        state.BlockedStatus.NO,
        resources[rid2].attribute_hash,
    )
    assert_resource_state(
        rid3,
        state.ComplianceStatus.COMPLIANT,
        state.DeploymentResult.DEPLOYED,
        state.BlockedStatus.NO,
        resources[rid3].attribute_hash,
    )
    assert_resource_state(
        rid4,
        state.ComplianceStatus.UNDEFINED,
        state.DeploymentResult.NEW,
        state.BlockedStatus.YES,
        resources[rid4].attribute_hash,
    )
    assert_resource_state(
        rid5,
        state.ComplianceStatus.COMPLIANT,
        state.DeploymentResult.DEPLOYED,
        state.BlockedStatus.NO,
        resources[rid5].attribute_hash,
    )
    assert_resource_state(
        rid6,
        state.ComplianceStatus.COMPLIANT,
        state.DeploymentResult.DEPLOYED,
        state.BlockedStatus.NO,
        resources[rid6].attribute_hash,
    )
    assert_resource_state(
        rid7,
        state.ComplianceStatus.COMPLIANT,
        state.DeploymentResult.DEPLOYED,
        state.BlockedStatus.NO,
        resources[rid7].attribute_hash,
    )

    # rid4 becomes deployable
    # rid5 and rid6 are undefined
    # Change the desired state of rid2
    resources[rid4] = make_resource_minimal(rid=rid4, values={"value": "a"}, requires=[])
    resources[rid5] = make_resource_minimal(rid=rid5, values={"value": "unknown"}, requires=[])
    resources[rid6] = make_resource_minimal(rid=rid6, values={"value": "unknown"}, requires=[rid7])
    resources[rid2] = make_resource_minimal(rid=rid2, values={"value": "b"}, requires=[rid5])
    resources[rid3] = make_resource_minimal(rid=rid3, values={"value": "a"}, requires=[rid5, rid6])
    await agent.scheduler._new_version(
        [
            ModelVersion(
                version=2,
                resources=resources,
                requires=make_requires(resources),
                undefined={rid5, rid6},
            )
        ]
    )
    await retry_limited(utils.is_agent_done, timeout=5, scheduler=agent.scheduler, agent_name="agent1")
    assert len(agent.scheduler._state.resources) == 7

    # rid1: transitively blocked on rid5 and rid6
    # rid2: transitively blocked on rid5
    # rid3: transitively blocked on rid5 and rid6
    # rid4: deployed
    # rid5: blocked because it has an unknown attribute
    # rid6: blocked because it has an unknown attribute
    # rid7: deployed
    assert_resource_state(
        rid1,
        state.ComplianceStatus.HAS_UPDATE,
        state.DeploymentResult.NEW,
        state.BlockedStatus.YES,
        resources[rid1].attribute_hash,
    )
    assert_resource_state(
        rid2,
        state.ComplianceStatus.HAS_UPDATE,
        state.DeploymentResult.DEPLOYED,
        state.BlockedStatus.YES,
        resources[rid2].attribute_hash,
    )
    assert_resource_state(
        rid3,
        state.ComplianceStatus.COMPLIANT,
        state.DeploymentResult.DEPLOYED,
        state.BlockedStatus.YES,
        resources[rid3].attribute_hash,
    )
    assert_resource_state(
        rid4,
        state.ComplianceStatus.COMPLIANT,
        state.DeploymentResult.DEPLOYED,
        state.BlockedStatus.NO,
        resources[rid4].attribute_hash,
    )
    assert_resource_state(
        rid5,
        state.ComplianceStatus.UNDEFINED,
        state.DeploymentResult.DEPLOYED,
        state.BlockedStatus.YES,
        resources[rid5].attribute_hash,
    )
    assert_resource_state(
        rid6,
        state.ComplianceStatus.UNDEFINED,
        state.DeploymentResult.DEPLOYED,
        state.BlockedStatus.YES,
        resources[rid6].attribute_hash,
    )
    assert_resource_state(
        rid7,
        state.ComplianceStatus.COMPLIANT,
        state.DeploymentResult.DEPLOYED,
        state.BlockedStatus.NO,
        resources[rid7].attribute_hash,
    )

    # rid5 no longer has an unknown attribute
    resources[rid5] = make_resource_minimal(rid=rid5, values={"value": "a"}, requires=[])
    resources[rid2] = make_resource_minimal(rid=rid2, values={"value": "b"}, requires=[rid5])
    await agent.scheduler._new_version(
        [
            ModelVersion(
                version=3,
                resources=resources,
                requires=make_requires(resources),
                undefined={rid6},
            )
        ]
    )
    await retry_limited(utils.is_agent_done, timeout=5, scheduler=agent.scheduler, agent_name="agent1")
    assert len(agent.scheduler._state.resources) == 7

    # rid1: transitively blocked on rid6
    # rid2: deployed
    # rid3: transitively blocked on rid6
    # rid4: deployed
    # rid5: deployed
    # rid6: blocked because it has an unknown attribute
    # rid7: deployed
    assert_resource_state(
        rid1,
        state.ComplianceStatus.HAS_UPDATE,
        state.DeploymentResult.NEW,
        state.BlockedStatus.YES,
        resources[rid1].attribute_hash,
    )
    assert_resource_state(
        rid2,
        state.ComplianceStatus.COMPLIANT,
        state.DeploymentResult.DEPLOYED,
        state.BlockedStatus.NO,
        resources[rid2].attribute_hash,
    )
    assert_resource_state(
        rid3,
        state.ComplianceStatus.COMPLIANT,
        state.DeploymentResult.DEPLOYED,
        state.BlockedStatus.YES,
        resources[rid3].attribute_hash,
    )
    assert_resource_state(
        rid4,
        state.ComplianceStatus.COMPLIANT,
        state.DeploymentResult.DEPLOYED,
        state.BlockedStatus.NO,
        resources[rid4].attribute_hash,
    )
    assert_resource_state(
        rid5,
        state.ComplianceStatus.COMPLIANT,
        state.DeploymentResult.DEPLOYED,
        state.BlockedStatus.NO,
        resources[rid5].attribute_hash,
    )
    assert_resource_state(
        rid6,
        state.ComplianceStatus.UNDEFINED,
        state.DeploymentResult.DEPLOYED,
        state.BlockedStatus.YES,
        resources[rid6].attribute_hash,
    )
    assert_resource_state(
        rid7,
        state.ComplianceStatus.COMPLIANT,
        state.DeploymentResult.DEPLOYED,
        state.BlockedStatus.NO,
        resources[rid7].attribute_hash,
    )

    # rid8 and rid9 are both undefined
    rid8 = ResourceIdStr("test::Resource[agent1,name=8]")
    rid9 = ResourceIdStr("test::Resource[agent1,name=9]")
    resources = {
        rid8: make_resource_minimal(rid=rid8, values={"value": "unknown"}, requires=[]),
        rid9: make_resource_minimal(rid=rid9, values={"value": "unknown"}, requires=[rid8]),
    }
    await agent.scheduler._new_version(
        [
            ModelVersion(
                version=4,
                resources=resources,
                requires=make_requires(resources),
                undefined={rid8, rid9},
            )
        ]
    )
    await retry_limited(utils.is_agent_done, timeout=5, scheduler=agent.scheduler, agent_name="agent1")
    assert len(agent.scheduler._state.resources) == 2
    assert len(agent.scheduler.get_types_for_agent("agent1")) == 1

    assert_resource_state(
        rid8,
        state.ComplianceStatus.UNDEFINED,
        state.DeploymentResult.NEW,
        state.BlockedStatus.YES,
        resources[rid8].attribute_hash,
    )
    assert_resource_state(
        rid9,
        state.ComplianceStatus.UNDEFINED,
        state.DeploymentResult.NEW,
        state.BlockedStatus.YES,
        resources[rid9].attribute_hash,
    )

    # rid8 is no longer undefined
    resources[rid8] = make_resource_minimal(rid=rid8, values={"value": "a"}, requires=[])

    await agent.scheduler._new_version(
        [
            ModelVersion(
                version=5,
                resources=resources,
                requires=make_requires(resources),
                undefined={rid9},
            )
        ]
    )
    await retry_limited(utils.is_agent_done, timeout=5, scheduler=agent.scheduler, agent_name="agent1")
    assert len(agent.scheduler._state.resources) == 2
    assert len(agent.scheduler.get_types_for_agent("agent1")) == 1

    assert_resource_state(
        rid8,
        state.ComplianceStatus.COMPLIANT,
        state.DeploymentResult.DEPLOYED,
        state.BlockedStatus.NO,
        resources[rid8].attribute_hash,
    )
    assert_resource_state(
        rid9,
        state.ComplianceStatus.UNDEFINED,
        state.DeploymentResult.NEW,
        state.BlockedStatus.YES,
        resources[rid9].attribute_hash,
    )


async def test_scheduler_priority(agent: TestAgent, environment, make_resource_minimal):
    """
    Ensure that the tasks are placed in the queue in the correct order
    and that existing tasks in the queue are replaced if a task that
    does the same thing with higher priority is added to the queue
    """

    rid1 = ResourceIdStr("test::Resource[agent1,name=1]")
    resources = {
        rid1: make_resource_minimal(rid1, values={"value": "a"}, requires=[]),
    }

    executor1: ManagedExecutor = ManagedExecutor()
    agent.executor_manager.register_managed_executor("agent1", executor1)

    # We add two different tasks and assert that they are consumed in the correct order
    # Add a new version deploy to the queue
    await agent.scheduler._new_version(
        [ModelVersion(version=1, resources=resources, requires=make_requires(resources), undefined=set())]
    )
    agent.scheduler.mock_versions[1] = resources

    # And then a dryrun
    dryrun = uuid.uuid4()
    await agent.scheduler.dryrun(dryrun, 1)

    # The tasks are consumed in the priority order
    first_task = await agent.scheduler._work.agent_queues.queue_get("agent1")
    assert isinstance(first_task.task, tasks.Deploy)
    second_task = await agent.scheduler._work.agent_queues.queue_get("agent1")
    assert isinstance(second_task.task, tasks.DryRun)

    # The same is true if a task with lesser priority is added first
    # Add a fact refresh task to the queue
    await agent.scheduler.get_facts({"id": rid1})

    # Then add an interval deploy task to the queue
    agent.scheduler._state.dirty.add(rid1)
    await agent.scheduler.deploy(reason="Test", priority=TaskPriority.INTERVAL_DEPLOY)

    # The tasks are consumed in the priority order
    first_task = await agent.scheduler._work.agent_queues.queue_get("agent1")
    assert isinstance(first_task.task, tasks.Deploy)
    second_task = await agent.scheduler._work.agent_queues.queue_get("agent1")
    assert isinstance(second_task.task, tasks.RefreshFact)
    # Assert that all tasks were consumed
    queue = agent.scheduler._work.agent_queues._get_queue("agent1")._queue
    assert len(queue) == 0

    # Add an interval deploy task to the queue
    agent.scheduler._state.dirty.add(rid1)
    await agent.scheduler.deploy(reason="Test", priority=TaskPriority.INTERVAL_DEPLOY)

    # Add a dryrun to the queue (which has more priority)
    dryrun = uuid.uuid4()
    await agent.scheduler.dryrun(dryrun, 1)

    # Assert that we have both tasks in the queue
    queue = agent.scheduler._work.agent_queues._get_queue("agent1")._queue
    assert len(queue) == 2

    # Add a user deploy
    # It has more priority than interval deploy, so it will replace it in the queue
    # It also has more priority than dryrun, so it will be consumed first

    await agent.trigger_update(environment, "$__scheduler", incremental_deploy=True)

    first_task = await agent.scheduler._work.agent_queues.queue_get("agent1")
    assert isinstance(first_task.task, tasks.Deploy)
    second_task = await agent.scheduler._work.agent_queues.queue_get("agent1")
    assert isinstance(second_task.task, tasks.DryRun)

    # Interval deploy is still in the queue but marked as deleted
    queue = agent.scheduler._work.agent_queues._get_queue("agent1")._queue
    assert len(queue) == 1
    assert queue[0].deleted

    # Force clean queue
    agent.scheduler._work.agent_queues._get_queue("agent1")._queue = []

    # If a task to deploy a resource is added to the queue,
    # but a task to deploy that same resource is already present with higher priority,
    # it will be ignored and not added to the queue

    # Add a dryrun to the queue
    dryrun = uuid.uuid4()
    await agent.scheduler.dryrun(dryrun, 1)

    # Add a user deploy
    await agent.trigger_update(environment, "$__scheduler", incremental_deploy=True)

    # Try to add an interval deploy task to the queue
    agent.scheduler._state.dirty.add(rid1)
    await agent.scheduler.deploy(reason="Test", priority=TaskPriority.INTERVAL_DEPLOY)

    # Assert that we still have only 2 tasks in the queue
    queue = agent.scheduler._work.agent_queues._get_queue("agent1")._queue
    assert len(queue) == 2

    # The order is unaffected, the interval deploy was essentially ignored
    first_task = await agent.scheduler._work.agent_queues.queue_get("agent1")
    assert isinstance(first_task.task, tasks.Deploy)
    second_task = await agent.scheduler._work.agent_queues.queue_get("agent1")
    assert isinstance(second_task.task, tasks.DryRun)

    # All tasks were consumed
    queue = agent.scheduler._work.agent_queues._get_queue("agent1")._queue
    assert len(queue) == 0


async def test_scheduler_priority_rescheduling(agent: TestAgent, environment, make_resource_minimal):
    """
    Verify behavior of task rescheduling (e.g. because of new requires) with respect to priorities, both explicit and relative
    to other scheduled task (i.e. current queue position).
    """

    # General flow of the test: all deploy tasks, all on the same agent, different priorities. Tasks are never picked up,
    # only added or shifted around (due to changing priorities or requires edges).
    # This test interacts with scheduled work directly rather than to go through the scheduler for verbosity reasons.
    # For a basic priority test that does go via the scheduler see test_scheduler_priority.

    # define some resources
    rid1 = ResourceIdStr("test::Resource[agent,name=1]")
    rid2 = ResourceIdStr("test::Resource[agent,name=2]")
    rid3 = ResourceIdStr("test::Resource[agent,name=3]")
    rid4 = ResourceIdStr("test::Resource[agent,name=4]")
    rid5 = ResourceIdStr("test::Resource[agent,name=5]")
    rid6 = ResourceIdStr("test::Resource[agent,name=6]")
    rid7 = ResourceIdStr("test::Resource[agent,name=7]")
    task1 = tasks.Deploy(resource=rid1)
    task2 = tasks.Deploy(resource=rid2)
    task3 = tasks.Deploy(resource=rid3)
    task4 = tasks.Deploy(resource=rid4)
    task5 = tasks.Deploy(resource=rid5)
    task6 = tasks.Deploy(resource=rid6)
    task7 = tasks.Deploy(resource=rid7)

    # set up the scheduled work
    requires: state.RequiresProvidesMapping = state.RequiresProvidesMapping()
    work: ScheduledWork = ScheduledWork(
        requires=requires, provides=requires.provides_view(), new_agent_notify=lambda *args, **kwargs: None
    )

    # three different deploy requests, each for a different resource. Verify that order ends up as expected
    work.deploy_with_context(
        resources={rid1},
        reason="First deploy",
        priority=TaskPriority(3),
    )
    work.deploy_with_context(
        resources={rid2},
        reason="Second deploy",
        priority=TaskPriority(1),
    )
    work.deploy_with_context(
        resources={rid3},
        reason="Third deploy",
        priority=TaskPriority(4),
    )

    assert [item.task for item in work.agent_queues.sorted("agent")] == [task2, task1, task3]

    # add some more tasks to the middle priority level
    work.deploy_with_context(
        resources={rid1, rid2, rid3, rid4, rid5},
        reason="Bulk deploy",
        priority=TaskPriority(3),
    )
    # add two more tasks to more urgent priority level for some relative ordering asserts later on
    work.deploy_with_context(
        resources={rid6},
        reason="deploy rid6",
        priority=TaskPriority(1),
    )
    work.deploy_with_context(
        resources={rid7},
        reason="deploy rid7",
        priority=TaskPriority(2),
    )

    def get_sorted_tasks() -> Sequence[tuple[tasks.Task, str]]:
        return [(item.task, item.reason) for item in work.agent_queues.sorted("agent")]

    # may be updated after each assertion
    original_sorted_tasks: Sequence[tuple[tasks.Task, str]] = get_sorted_tasks()

    # -> priority 1: rid2, rid6
    # -> priority 2: rid7
    # -> priority 3: rid1, rid3, rid4, rid5 (latter three in any order)
    assert original_sorted_tasks[:4] == [
        # rid2 already had a more urgent priority, it should remain first
        (task2, "Second deploy"),
        # rid6 was added later with a more urgent priority, it should move before the others but after rid2
        (task6, "deploy rid6"),
        # rid6 was added later with a more urgent priority, it should move before the others but after rid6
        (task7, "deploy rid7"),
        # rid1 was added first among those with this priority + it keeps its original reason
        (task1, "First deploy"),
    ]
    # other priorities are equal and non-deterministic
    assert set(original_sorted_tasks[4:]) == {
        (task3, "Bulk deploy"),
        (task4, "Bulk deploy"),
        (task5, "Bulk deploy"),
    }

    # add a requires edge, lifting a resource out of the agent queues because it becomes blocked
    rid_first_requires: ResourceIdStr = original_sorted_tasks[4][0].resource
    requires[rid_first_requires] = {rid1}
    work.deploy_with_context(
        {rid_first_requires},
        reason="add first requires",
        # less urgent priority
        priority=TaskPriority(5),
        added_requires={rid_first_requires: {rid1}},
    )
    # expect same order as before, minus the fourth element
    assert get_sorted_tasks() == original_sorted_tasks[:4] + original_sorted_tasks[5:]
    # drop the requires edge, unblocking the task again
    requires[rid_first_requires] = set()
    work.deploy_with_context(
        {rid_first_requires},
        reason="drop first requires",
        # less urgent priority
        priority=TaskPriority(5),
        dropped_requires={rid_first_requires: {rid1}},
    )
    # expect same order as original: because new priority is less urgent, the old priority, relative order and reason are kept
    assert get_sorted_tasks() == original_sorted_tasks

    # do the same for an equal priority task
    requires[rid_first_requires] = {rid1}
    work.deploy_with_context(
        {rid_first_requires},
        reason="add second requires",
        # equal priority
        priority=TaskPriority(3),
        added_requires={rid_first_requires: {rid1}},
    )
    # expect same order as before, minus the third element
    assert get_sorted_tasks() == original_sorted_tasks[:4] + original_sorted_tasks[5:]
    # drop the requires edge, unblocking the task again
    requires[rid_first_requires] = set()
    work.deploy_with_context(
        {rid_first_requires},
        reason="drop second requires",
        # equal priority
        priority=TaskPriority(3),
        dropped_requires={rid_first_requires: {rid1}},
    )
    # expect same order as original: even though new priority is lower, the old priority, relative order and reason are kept
    assert get_sorted_tasks() == original_sorted_tasks

    # same now for more urgent priority task in request that blocks it
    requires[rid_first_requires] = {rid1}
    work.deploy_with_context(
        {rid_first_requires},
        reason="add third requires",
        # more urgent priority
        priority=TaskPriority(1),
        added_requires={rid_first_requires: {rid1}},
    )
    # expect same order as before, minus the third element
    assert get_sorted_tasks() == original_sorted_tasks[:4] + original_sorted_tasks[5:]
    # drop the requires edge, unblocking the task again
    requires[rid_first_requires] = set()
    work.deploy_with_context(
        {rid_first_requires},
        reason="drop third requires",
        # equal priority as original
        priority=TaskPriority(3),
        dropped_requires={rid_first_requires: {rid1}},
    )
    # task is moved to new, more urgent priority, and receives the new message
    assert get_sorted_tasks() == [
        *original_sorted_tasks[:2],  # rid2, rid6
        # message from adding the requires
        (tasks.Deploy(resource=rid_first_requires), "add third requires"),
        original_sorted_tasks[2],  # rid7
        original_sorted_tasks[3],  # rid1
        *original_sorted_tasks[5:],
    ]

    # update original_sorted_tasks to reflect new order
    original_sorted_tasks = get_sorted_tasks()

    # same now but request the more urgent priority for the request that unblocks it
    rid_fourth_requires: ResourceIdStr = original_sorted_tasks[5][0].resource
    requires[rid_fourth_requires] = {rid1}
    work.deploy_with_context(
        {rid_fourth_requires},
        reason="add fourth requires",
        # equal priority as original
        priority=TaskPriority(3),
        added_requires={rid_fourth_requires: {rid1}},
    )
    # expect same order as before, minus the fourth element
    assert get_sorted_tasks() == original_sorted_tasks[:5] + original_sorted_tasks[6:]
    # drop the requires edge, unblocking the task again
    requires[rid_fourth_requires] = set()
    work.deploy_with_context(
        {rid_fourth_requires},
        reason="drop fourth requires",
        # most urgent priority
        priority=TaskPriority(0),
        dropped_requires={rid_fourth_requires: {rid1}},
    )
    # task is moved to new, more urgent priority, and receives the new message
    assert get_sorted_tasks() == [
        # message from dropping the requires
        (tasks.Deploy(resource=rid_fourth_requires), "drop fourth requires"),
        *original_sorted_tasks[:5],
        *original_sorted_tasks[6:],
    ]

    # update original_sorted_tasks to reflect new order
    original_sorted_tasks = get_sorted_tasks()

    # add a requires with an extremely urgent priority, but for a resource that's not in the to-deploy set
    # => priority should not affect this resource
    rid_fifth_requires: ResourceIdStr = original_sorted_tasks[2][0].resource
    requires[rid_fifth_requires] = {rid1}
    work.deploy_with_context(
        set(),
        reason="add fifth requires",
        # most urgent priority
        priority=TaskPriority(-1),
        added_requires={rid_fifth_requires: {rid1}},
    )
    # expect same order as before, minus the third element
    assert get_sorted_tasks() == original_sorted_tasks[:2] + original_sorted_tasks[3:]
    # drop the requires edge, unblocking the task again
    requires[rid_fifth_requires] = set()
    work.deploy_with_context(
        set(),
        reason="drop fifth requires",
        # most urgent priority
        priority=TaskPriority(-1),
        dropped_requires={rid_fifth_requires: {rid1}},
    )
    # no priority shifting took place: original is restored
    assert get_sorted_tasks() == original_sorted_tasks

    # get a single item from the queue, and while it's "deploying" add a dependency for it
    await work.agent_queues.queue_get("agent")
    assert work.agent_queues._in_progress == {tasks.Deploy(resource=rid_fourth_requires): TaskPriority(0)}
    # expect same order as before, minus the first element
    assert get_sorted_tasks() == original_sorted_tasks[1:]
    requires[rid_fourth_requires] = {rid1}
    work.deploy_with_context(
        set(),
        reason="add dependency while deploying",
        # most urgent priority
        priority=TaskPriority(-1),
        added_requires={rid_fourth_requires: {rid1}},
        deploying={rid_fourth_requires},
    )
    # no difference because new task is blocked
    assert get_sorted_tasks() == original_sorted_tasks[1:]
    assert rid_fourth_requires in work._waiting
    requires[rid_fourth_requires] = set()
    # unblock the task
    work.deploy_with_context(
        set(),
        reason="drop dependency again",
        # most urgent priority
        priority=TaskPriority(-1),
        dropped_requires={rid_fourth_requires: {rid1}},
        deploying={rid_fourth_requires},
    )
    # task got added again with original priority but a new message
    task_fourth_requires = tasks.Deploy(resource=rid_fourth_requires)
    assert get_sorted_tasks() == [
        (
            task_fourth_requires,
            "rescheduling because a dependency was added to this resource while it was deploying",
        ),
        *original_sorted_tasks[1:],
    ]
    # assert it has the same priority as the in-progress task
    assert work.agent_queues.queued()[task_fourth_requires].priority == TaskPriority(0)

    # update original_sorted_tasks to reflect new order
    original_sorted_tasks = get_sorted_tasks()

    # while resource is still deploying, request a deploy for it with a more urgent priority
    work.deploy_with_context(
        {rid_fourth_requires},
        reason="deploy again while deploying",
        # most urgent priority
        priority=TaskPriority(-1),
        deploying={rid_fourth_requires},
    )
    # same order but different message
    assert get_sorted_tasks() == [
        (
            task_fourth_requires,
            "deploy again while deploying",
        ),
        *original_sorted_tasks[1:],
    ]
    # assert priorities
    # in-progress priority should have been shifted to increase priority of events that may be sent
    assert work.agent_queues.in_progress == {task_fourth_requires: TaskPriority(-1)}
    # queued priority should have been shifted as well, and requested_at refreshed
    assert work.agent_queues.queued()[task_fourth_requires].priority == TaskPriority(-1)
    assert work.agent_queues.queued()[task_fourth_requires].requested_at == work.agent_queues._entry_count - 1

    # update original_sorted_tasks to reflect new order
    original_sorted_tasks = get_sorted_tasks()

    # verify priority bumping on waiting task (not yet in queue)
    # add dependency to move task to waiting
    requires[rid2] = {rid1}
    work.deploy_with_context(
        {rid2},
        reason="add sixth requires",
        # low urgency priority
        priority=TaskPriority(5),
        added_requires={rid2: {rid1}},
    )
    assert get_sorted_tasks() == [original_sorted_tasks[0], *original_sorted_tasks[2:]]
    work.deploy_with_context(
        {rid2},
        reason="bump priority for rid2",
        # higher urgency priority
        priority=TaskPriority(0),
        # still waiting for rid1 => not queued
        added_requires={},
        dropped_requires={},
    )
    # unchanged versus previous check
    assert get_sorted_tasks() == [original_sorted_tasks[0], *original_sorted_tasks[2:]]
    assert rid2 in work._waiting
    # assert that waiting task's priority was bumped and its requested_at refreshed
    assert work._waiting[rid2].priority == TaskPriority(0)
    assert work._waiting[rid2].requested_at == work.agent_queues._entry_count - 1
    assert work._waiting[rid2].reason == "bump priority for rid2"


async def test_repair_does_not_trigger_for_blocked_resources(agent: TestAgent, make_resource_minimal):
    """
    Ensure that repair doesn't schedule known blocked resources
    """

    rid1 = ResourceIdStr("test::Resource[agent1,name=1]")
    rid2 = ResourceIdStr("test::Resource[agent1,name=2]")

    resources = {
        rid1: make_resource_minimal(rid=rid1, values={"value": "r1_value"}, requires=[]),
        rid2: make_resource_minimal(rid=rid2, values={"value": "r2_value"}, requires=[]),
    }

    await agent.scheduler._new_version(
        [ModelVersion(version=1, resources=resources, requires=make_requires(resources), undefined=set())]
    )
    await retry_limited_fast(utils.is_agent_done, scheduler=agent.scheduler, agent_name="agent1")

    # Both resources were deployed
    assert agent.executor_manager.executors["agent1"].execute_count == 2

    agent.executor_manager.reset_executor_counters()

    # mark r1 as blocked and trigger a repair
    agent.scheduler._state.resource_state[rid1].blocked = BlockedStatus.YES

    await agent.scheduler.repair(reason="Test triggered global repair")
    await retry_limited_fast(fun=utils.is_agent_done, scheduler=agent.scheduler, agent_name="agent1")

    # Only r2 was deployed
    assert agent.executor_manager.executors["agent1"].execute_count == 1


async def test_state_of_skipped_resources_for_dependencies(agent: TestAgent, make_resource_minimal):
    """
    Ensure that when a resource is skipped for its dependencies the scheduler marks it with BlockedStatus.TRANSIENT
    """
    rid1 = ResourceIdStr("test::Resource[agent1,name=1]")
    rid2 = ResourceIdStr("test::Resource[agent2,name=2]")

    # make agent2's executors managed, leave the agent1 auto fails
    executor2: ManagedExecutor = ManagedExecutor()
    agent.executor_manager.register_managed_executor("agent2", executor2)

    resources = {
        rid1: make_resource_minimal(rid=rid1, values={"value": "r1_value", FAIL_DEPLOY: True}, requires=[]),
        rid2: make_resource_minimal(rid=rid2, values={"value": "r2_value"}, requires=[rid1]),
    }
    await agent.scheduler._new_version(
        [ModelVersion(version=1, resources=resources, requires=make_requires(resources), undefined=set())]
    )
    await retry_limited_fast(utils.is_agent_done, scheduler=agent.scheduler, agent_name="agent1")

    executor2.deploys[rid2].set_result(const.HandlerResourceState.skipped_for_dependency)
    await retry_limited_fast(utils.is_agent_done, scheduler=agent.scheduler, agent_name="agent2")

    assert agent.scheduler._state.resource_state[rid2] == state.ResourceState(
        # We are skipped, so not compliant
        status=state.ComplianceStatus.NON_COMPLIANT,
        deployment_result=state.DeploymentResult.SKIPPED,
        blocked=state.BlockedStatus.TRANSIENT,
    )


class BrokenDummyManager(executor.ExecutorManager[executor.Executor]):
    """
    A broken dummy ExecutorManager that fails on get_executor to test failure paths
    """

    async def get_executor(
        self, agent_name: str, agent_uri: str, code: typing.Collection[ResourceInstallSpec]
    ) -> DummyExecutor:
        raise Exception()

    async def stop_for_agent(self, agent_name: str) -> list[DummyExecutor]:
        pass

    async def start(self) -> None:
        pass

    async def stop(self) -> None:
        pass

    async def join(self, thread_pool_finalizer: list[ThreadPoolExecutor], timeout: float) -> None:
        pass


class BadTestAgent(Agent):
    """
    An agent (scheduler) that uses the broken dummy manager:
    """

    def __init__(
        self,
        environment: Optional[uuid.UUID] = None,
    ):
        super().__init__(environment)
        self.executor_manager = BrokenDummyManager()
        self.scheduler = TestScheduler(self.scheduler.environment, self.executor_manager, self.scheduler.client)


@pytest.fixture
async def bad_agent(environment, config):
    """
    Provide a new agent, with a scheduler that uses the broken dummy executor

    Allows testing without server, or executor
    """
    out = BadTestAgent(environment)
    await out.start_working()
    yield out
    await out.stop_working()


async def test_broken_executor_deploy(bad_agent: TestAgent, make_resource_minimal):
    """
    Ensure the simple deploy scenario works: 2 dependant resources
    """

    rid1 = "test::Resource[agent1,name=1]"
    rid2 = "test::Resource[agent1,name=2]"
    resources = {
        ResourceIdStr(rid1): make_resource_minimal(rid1, values={"value": "a"}, requires=[]),
        ResourceIdStr(rid2): make_resource_minimal(rid2, values={"value": "a"}, requires=[rid1]),
    }

    await bad_agent.scheduler._new_version(1, resources, make_requires(resources))
    await retry_limited(utils.is_agent_done, timeout=5, scheduler=bad_agent.scheduler, agent_name="agent1")


async def test_deploy_blocked_state(agent: TestAgent, make_resource_minimal) -> None:
    """
    Verify topology changes that update recursive properties
    """

    # Shorthand variables for specific resources
    rid1 = ResourceIdStr("test::Resource[agent1,name=1]")
    rid2 = ResourceIdStr("test::Resource[agent1,name=2]")
    rid3 = ResourceIdStr("test::Resource[agent1,name=3]")
    rid4 = ResourceIdStr("test::Resource[agent1,name=4]")
    rid5 = ResourceIdStr("test::Resource[agent1,name=5]")
    rid6 = ResourceIdStr("test::Resource[agent1,name=6]")
    rid7 = ResourceIdStr("test::Resource[agent1,name=7]")
    rid8 = ResourceIdStr("test::Resource[agent1,name=8]")
    rid9 = ResourceIdStr("test::Resource[agent1,name=9]")

    version = 1

    async def make_resources(rx_requires: list[list[ResourceIdStr]], undef: list[ResourceIdStr] = [rid1]) -> None:
        """
        Build as many resources as required, with subsequent ids

        :param rx_requires: the requires relation for each resources
        :param undef: rids of undefined resources

        hashes change every time
        """
        nonlocal version
        rids = (ResourceIdStr(f"test::Resource[agent1,name={i + 1}]") for i in itertools.count())
        resources = {
            rid: make_resource_minimal(
                rid,
                values={"value": version},
                requires=requires,
                status=const.ResourceState.undefined if rid in undef else const.ResourceState.deployed,
            )
            for rid, requires in zip(rids, rx_requires)
        }
        await agent.scheduler._new_version(
            [
                ModelVersion(
                    version=version,
                    resources=resources,
                    requires=make_requires(resources),
                    undefined=undef,
                )
            ]
        )
        version += 1
        await retry_limited_fast(utils.is_agent_done, scheduler=agent.scheduler, agent_name="agent1")

    def is_deployed(rid: ResourceIdStr):
        assert agent.scheduler._state.resource_state[rid].deployment_result == DeploymentResult.DEPLOYED
        assert agent.scheduler._state.resource_state[rid].status == ComplianceStatus.COMPLIANT
        assert agent.scheduler._state.resource_state[rid].blocked == BlockedStatus.NO

    def is_blocked(rid: ResourceIdStr):
        assert agent.scheduler._state.resource_state[rid].deployment_result == DeploymentResult.DEPLOYED, rid
        assert agent.scheduler._state.resource_state[rid].status == ComplianceStatus.HAS_UPDATE, rid
        assert agent.scheduler._state.resource_state[rid].blocked == BlockedStatus.YES, rid

    def is_undefined(rid: ResourceIdStr):
        assert agent.scheduler._state.resource_state[rid].deployment_result == DeploymentResult.DEPLOYED
        assert agent.scheduler._state.resource_state[rid].status == ComplianceStatus.UNDEFINED
        assert agent.scheduler._state.resource_state[rid].blocked == BlockedStatus.YES

    def is_new_undefined(rid: ResourceIdStr):
        assert agent.scheduler._state.resource_state[rid].deployment_result == DeploymentResult.NEW
        assert agent.scheduler._state.resource_state[rid].status == ComplianceStatus.UNDEFINED
        assert agent.scheduler._state.resource_state[rid].blocked == BlockedStatus.YES

    def is_new_blocked(rid: ResourceIdStr):
        assert agent.scheduler._state.resource_state[rid].deployment_result == DeploymentResult.NEW
        assert agent.scheduler._state.resource_state[rid].status == ComplianceStatus.HAS_UPDATE
        assert agent.scheduler._state.resource_state[rid].blocked == BlockedStatus.YES

    # Chain of 3
    # 3 -> 1 -> 2
    # 1 is undefined
    # 2 is free to deploy
    # 3 is blocked
    await make_resources(
        [
            [rid2],
            [],
            [rid1],
        ],
        undef=[rid1],
    )
    is_new_undefined(rid1)
    is_deployed(rid2)
    is_new_blocked(rid3)

    # reverse order
    # 3 <- 1 <- 2
    # 1 is undefined
    # 3 is free to deploy
    # 2 is blocked
    await make_resources(
        [[rid3], [rid1], []],
        undef=[rid1],
    )

    is_new_undefined(rid1)
    is_blocked(rid2)
    is_deployed(rid3)

    # diamond 1 < 2,3,4 < 5
    diamond = [[rid2, rid3, rid4], [rid5], [rid5], [rid5], [], []]
    # 1 is undefined
    # rest is free
    await make_resources(diamond, [rid1])
    is_deployed(rid2)
    is_deployed(rid3)
    is_deployed(rid4)
    is_deployed(rid5)
    is_deployed(rid6)
    is_new_undefined(rid1)

    # 5 is undefined
    # rest is blocked
    await make_resources(diamond, [rid5])

    is_blocked(rid2)
    is_blocked(rid3)
    is_blocked(rid4)
    is_undefined(rid5)
    is_deployed(rid6)
    is_new_blocked(rid1)

    # Unblock it all
    await make_resources(diamond, [])

    is_deployed(rid2)
    is_deployed(rid3)
    is_deployed(rid4)
    is_deployed(rid5)
    is_deployed(rid6)
    is_deployed(rid1)

    # Mixed graph
    # graph of 4 levels high, with 2 tops, where every node requires the two nodes below
    # layer 1: 1 -> 3,4  2->4,5
    # layer 2: 3 -> 6,7  4->7,8 ....
    # Layer n has n+1 nodes
    # Each node i in layer n requires i+n and i+n+1

    def make_node_layer(n):
        offset_row_below = int((n + 1) * (n + 2) / 2)
        nr_of_nodes = n + 1
        return [
            [
                ResourceIdStr(f"test::Resource[agent1,name={offset_row_below + i}]"),
                ResourceIdStr(f"test::Resource[agent1,name={offset_row_below + i + 1}]"),
            ]
            for i in range(nr_of_nodes)
        ]

    graph = [*make_node_layer(1), *make_node_layer(2), *make_node_layer(3), *[[]] * 5]

    # Deploy all
    await make_resources(graph, [])
    for rid in range(14):
        is_deployed(f"test::Resource[agent1,name={rid + 1}]")

    # Block 6,7 and 5, causing 1,2,3,4 to be blocked
    await make_resources(graph, [rid6, rid7, rid5])
    for rid in range(4):
        is_blocked(f"test::Resource[agent1,name={rid + 1}]")
    for rid in range(4, 7):
        is_undefined(f"test::Resource[agent1,name={rid + 1}]")
    for rid in range(7, 14):
        is_deployed(f"test::Resource[agent1,name={rid + 1}]")

    # Unblock 5 and 7
    # Block 9
    # 1,3 blocked due to 6
    # 2,5 blocked due to nine
    # 4,7,8 unblocked
    await make_resources(graph, [rid6, rid9])
    is_undefined(rid6)
    is_undefined(rid9)
    is_blocked(rid1)
    is_blocked(rid2)
    is_blocked(rid3)
    is_blocked(rid5)
    is_deployed(rid4)
    is_deployed(rid7)
    is_deployed(rid8)
    for rid in range(9, 14):
        is_deployed(f"test::Resource[agent1,name={rid + 1}]")

    # Also unblock 9
    # 1,3 blocked due to 6
    # 2,4,5,7,8 unblocked
    await make_resources(graph, [rid6])
    is_undefined(rid6)
    is_blocked(rid1)
    is_blocked(rid3)
    is_deployed(rid2)
    is_deployed(rid4)
    is_deployed(rid5)
    for rid in range(6, 14):
        is_deployed(f"test::Resource[agent1,name={rid + 1}]")

    # Drop half of it, deploy all
    graph = [*make_node_layer(1), *[[]] * 3]
    await make_resources(graph, [])
    for rid in range(5):
        is_deployed(f"test::Resource[agent1,name={rid + 1}]")
    for rid in range(5, 14):
        assert f"test::Resource[agent1,name={rid + 1}]" not in agent.scheduler._state.resource_state<|MERGE_RESOLUTION|>--- conflicted
+++ resolved
@@ -26,13 +26,8 @@
 import uuid
 from collections.abc import Awaitable, Callable, Set
 from concurrent.futures import ThreadPoolExecutor
-<<<<<<< HEAD
-from contextlib import asynccontextmanager
-from typing import Any, Coroutine, Mapping, Never, Optional, Sequence, Tuple
-=======
 from contextlib import AbstractAsyncContextManager, asynccontextmanager
-from typing import Any, Coroutine, Mapping, Optional, Sequence, Tuple
->>>>>>> 5d0ffa01
+from typing import Any, Coroutine, Mapping, Never, Optional, Sequence
 from uuid import UUID
 
 import asyncpg
@@ -232,7 +227,7 @@
 
 
 state_translation_table: dict[
-    const.ResourceState, Tuple[state.DeploymentResult, state.BlockedStatus, state.ComplianceStatus]
+    const.ResourceState, tuple[state.DeploymentResult, state.BlockedStatus, state.ComplianceStatus]
 ] = {
     # A table to translate the old states into the new states
     # None means don't care, mostly used for values we can't derive from the old state
@@ -449,21 +444,6 @@
     """
     out = TestAgent(environment)
     await out.start_working()
-<<<<<<< HEAD
-
-    def _initialize_mock(self) -> None:
-        self._running = True
-
-    monkeypatch.setattr(ResourceScheduler, "_initialize", _initialize_mock)
-
-    @asynccontextmanager
-    async def get_connection_mock(connection: Optional[asyncpg.connection.Connection] = None):
-        yield DummyDatabaseConnection()
-
-    monkeypatch.setattr(data.BaseDocument, "get_connection", get_connection_mock)
-
-=======
->>>>>>> 5d0ffa01
     yield out
     await out.stop_working()
 
