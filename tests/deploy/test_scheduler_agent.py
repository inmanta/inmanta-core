--- conflicted
+++ resolved
@@ -294,9 +294,6 @@
     ):
         super().__init__(environment)
         self.executor_manager = DummyManager()
-<<<<<<< HEAD
-        self.scheduler = TestScheduler(self.scheduler.environment, self.executor_manager, self.scheduler.client)
-=======
         self.scheduler.executor_manager = self.executor_manager
         self.scheduler.code_manager = DummyCodeManager(self._client)
         # Bypass DB
@@ -309,7 +306,7 @@
 
         self.scheduler._build_resource_mappings_from_db = build_resource_mappings_from_db
         self.scheduler._state_update_delegate = DummyStateManager()
->>>>>>> 1fa5ca5d
+        self.scheduler = TestScheduler(self.scheduler.environment, self.executor_manager, self.scheduler.client)
 
 
 @pytest.fixture
