--- conflicted
+++ resolved
@@ -280,12 +280,40 @@
     ) -> None:
         pass
 
-<<<<<<< HEAD
     async def reset_resource_state(self) -> None:
         pass
 
-=======
->>>>>>> da41b9bc
+    async def _initialize(
+        self,
+    ) -> None:
+        pass
+
+    async def should_be_running(self) -> bool:
+        return True
+
+    async def should_runner_be_running(self, endpoint: str) -> bool:
+        return True
+
+    async def _build_resource_mappings_from_db(
+        self, version: int, *, connection: Optional[asyncpg.connection.Connection] = None
+    ) -> Mapping[ResourceIdStr, ResourceDetails]:
+        return self.mock_versions[version]
+
+
+class TestScheduler(ResourceScheduler):
+    def __init__(self, environment: uuid.UUID, executor_manager: executor.ExecutorManager[executor.Executor], client: Client):
+        super().__init__(environment, executor_manager, client)
+        # Bypass DB
+        self.executor_manager = self.executor_manager
+        self.code_manager = DummyCodeManager(client)
+        self.mock_versions = {}
+        self._state_update_delegate = DummyStateManager()
+
+    async def read_version(
+        self,
+    ) -> None:
+        pass
+
     async def _initialize(
         self,
     ) -> None:
