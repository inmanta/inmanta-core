--- conflicted
+++ resolved
@@ -285,11 +285,7 @@
     assert env_same_1 is not env_diff_1, "Expected different instances for different blueprints"
 
 
-<<<<<<< HEAD
-async def test_executor_creation_and_reuse(pip_index: PipIndex, mpmanager_light: forking_executor.MPManager) -> None:
-=======
-async def test_executor_creation_and_reuse(pip_index, mpmanager_light: MPManager, caplog) -> None:
->>>>>>> 5ee15aa2
+async def test_executor_creation_and_reuse(pip_index: PipIndex, mpmanager_light: forking_executor.MPManager, caplog) -> None:
     """
     This test verifies the creation and reuse of executors based on their blueprints. It checks whether
     the concurrency aspects and the locking mechanisms work as intended.
