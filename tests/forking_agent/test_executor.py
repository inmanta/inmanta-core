--- conflicted
+++ resolved
@@ -123,15 +123,10 @@
     inmanta.config.Config.set("test", "aaa", "bbbb")
 
     # Simple empty venv
-<<<<<<< HEAD
-    simplest_blueprint = executor.ExecutorBlueprint(pip_config=inmanta.data.PipConfig(), requirements=[], sources=[])  # No pip
-    simplest = await manager.get_executor("agent1", "test", [executor.ResourceInstallSpec("test::Test", 5, simplest_blueprint)])
-=======
-    simplest = executor.ExecutorBlueprint(
+    simplest_blueprint = executor.ExecutorBlueprint(
         pip_config=inmanta.data.PipConfig(), requirements=[], sources=[], python_version=sys.version_info[:2]
     )  # No pip
-    simplest = await manager.get_executor("agent1", "test", [executor.ResourceInstallSpec("test::Test", 5, simplest)])
->>>>>>> 25ab5760
+    simplest = await manager.get_executor("agent1", "test", [executor.ResourceInstallSpec("test::Test", 5, simplest_blueprint)])
 
     # check communications
     result = await simplest.call(Echo(["aaaa"]))
