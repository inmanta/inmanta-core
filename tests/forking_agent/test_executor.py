"""
Copyright 2024 Inmanta

Licensed under the Apache License, Version 2.0 (the "License");
you may not use this file except in compliance with the License.
You may obtain a copy of the License at

    http://www.apache.org/licenses/LICENSE-2.0

Unless required by applicable law or agreed to in writing, software
distributed under the License is distributed on an "AS IS" BASIS,
WITHOUT WARRANTIES OR CONDITIONS OF ANY KIND, either express or implied.
See the License for the specific language governing permissions and
limitations under the License.

Contact: code@inmanta.com
"""

import asyncio
import base64
import logging
import sys
import uuid

import psutil
import pytest

import inmanta.agent
import inmanta.agent.executor
import inmanta.config
import inmanta.data
import inmanta.loader
import inmanta.protocol.ipc_light
import inmanta.util
import utils
from inmanta.agent import executor
from inmanta.agent.executor import ExecutorBlueprint
from inmanta.agent.forking_executor import MPManager
from inmanta.data import PipConfig
from inmanta.data.model import ModuleSourceMetadata
from inmanta.protocol.ipc_light import ConnectionLost
from utils import NOISY_LOGGERS, log_contains, retry_limited


class Echo(inmanta.protocol.ipc_light.IPCMethod[list[str], None]):
    def __init__(self, args: list[str]) -> None:
        self.args = args

    async def call(self, ctx) -> list[str]:
        logging.getLogger(__name__).info("Echo ")
        return self.args


class GetConfig(inmanta.protocol.ipc_light.IPCMethod[str, None]):
    def __init__(self, section: str, name: str) -> None:
        self.section = section
        self.name = name

    async def call(self, ctx) -> str:
        return inmanta.config.Config.get(self.section, self.name)


class GetName(inmanta.protocol.ipc_light.IPCMethod[str, None]):
    async def call(self, ctx) -> str:
        return ctx.name


class TestLoader(inmanta.protocol.ipc_light.IPCMethod[list[str], None]):
    """
    Part of assertions for test_executor_server

    Must be module level to be able to pickle it
    """

    async def call(self, ctx) -> list[str]:
        import inmanta_plugins.test.testA
        import inmanta_plugins.test.testB
        import lorem  # noqa: F401

        return [inmanta_plugins.test.testA.test(), inmanta_plugins.test.testB.test()]


@pytest.fixture
def set_custom_executor_policy(server_config):
    """
    Fixture to temporarily set the policy for executor management.
    """
    old_cap_value = inmanta.agent.config.agent_executor_cap.get()

    # Keep only 2 executors per agent
    inmanta.agent.config.agent_executor_cap.set("2")

    old_retention_value = inmanta.agent.config.agent_executor_retention_time.get()
    # Clean up executors after 3s of inactivity
    inmanta.agent.config.agent_executor_retention_time.set("3")

    yield

    inmanta.agent.config.agent_executor_cap.set(str(old_cap_value))
    inmanta.agent.config.agent_executor_retention_time.set(str(old_retention_value))


<<<<<<< HEAD
async def test_executor_server(set_custom_executor_policy, mpmanager: MPManager, client, caplog, environment):
=======
async def test_executor_server(set_custom_executor_policy, mpmanager: MPManager, client, environment, caplog):
>>>>>>> 6734f4db
    """
    Test the MPManager, this includes

    1. copying of config
    2. building up an empty venv
    3. communicate with it
    4. build up venv with requirements, source files, ...
    5. check that code is loaded correctly

    Also test that an executor policy can be set:
        - the agent_executor_cap option correctly stops the oldest executor.
        - the agent_executor_retention_time option is used to clean up old executors.
    """

    with pytest.raises(ImportError):
        # make sure lorem isn't installed at the start of the test.
        import lorem  # noqa: F401

    manager = mpmanager
    await manager.start()

    inmanta.config.Config.set("test", "aaa", "bbbb")

    # Simple empty venv
    simplest_blueprint = executor.ExecutorBlueprint(
        environment_id=uuid.UUID(environment),
        pip_config=inmanta.data.PipConfig(),
        requirements=[],
        sources=[],
        python_version=sys.version_info[:2],
    )  # No pip
    simplest = await manager.get_executor(
        "agent1", "test", [executor.ModuleInstallSpec("test", "123456", 5, simplest_blueprint)]
    )

    # check communications
    result = await simplest.call(Echo(["aaaa"]))
    assert ["aaaa"] == result
    # check config copying from parent to child
    result = await simplest.call(GetConfig("test", "aaa"))
    assert "bbbb" == result

    # Make a more complete venv
    # Direct: source is sent over directly
    direct_content = """
def test():
   return "DIRECT"
    """.encode(
        "utf-8"
    )
    direct = inmanta.data.model.ModuleSource(
        metadata=ModuleSourceMetadata(
            name="inmanta_plugins.test.testA",
            hash_value=inmanta.util.hash_file(direct_content),
            is_byte_code=False,
        ),
        source=direct_content,
    )
    # Via server: source is sent via server
    server_content = """
def test():
   return "server"
""".encode(
        "utf-8"
    )
    server_content_hash = inmanta.util.hash_file(server_content)
    via_server = inmanta.data.model.ModuleSource(
        metadata=ModuleSourceMetadata(
            name="inmanta_plugins.test.testB",
            hash_value=server_content_hash,
            is_byte_code=False,
        ),
        source=server_content,
    )
    # Upload
    res = await client.upload_file(id=server_content_hash, content=base64.b64encode(server_content).decode("ascii"))
    assert res.code == 200

    # Dummy executor to test executor cap:
    # Create this one first to make sure this is the one being stopped
    # when the cap is reached
    dummy = executor.ExecutorBlueprint(
        environment_id=uuid.UUID(environment),
        pip_config=inmanta.data.PipConfig(use_system_config=True),
        requirements=["lorem"],
        sources=[direct],
        python_version=sys.version_info[:2],
    )
    # Full config: 2 source files, one python dependency
    full = executor.ExecutorBlueprint(
        environment_id=uuid.UUID(environment),
        pip_config=inmanta.data.PipConfig(use_system_config=True),
        requirements=["lorem"],
        sources=[direct, via_server],
        python_version=sys.version_info[:2],
    )

    # Full runner install requires pip install, this can be slow, so we build it first to prevent the other one from timing out
    oldest_executor = await manager.get_executor("agent2", "internal:", [executor.ModuleInstallSpec("test", 1, 5, dummy)])
    full_runner = await manager.get_executor("agent2", "internal:", [executor.ModuleInstallSpec("test::Test", 1, 5, full)])

    assert oldest_executor.id in manager.pool

    # assert loaded
    result2 = await full_runner.call(TestLoader())
    assert ["DIRECT", "server"] == result2

    # assert they are distinct
    assert await simplest.call(GetName()) == simplest_blueprint.blueprint_hash()
    assert await full_runner.call(GetName()) == full.blueprint_hash()

    # Request a third executor:
    # The executor cap is reached -> check that the oldest executor got correctly stopped
    dummy = executor.ExecutorBlueprint(
        environment_id=uuid.UUID(environment),
        pip_config=inmanta.data.PipConfig(use_system_config=True),
        requirements=["lorem"],
        sources=[via_server],
        python_version=sys.version_info[:2],
    )

    async def oldest_gone():
        return oldest_executor not in manager.agent_map["agent2"]

    with caplog.at_level(logging.DEBUG):
        _ = await manager.get_executor("agent2", "internal:", [executor.ModuleInstallSpec("test::Test", "1", 5, dummy)])
        assert not oldest_executor.running
        assert full_runner.running
        await retry_limited(oldest_gone, 1)
        log_contains(
            caplog,
            "inmanta.executor",
            logging.DEBUG,
            ("Reached executor cap for agent agent2. Stopping oldest executor "),
        )

    # Assert shutdown and back up
    stopped = await mpmanager.stop_for_agent("agent2")
    # prevent leaking futures
    for x in stopped:
        await x.join()
    await retry_limited(lambda: len(manager.agent_map["agent2"]) == 0, 10)

    full_runner = await manager.get_executor("agent2", "internal:", [executor.ModuleInstallSpec("test::Test", "1", 5, full)])

    await retry_limited(lambda: len(manager.agent_map["agent2"]) == 1, 1)

    await simplest.request_shutdown()
    await simplest.join()

    async def check_connection_lost() -> bool:
        return await simplest.call(GetName()) != simplest_blueprint.blueprint_hash()

    with pytest.raises(ConnectionLost):
        await retry_limited(check_connection_lost, 1)

    with pytest.raises(ImportError):
        # we aren't leaking into this venv
        import lorem  # noqa: F401, F811

    async def check_automatic_clean_up() -> bool:
        return len(manager.agent_map["agent2"]) == 0

    assert len(manager.agent_map["agent2"]) != 0

    with caplog.at_level(logging.DEBUG):
        await retry_limited(check_automatic_clean_up, 10)
        log_contains(
            caplog,
            "inmanta.agent.resourcepool",
            logging.DEBUG,
            ("executor for agent2 will be shutdown because it was inactive for "),
        )

    # We can get `Caught subprocess termination from unknown pid: %d -> %d`
    # When we capture signals from the pip installs
    # Can't happen in real deployment as these things happen in different processes
    utils.assert_no_warning(caplog, NOISY_LOGGERS + ["asyncio"])


async def test_executor_server_dirty_shutdown(mpmanager: MPManager, caplog):
    manager = mpmanager

    blueprint = executor.ExecutorBlueprint(
        environment_id=uuid.uuid4(),
        pip_config=inmanta.data.PipConfig(use_system_config=True),
        requirements=[],
        sources=[],
        python_version=sys.version_info[:2],
    )
    child1 = await manager.get(executor.ExecutorId("test", "Test", blueprint))

    result = await child1.call(Echo(["aaaa"]))
    assert ["aaaa"] == result
    print("Child there")

    process_name = psutil.Process(pid=child1.process.process.pid).name()
    assert process_name == f"inmanta: executor process {blueprint.blueprint_hash()} - connected"

    await asyncio.get_running_loop().run_in_executor(None, child1.process.process.kill)
    print("Kill sent")

    try:
        await asyncio.get_running_loop().run_in_executor(None, child1.process.process.join)
    except ValueError:
        # to be expected
        logging.exception("Process already gone!")
    print("Child gone")

    with pytest.raises(ConnectionLost):
        await child1.call(Echo(["aaaa"]))

    utils.assert_no_warning(caplog)


def test_hash_with_duplicates():
<<<<<<< HEAD
    source = inmanta.data.model.ModuleSource(
        metadata=ModuleSourceMetadata(
            name="test",
            hash_value="aaaaa",
            is_byte_code=False,
        ),
        source="foo".encode(),
    )
=======
    env_id = uuid.uuid4()
    source = inmanta.loader.ModuleSource("test", "aaaaa", False, None, None)
>>>>>>> 6734f4db
    requirement = "setuptools"
    simple = ExecutorBlueprint(
        environment_id=env_id,
        pip_config=PipConfig(),
        requirements=[requirement],
        sources=[source],
        python_version=sys.version_info[:2],
    )
    duplicated = ExecutorBlueprint(
        environment_id=env_id,
        pip_config=PipConfig(),
        requirements=[requirement, requirement],
        sources=[source, source],
        python_version=sys.version_info[:2],
    )
    assert duplicated == simple
    assert duplicated.blueprint_hash() == simple.blueprint_hash()<|MERGE_RESOLUTION|>--- conflicted
+++ resolved
@@ -100,11 +100,7 @@
     inmanta.agent.config.agent_executor_retention_time.set(str(old_retention_value))
 
 
-<<<<<<< HEAD
-async def test_executor_server(set_custom_executor_policy, mpmanager: MPManager, client, caplog, environment):
-=======
 async def test_executor_server(set_custom_executor_policy, mpmanager: MPManager, client, environment, caplog):
->>>>>>> 6734f4db
     """
     Test the MPManager, this includes
 
@@ -321,7 +317,7 @@
 
 
 def test_hash_with_duplicates():
-<<<<<<< HEAD
+    env_id = uuid.uuid4()
     source = inmanta.data.model.ModuleSource(
         metadata=ModuleSourceMetadata(
             name="test",
@@ -330,10 +326,6 @@
         ),
         source="foo".encode(),
     )
-=======
-    env_id = uuid.uuid4()
-    source = inmanta.loader.ModuleSource("test", "aaaaa", False, None, None)
->>>>>>> 6734f4db
     requirement = "setuptools"
     simple = ExecutorBlueprint(
         environment_id=env_id,
