"""
    Copyright 2024 Inmanta

    Licensed under the Apache License, Version 2.0 (the "License");
    you may not use this file except in compliance with the License.
    You may obtain a copy of the License at

        http://www.apache.org/licenses/LICENSE-2.0

    Unless required by applicable law or agreed to in writing, software
    distributed under the License is distributed on an "AS IS" BASIS,
    WITHOUT WARRANTIES OR CONDITIONS OF ANY KIND, either express or implied.
    See the License for the specific language governing permissions and
    limitations under the License.

    Contact: code@inmanta.com
"""

import asyncio
import base64
import logging
import sys

import psutil
import pytest

import inmanta.agent
import inmanta.agent.executor
import inmanta.config
import inmanta.data
import inmanta.loader
import inmanta.protocol.ipc_light
import inmanta.util
import utils
from inmanta.agent import executor
from inmanta.agent.executor import ExecutorBlueprint
from inmanta.agent.forking_executor import MPManager
from inmanta.data import PipConfig
from inmanta.protocol.ipc_light import ConnectionLost
from utils import NOISY_LOGGERS, log_contains, retry_limited


class Echo(inmanta.protocol.ipc_light.IPCMethod[list[str], None]):
    def __init__(self, args: list[str]) -> None:
        self.args = args

    async def call(self, ctx) -> list[str]:
        logging.getLogger(__name__).info("Echo ")
        return self.args


class GetConfig(inmanta.protocol.ipc_light.IPCMethod[str, None]):
    def __init__(self, section: str, name: str) -> None:
        self.section = section
        self.name = name

    async def call(self, ctx) -> str:
        return inmanta.config.Config.get(self.section, self.name)


class GetName(inmanta.protocol.ipc_light.IPCMethod[str, None]):
    async def call(self, ctx) -> str:
        return ctx.name


class TestLoader(inmanta.protocol.ipc_light.IPCMethod[list[str], None]):
    """
    Part of assertions for test_executor_server

    Must be module level to be able to pickle it
    """

    async def call(self, ctx) -> list[str]:
        import inmanta_plugins.test.testA
        import inmanta_plugins.test.testB
        import lorem  # noqa: F401

        return [inmanta_plugins.test.testA.test(), inmanta_plugins.test.testB.test()]


@pytest.fixture
def set_custom_executor_policy(server_config):
    """
    Fixture to temporarily set the policy for executor management.
    """
    old_cap_value = inmanta.agent.config.agent_executor_cap.get()

    # Keep only 2 executors per agent
    inmanta.agent.config.agent_executor_cap.set("2")

    old_retention_value = inmanta.agent.config.agent_executor_retention_time.get()
    # Clean up executors after 3s of inactivity
    inmanta.agent.config.agent_executor_retention_time.set("3")

    yield

    inmanta.agent.config.agent_executor_cap.set(str(old_cap_value))
    inmanta.agent.config.agent_executor_retention_time.set(str(old_retention_value))


async def test_executor_server(set_custom_executor_policy, mpmanager: MPManager, client, caplog):
    """
    Test the MPManager, this includes

    1. copying of config
    2. building up an empty venv
    3. communicate with it
    4. build up venv with requirements, source files, ...
    5. check that code is loaded correctly

    Also test that an executor policy can be set:
        - the agent_executor_cap option correctly stops the oldest executor.
        - the agent_executor_retention_time option is used to clean up old executors.
    """

    with pytest.raises(ImportError):
        # make sure lorem isn't installed at the start of the test.
        import lorem  # noqa: F401

    manager = mpmanager
    await manager.start()

    inmanta.config.Config.set("test", "aaa", "bbbb")

    # Simple empty venv
    simplest_blueprint = executor.ExecutorBlueprint(
        pip_config=inmanta.data.PipConfig(), requirements=[], sources=[], python_version=sys.version_info[:2]
    )  # No pip
    simplest = await manager.get_executor("agent1", "test", [executor.ResourceInstallSpec("test::Test", 5, simplest_blueprint)])

    # check communications
    result = await simplest.call(Echo(["aaaa"]))
    assert ["aaaa"] == result
    # check config copying from parent to child
    result = await simplest.call(GetConfig("test", "aaa"))
    assert "bbbb" == result

    # Make a more complete venv
    # Direct: source is sent over directly
    direct_content = """
def test():
   return "DIRECT"
    """.encode(
        "utf-8"
    )
    direct = inmanta.loader.ModuleSource(
        "inmanta_plugins.test.testA", inmanta.util.hash_file(direct_content), False, direct_content
    )
    # Via server: source is sent via server
    server_content = """
def test():
   return "server"
""".encode(
        "utf-8"
    )
    server_content_hash = inmanta.util.hash_file(server_content)
    via_server = inmanta.loader.ModuleSource("inmanta_plugins.test.testB", server_content_hash, False)
    # Upload
    res = await client.upload_file(id=server_content_hash, content=base64.b64encode(server_content).decode("ascii"))
    assert res.code == 200

    # Dummy executor to test executor cap:
    # Create this one first to make sure this is the one being stopped
    # when the cap is reached
    dummy = executor.ExecutorBlueprint(
        pip_config=inmanta.data.PipConfig(use_system_config=True),
        requirements=["lorem"],
        sources=[direct],
        python_version=sys.version_info[:2],
    )
    # Full config: 2 source files, one python dependency
    full = executor.ExecutorBlueprint(
        pip_config=inmanta.data.PipConfig(use_system_config=True),
        requirements=["lorem"],
        sources=[direct, via_server],
        python_version=sys.version_info[:2],
    )

    # Full runner install requires pip install, this can be slow, so we build it first to prevent the other one from timing out
    oldest_executor = await manager.get_executor("agent2", "internal:", [executor.ResourceInstallSpec("test::Test", 5, dummy)])
    full_runner = await manager.get_executor("agent2", "internal:", [executor.ResourceInstallSpec("test::Test", 5, full)])

    assert oldest_executor.id in manager.pool

    # assert loaded
    result2 = await full_runner.call(TestLoader())
    assert ["DIRECT", "server"] == result2

    # assert they are distinct
    assert await simplest.call(GetName()) == simplest_blueprint.blueprint_hash()
    assert await full_runner.call(GetName()) == full.blueprint_hash()

    # Request a third executor:
    # The executor cap is reached -> check that the oldest executor got correctly stopped
    dummy = executor.ExecutorBlueprint(
        pip_config=inmanta.data.PipConfig(use_system_config=True),
        requirements=["lorem"],
        sources=[via_server],
        python_version=sys.version_info[:2],
    )

    async def oldest_gone():
        return oldest_executor not in manager.agent_map["agent2"]

    with caplog.at_level(logging.DEBUG):
        _ = await manager.get_executor("agent2", "internal:", [executor.ResourceInstallSpec("test::Test", 5, dummy)])
<<<<<<< HEAD
        await retry_limited(lambda: oldest_executor.executor_id not in manager.agent_map["agent2"], 10)
=======
        assert not oldest_executor.running
        assert full_runner.running
        await retry_limited(oldest_gone, 1)
>>>>>>> ce4de1a7
        log_contains(
            caplog,
            "inmanta.agent.forking_executor",
            logging.DEBUG,
            ("Reached executor cap for agent agent2. Stopping oldest executor "),
        )

    # Assert shutdown and back up
    await mpmanager.stop_for_agent("agent2")
    await retry_limited(lambda: len(manager.agent_map["agent2"]) == 0, 10)

    full_runner = await manager.get_executor("agent2", "internal:", [executor.ResourceInstallSpec("test::Test", 5, full)])

    await retry_limited(lambda: len(manager.agent_map["agent2"]) == 1, 1)

    await simplest.request_shutdown()
    await simplest.join()
    with pytest.raises(ConnectionLost):
        await simplest.call(GetName())

    with pytest.raises(ImportError):
        # we aren't leaking into this venv
        import lorem  # noqa: F401, F811

    async def check_automatic_clean_up() -> bool:
        return len(manager.agent_map["agent2"]) == 0

    assert len(manager.agent_map["agent2"]) != 0

    with caplog.at_level(logging.DEBUG):
        await retry_limited(check_automatic_clean_up, 10)
        log_contains(
            caplog,
            "inmanta.agent.resourcepool",
            logging.DEBUG,
            ("Executor for agent2 will be shutdown becuase is inactive for "),
        )

    # We can get `Caught subprocess termination from unknown pid: %d -> %d`
    # When we capture signals from the pip installs
    # Can't happen in real deployment as these things happen in different processes
    utils.assert_no_warning(caplog, NOISY_LOGGERS + ["asyncio"])


async def test_executor_server_dirty_shutdown(mpmanager: MPManager, caplog):
    manager = mpmanager

    blueprint = executor.ExecutorBlueprint(
        pip_config=inmanta.data.PipConfig(use_system_config=True),
        requirements=[],
        sources=[],
        python_version=sys.version_info[:2],
    )
    child1 = await manager.get(executor.ExecutorId("test", "Test", blueprint))

    result = await child1.call(Echo(["aaaa"]))
    assert ["aaaa"] == result
    print("Child there")

    process_name = psutil.Process(pid=child1.process.process.pid).name()
    assert process_name == f"inmanta: executor process {blueprint.blueprint_hash()} - connected"

    await asyncio.get_running_loop().run_in_executor(None, child1.process.process.kill)
    print("Kill sent")

    await asyncio.get_running_loop().run_in_executor(None, child1.process.process.join)
    print("Child gone")

    with pytest.raises(ConnectionLost):
        await child1.call(Echo(["aaaa"]))

    utils.assert_no_warning(caplog)


def test_hash_with_duplicates():
    source = inmanta.loader.ModuleSource("test", "aaaaa", False, None, None)
    requirement = "setuptools"
    simple = ExecutorBlueprint(
        pip_config=PipConfig(), requirements=[requirement], sources=[source], python_version=sys.version_info[:2]
    )
    duplicated = ExecutorBlueprint(
        pip_config=PipConfig(),
        requirements=[requirement, requirement],
        sources=[source, source],
        python_version=sys.version_info[:2],
    )
    assert duplicated == simple
    assert duplicated.blueprint_hash() == simple.blueprint_hash()<|MERGE_RESOLUTION|>--- conflicted
+++ resolved
@@ -204,13 +204,9 @@
 
     with caplog.at_level(logging.DEBUG):
         _ = await manager.get_executor("agent2", "internal:", [executor.ResourceInstallSpec("test::Test", 5, dummy)])
-<<<<<<< HEAD
-        await retry_limited(lambda: oldest_executor.executor_id not in manager.agent_map["agent2"], 10)
-=======
         assert not oldest_executor.running
         assert full_runner.running
         await retry_limited(oldest_gone, 1)
->>>>>>> ce4de1a7
         log_contains(
             caplog,
             "inmanta.agent.forking_executor",
