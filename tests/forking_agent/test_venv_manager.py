--- conflicted
+++ resolved
@@ -24,10 +24,7 @@
 
 import pytest
 
-<<<<<<< HEAD
 from inmanta import config, const, data
-=======
->>>>>>> 64e899b9
 from inmanta.agent import config as agent_config
 from inmanta.agent import executor
 from inmanta.data import PipConfig, model
@@ -197,7 +194,6 @@
     await venv_manager_2.request_shutdown()
 
 
-<<<<<<< HEAD
 @pytest.mark.parametrize("auto_start_agent", [True])
 async def test_remove_executor_virtual_envs(
     clienthelper,
@@ -371,7 +367,8 @@
 
     # Assert we have a Python environment again
     assert len(os.listdir(venvs_dir)) == 1
-=======
+
+
 async def test_recovery_virtual_environment_manager(tmpdir, pip_index, async_finalizer):
     """
     Verify that the VirtualEnvironmentManager removes venvs that were not correctly initialized.
@@ -427,5 +424,4 @@
     assert venv_dirs == [venv2.folder_name]
 
     await venv_manager.request_shutdown()
-    await venv_manager.join()
->>>>>>> 64e899b9
+    await venv_manager.join()