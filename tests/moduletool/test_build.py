--- conflicted
+++ resolved
@@ -67,29 +67,22 @@
     ],
 )
 def test_build_v2_module(
-<<<<<<< HEAD
-    tmpdir, modules_dir: str, modules_v2_dir: str, module_name: str, set_path_argument: bool, monkeypatch: MonkeyPatch
-=======
     tmpdir,
+    modules_dir: str,
+    modules_v2_dir: str,
     module_name: str,
     is_v2_module: bool,
     set_path_argument: bool,
     monkeypatch: MonkeyPatch,
-    modules_dir: str,
-    modules_v2_dir: str,
->>>>>>> 08b9dec8
 ) -> None:
     """
     Build a V2 package and verify that the required files are present in the resulting wheel.
     """
-<<<<<<< HEAD
-    module_dir = os.path.normpath(os.path.join(modules_dir if "v1" in module_name else modules_v2_dir, module_name))
-=======
+    module_dir: str
     if is_v2_module:
         module_dir = os.path.join(modules_v2_dir, module_name)
     else:
         module_dir = os.path.join(modules_dir, module_name)
->>>>>>> 08b9dec8
     module_copy_dir = os.path.join(tmpdir, "module")
     shutil.copytree(module_dir, module_copy_dir)
     assert os.path.isdir(module_copy_dir)
@@ -120,19 +113,11 @@
         assert os.path.exists(os.path.join(extract_dir, "inmanta_plugins", module_name, "subpkg", "__init__.py"))
 
 
-<<<<<<< HEAD
-=======
-
->>>>>>> 08b9dec8
 def test_build_v2_module_set_output_directory(tmpdir, modules_v2_dir: str) -> None:
     """
     Verify that the output_dir argument of the `inmanta module build` command works correctly.
     """
-<<<<<<< HEAD
-    module_dir = os.path.normpath(os.path.join(modules_v2_dir, "minimalv2module"))
-=======
     module_dir = os.path.join(modules_v2_dir, "minimalv2module")
->>>>>>> 08b9dec8
     module_copy_dir = os.path.join(tmpdir, "module")
     shutil.copytree(module_dir, module_copy_dir)
     assert os.path.isdir(module_copy_dir)
@@ -145,20 +130,12 @@
     assert not os.path.exists(os.path.join(module_copy_dir, "dist"))
 
 
-<<<<<<< HEAD
 def test_build_v2_module_incomplete_package_data(tmpdir, modules_v2_dir: str, caplog) -> None:
-=======
-def test_build_v2_module_incomplete_package_data(tmpdir, caplog, modules_v2_dir: str) -> None:
->>>>>>> 08b9dec8
     """
     Verify that a warning is shown when a data file present in module namespace package is not packaged, because
     it's not mentioned in the `options.package_data` section of the setup.cfg
     """
-<<<<<<< HEAD
-    module_dir = os.path.normpath(os.path.join(modules_v2_dir, "minimalv2module"))
-=======
     module_dir = os.path.join(modules_v2_dir, "minimalv2module")
->>>>>>> 08b9dec8
     module_copy_dir = os.path.join(tmpdir, "module")
     shutil.copytree(module_dir, module_copy_dir)
     assert os.path.isdir(module_copy_dir)
@@ -183,11 +160,7 @@
     """
     Execute a build when the setup.cfg file is missing
     """
-<<<<<<< HEAD
-    module_dir = os.path.normpath(os.path.join(modules_v2_dir, "minimalv2module"))
-=======
     module_dir = os.path.join(modules_v2_dir, "minimalv2module")
->>>>>>> 08b9dec8
     module_copy_dir = os.path.join(tmpdir, "module")
     shutil.copytree(module_dir, module_copy_dir)
     assert os.path.isdir(module_copy_dir)
