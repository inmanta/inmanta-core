"""
    Copyright 2017 Inmanta

    Licensed under the Apache License, Version 2.0 (the "License");
    you may not use this file except in compliance with the License.
    You may obtain a copy of the License at

        http://www.apache.org/licenses/LICENSE-2.0

    Unless required by applicable law or agreed to in writing, software
    distributed under the License is distributed on an "AS IS" BASIS,
    WITHOUT WARRANTIES OR CONDITIONS OF ANY KIND, either express or implied.
    See the License for the specific language governing permissions and
    limitations under the License.

    Contact: code@inmanta.com
"""
import argparse
import logging
import os
import re
import shutil
import subprocess
from importlib.abc import Loader
from itertools import chain
from typing import Dict, Iterator, List, Optional, Tuple

import py
import pytest
import yaml
from pkg_resources import Requirement

from inmanta import compiler, const, env, loader, module
from inmanta.ast import CompilerException
from inmanta.config import Config
from inmanta.env import ConflictingRequirements
from inmanta.module import InmantaModuleRequirement, InstallMode, ModuleLoadingException
from inmanta.moduletool import DummyProject, ModuleConverter, ModuleTool, ProjectTool
from moduletool.common import BadModProvider, install_project
from packaging import version
from utils import PipIndex, log_contains, module_from_template


def run_module_install(module_path: str, editable: bool, set_path_argument: bool) -> None:
    """
    Install the Inmanta module (v2) into the active environment using the `inmanta module install` command.

    :param module_path: Path to the inmanta module
    :param editable: Install the module in editable mode (pip install -e).
    :param set_path_argument: If true provide the module_path via the path argument, otherwise the module path is set via cwd.
    """
    if not set_path_argument:
        os.chdir(module_path)
    ModuleTool().execute("install", argparse.Namespace(editable=editable, path=module_path if set_path_argument else None))


def test_bad_checkout(git_modules_dir, modules_repo):
    coroot = os.path.join(git_modules_dir, "badproject")
    subprocess.check_output(
        ["git", "clone", os.path.join(git_modules_dir, "repos", "badproject")], cwd=git_modules_dir, stderr=subprocess.STDOUT
    )
    os.chdir(coroot)
    Config.load_config()

    with pytest.raises(ModuleLoadingException):
        ProjectTool().execute("install", [])


def test_bad_setup(git_modules_dir, modules_repo):
    coroot = os.path.join(git_modules_dir, "badprojectx")
    subprocess.check_output(
        ["git", "clone", os.path.join(git_modules_dir, "repos", "badproject"), coroot],
        cwd=git_modules_dir,
        stderr=subprocess.STDOUT,
    )
    os.chdir(coroot)
    Config.load_config()

    mod1 = os.path.join(coroot, "libs", "mod1")
    os.makedirs(mod1)
    subprocess.check_output(
        ["git", "clone", os.path.join(git_modules_dir, "repos", "mod2"), mod1], cwd=git_modules_dir, stderr=subprocess.STDOUT
    )

    with pytest.raises(ModuleLoadingException):
        ModuleTool().execute("verify", [])


def test_complex_checkout(git_modules_dir, modules_repo):
    coroot = os.path.join(git_modules_dir, "testproject")
    subprocess.check_output(
        ["git", "clone", os.path.join(git_modules_dir, "repos", "testproject")], cwd=git_modules_dir, stderr=subprocess.STDOUT
    )
    os.chdir(coroot)
    Config.load_config()

    ProjectTool().execute("install", [])
    expected = ["mod1", "mod2", "mod3", "mod6", "mod7"]
    for i in expected:
        dirname = os.path.join(coroot, "libs", i)
        assert os.path.exists(os.path.join(dirname, "signal"))
        assert not os.path.exists(os.path.join(dirname, "badsignal"))

    assert not os.path.exists(os.path.join(coroot, "libs", "mod5"))

    # test all tools, perhaps isolate to other test case
    ModuleTool().execute("list", [])
    ModuleTool().execute("update", [])
    ModuleTool().execute("status", [])
    ModuleTool().execute("push", [])


def test_for_git_failures(git_modules_dir, modules_repo):
    coroot = os.path.join(git_modules_dir, "testproject2")
    subprocess.check_output(
        ["git", "clone", os.path.join(git_modules_dir, "repos", "testproject"), "testproject2"],
        cwd=git_modules_dir,
        stderr=subprocess.STDOUT,
    )
    os.chdir(coroot)
    Config.load_config()

    ProjectTool().execute("install", [])

    gp = module.gitprovider
    module.gitprovider = BadModProvider(gp, os.path.join(coroot, "libs", "mod6"))
    try:
        # test all tools, perhaps isolate to other test case
        ProjectTool().execute("install", [])
        ModuleTool().execute("list", [])
        ModuleTool().execute("update", [])
        ModuleTool().execute("status", [])
        ModuleTool().execute("push", [])
    finally:
        module.gitprovider = gp


def test_install_for_git_failures(git_modules_dir, modules_repo):
    coroot = os.path.join(git_modules_dir, "testproject3")
    subprocess.check_output(
        ["git", "clone", os.path.join(git_modules_dir, "repos", "testproject"), "testproject3"],
        cwd=git_modules_dir,
        stderr=subprocess.STDOUT,
    )
    os.chdir(coroot)
    Config.load_config()

    gp = module.gitprovider
    module.gitprovider = BadModProvider(gp, os.path.join(coroot, "libs", "mod6"))
    try:
        with pytest.raises(ModuleLoadingException):
            ProjectTool().execute("install", [])
    finally:
        module.gitprovider = gp


def test_for_repo_without_versions(git_modules_dir, modules_repo):
    coroot = os.path.join(git_modules_dir, "noverproject")
    subprocess.check_output(
        ["git", "clone", os.path.join(git_modules_dir, "repos", "noverproject")], cwd=git_modules_dir, stderr=subprocess.STDOUT
    )
    os.chdir(coroot)
    Config.load_config()

    ProjectTool().execute("install", [])


def test_bad_dep_checkout(git_modules_dir, modules_repo):
    coroot = os.path.join(git_modules_dir, "baddep")
    subprocess.check_output(
        ["git", "clone", os.path.join(git_modules_dir, "repos", "baddep")], cwd=git_modules_dir, stderr=subprocess.STDOUT
    )
    os.chdir(coroot)
    Config.load_config()

    with pytest.raises(CompilerException, match="requirement mod2<2016 on module mod2 not fulfilled, now at version 2016.1"):
        ProjectTool().execute("install", [])


def test_master_checkout(git_modules_dir, modules_repo):
    coroot = install_project(git_modules_dir, "masterproject")

    ProjectTool().execute("install", [])

    dirname = os.path.join(coroot, "libs", "mod8")
    assert os.path.exists(os.path.join(dirname, "devsignal"))
    assert os.path.exists(os.path.join(dirname, "mastersignal"))


def test_dev_checkout(git_modules_dir, modules_repo):
    coroot = os.path.join(git_modules_dir, "devproject")
    subprocess.check_output(
        ["git", "clone", os.path.join(git_modules_dir, "repos", "devproject")], cwd=git_modules_dir, stderr=subprocess.STDOUT
    )
    os.chdir(coroot)
    Config.load_config()

    ProjectTool().execute("install", [])

    dirname = os.path.join(coroot, "libs", "mod8")
    assert os.path.exists(os.path.join(dirname, "devsignal"))
    assert not os.path.exists(os.path.join(dirname, "mastersignal"))


@pytest.mark.parametrize_any("editable", [True, False])
@pytest.mark.parametrize_any("set_path_argument", [True, False])
def test_module_install(snippetcompiler_clean, modules_v2_dir: str, editable: bool, set_path_argument: bool) -> None:
    """
    Install a simple v2 module with the `inmanta module install` command. Make sure the command works with all possible values
    for its options.
    """
    # activate snippetcompiler's venv
    snippetcompiler_clean.setup_for_snippet("")

    module_path: str = os.path.join(modules_v2_dir, "minimalv2module")
    python_module_name: str = "inmanta-module-minimalv2module"

    def is_installed(name: str, only_editable: bool = False) -> bool:
        return name in env.process_env.get_installed_packages(only_editable=only_editable)

    assert not is_installed(python_module_name)
    run_module_install(module_path, editable, set_path_argument)
    assert is_installed(python_module_name, True) == editable
    if not editable:
        assert is_installed(python_module_name, False)


@pytest.mark.parametrize_any("dev", [True, False])
def test_module_install_version(
    tmpdir: py.path.local,
    snippetcompiler_clean,
    modules_v2_dir: str,
    dev: bool,
) -> None:
    """
    Make sure that the module install results in a module instance with the appropriate version information.
    :param dev: whether to add a dev tag to the version
    """
    module_name: str = "minimalv2module"
    module_path: str = os.path.join(str(tmpdir), module_name)
    module_version: version.Version = version.Version("1.2.3") if not dev else version.Version("1.2.3.dev0")

    # set up simple project and activate the snippetcompiler venv
    project: module.Project = snippetcompiler_clean.setup_for_snippet("")

    # install module
    module_from_template(
        os.path.join(modules_v2_dir, module_name),
        module_path,
        new_version=module_version,
    )
    os.chdir(project.path)
    ModuleTool().install(editable=True, path=module_path)

    # check version
    mod: module.Module = ModuleTool().get_module(module_name)
    assert mod.version == module_version


@pytest.mark.slowtest
def test_module_install_reinstall(
    tmpdir: py.path.local,
    snippetcompiler_clean,
    modules_v2_dir,
) -> None:
    """
    Verify that reinstalling a module from source installs any changes to model and Python files if the version is bumped.
    """
    module_name: str = "minimalv2module"
    module_path: str = str(tmpdir.join(module_name))
    module_from_template(
        os.path.join(modules_v2_dir, module_name),
        dest_dir=module_path,
        new_version=version.Version("1.0.0"),
    )

    # set up simple project and activate snippetcompiler venv
    snippetcompiler_clean.setup_for_snippet("")

    def new_files_exist() -> Iterator[bool]:
        return (
            os.path.exists(os.path.join(env.process_env.site_packages_dir, const.PLUGINS_PACKAGE, module_name, rel_path))
            for rel_path in [os.path.join("model", "newmod.cf"), "newmod.py"]
        )

    # install module
    ModuleTool().install(editable=False, path=module_path)

    assert not any(new_files_exist())

    # make some changes to the source and install again
    model_dir: str = os.path.join(module_path, "model")
    os.makedirs(model_dir, exist_ok=True)
    open(os.path.join(model_dir, "newmod.cf"), "w").close()
    open(os.path.join(module_path, const.PLUGINS_PACKAGE, module_name, "newmod.py"), "w").close()
    module_from_template(module_path, new_version=version.Version("2.0.0"), in_place=True)
    ModuleTool().install(editable=False, path=module_path)

    assert all(new_files_exist())


@pytest.mark.slowtest
def test_3322_module_install_deep_data_files(tmpdir: py.path.local, snippetcompiler_clean, modules_v2_dir: str) -> None:
    """
    Verify that module installation includes data files regardless of depth in the directory structure.
    """
    # set up module directory
    module_name: str = "minimalv2module"
    module_path: str = str(tmpdir.join(module_name))
    module_from_template(
        os.path.join(modules_v2_dir, module_name),
        module_path,
    )
    deep_model_file_rel: str = os.path.join(
        "model",
        *(str(i) for i in range(10)),
        "mymod.cf",
    )
    os.makedirs(os.path.join(module_path, os.path.dirname(deep_model_file_rel)))
    open(os.path.join(module_path, deep_model_file_rel), "w").close()

    # set up simple project and activate snippetcompiler venv
    snippetcompiler_clean.setup_for_snippet("")

    # install module: non-editable mode
    ModuleTool().install(editable=False, path=module_path)

    assert os.path.exists(
        os.path.join(
            env.process_env.site_packages_dir,
            const.PLUGINS_PACKAGE,
            module_name,
            deep_model_file_rel,
        )
    )


def test_3322_module_install_preinstall_cleanup(tmpdir: py.path.local, snippetcompiler_clean, modules_v2_dir: str) -> None:
    """
    Verify that installing a module from source cleans up any old installation's data files.
    """
    # set up module directory
    module_name: str = "minimalv2module"
    module_path: str = str(tmpdir.join(module_name))
    module_from_template(
        os.path.join(modules_v2_dir, module_name),
        module_path,
        new_version=version.Version("1.0.0"),
    )
    model_file_rel: str = os.path.join("model", "mymod.cf")
    model_file_source_path: str = os.path.join(module_path, model_file_rel)
    assert not os.path.exists(model_file_source_path)
    open(model_file_source_path, "w").close()

    def model_file_installed() -> bool:
        return os.path.exists(
            os.path.join(
                env.process_env.site_packages_dir,
                const.PLUGINS_PACKAGE,
                module_name,
                model_file_rel,
            )
        )

    # set up simple project and activate snippetcompiler venv
    snippetcompiler_clean.setup_for_snippet("")

    # install module: non-editable mode
    ModuleTool().install(editable=False, path=module_path)
    assert model_file_installed()

    # remove model file and reinstall
    os.remove(model_file_source_path)
    module_from_template(
        module_path,
        new_version=version.Version("2.0.0"),
        in_place=True,
    )
    ModuleTool().install(editable=False, path=module_path)
    assert not model_file_installed()


@pytest.mark.parametrize_any(
    "install_module_names, module_dependencies",
    [
        (["minimalv2module"], []),
        # include module with _ to make sure that works as well
        (["minimalv2module", "elaboratev2module_extension"], ["elaboratev2module"]),
    ],
)
def test_project_install(
    local_module_package_index: str,
    snippetcompiler_clean,
    install_module_names: List[str],
    module_dependencies: List[str],
    caplog,
) -> None:
    """
    Install a simple inmanta project with `inmanta project install`. Make sure both v1 and v2 modules are installed
    as expected.
    """
    caplog.set_level(logging.DEBUG)

    fq_mod_names: List[str] = [f"inmanta_plugins.{mod}" for mod in chain(install_module_names, module_dependencies)]

    # set up project and modules
    project: module.Project = snippetcompiler_clean.setup_for_snippet(
        "\n".join(f"import {mod}" for mod in ["std", *install_module_names]),
        autostd=False,
        python_package_sources=[local_module_package_index],
        python_requires=[Requirement.parse(module.ModuleV2Source.get_package_name_for(mod)) for mod in install_module_names],
        install_project=False,
    )

    os.chdir(project.path)
    for fq_mod_name in fq_mod_names:
        assert env.process_env.get_module_file(fq_mod_name) is None
    # autostd=True reports std as an import for any module, thus requiring it to be v2 because v2 can not depend on v1
    module.Project.get().autostd = False
    ProjectTool().execute("install", [])
    for fq_mod_name in fq_mod_names:
        module_info: Optional[Tuple[Optional[str], Loader]] = env.process_env.get_module_file(fq_mod_name)
        env_module_file, module_loader = module_info
        assert not isinstance(module_loader, loader.PluginModuleLoader)
        assert env_module_file is not None
        assert env_module_file == os.path.join(env.process_env.site_packages_dir, *fq_mod_name.split("."), "__init__.py")
    v1_mod_dir: str = os.path.join(project.path, project.downloadpath)
    assert os.path.exists(v1_mod_dir)
    assert os.listdir(v1_mod_dir) == ["std"]

<<<<<<< HEAD
    log_contains(
        caplog,
        "inmanta.module",
        logging.DEBUG,
        "Installing module minimalv2module (v2) version 1.2.3.",
    )

=======
    # ensure we can compile
    compiler.do_compile()

    # add a dependency
    project: module.Project = snippetcompiler_clean.setup_for_snippet(
        "\n".join(f"import {mod}" for mod in ["std", *install_module_names]),
        autostd=False,
        python_package_sources=[local_module_package_index],
        python_requires=[Requirement.parse(module.ModuleV2Source.get_package_name_for(mod)) for mod in install_module_names]
        + ["lorem"],
        install_project=False,
    )

    with pytest.raises(
        expected_exception=ConflictingRequirements,
        match=re.escape("Not all required python packages are installed run 'inmanta project install' to resolve this"),
    ):
        # ensure we can compile
        compiler.do_compile()

>>>>>>> a90afb8a

@pytest.mark.parametrize_any("editable", [True, False])
@pytest.mark.slowtest
def test_project_install_preinstalled(
    local_module_package_index: str,
    snippetcompiler_clean,
    tmpdir: py.path.local,
    modules_v2_dir: str,
    editable: bool,
) -> None:
    """
    Verify that `inmanta project install` does not override preinstalled modules.
    """
    module_name: str = "minimalv2module"
    fq_mod_name: str = "inmanta_plugins.minimalv2module"

    assert env.process_env.get_module_file(fq_mod_name) is None

    # activate snippetcompiler venv
    snippetcompiler_clean.setup_for_snippet("")

    # preinstall older version of module
    module_path: str = os.path.join(str(tmpdir), module_name)
    new_version = version.Version("1.2.3.dev0")
    module_from_template(
        os.path.join(modules_v2_dir, module_name), module_path, new_version=new_version, install=True, editable=editable
    )

    def assert_module_install() -> None:
        module_info: Optional[Tuple[Optional[str], Loader]] = env.process_env.get_module_file(fq_mod_name)
        env_module_file, module_loader = module_info
        assert not isinstance(module_loader, loader.PluginModuleLoader)
        assert env_module_file is not None
        install_path: str = module_path if editable else env.process_env.site_packages_dir
        assert env_module_file == os.path.join(install_path, *fq_mod_name.split("."), "__init__.py")
        assert (
            env.process_env.get_installed_packages(only_editable=editable).get(
                f"{module.ModuleV2.PKG_NAME_PREFIX}{module_name}", None
            )
            == new_version
        )

    assert_module_install()

    # set up project and modules
    project: module.Project = snippetcompiler_clean.setup_for_snippet(
        f"import {module_name}", autostd=False, python_package_sources=[local_module_package_index]
    )

    os.chdir(project.path)
    # autostd=True reports std as an import for any module, thus requiring it to be v2 because v2 can not depend on v1
    module.Project.get().autostd = False
    ProjectTool().execute("install", [])
    assert_module_install()


@pytest.mark.slowtest
def test_project_install_modules_cache_invalid(
    caplog,
    local_module_package_index: str,
    snippetcompiler_clean,
    tmpdir: py.path.local,
    modules_dir: str,
    modules_v2_dir: str,
) -> None:
    """
    Verify that introducing invalidities in the modules cache results in the appropriate exception and warnings.

    - preinstall old (v1 or v2) version of {dependency_module}
    - install project with {main_module} that depends on {dependency_module}>={v2_version}
    """
    main_module: str = "main_module"
    dependency_module: str = "minimalv1module"
    fq_mod_name: str = "inmanta_plugins.minimalv1module"
    index: PipIndex = PipIndex(artifact_dir=os.path.join(str(tmpdir), ".custom-index"))
    libs_dir: str = os.path.join(str(tmpdir), "libs")
    os.makedirs(libs_dir)

    assert env.process_env.get_module_file(fq_mod_name) is None

    # prepare most recent v2 module
    v2_template_path: str = os.path.join(str(tmpdir), dependency_module)
    v1: module.ModuleV1 = module.ModuleV1(
        project=DummyProject(autostd=False), path=os.path.join(modules_dir, dependency_module)
    )
    v2_version: version.Version = version.Version(str(v1.version.major + 1) + ".0.0")
    ModuleConverter(v1).convert(output_directory=v2_template_path)
    module_from_template(
        v2_template_path, os.path.join(str(tmpdir), dependency_module, "stable"), new_version=v2_version, publish_index=index
    )

    # prepare main module that depends on stable v2 version of first module
    module_from_template(
        v2_template_path,
        os.path.join(str(tmpdir), main_module),
        new_name=main_module,
        new_content_init_cf=f"import {dependency_module}",
        # requires stable version, not currently installed dev version
        new_requirements=[module.InmantaModuleRequirement.parse(f"{dependency_module}>={v2_version}")],
        install=False,
        publish_index=index,
    )

    # preinstall module
    # set up project, including activation of venv before installing the module
    snippetcompiler_clean.setup_for_snippet("", install_project=False)
    # install older v2 module
    module_from_template(
        v2_template_path,
        os.path.join(str(tmpdir), dependency_module, "dev"),
        new_version=version.Version(f"{v2_version}.dev0"),
        install=True,
    )

    # set up project for installation
    project: module.Project = snippetcompiler_clean.setup_for_snippet(
        f"import {main_module}",
        autostd=False,
        install_project=False,
        add_to_module_path=[libs_dir],
        python_package_sources=[index.url, local_module_package_index],
        # make sure main module gets installed, pulling in newest version of dependency module
        python_requires=[Requirement.parse(module.ModuleV2Source.get_package_name_for(main_module))],
    )

    # populate project.modules[dependency_module] to force the error conditions in this simplified example
    project.get_module(dependency_module, allow_v1=True)

    os.chdir(project.path)
    with pytest.raises(
        CompilerException,
        match=(
            "Not all modules were loaded correctly as a result of transitive dependencies."
            " A recompile should load them correctly."
        ),
    ):
        ProjectTool().execute("install", [])

    message: str = (
        f"Compiler has loaded module {dependency_module}=={v2_version}.dev0 but {dependency_module}=={v2_version} has"
        " later been installed as a side effect."
    )

    assert message in (rec.message for rec in caplog.records)


@pytest.mark.parametrize_any("autostd", [True, False])
def test_project_install_incompatible_versions(
    caplog,
    snippetcompiler_clean,
    tmpdir: py.path.local,
    modules_dir: str,
    modules_v2_dir: str,
    autostd: bool,
) -> None:
    """
    Verify that introducing module version incompatibilities results in the appropriate exception and warnings.
    Make sure this works both for autostd (no explicit import) and for standard modules.
    """
    v2_mod_name: str = "std" if autostd else "v2mod"

    # declare conflicting module parameters
    current_version: version.Version = version.Version("1.0.0")
    req_v1_on_v1: module.InmantaModuleRequirement = module.InmantaModuleRequirement.parse("v1mod1>42")
    req_v1_on_v2: module.InmantaModuleRequirement = module.InmantaModuleRequirement.parse(f"{v2_mod_name}>10000")

    # prepare v1 modules
    v1_modules_path: str = os.path.join(str(tmpdir), "libs")
    v1mod1_path: str = os.path.join(v1_modules_path, "v1mod1")
    shutil.copytree(os.path.join(modules_dir, "minimalv1module"), v1mod1_path)
    with open(os.path.join(v1mod1_path, module.ModuleV1.MODULE_FILE), "r+") as fh:
        config: Dict[str, object] = yaml.safe_load(fh)
        config["name"] = "v1mod1"
        config["version"] = str(current_version)
        fh.seek(0)
        yaml.dump(config, fh)
    v1mod2_path: str = os.path.join(v1_modules_path, "v1mod2")
    shutil.copytree(os.path.join(modules_dir, "minimalv1module"), v1mod2_path)
    with open(os.path.join(v1mod2_path, module.ModuleV1.MODULE_FILE), "r+") as fh:
        config: Dict[str, object] = yaml.safe_load(fh)
        config["name"] = "v1mod2"
        config["requires"] = [str(req_v1_on_v2), str(req_v1_on_v1)]
        fh.seek(0)
        yaml.dump(config, fh)

    # prepare v2 module
    index: PipIndex = PipIndex(artifact_dir=os.path.join(str(tmpdir), ".custom-index"))
    module_from_template(
        os.path.join(modules_v2_dir, "minimalv2module"),
        os.path.join(str(tmpdir), v2_mod_name),
        new_version=current_version,
        new_name=v2_mod_name,
        publish_index=index,
    )

    # set up project
    snippetcompiler_clean.setup_for_snippet(
        """
        import v1mod2
        import v1mod1
        %s
        """
        % (f"import {v2_mod_name}" if not autostd else ""),
        autostd=autostd,
        install_project=False,
        add_to_module_path=[v1_modules_path],
        python_package_sources=[index.url],
        python_requires=[Requirement.parse(module.ModuleV2Source.get_package_name_for(v2_mod_name))],
    )

    # install project
    os.chdir(module.Project.get().path)
    with pytest.raises(CompilerException) as excinfo:
        ProjectTool().execute("install", [])

    assert f"""
The following requirements were not satisfied:
\t* requirement {req_v1_on_v2} on module {v2_mod_name} not fulfilled, now at version {current_version}.
\t* requirement {req_v1_on_v1} on module v1mod1 not fulfilled, now at version {current_version}.
Run `inmanta project update` to resolve this.
    """.strip() in str(
        excinfo.value
    )


@pytest.mark.slowtest
def test_project_install_incompatible_dependencies(
    snippetcompiler_clean,
    tmpdir: py.path.local,
    modules_dir: str,
    modules_v2_dir: str,
) -> None:
    """
    Verify that introducing version incompatibilities in the Python environment results in the appropriate exception and
    warnings.
    """
    index: PipIndex = PipIndex(artifact_dir=os.path.join(str(tmpdir), ".custom-index"))

    # prepare v2 modules
    v2_template_path: str = os.path.join(modules_v2_dir, "minimalv2module")
    v2mod1: module.ModuleV2Metadata = module_from_template(
        v2_template_path,
        os.path.join(str(tmpdir), "v2mod1"),
        new_name="v2mod1",
        new_requirements=[Requirement.parse("lorem~=0.0.1")],
        publish_index=index,
    )
    v2mod2: module.ModuleV2Metadata = module_from_template(
        v2_template_path,
        os.path.join(str(tmpdir), "v2mod2"),
        new_name="v2mod2",
        new_requirements=[Requirement.parse("lorem~=0.1.1")],
        publish_index=index,
    )

    # set up project
    snippetcompiler_clean.setup_for_snippet(
        f"""
        import {module.ModuleV2.get_name_from_metadata(v2mod1)}
        import {module.ModuleV2.get_name_from_metadata(v2mod2)}
        """,
        autostd=False,
        install_project=False,
        python_package_sources=[index.url, "https://pypi.org/simple"],
        python_requires=[
            Requirement.parse(module.ModuleV2Source.get_package_name_for(module.ModuleV2.get_name_from_metadata(metadata)))
            for metadata in [v2mod1, v2mod2]
        ],
    )

    # install project
    os.chdir(module.Project.get().path)
    with pytest.raises(env.ConflictingRequirements) as e:
        ProjectTool().execute("install", [])
    assert "lorem~=0.0.1 and lorem~=0.1.1 because these package versions have conflicting dependencies" in e.value.msg


def test_project_install_requirement_not_loaded(
    caplog,
    snippetcompiler,
) -> None:
    """
    Verify that installing a project with a module requirement does not fail if the module is not loaded in the project's AST.
    """
    module_name: str = "thismoduledoesnotexist"
    with caplog.at_level(logging.WARNING):
        # make sure the project installation does not fail on verification
        snippetcompiler.setup_for_snippet(
            "",
            project_requires=[module.InmantaModuleRequirement.parse(module_name)],
            install_project=True,
        )

    message: str = "Module thismoduledoesnotexist is present in requires but it is not used by the model."
    assert message in (rec.message for rec in caplog.records)


@pytest.mark.parametrize_any("install_mode", [None, InstallMode.release, InstallMode.prerelease, InstallMode.master])
def test_project_install_with_install_mode(
    tmpdir: py.path.local, modules_v2_dir: str, snippetcompiler_clean, install_mode: Optional[str]
) -> None:
    """
    Test whether the `inmanta module install` command takes into account the `install_mode` configured on the inmanta project.
    """
    index: PipIndex = PipIndex(artifact_dir=os.path.join(str(tmpdir), ".custom-index"))

    module_template_path: str = os.path.join(modules_v2_dir, "elaboratev2module")
    module_name: str = "mod"
    package_name: str = module.ModuleV2Source.get_package_name_for(module_name)
    for module_version in ["1.0.0", "1.0.1.dev0"]:
        module_from_template(
            module_template_path,
            os.path.join(str(tmpdir), f"mod-{module_version}"),
            new_name=module_name,
            new_version=version.Version(module_version),
            publish_index=index,
        )

    # set up project
    snippetcompiler_clean.setup_for_snippet(
        f"import {module_name}",
        autostd=False,
        python_package_sources=[index.url],
        python_requires=[Requirement.parse(package_name)],
        install_mode=install_mode,
    )

    os.chdir(module.Project.get().path)
    ProjectTool().execute("install", [])

    if install_mode is None or install_mode == InstallMode.release:
        expected_version = version.Version("1.0.0")
    else:
        expected_version = version.Version("1.0.1.dev0")
    installed_packages: Dict[str, version.Version] = env.process_env.get_installed_packages()
    assert package_name in installed_packages
    assert installed_packages[package_name] == expected_version


@pytest.mark.slowtest
def test_moduletool_list(
    capsys, tmpdir: py.path.local, local_module_package_index: str, snippetcompiler_clean, modules_v2_dir: str
) -> None:
    """
    Verify that `inmanta module list` correctly lists all installed modules, both v1 and v2.
    """
    # set up venv
    snippetcompiler_clean.setup_for_snippet("", autostd=False)

    module_template_path: str = os.path.join(modules_v2_dir, "minimalv2module")
    module_from_template(
        module_template_path,
        str(tmpdir.join("custom_mod_one")),
        new_name="custom_mod_one",
        new_version=version.Version("1.0.0"),
        install=True,
        editable=False,
    )
    module_from_template(
        module_template_path,
        str(tmpdir.join("custom_mod_two")),
        new_name="custom_mod_two",
        new_version=version.Version("1.0.0"),
        new_content_init_cf="import custom_mod_one",
        new_requirements=[module.InmantaModuleRequirement.parse("custom_mod_one~=1.0")],
        install=True,
        editable=True,
    )

    # set up project with a v1 and a v2 module
    project: module.Project = snippetcompiler_clean.setup_for_snippet(
        """
import std
import custom_mod_one
import custom_mod_two
        """.strip(),
        python_package_sources=[local_module_package_index],
        project_requires=[
            module.InmantaModuleRequirement.parse("std~=3.0,<3.0.16"),
            module.InmantaModuleRequirement.parse("custom_mod_one>0"),
        ],
        python_requires=[
            module.ModuleV2Source.get_python_package_requirement(module.InmantaModuleRequirement.parse("custom_mod_one<999")),
        ],
        install_mode=InstallMode.release,
        autostd=False,
    )

    capsys.readouterr()
    ModuleTool().list()
    out, err = capsys.readouterr()
    assert (
        out.strip()
        == """
+----------------+------+----------+----------------+----------------+---------+
|      Name      | Type | Editable |   Installed    |  Expected in   | Matches |
|                |      |          |    version     |    project     |         |
+================+======+==========+================+================+=========+
| custom_mod_one | v2   | no       | 1.0.0          | >0,<999,~=1.0  | yes     |
| custom_mod_two | v2   | yes      | 1.0.0          | *              | yes     |
| std            | v1   | yes      | 3.0.15         | 3.0.15         | yes     |
+----------------+------+----------+----------------+----------------+---------+
    """.strip()
    )

    # install incompatible version for custom_mod_one
    module_from_template(
        str(tmpdir.join("custom_mod_one")),
        new_version=version.Version("2.0.0"),
        install=True,
        editable=False,
        in_place=True,
    )
    project.invalidate_state("custom_mod_one")
    capsys.readouterr()
    ModuleTool().list()
    out, err = capsys.readouterr()
    assert (
        out.strip()
        == """
+----------------+------+----------+----------------+----------------+---------+
|      Name      | Type | Editable |   Installed    |  Expected in   | Matches |
|                |      |          |    version     |    project     |         |
+================+======+==========+================+================+=========+
| custom_mod_one | v2   | no       | 2.0.0          | >0,<999,~=1.0  | no      |
| custom_mod_two | v2   | yes      | 1.0.0          | *              | yes     |
| std            | v1   | yes      | 3.0.15         | 3.0.15         | yes     |
+----------------+------+----------+----------------+----------------+---------+
    """.strip()
    )


def test_install_project_with_install_mode_master(tmpdir: py.path.local, snippetcompiler, modules_repo, capsys) -> None:
    """
    Ensure that an appropriate exception message is returned when a module installed in a project is not in-line with
    the version constraint on the project and the install_mode of the project is set to master.
    """
    mod_with_multiple_version = os.path.join(modules_repo, "mod11")
    mod_with_multiple_version_copy = os.path.join(tmpdir, "mod11")
    shutil.copytree(mod_with_multiple_version, mod_with_multiple_version_copy)
    snippetcompiler.setup_for_snippet(
        snippet="import mod11",
        autostd=False,
        install_project=False,
        add_to_module_path=[str(tmpdir)],
        project_requires=[InmantaModuleRequirement(Requirement.parse("mod11==3.2.1"))],
        install_mode=InstallMode.master,
    )

    with pytest.raises(CompilerException) as excinfo:
        ProjectTool().execute("update", [])

    assert """
The following requirements were not satisfied:
\t* requirement mod11==3.2.1 on module mod11 not fulfilled, now at version 4.2.0.
The release type of the project is set to 'master'. Set it to a value that is appropriate for the version constraint
    """.strip() in str(
        excinfo.value
    )<|MERGE_RESOLUTION|>--- conflicted
+++ resolved
@@ -428,7 +428,6 @@
     assert os.path.exists(v1_mod_dir)
     assert os.listdir(v1_mod_dir) == ["std"]
 
-<<<<<<< HEAD
     log_contains(
         caplog,
         "inmanta.module",
@@ -436,7 +435,6 @@
         "Installing module minimalv2module (v2) version 1.2.3.",
     )
 
-=======
     # ensure we can compile
     compiler.do_compile()
 
@@ -457,7 +455,6 @@
         # ensure we can compile
         compiler.do_compile()
 
->>>>>>> a90afb8a
 
 @pytest.mark.parametrize_any("editable", [True, False])
 @pytest.mark.slowtest
