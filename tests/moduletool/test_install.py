--- conflicted
+++ resolved
@@ -22,49 +22,22 @@
 import re
 import shutil
 import subprocess
-<<<<<<< HEAD
 
 from importlib.abc import Loader
 from itertools import chain
 from typing import Dict, Iterator, List, Optional, Set, Tuple
-=======
-from dataclasses import dataclass
-from importlib.abc import Loader
-from itertools import chain
-from typing import Dict, Iterator, List, Optional, Sequence, Set, Tuple, Union
->>>>>>> 3a126288
 
 import py
 import pytest
 import yaml
 from pkg_resources import Requirement
-<<<<<<< HEAD
 from inmanta import env, loader, module
-=======
-
-from inmanta import const, env, loader, module
->>>>>>> 3a126288
 from inmanta.ast import CompilerException
 from inmanta.config import Config
 from inmanta.module import ModuleLoadingException
 from inmanta.moduletool import DummyProject, ModuleConverter, ModuleTool, ProjectTool
-<<<<<<< HEAD
 from moduletool.common import BadModProvider, install_project, module_from_template, PipIndex
 from packaging import version
-
-
-@pytest.fixture
-def build_venv_active(tmpvenv_active: Tuple[py.path.local, py.path.local]) -> Iterator[Tuple[py.path.local, py.path.local]]:
-    """
-    Yields an active virtual environment that is suitable to build modules with.
-    """
-    env.process_env.install_from_index([Requirement.parse("build")])
-    yield tmpvenv_active
-=======
-from libpip2pi.commands import dir2pi
-from moduletool.common import BadModProvider, install_project
-from packaging import version
->>>>>>> 3a126288
 
 
 @pytest.fixture
@@ -89,84 +62,6 @@
     ModuleTool().execute("install", argparse.Namespace(editable=editable, path=module_path if set_path_argument else None))
 
 
-<<<<<<< HEAD
-=======
-@dataclass
-class PipIndex:
-    """
-    Local pip index that makes use of dir2pi to publish its artifacts.
-    """
-
-    artifact_dir: str
-
-    @property
-    def url(self) -> str:
-        return f"{self.artifact_dir}/simple"
-
-    def publish(self) -> None:
-        dir2pi(argv=["dir2pi", self.artifact_dir])
-
-
-def module_from_template(
-    source_dir: str,
-    dest_dir: str,
-    *,
-    new_version: Optional[version.Version] = None,
-    dev_version: bool = False,
-    new_name: Optional[str] = None,
-    new_requirements: Optional[Sequence[Union[module.InmantaModuleRequirement, Requirement]]] = None,
-    install: bool = False,
-    editable: bool = False,
-    publish_index: Optional[PipIndex] = None,
-) -> module.ModuleV2Metadata:
-    """
-    Creates a v2 module from a template.
-
-    :param source_dir: The directory where the original module lives.
-    :param dest_dir: The directory to use to copy the original to and to stage any changes in.
-    :param new_version: The new version for the module, if any.
-    :param dev_version: Whether to tag the version with a dev tag.
-    :param new_name: The new name of the inmanta module, if any.
-    :param new_requirements: The new requirements for the module, if any.
-    :param install: Install the newly created module with the module tool. Requires virtualenv to be installed in the
-        python environment unless editable is True.
-    :param editable: Whether to install the module in editable mode, ignored if install is False.
-    :param publish_index: Publish to the given local path index. Requires virtualenv to be installed in the python environment.
-    """
-    # preinstall older version of module
-    shutil.copytree(source_dir, dest_dir)
-    config_file: str = os.path.join(dest_dir, module.ModuleV2.MODULE_FILE)
-    config: configparser.ConfigParser = configparser.ConfigParser()
-    config.read(config_file)
-    if new_version is not None:
-        config["metadata"]["version"] = str(new_version)
-    if dev_version:
-        config["egg_info"] = {"tag_build": ".dev0"}
-    if new_name is not None:
-        os.rename(
-            os.path.join(
-                dest_dir, const.PLUGINS_PACKAGE, module.ModuleV2Source.get_inmanta_module_name(config["metadata"]["name"])
-            ),
-            os.path.join(dest_dir, const.PLUGINS_PACKAGE, new_name),
-        )
-        config["metadata"]["name"] = module.ModuleV2Source.get_python_package_name(new_name)
-    if new_requirements:
-        config["options"]["install_requires"] = "\n    ".join(
-            str(req if isinstance(req, Requirement) else module.ModuleV2Source.get_python_package_requirement(req))
-            for req in new_requirements
-        )
-    with open(config_file, "w") as fh:
-        config.write(fh)
-    if install:
-        ModuleTool().install(editable=editable, path=dest_dir)
-    if publish_index is not None:
-        ModuleTool().build(path=dest_dir, output_dir=publish_index.artifact_dir)
-        publish_index.publish()
-    with open(config_file, "r") as fh:
-        return module.ModuleV2Metadata.parse(fh)
-
-
->>>>>>> 3a126288
 def setup_simple_project(
     projects_dir: str, path: str, imports: List[str], *, index_urls: Optional[List[str]] = None, github_source: bool = True
 ) -> module.ProjectMetadata:
@@ -380,7 +275,9 @@
     dev: bool,
 ) -> None:
     """
-<<<<<<< HEAD
+    Make sure that the module install results in a module instance with the appropriate version information.
+
+    :param dev: whether to add a dev tag to the version
     Set up a simple project that imports the given modules and declares the given Python indexes as module sources.
     :param projects_dir: The path to the test projects directory. This is used as a source for the initial project frame.
     :param path: The path to the directory to create the project in.
@@ -388,6 +285,24 @@
     :param index_urls: The urls to any Python indexes to declare as module source.
     :param github_source: Whether to add the inmanta github as a module source.
     """
+    module_name: str = "minimalv2module"
+    module_path: str = os.path.join(str(tmpdir), module_name)
+    plain_version: version.Version = version.Version("1.2.3")
+    full_version: version.Version = plain_version if not dev else version.Version(f"{plain_version}.dev0")
+
+    module_from_template(
+        os.path.join(modules_v2_dir, module_name),
+        module_path,
+        new_version=plain_version,
+        dev_version=dev,
+    )
+    project_dir: str = os.path.join(str(tmpdir), "project")
+    setup_simple_project(projects_dir, project_dir, [])
+    os.chdir(project_dir)
+
+    ModuleTool().install(editable=True, path=module_path)
+    module: module.Module = ModuleTool().get_module(module_name)
+    assert module.version == full_version
     index_urls = index_urls if index_urls is not None else []
     shutil.copytree(os.path.join(projects_dir, "simple_project"), path)
     metadata: module.ProjectMetadata
@@ -408,30 +323,6 @@
     with open(os.path.join(path, "main.cf"), "w") as fh:
         fh.write("\n".join(f"import {module_name}" for module_name in imports))
     return metadata
-=======
-    Make sure that the module install results in a module instance with the appropriate version information.
-
-    :param dev: whether to add a dev tag to the version
-    """
-    module_name: str = "minimalv2module"
-    module_path: str = os.path.join(str(tmpdir), module_name)
-    plain_version: version.Version = version.Version("1.2.3")
-    full_version: version.Version = plain_version if not dev else version.Version(f"{plain_version}.dev0")
-
-    module_from_template(
-        os.path.join(modules_v2_dir, module_name),
-        module_path,
-        new_version=plain_version,
-        dev_version=dev,
-    )
-    project_dir: str = os.path.join(str(tmpdir), "project")
-    setup_simple_project(projects_dir, project_dir, [])
-    os.chdir(project_dir)
-
-    ModuleTool().install(editable=True, path=module_path)
-    module: module.Module = ModuleTool().get_module(module_name)
-    assert module.version == full_version
->>>>>>> 3a126288
 
 
 @pytest.mark.parametrize(
