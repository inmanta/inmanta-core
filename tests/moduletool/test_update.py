"""
    Copyright 2021 Inmanta

    Licensed under the Apache License, Version 2.0 (the "License");
    you may not use this file except in compliance with the License.
    You may obtain a copy of the License at

        http://www.apache.org/licenses/LICENSE-2.0

    Unless required by applicable law or agreed to in writing, software
    distributed under the License is distributed on an "AS IS" BASIS,
    WITHOUT WARRANTIES OR CONDITIONS OF ANY KIND, either express or implied.
    See the License for the specific language governing permissions and
    limitations under the License.

    Contact: code@inmanta.com
"""

import os

import py.path
import pytest

from inmanta import env
from inmanta.config import Config
from inmanta.data.model import PipConfig
<<<<<<< HEAD
from inmanta.env import LocalPackagePath, process_env, parse_canonical_requirement, parse_canonical_requirements
=======
from inmanta.env import LocalPackagePath
>>>>>>> 9ed614e3
from inmanta.module import InmantaModuleRequirement, InstallMode, ModuleV1, ModuleV2Source
from inmanta.moduletool import ProjectTool
from inmanta.parser import ParserException
from moduletool.common import add_file, clone_repo
from packaging.version import Version
from utils import PipIndex, create_python_package, module_from_template, v1_module_from_template


@pytest.mark.parametrize_any(
    "kwargs_update_method, mod2_should_be_updated, mod8_should_be_updated",
    [({}, True, True), ({"module": "mod2"}, True, False), ({"module": "mod8"}, False, True)],
)
def test_module_update_with_install_mode_master(
    tmpdir: py.path.local,
    modules_repo: str,
    kwargs_update_method: dict[str, str],
    mod2_should_be_updated: bool,
    mod8_should_be_updated: bool,
) -> None:
    # Make a copy of masterproject_multi_mod
    masterproject_multi_mod = tmpdir.join("masterproject_multi_mod")
    clone_repo(modules_repo, "masterproject_multi_mod", tmpdir)
    libs_folder = os.path.join(masterproject_multi_mod, "libs")
    os.mkdir(libs_folder)

    # Set masterproject_multi_mod as current project
    os.chdir(masterproject_multi_mod)
    Config.load_config()

    # Dependencies masterproject_multi_mod
    for mod in ["mod2", "mod8"]:
        # Clone mod in root tmpdir
        clone_repo(modules_repo, mod, tmpdir)

        # Clone mod from root of tmpdir into libs folder of masterproject_multi_mod
        clone_repo(tmpdir, mod, libs_folder)

        # Update module in root of tmpdir by adding an extra file
        file_name_extra_file = "test_file"
        path_mod = os.path.join(tmpdir, mod)
        add_file(path_mod, file_name_extra_file, "test", "Second commit")

        # Assert test_file not present in libs folder of masterproject_multi_mod
        path_extra_file = os.path.join(libs_folder, mod, file_name_extra_file)
        assert not os.path.exists(path_extra_file)

    # Update module(s) of masterproject_multi_mod
    ProjectTool().update(**kwargs_update_method)

    # Assert availability of test_file in masterproject_multi_mod
    extra_file_mod2 = os.path.join(libs_folder, "mod2", file_name_extra_file)
    assert os.path.exists(extra_file_mod2) == mod2_should_be_updated
    extra_file_mod8 = os.path.join(libs_folder, "mod8", file_name_extra_file)
    assert os.path.exists(extra_file_mod8) == mod8_should_be_updated


@pytest.mark.parametrize("corrupt_module", [False, True])
@pytest.mark.slowtest
def test_module_update_with_v2_module(
    tmpdir: py.path.local,
    modules_v2_dir: str,
    snippetcompiler_clean,
    modules_repo: str,
    corrupt_module: bool,
) -> None:
    """
    Assert that the `inmanta module update` command works correctly when executed on a project with a V2 module.

    :param corrupt_module: Whether the module to be updated contains a syntax error or not.

    Dependency graph:

        -> Inmanta project
            -> module1 (v2) -> module2 (v2)
            -> mod11 (v1)
    """
    template_module_name = "elaboratev2module"
    template_module_dir = os.path.join(modules_v2_dir, template_module_name)

    pip_index = PipIndex(artifact_dir=os.path.join(str(tmpdir), "pip-index"))

    def assert_version_installed(module_name: str, version: str) -> None:
        package_name = ModuleV2Source.get_package_name_for(module_name)
        installed_packages: dict[str, Version] = env.process_env.get_installed_packages()
        assert package_name in installed_packages
        assert str(installed_packages[package_name]) == version

    for module_name, versions in {
        "module2": ["2.0.1", "2.1.0", "2.2.0", "2.2.1.dev0", "3.0.1"],
        "module1": ["1.2.4", "1.2.5"],
    }.items():
        # Module1 only has patch updates and Module2 has minor and major updates.
        # This ensure that the test covers the different types of version bumps.
        for current_version in versions:
            module_dir = os.path.join(tmpdir, f"{module_name}-v{current_version}")
            module_from_template(
                source_dir=template_module_dir,
                dest_dir=module_dir,
                new_version=Version(current_version),
                new_name=module_name,
                new_requirements=(
                    [InmantaModuleRequirement(parse_canonical_requirement(requirement="module2<3.0.0"))]
                    if module_name == "module1"
                    else None
                ),
                install=False,
                publish_index=pip_index,
                new_content_init_cf="import module2" if module_name == "module1" else None,
            )
    patched_module_dir = os.path.join(tmpdir, "module1-v1.2.3")
    module_from_template(
        source_dir=template_module_dir,
        dest_dir=patched_module_dir,
        new_version=Version("1.2.3"),
        new_name="module1",
        # Add a dependency on module2, without setting an explicit version constraint. Later version of module1
        # do set a version constraint on the dependency on module2. This way it is verified whether the module update
        # command takes into account the version constraints set in a new version of a module.
        new_requirements=[InmantaModuleRequirement(parse_canonical_requirement(requirement="module2"))],
        install=False,
        publish_index=pip_index,
        new_content_init_cf="entity" if corrupt_module else None,  # Introduce syntax error in the module
    )

    module_path = os.path.join(tmpdir, "modulepath")
    os.mkdir(module_path)
    mod11_dir = clone_repo(modules_repo, "mod11", module_path, tag="3.2.1")

    snippetcompiler_clean.setup_for_snippet(
        # Don't import module2 in the inmanta project. An import for module2 is present in module1 instead.
        # This tests whether the module update command takes into account all transitive dependencies.
        snippet="""
        import module1
        import mod11
        """,
        autostd=False,
        install_v2_modules=[
            LocalPackagePath(path=os.path.join(tmpdir, "module2-v2.0.1")),
            LocalPackagePath(path=patched_module_dir),
        ],
        add_to_module_path=[module_path],
        index_url=pip_index.url,
        project_requires=[
            InmantaModuleRequirement.parse("module1<1.2.5"),
            InmantaModuleRequirement.parse("mod11<4.2.0"),
        ],
        install_project=False,
    )

    assert_version_installed(module_name="module1", version="1.2.3")
    assert_version_installed(module_name="module2", version="2.0.1")
    assert ModuleV1(project=None, path=mod11_dir).version == Version("3.2.1")
    ProjectTool().update()
    assert_version_installed(module_name="module1", version="1.2.4")
    assert_version_installed(module_name="module2", version="2.2.0")
    assert ModuleV1(project=None, path=mod11_dir).version == Version("4.1.2")


@pytest.mark.parametrize("install_mode", [InstallMode.release, InstallMode.prerelease])
@pytest.mark.slowtest
def test_module_update_with_v1_module(
    tmpdir: py.path.local,
    modules_dir: str,
    snippetcompiler_clean,
    modules_repo: str,
    install_mode: InstallMode,
) -> None:
    """
    Assert that the ast cache is invalidated after a module is installed. This so that dependencies of
    installed modules are updated as well.

    Dependency graph:

        -> Inmanta project
            -> mod13 (v1) -> mod11 (v1)
    """
    module_path = os.path.join(tmpdir, "modulepath")
    os.mkdir(module_path)
    mod11_dir = clone_repo(modules_repo, "mod11", module_path, tag="3.2.1")
    mod13_dir = clone_repo(modules_repo, "mod13", module_path, tag="1.2.3")

    snippetcompiler_clean.setup_for_snippet(
        snippet="""
        import mod13
        """,
        autostd=False,
        add_to_module_path=[module_path],
        install_mode=install_mode,
        install_project=False,
    )
    assert ModuleV1(project=None, path=mod13_dir).version == Version("1.2.3")
    assert ModuleV1(project=None, path=mod11_dir).version == Version("3.2.1")
    ProjectTool().update()
    assert ModuleV1(project=None, path=mod13_dir).version == Version("1.2.4")
    assert ModuleV1(project=None, path=mod11_dir).version == Version("4.1.0")


@pytest.mark.slowtest
def test_module_update_dependencies(
    tmpdir: py.path.local,
    monkeypatch,
    snippetcompiler_clean,
    modules_dir: str,
) -> None:
    """
    Verify that `inmanta project update` correctly handles module's Python dependencies:
        - update should include install
        - update should update Python dependencies within module's constraints
        - update should update transitive Python dependencies
    """
    # create index with multiple versions for packages a, b and c
    index: PipIndex = PipIndex(str(tmpdir.join("index")))
    create_python_package("a", Version("1.0.0"), str(tmpdir.join("a-1.0.0")), publish_index=index)
    for v in ("1.0.0", "1.0.1", "2.0.0"):
        create_python_package(
            "b",
            Version(v),
            str(tmpdir.join(f"b-{v}")),
            requirements=[parse_canonical_requirement(requirement="c")],
            publish_index=index,
        )
    for v in ("1.0.0", "2.0.0"):
        create_python_package("c", Version(v), str(tmpdir.join(f"c-{v}")), publish_index=index)

    snippetcompiler_clean.setup_for_snippet(
        snippet="import my_mod",
        autostd=False,
        install_project=False,
        add_to_module_path=[str(tmpdir.join("modules"))],
        index_url=index.url,
    )

    # install b-1.0.0 and c-1.0.0
<<<<<<< HEAD
    process_env.install_for_config(
        [parse_canonical_requirement(requirement=req) for req in ("b==1.0.0", "c==1.0.0")],
=======
    env.process_env.install_for_config(
        [Requirement.parse(req) for req in ("b==1.0.0", "c==1.0.0")],
>>>>>>> 9ed614e3
        config=PipConfig(
            index_url=index.url,
            use_system_config=False,
        ),
    )

    # create my_mod
    v1_module_from_template(
        source_dir=os.path.join(modules_dir, "minimalv1module"),
        dest_dir=str(tmpdir.join("modules", "my_mod")),
        new_name="my_mod",
        new_requirements=parse_canonical_requirements(["a", "b~=1.0.0"]),
    )

    # run `inmanta project update` without running install first
    monkeypatch.setenv("PIP_INDEX_URL", index.url)
    ProjectTool().update()

    # Verify that:
    #   - direct dependency a has been installed
    #   - direct dependency b has been updated but not past the allowed constraint
    #   - transitive dependency c has been updated
    assert env.process_env.are_installed(("a==1.0.0", "b==1.0.1", "c==2.0.0"))


def test_module_update_syntax_error_in_project(tmpdir: py.path.local, modules_v2_dir: str, snippetcompiler_clean) -> None:
    snippetcompiler_clean.setup_for_snippet(snippet="entity", autostd=False, install_project=False)
    with pytest.raises(ParserException):
        ProjectTool().update()<|MERGE_RESOLUTION|>--- conflicted
+++ resolved
@@ -24,11 +24,7 @@
 from inmanta import env
 from inmanta.config import Config
 from inmanta.data.model import PipConfig
-<<<<<<< HEAD
 from inmanta.env import LocalPackagePath, process_env, parse_canonical_requirement, parse_canonical_requirements
-=======
-from inmanta.env import LocalPackagePath
->>>>>>> 9ed614e3
 from inmanta.module import InmantaModuleRequirement, InstallMode, ModuleV1, ModuleV2Source
 from inmanta.moduletool import ProjectTool
 from inmanta.parser import ParserException
@@ -262,13 +258,8 @@
     )
 
     # install b-1.0.0 and c-1.0.0
-<<<<<<< HEAD
-    process_env.install_for_config(
+    env.process_env.install_for_config(
         [parse_canonical_requirement(requirement=req) for req in ("b==1.0.0", "c==1.0.0")],
-=======
-    env.process_env.install_for_config(
-        [Requirement.parse(req) for req in ("b==1.0.0", "c==1.0.0")],
->>>>>>> 9ed614e3
         config=PipConfig(
             index_url=index.url,
             use_system_config=False,
