"""
Copyright 2025 Inmanta

Licensed under the Apache License, Version 2.0 (the "License");
you may not use this file except in compliance with the License.
You may obtain a copy of the License at

    http://www.apache.org/licenses/LICENSE-2.0

Unless required by applicable law or agreed to in writing, software
distributed under the License is distributed on an "AS IS" BASIS,
WITHOUT WARRANTIES OR CONDITIONS OF ANY KIND, either express or implied.
See the License for the specific language governing permissions and
limitations under the License.

Contact: code@inmanta.com
"""

import os
import uuid

import pytest

<<<<<<< HEAD
import nacl.pwhash
from inmanta import config, const, data
from inmanta.data.model import AuthMethod
from inmanta.protocol import auth
from inmanta.server import SLICE_USER, protocol
=======
from inmanta import config, const
from inmanta.protocol import common
from inmanta.protocol.auth import auth, decorators, policy_engine
from inmanta.protocol.decorators import handle, method, typedmethod
from inmanta.server import protocol
>>>>>>> 9f4949d6


@pytest.fixture
async def server_with_test_slice(tmpdir, access_policy: str, path_policy_engine_executable: str) -> protocol.Server:
    """
    A fixture that returns a server with authentication and authorization enabled
    that has a TestSlice with several different API endpoints that require authorization
    through the policy engine.
    """
    # Configure server
    state_dir = os.path.join(tmpdir, "state")
    log_dir = os.path.join(tmpdir, "logs")
    for directory in [state_dir, log_dir]:
        os.mkdir(directory)

    config.Config.set("server", "auth", "true")
    config.Config.set("server", "enforce-access-policy", "true")
    config.Config.set("server", "auth_method", "database")
    config.Config.set("auth_jwt_default", "algorithm", "HS256")
    config.Config.set("auth_jwt_default", "sign", "true")
    config.Config.set("auth_jwt_default", "client_types", "agent,compiler,api")
    config.Config.set("auth_jwt_default", "key", "eciwliGyqECVmXtIkNpfVrtBLutZiITZKSKYhogeHMM")
    config.Config.set("auth_jwt_default", "expire", "0")
    config.Config.set("auth_jwt_default", "issuer", "https://localhost:8888/")
    config.Config.set("auth_jwt_default", "audience", "https://localhost:8888/")
    config.Config.set("config", "state-dir", state_dir)
    config.Config.set("config", "log-dir", log_dir)
    config.state_dir.set(str(tmpdir))

    os.mkdir(os.path.join(tmpdir, "policy_engine"))
    access_policy_file = os.path.join(tmpdir, "policy_engine", "policy.rego")
    with open(access_policy_file, "w") as fh:
        fh.write(access_policy)
    policy_engine.policy_file.set(access_policy_file)
    policy_engine.policy_engine_log_level.set("info")
    policy_engine.path_opa_executable.set(path_policy_engine_executable)

    # Define the TestSlice and its API endpoints
    @decorators.auth(auth_label="test", read_only=True)
    @typedmethod(path="/read-only", operation="GET", client_types=["api"])
    def read_only_method() -> None:  # NOQA
        pass

    @decorators.auth(auth_label="test", read_only=False, environment_param="env")
    @typedmethod(path="/environment-scoped", operation="POST", client_types=["api"])
    def environment_scoped_method(env: uuid.UUID) -> None:  # NOQA
        pass

    @decorators.auth(auth_label="user", read_only=False, environment_param="env")
    @typedmethod(path="/user-endpoint", operation="POST", client_types=["api"])
    def user_method(env: uuid.UUID) -> None:  # NOQA
        pass

    @decorators.auth(auth_label="admin", read_only=False)
    @typedmethod(path="/admin-only", operation="POST", client_types=["api"])
    def admin_only_method() -> None:  # NOQA
        pass

    class TestSlice(protocol.ServerSlice):
        @handle(read_only_method)
        async def handle_read_only_method(self) -> None:  # NOQA
            return

        @handle(environment_scoped_method)
        async def handle_environment_scoped_method(self, env: uuid.UUID) -> None:  # NOQA
            return

        @handle(user_method)
        async def handle_user_method(self, env: uuid.UUID) -> None:  # NOQA
            return

        @handle(admin_only_method)
        async def handle_admin_only_method(self, context: common.CallContext) -> None:  # NOQA
            return

    # Start the server
    rs = protocol.Server()
    test_slice = TestSlice(name="testslice")
    rs.add_slice(test_slice)
    await rs.start()

    yield rs

    # Stop the server
    await test_slice.stop()
    await rs.stop()


def get_client_with_role(env_to_role_dct: dict[str, str], is_admin: bool) -> protocol.Client:
    """
    Returns a client that uses an access token for the given role.
    """
    token = auth.encode_token(
        client_types=[str(const.ClientType.api.value)],
        expire=None,
        custom_claims={
            f"{const.INMANTA_URN}roles": env_to_role_dct,
            f"{const.INMANTA_URN}is-admin": is_admin,
        },
    )
    config.Config.set("client_rest_transport", "token", token)
    return protocol.Client("client")


@pytest.mark.parametrize(
    "access_policy",
    [
        """
        package policy

        default allowed := false

        # Write the information about the endpoint into a variable
        # to make the policy easier to read.
        endpoint_data := data.endpoints[input.request.endpoint_id]

        # The environment used in the request
        request_environment := input.request.parameters[endpoint_data.environment_param] if {
            endpoint_data.environment_param != null
        } else := null

        # Any user can make read-only calls.
        allowed if {
            endpoint_data.read_only
        }

        # If the API endpoint is environment-scoped, users can call it if
        # they have the read-write role on that environment.
        allowed if {
            request_environment != null
            input.token["urn:inmanta:roles"][request_environment] == "read-write"
        }

        # Users with the user role in a given environment can execute API endpoints
        # with auth_label="user" in that environment.
        allowed if {
            endpoint_data.auth_label == "user"
            request_environment != null
            input.token["urn:inmanta:roles"][request_environment] == "user"
        }

        # Users marked as is-admin can execute any API endpoint.
        allowed if {
            input.token["urn:inmanta:is-admin"]
        }
        """.strip()
    ],
)
async def test_policy_evaluation(server_with_test_slice: protocol.Server) -> None:
    """
    Verify that the server correctly takes into account the defined access policy.
    """
    env_id = "11111111-1111-1111-1111-111111111111"

    client = get_client_with_role(env_to_role_dct={env_id: "read-only"}, is_admin=False)
    result = await client.read_only_method()
    assert result.code == 200
    result = await client.environment_scoped_method(env_id)
    assert result.code == 403
    result = await client.user_method(env_id)
    assert result.code == 403
    result = await client.admin_only_method()
    assert result.code == 403

    client = get_client_with_role(env_to_role_dct={env_id: "read-write"}, is_admin=False)
    result = await client.read_only_method()
    assert result.code == 200
    result = await client.environment_scoped_method(env_id)
    assert result.code == 200
    result = await client.user_method(env_id)
    assert result.code == 200
    result = await client.admin_only_method()
    assert result.code == 403

    client = get_client_with_role(env_to_role_dct={env_id: "user"}, is_admin=False)
    result = await client.read_only_method()
    assert result.code == 200
    result = await client.environment_scoped_method(env_id)
    assert result.code == 403
    result = await client.user_method(env_id)
    assert result.code == 200
    result = await client.admin_only_method()
    assert result.code == 403

    client = get_client_with_role(env_to_role_dct={}, is_admin=True)
    result = await client.read_only_method()
    assert result.code == 200
    result = await client.environment_scoped_method(env_id)
    assert result.code == 200
    result = await client.user_method(env_id)
    assert result.code == 200
    result = await client.admin_only_method()
    assert result.code == 200

    log_dir = config.log_dir.get()
    policy_engine_log_file = os.path.join(log_dir, "policy_engine.log")
    assert os.path.isfile(policy_engine_log_file)
    with open(policy_engine_log_file, "r") as fh:
        assert fh.read(1)


async def test_input_for_policy_engine(server_with_test_slice: protocol.Server, monkeypatch) -> None:
    """
    Verify that the protocol layer correctly composes the JSON document that is fed into the policy
    engine as input for the policy evaluation.
    """
    # Monkeypatch the does_satisfy_access_policy() method of the PolicyEngineSlice so that we can
    # intercept the value of the input_data dictionary.
    input_policy_engine = None
    _old_does_satisfy_access_policy = policy_engine.PolicyEngine.does_satisfy_access_policy

    async def save_input_data(self, input_data: dict[str, object]) -> bool:
        """
        Save the value of the input_data parameter, passed to the PolicyEngineSlice.does_satisfy_access_policy()
        method, into the local input_policy_engine variable.
        """
        nonlocal input_policy_engine
        input_policy_engine = input_data
        return _old_does_satisfy_access_policy(self, input_data)

    monkeypatch.setattr(policy_engine.PolicyEngine, "does_satisfy_access_policy", save_input_data)

    env_id = "11111111-1111-1111-1111-111111111111"
    client = get_client_with_role(env_to_role_dct={env_id: "read-write"}, is_admin=False)
    result = await client.environment_scoped_method(env_id)
    assert result.code == 200
    assert input_policy_engine is not None
    assert "input" in input_policy_engine
    assert "request" in input_policy_engine["input"]
    request = input_policy_engine["input"]["request"]
    assert request == {
        "endpoint_id": "POST /api/v1/environment-scoped",
        "parameters": {
            "env": uuid.UUID(env_id),
        },
    }
    assert "token" in input_policy_engine["input"]
    token = input_policy_engine["input"]["token"]
    assert token["urn:inmanta:ct"] == ["api"]
    assert token["urn:inmanta:roles"] == {env_id: "read-write"}
    assert token["urn:inmanta:is-admin"] is False

    client = get_client_with_role(env_to_role_dct={}, is_admin=True)
    input_policy_engine = None
    result = await client.read_only_method()
    assert result.code == 200
    assert "input" in input_policy_engine
    assert "request" in input_policy_engine["input"]
    request = input_policy_engine["input"]["request"]
    assert request == {
        "endpoint_id": "GET /api/v1/read-only",
        "parameters": {},
    }
    assert "token" in input_policy_engine["input"]
    token = input_policy_engine["input"]["token"]
    assert token["urn:inmanta:ct"] == ["api"]
    assert token["urn:inmanta:roles"] == {}
    assert token["urn:inmanta:is-admin"] is True


async def test_policy_engine_data() -> None:
    """
    Verify that the data provided to the policy engine, containing
    authorization metadata about the endpoints, is correct.
    """

    @decorators.auth(auth_label="test", read_only=True)
    @typedmethod(path="/read-only", operation="GET", client_types=["api"])
    def test_read_only() -> None:  # NOQA
        pass

    @decorators.auth(auth_label="other-test", read_only=False, environment_param="tid")
    @typedmethod(path="/read-write", operation="POST", client_types=["api", "agent"])
    def test_read_write(tid: uuid.UUID) -> None:  # NOQA
        pass

    data: dict[str, object] = common.MethodProperties.get_open_policy_agent_data()
    endpoint_id = "GET /api/v1/read-only"
    assert endpoint_id in data["endpoints"]
    read_only_method_metadata = data["endpoints"][endpoint_id]
    assert read_only_method_metadata["auth_label"] == "test"
    assert read_only_method_metadata["read_only"] is True
    assert read_only_method_metadata["client_types"] == ["api"]
    assert read_only_method_metadata["environment_param"] is None

    endpoint_id = "POST /api/v1/read-write"
    assert endpoint_id in data["endpoints"]
    read_write_method_metadata = data["endpoints"][endpoint_id]
    assert read_write_method_metadata["auth_label"] == "other-test"
    assert read_write_method_metadata["read_only"] is False
    assert read_write_method_metadata["client_types"] == ["api", "agent"]
    assert read_write_method_metadata["environment_param"] == "tid"


async def test_missing_auth_annotation() -> None:
    """
    Ensure that the validation logic of the server raises an Exception if an API endpoint
    is missing an @auth annotation.
    """

    @method(path="/test/<id>", operation="GET")
    def missing_auth_annotation(id: str):
        pass

    with pytest.raises(Exception) as excinfo:
        protocol.Server()._validate()

    assert "API endpoint missing_auth_annotation is missing an @auth annotation." in str(excinfo.value)


async def test_auth_annotation_not_required() -> None:
    """
    Verify that no exception is raised if the @auth annotation is missing on endpoints for machine-to-machine
    communication.
    """

    @method(path="/test1/<id>", agent_server=True, operation="GET")
    def method_1(id: str):
        pass

    @method(path="/test2/<id>", client_types=[const.ClientType.agent], operation="GET")
    def method_2(id: str):
        pass

    @method(path="/test3/<id>", client_types=[const.ClientType.compiler], operation="GET")
    def method_3(id: str):
        pass

    @method(
        path="/test4/<id>",
        client_types=[const.ClientType.agent, const.ClientType.compiler],
        operation="GET",
    )
<<<<<<< HEAD
    assert (await client.list_users()).code == 403


async def test_provide_token_as_parameter(server: protocol.Server, client) -> None:
    """
    Validate whether the authorization token is handled correctly
    when provided using a parameter instead of a header.
    """
    config.Config.set("server", "auth", "true")
    config.Config.set("server", "auth_method", "database")
    user = data.User(
        username="admin",
        password_hash=nacl.pwhash.str("adminadmin".encode()).decode(),
        auth_method=AuthMethod.database,
    )
    await user.insert()

    # No authorization token provided
    result = await client.get_api_docs()
    assert result.code == 401

    response = await client.login("admin", "adminadmin")
    assert response.code == 200
    token = response.result["data"]["token"]

    result = await client.get_api_docs(token=token)
    assert result.code == 200
=======
    def method_4(id: str):
        pass

    protocol.Server()._validate()


async def test_auth_annotation() -> None:
    """
    Validate whether the logic behind the @auth annotation works correctly.
    """

    @decorators.auth(auth_label="label1", read_only=True, environment_param="id")
    @method(path="/test1/<id>", operation="GET")
    def method_1(id: str) -> None:
        pass

    @decorators.auth(auth_label="label2", read_only=False)
    @method(path="/test2", operation="POST", client_types=[const.ClientType.api, const.ClientType.agent])
    def method_2(id: str) -> None:
        pass

    @decorators.auth(auth_label="label3", read_only=True, environment_param="id")
    @typedmethod(path="/test3/<id>", operation="GET")
    def method_3(id: str) -> None:
        pass

    @decorators.auth(auth_label="label4", read_only=False)
    @typedmethod(path="/test4", operation="POST", client_types=[const.ClientType.api, const.ClientType.agent])
    def method_4(id: str) -> None:
        pass

    data: dict[str, object] = common.MethodProperties.get_open_policy_agent_data()
    assert data["endpoints"]["GET /api/v1/test1/<id>"] == {
        "client_types": [const.ClientType.api],
        "auth_label": "label1",
        "read_only": True,
        "environment_param": "id",
    }
    assert data["endpoints"]["POST /api/v1/test2"] == {
        "client_types": [const.ClientType.api, const.ClientType.agent],
        "auth_label": "label2",
        "read_only": False,
        "environment_param": None,
    }
    assert data["endpoints"]["GET /api/v1/test3/<id>"] == {
        "client_types": [const.ClientType.api],
        "auth_label": "label3",
        "read_only": True,
        "environment_param": "id",
    }
    assert data["endpoints"]["POST /api/v1/test4"] == {
        "client_types": [const.ClientType.api, const.ClientType.agent],
        "auth_label": "label4",
        "read_only": False,
        "environment_param": None,
    }
>>>>>>> 9f4949d6
<|MERGE_RESOLUTION|>--- conflicted
+++ resolved
@@ -21,19 +21,13 @@
 
 import pytest
 
-<<<<<<< HEAD
 import nacl.pwhash
 from inmanta import config, const, data
 from inmanta.data.model import AuthMethod
-from inmanta.protocol import auth
-from inmanta.server import SLICE_USER, protocol
-=======
-from inmanta import config, const
 from inmanta.protocol import common
 from inmanta.protocol.auth import auth, decorators, policy_engine
 from inmanta.protocol.decorators import handle, method, typedmethod
-from inmanta.server import protocol
->>>>>>> 9f4949d6
+from inmanta.server import SLICE_USER, protocol
 
 
 @pytest.fixture
@@ -367,7 +361,16 @@
         client_types=[const.ClientType.agent, const.ClientType.compiler],
         operation="GET",
     )
-<<<<<<< HEAD
+    def method_4(id: str):
+        pass
+
+    protocol.Server()._validate()
+
+    # test a rule that is not correct: use is on list
+    client = get_auth_client(
+        claim_rules=["environments is prod"],
+        claims=dict(environments=["prod", "lab"], type="lab", username="bob"),
+    )
     assert (await client.list_users()).code == 403
 
 
@@ -395,11 +398,6 @@
 
     result = await client.get_api_docs(token=token)
     assert result.code == 200
-=======
-    def method_4(id: str):
-        pass
-
-    protocol.Server()._validate()
 
 
 async def test_auth_annotation() -> None:
@@ -451,5 +449,4 @@
         "auth_label": "label4",
         "read_only": False,
         "environment_param": None,
-    }
->>>>>>> 9f4949d6
+    }