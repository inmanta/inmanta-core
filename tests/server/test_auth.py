--- conflicted
+++ resolved
@@ -18,19 +18,13 @@
 
 import pytest
 
-<<<<<<< HEAD
 import nacl.pwhash
 from inmanta import config, const, data
 from inmanta.data.model import AuthMethod
-from inmanta.protocol import common
+from inmanta.protocol import common, auth
 from inmanta.protocol.auth import auth, decorators, policy_engine
 from inmanta.protocol.decorators import handle, method, typedmethod
-from inmanta.server import protocol
-=======
-from inmanta import config, const
-from inmanta.protocol import auth
 from inmanta.server import SLICE_USER, protocol
->>>>>>> e858f0fe
 
 
 @pytest.fixture
@@ -74,7 +68,14 @@
     )
     assert (await client.list_users()).code == 403
 
-<<<<<<< HEAD
+    # test a rule that is not correct: use in on string
+    client = get_auth_client(
+        claim_rules=["dc in type"],
+        claims=dict(environments=["prod", "lab"], type="lab", username="bob"),
+    )
+    assert (await client.list_users()).code == 403
+
+
 async def test_provide_token_as_parameter(server: protocol.Server, client) -> None:
     """
     Validate whether the authorization token is handled correctly
@@ -125,18 +126,29 @@
     @typedmethod(path="/test4", operation="POST", client_types=[const.ClientType.api, const.ClientType.agent])
     def method_4(id: str) -> None:
         pass
-=======
-    # test a rule that is not correct: use in on string
-    client = get_auth_client(
-        claim_rules=["dc in type"],
-        claims=dict(environments=["prod", "lab"], type="lab", username="bob"),
-    )
-    assert (await client.list_users()).code == 403
->>>>>>> e858f0fe
 
-    # test a rule that is not correct: use is on list
-    client = get_auth_client(
-        claim_rules=["environments is prod"],
-        claims=dict(environments=["prod", "lab"], type="lab", username="bob"),
-    )
-    assert (await client.list_users()).code == 403+    data: dict[str, object] = common.MethodProperties.get_open_policy_agent_data()
+    assert data["endpoints"]["GET /api/v1/test1/<id>"] == {
+        "client_types": [const.ClientType.api],
+        "auth_label": "label1",
+        "read_only": True,
+        "environment_param": "id",
+    }
+    assert data["endpoints"]["POST /api/v1/test2"] == {
+        "client_types": [const.ClientType.api, const.ClientType.agent],
+        "auth_label": "label2",
+        "read_only": False,
+        "environment_param": None,
+    }
+    assert data["endpoints"]["GET /api/v1/test3/<id>"] == {
+        "client_types": [const.ClientType.api],
+        "auth_label": "label3",
+        "read_only": True,
+        "environment_param": "id",
+    }
+    assert data["endpoints"]["POST /api/v1/test4"] == {
+        "client_types": [const.ClientType.api, const.ClientType.agent],
+        "auth_label": "label4",
+        "read_only": False,
+        "environment_param": None,
+    }