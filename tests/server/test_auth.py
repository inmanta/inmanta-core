"""
Copyright 2025 Inmanta

Licensed under the Apache License, Version 2.0 (the "License");
you may not use this file except in compliance with the License.
You may obtain a copy of the License at

    http://www.apache.org/licenses/LICENSE-2.0

Unless required by applicable law or agreed to in writing, software
distributed under the License is distributed on an "AS IS" BASIS,
WITHOUT WARRANTIES OR CONDITIONS OF ANY KIND, either express or implied.
See the License for the specific language governing permissions and
limitations under the License.

Contact: code@inmanta.com
"""

import os
import uuid
from dataclasses import dataclass
from functools import partial
from typing import Mapping

import pytest

import nacl.pwhash
import utils
from inmanta import config, const, data
from inmanta.data.model import AuthMethod, RoleAssignment
from inmanta.protocol import common, rest
from inmanta.protocol.auth import auth, decorators, policy_engine, providers
from inmanta.protocol.decorators import handle, method, typedmethod
from inmanta.server import config as server_config
from inmanta.server import protocol
from inmanta.server.bootloader import InmantaBootloader


@pytest.fixture
async def server_with_test_slice(
    tmpdir,
    access_policy: str,
    path_policy_engine_executable: str,
    authorization_provider: server_config.AuthorizationProviderName,
) -> protocol.Server:
    """
    A fixture that returns a server with authentication and authorization enabled
    that has a TestSlice with several different API endpoints that require authorization
    through the policy engine.
    """
    # Configure server
    state_dir = os.path.join(tmpdir, "state")
    log_dir = os.path.join(tmpdir, "logs")
    for directory in [state_dir, log_dir]:
        os.mkdir(directory)

    config.Config.set("server", "auth", "true")
    config.Config.set("server", "auth_method", "database")
    config.Config.set("auth_jwt_default", "algorithm", "HS256")
    config.Config.set("auth_jwt_default", "sign", "true")
    config.Config.set("auth_jwt_default", "client_types", "agent,compiler,api")
    config.Config.set("auth_jwt_default", "key", "eciwliGyqECVmXtIkNpfVrtBLutZiITZKSKYhogeHMM")
    config.Config.set("auth_jwt_default", "expire", "0")
    config.Config.set("auth_jwt_default", "issuer", "https://localhost:8888/")
    config.Config.set("auth_jwt_default", "audience", "https://localhost:8888/")
    config.Config.set("config", "state-dir", state_dir)
    config.Config.set("config", "log-dir", log_dir)
    config.state_dir.set(str(tmpdir))

    # Configure authorization
    config.Config.set("server", "authorization-provider", authorization_provider.value)
    os.mkdir(os.path.join(tmpdir, "policy_engine"))
    access_policy_file = os.path.join(tmpdir, "policy_engine", "policy.rego")
    with open(access_policy_file, "w") as fh:
        fh.write(access_policy)
    policy_engine.policy_file.set(access_policy_file)
    policy_engine.policy_engine_log_level.set("info")
    policy_engine.path_opa_executable.set(path_policy_engine_executable)

    # Define the TestSlice and its API endpoints
    @decorators.auth(auth_label=const.AuthorizationLabel.TEST, read_only=True)
    @typedmethod(path="/read-only", operation="GET", client_types=[const.ClientType.api, const.ClientType.compiler])
    def read_only_method() -> None:  # NOQA
        pass

    @decorators.auth(auth_label=const.AuthorizationLabel.TEST, read_only=False, environment_param="env")
    @typedmethod(path="/environment-scoped", operation="POST", client_types=[const.ClientType.api])
    def environment_scoped_method(env: uuid.UUID) -> None:  # NOQA
        pass

    @decorators.auth(auth_label=const.AuthorizationLabel.TEST_2, read_only=False, environment_param="env")
    @typedmethod(path="/user-endpoint", operation="POST", client_types=[const.ClientType.api])
    def user_method(env: uuid.UUID) -> None:  # NOQA
        pass

    @decorators.auth(auth_label=const.AuthorizationLabel.TEST_3, read_only=False)
    @typedmethod(path="/admin-only", operation="POST", client_types=[const.ClientType.api])
    def admin_only_method() -> None:  # NOQA
        pass

    @decorators.auth(auth_label=const.AuthorizationLabel.TEST, read_only=False)
    @typedmethod(path="/enforce-auth-disabled", operation="GET", client_types=[const.ClientType.api], enforce_auth=False)
    def enforce_auth_disabled_method() -> None:  # NOQA
        pass

<<<<<<< HEAD
    async def _idempotent_getter(val: uuid.UUID, metadata: dict) -> uuid.UUID:
        """
        Getter that can be passed to the ArgOption constructor that doesn't alter the value.
        """
        return val

    @decorators.auth(auth_label="test", read_only=False)
    @typedmethod(
        path="/method-with-call-context",
        operation="GET",
        client_types=["api"],
        arg_options={"tid": common.ArgOption(header=const.INMANTA_MT_HEADER, reply_header=True, getter=_idempotent_getter)},
    )
    def call_context_method(tid: uuid.UUID, arg1: uuid.UUID, arg2: str) -> None:  # NOQA
=======
    @decorators.auth(auth_label=const.AuthorizationLabel.TEST, read_only=False)
    @typedmethod(path="/method-with-call-context", operation="GET", client_types=[const.ClientType.api])
    def call_context_method(arg1: uuid.UUID, arg2: str) -> None:  # NOQA
>>>>>>> 76db4b6c
        pass

    class TestSlice(protocol.ServerSlice):
        @handle(read_only_method)
        async def handle_read_only_method(self) -> None:  # NOQA
            return

        @handle(environment_scoped_method)
        async def handle_environment_scoped_method(self, env: uuid.UUID) -> None:  # NOQA
            return

        @handle(user_method)
        async def handle_user_method(self, env: uuid.UUID) -> None:  # NOQA
            return

        @handle(admin_only_method)
        async def handle_admin_only_method(self, context: common.CallContext) -> None:  # NOQA
            return

        @handle(enforce_auth_disabled_method)
        async def handle_enforce_auth_disabled(self) -> None:  # NOQA
            return

        @handle(call_context_method, test="arg1")
        async def handle_call_context_method(
            self, call_context: common.CallContext, tid: uuid.UUID, test: uuid.UUID, arg2: str
        ) -> None:  # NOQA
            return

    # Start the server
    rs = protocol.Server()
    test_slice = TestSlice(name="testslice")
    rs.add_slice(test_slice)
    await rs.start()

    yield rs

    # Stop the server
    await test_slice.stop()
    await rs.stop()


async def create_client_for_user(client, username: str, password: str) -> protocol.Client:
    """
    Create a client for the given user that uses a token containing the roles
    the user has at the moment this method is called.
    """
    result = await client.login(username=username, password=password)
    assert result.code == 200
    config.Config.set("client_rest_transport", "token", result.result["data"]["token"])
    return protocol.Client("client")


@pytest.mark.parametrize(
    "access_policy",
    [
        """
        package policy

        default allow := false

        # Write the information about the endpoint into a variable
        # to make the policy easier to read.
        endpoint_data := data.endpoints[input.request.endpoint_id]

        # The environment used in the request
        request_environment := input.request.parameters[endpoint_data.environment_param] if {
            endpoint_data.environment_param != null
        } else := null

        # Any user can make read-only calls.
        allow if {
            endpoint_data.read_only
        }

        # If the API endpoint is environment-scoped, users can call it if
        # they have the read-write role on that environment.
        allow if {
            request_environment != null
            "read-write" in input.token["urn:inmanta:roles"][request_environment]
        }

        # Users with the test2 role in a given environment can execute API endpoints
        # with auth_label="test2" in that environment.
        allow if {
            endpoint_data.auth_label == "test2"
            request_environment != null
            "user" in input.token["urn:inmanta:roles"][request_environment]
        }

        # Users marked as is-admin can execute any API endpoint.
        allow if {
            input.token["urn:inmanta:is_admin"]
        }
        """.strip()
    ],
)
async def test_policy_evaluation(server_with_test_slice: protocol.Server) -> None:
    """
    Verify that the server correctly takes into account the defined access policy.
    """
    env_id = "11111111-1111-1111-1111-111111111111"

    client = utils.get_auth_client(env_to_role_dct={env_id: ["read-only"]}, is_admin=False)
    result = await client.read_only_method()
    assert result.code == 200
    result = await client.environment_scoped_method(env_id)
    assert result.code == 403
    result = await client.user_method(env_id)
    assert result.code == 403
    result = await client.admin_only_method()
    assert result.code == 403

    client = utils.get_auth_client(env_to_role_dct={env_id: ["read-write"]}, is_admin=False)
    result = await client.read_only_method()
    assert result.code == 200
    result = await client.environment_scoped_method(env_id)
    assert result.code == 200
    result = await client.user_method(env_id)
    assert result.code == 200
    result = await client.admin_only_method()
    assert result.code == 403

    client = utils.get_auth_client(env_to_role_dct={env_id: ["user"]}, is_admin=False)
    result = await client.read_only_method()
    assert result.code == 200
    result = await client.environment_scoped_method(env_id)
    assert result.code == 403
    result = await client.user_method(env_id)
    assert result.code == 200
    result = await client.admin_only_method()
    assert result.code == 403

    client = utils.get_auth_client(env_to_role_dct={}, is_admin=True)
    result = await client.read_only_method()
    assert result.code == 200
    result = await client.environment_scoped_method(env_id)
    assert result.code == 200
    result = await client.user_method(env_id)
    assert result.code == 200
    result = await client.admin_only_method()
    assert result.code == 200

    log_dir = config.log_dir.get()
    policy_engine_log_file = os.path.join(log_dir, "policy_engine.log")
    assert os.path.isfile(policy_engine_log_file)
    with open(policy_engine_log_file, "r") as fh:
        assert fh.read(1)


@pytest.mark.parametrize(
    "access_policy",
    [
        """
        package policy

        default allow := false
        """
    ],
)
async def test_fallback_to_legacy_provider(server_with_test_slice: protocol.Server) -> None:
    """
    Verify that service tokens are not evaluated using the policy engine, but a fallback is done
    to the legacy authorization provider.
    """
    # ClientType == api -> Use policy engine authorization provider
    client = utils.get_auth_client(env_to_role_dct={}, is_admin=False, client_types=[const.ClientType.api])
    result = await client.read_only_method()
    assert result.code == 403

    # ClientType == compiler -> Use legacy authorization provider
    client = utils.get_auth_client(env_to_role_dct={}, is_admin=False, client_types=[const.ClientType.compiler])
    result = await client.read_only_method()
    assert result.code == 200


@pytest.mark.parametrize(
    "authorization_provider, return_code",
    [
        # policy_engine provider -> enforce_auth=False is ignored
        (server_config.AuthorizationProviderName.policy_engine, 401),
        # legacy provider -> enforce_auth=False is taken into account
        (server_config.AuthorizationProviderName.legacy, 200),
    ],
)
async def test_enforce_auth_method_property(
    server_with_test_slice: protocol.Server, authorization_provider: server_config.AuthorizationProviderName, return_code: int
) -> None:
    """
    Ensure that the enforce_auth method property is taken into account by the legacy authorization provider,
    but not by the policy engine authorization provider.
    """
    # Create a client that doesn't include an authorization token in its requests to the server.
    config.Config.get("client_rest_transport", "token", None) is None
    client = protocol.Client("client")
    result = await client.enforce_auth_disabled_method()
    assert result.code == return_code


@pytest.mark.parametrize(
    "access_policy",
    [
        """
        package policy

        default allow := false
        """
    ],
)
@pytest.mark.parametrize(
    "authorization_provider",
    [a for a in server_config.AuthorizationProviderName],
)
async def test_authorization_providers(
    server_with_test_slice: protocol.Server, authorization_provider: server_config.AuthorizationProviderName
) -> None:
    """
    Verify the behavior of the different authorization providers.
    """
    client = utils.get_auth_client(env_to_role_dct={}, is_admin=False, client_types=[const.ClientType.api])
    result = await client.read_only_method()
    match server_config.AuthorizationProviderName(authorization_provider.value):
        case server_config.AuthorizationProviderName.legacy:
            assert result.code == 200
        case server_config.AuthorizationProviderName.policy_engine:
            assert result.code == 403
        case _:
            raise Exception(f"Unknown authorization_provider: {authorization_provider.value}")


async def test_input_for_policy_engine(server_with_test_slice: protocol.Server, monkeypatch) -> None:
    """
    Verify that the protocol layer correctly composes the JSON document that is fed into the policy
    engine as input for the policy evaluation.
    """
    # Monkeypatch the does_satisfy_access_policy() method of the PolicyEngineSlice so that we can
    # intercept the value of the input_data dictionary.
    input_policy_engine = None
    _old_does_satisfy_access_policy = policy_engine.PolicyEngine.does_satisfy_access_policy

    async def save_input_data(self, input_data: dict[str, object]) -> bool:
        """
        Save the value of the input_data parameter, passed to the PolicyEngineSlice.does_satisfy_access_policy()
        method, into the local input_policy_engine variable.
        """
        nonlocal input_policy_engine
        input_policy_engine = input_data
        return _old_does_satisfy_access_policy(self, input_data)

    monkeypatch.setattr(policy_engine.PolicyEngine, "does_satisfy_access_policy", save_input_data)

    env_id = "11111111-1111-1111-1111-111111111111"
    client = utils.get_auth_client(env_to_role_dct={env_id: ["read-write"]}, is_admin=False)
    result = await client.environment_scoped_method(env_id)
    assert result.code == 200
    assert input_policy_engine is not None
    assert "input" in input_policy_engine
    assert "request" in input_policy_engine["input"]
    request = input_policy_engine["input"]["request"]
    assert request == {
        "endpoint_id": "POST /api/v1/environment-scoped",
        "parameters": {
            "env": uuid.UUID(env_id),
        },
    }
    assert "token" in input_policy_engine["input"]
    token = input_policy_engine["input"]["token"]
    assert token["urn:inmanta:ct"] == ["api"]
    assert token[const.INMANTA_ROLES_URN] == {env_id: ["read-write"]}
    assert token[const.INMANTA_IS_ADMIN_URN] is False

    client = utils.get_auth_client(env_to_role_dct={}, is_admin=True)
    input_policy_engine = None
    result = await client.read_only_method()
    assert result.code == 200
    assert "input" in input_policy_engine
    assert "request" in input_policy_engine["input"]
    request = input_policy_engine["input"]["request"]
    assert request == {
        "endpoint_id": "GET /api/v1/read-only",
        "parameters": {},
    }
    assert "token" in input_policy_engine["input"]
    token = input_policy_engine["input"]["token"]
    assert token["urn:inmanta:ct"] == ["api"]
    assert token[const.INMANTA_ROLES_URN] == {}
    assert token[const.INMANTA_IS_ADMIN_URN] is True


async def test_policy_engine_data() -> None:
    """
    Verify that the data provided to the policy engine, containing
    authorization metadata about the endpoints, is correct.
    """

    @decorators.auth(auth_label=const.AuthorizationLabel.TEST, read_only=True)
    @typedmethod(path="/read-only", operation="GET", client_types=[const.ClientType.api])
    def test_read_only() -> None:  # NOQA
        pass

    @decorators.auth(auth_label=const.AuthorizationLabel.TEST_2, read_only=False, environment_param="tid")
    @typedmethod(path="/read-write", operation="POST", client_types=[const.ClientType.api, const.ClientType.agent])
    def test_read_write(tid: uuid.UUID) -> None:  # NOQA
        pass

    @decorators.auth(auth_label=const.AuthorizationLabel.TEST_3, read_only=False, environment_param="tid")
    @typedmethod(path="/read-write2/<tid>", operation="POST", client_types=[const.ClientType.api, const.ClientType.agent])
    def test_param(tid: uuid.UUID) -> None:  # NOQA
        pass

    data: dict[str, object] = common.MethodProperties.get_open_policy_agent_data()
    endpoint_id = "GET /api/v1/read-only"
    assert endpoint_id in data["endpoints"]
    read_only_method_metadata = data["endpoints"][endpoint_id]
    assert read_only_method_metadata["auth_label"] == "test"
    assert read_only_method_metadata["read_only"] is True
    assert read_only_method_metadata["client_types"] == ["api"]
    assert read_only_method_metadata["environment_param"] is None

    endpoint_id = "POST /api/v1/read-write"
    assert endpoint_id in data["endpoints"]
    read_write_method_metadata = data["endpoints"][endpoint_id]
    assert read_write_method_metadata["auth_label"] == "test2"
    assert read_write_method_metadata["read_only"] is False
    assert read_write_method_metadata["client_types"] == ["api", "agent"]
    assert read_write_method_metadata["environment_param"] == "tid"

    endpoint_id = "POST /api/v1/read-write2/<tid>"
    assert endpoint_id in data["endpoints"]
    read_write_method_metadata = data["endpoints"][endpoint_id]
    assert read_write_method_metadata["auth_label"] == "test3"
    assert read_write_method_metadata["read_only"] is False
    assert read_write_method_metadata["client_types"] == ["api", "agent"]
    assert read_write_method_metadata["environment_param"] == "tid"


async def test_missing_auth_annotation() -> None:
    """
    Ensure that the validation logic of the server raises an Exception if an API endpoint
    is missing an @auth annotation.
    """

    @method(path="/test/<id>", operation="GET")
    def missing_auth_annotation(id: str):
        pass

    with pytest.raises(Exception) as excinfo:
        protocol.Server()._validate()

    assert "API endpoint missing_auth_annotation is missing an @auth annotation." in str(excinfo.value)


async def test_auth_annotation_not_required() -> None:
    """
    Verify that no exception is raised if the @auth annotation is missing on endpoints for machine-to-machine
    communication.
    """

    @method(path="/test1/<id>", agent_server=True, operation="GET")
    def method_1(id: str):
        pass

    @method(path="/test2/<id>", client_types=[const.ClientType.agent], operation="GET")
    def method_2(id: str):
        pass

    @method(path="/test3/<id>", client_types=[const.ClientType.compiler], operation="GET")
    def method_3(id: str):
        pass

    @method(
        path="/test4/<id>",
        client_types=[const.ClientType.agent, const.ClientType.compiler],
        operation="GET",
    )
    def method_4(id: str):
        pass

    protocol.Server()._validate()


async def test_provide_token_as_parameter(server: protocol.Server, client) -> None:
    """
    Validate whether the authorization token is handled correctly
    when provided using a parameter instead of a header.
    """
    config.Config.set("server", "auth", "true")
    config.Config.set("server", "auth_method", "database")
    user = data.User(
        username="admin",
        password_hash=nacl.pwhash.str("adminadmin".encode()).decode(),
        auth_method=AuthMethod.database,
    )
    await user.insert()

    # No authorization token provided
    result = await client.get_api_docs()
    assert result.code == 401

    response = await client.login("admin", "adminadmin")
    assert response.code == 200
    token = response.result["data"]["token"]

    result = await client.get_api_docs(token=token)
    assert result.code == 200


async def test_auth_annotation() -> None:
    """
    Validate whether the logic behind the @auth annotation works correctly.
    """

    @decorators.auth(auth_label=const.AuthorizationLabel.TEST, read_only=True, environment_param="id")
    @method(path="/test1/<id>", operation="GET")
    def method_1(id: str) -> None:
        pass

    @decorators.auth(auth_label=const.AuthorizationLabel.TEST_2, read_only=False)
    @method(path="/test2", operation="POST", client_types=[const.ClientType.api, const.ClientType.agent])
    def method_2(id: str) -> None:
        pass

    @decorators.auth(auth_label=const.AuthorizationLabel.TEST_3, read_only=True, environment_param="id")
    @typedmethod(path="/test3/<id>", operation="GET")
    def method_3(id: str) -> None:
        pass

    @decorators.auth(auth_label=const.AuthorizationLabel.TEST_4, read_only=False)
    @typedmethod(path="/test4", operation="POST", client_types=[const.ClientType.api, const.ClientType.agent])
    def method_4(id: str) -> None:
        pass

    data: dict[str, object] = common.MethodProperties.get_open_policy_agent_data()
    assert data["endpoints"]["GET /api/v1/test1/<id>"] == {
        "client_types": ["api"],
        "auth_label": "test",
        "read_only": True,
        "environment_param": "id",
    }
    assert data["endpoints"]["POST /api/v1/test2"] == {
        "client_types": ["api", "agent"],
        "auth_label": "test2",
        "read_only": False,
        "environment_param": None,
    }
    assert data["endpoints"]["GET /api/v1/test3/<id>"] == {
        "client_types": ["api"],
        "auth_label": "test3",
        "read_only": True,
        "environment_param": "id",
    }
    assert data["endpoints"]["POST /api/v1/test4"] == {
        "client_types": ["api", "agent"],
        "auth_label": "test4",
        "read_only": False,
        "environment_param": None,
    }


@dataclass
class CapturedInput:
    """
    Object that contains the output of the `PolicyEngineAuthorizationProvider._get_input_for_policy_engine()` method.
    """

    value: dict[str, object] | None = None


@pytest.fixture
def capture_input_for_policy_engine(monkeypatch) -> CapturedInput:
    """
    Fixture that monkeypatches the PolicyEngineAuthorizationProvider._get_input_for_policy_engine() method to
    capture its return value. After each invocation of the _get_input_for_policy_engine() method, the value
    is stored in the returned CapturedInput object.
    """
    captured_input = CapturedInput()

    original_get_input_for_policy_engine = providers.PolicyEngineAuthorizationProvider._get_input_for_policy_engine

    def _get_input_for_policy_engine_wrapper(self, call_arguments: rest.CallArguments) -> Mapping[str, object]:
        result = original_get_input_for_policy_engine(self, call_arguments)
        captured_input.value = result
        return result

    monkeypatch.setattr(
        providers.PolicyEngineAuthorizationProvider, "_get_input_for_policy_engine", _get_input_for_policy_engine_wrapper
    )

    return captured_input


async def test_get_input_for_policy_engine(capture_input_for_policy_engine: CapturedInput, server_with_test_slice):
    """
    Verify that the input, provided to the policy engine, looks as expected.
    """
    env_id = str(uuid.uuid4())
    client = utils.get_auth_client(env_to_role_dct={env_id: ["test"]}, is_admin=False, client_types=[const.ClientType.api])

    tid = uuid.uuid4()
    arg1 = uuid.uuid4()
    arg2 = "test"
    assert capture_input_for_policy_engine.value is None
    result = await client.call_context_method(tid=tid, arg1=arg1, arg2=arg2)
    assert result.code == 200
    pe_input = capture_input_for_policy_engine.value
    assert pe_input["input"]["request"]["endpoint_id"] == "GET /api/v1/method-with-call-context"
    assert pe_input["input"]["request"]["parameters"] == {const.INMANTA_MT_HEADER: tid, "arg1": arg1, "arg2": arg2}
    assert pe_input["input"]["token"]["urn:inmanta:ct"] == ["api"]
    assert pe_input["input"]["token"][const.INMANTA_ROLES_URN] == {env_id: ["test"]}
    assert pe_input["input"]["token"][const.INMANTA_IS_ADMIN_URN] is False


@pytest.mark.parametrize(
    "access_policy",
    [
        """
        package policy

        # Write the information about the endpoint into a variable
        # to make the policy easier to read.
        endpoint_data := data.endpoints[input.request.endpoint_id]

        # The environment used in the request
        request_environment := input.request.parameters[endpoint_data.environment_param] if {
            endpoint_data.environment_param != null
        } else := null

        default allow := false

        # Allow access if the user has the role a_role.
        allow if {
            "a_role" in input.token["urn:inmanta:roles"][request_environment]
        }

        # Allow access to admin user.
        allow if {
            input.token["urn:inmanta:is_admin"]
        }
        """
    ],
)
@pytest.mark.parametrize("authentication_method", [AuthMethod.database])
@pytest.mark.parametrize("enable_auth", [True])
async def test_role_assignment(server: protocol.Server, client) -> None:
    """
    Verify that roles set for a user can be used in the access policy.
    """
    env1_id = uuid.UUID("11111111-1111-1111-1111-111111111111")
    env2_id = uuid.UUID("22222222-2222-2222-2222-222222222222")
    # Create client with admin privileges, that can update role assignment.
    admin_client = utils.get_auth_client(env_to_role_dct={}, is_admin=True)

    result = await admin_client.project_create(name="proj")
    assert result.code == 200
    project_id = result.result["data"]["id"]
    for env_id in [env1_id, env2_id]:
        result = await admin_client.environment_create(project_id=project_id, name=f"env-{env_id}", environment_id=env_id)
        assert result.code == 200

    # Create users
    username1 = "user1"
    username2 = "user2"
    password = "password"
    for username in [username1, username2]:
        user = data.User(
            username=username,
            password_hash=nacl.pwhash.str(password.encode()).decode(),
            auth_method=AuthMethod.database,
        )
        await user.insert()

    async def verify_role_assignment(username: str, expected_assignments: list[RoleAssignment]) -> None:
        result = await admin_client.list_roles_for_user(username=username)
        assert result.code == 200
        actual_assignments = [RoleAssignment(environment=r["environment"], role=r["role"]) for r in result.result["data"]]
        assert actual_assignments == expected_assignments

    async def verify_roles_on_list_user(expected_assignments: dict[str, list[RoleAssignment]]) -> None:
        """
        Assert that the role assignments returned by the list_users API endpoint correspond to the
        role assignments given in expected_assignments.

        :param expected_assignments: The expected role assignments. Maps the username to the list of role assignments.
        """
        result = await admin_client.list_users()
        assert result.code == 200
        actual_assignments = {
            user["username"]: [RoleAssignment(environment=uuid.UUID(r["environment"]), role=r["role"]) for r in user["roles"]]
            for user in result.result["data"]
        }
        assert expected_assignments == actual_assignments

    # Verify initial state
    for username in [username1, username2]:
        result = await admin_client.list_roles_for_user(username=username)
        assert result.code == 200
        assert not result.result["data"]

        client_for_user = await create_client_for_user(client, username, password)
        for env_id in [env1_id, env2_id]:
            result = await client_for_user.environment_get(env_id)
            assert result.code == 403

    result = await admin_client.list_roles()
    assert result.code == 200
    assert not result.result["data"]

    # Create role
    result = await admin_client.create_role(name="a_role")
    assert result.code == 200

    result = await admin_client.list_roles()
    assert result.code == 200
    assert result.result["data"] == ["a_role"]

    # Assign roles
    result = await admin_client.assign_role(username=username1, environment=env1_id, role="a_role")
    assert result.code == 200
    result = await admin_client.assign_role(username=username1, environment=env2_id, role="a_role")
    assert result.code == 200
    result = await admin_client.assign_role(username=username2, environment=env1_id, role="a_role")
    assert result.code == 200

    # Verify role assignment
    expected_role_assignments_username1 = [
        RoleAssignment(environment=env1_id, role="a_role"),
        RoleAssignment(environment=env2_id, role="a_role"),
    ]
    await verify_role_assignment(username=username1, expected_assignments=expected_role_assignments_username1)
    expected_role_assignments_username2 = [RoleAssignment(environment=env1_id, role="a_role")]
    await verify_role_assignment(username=username2, expected_assignments=expected_role_assignments_username2)
    await verify_roles_on_list_user(
        expected_assignments={username1: expected_role_assignments_username1, username2: expected_role_assignments_username2}
    )

    user1_client = await create_client_for_user(client, username=username1, password=password)
    for env_id in [env1_id, env2_id]:
        result = await user1_client.list_notifications(tid=env_id)
        assert result.code == 200
    user2_client = await create_client_for_user(client, username=username2, password=password)
    for env_id in [env1_id, env2_id]:
        result = await user2_client.list_notifications(tid=env_id)
        assert result.code == (200 if env_id == env1_id else 403)

    # Unassign role
    result = await admin_client.unassign_role(username=username1, environment=env2_id, role="a_role")
    assert result.code == 200
    result = await admin_client.unassign_role(username=username2, environment=env1_id, role="a_role")
    assert result.code == 200

    # Verify role assignment
    expected_role_assignments_username1 = [RoleAssignment(environment=env1_id, role="a_role")]
    await verify_role_assignment(username=username1, expected_assignments=expected_role_assignments_username1)
    expected_role_assignments_username2 = []
    await verify_role_assignment(username=username2, expected_assignments=expected_role_assignments_username2)
    await verify_roles_on_list_user(
        expected_assignments={username1: expected_role_assignments_username1, username2: expected_role_assignments_username2}
    )

    result = await admin_client.list_roles()
    assert result.code == 200
    assert result.result["data"] == ["a_role"]

    user1_client = await create_client_for_user(client, username=username1, password=password)
    for env_id in [env1_id, env2_id]:
        result = await user1_client.list_notifications(tid=env_id)
        assert result.code == (200 if env_id == env1_id else 403)
    user2_client = await create_client_for_user(client, username=username2, password=password)
    for env_id in [env1_id, env2_id]:
        result = await user2_client.list_notifications(tid=env_id)
        assert result.code == 403

    # Remove last role assignment for role a_role
    result = await admin_client.unassign_role(username=username1, environment=env1_id, role="a_role")
    assert result.code == 200
    # Remove role a_role
    result = await admin_client.delete_role(name="a_role")
    assert result.code == 200

    result = await admin_client.list_roles()
    assert result.code == 200
    assert not result.result["data"]


@pytest.mark.parametrize("authentication_method", [AuthMethod.database])
@pytest.mark.parametrize("enable_auth", [True])
async def test_multiple_roles_assigned(server: protocol.Server, client) -> None:
    """
    Verify that all roles are correctly set into the token.
    """
    env_id = uuid.UUID("11111111-1111-1111-1111-111111111111")
    # Create client with admin privileges, that can update role assignment.
    admin_client = utils.get_auth_client(env_to_role_dct={}, is_admin=True)

    result = await admin_client.project_create(name="proj")
    assert result.code == 200
    project_id = result.result["data"]["id"]
    result = await admin_client.environment_create(project_id=project_id, name="env", environment_id=env_id)
    assert result.code == 200

    # Create users
    username = "username"
    password = "password"
    user = data.User(
        username=username,
        password_hash=nacl.pwhash.str(password.encode()).decode(),
        auth_method=AuthMethod.database,
    )
    await user.insert()

    result = await admin_client.create_role(name="role1")
    assert result.code == 200
    result = await admin_client.create_role(name="role2")
    assert result.code == 200

    result = await admin_client.assign_role(username=username, environment=env_id, role="role1")
    assert result.code == 200
    result = await admin_client.assign_role(username=username, environment=env_id, role="role2")
    assert result.code == 200

    result = await client.login(username=username, password=password)
    assert result.code == 200
    token = result.result["data"]["token"]
    claims, _ = auth.decode_token(token)
    assert set(claims[const.INMANTA_ROLES_URN][str(env_id)]) == {"role1", "role2"}
    assert not claims[const.INMANTA_IS_ADMIN_URN]

    # Verify roles returned by the list_users API endpoint
    result = await admin_client.list_users()
    assert result.code == 200
    assert len(result.result["data"]) == 1
    actual_role_assignments = [
        RoleAssignment(environment=r["environment"], role=r["role"]) for r in result.result["data"][0]["roles"]
    ]
    expected_role_assignments = [
        RoleAssignment(environment=env_id, role="role1"),
        RoleAssignment(environment=env_id, role="role2"),
    ]
    assert actual_role_assignments == expected_role_assignments


@pytest.mark.parametrize("enable_auth", [True])
async def test_roles_failure_scenarios(server: protocol.Server, client, environment) -> None:
    """
    Test the failure scenario's when manipulating roles and role assignments.
    """
    result = await client.add_user(username="user", password="useruser")
    assert result.code == 200

    # Create role that already exists
    result = await client.create_role(name="role")
    assert result.code == 200
    result = await client.create_role(name="role")
    assert result.code == 400
    assert "Role role already exists." in result.result["message"]

    # Delete non-existing role
    result = await client.delete_role(name="missing")
    assert result.code == 400
    assert "Role missing doesn't exist" in result.result["message"]

    # Delete role still assigned to user
    result = await client.assign_role(username="user", environment=environment, role="role")
    assert result.code == 200
    result = await client.delete_role(name="role")
    assert result.code == 400
    assert "Role role cannot be delete because it's still assigned to a user." in result.result["message"]

    # Assign role: user doens't exist
    result = await client.assign_role(username="missing", environment=environment, role="role")
    assert result.code == 400
    assert (
        "Cannot assign role role to user missing."
        f" Role role, environment {environment} or user missing doesn't exist." in result.result["message"]
    )

    # Assign role: role doesn't exist
    result = await client.assign_role(username="user", environment=environment, role="missing")
    assert result.code == 400
    assert (
        "Cannot assign role missing to user user."
        f" Role missing, environment {environment} or user user doesn't exist." in result.result["message"]
    )

    # Assign role: environment doesn't exist
    id_non_existing_env = uuid.uuid4()
    result = await client.assign_role(username="user", environment=id_non_existing_env, role="role")
    assert result.code == 400
    assert (
        "Cannot assign role role to user user."
        f" Role role, environment {id_non_existing_env} or user user doesn't exist." in result.result["message"]
    )

    # Unassign role: user doesn't exist
    result = await client.unassign_role(username="missing", environment=environment, role="role")
    assert result.code == 400
    assert f"Role role (environment={environment}) is not assigned to user missing" in result.result["message"]

    # Unassign role: role doesn't exist
    result = await client.unassign_role(username="user", environment=environment, role="missing")
    assert result.code == 400
    assert f"Role missing (environment={environment}) is not assigned to user user" in result.result["message"]

    # Unassign role: environment doesn't exist
    result = await client.unassign_role(username="user", environment=id_non_existing_env, role="role")
    assert result.code == 400
    assert f"Role role (environment={id_non_existing_env}) is not assigned to user user" in result.result["message"]


@pytest.mark.parametrize(
    "access_policy",
    [
        """
        package policy

        roles := ["role_a", "role_b"]

        default allow := true
        """
    ],
)
@pytest.mark.parametrize("authentication_method", [AuthMethod.database])
@pytest.mark.parametrize("enable_auth", [True])
async def test_synchronization_roles_with_db(server: protocol.Server, client, async_finalizer) -> None:
    """
    Verify that the roles defined in the access policy are correctly synchronized into the database.
    """
    result = await client.list_roles()
    assert result.code == 200
    assert result.result["data"] == ["role_a", "role_b"]

    # Ensure that updates to the roles list are correctly reflected into the database.
    await server.stop()
    policy_file = policy_engine.policy_file.get()
    with open(policy_file, "w") as fh:
        fh.write(
            """
        package policy

        roles := ["role_a", "role_c"]

        default allow := true
        """
        )
    ibl = InmantaBootloader(configure_logging=False)
    async_finalizer.add(partial(ibl.stop, timeout=20))
    await ibl.start()

    result = await client.list_roles()
    assert result.code == 200
    assert result.result["data"] == ["role_a", "role_b", "role_c"]

    # Ensure that the absence of the roles list doesn't update anything in the database.
    await ibl.stop()
    with open(policy_file, "w") as fh:
        fh.write(
            """
        package policy

        default allow := true
        """
        )
    ibl = InmantaBootloader(configure_logging=False)
    async_finalizer.add(partial(ibl.stop, timeout=20))
    await ibl.start()

    result = await client.list_roles()
    assert result.code == 200
    assert result.result["data"] == ["role_a", "role_b", "role_c"]


@pytest.mark.parametrize(
    "access_policy",
    [
        """
        package policy

        default allow := false

        # Users marked as is-admin can execute any API endpoint.
        allow if {
            input.token["urn:inmanta:is_admin"]
        }
        """.strip()
    ],
)
@pytest.mark.parametrize("authentication_method", [AuthMethod.database])
@pytest.mark.parametrize("enable_auth", [True])
async def test_is_admin_role(server: protocol.Server, client: protocol.Client) -> None:
    admin_user = "admin"
    regular_user = "user"
    for username in [admin_user, regular_user]:
        user = data.User(
            username=username,
            password_hash=nacl.pwhash.str(username.encode()).decode(),
            auth_method=AuthMethod.database,
            is_admin=(username == "admin"),
        )
        await user.insert()

    admin_client = await create_client_for_user(client, username=admin_user, password=admin_user)

    user_client = await create_client_for_user(client, username=regular_user, password=regular_user)
    result = await user_client.environment_list()
    assert result.code == 403

    result = await admin_client.set_is_admin(username=regular_user, is_admin=True)
    assert result.code == 200

    user_client = await create_client_for_user(client, username=regular_user, password=regular_user)
    result = await user_client.environment_list()
    assert result.code == 200

    result = await admin_client.set_is_admin(username=regular_user, is_admin=False)
    assert result.code == 200

    user_client = await create_client_for_user(client, username=regular_user, password=regular_user)
    result = await user_client.environment_list()
    assert result.code == 403

    result = await admin_client.set_is_admin(username="non_existing_user", is_admin=True)
    assert result.code == 400


@pytest.mark.parametrize("authentication_method", [AuthMethod.database])
@pytest.mark.parametrize("enable_auth", [True])
async def test_login_failed(server, client) -> None:
    """
    Ensure that a meaningful error message is returned when incorrect
    credentials are provided to the login endpoint.
    """
    user = data.User(
        username="admin",
        password_hash=nacl.pwhash.str("admin".encode()).decode(),
        auth_method=AuthMethod.database,
    )
    await user.insert()

    # Invalid username
    result = await client.login(username="test", password="test")
    assert result.code == 401
    assert "Invalid username or password" == result.result["message"]

    # Invalid password
    result = await client.login(username="admin", password="test")
    assert result.code == 401
    assert "Invalid username or password" == result.result["message"]<|MERGE_RESOLUTION|>--- conflicted
+++ resolved
@@ -103,26 +103,20 @@
     def enforce_auth_disabled_method() -> None:  # NOQA
         pass
 
-<<<<<<< HEAD
     async def _idempotent_getter(val: uuid.UUID, metadata: dict) -> uuid.UUID:
         """
         Getter that can be passed to the ArgOption constructor that doesn't alter the value.
         """
         return val
 
-    @decorators.auth(auth_label="test", read_only=False)
+    @decorators.auth(auth_label=const.AuthorizationLabel.TEST, read_only=False)
     @typedmethod(
         path="/method-with-call-context",
         operation="GET",
-        client_types=["api"],
+        client_types=[const.ClientType.api],
         arg_options={"tid": common.ArgOption(header=const.INMANTA_MT_HEADER, reply_header=True, getter=_idempotent_getter)},
     )
     def call_context_method(tid: uuid.UUID, arg1: uuid.UUID, arg2: str) -> None:  # NOQA
-=======
-    @decorators.auth(auth_label=const.AuthorizationLabel.TEST, read_only=False)
-    @typedmethod(path="/method-with-call-context", operation="GET", client_types=[const.ClientType.api])
-    def call_context_method(arg1: uuid.UUID, arg2: str) -> None:  # NOQA
->>>>>>> 76db4b6c
         pass
 
     class TestSlice(protocol.ServerSlice):
