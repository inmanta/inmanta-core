"""
    Copyright 2019 Inmanta

    Licensed under the Apache License, Version 2.0 (the "License");
    you may not use this file except in compliance with the License.
    You may obtain a copy of the License at

        http://www.apache.org/licenses/LICENSE-2.0

    Unless required by applicable law or agreed to in writing, software
    distributed under the License is distributed on an "AS IS" BASIS,
    WITHOUT WARRANTIES OR CONDITIONS OF ANY KIND, either express or implied.
    See the License for the specific language governing permissions and
    limitations under the License.

    Contact: code@inmanta.com
"""

import asyncio
import datetime
import logging
import os
import queue
import shutil
import subprocess
import uuid
from asyncio import Semaphore
from collections import abc
from typing import TYPE_CHECKING, Optional

import pkg_resources
import py.path
import pytest
from pytest import approx

import inmanta.ast.export as ast_export
import inmanta.data.model as model
import utils
from inmanta import config, data, util
from inmanta.const import ParameterSource
from inmanta.data import APILIMIT, Compile, Report
from inmanta.data.model import PipConfig
from inmanta.env import PythonEnvironment
from inmanta.export import cfg_env
from inmanta.protocol import Result
from inmanta.server import SLICE_COMPILER, SLICE_SERVER, protocol
from inmanta.server.bootloader import InmantaBootloader
from inmanta.server.protocol import Server
from inmanta.server.services.compilerservice import CompilerService, CompileRun, CompileStateListener
from inmanta.server.services.notificationservice import NotificationService
from inmanta.util import ensure_directory_exist
from server.conftest import EnvironmentFactory
from utils import LogSequence, report_db_index_usage, retry_limited, wait_for_version

logger = logging.getLogger("inmanta.test.server.compilerservice")

if TYPE_CHECKING:
    from conftest import CompileRunnerMock


@pytest.fixture
async def compilerservice(server_config, init_dataclasses_and_load_schema):
    server = Server()
    cs = CompilerService()
    await cs.prestart(server)
    await cs.start()
    server.add_slice(cs)
    notification_service = NotificationService()
    await notification_service.prestart(server)
    await notification_service.start()
    yield cs
    await notification_service.prestop()
    await notification_service.stop()
    await cs.prestop()
    await cs.stop()


async def compile_and_assert(
    env,
    client,
    project_work_dir: str,
    export=True,
    meta={},
    env_vars={},
    update=False,
    exporter_plugin=None,
) -> tuple[CompileRun, abc.Mapping[str, object]]:
    """
    Create a compile data object and run it. Returns the compile run itself and the reports for each stage.
    """
    compile = data.Compile(
        remote_id=uuid.uuid4(),
        environment=env.id,
        do_export=export,
        metadata=meta,
        environment_variables=env_vars,
        force_update=update,
        exporter_plugin=exporter_plugin,
    )
    await compile.insert()

    # compile with export
    cr = CompileRun(compile, project_work_dir)
    await cr.run()

    # get and process reports
    result = await client.get_report(compile.id)
    assert result.code == 200
    stages = result.result["report"]["reports"]
    if export:
        assert cr.version > 0
        result = await client.get_version(env.id, cr.version)
        assert result.code == 200
        metadata = result.result["model"]["version_info"]["export_metadata"]
        for k, v in meta.items():
            assert k in metadata
            assert v == metadata[k]

    print(stages)

    stage_by_name = {stage["name"]: stage for stage in stages}

    return cr, stage_by_name


async def test_scheduler(server_config, init_dataclasses_and_load_schema, caplog):
    """Test the scheduler part in isolation, mock out compile runner and listen to state updates"""

    class Collector(CompileStateListener):
        """
        Collect all state updates, optionally hang the processing of listeners
        """

        def __init__(self):
            self.seen = []
            self.preseen = []
            self.lock = Semaphore(1)

        def reset(self):
            self.seen = []
            self.preseen = []

        async def compile_done(self, compile: data.Compile):
            self.preseen.append(compile)
            print("Got compile done for ", compile.remote_id)
            async with self.lock:
                self.seen.append(compile)

        async def hang(self):
            await self.lock.acquire()

        def release(self):
            self.lock.release()

        def verify(self, envs: uuid.UUID):
            assert sorted([x.remote_id for x in self.seen]) == sorted(envs)
            self.reset()

    class HangRunner:
        """
        compile runner mock, hang until released
        """

        def __init__(self, compile: data.Compile):
            self.lock = Semaphore(0)
            self.started = False
            self.done = False
            self.version = None
            self.request = compile

        async def run(self, force_update: Optional[bool] = False):
            print("Start Run: ", self.request.id, self.request.environment)

            self.started = True
            await self.lock.acquire()
            self.done = True
            print("END Run: ", self.request.id, self.request.environment)
            return True, None

        def release(self):
            self.lock.release()

    class HookedCompilerService(CompilerService):
        """
        hook in the hangrunner
        """

        def __init__(self):
            super().__init__()
            self.locks = {}

        def _get_compile_runner(self, compile: data.Compile, project_dir: str):
            runner = HangRunner(compile)
            self.locks[compile.remote_id] = runner
            return runner

        def get_runner(self, remote_id: uuid.UUID) -> HangRunner:
            return self.locks.get(remote_id)

    async def compiler_cache_consistent(expected: int) -> None:
        async def inner() -> bool:
            async with cs._queue_count_cache_lock:
                not_done = await data.Compile.get_total_length_of_all_compile_queues()
                print(expected, cs._queue_count_cache, not_done)
                return cs._queue_count_cache == not_done == expected

        # Use retry_limited here, because after the runner has finished executing, it might take
        # some time until the compiler service has registered the data in the database.
        await retry_limited(inner, 1)

    # manual setup of server
    server = Server()
    cs = HookedCompilerService()
    await cs.prestart(server)
    await cs.start()
    server.add_slice(cs)
    notification_service = NotificationService()
    await notification_service.prestart(server)
    await notification_service.start()
    collector = Collector()
    cs.add_listener(collector)

    async def request_compile(env: data.Environment) -> uuid.UUID:
        """Request compile for given env, return remote_id"""
        u1 = uuid.uuid4()
        # add unique environment variables to prevent merging in request_recompile
        await cs.request_recompile(env, False, False, u1, env_vars={"uuid": str(u1)})
        results = await data.Compile.get_by_remote_id(env.id, u1)
        assert len(results) == 1
        assert results[0].remote_id == u1
        print("request: ", results[0].id, env.id)
        return u1

    # setup projects in the database
    project = data.Project(name="test")
    await project.insert()
    env1 = data.Environment(name="dev", project=project.id, repo_url="", repo_branch="")
    await env1.insert()
    env2 = data.Environment(name="dev2", project=project.id, repo_url="", repo_branch="")
    await env2.insert()

    # setup series of compiles for two envs
    # e1 is for a plain run
    # e2 is for server restart
    e1 = [await request_compile(env1) for i in range(3)]
    e2 = [await request_compile(env2) for i in range(4)]
    print("env 1:", e1)

    async def check_compile_in_sequence(env: data.Environment, remote_ids: list[uuid.UUID], idx: int):
        """
        Check integrity of a compile sequence and progress the hangrunner.
        """
        before = remote_ids[:idx]

        for rid in before:
            prevrunner = cs.get_runner(rid)
            assert prevrunner.done

        if idx < len(remote_ids):
            current = remote_ids[idx]
            after = remote_ids[idx + 1 :]

            assert await cs.is_compiling(env.id) == 200

            await retry_limited(lambda: cs.get_runner(current) is not None, 1)
            await retry_limited(lambda: cs.get_runner(current).started, 1)

            for rid in after:
                nextrunner = cs.get_runner(rid)
                assert nextrunner is None

            cs.get_runner(current).release()
            await asyncio.sleep(0)
            await retry_limited(lambda: cs.get_runner(current).done, 1)

        else:

            async def isdone():
                return await cs.is_compiling(env.id) == 204

            await retry_limited(isdone, 1)

    await compiler_cache_consistent(5)

    # run through env1, entire sequence
    for i in range(4):
        await check_compile_in_sequence(env1, e1, i)
        if i < 2:
            # First one is never queued, so not counted
            # Last iteration here doesn't de-queue an item, but allows it to complete
            # So don't handle last 2
            await compiler_cache_consistent(4 - i)

    await compiler_cache_consistent(3)

    collector.verify(e1)
    print("env1 done")

    print("env2 ", e2)
    # make event collector hang
    await collector.hang()
    # progress two steps into env2
    for i in range(2):
        await check_compile_in_sequence(env2, e2, i)
        await compiler_cache_consistent(2 - i)

    assert not collector.seen
    print(collector.preseen)
    await retry_limited(lambda: len(collector.preseen) == 2, 1)

    # test server restart
    await notification_service.prestop()
    await notification_service.stop()
    await cs.prestop()
    await cs.stop()

    # in the log, find cancel of compile(hangs) and handler(hangs)
    LogSequence(caplog, allow_errors=False).contains("inmanta.util", logging.WARNING, "was cancelled").contains(
        "inmanta.util", logging.WARNING, "was cancelled"
    ).no_more_errors()

    print("restarting")

    # restart new server
    cs = HookedCompilerService()
    await cs.prestart(server)
    await cs.start()
    collector = Collector()
    cs.add_listener(collector)

    # one in cache, one running
    await compiler_cache_consistent(1)

    # complete the sequence, expect re-run of third compile
    for i in range(3):
        await check_compile_in_sequence(env2, e2[2:], i)
        await compiler_cache_consistent(0)

    # all are re-run, entire sequence present
    collector.verify(e2)

    await report_db_index_usage()


@pytest.mark.slowtest
async def test_compile_runner(environment_factory: EnvironmentFactory, server, client, tmpdir):
    testmarker_env = "TESTMARKER"
    no_marker = "__no__marker__"
    marker_print = "_INM_MM:"
    marker_print2 = "_INM_MM2:"
    marker_print3 = "_INM_MM3:"

    def make_main(marker_print):
        return f"""
    marker = std::get_env("{testmarker_env}","{no_marker}")
    std::print("{marker_print} {{{{marker}}}}")

    host = std::Host(name="test", os=std::linux)
    std::ConfigFile(host=host, path="/etc/motd", content="1234")
        """

    env = await environment_factory.create_environment(make_main(marker_print))
    env2 = await environment_factory.create_environment(make_main(marker_print2))

    project_work_dir = os.path.join(tmpdir, "work")
    ensure_directory_exist(project_work_dir)

    def _compile_and_assert(env, export=True, meta={}, env_vars={}, update=False, exporter_plugin=None):
        return compile_and_assert(
            env=env,
            client=client,
            project_work_dir=project_work_dir,
            export=export,
            meta=meta,
            env_vars=env_vars,
            update=update,
            exporter_plugin=exporter_plugin,
        )

    # with export
    compile, stages = await _compile_and_assert(env=env, export=True, meta={"type": "Test"})
    assert stages["Init"]["returncode"] == 0
    assert stages["Cloning repository"]["returncode"] == 0
    assert stages["Creating venv"]["returncode"] == 0
    assert stages["Installing modules"]["returncode"] == 0
    assert stages["Recompiling configuration model"]["returncode"] == 0
    out = stages["Recompiling configuration model"]["outstream"]
    assert f"{marker_print} {no_marker}" in out
    assert len(stages) == 5
    assert compile.version is not None

    # no export
    compile, stages = await _compile_and_assert(env=env, export=False)
    assert stages["Init"]["returncode"] == 0
    assert stages["Recompiling configuration model"]["returncode"] == 0
    out = stages["Recompiling configuration model"]["outstream"]
    assert f"{marker_print} {no_marker}" in out
    assert len(stages) == 2
    assert compile.version is None

    # env vars
    marker = str(uuid.uuid4())
    compile, stages = await _compile_and_assert(env=env, export=False, env_vars={testmarker_env: marker})
    assert len(compile.request.environment_variables) == 1
    assert stages["Init"]["returncode"] == 0
    assert f"Using extra environment variables during compile TESTMARKER='{marker}'" in stages["Init"]["outstream"]
    assert stages["Recompiling configuration model"]["returncode"] == 0
    out = stages["Recompiling configuration model"]["outstream"]
    assert f"{marker_print} {marker}" in out
    assert len(stages) == 2
    assert compile.version is None

    # switch branch
    compile, stages = await _compile_and_assert(env=env2, export=False)
    assert stages["Init"]["returncode"] == 0
    assert stages[f"Switching branch from {env.repo_branch} to {env2.repo_branch}"]["returncode"] == 0
    assert stages["Installing modules"]["returncode"] == 0
    assert stages["Recompiling configuration model"]["returncode"] == 0
    out = stages["Recompiling configuration model"]["outstream"]
    assert f"{marker_print2} {no_marker}" in out
    assert len(stages) == 4
    assert compile.version is None

    # update with no update
    compile, stages = await _compile_and_assert(env=env2, export=False, update=True)
    assert stages["Init"]["returncode"] == 0
    assert stages["Pulling updates"]["returncode"] == 0
    assert stages["Uninstall inmanta packages from the compiler venv"]["returncode"] == 0
    assert stages["Updating modules"]["returncode"] == 0
    assert stages["Recompiling configuration model"]["returncode"] == 0
    out = stages["Recompiling configuration model"]["outstream"]
    assert f"{marker_print2} {no_marker}" in out
    assert len(stages) == 5
    assert compile.version is None

    environment_factory.write_main(make_main(marker_print3))
    compile, stages = await _compile_and_assert(env=env2, export=False, update=True)
    assert stages["Init"]["returncode"] == 0
    assert stages["Pulling updates"]["returncode"] == 0
    assert stages["Uninstall inmanta packages from the compiler venv"]["returncode"] == 0
    assert stages["Updating modules"]["returncode"] == 0
    assert stages["Recompiling configuration model"]["returncode"] == 0
    out = stages["Recompiling configuration model"]["outstream"]
    assert f"{marker_print3} {no_marker}" in out
    assert len(stages) == 5
    assert compile.version is None

    # Ensure that the pip binary created in the venv of the compiler service works correctly
    pip_binary_path = os.path.join(project_work_dir, ".env", "bin", "pip")
    output = subprocess.check_output([pip_binary_path, "list", "--format", "json"], encoding="utf-8")
    assert "inmanta-core" in output


@pytest.mark.slowtest
async def test_server_side_compile_with_ssl_enabled(
    tmpdir, request, environment_factory: EnvironmentFactory, server_multi, client_multi, environment_multi
) -> None:
    """
    Ensure that server-side compiles work correctly when SSL is enabled on the server, but the
    .inmanta file present in the project disables SSL (issue: #4640).
    """
    if request.node.callspec.id != "SSL" and request.node.callspec.id != "Normal":
        # Only run this test case once for a server with SSL enabled and once for a server with SSL disabled.
        return

    ssl_enabled_on_server = "SSL" in request.node.callspec.id

    project_work_dir = os.path.join(tmpdir, "work")
    ensure_directory_exist(project_work_dir)

    main_cf = """
host = std::Host(name="test", os=std::linux)
std::ConfigFile(host=host, path="/tmp/test", content="1234")
    """.strip()

    # Add .inmanta file with inverse SSL config as the server itself.
    dot_inmanta = f"""
[compiler_rest_transport]
ssl={str(not ssl_enabled_on_server).lower()}
    """.strip()

    env = await environment_factory.create_environment(main=main_cf)
    environment_factory.write_file(path=".inmanta", content=dot_inmanta)

    compile, stages = await compile_and_assert(env=env, client=client_multi, project_work_dir=project_work_dir, export=True)
    assert all(stage["returncode"] == 0 for stage in stages.values())


@pytest.mark.slowtest
async def test_compilerservice_compile_data(environment_factory: EnvironmentFactory, client, server) -> None:
    async def get_compile_data(main: str) -> model.CompileData:
        env: data.Environment = await environment_factory.create_environment(main)
        result: Result = await client.notify_change(env.id)
        assert result.code == 200

        async def compile_done():
            return (await client.is_compiling(env.id)).code == 204

        await retry_limited(compile_done, 10)

        reports = await client.get_reports(env.id)
        assert reports.code == 200
        assert len(reports.result["reports"]) == 1
        compile_id: str = reports.result["reports"][0]["id"]
        compile_data_a = model.CompileData(**reports.result["reports"][0]["compile_data"])

        result = await client.get_compile_data(uuid.UUID(compile_id))
        assert result.code == 200
        assert "data" in result.result
        compile_data: model.CompileData = model.CompileData(**result.result["data"])
        assert compile_data_a == compile_data
        return compile_data

    errors0: list[ast_export.Error] = (await get_compile_data("x = 0")).errors
    assert len(errors0) == 0

    errors1: list[ast_export.Error] = (await get_compile_data("x = 0 x = 1")).errors
    assert len(errors1) == 1
    error: ast_export.Error = errors1[0]
    assert error.category == ast_export.ErrorCategory.runtime
    assert error.type == "inmanta.ast.DoubleSetException"
    assert error.message == "value set twice:\n\told value: 0\n\t\tset at ./main.cf:1\n\tnew value: 1\n\t\tset at ./main.cf:1\n"


@pytest.mark.parametrize("use_trx_based_api", [True, False])
async def test_e2e_recompile_failure(compilerservice: CompilerService, use_trx_based_api: bool):
    project = data.Project(name="test")
    await project.insert()

    env = data.Environment(name="dev", project=project.id, repo_url="", repo_branch="")
    await env.insert()

    async def request_compile(remote_id: uuid.UUID, env_vars: dict[str, str]) -> None:
        if use_trx_based_api:
            async with data.Environment.get_connection() as connection:
                async with connection.transaction():
                    compile_id, warnings = await compilerservice.request_recompile(
                        env=env,
                        force_update=False,
                        do_export=False,
                        remote_id=remote_id,
                        env_vars=env_vars,
                        connection=connection,
                        in_db_transaction=True,
                    )
                assert compile_id is not None, warnings
            await compilerservice.notify_compile_request_committed(compile_id)
        else:
            await compilerservice.request_recompile(
                env=env, force_update=False, do_export=False, remote_id=remote_id, env_vars=env_vars
            )

    u1 = uuid.uuid4()
    await request_compile(remote_id=u1, env_vars={"my_unique_var": str(u1)})

    u2 = uuid.uuid4()
    await request_compile(remote_id=u2, env_vars={"my_unique_var": str(u2)})

    assert await compilerservice.is_compiling(env.id) == 200

    async def compile_done():
        res = await compilerservice.is_compiling(env.id)
        print(res)
        return res == 204

    await retry_limited(compile_done, 10)
    # All compiles are finished. The queue should be empty
    assert compilerservice._queue_count_cache == 0

    _, all_compiles = await compilerservice.get_reports(env)
    all_reports = {i["remote_id"]: await compilerservice.get_report(i["id"]) for i in all_compiles["reports"]}

    def assert_report(uid):
        code, report = all_reports[uid]
        report = report["report"]
        assert report["remote_id"] == uid
        assert not report["success"]
        reports = report["reports"]
        reports = {r["name"]: r for r in reports}

        # stages
        init = reports["Init"]
        assert not init["errstream"]
        assert "no project found in" in init["outstream"] and "and no repository set" in init["outstream"]

        # no compile report
        assert len(reports) == 1

        return report["requested"], report["started"], report["completed"]

    r1, s1, f1 = assert_report(u1)
    r2, s2, f2 = assert_report(u2)

    assert r2 > r1
    assert r1 < s1 < f1
    assert r2 < s2 < f2
    assert f1 < s2


@pytest.mark.slowtest
async def test_server_partial_compile(server, client, environment, monkeypatch):
    """
    Test a partial_compile on the server
    """
    project_dir = os.path.join(server.get_slice(SLICE_SERVER)._server_storage["environments"], str(environment))
    project_source = os.path.join(os.path.dirname(os.path.abspath(__file__)), "..", "data", "project")
    print("Project at: ", project_dir)

    shutil.copytree(project_source, project_dir)
    subprocess.check_output(["git", "init"], cwd=project_dir)
    subprocess.check_output(["git", "add", "*"], cwd=project_dir)
    subprocess.check_output(["git", "config", "user.name", "Unit"], cwd=project_dir)
    subprocess.check_output(["git", "config", "user.email", "unit@test.example"], cwd=project_dir)
    subprocess.check_output(["git", "commit", "-m", "unit test"], cwd=project_dir)

    # add main.cf
    with open(os.path.join(project_dir, "main.cf"), "w", encoding="utf-8") as fd:
        fd.write("")
    env = await data.Environment.get_by_id(environment)
    compilerslice: CompilerService = server.get_slice(SLICE_COMPILER)
    remote_id1 = uuid.uuid4()

    async def wait_for_report() -> bool:
        report = await client.get_report(compile_id)
        if report.code != 200:
            return False
        return report.result["report"]["completed"] is not None

    def verify_command_report(report: dict, expected: str) -> bool:
        """
        verify that the expected string is present in the command field of the 'Recompiling configuration model' report
        """
        reports = report.result["report"]["reports"]
        report = [x for x in reports if x["name"] == "Recompiling configuration model"][0]
        return expected in report["command"]

    # Do a compile
    compile_id, _ = await compilerslice.request_recompile(env, force_update=False, do_export=False, remote_id=remote_id1)

    await retry_limited(wait_for_report, 10)
    report = await client.get_report(compile_id)
    assert not verify_command_report(report, "--partial")
    assert not verify_command_report(report, "--removed_resource_sets")

    # Do a partial compile
    compile_id, _ = await compilerslice.request_recompile(
        env, force_update=False, do_export=False, remote_id=remote_id1, partial=True
    )

    await retry_limited(wait_for_report, 10)
    report = await client.get_report(compile_id)
    assert verify_command_report(report, "--partial")
    assert not verify_command_report(report, "--removed_resource_sets")

    # Do a partial compile with removed resource_sets
    compile_id, _ = await compilerslice.request_recompile(
        env, force_update=False, do_export=False, remote_id=remote_id1, partial=True, removed_resource_sets=["a", "b", "c"]
    )

    await retry_limited(wait_for_report, 10)
    report = await client.get_report(compile_id)
    assert verify_command_report(report, "--partial --delete-resource-set a --delete-resource-set b --delete-resource-set c")


@pytest.mark.slowtest
async def test_server_recompile(server, client, environment, monkeypatch):
    """
    Test a recompile on the server and verify recompile triggers
    """

    project_dir = os.path.join(server.get_slice(SLICE_SERVER)._server_storage["environments"], str(environment))
    project_source = os.path.join(os.path.dirname(os.path.abspath(__file__)), "..", "data", "project")
    print("Project at: ", project_dir)

    shutil.copytree(project_source, project_dir)
    subprocess.check_output(["git", "init"], cwd=project_dir)
    subprocess.check_output(["git", "add", "*"], cwd=project_dir)
    subprocess.check_output(["git", "config", "user.name", "Unit"], cwd=project_dir)
    subprocess.check_output(["git", "config", "user.email", "unit@test.example"], cwd=project_dir)
    subprocess.check_output(["git", "commit", "-m", "unit test"], cwd=project_dir)

    # Set environment variable to be passed to the compiler
    key_env_var = "TEST_MESSAGE"
    value_env_var = "a_message"
    monkeypatch.setenv(key_env_var, value_env_var)

    # add main.cf
    with open(os.path.join(project_dir, "main.cf"), "w", encoding="utf-8") as fd:
        fd.write(
            f"""
        host = std::Host(name="test", os=std::linux)
        std::ConfigFile(host=host, path="/etc/motd", content="1234")
        std::print(std::get_env("{key_env_var}"))
"""
        )

    logger.info("request a compile")
    result = await client.notify_change(environment)
    assert result.code == 200

    logger.info("wait for 1")
    versions = await wait_for_version(client, environment, 1, compile_timeout=40)
    assert versions["versions"][0]["total"] == 1
    assert versions["versions"][0]["version_info"]["export_metadata"]["type"] == "api"

    # get compile reports and make sure the environment variables are not logged
    reports = await client.get_reports(environment)
    assert reports.code == 200
    assert len(reports.result["reports"]) == 1
    env_vars_compile = reports.result["reports"][0]["environment_variables"]
    assert key_env_var not in env_vars_compile

    # get report
    compile_report = await client.get_report(reports.result["reports"][0]["id"])
    assert compile_report.code == 200
    report_map = {r["name"]: r for r in compile_report.result["report"]["reports"]}
    assert value_env_var in report_map["Recompiling configuration model"]["outstream"]

    # set a parameter without requesting a recompile
    result = await client.set_param(environment, id="param1", value="test", source=ParameterSource.plugin)
    assert result.code == 200
    versions = await wait_for_version(client, environment, 1)
    assert versions["count"] == 1

    logger.info("request second compile")
    # set a new parameter and request a recompile
    result = await client.set_param(environment, id="param2", value="test", source=ParameterSource.plugin, recompile=True)
    assert result.code == 200
    logger.info("wait for 2")
    versions = await wait_for_version(client, environment, 2)
    assert versions["versions"][0]["version_info"]["export_metadata"]["type"] == "param"
    assert versions["count"] == 2

    # update the parameter to the same value -> no compile
    result = await client.set_param(environment, id="param2", value="test", source=ParameterSource.plugin, recompile=True)
    assert result.code == 200
    versions = await wait_for_version(client, environment, 2)
    assert versions["count"] == 2

    # update the parameter to a new value
    result = await client.set_param(environment, id="param2", value="test2", source=ParameterSource.plugin, recompile=True)
    assert result.code == 200
    logger.info("wait for 3")
    versions = await wait_for_version(client, environment, 3)
    assert versions["count"] == 3

    # set a full compile schedule
    async def schedule_soon() -> None:
        soon: datetime.datetime = datetime.datetime.now(datetime.timezone.utc) + datetime.timedelta(seconds=2)
        cron_soon: str = "%d %d %d * * * *" % (soon.second, soon.minute, soon.hour)
        result = await client.environment_settings_set(environment, id="auto_full_compile", value=cron_soon)
        assert result.code == 200

    async def is_compiling() -> None:
        return (await client.is_compiling(environment)).code == 200

    await schedule_soon()
    await retry_limited(is_compiling, 3)
    logger.info("wait for 4")
    versions = await wait_for_version(client, environment, 4)
    assert versions["count"] == 4

    # override existing schedule
    await schedule_soon()
    await retry_limited(is_compiling, 3)
    logger.info("wait for 5")
    versions = await wait_for_version(client, environment, 5)
    assert versions["count"] == 5

    # delete schedule, verify it is cancelled
    await schedule_soon()
    result = await client.environment_setting_delete(environment, id="auto_full_compile")
    assert result.code == 200
    with pytest.raises(AssertionError, match="Bounded wait failed"):
        await retry_limited(is_compiling, 4)
    result = await client.list_versions(environment)
    assert result.code == 200
    assert result.result["count"] == 5

    # override with schedule in far future (+- 24h), check that it doesn't trigger an immediate recompile
    recent: datetime.datetime = datetime.datetime.now(datetime.timezone.utc) - datetime.timedelta(seconds=2)
    cron_recent: str = "%d %d %d * * * *" % (recent.second, recent.minute, recent.hour)
    result = await client.environment_settings_set(environment, id="auto_full_compile", value=cron_recent)
    assert result.code == 200
    with pytest.raises(AssertionError, match="Bounded wait failed"):
        await retry_limited(is_compiling, 4)
    result = await client.list_versions(environment)
    assert result.code == 200
    assert result.result["count"] == 5

    # clear the environment
    state_dir = config.state_dir.get()
    project_dir = os.path.join(state_dir, "server", "environments", environment)
    assert os.path.exists(project_dir)

    result = await client.clear_environment(environment)
    assert result.code == 200

    assert not os.path.exists(project_dir)


@pytest.mark.slowtest
async def test_server_recompile_param_fact_v2(server, client, environment):
    """
    Test recompile triggers when setting params and facts with the v2 endpoint
    """

    project_dir = os.path.join(server.get_slice(SLICE_SERVER)._server_storage["environments"], str(environment))
    project_source = os.path.join(os.path.dirname(os.path.abspath(__file__)), "..", "data", "project")

    shutil.copytree(project_source, project_dir)

    # add main.cf
    with open(os.path.join(project_dir, "main.cf"), "w", encoding="utf-8") as fd:
        fd.write(
            f"""
<<<<<<< HEAD
        host = std::Host(name="test", os=std::linux)
        std::ConfigFile(host=host, path="/etc/motd", content="1234")
=======
        std::print(std::get_env("{key_env_var}"))
>>>>>>> 3db6a7cf
"""
        )

    logger.info("request a compile")
    result = await client.notify_change(environment)
    assert result.code == 200

    versions = await wait_for_version(client, environment, cnt=1, compile_timeout=40)
    assert versions["versions"][0]["total"] == 1
    assert versions["versions"][0]["version_info"]["export_metadata"]["type"] == "api"

    resources = await data.Resource.get_resources_for_version(environment, 1)
    resource_id = resources[0].resource_id

    # set a parameter without requesting a recompile
    result = await client.set_parameter(environment, name="param1", value="test", source=ParameterSource.plugin)
    assert result.code == 200
<<<<<<< HEAD
    versions = await wait_for_version(client, environment, 1)
    assert versions["count"] == 1
=======
    versions = await wait_for_version(client, environment, cnt=2)
    assert versions["count"] == 2
>>>>>>> 3db6a7cf

    logger.info("request second compile")
    # set a new parameter and request a recompile
    result = await client.set_parameter(environment, name="param2", value="test", source=ParameterSource.plugin, recompile=True)
    assert result.code == 200
<<<<<<< HEAD
    logger.info("wait for 2")
    versions = await wait_for_version(client, environment, 2)
=======
    logger.info("wait for 3")
    versions = await wait_for_version(client, environment, cnt=3)
>>>>>>> 3db6a7cf
    assert versions["versions"][0]["version_info"]["export_metadata"]["type"] == "param"
    assert versions["count"] == 2

    # update the parameter to the same value -> no compile
    result = await client.set_parameter(environment, name="param2", value="test", source=ParameterSource.plugin, recompile=True)
    assert result.code == 200
<<<<<<< HEAD
    versions = await wait_for_version(client, environment, 2)
    assert versions["count"] == 2
=======
    versions = await wait_for_version(client, environment, cnt=3)
    assert versions["count"] == 3
>>>>>>> 3db6a7cf

    # update the parameter to a new value
    result = await client.set_parameter(
        environment, name="param2", value="test2", source=ParameterSource.plugin, recompile=True
    )
    assert result.code == 200
<<<<<<< HEAD
    logger.info("wait for 3")
    versions = await wait_for_version(client, environment, 3)
    assert versions["count"] == 3
=======
    logger.info("wait for 4")
    versions = await wait_for_version(client, environment, cnt=4)
    assert versions["count"] == 4
>>>>>>> 3db6a7cf

    # set a fact without requesting a recompile
    result = await client.set_fact(
        environment, name="fact1", value="test", source=ParameterSource.fact, resource_id=resource_id
    )
    assert result.code == 200
<<<<<<< HEAD
    versions = await wait_for_version(client, environment, 1)
    assert versions["count"] == 3
=======
    versions = await wait_for_version(client, environment, cnt=4)
    assert versions["count"] == 4
>>>>>>> 3db6a7cf

    # set a new fact and request a recompile
    result = await client.set_fact(
        environment, name="fact2", value="test", source=ParameterSource.fact, resource_id=resource_id, recompile=True
    )
    assert result.code == 200
<<<<<<< HEAD
    logger.info("wait for 4")
    versions = await wait_for_version(client, environment, 2)
    assert versions["versions"][0]["version_info"]["export_metadata"]["type"] == "fact"
    assert versions["count"] == 4
=======
    logger.info("wait for 5")
    versions = await wait_for_version(client, environment, cnt=5)
    assert versions["versions"][0]["version_info"]["export_metadata"]["type"] == "param"
    assert versions["count"] == 5
>>>>>>> 3db6a7cf

    # update the fact to the same value -> no compile
    result = await client.set_fact(
        environment, name="fact2", value="test", source=ParameterSource.fact, resource_id=resource_id, recompile=True
    )
    assert result.code == 200
<<<<<<< HEAD
    versions = await wait_for_version(client, environment, 2)
    assert versions["count"] == 4
=======
    versions = await wait_for_version(client, environment, cnt=5)
    assert versions["count"] == 5
>>>>>>> 3db6a7cf

    # update the fact to a new value
    result = await client.set_fact(
        environment, name="fact2", value="test2", source=ParameterSource.fact, resource_id=resource_id, recompile=True
    )
    assert result.code == 200
<<<<<<< HEAD
    logger.info("wait for 5")
    versions = await wait_for_version(client, environment, 3)
    assert versions["count"] == 5
=======
    logger.info("wait for 6")
    versions = await wait_for_version(client, environment,  cnt=6)
    assert versions["count"] == 6
>>>>>>> 3db6a7cf


async def run_compile_and_wait_until_compile_is_done(
    compiler_service: CompilerService,
    compiler_queue: queue.Queue["CompileRunnerMock"],
    env_id: uuid.UUID,
    fail: Optional[bool] = None,
    fail_on_pull=False,
) -> None:
    """
    Unblock the first compile in the compiler queue and wait until the compile finishes.
    """
    current_task = compiler_service._recompiles[env_id]

    # prevent race conditions where compile request is not yet in queue
    await retry_limited(lambda: not compiler_queue.empty(), timeout=10)
    run = compiler_queue.get(block=True)
    if fail is not None:
        run._make_compile_fail = fail
    run._make_pull_fail = fail_on_pull
    run.block = False

    def _is_compile_finished() -> bool:
        if env_id not in compiler_service._recompiles:
            return True
        if current_task is not compiler_service._recompiles[env_id]:
            return True
        return False

    await retry_limited(_is_compile_finished, timeout=10)


async def test_compileservice_queue(mocked_compiler_service_block: queue.Queue, server, client, environment):
    """
    Test the inspection of the compile queue. The compile runner is mocked out so the "started" field does not have the
    correct value in this test.
    """
    env = await data.Environment.get_by_id(environment)
    compilerslice: CompilerService = server.get_slice(SLICE_COMPILER)

    result = await client.get_compile_queue(environment)
    assert len(result.result["queue"]) == 0
    assert result.code == 200

    # request a compile
    remote_id1 = uuid.uuid4()
    await compilerslice.request_recompile(
        env=env, force_update=False, do_export=False, remote_id=remote_id1, env_vars={"my_unique_var": "1"}
    )

    # api should return one
    result = await client.get_compile_queue(environment)
    assert len(result.result["queue"]) == 1
    assert result.result["queue"][0]["remote_id"] == str(remote_id1)
    assert result.code == 200
    # None in the queue, all running
    await retry_limited(lambda: compilerslice._queue_count_cache == 0, 10)

    # request a compile
    remote_id2 = uuid.uuid4()
    compile_id2, _ = await compilerslice.request_recompile(env=env, force_update=False, do_export=False, remote_id=remote_id2)

    # api should return two
    result = await client.get_compile_queue(environment)
    assert len(result.result["queue"]) == 2
    assert result.result["queue"][1]["remote_id"] == str(remote_id2)
    assert result.code == 200
    # 1 in the queue, 1 running
    await retry_limited(lambda: compilerslice._queue_count_cache == 1, 10)

    # request a compile with do_export=True
    remote_id3 = uuid.uuid4()
    compile_id3, _ = await compilerslice.request_recompile(env=env, force_update=False, do_export=True, remote_id=remote_id3)

    result = await client.get_compile_queue(environment)
    assert len(result.result["queue"]) == 3
    assert result.result["queue"][2]["remote_id"] == str(remote_id3)
    assert result.code == 200
    # 2 in the queue, 1 running
    await retry_limited(lambda: compilerslice._queue_count_cache == 2, 10)

    # request a compile with do_export=False -> expect merge with compile2
    remote_id4 = uuid.uuid4()
    compile_id4, _ = await compilerslice.request_recompile(env=env, force_update=False, do_export=False, remote_id=remote_id4)

    result = await client.get_compile_queue(environment)
    assert len(result.result["queue"]) == 4
    assert result.result["queue"][3]["remote_id"] == str(remote_id4)
    assert result.code == 200
    # 3 in the queue, 1 running
    await retry_limited(lambda: compilerslice._queue_count_cache == 3, 10)

    # request a compile with do_export=True -> expect merge with compile3, expect force_update == True for the compile
    remote_id5 = uuid.uuid4()
    compile_id5, _ = await compilerslice.request_recompile(env=env, force_update=True, do_export=True, remote_id=remote_id5)
    remote_id6 = uuid.uuid4()
    compile_id6, _ = await compilerslice.request_recompile(env=env, force_update=False, do_export=True, remote_id=remote_id6)

    result = await client.get_compile_queue(environment)
    assert len(result.result["queue"]) == 6
    assert result.result["queue"][4]["remote_id"] == str(remote_id5)
    assert result.result["queue"][5]["remote_id"] == str(remote_id6)
    assert result.code == 200
    # 5 in the queue, 1 running
    await retry_limited(lambda: compilerslice._queue_count_cache == 5, 10)

    async def has_matching_compile_report(first_compile_id: uuid.UUID, second_compile_id: uuid.UUID) -> bool:
        return await compilerslice.get_report(first_compile_id) == await compilerslice.get_report(second_compile_id)

    # finish a compile and wait for service to take on next
    await run_compile_and_wait_until_compile_is_done(compilerslice, mocked_compiler_service_block, env.id)

    # api should return five when ready
    result = await client.get_compile_queue(environment)
    assert len(result.result["queue"]) == 5
    assert result.result["queue"][0]["remote_id"] == str(remote_id2)
    assert result.code == 200
    # 4 in the queue, 1 running
    await retry_limited(lambda: compilerslice._queue_count_cache == 4, 10)

    # finish second compile
    await run_compile_and_wait_until_compile_is_done(compilerslice, mocked_compiler_service_block, env.id)

    # The "halted" field of a compile report is set asynchronously by a background task.
    # Use try_limited to prevent a race condition.
    await retry_limited(lambda: has_matching_compile_report(compile_id2, compile_id4), timeout=10)
    # 2 in the queue, 1 running
    await retry_limited(lambda: compilerslice._queue_count_cache == 2, 10)

    # finish third compile
    # prevent race conditions where compile is not yet in queue
    await retry_limited(lambda: not mocked_compiler_service_block.empty(), timeout=10)
    run = mocked_compiler_service_block.get(block=True)
    result = await client.get_compile_queue(environment)
    assert len(result.result["queue"]) == 3
    assert result.result["queue"][0]["remote_id"] == str(remote_id3)
    assert result.code == 200
    run.block = False

    while env.id in compilerslice._recompiles:
        await asyncio.sleep(0.2)

    await retry_limited(lambda: has_matching_compile_report(compile_id3, compile_id5), timeout=10)
    await retry_limited(lambda: has_matching_compile_report(compile_id3, compile_id6), timeout=10)

    # 0 in the queue, 0 running
    await retry_limited(lambda: compilerslice._queue_count_cache == 0, 10)

    # api should return none
    result = await client.get_compile_queue(environment)
    assert len(result.result["queue"]) == 0
    assert result.code == 200


async def test_compilerservice_halt(mocked_compiler_service_block, server, client, environment: uuid.UUID) -> None:
    compilerslice: CompilerService = server.get_slice(SLICE_COMPILER)

    result = await client.get_compile_queue(environment)
    assert result.code == 200
    assert len(result.result["queue"]) == 0
    assert compilerslice._queue_count_cache == 0

    await client.halt_environment(environment)

    env = await data.Environment.get_by_id(environment)
    assert env is not None
    await compilerslice.request_recompile(env=env, force_update=False, do_export=False, remote_id=uuid.uuid4())

    result = await client.get_compile_queue(environment)
    assert result.code == 200
    assert len(result.result["queue"]) == 1
    assert compilerslice._queue_count_cache == 1

    result = await client.is_compiling(environment)
    assert result.code == 204

    await client.resume_environment(environment)
    result = await client.is_compiling(environment)
    assert result.code == 200


async def test_compileservice_queue_count_on_trx_based_api(mocked_compiler_service_block, server, client, environment):
    """
    Verify that the `_queue_count_cache` is not incremented and that the compile is not scheduled until the
    `notify_compile_request_committed()` method is called.
    """
    env = await data.Environment.get_by_id(environment)
    compiler_service: CompilerService = server.get_slice(SLICE_COMPILER)

    async with data.Environment.get_connection() as connection:
        async with connection.transaction():
            remote_id1 = uuid.uuid4()
            compile_id, warnings = await compiler_service.request_recompile(
                env=env,
                force_update=False,
                do_export=False,
                remote_id=remote_id1,
                connection=connection,
                in_db_transaction=True,
            )
            assert compile_id is not None, warnings
            assert compiler_service._queue_count_cache == 0
            assert len(compiler_service._recompiles) == 0
    # Transaction committed
    await compiler_service.notify_compile_request_committed(compile_id)
    assert compiler_service._queue_count_cache == 1
    assert len(compiler_service._recompiles) == 1

    await run_compile_and_wait_until_compile_is_done(compiler_service, mocked_compiler_service_block, env.id)
    assert len(compiler_service._recompiles) == 0


@pytest.fixture(scope="function")
async def server_with_frequent_cleanups(server_pre_start, server_config, async_finalizer):
    config.Config.set("server", "compiler-report-retention", "60")
    config.Config.set("server", "cleanup-compiler-reports_interval", "1")
    ibl = InmantaBootloader()
    await ibl.start()
    yield ibl.restserver
    await ibl.stop(timeout=15)


@pytest.fixture(scope="function")
def client_for_cleanup(server_with_frequent_cleanups):
    client = protocol.Client("client")
    yield client


@pytest.fixture(scope="function")
async def environment_for_cleanup(client_for_cleanup, server_with_frequent_cleanups):
    """
    Create a project and environment. This fixture returns the uuid of the environment
    """
    result = await client_for_cleanup.create_project("env-test")
    assert result.code == 200
    project_id = result.result["project"]["id"]

    result = await client_for_cleanup.create_environment(project_id=project_id, name="dev")
    env_id = result.result["environment"]["id"]

    cfg_env.set(env_id)

    yield env_id


@pytest.fixture
async def old_and_new_compile_report(server_with_frequent_cleanups, environment_for_cleanup) -> tuple[uuid.UUID, uuid.UUID]:
    """
    This fixture creates two compile reports. One for a compile that started
    and finished 30 days ago and one that started and finished now.

    This fixture return a tuple containing the id of the old and the new compile report
    respectively.
    """
    now = datetime.datetime.now()
    time_of_old_compile = now - datetime.timedelta(days=30)
    compile_id_old = uuid.UUID("c00cc33f-f70f-4800-ad01-ff042f67118f")
    old_compile = {
        "id": compile_id_old,
        "remote_id": uuid.UUID("c9a10da1-9bf6-4152-8461-98adc02c4cee"),
        "environment": uuid.UUID(environment_for_cleanup),
        "requested": time_of_old_compile,
        "started": time_of_old_compile,
        "completed": time_of_old_compile,
        "do_export": True,
        "force_update": True,
        "metadata": {"type": "api", "message": "Recompile trigger through API call"},
        "environment_variables": {},
        "success": True,
        "handled": True,
        "version": 1,
    }
    compile_id_new = uuid.uuid4()
    new_compile = {**old_compile, "id": compile_id_new, "requested": now, "started": now, "completed": now}

    report1 = {
        "id": uuid.UUID("2baa0175-9169-40c5-a546-64d646f62da6"),
        "started": time_of_old_compile,
        "completed": time_of_old_compile,
        "command": "",
        "name": "Init",
        "errstream": "",
        "outstream": "Using extra environment variables during compile \n",
        "returncode": 0,
        "compile": compile_id_old,
    }
    report2 = {
        **report1,
        "id": uuid.UUID("2a86d2a0-666f-4cca-b0a8-13e0379128d5"),
        "command": "python -m inmanta.app -vvv export -X",
        "name": "Recompiling configuration model",
        "compile": compile_id_new,
    }

    async with Compile.get_connection() as con:
        async with con.transaction():
            await Compile(**old_compile).insert(connection=con)
            await Compile(**new_compile).insert(connection=con)
            await Report(**report1).insert(connection=con)
            await Report(**report2).insert(connection=con)

    yield compile_id_old, compile_id_new


async def test_compileservice_cleanup(
    server_with_frequent_cleanups,
    client_for_cleanup,
    environment_for_cleanup,
    old_and_new_compile_report: tuple[uuid.UUID, uuid.UUID],
):
    """
    Ensure that the process to cleanup old compile reports works correctly.

    The `old_and_new_compile_report` fixture creates a compile report for a compile that is 30 days
    old and one for a compile that happened now. The `server_with_frequent_cleanups` fixture
    sets the `compiler-report-retention` config option to 60 seconds. This test case verifies
    that one old report is cleaned up and the new one is retained.
    """
    compile_id_old, compile_id_new = old_and_new_compile_report

    async def report_cleanup_finished_successfully() -> bool:
        result = await client_for_cleanup.get_reports(environment_for_cleanup)
        assert result.code == 200
        return len(result.result["reports"]) == 1

    # Cleanup happens every second. A timeout of four seconds should be sufficient
    await retry_limited(report_cleanup_finished_successfully, timeout=4)

    result = await client_for_cleanup.get_report(compile_id_old)
    assert result.code == 404
    result = await client_for_cleanup.get_report(compile_id_new)
    assert result.code == 200
    result = await client_for_cleanup.get_reports(environment_for_cleanup)
    assert result.code == 200
    assert len(result.result["reports"]) == 1


@pytest.mark.parametrize("halted", [True, False])
async def test_compileservice_cleanup_halted(server, client, environment, halted):
    """
    Test that the cleanup process of the CompileService works correctly when the environment is halted.

    This test creates two compiles and inserts them into the database.
    If the 'halted' parameter is true, it halts the environment and checks that both compiles remain after cleanup.
    Otherwise, it checks that only one compile remains after cleanup (the new latest one).
    """

    if halted:
        result = await client.halt_environment(environment)
        assert result.code == 200

    now = datetime.datetime.now()
    time_of_old_compile = now - datetime.timedelta(days=30)
    compile_id_old = uuid.UUID("c00cc33f-f70f-4800-ad01-ff042f67118f")
    old_compile = {
        "id": compile_id_old,
        "remote_id": uuid.UUID("c9a10da1-9bf6-4152-8461-98adc02c4cee"),
        "environment": uuid.UUID(environment),
        "requested": time_of_old_compile,
        "started": time_of_old_compile,
        "completed": time_of_old_compile,
        "do_export": True,
        "force_update": True,
        "metadata": {"type": "api", "message": "Recompile trigger through API call"},
        "environment_variables": {},
        "success": True,
        "handled": True,
        "version": 1,
    }
    compile_id_new = uuid.uuid4()
    new_compile = {**old_compile, "id": compile_id_new, "requested": now, "started": now, "completed": now}

    # insert compiles and reports into the database
    async with Compile.get_connection() as con:
        async with con.transaction():
            await Compile(**old_compile).insert(connection=con)
            await Compile(**new_compile).insert(connection=con)

    compiles = await data.Compile.get_list()
    assert len(compiles) == 2

    oldest_retained_date = datetime.datetime.now().astimezone() - datetime.timedelta(seconds=50)

    await data.Compile.delete_older_than(oldest_retained_date)

    compiles = await data.Compile.get_list()
    # if halted, nothing should be cleaned up, otherwise only the old compile should be cleaned up
    assert len(compiles) == (2 if halted else 1)


async def test_issue_2361(environment_factory: EnvironmentFactory, server, client, tmpdir):
    env = await environment_factory.create_environment(main="")

    # Change the branch of the environment to a non-existing branch as such that the run method
    # of the CompileRun returns after executing the clone stage.
    result = await client.environment_modify(id=env.id, name=env.id, branch="non-existing-branch")
    assert result.code == 200

    project_work_dir = os.path.join(tmpdir, "work")
    ensure_directory_exist(project_work_dir)

    compile = data.Compile(
        remote_id=uuid.uuid4(),
        environment=env.id,
        do_export=True,
        metadata={},
        environment_variables={},
        force_update=True,
    )
    await compile.insert()

    cr = CompileRun(compile, project_work_dir)

    # This should not result in a "local variable referenced before assignment" exception
    success, compile_data = await cr.run()
    assert not success
    assert compile_data is None


async def test_git_uses_environment_variables(environment_factory: EnvironmentFactory, server, client, tmpdir, monkeypatch):
    """
    Make sure that the git clone command on the compilerservice takes into account the environment variables
    set on the system.
    """
    env = await environment_factory.create_environment(main="")
    result = await client.environment_modify(id=env.id, name=env.id, branch="master")
    assert result.code == 200

    project_work_dir = os.path.join(tmpdir, "work")
    ensure_directory_exist(project_work_dir)

    compile = data.Compile(
        remote_id=uuid.uuid4(),
        environment=env.id,
        do_export=True,
        metadata={},
        environment_variables={},
        force_update=True,
    )
    await compile.insert()

    # Make sure git clone logs trace lines
    monkeypatch.setenv("GIT_TRACE", "1")
    cr = CompileRun(compile, project_work_dir)
    await cr.run()

    report = await data.Report.get_one(compile=compile.id, name="Cloning repository")
    # Assert presence of trace lines
    assert "trace: " in report.errstream


@pytest.mark.parametrize(
    "auto_recompile_wait,recompile_backoff,expected_log_message,expected_log_level",
    [
        ("0", "2.1", "The recompile_backoff environment setting is enabled and set to 2.1 seconds", logging.INFO),
        ("2", "0", "This option is deprecated in favor of the recompile_backoff environment setting.", logging.WARNING),
        ("0", "0", "The recompile_backoff environment setting is disabled", logging.INFO),
    ],
)
async def test_compileservice_auto_recompile_wait(
    mocked_compiler_service_block,
    server,
    client,
    environment,
    caplog,
    auto_recompile_wait,
    recompile_backoff,
    expected_log_message,
    expected_log_level,
):
    """
    Test the auto-recompile-wait setting when multiple recompiles are requested in a short amount of time
    """
    with caplog.at_level(logging.DEBUG):
        if auto_recompile_wait == "0":
            config.Config.get_instance().remove_option("server", "auto-recompile-wait")
        else:
            config.Config.set("server", "auto-recompile-wait", auto_recompile_wait)

        env = await data.Environment.get_by_id(environment)
        await env.set(data.RECOMPILE_BACKOFF, recompile_backoff)
        compilerslice: CompilerService = server.get_slice(SLICE_COMPILER)

        # request compiles in rapid succession
        remote_id1 = uuid.uuid4()
        await compilerslice.request_recompile(
            env=env, force_update=False, do_export=False, remote_id=remote_id1, env_vars={"my_unique_var": "1"}
        )
        remote_id2 = uuid.uuid4()
        compile_id2, _ = await compilerslice.request_recompile(
            env=env, force_update=False, do_export=False, remote_id=remote_id2
        )

        remote_id3 = uuid.uuid4()
        compile_id3, _ = await compilerslice.request_recompile(
            env=env, force_update=False, do_export=True, remote_id=remote_id3
        )

        result = await client.get_compile_queue(environment)
        assert len(result.result["queue"]) == 3
        assert result.code == 200

        # Start working through it
        for i in range(3):
            await run_compile_and_wait_until_compile_is_done(compilerslice, mocked_compiler_service_block, env.id)

        LogSequence(caplog, allow_errors=False).contains(
            "inmanta.server.services.compilerservice", logging.DEBUG, "Running recompile without waiting"
        ).contains("inmanta.server.services.compilerservice", expected_log_level, expected_log_message).contains(
            "inmanta.server.services.compilerservice", logging.DEBUG, "Running recompile without waiting"
        )


async def test_compileservice_calculate_auto_recompile_wait(mocked_compiler_service_block, server):
    """
    Test the recompile waiting time calculation when auto-recompile-wait environment setting is enabled
    """
    auto_recompile_wait = 2
    compilerslice: CompilerService = server.get_slice(SLICE_COMPILER)

    now = datetime.datetime.now()
    compile_requested = now - datetime.timedelta(seconds=1)
    last_compile_completed = now - datetime.timedelta(seconds=4)
    waiting_time = compilerslice._calculate_recompile_wait(auto_recompile_wait, compile_requested, last_compile_completed, now)
    assert waiting_time == 0

    compile_requested = now - datetime.timedelta(seconds=0.1)
    last_compile_completed = now - datetime.timedelta(seconds=1)
    waiting_time = compilerslice._calculate_recompile_wait(auto_recompile_wait, compile_requested, last_compile_completed, now)
    assert waiting_time == approx(1)

    compile_requested = now - datetime.timedelta(seconds=1)
    last_compile_completed = now - datetime.timedelta(seconds=0.1)
    waiting_time = compilerslice._calculate_recompile_wait(auto_recompile_wait, compile_requested, last_compile_completed, now)
    assert waiting_time == approx(1)

    compile_requested = now - datetime.timedelta(seconds=4)
    last_compile_completed = now - datetime.timedelta(seconds=1)
    waiting_time = compilerslice._calculate_recompile_wait(auto_recompile_wait, compile_requested, last_compile_completed, now)
    assert waiting_time == 0


async def test_compileservice_api(client, environment):
    # Exceed max value for limit
    result = await client.get_reports(environment, limit=APILIMIT + 1)
    assert result.code == 400
    assert result.result["message"] == f"Invalid request: limit parameter can not exceed {APILIMIT}, got {APILIMIT + 1}."

    result = await client.get_reports(environment, limit=APILIMIT)
    assert result.code == 200


@pytest.mark.parametrize(
    "message",
    ["a custom message", None],
)
async def test_notification_failed_compile_with_message(
    server, client, environment, mocked_compiler_service_block, message: Optional[str]
) -> None:
    compilerservice = server.get_slice(SLICE_COMPILER)

    result = await client.list_notifications(environment)
    assert result.code == 200
    assert len(result.result["data"]) == 0

    env = await data.Environment.get_by_id(environment)

    compile_id, _ = await compilerservice.request_recompile(
        env,
        force_update=False,
        do_export=False,
        remote_id=uuid.uuid4(),
        notify_failed_compile=True,
        failed_compile_message=message,
    )

    await run_compile_and_wait_until_compile_is_done(compilerservice, mocked_compiler_service_block, env.id, True)

    async def notification_logged() -> bool:
        result = await client.list_notifications(environment)
        assert result.code == 200
        return len(result.result["data"]) > 0

    await retry_limited(notification_logged, timeout=10)
    result = await client.list_notifications(environment)
    assert result.code == 200
    compile_failed_notification = next((item for item in result.result["data"] if item["title"] == "Compilation failed"), None)
    assert compile_failed_notification
    assert str(compile_id) in compile_failed_notification["uri"]
    if message == "a custom message":
        assert "a custom message" in compile_failed_notification["message"]
    else:
        assert "A compile has failed" in compile_failed_notification["message"]


async def test_notification_on_failed_exporting_compile(
    server, client, environment: str, mocked_compiler_service_failing_compile
) -> None:
    compilerservice = server.get_slice(SLICE_COMPILER)
    env = await data.Environment.get_by_id(uuid.UUID(environment))

    result = await client.list_notifications(env.id)
    assert result.code == 200
    assert len(result.result["data"]) == 0

    compile_id, _ = await compilerservice.request_recompile(env, force_update=False, do_export=True, remote_id=uuid.uuid4())

    async def compile_done() -> bool:
        res = await compilerservice.is_compiling(env.id)
        return res == 204

    await retry_limited(compile_done, timeout=10)

    async def notification_logged() -> bool:
        result = await client.list_notifications(env.id)
        assert result.code == 200
        return len(result.result["data"]) > 0

    await retry_limited(notification_logged, timeout=10)
    result = await client.list_notifications(env.id)
    assert result.code == 200
    compile_failed_notification = next((item for item in result.result["data"] if item["title"] == "Compilation failed"), None)
    assert compile_failed_notification
    assert str(compile_id) in compile_failed_notification["uri"]


async def test_notification_on_failed_pull_during_compile(
    server, client, environment: str, mocked_compiler_service_block
) -> None:
    env = await data.Environment.get_by_id(uuid.UUID(environment))

    compilerservice = server.get_slice(SLICE_COMPILER)

    result = await client.list_notifications(env.id)
    assert result.code == 200
    assert len(result.result["data"]) == 0

    # Do a compile
    compile_id, _ = await compilerservice.request_recompile(env, force_update=True, do_export=False, remote_id=uuid.uuid4())

    await run_compile_and_wait_until_compile_is_done(compilerservice, mocked_compiler_service_block, env.id)

    # During the next compile, the pull should fail
    compile_id, _ = await compilerservice.request_recompile(env, force_update=True, do_export=False, remote_id=uuid.uuid4())

    await run_compile_and_wait_until_compile_is_done(compilerservice, mocked_compiler_service_block, env.id, fail_on_pull=True)

    async def notification_logged() -> bool:
        result = await client.list_notifications(env.id)
        assert result.code == 200
        return len(result.result["data"]) > 0

    await retry_limited(notification_logged, timeout=10)

    # Check if the correct notification was created
    result = await client.list_notifications(env.id)
    assert result.code == 200
    compile_failed_notification = next(
        (item for item in result.result["data"] if item["title"] == "Pulling updates during compile failed"), None
    )
    assert compile_failed_notification
    assert str(compile_id) in compile_failed_notification["uri"]


@pytest.mark.slowtest
async def test_uninstall_python_packages(
    environment_factory: EnvironmentFactory, server, client, tmpdir, monkeypatch, local_module_package_index: str
) -> None:
    """
    Verify that the compiler service removes protected packages installed in the compiler venv before starting
    """
    env: data.Environment = await environment_factory.create_environment("")
    project_work_dir = os.path.join(tmpdir, "work")
    ensure_directory_exist(project_work_dir)

    async def run_compile_with_force_update() -> None:
        compile_db_record = data.Compile(
            remote_id=uuid.uuid4(),
            environment=env.id,
            force_update=True,
        )
        await compile_db_record.insert()

        cr = CompileRun(compile_db_record, project_work_dir)
        await cr.run()

    # Make the compiler service create the venv
    await run_compile_with_force_update()
    venv_path = os.path.join(project_work_dir, ".env")
    assert os.path.exists(venv_path)

    # Make inmanta-module-elaboratev2module a protected package
    name_protected_pkg = "inmanta-module-elaboratev2module"

    def patch_get_protected_inmanta_packages():
        return [name_protected_pkg]

    monkeypatch.setattr(PythonEnvironment, "get_protected_inmanta_packages", patch_get_protected_inmanta_packages)

    # Install protected package in venv
    venv = PythonEnvironment(env_path=venv_path)
    assert name_protected_pkg not in venv.get_installed_packages()
    venv.install_for_config(
        requirements=[pkg_resources.Requirement.parse(name_protected_pkg)],
        config=PipConfig(
            index_url=local_module_package_index,
        ),
    )
    assert name_protected_pkg in venv.get_installed_packages()

    # Run a new compile
    await run_compile_with_force_update()

    # Verify that the protected package was removed
    assert name_protected_pkg not in venv.get_installed_packages()

    # Run a new compile without any protected packages installed in the
    # venv of the compiler service.
    await run_compile_with_force_update()

    # Assert no compilation failed
    reports = await data.Report.get_list(name="Uninstall inmanta packages from the compiler venv")
    # The uninstall is executed on update. The first compile is not an update
    assert len(reports) == 2
    assert all(r.returncode == 0 for r in reports)


async def test_compiler_service_export_with_specified_exporter_plugin(
    environment_factory: EnvironmentFactory, modules_dir, server, client, tmpdir, caplog
):
    """
    Check that compiler service accepts specific exporter plugin as argument for both exporting and non-exporting compiles
    """

    used_exporter = "test_exporter"
    unused_exporter = "unused_test_exporter"

    used_module_name = used_exporter + "_module"
    unused_module_name = unused_exporter + "_module"

    def make_main():
        return f"""
import {used_module_name}
import {unused_module_name}
        """

    env = await environment_factory.create_environment(make_main())

    def make_plugin_code(exporter_name):
        return f"""
from inmanta.export import export, Exporter

@export("{exporter_name}")
def {exporter_name}(exporter: Exporter) -> None:
    print("{exporter_name} ran")
        """

    module_template: str = os.path.join(modules_dir, "minimalv1module")

    environment_factory.add_v1_module(
        used_module_name, plugin_code=make_plugin_code(used_exporter), template_dir=module_template
    )
    environment_factory.add_v1_module(
        unused_module_name, plugin_code=make_plugin_code(unused_exporter), template_dir=module_template
    )

    project_work_dir = os.path.join(tmpdir, "work")
    ensure_directory_exist(project_work_dir)

    # with export
    compile, stages = await compile_and_assert(
        env=env, project_work_dir=project_work_dir, client=client, export=True, exporter_plugin=used_exporter
    )
    out = stages["Recompiling configuration model"]["outstream"]
    assert f"{used_exporter} ran" in out
    assert f"{unused_exporter} ran" not in out
    assert compile.version is not None

    # no export
    compile, stages = await compile_and_assert(
        env=env, project_work_dir=project_work_dir, client=client, export=False, exporter_plugin=used_exporter
    )
    out = stages["Recompiling configuration model"]["outstream"]
    assert f"{used_exporter} ran" in out
    assert f"{unused_exporter} ran" not in out
    assert compile.version is None


@pytest.mark.parametrize("only_clear_environment", [True, False])
@pytest.mark.parametrize("compile_is_running", [True, False])
async def test_status_compilerservice_task_queue(
    server, client, environment: str, mocked_compiler_service_block, only_clear_environment: bool, compile_is_running: bool
) -> None:
    """
    Verify that the size of the compiler queue, reported by the /serverstatus API endpoint, is correctly
    updated when an environment is cleared or deleted.

    :param only_clear_environment: If True, verify the behavior when the environment is cleared.
                                   Otherwise, verify the behavior when the environment is deleted.
    :param compile_is_running: True iff the environment will be cleared or deleted when a compile is running.
    """
    env = await data.Environment.get_by_id(uuid.UUID(environment))
    compilerservice = server.get_slice(SLICE_COMPILER)

    if not compile_is_running:
        # Halt the environment so that the compiler service doesn't pick up the requested compiles.
        result = await client.halt_environment(environment)
        assert result.code == 200

    async def verify_length_compile_queue(expected_length: int) -> bool:
        """
        Return True iff the /serverstatus endpoint returns `expected_length` as the length of the compile queue.
        """
        result = await client.get_server_status()
        assert result.code == 200
        for current_slice in result.result["data"]["slices"]:
            if current_slice["name"] == "core.compiler":
                return current_slice["status"]["task_queue"] == expected_length
        raise Exception("Status endpoint didn't report the status of the compiler service.")

    # Verify initial state
    assert await verify_length_compile_queue(expected_length=0)

    # Request two compiles
    for _ in range(2):
        await compilerservice.request_recompile(env, force_update=False, do_export=False, remote_id=uuid.uuid4())

    if compile_is_running:
        await retry_limited(verify_length_compile_queue, timeout=10, expected_length=1)
    else:
        await retry_limited(verify_length_compile_queue, timeout=10, expected_length=2)

    # Action on environment that empties the compile queue
    if only_clear_environment:
        result = await client.environment_clear(environment)
        assert result.code == 200
    else:
        result = await client.environment_delete(environment)
        assert result.code == 200

    # Verify compile queue is empty
    await retry_limited(verify_length_compile_queue, timeout=10, expected_length=0)


async def test_environment_delete_removes_env_directories_on_server(
    server,
    client,
) -> None:
    """
    Make sure the environment_delete endpoint deletes the environment directory on the server.
    """
    state_dir: Optional[str] = config.Config.get("config", "state-dir")
    assert state_dir is not None
    env_dir = py.path.local(state_dir).join("server", "environments")

    result = await client.create_project("env-test")
    assert result.code == 200
    project_id = result.result["project"]["id"]

    result = await client.create_environment(project_id=project_id, name="env1")
    assert result.code == 200
    env_id = result.result["environment"]["id"]

    result: Result = await client.notify_change(env_id)
    assert result.code == 200

    async def wait_for_compile() -> bool:
        result = await client.is_compiling(env_id)
        return result.code == 204

    await utils.retry_limited(wait_for_compile, 15)

    assert os.path.exists(os.path.join(env_dir, env_id))

    result = await client.environment_delete(env_id)
    assert result.code == 200

    assert not os.path.exists(os.path.join(env_dir, env_id))<|MERGE_RESOLUTION|>--- conflicted
+++ resolved
@@ -814,12 +814,8 @@
     with open(os.path.join(project_dir, "main.cf"), "w", encoding="utf-8") as fd:
         fd.write(
             f"""
-<<<<<<< HEAD
-        host = std::Host(name="test", os=std::linux)
+    host = std::Host(name="test", os=std::linux)
         std::ConfigFile(host=host, path="/etc/motd", content="1234")
-=======
-        std::print(std::get_env("{key_env_var}"))
->>>>>>> 3db6a7cf
 """
         )
 
@@ -837,111 +833,67 @@
     # set a parameter without requesting a recompile
     result = await client.set_parameter(environment, name="param1", value="test", source=ParameterSource.plugin)
     assert result.code == 200
-<<<<<<< HEAD
-    versions = await wait_for_version(client, environment, 1)
+    versions = await wait_for_version(client, environment, cnt=1)
     assert versions["count"] == 1
-=======
-    versions = await wait_for_version(client, environment, cnt=2)
-    assert versions["count"] == 2
->>>>>>> 3db6a7cf
 
     logger.info("request second compile")
     # set a new parameter and request a recompile
     result = await client.set_parameter(environment, name="param2", value="test", source=ParameterSource.plugin, recompile=True)
     assert result.code == 200
-<<<<<<< HEAD
     logger.info("wait for 2")
-    versions = await wait_for_version(client, environment, 2)
-=======
-    logger.info("wait for 3")
-    versions = await wait_for_version(client, environment, cnt=3)
->>>>>>> 3db6a7cf
+    versions = await wait_for_version(client, environment, cnt=2)
     assert versions["versions"][0]["version_info"]["export_metadata"]["type"] == "param"
     assert versions["count"] == 2
 
     # update the parameter to the same value -> no compile
     result = await client.set_parameter(environment, name="param2", value="test", source=ParameterSource.plugin, recompile=True)
     assert result.code == 200
-<<<<<<< HEAD
-    versions = await wait_for_version(client, environment, 2)
+    versions = await wait_for_version(client, environment, cnt=2)
     assert versions["count"] == 2
-=======
-    versions = await wait_for_version(client, environment, cnt=3)
-    assert versions["count"] == 3
->>>>>>> 3db6a7cf
 
     # update the parameter to a new value
     result = await client.set_parameter(
         environment, name="param2", value="test2", source=ParameterSource.plugin, recompile=True
     )
     assert result.code == 200
-<<<<<<< HEAD
     logger.info("wait for 3")
-    versions = await wait_for_version(client, environment, 3)
+    versions = await wait_for_version(client, environment, cnt=3)
     assert versions["count"] == 3
-=======
-    logger.info("wait for 4")
-    versions = await wait_for_version(client, environment, cnt=4)
-    assert versions["count"] == 4
->>>>>>> 3db6a7cf
 
     # set a fact without requesting a recompile
     result = await client.set_fact(
         environment, name="fact1", value="test", source=ParameterSource.fact, resource_id=resource_id
     )
     assert result.code == 200
-<<<<<<< HEAD
-    versions = await wait_for_version(client, environment, 1)
+    versions = await wait_for_version(client, environment, cnt=4)
     assert versions["count"] == 3
-=======
-    versions = await wait_for_version(client, environment, cnt=4)
-    assert versions["count"] == 4
->>>>>>> 3db6a7cf
 
     # set a new fact and request a recompile
     result = await client.set_fact(
         environment, name="fact2", value="test", source=ParameterSource.fact, resource_id=resource_id, recompile=True
     )
     assert result.code == 200
-<<<<<<< HEAD
     logger.info("wait for 4")
-    versions = await wait_for_version(client, environment, 2)
-    assert versions["versions"][0]["version_info"]["export_metadata"]["type"] == "fact"
+    versions = await wait_for_version(client, environment, cnt=4)
+    assert versions["versions"][0]["version_info"]["export_metadata"]["type"] == "param"
     assert versions["count"] == 4
-=======
-    logger.info("wait for 5")
-    versions = await wait_for_version(client, environment, cnt=5)
-    assert versions["versions"][0]["version_info"]["export_metadata"]["type"] == "param"
-    assert versions["count"] == 5
->>>>>>> 3db6a7cf
 
     # update the fact to the same value -> no compile
     result = await client.set_fact(
         environment, name="fact2", value="test", source=ParameterSource.fact, resource_id=resource_id, recompile=True
     )
     assert result.code == 200
-<<<<<<< HEAD
-    versions = await wait_for_version(client, environment, 2)
+    versions = await wait_for_version(client, environment, cnt=5)
     assert versions["count"] == 4
-=======
-    versions = await wait_for_version(client, environment, cnt=5)
-    assert versions["count"] == 5
->>>>>>> 3db6a7cf
 
     # update the fact to a new value
     result = await client.set_fact(
         environment, name="fact2", value="test2", source=ParameterSource.fact, resource_id=resource_id, recompile=True
     )
     assert result.code == 200
-<<<<<<< HEAD
     logger.info("wait for 5")
-    versions = await wait_for_version(client, environment, 3)
+    versions = await wait_for_version(client, environment, cnt=6)
     assert versions["count"] == 5
-=======
-    logger.info("wait for 6")
-    versions = await wait_for_version(client, environment,  cnt=6)
-    assert versions["count"] == 6
->>>>>>> 3db6a7cf
 
 
 async def run_compile_and_wait_until_compile_is_done(
