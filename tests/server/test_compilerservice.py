"""
    Copyright 2019 Inmanta

    Licensed under the Apache License, Version 2.0 (the "License");
    you may not use this file except in compliance with the License.
    You may obtain a copy of the License at

        http://www.apache.org/licenses/LICENSE-2.0

    Unless required by applicable law or agreed to in writing, software
    distributed under the License is distributed on an "AS IS" BASIS,
    WITHOUT WARRANTIES OR CONDITIONS OF ANY KIND, either express or implied.
    See the License for the specific language governing permissions and
    limitations under the License.

    Contact: code@inmanta.com
"""
import asyncio
import logging
import os
import shutil
import subprocess
import uuid
from asyncio import Semaphore
from typing import List

import pytest

from inmanta import config, data
from inmanta.server import SLICE_COMPILER, SLICE_SERVER
from inmanta.server import config as server_config
from inmanta.server.protocol import Server
from inmanta.server.services.compilerservice import CompilerService, CompileRun, CompileStateListener
from inmanta.util import ensure_directory_exist
from utils import LogSequence, report_db_index_usage, retry_limited, wait_for_version

logger = logging.getLogger("inmanta.test.server.compilerservice")


@pytest.fixture
async def compilerservice(server_config, init_dataclasses_and_load_schema):
    server = Server()
    cs = CompilerService()
    await cs.prestart(server)
    await cs.start()
    yield cs
    await cs.prestop()
    await cs.stop()


@pytest.mark.asyncio
async def test_scheduler(server_config, init_dataclasses_and_load_schema, caplog):
    """Test the scheduler part in isolation, mock out compile runner and listen to state updates"""

    class Collector(CompileStateListener):
        """
            Collect all state updates, optionally hang the processing of listeners
        """

        def __init__(self):
            self.seen = []
            self.preseen = []
            self.lock = Semaphore(1)

        def reset(self):
            self.seen = []
            self.preseen = []

        async def compile_done(self, compile: data.Compile):
            self.preseen.append(compile)
            print("Got compile done for ", compile.remote_id)
            async with self.lock:
                self.seen.append(compile)

        async def hang(self):
            await self.lock.acquire()

        def release(self):
            self.lock.release()

        def verify(self, envs: uuid.UUID):
            assert sorted([x.remote_id for x in self.seen]) == sorted(envs)
            self.reset()

    class HangRunner(object):
        """
            compile runner mock, hang until released
        """

        def __init__(self):
            self.lock = Semaphore(0)
            self.started = False
            self.done = False
            self.version = None

        async def run(self):
            self.started = True
            await self.lock.acquire()
            self.done = True
            return True

        def release(self):
            self.lock.release()

    class HookedCompilerService(CompilerService):
        """
            hook in the hangrunner
        """

        def __init__(self):
            super(HookedCompilerService, self).__init__()
            self.locks = {}

        def _get_compile_runner(self, compile: data.Compile, project_dir: str):
            print("Get Run: ", compile.remote_id, compile.id)
            runner = HangRunner()
            self.locks[compile.remote_id] = runner
            return runner

        def get_runner(self, remote_id: uuid.UUID) -> HangRunner:
            return self.locks.get(remote_id)

    # manual setup of server
    server = Server()
    cs = HookedCompilerService()
    await cs.prestart(server)
    await cs.start()
    collector = Collector()
    cs.add_listener(collector)

    async def request_compile(env: data.Environment) -> uuid.UUID:
        """Request compile for given env, return remote_id"""
        u1 = uuid.uuid4()
        await cs.request_recompile(env, False, False, u1)
        results = await data.Compile.get_by_remote_id(env.id, u1)
        assert len(results) == 1
        assert results[0].remote_id == u1
        print("request: ", u1, results[0].id)
        return u1

    # setup projects in the database
    project = data.Project(name="test")
    await project.insert()
    env1 = data.Environment(name="dev", project=project.id, repo_url="", repo_branch="")
    await env1.insert()
    env2 = data.Environment(name="dev2", project=project.id, repo_url="", repo_branch="")
    await env2.insert()

    # setup series of compiles for two envs
    # e1 is for a plain run
    # e2 is for server restart
    e1 = [await request_compile(env1) for i in range(3)]
    e2 = [await request_compile(env2) for i in range(4)]
    print("env 1:", e1)

    async def check_compile_in_sequence(env: data.Environment, remote_ids: List[uuid.UUID], idx: int):
        """
        Check integrity of a compile sequence and progress the hangrunner.
        """
        before = remote_ids[:idx]

        for rid in before:
            prevrunner = cs.get_runner(rid)
            assert prevrunner.done

        if idx < len(remote_ids):
            current = remote_ids[idx]
            after = remote_ids[idx + 1 :]

            assert await cs.is_compiling(env.id) == 200

            await retry_limited(lambda: cs.get_runner(current) is not None, 1)
            await retry_limited(lambda: cs.get_runner(current).started, 1)

            for rid in after:
                nextrunner = cs.get_runner(rid)
                assert nextrunner is None

            cs.get_runner(current).release()
            await asyncio.sleep(0)
            await retry_limited(lambda: cs.get_runner(current).done, 1)

        else:

            async def isdone():
                return await cs.is_compiling(env.id) == 204

            await retry_limited(isdone, 1)

    # run through env1, entire sequence
    for i in range(4):
        await check_compile_in_sequence(env1, e1, i)
    collector.verify(e1)
    print("env1 done")

    print("env2 ", e2)
    # make event collector hang
    await collector.hang()
    # progress two steps into env2
    for i in range(2):
        await check_compile_in_sequence(env2, e2, i)

    assert not collector.seen
    print(collector.preseen)
    await retry_limited(lambda: len(collector.preseen) == 2, 1)

    # test server restart
    await cs.prestop()
    await cs.stop()

    # in the log, find cancel of compile(hangs) and handler(hangs)
    LogSequence(caplog, allow_errors=False).contains("inmanta.util", logging.WARNING, "was cancelled").contains(
        "inmanta.util", logging.WARNING, "was cancelled"
    ).no_more_errors()

    print("restarting")

    # restart new server
    cs = HookedCompilerService()
    await cs.prestart(server)
    await cs.start()
    collector = Collector()
    cs.add_listener(collector)

    # complete the sequence, expect re-run of third compile
    for i in range(3):
        print(i)
        await check_compile_in_sequence(env2, e2[2:], i)

    # all are re-run, entire sequence present
    collector.verify(e2)

    await report_db_index_usage()


@pytest.mark.asyncio
async def test_compile_runner(server, tmpdir, client):
    # create project, printing env
    project_source_dir = os.path.join(tmpdir, "src")

    project_template = os.path.join(os.path.dirname(os.path.abspath(__file__)), "..", "data", "project")

    shutil.copytree(project_template, project_source_dir)
    subprocess.check_output(["git", "init"], cwd=project_source_dir)
    subprocess.check_output(["git", "add", "*"], cwd=project_source_dir)
    subprocess.check_output(["git", "config", "user.name", "Unit"], cwd=project_source_dir)
    subprocess.check_output(["git", "config", "user.email", "unit@test.example"], cwd=project_source_dir)
    subprocess.check_output(["git", "commit", "-m", "unit test"], cwd=project_source_dir)

    testmarker_env = "TESTMARKER"
    no_marker = "__no__marker__"
    marker_print = "_INM_MM:"
    marker_print2 = "_INM_MM2:"
    marker_print3 = "_INM_MM3:"

    def make_main(marker_print):
        # add main.cf
        with open(os.path.join(project_source_dir, "main.cf"), "w") as fd:
            fd.write(
                f"""
    marker = std::get_env("{testmarker_env}","{no_marker}")
    std::print("{marker_print} {{{{marker}}}}")

    host = std::Host(name="test", os=std::linux)
    std::ConfigFile(host=host, path="/etc/motd", content="1234")
    """
            )

        subprocess.check_output(["git", "add", "main.cf"], cwd=project_source_dir)
        subprocess.check_output(["git", "commit", "-m", "unit test 2"], cwd=project_source_dir)

    make_main(marker_print)
    subprocess.check_output("git checkout -b alt".split(), cwd=project_source_dir)
    make_main(marker_print2)

    project_work_dir = os.path.join(tmpdir, "work")
    ensure_directory_exist(project_work_dir)

    project = data.Project(name="test")
    await project.insert()

    env = data.Environment(name="dev", project=project.id, repo_url=project_source_dir, repo_branch="master")
    await env.insert()

    env2 = data.Environment(name="devalt", project=project.id, repo_url=project_source_dir, repo_branch="alt")
    await env2.insert()

    async def compile_and_assert(env, export=True, meta={}, env_vars={}, update=False):
        compile = data.Compile(
            remote_id=uuid.uuid4(),
            environment=env.id,
            do_export=export,
            metadata=meta,
            environment_variables=env_vars,
            force_update=update,
        )
        await compile.insert()

        # compile with export
        cr = CompileRun(compile, project_work_dir)
        await cr.run()

        # get and process reports
        result = await client.get_report(compile.id)
        assert result.code == 200
        stages = result.result["report"]["reports"]
        if export:
            assert cr.version > 0
            result = await client.get_version(env.id, cr.version)
            assert result.code == 200
            metadata = result.result["model"]["version_info"]["export_metadata"]
            for k, v in meta.items():
                assert k in metadata
                assert v == metadata[k]

        print(stages)

        stage_by_name = {stage["name"]: stage for stage in stages}

        return cr, stage_by_name

    # with export
    compile, stages = await compile_and_assert(env, True, meta={"type": "Test"})
    assert stages["Init"]["returncode"] == 0
    assert stages["Cloning repository"]["returncode"] == 0
    assert stages["Recompiling configuration model"]["returncode"] == 0
    out = stages["Recompiling configuration model"]["outstream"]
    assert f"{marker_print} {no_marker}" in out
    assert len(stages) == 3
    assert compile.version is not None

    # no export
    compile, stages = await compile_and_assert(env, False)
    assert stages["Init"]["returncode"] == 0
    assert stages["Recompiling configuration model"]["returncode"] == 0
    out = stages["Recompiling configuration model"]["outstream"]
    assert f"{marker_print} {no_marker}" in out
    assert len(stages) == 2
    assert compile.version is None

    # env vars
    marker = str(uuid.uuid4())
    compile, stages = await compile_and_assert(env, False, env_vars={testmarker_env: marker})
    assert len(compile.request.environment_variables) == 1
    assert stages["Init"]["returncode"] == 0
    assert f"Using extra environment variables during compile TESTMARKER='{marker}'" in stages["Init"]["outstream"]
    assert stages["Recompiling configuration model"]["returncode"] == 0
    out = stages["Recompiling configuration model"]["outstream"]
    assert f"{marker_print} {marker}" in out
    assert len(stages) == 2
    assert compile.version is None

    # switch branch
    compile, stages = await compile_and_assert(env2, False)
    assert stages["Init"]["returncode"] == 0
    assert stages["switching branch from master to alt"]["returncode"] == 0
    assert stages["Recompiling configuration model"]["returncode"] == 0
    out = stages["Recompiling configuration model"]["outstream"]
    assert f"{marker_print2} {no_marker}" in out
    assert len(stages) == 3
    assert compile.version is None

    # update with no update
    compile, stages = await compile_and_assert(env2, False, update=True)
    assert stages["Init"]["returncode"] == 0
    assert stages["Fetching changes"]["returncode"] == 0
    assert stages["Pulling updates"]["returncode"] == 0
    assert stages["Updating modules"]["returncode"] == 0
    assert stages["Recompiling configuration model"]["returncode"] == 0
    out = stages["Recompiling configuration model"]["outstream"]
    assert f"{marker_print2} {no_marker}" in out
    assert len(stages) == 5
    assert compile.version is None

    make_main(marker_print3)
    compile, stages = await compile_and_assert(env2, False, update=True)
    assert stages["Init"]["returncode"] == 0
    assert stages["Fetching changes"]["returncode"] == 0
    assert stages["Pulling updates"]["returncode"] == 0
    assert stages["Updating modules"]["returncode"] == 0
    assert stages["Recompiling configuration model"]["returncode"] == 0
    out = stages["Recompiling configuration model"]["outstream"]
    assert f"{marker_print3} {no_marker}" in out
    assert len(stages) == 5
    assert compile.version is None


@pytest.mark.asyncio
async def test_e2e_recompile_failure(compilerservice: CompilerService):
    project = data.Project(name="test")
    await project.insert()

    env = data.Environment(name="dev", project=project.id, repo_url="", repo_branch="")
    await env.insert()

    u1 = uuid.uuid4()
    await compilerservice.request_recompile(env, False, False, u1)
    u2 = uuid.uuid4()
    await compilerservice.request_recompile(env, False, False, u2)

    assert await compilerservice.is_compiling(env.id) == 200

    async def compile_done():
        res = await compilerservice.is_compiling(env.id)
        print(res)
        return res == 204

    await retry_limited(compile_done, 10)

    _, all_compiles = await compilerservice.get_reports(env)
    all_reports = {i["remote_id"]: await compilerservice.get_report(i["id"]) for i in all_compiles["reports"]}

    def assert_report(uid):
        code, report = all_reports[uid]
        report = report["report"]
        assert report["remote_id"] == uid
        assert not report["success"]
        reports = report["reports"]
        reports = {r["name"]: r for r in reports}

        # stages
        init = reports["Init"]
        assert not init["errstream"]
        assert "project found in" in init["outstream"] and "and no repository set" in init["outstream"]

        # compile
        comp = reports["Recompiling configuration model"]
        assert "Unable to find an inmanta project (project.yml expected)" in comp["errstream"]
        assert comp["returncode"] == 1
        return report["requested"], report["started"], report["completed"]

    r1, s1, f1 = assert_report(u1)
    r2, s2, f2 = assert_report(u2)

    assert r2 > r1
    assert r1 < s1 < f1
    assert r2 < s2 < f2
    assert f1 < s2


@pytest.mark.asyncio(timeout=90)
<<<<<<< HEAD
async def test_server_recompile(server_multi, client_multi, environment_multi, monkeypatch):
=======
async def test_server_recompile(server, client, environment, monkeypatch):
>>>>>>> ec089de4
    """
        Test a recompile on the server and verify recompile triggers
    """
    config.Config.set("server", "auto-recompile-wait", "0")

    project_dir = os.path.join(server.get_slice(SLICE_SERVER)._server_storage["environments"], str(environment))
    project_source = os.path.join(os.path.dirname(os.path.abspath(__file__)), "..", "data", "project")
    print("Project at: ", project_dir)

    shutil.copytree(project_source, project_dir)
    subprocess.check_output(["git", "init"], cwd=project_dir)
    subprocess.check_output(["git", "add", "*"], cwd=project_dir)
    subprocess.check_output(["git", "config", "user.name", "Unit"], cwd=project_dir)
    subprocess.check_output(["git", "config", "user.email", "unit@test.example"], cwd=project_dir)
    subprocess.check_output(["git", "commit", "-m", "unit test"], cwd=project_dir)

    # Set environment variable to be passed to the compiler
    key_env_var = "TEST_MESSAGE"
    value_env_var = "a_message"
    monkeypatch.setenv(key_env_var, value_env_var)

    # add main.cf
    with open(os.path.join(project_dir, "main.cf"), "w") as fd:
        fd.write(
            f"""
        host = std::Host(name="test", os=std::linux)
        std::ConfigFile(host=host, path="/etc/motd", content="1234")
        std::print(std::get_env("{key_env_var}"))
"""
        )

    logger.info("request a compile")
    result = await client.notify_change(environment)
    assert result.code == 200

    logger.info("wait for 1")
    versions = await wait_for_version(client, environment, 1)
    assert versions["versions"][0]["total"] == 1
    assert versions["versions"][0]["version_info"]["export_metadata"]["type"] == "api"

    # get compile reports and make sure the environment variables are not logged
    reports = await client.get_reports(environment)
    assert reports.code == 200
    assert len(reports.result["reports"]) == 1
    env_vars_compile = reports.result["reports"][0]["environment_variables"]
<<<<<<< HEAD
    assert key_env_var in env_vars_compile
    assert env_vars_compile[key_env_var] == value_env_var
=======
    assert key_env_var not in env_vars_compile
>>>>>>> ec089de4

    # get report
    compile_report = await client.get_report(reports.result["reports"][0]["id"])
    assert compile_report.code == 200
    report_map = {r["name"]: r for r in compile_report.result["report"]["reports"]}
    assert value_env_var in report_map["Recompiling configuration model"]["outstream"]

    # set a parameter without requesting a recompile
    await client.set_param(environment, id="param1", value="test", source="plugin")
    versions = await wait_for_version(client, environment, 1)
    assert versions["count"] == 1

    logger.info("request second compile")
    # set a new parameter and request a recompile
    await client.set_param(environment, id="param2", value="test", source="plugin", recompile=True)
    logger.info("wait for 2")
    versions = await wait_for_version(client, environment, 2)
    assert versions["versions"][0]["version_info"]["export_metadata"]["type"] == "param"
    assert versions["count"] == 2

    # update the parameter to the same value -> no compile
    await client.set_param(environment, id="param2", value="test", source="plugin", recompile=True)
    versions = await wait_for_version(client, environment, 2)
    assert versions["count"] == 2

    # update the parameter to a new value
    await client.set_param(environment, id="param2", value="test2", source="plugin", recompile=True)
    versions = await wait_for_version(client, environment, 3)
    logger.info("wait for 3")
    assert versions["count"] == 3

    # clear the environment
    state_dir = server_config.state_dir.get()
    project_dir = os.path.join(state_dir, "server", "environments", environment)
    assert os.path.exists(project_dir)

    await client.clear_environment(environment)

    assert not os.path.exists(project_dir)


@pytest.mark.asyncio(timeout=90)
async def test_compileservice_queue(mocked_compiler_service_block, server, client, environment):
    """
        Test the inspection of the compile queue. The compile runner is mocked out so the "started" field does not have the
        correct value in this test.
    """
    env = await data.Environment.get_by_id(environment)
    config.Config.set("server", "auto-recompile-wait", "0")
    compilerslice: CompilerService = server.get_slice(SLICE_COMPILER)

    result = await client.get_compile_queue(environment)
    assert len(result.result["queue"]) == 0
    assert result.code == 200

    # request a compile
    compile_id1 = uuid.uuid4()
    await compilerslice.request_recompile(env=env, force_update=False, do_export=False, remote_id=compile_id1)

    # api should return one
    result = await client.get_compile_queue(environment)
    assert len(result.result["queue"]) == 1
    assert result.result["queue"][0]["remote_id"] == str(compile_id1)
    assert result.code == 200

    # request a compile
    compile_id2 = uuid.uuid4()
    await compilerslice.request_recompile(env=env, force_update=False, do_export=False, remote_id=compile_id2)

    # api should return two
    result = await client.get_compile_queue(environment)
    assert len(result.result["queue"]) == 2
    assert result.result["queue"][1]["remote_id"] == str(compile_id2)
    assert result.code == 200

    # finish a compile and wait for service to take on next
    current_task = compilerslice._recompiles[env.id]

    run = mocked_compiler_service_block.get()
    run.block = False

    while current_task is compilerslice._recompiles[env.id]:
        await asyncio.sleep(0.01)

    # api should return one when ready
    result = await client.get_compile_queue(environment)
    assert len(result.result["queue"]) == 1
    assert result.code == 200

    # finish a compile
    current_task = compilerslice._recompiles[env.id]

    run = mocked_compiler_service_block.get()
    run.block = False

    while env.id in compilerslice._recompiles and current_task is compilerslice._recompiles[env.id]:
        await asyncio.sleep(0.01)

    # return

    # api should return none
    result = await client.get_compile_queue(environment)
    assert len(result.result["queue"]) == 0
    assert result.code == 200<|MERGE_RESOLUTION|>--- conflicted
+++ resolved
@@ -439,11 +439,7 @@
 
 
 @pytest.mark.asyncio(timeout=90)
-<<<<<<< HEAD
-async def test_server_recompile(server_multi, client_multi, environment_multi, monkeypatch):
-=======
 async def test_server_recompile(server, client, environment, monkeypatch):
->>>>>>> ec089de4
     """
         Test a recompile on the server and verify recompile triggers
     """
@@ -489,12 +485,7 @@
     assert reports.code == 200
     assert len(reports.result["reports"]) == 1
     env_vars_compile = reports.result["reports"][0]["environment_variables"]
-<<<<<<< HEAD
-    assert key_env_var in env_vars_compile
-    assert env_vars_compile[key_env_var] == value_env_var
-=======
     assert key_env_var not in env_vars_compile
->>>>>>> ec089de4
 
     # get report
     compile_report = await client.get_report(reports.result["reports"][0]["id"])
