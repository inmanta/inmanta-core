--- conflicted
+++ resolved
@@ -22,11 +22,7 @@
 from asyncpg import Connection
 
 from inmanta import data
-<<<<<<< HEAD
-=======
-from inmanta.data import get_connection_ctx_mgr
 from inmanta.data.model import ReportedStatus
->>>>>>> ff6b76c9
 from inmanta.server import SLICE_AGENT_MANAGER
 from inmanta.server import config as opt
 from inmanta.server.services import databaseservice
