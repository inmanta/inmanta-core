"""
    Copyright 2022 Inmanta

    Licensed under the Apache License, Version 2.0 (the "License");
    you may not use this file except in compliance with the License.
    You may obtain a copy of the License at

        http://www.apache.org/licenses/LICENSE-2.0

    Unless required by applicable law or agreed to in writing, software
    distributed under the License is distributed on an "AS IS" BASIS,
    WITHOUT WARRANTIES OR CONDITIONS OF ANY KIND, either express or implied.
    See the License for the specific language governing permissions and
    limitations under the License.

    Contact: code@inmanta.com
"""
import uuid
from collections.abc import Sequence
from datetime import datetime
from typing import Optional

import asyncpg
import pytest

from inmanta import data
from inmanta.server.services.environment_metrics_service import (
    EnvironmentMetricsService,
    MetricsCollector,
    MetricType,
    MetricValue,
    MetricValueTimer,
    ResourceCountMetricsCollector,
)
from inmanta.util import get_compiler_version
from tests_common.src.inmanta_tests import utils

env_uuid = uuid.uuid4()

env_uuid = uuid.uuid4()


@pytest.fixture
async def env_metrics_service(server_config, init_dataclasses_and_load_schema) -> EnvironmentMetricsService:
    metrics_service = EnvironmentMetricsService()
    yield metrics_service


@pytest.fixture
async def env_with_uuid():
    project = data.Project(name="test")
    await project.insert()
    projects = await data.Project.get_list(name="test")
    assert len(projects) == 1
    project_id = projects[0].id
    environment: data.Environment = data.Environment(id=env_uuid, project=project_id, name="testenv")
    await environment.insert()
    envs = await data.Environment.get_list(project=project_id)
    assert len(envs) == 1
    assert envs[0].id == env_uuid


class DummyGaugeMetric(MetricsCollector):
    def get_metric_name(self) -> str:
        return "dummy_gauge"

    def get_metric_type(self) -> MetricType:
        return MetricType.GAUGE

    async def get_metric_value(
        self, start_interval: datetime, end_interval: datetime, connection: Optional[asyncpg.connection.Connection]
    ) -> Sequence[MetricValue]:
        a = MetricValue("dummy_gauge", 1, env_uuid)
        return [a]


class DummyGaugeMetricMulti(MetricsCollector):
    def get_metric_name(self) -> str:
        return "dummy_gauge_multi"

    def get_metric_type(self) -> MetricType:
        return MetricType.GAUGE

    async def get_metric_value(
        self, start_interval: datetime, end_interval: datetime, connection: Optional[asyncpg.connection.Connection]
    ) -> Sequence[MetricValue]:
        a = MetricValue("dummy_gauge_multi", 1, env_uuid, "up")
        b = MetricValue("dummy_gauge_multi", 2, env_uuid, "down")
        c = MetricValue("dummy_gauge_multi", 3, env_uuid, "left")
        return [a, b, c]


class DummyTimerMetric(MetricsCollector):
    def get_metric_name(self) -> str:
        return "dummy_timer"

    def get_metric_type(self) -> MetricType:
        return MetricType.TIMER

    async def get_metric_value(
        self, start_interval: datetime, end_interval: datetime, connection: Optional[asyncpg.connection.Connection]
    ) -> Sequence[MetricValueTimer]:
        a = MetricValueTimer("dummy_timer", 3, 50.50, env_uuid)
        return [a]


class DummyTimerMetricMulti(MetricsCollector):
    def get_metric_name(self) -> str:
        return "dummy_timer_multi"

    def get_metric_type(self) -> MetricType:
        return MetricType.TIMER

    async def get_metric_value(
        self, start_interval: datetime, end_interval: datetime, connection: Optional[asyncpg.connection.Connection]
    ) -> Sequence[MetricValueTimer]:
        a = MetricValueTimer("dummy_timer_multi", 3, 50.50 * 1, env_uuid, "up")
        b = MetricValueTimer("dummy_timer_multi", 13, 50.50 * 2, env_uuid, "down")
        c = MetricValueTimer("dummy_timer_multi", 23, 50.50 * 3, env_uuid, "left")
        return [a, b, c]


async def test_register_metrics_collector(env_metrics_service):
    dummy_gauge = DummyGaugeMetric()
    dummy_timer = DummyTimerMetric()
    env_metrics_service.register_metric_collector(metrics_collector=dummy_gauge)
    env_metrics_service.register_metric_collector(metrics_collector=dummy_timer)

    assert len(env_metrics_service.metrics_collectors) == 2


async def test_register_same_metrics_collector(env_metrics_service):
    with pytest.raises(Exception) as e:
        dummy_gauge = DummyGaugeMetric()
        dummy_gauge2 = DummyGaugeMetric()
        env_metrics_service.register_metric_collector(metrics_collector=dummy_gauge)
        env_metrics_service.register_metric_collector(metrics_collector=dummy_gauge2)
    assert "There already is a metric collector with the name dummy_gauge" in str(e.value)


@pytest.mark.parametrize(
    "metric_name, grouped_by, error_msg",
    [
        ("bad.name", "ok", 'The character "." can not be used in the metric_name (bad.name)'),
        ("ok_name", "not.ok", 'The character "." can not be used in the grouped_by value (not.ok)'),
    ],
)
async def test_bad_name_metric(env_metrics_service, metric_name, grouped_by, error_msg):
    class BadNameMetric(MetricsCollector):
        def get_metric_name(self) -> str:
            return metric_name

        def get_metric_type(self) -> MetricType:
            return MetricType.GAUGE

        async def get_metric_value(
            self, start_interval: datetime, end_interval: datetime, connection: Optional[asyncpg.connection.Connection]
        ) -> Sequence[MetricValueTimer]:
            a = MetricValue(self.get_metric_name(), 10, env_uuid, grouped_by)
            return [a]

    with pytest.raises(Exception) as e:
        bad_name = BadNameMetric()
        env_metrics_service.register_metric_collector(metrics_collector=bad_name)
        await env_metrics_service.flush_metrics()
    assert error_msg in str(e.value)


async def test_bad_type_metric(env_metrics_service):
    class BadTypeMetric(MetricsCollector):
        def get_metric_name(self) -> str:
            return "bad_type"

        def get_metric_type(self) -> MetricType:
            return MetricType.TIMER

        async def get_metric_value(
            self, start_interval: datetime, end_interval: datetime, connection: Optional[asyncpg.connection.Connection]
        ) -> Sequence[MetricValue]:
            a = MetricValue(self.get_metric_name(), env_uuid, 10)
            return [a]

    with pytest.raises(Exception):
        bad_name = BadTypeMetric()
        env_metrics_service.register_metric_collector(metrics_collector=bad_name)
        await env_metrics_service.flush_metrics()


async def test_flush_metrics_gauge(env_metrics_service, env_with_uuid):
    dummy_gauge = DummyGaugeMetric()
    env_metrics_service.register_metric_collector(metrics_collector=dummy_gauge)

    previous_timestamp: datetime = env_metrics_service.previous_timestamp
    await env_metrics_service.flush_metrics()
    assert previous_timestamp < env_metrics_service.previous_timestamp
    result = await data.EnvironmentMetricsGauge.get_list()
    assert len(result) == 1
    assert result[0].count == 1
    assert result[0].metric_name == "dummy_gauge"
    assert isinstance(result[0].timestamp, datetime)

    await env_metrics_service.flush_metrics()
    await env_metrics_service.flush_metrics()

    result = await data.EnvironmentMetricsGauge.get_list()
    assert len(result) == 3


async def test_flush_metrics_gauge_multi(env_metrics_service, env_with_uuid):
    dummy_gauge = DummyGaugeMetricMulti()
    env_metrics_service.register_metric_collector(metrics_collector=dummy_gauge)

    previous_timestamp: datetime = env_metrics_service.previous_timestamp
    await env_metrics_service.flush_metrics()
    assert previous_timestamp < env_metrics_service.previous_timestamp
    result = await data.EnvironmentMetricsGauge.get_list()
    assert len(result) == 3
    assert result[0].count == 1
    assert result[0].metric_name == "dummy_gauge_multi.up"
    assert isinstance(result[0].timestamp, datetime)
    assert result[1].count == 2
    assert result[1].metric_name == "dummy_gauge_multi.down"
    assert isinstance(result[1].timestamp, datetime)
    assert result[2].count == 3
    assert result[2].metric_name == "dummy_gauge_multi.left"
    assert isinstance(result[2].timestamp, datetime)

    await env_metrics_service.flush_metrics()
    await env_metrics_service.flush_metrics()

    result = await data.EnvironmentMetricsGauge.get_list()
    assert len(result) == 9


async def test_flush_metrics_timer(env_metrics_service, env_with_uuid):
    dummy_timer = DummyTimerMetric()
    env_metrics_service.register_metric_collector(metrics_collector=dummy_timer)

    previous_timestamp: datetime = env_metrics_service.previous_timestamp
    await env_metrics_service.flush_metrics()
    assert previous_timestamp < env_metrics_service.previous_timestamp
    result = await data.EnvironmentMetricsTimer.get_list()
    assert len(result) == 1
    assert result[0].count == 3
    assert result[0].value == 50.50
    assert result[0].metric_name == "dummy_timer"
    assert isinstance(result[0].timestamp, datetime)

    await env_metrics_service.flush_metrics()
    await env_metrics_service.flush_metrics()

    result = await data.EnvironmentMetricsTimer.get_list()
    assert len(result) == 3


async def test_flush_metrics_timer_multi(env_metrics_service, env_with_uuid):
    dummy_timer = DummyTimerMetricMulti()
    env_metrics_service.register_metric_collector(metrics_collector=dummy_timer)

    previous_timestamp: datetime = env_metrics_service.previous_timestamp
    await env_metrics_service.flush_metrics()
    assert previous_timestamp < env_metrics_service.previous_timestamp
    result = await data.EnvironmentMetricsTimer.get_list()
    assert len(result) == 3
    assert result[0].count == 3
    assert result[0].value == 50.50
    assert result[0].metric_name == "dummy_timer_multi.up"
    assert isinstance(result[0].timestamp, datetime)
    assert result[1].count == 13
    assert result[1].value == 50.50 * 2
    assert result[1].metric_name == "dummy_timer_multi.down"
    assert isinstance(result[1].timestamp, datetime)
    assert result[2].count == 23
    assert result[2].value == 50.50 * 3
    assert result[2].metric_name == "dummy_timer_multi.left"
    assert isinstance(result[2].timestamp, datetime)

    await env_metrics_service.flush_metrics()
    await env_metrics_service.flush_metrics()

    result = await data.EnvironmentMetricsTimer.get_list()
    assert len(result) == 9


async def test_flush_metrics_mix(env_metrics_service, env_with_uuid):
    dummy_gauge = DummyGaugeMetric()
    dummy_timer = DummyTimerMetricMulti()
    env_metrics_service.register_metric_collector(metrics_collector=dummy_gauge)
    env_metrics_service.register_metric_collector(metrics_collector=dummy_timer)

    await env_metrics_service.flush_metrics()
    result_gauge = await data.EnvironmentMetricsGauge.get_list()
    result_timer = await data.EnvironmentMetricsTimer.get_list()
    assert len(result_gauge) == 1
    assert len(result_timer) == 3

    await env_metrics_service.flush_metrics()
    await env_metrics_service.flush_metrics()

    result_gauge = await data.EnvironmentMetricsGauge.get_list()
    result_timer = await data.EnvironmentMetricsTimer.get_list()
    assert len(result_gauge) == 3
    assert len(result_timer) == 9


async def test_flush_metrics_for_different_envs(env_metrics_service):
    # create a project with 2 Environments
    env_uuid2 = uuid.uuid4()
    project = data.Project(name="test")
    await project.insert()
    projects = await data.Project.get_list(name="test")
    assert len(projects) == 1
    project_id = projects[0].id
    environment: data.Environment = data.Environment(id=env_uuid, project=project_id, name="testenv1")
    await environment.insert()
    environment: data.Environment = data.Environment(id=env_uuid2, project=project_id, name="testenv2")
    await environment.insert()
    envs = await data.Environment.get_list(project=project_id)
    assert len(envs) == 2

    # create a MetricCollector that will push data for the second Environment and register both collectors
    class DummyGaugeMetric2(MetricsCollector):
        def get_metric_name(self) -> str:
            return "dummy_gauge_2"

        def get_metric_type(self) -> MetricType:
            return MetricType.GAUGE

        async def get_metric_value(
            self, start_interval: datetime, end_interval: datetime, connection: Optional[asyncpg.connection.Connection]
        ) -> Sequence[MetricValue]:
            a = MetricValue("dummy_gauge_2", 2, env_uuid2)
            return [a]

    dummy_gauge1 = DummyGaugeMetric()
    dummy_gauge2 = DummyGaugeMetric2()
    env_metrics_service.register_metric_collector(metrics_collector=dummy_gauge1)
    env_metrics_service.register_metric_collector(metrics_collector=dummy_gauge2)

    # flush metrics
    await env_metrics_service.flush_metrics()
    result_gauge = await data.EnvironmentMetricsGauge.get_list()
    assert len(result_gauge) == 2
    envs = [result_gauge[0].environment, result_gauge[1].environment]
    assert env_uuid in envs
    assert env_uuid2 in envs


async def test_resource_count_metric(clienthelper, client, agent):
    """
    This test will create 2 environments and start by adding 1 resource to the first. then It will create a second version
    with 3 other resources. It also adds two resources to the second environment.
    It then flushes the resource_count metric a first time. This creates 2 records in EnvironmentMetricsGauge:
    - one for the first environment with 3 resources in the latest version in the available state.
    - one for the second environment with 2 resources in the latest version in the available state.
    following this, the state of one resource in the first environment is updated and the metrics are flushed again.
    This creates 3 records in EnvironmentMetricsGauge:
    - one for the first environment with 2 resources in the latest version in the available state.
    - one for the first environment with 1 resource in the latest version in the deployed state.
    - one for the second environment with 2 resources in the latest version in the available state.
    """
    env_uuid1 = uuid.uuid4()
    env_uuid2 = uuid.uuid4()
    project = data.Project(name="test")
    await project.insert()
    projects = await data.Project.get_list(name="test")
    assert len(projects) == 1
    project_id = projects[0].id
    environment1: data.Environment = data.Environment(id=env_uuid1, project=project_id, name="testenv1")
    await environment1.insert()
    environment2: data.Environment = data.Environment(id=env_uuid2, project=project_id, name="testenv2")
    await environment2.insert()
    envs = await data.Environment.get_list(project=project_id)
    assert len(envs) == 2

    metrics_service = EnvironmentMetricsService()
    version_env1 = str(await utils.ClientHelper(client, env_uuid1).get_version())
    assert version_env1 == "1"
    version_env2 = str(await utils.ClientHelper(client, env_uuid2).get_version())
    resources_env1_v1 = [
        {
            "key": "key1",
            "value": "value1",
            "id": "test::Resource[agent1,key=key1],v=" + version_env1,
            "send_event": False,
            "purged": False,
            "requires": [],
        }
    ]
    result = await client.put_version(
        tid=env_uuid1,
        version=version_env1,
        resources=resources_env1_v1,
        unknowns=[],
        version_info={},
        compiler_version=get_compiler_version(),
    )
    assert result.code == 200
    version_env1 = str(await utils.ClientHelper(client, env_uuid1).get_version())
    assert version_env1 == "2"
    resources_env1_v2 = [
        {
            "key": "key2",
            "value": "value2",
            "id": "test::Resource[agent1,key=key2],v=" + version_env1,
            "send_event": False,
            "requires": [],
            "purged": False,
        },
        {
            "key": "key3",
            "value": "value3",
<<<<<<< HEAD
            "id": "test::Resource[agent1,key=key3],v=" + version_env1,
            "send_event": False,
            "requires": [],
            "purged": True,
        },
        {
            "key": "key4",
            "value": "value4",
            "id": "test::Resource[agent1,key=key4],v=" + version_env1,
=======
            "id": "test::Resource[agent1,key=key3],v=" + version,
>>>>>>> 0733b743
            "send_event": False,
            "requires": [],
            "purged": True,
        },
    ]
    result = await client.put_version(
        tid=env_uuid1,
        version=version_env1,
        resources=resources_env1_v2,
        unknowns=[],
        version_info={},
        compiler_version=get_compiler_version(),
    )
    assert result.code == 200
    resources_env2 = [
        {
            "key": "key5",
            "value": "value5",
            "id": "test::Resource[agent1,key=key5],v=" + version_env2,
            "send_event": False,
            "purged": False,
            "requires": [],
        },
        {
            "key": "key6",
            "value": "value6",
            "id": "test::Resource[agent1,key=key6],v=" + version_env2,
            "send_event": False,
            "requires": [],
            "purged": False,
        },
    ]
    result = await client.put_version(
        tid=env_uuid2,
        version=version_env2,
        resources=resources_env2,
        unknowns=[],
        version_info={},
        compiler_version=get_compiler_version(),
    )
    assert result.code == 200

    assert len(await data.Resource.get_list()) == 6

    # adds the ResourceCountMetricsCollector
    rcmc = ResourceCountMetricsCollector()
    metrics_service.register_metric_collector(metrics_collector=rcmc)

    # flush the metrics for the first time: 2 record (3 resources in available state for the first
    # environment and 2 for the second)
    await metrics_service.flush_metrics()
    result_gauge = await data.EnvironmentMetricsGauge.get_list()
    assert len(result_gauge) == 2
    assert any(
        x.count == 3 and x.metric_name == "resource_count.available" and x.environment == env_uuid1 for x in result_gauge
    )
    assert any(
        x.count == 2 and x.metric_name == "resource_count.available" and x.environment == env_uuid2 for x in result_gauge
    )

    # change the state of one of the resources
    now = datetime.now()
    action_id = uuid.uuid4()
    aclient = agent._client
    result = await aclient.resource_action_update(
        env_uuid1,
        ["test::Resource[agent1,key=key2],v=" + version_env1],
        action_id,
        "deploy",
        now,
        now,
        "deployed",
        [],
        {},
    )

    assert result.code == 200

    # flush the metrics for the second time: 2 old record +
    # + 3 new records (1 for available state and one for the deployed state for the first environment
    # and one for the available state for the second environment)
    await metrics_service.flush_metrics()
    result_gauge = await data.EnvironmentMetricsGauge.get_list()
    assert len(result_gauge) == 5
    assert any(
        x.count == 3 and x.metric_name == "resource_count.available" and x.environment == env_uuid1 for x in result_gauge
    )
    assert any(
        x.count == 2 and x.metric_name == "resource_count.available" and x.environment == env_uuid1 for x in result_gauge
    )
    assert any(x.count == 1 and x.metric_name == "resource_count.deployed" and x.environment == env_uuid1 for x in result_gauge)

    env_uuid2_records = [
        r for r in result_gauge if r.environment == env_uuid2 and r.metric_name == "resource_count.available" and r.count == 2
    ]

    assert len(env_uuid2_records) == 2<|MERGE_RESOLUTION|>--- conflicted
+++ resolved
@@ -36,9 +36,6 @@
 from tests_common.src.inmanta_tests import utils
 
 env_uuid = uuid.uuid4()
-
-env_uuid = uuid.uuid4()
-
 
 @pytest.fixture
 async def env_metrics_service(server_config, init_dataclasses_and_load_schema) -> EnvironmentMetricsService:
@@ -410,7 +407,6 @@
         {
             "key": "key3",
             "value": "value3",
-<<<<<<< HEAD
             "id": "test::Resource[agent1,key=key3],v=" + version_env1,
             "send_event": False,
             "requires": [],
@@ -420,9 +416,6 @@
             "key": "key4",
             "value": "value4",
             "id": "test::Resource[agent1,key=key4],v=" + version_env1,
-=======
-            "id": "test::Resource[agent1,key=key3],v=" + version,
->>>>>>> 0733b743
             "send_event": False,
             "requires": [],
             "purged": True,
