"""
    Copyright 2022 Inmanta

    Licensed under the Apache License, Version 2.0 (the "License");
    you may not use this file except in compliance with the License.
    You may obtain a copy of the License at

        http://www.apache.org/licenses/LICENSE-2.0

    Unless required by applicable law or agreed to in writing, software
    distributed under the License is distributed on an "AS IS" BASIS,
    WITHOUT WARRANTIES OR CONDITIONS OF ANY KIND, either express or implied.
    See the License for the specific language governing permissions and
    limitations under the License.

    Contact: code@inmanta.com
"""
import uuid
from collections import abc, defaultdict
from datetime import datetime, timedelta, timezone
from typing import List, Optional

import asyncpg
import pytest

from inmanta import const, data
from inmanta.server.services import environment_metrics_service
from inmanta.server.services.environment_metrics_service import (
    AgentCountMetricsCollector,
    CompileTimeMetricsCollector,
    CompileWaitingTimeMetricsCollector,
    EnvironmentMetricsService,
    MetricsCollector,
    MetricType,
    MetricValue,
    MetricValueTimer,
    ResourceCountMetricsCollector,
)
from inmanta.util import get_compiler_version
from utils import ClientHelper

env_uuid = uuid.uuid4()


@pytest.fixture
async def env_metrics_service(server_config, init_dataclasses_and_load_schema) -> EnvironmentMetricsService:
    metrics_service = EnvironmentMetricsService()
    yield metrics_service


@pytest.fixture
def server_pre_start(server_config):
    """This fixture is called before the server starts to disable the automatic flush_metrics done
    by the EnvironmentMetricsService"""
    previous = environment_metrics_service.COLLECTION_INTERVAL_IN_SEC
    environment_metrics_service.COLLECTION_INTERVAL_IN_SEC = 0
    yield
    environment_metrics_service.COLLECTION_INTERVAL_IN_SEC = previous


@pytest.fixture
async def env_with_uuid():
    project = data.Project(name="test")
    await project.insert()
    projects = await data.Project.get_list(name="test")
    assert len(projects) == 1
    project_id = projects[0].id
    environment: data.Environment = data.Environment(id=env_uuid, project=project_id, name="testenv")
    await environment.insert()
    envs = await data.Environment.get_list(project=project_id)
    assert len(envs) == 1
    assert envs[0].id == env_uuid


class DummyGaugeMetric(MetricsCollector):
    def get_metric_name(self) -> str:
        return "dummy_gauge"

    def get_metric_type(self) -> MetricType:
        return MetricType.GAUGE

    async def get_metric_value(
        self, start_interval: datetime, end_interval: datetime, connection: Optional[asyncpg.connection.Connection]
    ) -> abc.Sequence[MetricValue]:
        a = MetricValue("dummy_gauge", 1, env_uuid)
        return [a]


class DummyGaugeMetricMulti(MetricsCollector):
    def get_metric_name(self) -> str:
        return "dummy_gauge_multi"

    def get_metric_type(self) -> MetricType:
        return MetricType.GAUGE

    async def get_metric_value(
        self, start_interval: datetime, end_interval: datetime, connection: Optional[asyncpg.connection.Connection]
    ) -> abc.Sequence[MetricValue]:
        a = MetricValue("dummy_gauge_multi", 1, env_uuid, "up")
        b = MetricValue("dummy_gauge_multi", 2, env_uuid, "down")
        c = MetricValue("dummy_gauge_multi", 3, env_uuid, "left")
        return [a, b, c]


class DummyTimerMetric(MetricsCollector):
    def get_metric_name(self) -> str:
        return "dummy_timer"

    def get_metric_type(self) -> MetricType:
        return MetricType.TIMER

    async def get_metric_value(
        self, start_interval: datetime, end_interval: datetime, connection: Optional[asyncpg.connection.Connection]
    ) -> abc.Sequence[MetricValueTimer]:
        a = MetricValueTimer("dummy_timer", 3, 50.50, env_uuid)
        return [a]


class DummyTimerMetricMulti(MetricsCollector):
    def get_metric_name(self) -> str:
        return "dummy_timer_multi"

    def get_metric_type(self) -> MetricType:
        return MetricType.TIMER

    async def get_metric_value(
        self, start_interval: datetime, end_interval: datetime, connection: Optional[asyncpg.connection.Connection]
    ) -> abc.Sequence[MetricValueTimer]:
        a = MetricValueTimer("dummy_timer_multi", 3, 50.50 * 1, env_uuid, "up")
        b = MetricValueTimer("dummy_timer_multi", 13, 50.50 * 2, env_uuid, "down")
        c = MetricValueTimer("dummy_timer_multi", 23, 50.50 * 3, env_uuid, "left")
        return [a, b, c]


async def test_register_metrics_collector(env_metrics_service):
    dummy_gauge = DummyGaugeMetric()
    dummy_timer = DummyTimerMetric()
    env_metrics_service.register_metric_collector(metrics_collector=dummy_gauge)
    env_metrics_service.register_metric_collector(metrics_collector=dummy_timer)

    assert len(env_metrics_service.metrics_collectors) == 2


async def test_register_same_metrics_collector(env_metrics_service):
    with pytest.raises(Exception) as e:
        dummy_gauge = DummyGaugeMetric()
        dummy_gauge2 = DummyGaugeMetric()
        env_metrics_service.register_metric_collector(metrics_collector=dummy_gauge)
        env_metrics_service.register_metric_collector(metrics_collector=dummy_gauge2)
    assert "There already is a metric collector with the name dummy_gauge" in str(e.value)


async def test_bad_type_metric(env_metrics_service):
    class BadTypeMetric(MetricsCollector):
        def get_metric_name(self) -> str:
            return "bad_type"

        def get_metric_type(self) -> MetricType:
            return MetricType.TIMER

        async def get_metric_value(
            self, start_interval: datetime, end_interval: datetime, connection: Optional[asyncpg.connection.Connection]
        ) -> abc.Sequence[MetricValue]:
            a = MetricValue(self.get_metric_name(), env_uuid, 10)
            return [a]

    with pytest.raises(Exception):
        bad_name = BadTypeMetric()
        env_metrics_service.register_metric_collector(metrics_collector=bad_name)
        await env_metrics_service.flush_metrics()


async def test_flush_metrics_gauge(env_metrics_service, env_with_uuid):
    dummy_gauge = DummyGaugeMetric()
    env_metrics_service.register_metric_collector(metrics_collector=dummy_gauge)

    previous_timestamp: datetime = env_metrics_service.previous_timestamp
    await env_metrics_service.flush_metrics()
    assert previous_timestamp < env_metrics_service.previous_timestamp
    result = await data.EnvironmentMetricsGauge.get_list()
    assert len(result) == 1
    assert result[0].count == 1
    assert result[0].metric_name == "dummy_gauge"
    assert isinstance(result[0].timestamp, datetime)

    await env_metrics_service.flush_metrics()
    await env_metrics_service.flush_metrics()

    result = await data.EnvironmentMetricsGauge.get_list()
    assert len(result) == 3


async def test_flush_metrics_gauge_multi(env_metrics_service, env_with_uuid):
    dummy_gauge = DummyGaugeMetricMulti()
    env_metrics_service.register_metric_collector(metrics_collector=dummy_gauge)

    previous_timestamp: datetime = env_metrics_service.previous_timestamp
    await env_metrics_service.flush_metrics()
    assert previous_timestamp < env_metrics_service.previous_timestamp
    result = await data.EnvironmentMetricsGauge.get_list()
    assert len(result) == 3
    assert result[0].count == 1
    assert result[0].metric_name == "dummy_gauge_multi"
    assert result[0].category == "up"
    assert isinstance(result[0].timestamp, datetime)
    assert result[1].count == 2
    assert result[1].metric_name == "dummy_gauge_multi"
    assert result[1].category == "down"
    assert isinstance(result[1].timestamp, datetime)
    assert result[2].count == 3
    assert result[2].metric_name == "dummy_gauge_multi"
    assert result[2].category == "left"
    assert isinstance(result[2].timestamp, datetime)

    await env_metrics_service.flush_metrics()
    await env_metrics_service.flush_metrics()

    result = await data.EnvironmentMetricsGauge.get_list()
    assert len(result) == 9


async def test_flush_metrics_timer(env_metrics_service, env_with_uuid):
    dummy_timer = DummyTimerMetric()
    env_metrics_service.register_metric_collector(metrics_collector=dummy_timer)

    previous_timestamp: datetime = env_metrics_service.previous_timestamp
    await env_metrics_service.flush_metrics()
    assert previous_timestamp < env_metrics_service.previous_timestamp
    result = await data.EnvironmentMetricsTimer.get_list()
    assert len(result) == 1
    assert result[0].count == 3
    assert result[0].value == 50.50
    assert result[0].metric_name == "dummy_timer"
    assert isinstance(result[0].timestamp, datetime)

    await env_metrics_service.flush_metrics()
    await env_metrics_service.flush_metrics()

    result = await data.EnvironmentMetricsTimer.get_list()
    assert len(result) == 3


async def test_flush_metrics_timer_multi(env_metrics_service, env_with_uuid):
    dummy_timer = DummyTimerMetricMulti()
    env_metrics_service.register_metric_collector(metrics_collector=dummy_timer)

    previous_timestamp: datetime = env_metrics_service.previous_timestamp
    await env_metrics_service.flush_metrics()
    assert previous_timestamp < env_metrics_service.previous_timestamp
    result = await data.EnvironmentMetricsTimer.get_list()
    assert len(result) == 3
    assert result[0].count == 3
    assert result[0].value == 50.50
    assert result[0].metric_name == "dummy_timer_multi"
    assert result[0].category == "up"
    assert isinstance(result[0].timestamp, datetime)
    assert result[1].count == 13
    assert result[1].value == 50.50 * 2
    assert result[1].metric_name == "dummy_timer_multi"
    assert result[1].category == "down"
    assert isinstance(result[1].timestamp, datetime)
    assert result[2].count == 23
    assert result[2].value == 50.50 * 3
    assert result[2].metric_name == "dummy_timer_multi"
    assert result[2].category == "left"
    assert isinstance(result[2].timestamp, datetime)

    await env_metrics_service.flush_metrics()
    await env_metrics_service.flush_metrics()

    result = await data.EnvironmentMetricsTimer.get_list()
    assert len(result) == 9


async def test_flush_metrics_mix(env_metrics_service, env_with_uuid):
    dummy_gauge = DummyGaugeMetric()
    dummy_timer = DummyTimerMetricMulti()
    env_metrics_service.register_metric_collector(metrics_collector=dummy_gauge)
    env_metrics_service.register_metric_collector(metrics_collector=dummy_timer)

    await env_metrics_service.flush_metrics()
    result_gauge = await data.EnvironmentMetricsGauge.get_list()
    result_timer = await data.EnvironmentMetricsTimer.get_list()
    assert len(result_gauge) == 1
    assert len(result_timer) == 3

    await env_metrics_service.flush_metrics()
    await env_metrics_service.flush_metrics()

    result_gauge = await data.EnvironmentMetricsGauge.get_list()
    result_timer = await data.EnvironmentMetricsTimer.get_list()
    assert len(result_gauge) == 3
    assert len(result_timer) == 9


async def test_flush_metrics_for_different_envs(env_metrics_service):
    # create a project with 2 Environments
    env_uuid2 = uuid.uuid4()
    project = data.Project(name="test")
    await project.insert()
    projects = await data.Project.get_list(name="test")
    assert len(projects) == 1
    project_id = projects[0].id
    environment: data.Environment = data.Environment(id=env_uuid, project=project_id, name="testenv1")
    await environment.insert()
    environment: data.Environment = data.Environment(id=env_uuid2, project=project_id, name="testenv2")
    await environment.insert()
    envs = await data.Environment.get_list(project=project_id)
    assert len(envs) == 2

    # create a MetricCollector that will push data for the second Environment and register both collectors
    class DummyGaugeMetric2(MetricsCollector):
        def get_metric_name(self) -> str:
            return "dummy_gauge_2"

        def get_metric_type(self) -> MetricType:
            return MetricType.GAUGE

        async def get_metric_value(
            self, start_interval: datetime, end_interval: datetime, connection: Optional[asyncpg.connection.Connection]
        ) -> abc.Sequence[MetricValue]:
            a = MetricValue("dummy_gauge_2", 2, env_uuid2)
            return [a]

    dummy_gauge1 = DummyGaugeMetric()
    dummy_gauge2 = DummyGaugeMetric2()
    env_metrics_service.register_metric_collector(metrics_collector=dummy_gauge1)
    env_metrics_service.register_metric_collector(metrics_collector=dummy_gauge2)

    # flush metrics
    await env_metrics_service.flush_metrics()
    result_gauge = await data.EnvironmentMetricsGauge.get_list()
    assert len(result_gauge) == 2
    envs = [result_gauge[0].environment, result_gauge[1].environment]
    assert env_uuid in envs
    assert env_uuid2 in envs


async def test_resource_count_metric(clienthelper, client, agent):
    """
    This test will create 2 environments and start by adding 1 resource to the first. then It will create a second version
    with 3 other resources. It also adds two resources to the second environment.
    It then flushes the resource_count metric a first time. This creates 2 records with counts different from zero
    in EnvironmentMetricsGauge:
    - one for the first environment with 3 resources in the latest version in the available state.
    - one for the second environment with 2 resources in the latest version in the available state.
    following this, the state of one resource in the first environment is updated and the metrics are flushed again.
    This creates 3 records with counts different from zero in EnvironmentMetricsGauge:
    - one for the first environment with 2 resources in the latest version in the available state.
    - one for the first environment with 1 resource in the latest version in the deployed state.
    - one for the second environment with 2 resources in the latest version in the available state.
    """
    env_uuid1 = uuid.uuid4()
    env_uuid2 = uuid.uuid4()
    project = data.Project(name="test")
    await project.insert()
    projects = await data.Project.get_list(name="test")
    assert len(projects) == 1
    project_id = projects[0].id
    environment1: data.Environment = data.Environment(id=env_uuid1, project=project_id, name="testenv1")
    await environment1.insert()
    environment2: data.Environment = data.Environment(id=env_uuid2, project=project_id, name="testenv2")
    await environment2.insert()
    envs = await data.Environment.get_list(project=project_id)
    assert len(envs) == 2

    metrics_service = EnvironmentMetricsService()
    version_env1 = str(await ClientHelper(client, env_uuid1).get_version())
    assert version_env1 == "1"
    version_env2 = str(await ClientHelper(client, env_uuid2).get_version())
    resources_env1_v1 = [
        {
            "key": "key1",
            "value": "value1",
            "id": "test::Resource[agent1,key=key1],v=" + version_env1,
            "send_event": False,
            "purged": False,
            "requires": [],
        }
    ]
    result = await client.put_version(
        tid=env_uuid1,
        version=version_env1,
        resources=resources_env1_v1,
        unknowns=[],
        version_info={},
        compiler_version=get_compiler_version(),
    )
    assert result.code == 200
    version_env1 = str(await ClientHelper(client, env_uuid1).get_version())
    assert version_env1 == "2"
    resources_env1_v2 = [
        {
            "key": "key2",
            "value": "value2",
            "id": "test::Resource[agent1,key=key2],v=" + version_env1,
            "send_event": False,
            "requires": [],
            "purged": False,
        },
        {
            "key": "key3",
            "value": "value3",
            "id": "test::Resource[agent1,key=key3],v=" + version_env1,
            "send_event": False,
            "requires": [],
            "purged": True,
        },
        {
            "key": "key4",
            "value": "value4",
            "id": "test::Resource[agent1,key=key4],v=" + version_env1,
            "send_event": False,
            "requires": [],
            "purged": True,
        },
    ]
    result = await client.put_version(
        tid=env_uuid1,
        version=version_env1,
        resources=resources_env1_v2,
        unknowns=[],
        version_info={},
        compiler_version=get_compiler_version(),
    )
    assert result.code == 200
    resources_env2 = [
        {
            "key": "key5",
            "value": "value5",
            "id": "test::Resource[agent1,key=key5],v=" + version_env2,
            "send_event": False,
            "purged": False,
            "requires": [],
        },
        {
            "key": "key6",
            "value": "value6",
            "id": "test::Resource[agent1,key=key6],v=" + version_env2,
            "send_event": False,
            "requires": [],
            "purged": False,
        },
    ]
    result = await client.put_version(
        tid=env_uuid2,
        version=version_env2,
        resources=resources_env2,
        unknowns=[],
        version_info={},
        compiler_version=get_compiler_version(),
    )
    assert result.code == 200
    assert len(await data.Resource.get_list()) == 6

    # adds the ResourceCountMetricsCollector
    rcmc = ResourceCountMetricsCollector()
    metrics_service.register_metric_collector(metrics_collector=rcmc)

    # flush the metrics for the first time:
    # create 30 records: (3 envs * 10 statuses)
    # 2 records with count different from 0 (3 resources in available state for the first environment and 2 for the second)
    await metrics_service.flush_metrics()
    result_gauge = await data.EnvironmentMetricsGauge.get_list()
    assert len(result_gauge) == 30
    assert any(
        x.count == 3 and x.metric_name == "resource.resource_count" and x.category == "available" and x.environment == env_uuid1
        for x in result_gauge
    )
    assert any(
        x.count == 2 and x.metric_name == "resource.resource_count" and x.category == "available" and x.environment == env_uuid2
        for x in result_gauge
    )

    # change the state of one of the resources
    now = datetime.now()
    action_id = uuid.uuid4()
    aclient = agent._client
    result = await aclient.resource_action_update(
        env_uuid1,
        ["test::Resource[agent1,key=key2],v=" + version_env1],
        action_id,
        "deploy",
        now,
        now,
        "deployed",
        [],
        {},
    )

    assert result.code == 200

    # flush the metrics for the second time:
    # 60 records in total and 5 with a count different from 0
    # the 2 old record +
    # 3 new records (1 for available state and one for the deployed state for the first environment
    # and one for the available state for the second environment)
    await metrics_service.flush_metrics()
    result_gauge = await data.EnvironmentMetricsGauge.get_list()
    assert len(result_gauge) == 60
    assert any(
        x.count == 3 and x.metric_name == "resource.resource_count" and x.category == "available" and x.environment == env_uuid1
        for x in result_gauge
    )
    assert any(
        x.count == 2 and x.metric_name == "resource.resource_count" and x.category == "available" and x.environment == env_uuid1
        for x in result_gauge
    )
    assert any(
        x.count == 1 and x.metric_name == "resource.resource_count" and x.category == "deployed" and x.environment == env_uuid1
        for x in result_gauge
    )

    env_uuid2_records = [
        r
        for r in result_gauge
        if r.environment == env_uuid2
        and r.metric_name == "resource.resource_count"
        and r.category == "available"
        and r.count == 2
    ]

    assert len(env_uuid2_records) == 2


async def test_resource_count_metric_released(client, server):
    """
    test that only the latest released version is used for the metrics:
    - adds a first version with 3 resources and a second one with one resource but don't deploy them
    - deploy only the first one
    - verify the flushed data comes from the first version
    """
    env_uuid1 = uuid.uuid4()
    project = data.Project(name="test")
    await project.insert()
    projects = await data.Project.get_list(name="test")
    assert len(projects) == 1
    project_id = projects[0].id
    environment1: data.Environment = data.Environment(id=env_uuid1, project=project_id, name="testenv1")
    await environment1.insert()
    envs = await data.Environment.get_list(project=project_id)
    assert len(envs) == 1
    version1 = str(await ClientHelper(client, env_uuid1).get_version())

    result = await client.set_setting(tid=env_uuid1, id="auto_deploy", value=False)
    assert result.code == 200

    resources_env1_v1 = [
        {
            "key": "key1",
            "value": "value1",
            "id": "test::Resource[agent1,key=key1],v=" + version1,
            "send_event": False,
            "requires": [],
            "purged": False,
        },
        {
            "key": "key2",
            "value": "value2",
            "id": "test::Resource[agent1,key=key2],v=" + version1,
            "send_event": False,
            "requires": [],
            "purged": True,
        },
        {
            "key": "key3",
            "value": "value3",
            "id": "test::Resource[agent1,key=key3],v=" + version1,
            "send_event": False,
            "requires": [],
            "purged": True,
        },
    ]
    result = await client.put_version(
        tid=env_uuid1,
        version=version1,
        resources=resources_env1_v1,
        unknowns=[],
        version_info={},
        compiler_version=get_compiler_version(),
    )
    assert result.code == 200
    version2 = str(await ClientHelper(client, env_uuid1).get_version())
    resources_env1_v2 = [
        {
            "key": "key5",
            "value": "value5",
            "id": "test::Resource[agent1,key=key5],v=" + version2,
            "send_event": False,
            "purged": False,
            "requires": [],
        },
    ]
    result = await client.put_version(
        tid=env_uuid1,
        version=version2,
        resources=resources_env1_v2,
        unknowns=[],
        version_info={},
        compiler_version=get_compiler_version(),
    )
    assert result.code == 200

    metrics_service = EnvironmentMetricsService()
    rcmc = ResourceCountMetricsCollector()
    metrics_service.register_metric_collector(metrics_collector=rcmc)

    result = await client.release_version(env_uuid1, version1, True, const.AgentTriggerMethod.push_full_deploy)
    assert result.code == 200

    await metrics_service.flush_metrics()
    result_gauge = await data.EnvironmentMetricsGauge.get_list()
    assert len(result_gauge) == 10
    assert any(
        x.count == 3 and x.metric_name == "resource.resource_count" and x.category == "available" and x.environment == env_uuid1
        for x in result_gauge
    )
    assert 9 == len([obj for obj in result_gauge if obj.count == 0])


async def test_resource_count_empty_datapoint(client, server):
    project = data.Project(name="test")
    await project.insert()
    projects = await data.Project.get_list(name="test")
    assert len(projects) == 1
    project_id = projects[0].id

    env_uuid1 = uuid.uuid4()
    environment1: data.Environment = data.Environment(id=env_uuid1, project=project_id, name="testenv1")
    await environment1.insert()
    env_uuid2 = uuid.uuid4()
    environment2: data.Environment = data.Environment(id=env_uuid2, project=project_id, name="testenv2")
    await environment2.insert()
    envs = await data.Environment.get_list(project=project_id)
    assert len(envs) == 2

    metrics_service = EnvironmentMetricsService()
    rcmc = ResourceCountMetricsCollector()
    metrics_service.register_metric_collector(metrics_collector=rcmc)

    await metrics_service.flush_metrics()
    result_gauge = await data.EnvironmentMetricsGauge.get_list()
    # 2 envs with each 10 statuses with count 0
    assert len(result_gauge) == 20
    assert all(hasattr(res, "category") and res.category != "__None__" and res.count == 0 for res in result_gauge)


async def test_agent_count_metric(clienthelper, client, server):
    project = data.Project(name="test")
    await project.insert()

    env1 = data.Environment(name="env1", project=project.id)
    await env1.insert()

    env2 = data.Environment(name="env2", project=project.id)
    await env2.insert()

    envs = await data.Environment.get_list(project=project.id)
    assert len(envs) == 2

    metrics_service = EnvironmentMetricsService()

    agent1 = data.Agent(environment=env1.id, name="agent1", paused=True)
    await agent1.insert()
    agent2 = data.Agent(environment=env2.id, name="agent2", paused=True)
    await agent2.insert()
    agent3 = data.Agent(environment=env2.id, name="agent3", paused=True)
    await agent3.insert()

    agents = await data.Agent.get_list()
    assert len(agents) == 3

    # Add dummy resources that use some (but not all) of the agents
    model1 = data.ConfigurationModel(environment=env1.id, version=1, released=True)
    await model1.insert()
    model2 = data.ConfigurationModel(environment=env2.id, version=1, released=True)
    await model2.insert()
    resource1 = data.Resource(
        environment=env1.id, model=1, agent="agent1", resource_id="", resource_type="", resource_id_value=""
    )
    await resource1.insert()
    resource2 = data.Resource(
        environment=env2.id, model=1, agent="agent2", resource_id="", resource_type="", resource_id_value=""
    )
    await resource2.insert()

    # adds the AgentCountMetricsCollector
    acmc = AgentCountMetricsCollector()
    metrics_service.register_metric_collector(metrics_collector=acmc)
    # flush the metrics for the first time: 2 record (1 agent in paused state for the first
    # environment and 1 for the second)
    await metrics_service.flush_metrics()
    result_gauge = await data.EnvironmentMetricsGauge.get_list()
    assert all(gauge.metric_name == "resource.agent_count" for gauge in result_gauge)
    gauges_by_status: dict[uuid.UUID, dict[str, data.EnvironmentMetricsGauge]] = defaultdict(dict)
    for gauge in result_gauge:
        gauges_by_status[gauge.environment][gauge.category] = gauge
    # 3 environments: one created by the environment fixture (dependency of agent fixture), two created above
    assert len(gauges_by_status) == 3
    # 3 states for each environment => 9 rows in matrix
    assert all(statuses.keys() == {"paused", "up", "down"} for _, statuses in gauges_by_status.items())
    # verify counts
    assert gauges_by_status[env1.id]["paused"].count == 1
    assert gauges_by_status[env2.id]["paused"].count == 1  # agent3 is not used by any resource so it should not be counted
    # verify that all other counts are 0
    assert sum(abs(gauge.count) for gauge in result_gauge) == 2


async def test_agent_count_metric_empty_datapoint(client, server):
    project = data.Project(name="test")
    await project.insert()

    env1 = data.Environment(name="env1", project=project.id)
    await env1.insert()

    env2 = data.Environment(name="env2", project=project.id)
    await env2.insert()

    envs = await data.Environment.get_list(project=project.id)
    assert len(envs) == 2

    metrics_service = EnvironmentMetricsService()

    # adds the AgentCountMetricsCollector
    acmc = AgentCountMetricsCollector()
    metrics_service.register_metric_collector(metrics_collector=acmc)

    # flush the metrics for the first time: 2 record (1 agent in paused state for the first
    # environment and 1 for the second)
    await metrics_service.flush_metrics()
    result_gauge = await data.EnvironmentMetricsGauge.get_list()
    assert len(result_gauge) == 6
    assert all(gauge.metric_name == "resource.agent_count" and gauge.count == 0 for gauge in result_gauge)


async def test_compile_time_metric(client, server):
    async def _add_compile(
        environment: uuid.UUID,
        time_origin: datetime,
        requested_delta: timedelta = timedelta(),
        started_delta: timedelta = timedelta(),
        completed_delta: timedelta = timedelta(),
    ):
        """
        Add a new compile to the database. All timestamps are relative to the time_origin parameter
        """
        compile = data.Compile(
            id=uuid.uuid4(),
            remote_id=uuid.uuid4(),
            environment=environment,
            requested=time_origin + requested_delta,
            started=time_origin + started_delta,
            completed=time_origin + completed_delta,
            do_export=True,
            force_update=False,
            success=True,
            handled=True,
            version=1,
        )
        await compile.insert()

    async def add_compiles(environment: uuid.UUID, compile_times: abc.Sequence[float]):
        """
        These compiles are anchored in time around their COMPLETION time to make sure they are picked
        up by the next call to flush_metrics()
        """
        time_origin = datetime.now()
        requested_offset = timedelta(seconds=-1 * max(compile_times))

        for compile_time in compile_times:
            started_offset = timedelta(seconds=-1 * compile_time)
            await _add_compile(environment, time_origin, requested_delta=requested_offset, started_delta=started_offset)

    project = data.Project(name="test")
    await project.insert()
    projects = await data.Project.get_list(name="test")
    assert len(projects) == 1
    project_id = projects[0].id

    env_uuid1 = uuid.uuid4()
    environment1: data.Environment = data.Environment(id=env_uuid1, project=project_id, name="testenv1")
    await environment1.insert()
    envs = await data.Environment.get_list(project=project_id)
    assert len(envs) == 1

    metrics_service = EnvironmentMetricsService()
    ctmc = CompileTimeMetricsCollector()
    metrics_service.register_metric_collector(metrics_collector=ctmc)

    # Insert a few compiles.
    compile_times: List[float] = [1.2, 2.3, 3.4]
    await add_compiles(env_uuid1, compile_times)

    await metrics_service.flush_metrics()

    result_timer = await data.EnvironmentMetricsTimer.get_list()

    expected_count = len(compile_times)
    expected_total_compile_time = sum(compile_times)

    assert len(result_timer) == 1
    assert any(
        x.count == expected_count
        and x.metric_name == "orchestrator.compile_time"
        and x.environment == environment1.id
        and x.value == expected_total_compile_time
        for x in result_timer
    )

    # Create another environment and insert a few compiles in it.
    env_uuid2 = uuid.uuid4()
    environment2: data.Environment = data.Environment(id=env_uuid2, project=project_id, name="testenv2")
    await environment2.insert()

    envs = await data.Environment.get_list(project=project_id)
    assert len(envs) == 2

    compile_times: List[float] = [2.1, 4.3]
    await add_compiles(env_uuid2, compile_times)

    await metrics_service.flush_metrics()

    result_timer = await data.EnvironmentMetricsTimer.get_list()

    expected_count = len(compile_times)
    expected_total_compile_time = sum(compile_times)

    # 1 new entry
    assert len(result_timer) == 2
    assert any(
        x.count == expected_count
        and x.metric_name == "orchestrator.compile_time"
        and x.environment == environment2.id
        and x.value == expected_total_compile_time
        for x in result_timer
    )

    # Add another set of compiles to the first environment.
    compile_times: List[float] = [1.1, 2.2, 3.3, 4.4]
    await add_compiles(env_uuid1, compile_times)

    await metrics_service.flush_metrics()

    result_timer = await data.EnvironmentMetricsTimer.get_list()

    expected_count = len(compile_times)
    expected_total_compile_time = sum(compile_times)

    # 1 new entry
    assert len(result_timer) == 3
    assert any(
        x.count == expected_count
        and x.metric_name == "orchestrator.compile_time"
        and x.environment == environment1.id
        and x.value == expected_total_compile_time
        for x in result_timer
    )


async def test_compile_time_metric_no_empty_datapoint(client, server):
    project = data.Project(name="test")
    await project.insert()

    env1 = data.Environment(name="env1", project=project.id)
    await env1.insert()

    env2 = data.Environment(name="env2", project=project.id)
    await env2.insert()

    envs = await data.Environment.get_list(project=project.id)
    assert len(envs) == 2

    metrics_service = EnvironmentMetricsService()
    collector = CompileTimeMetricsCollector()
    metrics_service.register_metric_collector(metrics_collector=collector)

    await metrics_service.flush_metrics()
    result_timer = await data.EnvironmentMetricsTimer.get_list()
    assert len(result_timer) == 0


async def test_compile_wait_time_metric(client, server):
    async def _add_compile(
        environment: uuid.UUID,
        time_origin: datetime,
        requested_delta: timedelta,
    ):
        """
        Add a new compile to the database. All timestamps are relative to the time_origin parameter
        The requested_delta will be used to create a compile: it is used to calculate "requested" by adding
        the "requested_delta" to "started".
        """
        started = time_origin
        requested = started - requested_delta
        completed = started + timedelta(seconds=1)
        compile = data.Compile(
            id=uuid.uuid4(),
            remote_id=uuid.uuid4(),
            environment=environment,
            requested=requested,
            started=started,
            completed=completed,
            do_export=True,
            force_update=False,
            success=True,
            handled=True,
            version=1,
        )
        await compile.insert()

    async def add_compiles(environment: uuid.UUID, wait_times: abc.Sequence[float]):
        time_origin = datetime.now()
        for wait_time in wait_times:
            requested_offset = timedelta(seconds=wait_time)
            await _add_compile(environment, time_origin, requested_delta=requested_offset)

    project = data.Project(name="test")
    await project.insert()
    projects = await data.Project.get_list(name="test")
    assert len(projects) == 1
    project_id = projects[0].id

    env_uuid1 = uuid.uuid4()
    environment1: data.Environment = data.Environment(id=env_uuid1, project=project_id, name="testenv1")
    await environment1.insert()
    envs = await data.Environment.get_list(project=project_id)
    assert len(envs) == 1

    metrics_service = EnvironmentMetricsService()
    cwtmc = CompileWaitingTimeMetricsCollector()
    metrics_service.register_metric_collector(metrics_collector=cwtmc)

    # Insert a few compiles.
    wait_times: List[float] = [1.2, 2.3, 3.4]
    await add_compiles(env_uuid1, wait_times)
    await metrics_service.flush_metrics()

    result_timer = await data.EnvironmentMetricsTimer.get_list()

    expected_count = len(wait_times)
    expected_total_wait_time = sum(wait_times)

    assert len(result_timer) == 1
    assert any(
        x.count == expected_count
        and x.metric_name == "orchestrator.compile_waiting_time"
        and x.environment == environment1.id
        and x.value == expected_total_wait_time
        for x in result_timer
    )

    # Create another environment and insert a few compiles in it.
    env_uuid2 = uuid.uuid4()
    environment2: data.Environment = data.Environment(id=env_uuid2, project=project_id, name="testenv2")
    await environment2.insert()

    envs = await data.Environment.get_list(project=project_id)
    assert len(envs) == 2

    wait_times: List[float] = [2.1, 4.3]
    await add_compiles(env_uuid2, wait_times)
    await metrics_service.flush_metrics()

    result_timer = await data.EnvironmentMetricsTimer.get_list()

    expected_count = len(wait_times)
    expected_total_wait_time = sum(wait_times)

    # 1 new entry
    assert len(result_timer) == 2
    assert any(
        x.count == expected_count
        and x.metric_name == "orchestrator.compile_waiting_time"
        and x.environment == environment2.id
        and x.value == expected_total_wait_time
        for x in result_timer
    )

    # Add another set of compiles to the first environment.
    wait_times: List[float] = [1.1, 2.2, 3.3, 4.4]
    await add_compiles(env_uuid1, wait_times)

    await metrics_service.flush_metrics()

    result_timer = await data.EnvironmentMetricsTimer.get_list()

    expected_count = len(wait_times)
    expected_total_wait_time = sum(wait_times)

    # 1 new entry
    assert len(result_timer) == 3
    assert any(
        x.count == expected_count
        and x.metric_name == "orchestrator.compile_waiting_time"
        and x.environment == environment1.id
        and x.value == expected_total_wait_time
<<<<<<< HEAD
        for x in result_gauge
    )


async def test_cleanup_environment_metrics(init_dataclasses_and_load_schema) -> None:
    """
    Verify that the query to cleanup old environment metrics is working correctly.
    """
    project = data.Project(name="test")
    await project.insert()

    # Do cleanup operation when there are no environments
    environment_metrics_service = EnvironmentMetricsService()
    await environment_metrics_service._cleanup_old_metrics()

    env1 = data.Environment(name="dev1", project=project.id, repo_url="", repo_branch="")
    await env1.insert()
    await env1.set(data.ENVIRONMENT_METRICS_RETENTION, 1)
    env2 = data.Environment(name="dev2", project=project.id, repo_url="", repo_branch="")
    await env2.insert()
    await env2.set(data.ENVIRONMENT_METRICS_RETENTION, 3)

    now = datetime.now().astimezone(tz=timezone.utc)
    timestamps_metrics = [
        now,
        now - timedelta(minutes=30),
        now - timedelta(hours=1, minutes=1),
        now - timedelta(days=1),
    ]
    for env_id in [env1.id, env2.id]:
        for timestamp in timestamps_metrics:
            await data.EnvironmentMetricsGauge(
                environment=env_id,
                metric_name="test1",
                grouped_by="group1",
                timestamp=timestamp,
                count=54,
            ).insert(),
            await data.EnvironmentMetricsTimer(
                environment=env_id,
                metric_name="test2",
                grouped_by="group2",
                timestamp=timestamp,
                count=11,
                value=22.0,
            ).insert(),

    assert len(await data.EnvironmentMetricsGauge.get_list()) == 8
    assert len(await data.EnvironmentMetricsTimer.get_list()) == 8

    # Do cleanup operation
    environment_metrics_service = EnvironmentMetricsService()
    await environment_metrics_service._cleanup_old_metrics()

    assert len(await data.EnvironmentMetricsGauge.get_list()) == 5
    assert len(await data.EnvironmentMetricsTimer.get_list()) == 5
    # 2 metrics are removed from env1 per table
    for data_cls in [data.EnvironmentMetricsGauge, data.EnvironmentMetricsTimer]:
        result = await data_cls.get_list(environment=env1.id)
        assert sorted([r.timestamp for r in result], reverse=True) == timestamps_metrics[0:2]
    # 1 metric is removed from env2 per table
    for data_cls in [data.EnvironmentMetricsGauge, data.EnvironmentMetricsTimer]:
        result = await data_cls.get_list(environment=env2.id)
        assert sorted([r.timestamp for r in result], reverse=True) == timestamps_metrics[0:3]
=======
        for x in result_timer
    )


async def test_compile_wait_time_metric_no_empty_datapoint(client, server):
    project = data.Project(name="test")
    await project.insert()

    env1 = data.Environment(name="env1", project=project.id)
    await env1.insert()

    env2 = data.Environment(name="env2", project=project.id)
    await env2.insert()

    envs = await data.Environment.get_list(project=project.id)
    assert len(envs) == 2

    metrics_service = EnvironmentMetricsService()
    collector = CompileWaitingTimeMetricsCollector()
    metrics_service.register_metric_collector(metrics_collector=collector)

    await metrics_service.flush_metrics()
    result_timer = await data.EnvironmentMetricsTimer.get_list()
    assert len(result_timer) == 0
>>>>>>> 0c6946fc
<|MERGE_RESOLUTION|>--- conflicted
+++ resolved
@@ -994,9 +994,30 @@
         and x.metric_name == "orchestrator.compile_waiting_time"
         and x.environment == environment1.id
         and x.value == expected_total_wait_time
-<<<<<<< HEAD
-        for x in result_gauge
-    )
+        for x in result_timer
+    )
+
+
+async def test_compile_wait_time_metric_no_empty_datapoint(client, server):
+    project = data.Project(name="test")
+    await project.insert()
+
+    env1 = data.Environment(name="env1", project=project.id)
+    await env1.insert()
+
+    env2 = data.Environment(name="env2", project=project.id)
+    await env2.insert()
+
+    envs = await data.Environment.get_list(project=project.id)
+    assert len(envs) == 2
+
+    metrics_service = EnvironmentMetricsService()
+    collector = CompileWaitingTimeMetricsCollector()
+    metrics_service.register_metric_collector(metrics_collector=collector)
+
+    await metrics_service.flush_metrics()
+    result_timer = await data.EnvironmentMetricsTimer.get_list()
+    assert len(result_timer) == 0
 
 
 async def test_cleanup_environment_metrics(init_dataclasses_and_load_schema) -> None:
@@ -1058,30 +1079,4 @@
     # 1 metric is removed from env2 per table
     for data_cls in [data.EnvironmentMetricsGauge, data.EnvironmentMetricsTimer]:
         result = await data_cls.get_list(environment=env2.id)
-        assert sorted([r.timestamp for r in result], reverse=True) == timestamps_metrics[0:3]
-=======
-        for x in result_timer
-    )
-
-
-async def test_compile_wait_time_metric_no_empty_datapoint(client, server):
-    project = data.Project(name="test")
-    await project.insert()
-
-    env1 = data.Environment(name="env1", project=project.id)
-    await env1.insert()
-
-    env2 = data.Environment(name="env2", project=project.id)
-    await env2.insert()
-
-    envs = await data.Environment.get_list(project=project.id)
-    assert len(envs) == 2
-
-    metrics_service = EnvironmentMetricsService()
-    collector = CompileWaitingTimeMetricsCollector()
-    metrics_service.register_metric_collector(metrics_collector=collector)
-
-    await metrics_service.flush_metrics()
-    result_timer = await data.EnvironmentMetricsTimer.get_list()
-    assert len(result_timer) == 0
->>>>>>> 0c6946fc
+        assert sorted([r.timestamp for r in result], reverse=True) == timestamps_metrics[0:3]