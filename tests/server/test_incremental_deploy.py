"""
Copyright 2016 Inmanta

Licensed under the Apache License, Version 2.0 (the "License");
you may not use this file except in compliance with the License.
You may obtain a copy of the License at

    http://www.apache.org/licenses/LICENSE-2.0

Unless required by applicable law or agreed to in writing, software
distributed under the License is distributed on an "AS IS" BASIS,
WITHOUT WARRANTIES OR CONDITIONS OF ANY KIND, either express or implied.
See the License for the specific language governing permissions and
limitations under the License.

Contact: code@inmanta.com
"""

import logging
import uuid
from datetime import datetime
from re import sub
from uuid import UUID

import pytest

from inmanta import const, data, util
from inmanta.agent.executor import DeployReport
<<<<<<< HEAD
from inmanta.const import Change, ResourceState
=======
from inmanta.const import Change
>>>>>>> 1f38319d
from inmanta.deploy import persistence, state
from inmanta.resources import Id
from inmanta.server import SLICE_ORCHESTRATION
from inmanta.types import ResourceVersionIdStr
from inmanta.util import get_compiler_version
from utils import assert_no_warning


<<<<<<< HEAD
class MultiVersionSetup:
    """
    create scenarios by describing the history of a resource, from newest to oldest state

    V  = void, nothing
    A  - available
    S  - skipped
    UA - unavailable
    E  - error
    D  - deployed
    d  - deploying
    SU - skipped for undefined
    UD - undefined
    """

    scenario_step_regex = re.compile(r"(A|E|D|d|S|SU|UA|UD)([0-9]+)")

    def __init__(self):
        self.firstversion: int = 100
        self.versions: list[list[dict[str, Any]]] = [[] for _ in range(100)]
        self.states: dict[str, ResourceState] = {}
        self.states_per_version: dict[int, dict[str, ResourceState]] = defaultdict(dict)
        self.results: dict[str, list[str]] = defaultdict(list)
        self.sid = uuid4()

    def get_version(self, v: int) -> list[dict[str, Any]]:
        return self.versions[v]

    def expand_code(self, code: str) -> ResourceState:
        if code == "A":
            return ResourceState.available

        if code == "E":
            return ResourceState.failed

        if code == "D":
            return ResourceState.deployed

        if code == "d":
            return ResourceState.deploying

        if code == "S":
            return ResourceState.skipped

        if code == "SU":
            return ResourceState.skipped_for_undefined

        if code == "UA":
            return ResourceState.unavailable

        if code == "UD":
            return ResourceState.undefined

        assert False, f"Unknown code {code}"

    def make_resource(
        self, name: str, value: str, version: int, agent: str = "agent1", requires: list[str] = [], send_event: bool = False
    ) -> str:
        """
        requires: list of resource identifiers
        """
        id = "test::Resource[%s,key=%s],v=%d" % (agent, name, version)
        res = {
            "key": value,
            "id": id,
            "send_event": send_event,
            "purged": False,
            "requires": ["%s,v=%d" % (r, version) for r in requires],
        }
        self.get_version(version).append(res)
        return id

    def add_resource(
        self, name: str, scenario: str, increment: bool, agent="agent1", requires=[], send_event: bool = False
    ) -> str:
        v = self.firstversion
        rid = f"test::Resource[{agent},key={name}]"

        if increment:
            self.results[agent].append(rid)
        else:
            # make sure it is set in the default dict
            self.results[agent]

        for step in scenario.split():
            v -= 1
            if step.startswith("V"):
                continue
            match = self.scenario_step_regex.fullmatch(step)
            if match is None:
                raise Exception(f"Syntax error in scenario '{scenario}' of resource {name} at '{step}'")
            code = match.group(1)
            value = match.group(2)
            rvid = self.make_resource(name, value, v, agent, requires, send_event)
            state = self.expand_code(code)
            self.states[rvid] = state
            self.states_per_version[v][rvid] = state
        return rid

    async def setup(self, client, serverdirect: OrchestrationService, resource_service: ResourceService, env: data.Environment):
        latest_released_version = -1
        update_manager = persistence.ToDbUpdateManager(client, env.id)
        for version in range(0, len(self.versions)):
            # allocate a bunch of versions!
            v = await env.get_next_version()
            assert v == version + 1
            if self.versions[version]:
                res = await serverdirect.put_version(
                    env=env,
                    version=version,
                    resources=self.versions[version],
                    unknowns=[],
                    version_info={},
                    resource_state={},
                    compiler_version=get_compiler_version(),
                    module_version_info={},
                )
                assert res == 200

                result, _ = await serverdirect.release_version(env, version, False)
                assert result == 200
                latest_released_version = version

            for rid, resource_state in self.states_per_version[version].items():
                # Start the deploy
                action_id = uuid.uuid4()
                now = datetime.now()
                if resource_state == const.ResourceState.available:
                    # initial state can not be set
                    continue
                parsed_rid = Id.parse_id(rid)
                await update_manager.send_in_progress(action_id, parsed_rid)
                if resource_state not in const.TRANSIENT_STATES:
                    # Handler resource state
                    match resource_state:
                        case const.ResourceState.deployed:
                            handler_resource_state = const.HandlerResourceState.deployed
                        case const.ResourceState.failed:
                            handler_resource_state = const.HandlerResourceState.failed
                        case const.ResourceState.unavailable:
                            handler_resource_state = const.HandlerResourceState.unavailable
                        case _:
                            handler_resource_state = const.HandlerResourceState.skipped
                    # Compliance
                    match resource_state:
                        case const.ResourceState.deployed:
                            compliance = state.Compliance.COMPLIANT
                        case const.ResourceState.undefined:
                            compliance = state.Compliance.UNDEFINED
                        case _:
                            compliance = state.Compliance.NON_COMPLIANT
                    await update_manager.send_deploy_done(
                        attribute_hash=util.make_attribute_hash(
                            resource_id=parsed_rid.resource_str(), attributes=self.versions[version][0]
                        ),
                        result=DeployReport(
                            rvid=parsed_rid.resource_version_str(),
                            action_id=action_id,
                            resource_state=handler_resource_state,
                            messages=[],
                            changes={},
                            change=const.Change.nochange,
                        ),
                        state=state.ResourceState(
                            compliance=compliance,
                            last_deploy_result=state.DeployResult.DEPLOYED,
                            blocked=(
                                state.Blocked.BLOCKED
                                if handler_resource_state is const.HandlerResourceState.skipped
                                else state.Blocked.NOT_BLOCKED
                            ),
                            last_deployed=now,
                        ),
                        started=now,
                        finished=now,
                    )

        assert latest_released_version != -1

        # increments are disjoint
        pos, neg = await data.ConfigurationModel.get_increment(env.id, version)
        assert set(pos).isdisjoint(set(neg)), set(pos).intersection(set(neg))

        # increments are complements, without the undeployables
        assert {
            Id.parse_id(resource["id"]).resource_str()
            for resource in self.versions[version]
            if self.states[resource["id"]] not in [ResourceState.skipped_for_undefined, ResourceState.undefined]
        } == set(pos).union(set(neg))


=======
>>>>>>> 1f38319d
async def test_deploy(server, client, null_agent, environment, caplog, clienthelper):
    """
    Test basic deploy mechanism mocking
    """
    with caplog.at_level(logging.WARNING):
        # acquire raw server
        orchestration_service = server.get_slice(SLICE_ORCHESTRATION)

        # acquire env object
        env = await data.Environment.get_by_id(uuid.UUID(environment))

        version = await env.get_next_version()

        def make_resources(version: int):
            return [
                {
                    "key": "key1",
                    "id": "test::Resource[agent1,key=key1],v=%d" % version,
                    "send_event": False,
                    "purged": False,
                    "requires": [],
                },
                {
                    "key": "key2",
                    "id": "test::Resource[agent1,key=key2],v=%d" % version,
                    "send_event": False,
                    "requires": ["test::Resource[agent1,key=key1],v=%d" % version],
                    "purged": False,
                },
                {
                    "key": "key3",
                    "id": "test::Resource[agent1,key=key3],v=%d" % version,
                    "send_event": False,
                    "requires": ["test::Resource[agent2,key=key4],v=%d" % version],
                    "purged": True,
                },
                {"key": "key4", "id": "test::Resource[agent2,key=key4],v=%d" % version, "send_event": False, "requires": []},
            ]

        resources = make_resources(version)
        res = await orchestration_service.put_version(
            env=env,
            version=version,
            resources=resources,
            unknowns=[],
            version_info={},
            resource_state={},
            compiler_version=get_compiler_version(),
            module_version_info={},
        )
        assert res == 200

        result, _ = await orchestration_service.release_version(env, version, False)
        assert result == 200

        # Deploy each resource
        update_manager = persistence.ToDbUpdateManager(client, env.id)
        for resource in resources:
            action_id = uuid.uuid4()
            now = datetime.now()
            rid = Id.parse_id(resource["id"])
            await update_manager.send_in_progress(action_id, rid)

            await update_manager.send_deploy_done(
                attribute_hash=util.make_attribute_hash(resource_id=rid.resource_str(), attributes=resource),
                result=DeployReport(
                    rvid=rid.resource_version_str(),
                    action_id=action_id,
                    resource_state=const.HandlerResourceState.deployed,
                    messages=[],
                    changes={},
                    change=const.Change.updated,
                ),
                state=state.ResourceState(
                    compliance=state.Compliance.COMPLIANT,
                    last_deploy_result=state.DeployResult.DEPLOYED,
                    blocked=state.Blocked.NOT_BLOCKED,
                    last_deployed=now,
                ),
                started=now,
                finished=now,
            )

        result, payload = await orchestration_service.get_version(env, version)
        assert result == 200
        assert await clienthelper.done_count() == len(resources)

        # second, identical check_version
        v2 = await env.get_next_version()
        resources = make_resources(v2)
        res = await orchestration_service.put_version(
            env=env,
            version=v2,
            resources=resources,
            unknowns=[],
            version_info={},
            resource_state={},
            compiler_version=get_compiler_version(),
            module_version_info={},
        )
        assert res == 200

        increment, _ = await data.ConfigurationModel.get_increment(environment, version=v2)
        assert len(increment) == 0

    assert_no_warning(caplog)


def strip_version(v):
    return sub(",v=[0-9]+", "", v)


<<<<<<< HEAD
async def test_deploy_scenarios_added_by_send_event(server, client, null_agent, environment, caplog):
    with caplog.at_level(logging.WARNING):
        # acquire raw server
        orchestration_service = server.get_slice(SLICE_ORCHESTRATION)
        resource_service = server.get_slice(SLICE_RESOURCE)

        # acquire env object
        env = await data.Environment.get_by_id(uuid.UUID(environment))

        setup = MultiVersionSetup()

        id1 = setup.add_resource("R1", "A1 D2", True, send_event=True)
        id2 = setup.add_resource("R2", "A1 D1", True, requires=[id1])
        id3 = setup.add_resource("R3", "A1 D1", True, requires=[id1], send_event=True)
        setup.add_resource("R4", "A1 D1", True, requires=[id3])
        setup.add_resource("R5", "A1 D1", False, requires=[id2])

        await setup.setup(client, orchestration_service, resource_service, env)

    assert_no_warning(caplog)


async def test_deploy_scenarios_added_by_send_event_cad(server, client, null_agent, environment, caplog):
    # ensure CAD does not change send_event
    with caplog.at_level(logging.WARNING):
        # acquire raw server
        orchestration_service = server.get_slice(SLICE_ORCHESTRATION)
        resource_service = server.get_slice(SLICE_RESOURCE)

        # acquire env object
        env = await data.Environment.get_by_id(uuid.UUID(environment))

        setup = MultiVersionSetup()

        id1 = setup.add_resource("R1", "A1 D2", True, send_event=False)
        id2 = setup.add_resource("R2", "A1 D1", False, requires=[id1])
        id3 = setup.add_resource("R3", "A1 D1", False, requires=[id1], send_event=True)
        setup.add_resource("R4", "A1 D1", False, requires=[id3])
        setup.add_resource("R5", "A1 D1", False, requires=[id2])

        setup.add_resource("R6", "A1 D1", False, requires=[id1], agent="agent2")
        await setup.setup(client, orchestration_service, resource_service, env)

    assert_no_warning(caplog)


=======
>>>>>>> 1f38319d
async def test_deploy_cad_double(server, null_agent, environment, caplog, client, clienthelper):
    version = await clienthelper.get_version()
    rvid = ResourceVersionIdStr(f"test::Resource[agent1,key=key1],v={version}")
    rvid2 = ResourceVersionIdStr(f"test::Resource[agent2,key=key2],v={version}")

    resources = [
        {
            "key": "key1",
            "value": "value1",
            "id": rvid,
            "send_event": True,
            "purged": False,
            "requires": [],
        },
        {
            "key": "key2",
            "value": "value1",
            "id": rvid2,
            "send_event": False,
            "purged": False,
            "requires": [rvid],
        },
    ]
    await clienthelper.put_version_simple(resources, version)
    result = await client.release_version(environment, version, False)
    assert result.code == 200

    async def deploy(rvid: ResourceVersionIdStr, change: Change = Change.nochange):
        update_manager = persistence.ToDbUpdateManager(client, uuid.UUID(environment))
        action_id = uuid.uuid4()
        start_time: datetime = datetime.now().astimezone()
        rid = Id.parse_id(rvid)
        await update_manager.send_in_progress(action_id, rid)
        await update_manager.send_deploy_done(
            attribute_hash=util.make_attribute_hash(resource_id=rid.resource_str(), attributes=resources[0]),
            result=DeployReport(
                rvid=rvid,
                action_id=action_id,
                resource_state=const.HandlerResourceState.deployed,
                messages=[],
                changes={},
                change=change,
            ),
            state=state.ResourceState(
                compliance=state.Compliance.COMPLIANT,
                last_deploy_result=state.DeployResult.DEPLOYED,
                blocked=state.Blocked.NOT_BLOCKED,
                last_deployed=datetime.now().astimezone(),
            ),
            started=start_time,
            finished=datetime.now().astimezone(),
        )

    async def assert_resources_to_deploy(
        environment: uuid.UUID, agent: str, version: int, expected_nr_of_resources: int
    ) -> None:
        increment, _ = await data.ConfigurationModel.get_increment(environment, version=version)
        resource_for_agent = [rid for rid in increment if Id.parse_id(rid).agent_name == agent]
        assert len(resource_for_agent) == expected_nr_of_resources

    await assert_resources_to_deploy(UUID(environment), agent="agent2", version=version, expected_nr_of_resources=1)

    await deploy(rvid)
    await deploy(rvid2)

    await assert_resources_to_deploy(UUID(environment), agent="agent2", version=version, expected_nr_of_resources=0)

    await deploy(rvid, change=Change.updated)

    await assert_resources_to_deploy(UUID(environment), agent="agent2", version=version, expected_nr_of_resources=1)


@pytest.mark.slowtest
async def test_release_stuck(
    server,
    environment,
    clienthelper,
    client,
    project_default,
):
    async def make_version() -> int:
        version = await clienthelper.get_version()
        rvid = f"test::Resource[agent1,key=key1],v={version}"
        resources = [
            {
                "key": "key1",
                "value": "value1",
                "id": rvid,
                "change": False,
                "send_event": True,
                "purged": False,
                "requires": [],
                "purge_on_delete": False,
            },
        ]
        await clienthelper.put_version_simple(resources, version, wait_for_released=True)
        return version

        # set auto deploy and push

    result = await client.set_setting(environment, data.AUTO_DEPLOY, True)
    assert result.code == 200

    #  a version v1 is deploying
    await make_version()

    #  a version v2 is deploying
    await make_version()

    # Delete environment
    result = await client.environment_delete(environment)
    assert result.code == 200

    # Re-create
    result = await client.create_environment(project_id=project_default, name="env", environment_id=environment)
    assert result.code == 200
    result = await client.set_setting(environment, data.AUTO_DEPLOY, True)
    assert result.code == 200

    await make_version()
    # This will time-out when there is a run_ahead_lock still in place
    await make_version()<|MERGE_RESOLUTION|>--- conflicted
+++ resolved
@@ -26,11 +26,7 @@
 
 from inmanta import const, data, util
 from inmanta.agent.executor import DeployReport
-<<<<<<< HEAD
-from inmanta.const import Change, ResourceState
-=======
 from inmanta.const import Change
->>>>>>> 1f38319d
 from inmanta.deploy import persistence, state
 from inmanta.resources import Id
 from inmanta.server import SLICE_ORCHESTRATION
@@ -39,200 +35,6 @@
 from utils import assert_no_warning
 
 
-<<<<<<< HEAD
-class MultiVersionSetup:
-    """
-    create scenarios by describing the history of a resource, from newest to oldest state
-
-    V  = void, nothing
-    A  - available
-    S  - skipped
-    UA - unavailable
-    E  - error
-    D  - deployed
-    d  - deploying
-    SU - skipped for undefined
-    UD - undefined
-    """
-
-    scenario_step_regex = re.compile(r"(A|E|D|d|S|SU|UA|UD)([0-9]+)")
-
-    def __init__(self):
-        self.firstversion: int = 100
-        self.versions: list[list[dict[str, Any]]] = [[] for _ in range(100)]
-        self.states: dict[str, ResourceState] = {}
-        self.states_per_version: dict[int, dict[str, ResourceState]] = defaultdict(dict)
-        self.results: dict[str, list[str]] = defaultdict(list)
-        self.sid = uuid4()
-
-    def get_version(self, v: int) -> list[dict[str, Any]]:
-        return self.versions[v]
-
-    def expand_code(self, code: str) -> ResourceState:
-        if code == "A":
-            return ResourceState.available
-
-        if code == "E":
-            return ResourceState.failed
-
-        if code == "D":
-            return ResourceState.deployed
-
-        if code == "d":
-            return ResourceState.deploying
-
-        if code == "S":
-            return ResourceState.skipped
-
-        if code == "SU":
-            return ResourceState.skipped_for_undefined
-
-        if code == "UA":
-            return ResourceState.unavailable
-
-        if code == "UD":
-            return ResourceState.undefined
-
-        assert False, f"Unknown code {code}"
-
-    def make_resource(
-        self, name: str, value: str, version: int, agent: str = "agent1", requires: list[str] = [], send_event: bool = False
-    ) -> str:
-        """
-        requires: list of resource identifiers
-        """
-        id = "test::Resource[%s,key=%s],v=%d" % (agent, name, version)
-        res = {
-            "key": value,
-            "id": id,
-            "send_event": send_event,
-            "purged": False,
-            "requires": ["%s,v=%d" % (r, version) for r in requires],
-        }
-        self.get_version(version).append(res)
-        return id
-
-    def add_resource(
-        self, name: str, scenario: str, increment: bool, agent="agent1", requires=[], send_event: bool = False
-    ) -> str:
-        v = self.firstversion
-        rid = f"test::Resource[{agent},key={name}]"
-
-        if increment:
-            self.results[agent].append(rid)
-        else:
-            # make sure it is set in the default dict
-            self.results[agent]
-
-        for step in scenario.split():
-            v -= 1
-            if step.startswith("V"):
-                continue
-            match = self.scenario_step_regex.fullmatch(step)
-            if match is None:
-                raise Exception(f"Syntax error in scenario '{scenario}' of resource {name} at '{step}'")
-            code = match.group(1)
-            value = match.group(2)
-            rvid = self.make_resource(name, value, v, agent, requires, send_event)
-            state = self.expand_code(code)
-            self.states[rvid] = state
-            self.states_per_version[v][rvid] = state
-        return rid
-
-    async def setup(self, client, serverdirect: OrchestrationService, resource_service: ResourceService, env: data.Environment):
-        latest_released_version = -1
-        update_manager = persistence.ToDbUpdateManager(client, env.id)
-        for version in range(0, len(self.versions)):
-            # allocate a bunch of versions!
-            v = await env.get_next_version()
-            assert v == version + 1
-            if self.versions[version]:
-                res = await serverdirect.put_version(
-                    env=env,
-                    version=version,
-                    resources=self.versions[version],
-                    unknowns=[],
-                    version_info={},
-                    resource_state={},
-                    compiler_version=get_compiler_version(),
-                    module_version_info={},
-                )
-                assert res == 200
-
-                result, _ = await serverdirect.release_version(env, version, False)
-                assert result == 200
-                latest_released_version = version
-
-            for rid, resource_state in self.states_per_version[version].items():
-                # Start the deploy
-                action_id = uuid.uuid4()
-                now = datetime.now()
-                if resource_state == const.ResourceState.available:
-                    # initial state can not be set
-                    continue
-                parsed_rid = Id.parse_id(rid)
-                await update_manager.send_in_progress(action_id, parsed_rid)
-                if resource_state not in const.TRANSIENT_STATES:
-                    # Handler resource state
-                    match resource_state:
-                        case const.ResourceState.deployed:
-                            handler_resource_state = const.HandlerResourceState.deployed
-                        case const.ResourceState.failed:
-                            handler_resource_state = const.HandlerResourceState.failed
-                        case const.ResourceState.unavailable:
-                            handler_resource_state = const.HandlerResourceState.unavailable
-                        case _:
-                            handler_resource_state = const.HandlerResourceState.skipped
-                    # Compliance
-                    match resource_state:
-                        case const.ResourceState.deployed:
-                            compliance = state.Compliance.COMPLIANT
-                        case const.ResourceState.undefined:
-                            compliance = state.Compliance.UNDEFINED
-                        case _:
-                            compliance = state.Compliance.NON_COMPLIANT
-                    await update_manager.send_deploy_done(
-                        attribute_hash=util.make_attribute_hash(
-                            resource_id=parsed_rid.resource_str(), attributes=self.versions[version][0]
-                        ),
-                        result=DeployReport(
-                            rvid=parsed_rid.resource_version_str(),
-                            action_id=action_id,
-                            resource_state=handler_resource_state,
-                            messages=[],
-                            changes={},
-                            change=const.Change.nochange,
-                        ),
-                        state=state.ResourceState(
-                            compliance=compliance,
-                            last_deploy_result=state.DeployResult.DEPLOYED,
-                            blocked=(
-                                state.Blocked.BLOCKED
-                                if handler_resource_state is const.HandlerResourceState.skipped
-                                else state.Blocked.NOT_BLOCKED
-                            ),
-                            last_deployed=now,
-                        ),
-                        started=now,
-                        finished=now,
-                    )
-
-        assert latest_released_version != -1
-
-        # increments are disjoint
-        pos, neg = await data.ConfigurationModel.get_increment(env.id, version)
-        assert set(pos).isdisjoint(set(neg)), set(pos).intersection(set(neg))
-
-        # increments are complements, without the undeployables
-        assert {
-            Id.parse_id(resource["id"]).resource_str()
-            for resource in self.versions[version]
-            if self.states[resource["id"]] not in [ResourceState.skipped_for_undefined, ResourceState.undefined]
-        } == set(pos).union(set(neg))
-
-
-=======
->>>>>>> 1f38319d
 async def test_deploy(server, client, null_agent, environment, caplog, clienthelper):
     """
     Test basic deploy mechanism mocking
@@ -345,55 +147,6 @@
     return sub(",v=[0-9]+", "", v)
 
 
-<<<<<<< HEAD
-async def test_deploy_scenarios_added_by_send_event(server, client, null_agent, environment, caplog):
-    with caplog.at_level(logging.WARNING):
-        # acquire raw server
-        orchestration_service = server.get_slice(SLICE_ORCHESTRATION)
-        resource_service = server.get_slice(SLICE_RESOURCE)
-
-        # acquire env object
-        env = await data.Environment.get_by_id(uuid.UUID(environment))
-
-        setup = MultiVersionSetup()
-
-        id1 = setup.add_resource("R1", "A1 D2", True, send_event=True)
-        id2 = setup.add_resource("R2", "A1 D1", True, requires=[id1])
-        id3 = setup.add_resource("R3", "A1 D1", True, requires=[id1], send_event=True)
-        setup.add_resource("R4", "A1 D1", True, requires=[id3])
-        setup.add_resource("R5", "A1 D1", False, requires=[id2])
-
-        await setup.setup(client, orchestration_service, resource_service, env)
-
-    assert_no_warning(caplog)
-
-
-async def test_deploy_scenarios_added_by_send_event_cad(server, client, null_agent, environment, caplog):
-    # ensure CAD does not change send_event
-    with caplog.at_level(logging.WARNING):
-        # acquire raw server
-        orchestration_service = server.get_slice(SLICE_ORCHESTRATION)
-        resource_service = server.get_slice(SLICE_RESOURCE)
-
-        # acquire env object
-        env = await data.Environment.get_by_id(uuid.UUID(environment))
-
-        setup = MultiVersionSetup()
-
-        id1 = setup.add_resource("R1", "A1 D2", True, send_event=False)
-        id2 = setup.add_resource("R2", "A1 D1", False, requires=[id1])
-        id3 = setup.add_resource("R3", "A1 D1", False, requires=[id1], send_event=True)
-        setup.add_resource("R4", "A1 D1", False, requires=[id3])
-        setup.add_resource("R5", "A1 D1", False, requires=[id2])
-
-        setup.add_resource("R6", "A1 D1", False, requires=[id1], agent="agent2")
-        await setup.setup(client, orchestration_service, resource_service, env)
-
-    assert_no_warning(caplog)
-
-
-=======
->>>>>>> 1f38319d
 async def test_deploy_cad_double(server, null_agent, environment, caplog, client, clienthelper):
     version = await clienthelper.get_version()
     rvid = ResourceVersionIdStr(f"test::Resource[agent1,key=key1],v={version}")
