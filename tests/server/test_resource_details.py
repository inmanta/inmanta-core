"""
    Copyright 2021 Inmanta

    Licensed under the Apache License, Version 2.0 (the "License");
    you may not use this file except in compliance with the License.
    You may obtain a copy of the License at

        http://www.apache.org/licenses/LICENSE-2.0

    Unless required by applicable law or agreed to in writing, software
    distributed under the License is distributed on an "AS IS" BASIS,
    WITHOUT WARRANTIES OR CONDITIONS OF ANY KIND, either express or implied.
    See the License for the specific language governing permissions and
    limitations under the License.

    Contact: code@inmanta.com
"""

import datetime
import itertools
import uuid
from collections import defaultdict
from typing import Any, Optional
from uuid import UUID

import pytest
from dateutil.tz import UTC

from inmanta import const, data, util
from inmanta.const import ResourceState
from inmanta.data.model import ResourceIdStr, ResourceVersionIdStr
from inmanta.util import parse_timestamp


@pytest.fixture
async def env_with_resources(server, client):
    project = data.Project(name="test")
    await project.insert()

    env = data.Environment(name="dev", project=project.id, repo_url="", repo_branch="")
    await env.insert()

    env2 = data.Environment(name="dev2", project=project.id, repo_url="", repo_branch="")
    await env2.insert()

    env3 = data.Environment(name="dev3", project=project.id, repo_url="", repo_branch="")
    await env3.insert()

    cm_times = []
    for i in range(1, 10):
        cm_times.append(datetime.datetime.strptime(f"2021-07-07T1{i}:00:00.0", "%Y-%m-%dT%H:%M:%S.%f"))
    cm_time_idx = 0
    resource_deploy_times = []
    for i in range(30):
        resource_deploy_times.append(
            datetime.datetime.strptime(f"2021-07-07T11:{i}:00.0", "%Y-%m-%dT%H:%M:%S.%f").astimezone(UTC)
        )

    # nr 0 is not used
    is_version_released = [None, False, True, True, True, False, True]

    # Add multiple versions of model, with 2 of them not released
    for i in range(1, 6):
        cm = data.ConfigurationModel(
            environment=env.id,
            version=i,
            date=cm_times[cm_time_idx],
            total=1,
            released=is_version_released[i],
            version_info={},
            is_suitable_for_partial_compiles=False,
        )
        cm_time_idx += 1
        await cm.insert()

    cm = data.ConfigurationModel(
        environment=env2.id,
        version=4,
        date=datetime.datetime.now(tz=datetime.timezone.utc),
        total=1,
        released=True,
        version_info={},
        is_suitable_for_partial_compiles=False,
    )
    cm_time_idx += 1
    await cm.insert()

    cm = data.ConfigurationModel(
        environment=env3.id,
        version=6,
        date=datetime.datetime.now(tz=datetime.timezone.utc),
        total=1,
        released=True,
        version_info={},
        is_suitable_for_partial_compiles=False,
    )
    cm_time_idx += 1
    await cm.insert()
    resources = {env.id: defaultdict(list), env2.id: defaultdict(list), env3.id: defaultdict(list)}
    deploy_times = {env.id: defaultdict(list), env2.id: defaultdict(list), env3.id: defaultdict(list)}

    counter = itertools.count()

    async def create_resource(
        name: str,
        status: ResourceState,
        version: int,
        attributes: dict[str, object],
        agent: str = "internal",
        resource_type: str = "std::testing::NullResource",
        environment: UUID = env.id,
    ):
        key = f"{resource_type}[{agent},name={name}]"

        if environment == env.id:
            # check consistency of the testcase itself
            if not is_version_released[version]:
                assert status == ResourceState.available

        update_last_deployed = status in const.DONE_STATES

        res = data.Resource.new(
            environment=environment,
            resource_version_id=ResourceVersionIdStr(f"{key},v={version}"),
            attributes={**attributes, **{"name": name}},
            status=status,
        )
        await res.insert()

        last_deploy = resource_deploy_times[next(counter)]
        deploy_times[environment][key].append(last_deploy)
        if update_last_deployed:
            await res.update_persistent_state(last_deploy=last_deploy)
        if is_version_released[version] and status != ResourceState.deploying:
            await res.update_persistent_state(last_non_deploying_status=status)

        return res

    # A resource with multiple resources in its requires list, and multiple versions where it was released,
    # and is also present in versions that were not released
    resources[env.id]["std::testing::NullResource[internal,name=/tmp/dir1/file1]"].append(
        await create_resource(
            "/tmp/dir1/file1",
            ResourceState.available,
            1,
            {"key1": "val1", "requires": ["std::testing::NullResource[internal,name=/tmp/dir1]"]},
        )
    )
    resources[env.id]["std::testing::NullResource[internal,name=/tmp/dir1/file1]"].append(
        await create_resource(
            "/tmp/dir1/file1",
            ResourceState.skipped,
            2,
            {
                "key1": "modified_value",
                "another_key": "val",
                "requires": [
                    "std::testing::NullResource[internal,name=/tmp/dir1]",
                    "std::testing::NullResource[internal,name=/tmp/dir1/file2]",
                ],
            },
        )
    )
    resources[env.id]["std::testing::NullResource[internal,name=/tmp/dir1/file1]"].append(
        await create_resource(
            "/tmp/dir1/file1",
            ResourceState.deploying,
            3,
            {
                "key1": "modified_value",
                "another_key": "val",
                "requires": [
                    "std::testing::NullResource[internal,name=/tmp/dir1]",
                    "std::testing::NullResource[internal,name=/tmp/dir1/file2]",
                ],
            },
        )
    )
    resources[env.id]["std::testing::NullResource[internal,name=/tmp/dir1/file1]"].append(
        await create_resource(
            "/tmp/dir1/file1",
            ResourceState.deployed,
            4,
            {
                "key1": "modified_value",
                "another_key": "val",
                "requires": [
                    "std::testing::NullResource[internal,name=/tmp/dir1]",
                    "std::testing::NullResource[internal,name=/tmp/dir1/file2]",
                ],
            },
        )
    )
    resources[env.id]["std::testing::NullResource[internal,name=/tmp/dir1/file1]"].append(
        await create_resource(
            "/tmp/dir1/file1",
            ResourceState.available,
            5,
            {
                "key1": "modified_value",
                "another_key": "val",
                "requires": [
                    "std::testing::NullResource[internal,name=/tmp/dir1]",
                    "std::testing::NullResource[internal,name=/tmp/dir1/file2]",
                ],
            },
        )
    )

    # A resource that didn't change its attributes, but was only released with the second version and has no requirements
    resources[env.id]["std::testing::NullResource[internal,name=/tmp/dir1]"].append(
        await create_resource(
            "/tmp/dir1",
            ResourceState.available,
            1,
            {"key2": "val2", "requires": []},
            resource_type="std::testing::NullResource",
        )
    )
    resources[env.id]["std::testing::NullResource[internal,name=/tmp/dir1]"].append(
        await create_resource(
            "/tmp/dir1",
            ResourceState.deploying,
            2,
            {"key2": "val2", "requires": []},
            resource_type="std::testing::NullResource",
        )
    )
    resources[env.id]["std::testing::NullResource[internal,name=/tmp/dir1]"].append(
        await create_resource(
            "/tmp/dir1", ResourceState.deployed, 3, {"key2": "val2", "requires": []}, resource_type="std::testing::NullResource"
        )
    )
    resources[env.id]["std::testing::NullResource[internal,name=/tmp/dir1]"].append(
        await create_resource(
            "/tmp/dir1", ResourceState.deployed, 4, {"key2": "val2", "requires": []}, resource_type="std::testing::NullResource"
        )
    )

    # A resource that changed the attributes in the last released version,
    # so the last and the first time the attributes are the same, is the same as well;
    # And it also has a single requirement
    resources[env.id]["std::testing::NullResource[internal,name=/tmp/dir1/file2]"].append(
        await create_resource("/tmp/dir1/file2", ResourceState.available, 1, {"key3": "val3", "requires": []})
    )
    resources[env.id]["std::testing::NullResource[internal,name=/tmp/dir1/file2]"].append(
        await create_resource(
            "/tmp/dir1/file2",
            ResourceState.deployed,
            2,
            {"key3": "val3", "requires": ["std::testing::NullResource[internal,name=/tmp/dir1]"]},
        )
    )
    resources[env.id]["std::testing::NullResource[internal,name=/tmp/dir1/file2]"].append(
        await create_resource(
            "/tmp/dir1/file2",
            ResourceState.deployed,
            3,
            {"key3": "val3", "requires": ["std::testing::NullResource[internal,name=/tmp/dir1]"]},
        )
    )
    resources[env.id]["std::testing::NullResource[internal,name=/tmp/dir1/file2]"].append(
        await create_resource(
            "/tmp/dir1/file2",
            ResourceState.deploying,
            4,
            {"key3": "val3updated", "requires": ["std::testing::NullResource[internal,name=/tmp/dir1]"]},
        )
    )

    # Add an unreleased resource
    resources[env.id]["std::testing::NullResource[internal,name=/etc/filexyz]"].append(
        await create_resource(
            "/etc/filexyz",
            ResourceState.available,
            5,
            {"key4": "val4", "requires": []},
        )
    )
    resources[env.id]["std::testing::NullResource[internal,name=/etc/never_deployed]"].append(
        await create_resource(
            "/etc/never_deployed",
            ResourceState.undefined,
            3,
            {"key5": "val5", "requires": []},
        )
    )
    resources[env.id]["std::testing::NullResource[internal,name=/etc/never_deployed]"].append(
        await create_resource(
            "/etc/never_deployed",
            ResourceState.unavailable,
            4,
            {"key5": "val5", "requires": []},
        )
    )

    resources[env.id]["std::testing::NullResource[internal,name=/etc/deployed_only_with_different_hash]"].append(
        await create_resource(
            "/etc/deployed_only_with_different_hash",
            ResourceState.deployed,
            3,
            {"key6": "val6", "requires": []},
        )
    )

    resources[env.id]["std::testing::NullResource[internal,name=/etc/deployed_only_with_different_hash]"].append(
        await create_resource(
            "/etc/deployed_only_with_different_hash",
            ResourceState.undefined,
            4,
            {"key6": "val6different", "requires": []},
        )
    )

    resources[env.id]["std::testing::NullResource[internal,name=/etc/deployed_only_in_earlier_version]"].append(
        await create_resource(
            "/etc/deployed_only_in_earlier_version",
            ResourceState.deployed,
            3,
            {"key7": "val7", "requires": ["std::testing::NullResource[internal,name=/etc/requirement_in_later_version]"]},
        )
    )

    resources[env.id]["std::testing::NullResource[internal,name=/etc/requirement_in_later_version]"].append(
        await create_resource(
            "/etc/requirement_in_later_version",
            ResourceState.deploying,
            3,
            {"key8": "val8", "requires": []},
        )
    )
    resources[env.id]["std::testing::NullResource[internal,name=/etc/requirement_in_later_version]"].append(
        await create_resource(
            "/etc/requirement_in_later_version",
            ResourceState.deployed,
            4,
            {"key8": "val8", "requires": []},
        )
    )
    resources[env.id]["std::testing::NullResource[internal,name=/etc/requirement_in_later_version]"].append(
        await create_resource(
            "/etc/requirement_in_later_version",
            ResourceState.available,
            5,
            {"key8": "val8", "requires": []},
        )
    )

    resources[env.id]["std::testing::NullResource[internal,name=/tmp/orphaned]"].append(
        await create_resource(
            "/tmp/orphaned",
            ResourceState.deployed,
            3,
            {"key9": "val9", "requires": ["std::testing::NullResource[internal,name=/tmp/orphaned_req]"]},
        )
    )
    resources[env.id]["std::testing::NullResource[internal,name=/tmp/orphaned_req]"].append(
        await create_resource(
            "/tmp/orphaned_req",
            ResourceState.deployed,
            3,
            {"key9": "val9", "requires": []},
        )
    )

    # Add the same resources the first one requires in another environment
    resources[env2.id]["std::testing::NullResource[internal,name=/tmp/dir1/file2]"].append(
        await create_resource(
            "/tmp/dir1/file2",
            ResourceState.unavailable,
            4,
            {"key3": "val3", "requires": ["std::testing::NullResource[internal,name=/tmp/dir1]"]},
            resource_type="std::testing::NullResource",
            environment=env2.id,
        )
    )

    resources[env2.id]["std::testing::NullResource[internal,name=/tmp/dir1]"].append(
        await create_resource(
            "/tmp/dir1",
            ResourceState.available,
            4,
            {"key2": "val2", "requires": []},
            resource_type="std::testing::NullResource",
            environment=env2.id,
        )
    )

    # Add the same main resource to another environment with higher version
    resources[env3.id]["std::testing::NullResource[internal,name=/tmp/dir1/file1]"].append(
        await create_resource(
            "/tmp/dir1/file1",
            ResourceState.deploying,
            6,
            {
                "key1": "modified_value",
                "another_key": "val",
                "requires": [
                    "std::testing::NullResource[internal,name=/tmp/dir1]",
                    "std::testing::NullResource[internal,name=/tmp/dir1/file2]",
                ],
            },
            environment=env3.id,
        )
    )
    ids = {
        "multiple_requires": "std::testing::NullResource[internal,name=/tmp/dir1/file1]",
        "no_requires": "std::testing::NullResource[internal,name=/tmp/dir1]",
        "single_requires": "std::testing::NullResource[internal,name=/tmp/dir1/file2]",
        "unreleased": "std::testing::NullResource[internal,name=/etc/filexyz]",
        "never_deployed": "std::testing::NullResource[internal,name=/etc/never_deployed]",
        "deployed_only_with_different_hash": "std::testing::NullResource[internal,name=/etc/deployed_only_with_different_hash]",
        "deployed_only_in_earlier_version": "std::testing::NullResource[internal,name=/etc/deployed_only_in_earlier_version]",
        "orphaned_and_requires_orphaned": "std::testing::NullResource[internal,name=/tmp/orphaned]",
    }

    yield env, cm_times, ids, resources, deploy_times


async def assert_matching_attributes(resource_api: dict[str, Any], resource_db: data.Resource) -> None:
    """
    This method throws an AssertionError when the attributes of the resource retrieved via the API
    doesn't match with the attributes present in the DAO.
    """
    attributes_api = resource_api["attributes"]
    # Due to a bug, the version field has always been present in the attributes dictionary sent to the server.
    # This bug has been fixed in the database. For backwards compatibility reason the version field is present
    # in the attributes dictionary served out via the API.
    attributes_db = {**resource_db.attributes, "version": resource_db.model}
    assert attributes_api == attributes_db


async def test_resource_details(server, client, env_with_resources):
    """Test the resource details endpoint with multiple resources
    The released versions in the test environment are 2, 3 and 4, while 1 and 5 are not released.
    """
    env, cm_times, ids, resources, deploy_times = env_with_resources
    multiple_requires = ids["multiple_requires"]
    result = await client.resource_details(env.id, multiple_requires)
    assert result.code == 200
    assert result.result["data"]["first_generated_version"] == 2
    generated_time = parse_timestamp(result.result["data"]["first_generated_time"])
    assert generated_time == cm_times[1].astimezone(datetime.timezone.utc)
    deploy_time = parse_timestamp(result.result["data"]["last_deploy"])
    assert deploy_time == deploy_times[env.id][multiple_requires][3]
    await assert_matching_attributes(result.result["data"], resources[env.id][multiple_requires][3])
    assert result.result["data"]["requires_status"] == {
        "std::testing::NullResource[internal,name=/tmp/dir1]": "deployed",
        "std::testing::NullResource[internal,name=/tmp/dir1/file2]": "deploying",
    }
    assert result.result["data"]["status"] == "deployed"

    no_requires = ids["no_requires"]
    result = await client.resource_details(env.id, no_requires)
    assert result.code == 200
    assert result.result["data"]["first_generated_version"] == 2
    generated_time = parse_timestamp(result.result["data"]["first_generated_time"])
    assert generated_time == cm_times[1].astimezone(datetime.timezone.utc)
    deploy_time = parse_timestamp(result.result["data"]["last_deploy"])
    assert deploy_time == deploy_times[env.id][no_requires][3]
    await assert_matching_attributes(result.result["data"], resources[env.id][no_requires][3])
    assert result.result["data"]["requires_status"] == {}
    assert result.result["data"]["status"] == "deployed"

    single_requires = ids["single_requires"]
    result = await client.resource_details(env.id, single_requires)
    assert result.code == 200
    assert result.result["data"]["first_generated_version"] == 4
    generated_time = parse_timestamp(result.result["data"]["first_generated_time"])
    assert generated_time == cm_times[3].astimezone(datetime.timezone.utc)
    deploy_time = parse_timestamp(result.result["data"]["last_deploy"])
    assert deploy_time == deploy_times[env.id][single_requires][2]
    await assert_matching_attributes(result.result["data"], resources[env.id][single_requires][3])
    assert result.result["data"]["requires_status"] == {"std::testing::NullResource[internal,name=/tmp/dir1]": "deployed"}
    assert result.result["data"]["status"] == "deploying"

    result = await client.resource_details(env.id, "non_existing_id")
    assert result.code == 404
    unreleased_resource = ids["unreleased"]
    result = await client.resource_details(env.id, unreleased_resource)
    assert result.code == 404

    never_deployed_resource = ids["never_deployed"]
    result = await client.resource_details(env.id, never_deployed_resource)
    assert result.code == 200
    assert result.result["data"]["first_generated_version"] == 3
    assert result.result["data"]["status"] == "unavailable"
    await assert_matching_attributes(result.result["data"], resources[env.id][never_deployed_resource][1])

    deployed_only_with_different_hash = ids["deployed_only_with_different_hash"]
    result = await client.resource_details(env.id, deployed_only_with_different_hash)
    assert result.code == 200
    assert result.result["data"]["first_generated_version"] == 4
    assert result.result["data"]["status"] == "undefined"
    await assert_matching_attributes(result.result["data"], resources[env.id][deployed_only_with_different_hash][1])

    deployed_only_in_earlier_version = ids["deployed_only_in_earlier_version"]
    result = await client.resource_details(env.id, deployed_only_in_earlier_version)
    assert result.code == 200
    assert result.result["data"]["first_generated_version"] == 3
    assert result.result["data"]["status"] == "orphaned"
    await assert_matching_attributes(result.result["data"], resources[env.id][deployed_only_in_earlier_version][0])
    assert result.result["data"]["requires_status"] == {
        "std::testing::NullResource[internal,name=/etc/requirement_in_later_version]": "deployed"
    }

    orphaned = ids["orphaned_and_requires_orphaned"]
    result = await client.resource_details(env.id, orphaned)
    assert result.code == 200
    assert result.result["data"]["first_generated_version"] == 3
    assert result.result["data"]["status"] == "orphaned"
    await assert_matching_attributes(result.result["data"], resources[env.id][orphaned][0])
<<<<<<< HEAD
    assert result.result["data"]["requires_status"] == {"std::File[internal,path=/tmp/orphaned_req]": "orphaned"}
=======
    assert result.result["data"]["requires_status"] == {
        "std::testing::NullResource[internal,name=/tmp/orphaned_req]": "orphaned"
    }
>>>>>>> 9c439cac


async def test_move_to_available_state(server, environment, client, clienthelper, agent):
    """
    Verify that the endpoints, that return the state of a resource, return the correct state
    when a resource moved back to the available state. This state is not written back to the
    resource_persistent_state table and should be determined based on the content of the
    resource table.
    """
    # Create model version1
    version1 = await clienthelper.get_version()
    result = await client.put_version(
        tid=environment,
        version=version1,
        resources=[
            {
                "id": f"std::testing::NullResource[agent1,name=test1],v={version1}",
                "val": "val1",
                "requires": [],
            },
            {
                "id": f"std::testing::NullResource[agent1,name=test2],v={version1}",
                "val": "val2",
                "requires": [],
            },
            {
                "id": f"std::testing::NullResource[agent1,name=test3],v={version1}",
                "val": "val3",
                "requires": [],
            },
            {
                "id": f"std::testing::NullResource[agent1,name=test4],v={version1}",
                "val": "val4",
                "requires": [],
            },
            {
                "id": f"std::testing::NullResource[agent1,name=test5],v={version1}",
                "val": "val5",
                "requires": [f"std::testing::NullResource[agent1,name=test4],v={version1}"],
            },
        ],
        resource_state={"std::testing::NullResource[agent1,name=test4]": const.ResourceState.undefined},
        compiler_version=util.get_compiler_version(),
    )
    assert result.code == 200, result.result

    # Release version
    result = await client.release_version(tid=environment, id=version1)
    assert result.code == 200

    # Move resources
    #    * std::testing::NullResource[agent1,name=test1]
    #    * std::testing::NullResource[agent1,name=test2]
    # to deployed state
    aclient = agent._client
    for i in range(1, 3):
        action_id = uuid.uuid4()
        result = await aclient.resource_deploy_start(
            tid=environment,
            rvid=f"std::testing::NullResource[agent1,name=test{i}],v={version1}",
            action_id=action_id,
        )
        assert result.code == 200
        result = await aclient.resource_deploy_done(
            tid=environment,
            rvid=f"std::testing::NullResource[agent1,name=test{i}],v={version1}",
            action_id=action_id,
            status=const.ResourceState.deployed,
        )
        assert result.code == 200, result.result

    # Create a new version containing:
    #    * an updated desired state for resource std::testing::NullResource[agent1,name=test1]
    #    * A version of the std::testing::NullResource[agent1,name=test4] that is no longer undefined but available.
    version2 = await clienthelper.get_version()
    result = await client.put_version(
        tid=environment,
        version=version2,
        resources=[
            {
                "id": f"std::testing::NullResource[agent1,name=test1],v={version2}",
                "val": "val1_updated",
                "requires": [],
            },
            {
                "id": f"std::testing::NullResource[agent1,name=test2],v={version2}",
                "val": "val2",
                "requires": [],
            },
            {
                "id": f"std::testing::NullResource[agent1,name=test3],v={version2}",
                "val": "val3",
                "requires": [],
            },
            {
                "id": f"std::testing::NullResource[agent1,name=test4],v={version2}",
                "val": "val4",
                "requires": [],
            },
            {
                "id": f"std::testing::NullResource[agent1,name=test5],v={version2}",
                "val": "val5",
                "requires": [f"std::testing::NullResource[agent1,name=test4],v={version2}"],
            },
        ],
        resource_state={},
        compiler_version=util.get_compiler_version(),
    )
    assert result.code == 200, result.result

    async def assert_states(expected_states: dict[ResourceIdStr, const.ResourceState]) -> None:
        # Verify behavior of resource_details() endpoint.
        for rid, state in expected_states.items():
            result = await client.resource_details(tid=environment, rid=rid)
            assert result.code == 200
            assert (
                result.result["data"]["status"] == state.value
            ), f"Got state {result.result['data']['status']} for resource {rid}, expected {state.value}"

        # Verify behavior of get_current_resource_state() endpoint
        resource_state: Optional[ResourceState]
        for rid, state in expected_states.items():
            resource_state = await data.Resource.get_current_resource_state(env=uuid.UUID(environment), rid=rid)
            assert resource_state == state

        # Verify behavior of resource_list() endpoint
        result = await client.resource_list(tid=environment)
        assert result.code == 200
        actual_states = {r["resource_id"]: const.ResourceState(r["status"]) for r in result.result["data"]}
        assert expected_states == actual_states

    await assert_states(
        {
            ResourceIdStr("std::testing::NullResource[agent1,name=test1]"): const.ResourceState.deployed,
            ResourceIdStr("std::testing::NullResource[agent1,name=test2]"): const.ResourceState.deployed,
            ResourceIdStr("std::testing::NullResource[agent1,name=test3]"): const.ResourceState.available,
            ResourceIdStr("std::testing::NullResource[agent1,name=test4]"): const.ResourceState.undefined,
            ResourceIdStr("std::testing::NullResource[agent1,name=test5]"): const.ResourceState.skipped_for_undefined,
        }
    )

    # Release version2
    result = await client.release_version(tid=environment, id=version2)
    assert result.code == 200

    await assert_states(
        {
            ResourceIdStr("std::testing::NullResource[agent1,name=test1]"): const.ResourceState.available,
            ResourceIdStr("std::testing::NullResource[agent1,name=test2]"): const.ResourceState.deployed,
            ResourceIdStr("std::testing::NullResource[agent1,name=test3]"): const.ResourceState.available,
            ResourceIdStr("std::testing::NullResource[agent1,name=test4]"): const.ResourceState.available,
            ResourceIdStr("std::testing::NullResource[agent1,name=test5]"): const.ResourceState.available,
        }
    )<|MERGE_RESOLUTION|>--- conflicted
+++ resolved
@@ -510,13 +510,9 @@
     assert result.result["data"]["first_generated_version"] == 3
     assert result.result["data"]["status"] == "orphaned"
     await assert_matching_attributes(result.result["data"], resources[env.id][orphaned][0])
-<<<<<<< HEAD
-    assert result.result["data"]["requires_status"] == {"std::File[internal,path=/tmp/orphaned_req]": "orphaned"}
-=======
     assert result.result["data"]["requires_status"] == {
         "std::testing::NullResource[internal,name=/tmp/orphaned_req]": "orphaned"
     }
->>>>>>> 9c439cac
 
 
 async def test_move_to_available_state(server, environment, client, clienthelper, agent):
