--- conflicted
+++ resolved
@@ -154,11 +154,7 @@
         assert "agents" in status.result
         assert len(status.result["agents"]) == 1
         assert status.result["agents"][0]["status"], "ok"
-<<<<<<< HEAD
-        server.stop()
-=======
         await server.stop()
->>>>>>> 621a6604
 
         await rs.stop()
         await agent.stop()
@@ -245,12 +241,6 @@
         assert server.expires == 1
         await agent.stop()
         await server.stop()
-
-<<<<<<< HEAD
-        rs.stop()
-=======
         await rs.stop()
-        await agent.stop()
->>>>>>> 621a6604
     finally:
         ENV_ARG["getter"] = old_get_env