"""
    Copyright 2016 Inmanta

    Licensed under the Apache License, Version 2.0 (the "License");
    you may not use this file except in compliance with the License.
    You may obtain a copy of the License at

        http://www.apache.org/licenses/LICENSE-2.0

    Unless required by applicable law or agreed to in writing, software
    distributed under the License is distributed on an "AS IS" BASIS,
    WITHOUT WARRANTIES OR CONDITIONS OF ANY KIND, either express or implied.
    See the License for the specific language governing permissions and
    limitations under the License.

    Contact: code@inmanta.com
"""

import logging
import uuid

import pytest
from pytest import fixture
from tornado.gen import sleep

# Methods need to be defined before the Client class is loaded by Python
from inmanta import protocol  # NOQA
from inmanta import data
from inmanta.protocol import method
from inmanta.protocol.methods import ENV_OPTS
from inmanta.server import SLICE_SESSION_MANAGER
from inmanta.server.protocol import Server, ServerSlice, SessionListener
from utils import configure, retry_limited

LOGGER = logging.getLogger(__name__)


@method(path="/status", operation="GET")
def get_status_x(tid: uuid.UUID):
    pass


@method(path="/status/<id>", operation="GET", server_agent=True, timeout=10)
def get_agent_status_x(id: str):
    pass


class SessionSpy(SessionListener, ServerSlice):
    def __init__(self):
        ServerSlice.__init__(self, "sessionspy")
        self.expires = 0
        self.__sessions = []

<<<<<<< HEAD
    async def new_session(self, session, endpoint_names_snapshot: Set[str]):
        self.__sessions.append(session)
=======
    async def new_session(self, session, endpoint_names_snapshot: set[str]):
        self._sessions.append(session)
>>>>>>> d8383af9

    @protocol.handle(get_status_x)
    async def get_status_x(self, tid):
        status_list = []
        for session in self.__sessions:
            client = session.get_client()
            status = await client.get_agent_status_x("x")
            if status is not None and status.code == 200:
                status_list.append(status.result)

        return 200, {"agents": status_list}

<<<<<<< HEAD
    async def expire(self, session, endpoint_names_snapshot: Set[str]):
        self.__sessions.remove(session)
=======
    async def expire(self, session, endpoint_names_snapshot: set[str]):
        self._sessions.remove(session)
>>>>>>> d8383af9
        print(session._sid)
        self.expires += 1

    def get_sessions(self):
        return self.__sessions


class Agent(protocol.SessionEndpoint):
    def __init__(self, name: str, timeout: int = 120, reconnect_delay: int = 5):
        super().__init__(name, timeout, reconnect_delay)
        self.reconnect = 0
        self.disconnect = 0

    @protocol.handle(get_agent_status_x)
    async def get_agent_status_x(self, id):
        return 200, {"status": "ok", "agents": list(self.end_point_names)}

    async def on_reconnect(self) -> None:
        self.reconnect += 1

    async def on_disconnect(self) -> None:
        self.disconnect += 1


async def get_environment(env: uuid.UUID, metadata: dict):
    return data.Environment(from_postgres=True, id=env, name="test", project=env, repo_url="xx", repo_branch="xx")


@fixture
def no_tid_check():
    # Disable validation of envs
    old_get_env = ENV_OPTS["tid"].getter
    ENV_OPTS["tid"].getter = get_environment
    yield
    ENV_OPTS["tid"].getter = old_get_env


async def assert_agent_counter(agent: Agent, reconnect: int, disconnected: int) -> None:
    def is_same():
        return agent.disconnect == disconnected and agent.reconnect == reconnect

    await retry_limited(is_same, 10)


async def test_2way_protocol(unused_tcp_port, no_tid_check, postgres_db, database_name):
    configure(unused_tcp_port, database_name, postgres_db.port)

    rs = Server()
    server = SessionSpy()
    rs.get_slice(SLICE_SESSION_MANAGER).add_listener(server)
    rs.add_slice(server)
    await rs.start()

    agent = Agent("agent")
    await agent.add_end_point_name("agent")
    agent.set_environment(uuid.uuid4())
    await agent.start()

    await retry_limited(lambda: len(server.get_sessions()) == 1, 10)
    assert len(server.get_sessions()) == 1
    await assert_agent_counter(agent, 1, 0)

    client = protocol.Client("client")
    status = await client.get_status_x(str(agent.environment))
    assert status.code == 200
    assert "agents" in status.result
    assert len(status.result["agents"]) == 1
    assert status.result["agents"][0]["status"], "ok"
    await server.stop()

    await rs.stop()
    await agent.stop()
    await assert_agent_counter(agent, 1, 0)


async def check_sessions(sessions):
    for s in sessions:
        a = await s.client.get_agent_status_x("X")
        assert a.code == 200, a.result
        result = a.get_result()
        assert result["status"] == "ok", result


@pytest.mark.slowtest
async def test_agent_timeout(unused_tcp_port, no_tid_check, async_finalizer, postgres_db, database_name):
    from inmanta.config import Config

    configure(unused_tcp_port, database_name, postgres_db.port)

    Config.set("server", "agent-timeout", "1")

    rs = Server()
    server = SessionSpy()
    rs.get_slice(SLICE_SESSION_MANAGER).add_listener(server)
    rs.add_slice(server)
    await rs.start()
    async_finalizer(rs.stop)

    env = uuid.uuid4()

    # agent 1
    agent = Agent("agent")
    await agent.add_end_point_name("agent")
    agent.set_environment(env)
    await agent.start()
    async_finalizer(agent.stop)

    # wait till up
    await retry_limited(lambda: len(server.get_sessions()) == 1, timeout=10)
    assert len(server.get_sessions()) == 1
    await assert_agent_counter(agent, 1, 0)

    # agent 2
    agent2 = Agent("agent")
    await agent2.add_end_point_name("agent")
    agent2.set_environment(env)
    await agent2.start()
    async_finalizer(agent2.stop)

    # wait till up
    await retry_limited(lambda: len(server.get_sessions()) == 2, timeout=10)
    assert len(server.get_sessions()) == 2
    await assert_agent_counter(agent, 1, 0)
    await assert_agent_counter(agent2, 1, 0)

    # see if it stays up
    await check_sessions(server.get_sessions())
    await sleep(1.1)
    assert len(server.get_sessions()) == 2
    await check_sessions(server.get_sessions())

    # take it down
    await agent2.stop()

    # Timeout=2
    # -> 1sec: Wait for agent-timeout
    # -> 1sec: Wait until session bookkeeping is updated
    await retry_limited(lambda: len(server.get_sessions()) == 1, timeout=2)
    print(server.get_sessions())
    await check_sessions(server.get_sessions())
    assert server.expires == 1
    await assert_agent_counter(agent, 1, 0)
    await assert_agent_counter(agent2, 1, 0)


@pytest.mark.slowtest
async def test_server_timeout(unused_tcp_port, no_tid_check, async_finalizer, postgres_db, database_name):
    from inmanta.config import Config

    configure(unused_tcp_port, database_name, postgres_db.port)

    Config.set("server", "agent-timeout", "1")

    async def start_server():
        rs = Server()
        server = SessionSpy()
        rs.get_slice(SLICE_SESSION_MANAGER).add_listener(server)
        rs.add_slice(server)
        await rs.start()
        async_finalizer(rs.stop)
        return server, rs

    server, rs = await start_server()

    env = uuid.uuid4()

    # agent 1
    agent = Agent("agent")
    await agent.add_end_point_name("agent")
    agent.set_environment(env)
    await agent.start()
    async_finalizer(agent.stop)

    # wait till up
    await retry_limited(lambda: len(server.get_sessions()) == 1, 10)
    assert len(server.get_sessions()) == 1

    await assert_agent_counter(agent, 1, 0)

    await rs.stop()

    # timeout
    await sleep(1.1)

    # check agent disconnected
    await assert_agent_counter(agent, 1, 1)

    # recover
    server, rs = await start_server()
    await retry_limited(lambda: len(server.get_sessions()) == 1, 10)
    assert len(server.get_sessions()) == 1

    await assert_agent_counter(agent, 2, 1)<|MERGE_RESOLUTION|>--- conflicted
+++ resolved
@@ -51,13 +51,8 @@
         self.expires = 0
         self.__sessions = []
 
-<<<<<<< HEAD
-    async def new_session(self, session, endpoint_names_snapshot: Set[str]):
-        self.__sessions.append(session)
-=======
     async def new_session(self, session, endpoint_names_snapshot: set[str]):
         self._sessions.append(session)
->>>>>>> d8383af9
 
     @protocol.handle(get_status_x)
     async def get_status_x(self, tid):
@@ -70,13 +65,8 @@
 
         return 200, {"agents": status_list}
 
-<<<<<<< HEAD
-    async def expire(self, session, endpoint_names_snapshot: Set[str]):
-        self.__sessions.remove(session)
-=======
     async def expire(self, session, endpoint_names_snapshot: set[str]):
         self._sessions.remove(session)
->>>>>>> d8383af9
         print(session._sid)
         self.expires += 1
 
