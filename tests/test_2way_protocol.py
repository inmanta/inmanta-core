--- conflicted
+++ resolved
@@ -97,12 +97,9 @@
 
     from inmanta.config import Config
 
-<<<<<<< HEAD
-=======
-    import inmanta.agent.config  # noqa: F401
-    import inmanta.server.config  # noqa: F401
-
->>>>>>> 8be46f49
+    import inmanta.agent.config  # nopep8
+    import inmanta.server.config  # nopep8
+
     if logs:
         # set logging to sensible defaults
         formatter = colorlog.ColoredFormatter(
@@ -174,11 +171,8 @@
 async def test_timeout(unused_tcp_port):
 
     from inmanta.config import Config
-<<<<<<< HEAD
-=======
     import inmanta.agent.config  # noqa: F401
     import inmanta.server.config  # noqa: F401
->>>>>>> 8be46f49
 
     free_port = str(unused_tcp_port)
 
