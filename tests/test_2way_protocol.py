--- conflicted
+++ resolved
@@ -21,11 +21,7 @@
 import uuid
 
 import colorlog
-<<<<<<< HEAD
-from inmanta import methods, data_pg as data
-=======
-from inmanta import data
->>>>>>> 6101cd98
+from inmanta import data_pg as data
 import pytest
 from tornado.gen import sleep
 from utils import retry_limited
