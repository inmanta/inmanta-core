"""
    Copyright 2019 Inmanta

    Licensed under the Apache License, Version 2.0 (the "License");
    you may not use this file except in compliance with the License.
    You may obtain a copy of the License at

        http://www.apache.org/licenses/LICENSE-2.0

    Unless required by applicable law or agreed to in writing, software
    distributed under the License is distributed on an "AS IS" BASIS,
    WITHOUT WARRANTIES OR CONDITIONS OF ANY KIND, either express or implied.
    See the License for the specific language governing permissions and
    limitations under the License.

    Contact: code@inmanta.com
"""

import asyncio
import concurrent
import logging
import uuid

import pytest

from inmanta import config, protocol
from inmanta.agent import Agent, reporting
from inmanta.agent.handler import HandlerContext, InvalidOperation
from inmanta.data.model import AttributeStateChange
from inmanta.resources import Id, PurgeableResource
from inmanta.server import SLICE_AGENT_MANAGER, SLICE_SESSION_MANAGER
from inmanta.server.bootloader import InmantaBootloader
from utils import retry_limited

logger = logging.getLogger(__name__)


@pytest.mark.slowtest
@pytest.mark.asyncio
async def test_agent_get_status(server, environment, agent):
    clients = server.get_slice(SLICE_SESSION_MANAGER)._sessions.values()
    assert len(clients) == 1
    clients = [x for x in clients]
    client = clients[0].get_client()
    status = await client.get_status()
    status = status.get_result()
    for name in reporting.reports.keys():
        assert name in status and status[name] != "ERROR"
    assert status.get("env") is None


def test_context_changes():
    """ Test registering changes in the handler context
    """
    resource = PurgeableResource(Id.parse_id("std::File[agent,path=/test],v=1"))
    ctx = HandlerContext(resource)

    # use attribute change attributes
    ctx.update_changes({"value": AttributeStateChange(current="a", desired="b")})
    assert len(ctx.changes) == 1

    # use dict
    ctx.update_changes({"value": dict(current="a", desired="b")})
    assert len(ctx.changes) == 1
    assert isinstance(ctx.changes["value"], AttributeStateChange)

    # use tuple
    ctx.update_changes({"value": ("a", "b")})
    assert len(ctx.changes) == 1
    assert isinstance(ctx.changes["value"], AttributeStateChange)

    # use wrong arguments
    with pytest.raises(InvalidOperation):
        ctx.update_changes({"value": ("a", "b", 3)})

    with pytest.raises(InvalidOperation):
        ctx.update_changes({"value": ["a", "b"]})

    with pytest.raises(InvalidOperation):
        ctx.update_changes({"value": "test"})


@pytest.fixture(scope="function")
async def async_started_agent(server_config):
    """
        Start agent with the use_autostart_agent_map option to true.
        agent.start() is executed in the background, since connection to the server will fail.
    """
    config.Config.set("config", "use_autostart_agent_map", "true")

    env_id = uuid.uuid4()
    a = Agent(hostname="node1", environment=env_id, agent_map={"agent1": "localhost"}, code_loader=False)
    await a.add_end_point_name("agent1")
    task = asyncio.ensure_future(a.start())
    yield a
    task.cancel()


@pytest.fixture(scope="function")
async def startable_server(server_config):
    """
        This fixture returns the bootloader of a server which is not yet started.
    """
    bootloader = InmantaBootloader()
    yield bootloader
    try:
        await asyncio.wait_for(bootloader.stop(), 15)
    except concurrent.futures.TimeoutError:
        logger.exception("Timeout during stop of the server in teardown")


@pytest.mark.asyncio
async def test_agent_cannot_retrieve_autostart_agent_map(async_started_agent, startable_server, caplog):
    """
        When an agent with the config option use_autostart_agent_map set to true, cannot retrieve the autostart_agent_map
        from the server at startup, the process should retry. This test verifies that the retry happens correctly.
    """
    client = protocol.Client("client")

    def retry_occured() -> bool:
        return caplog.text.count("Failed to retrieve the autostart_agent_map setting from the server.") > 2

    # Agent cannot contact server, since server is not started yet.
    await retry_limited(retry_occured, 10)

    # Start server
    await startable_server.start()

    # Create project
    result = await client.create_project("env-test")
    assert result.code == 200
    project_id = result.result["project"]["id"]

    # Create environment
    result = await client.create_environment(project_id=project_id, name="dev", environment_id=async_started_agent.environment)
    assert result.code == 200

    # Assert agent managed to establish session with the server
    agent_manager = startable_server.restserver.get_slice(SLICE_AGENT_MANAGER)
    await retry_limited(lambda: (async_started_agent.environment, "agent1") in agent_manager.tid_endpoint_to_session, 10)


@pytest.mark.asyncio
async def test_set_agent_map(server, environment, agent_factory):
    """
        This test verifies whether an agentmap is set correct when set via:
            1) The constructor
            2) Via the agent-map configuration option
    """
    env_id = uuid.UUID(environment)
    agent_map = {"agent1": "localhost"}

    # Set agentmap in constructor
    agent1 = await agent_factory(hostname="node1", environment=env_id, agent_map=agent_map)
    assert agent1.agent_map == agent_map

    # Set agentmap via config option
    config.Config.set("config", "agent-map", "agent2=localhost")
    agent2 = await agent_factory(hostname="node2", environment=env_id)
    assert agent2.agent_map == {"agent2": "localhost"}

    # When both are set, the constructor takes precedence
    config.Config.set("config", "agent-map", "agent3=localhost")
    agent3 = await agent_factory(hostname="node3", environment=env_id, agent_map=agent_map)
    assert agent3.agent_map == agent_map


@pytest.mark.asyncio
async def test_hostname(server, environment, agent_factory):
    """
        This test verifies whether the hostname of an agent is set correct when set via:
            1) The constructor
            2) Via the agent-names configuration option
    """
    env_id = uuid.UUID(environment)

    # Set hostname in constructor
    agent1 = await agent_factory(hostname="node1", environment=env_id)
    assert list(agent1.get_end_point_names()) == ["node1"]

    # Set hostname via config option
    config.Config.set("config", "agent-names", "test123,test456")
    agent2 = await agent_factory(environment=env_id)
    assert sorted(list(agent2.get_end_point_names())) == sorted(["test123", "test456"])

    # When both are set, the constructor takes precedence
    agent3 = await agent_factory(hostname="node3", environment=env_id)
<<<<<<< HEAD
    assert list(agent3.get_end_point_names()) == ["node3"]
=======
    assert list(agent3.get_end_point_names()) == ["node3"]


@pytest.mark.asyncio
async def test_update_agent_map(server, environment, agent_factory):
    """
        If the URI of an enabled agent changes, it should still be enabled after the change
    """
    env_id = uuid.UUID(environment)
    agent_map = {"node1": "localhost"}

    agent1 = await agent_factory(hostname="node1", environment=env_id, agent_map=agent_map)
    assert agent1.agent_map == agent_map

    agent1.unpause("node1")

    await agent1._update_agent_map({"node1": "localhost2"})

    assert agent1._instances["node1"].is_enabled()
>>>>>>> 4be35f7b
<|MERGE_RESOLUTION|>--- conflicted
+++ resolved
@@ -185,9 +185,6 @@
 
     # When both are set, the constructor takes precedence
     agent3 = await agent_factory(hostname="node3", environment=env_id)
-<<<<<<< HEAD
-    assert list(agent3.get_end_point_names()) == ["node3"]
-=======
     assert list(agent3.get_end_point_names()) == ["node3"]
 
 
@@ -206,5 +203,4 @@
 
     await agent1._update_agent_map({"node1": "localhost2"})
 
-    assert agent1._instances["node1"].is_enabled()
->>>>>>> 4be35f7b
+    assert agent1._instances["node1"].is_enabled()