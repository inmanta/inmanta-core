"""
    Copyright 2016 Inmanta

    Licensed under the Apache License, Version 2.0 (the "License");
    you may not use this file except in compliance with the License.
    You may obtain a copy of the License at

        http://www.apache.org/licenses/LICENSE-2.0

    Unless required by applicable law or agreed to in writing, software
    distributed under the License is distributed on an "AS IS" BASIS,
    WITHOUT WARRANTIES OR CONDITIONS OF ANY KIND, either express or implied.
    See the License for the specific language governing permissions and
    limitations under the License.

    Contact: code@inmanta.com
"""
import asyncio
<<<<<<< HEAD
from typing import Dict, List, Tuple
=======
import datetime
import typing
>>>>>>> a5625e61
from unittest.mock import Mock
from uuid import UUID, uuid4

import pytest

<<<<<<< HEAD
from inmanta import config, data
from inmanta.agent import agent
from inmanta.protocol import Result
from inmanta.server import SLICE_AGENT_MANAGER
from inmanta.server.agentmanager import AgentManager
=======
from inmanta import data
from inmanta.agent import Agent
from inmanta.protocol import Result
from inmanta.server import SLICE_AGENT_MANAGER
from inmanta.server.agentmanager import AgentManager, SessionManager
from inmanta.server.protocol import Session
>>>>>>> a5625e61
from utils import UNKWN, assert_equal_ish, retry_limited


class Collector(object):
    def __init__(self):
        self.values = []

    def __call__(self, arg):
        self.values.append(arg)

    async def proccess(self):
        while len(self.values) > 0:
            x = self.values
            self.values = []
            await asyncio.gather(*x)


async def empty_future(*args, **kwargs):
    pass


class MockSession(object):
    """
        An environment that segments agents connected to the server
    """

    def __init__(self, sid, tid, endpoint_names, nodename):
        self._sid = sid
        self.tid = tid
        self.endpoint_names = endpoint_names
        self.nodename = nodename
        self.client = Mock()
        self.client.set_state.side_effect = empty_future

    def get_id(self):
        return self._sid

    id = property(get_id)

    def get_client(self):
        return self.client


@pytest.mark.asyncio(timeout=30)
async def test_primary_selection(init_dataclasses_and_load_schema):
    project = data.Project(name="test")
    await project.insert()

    env = data.Environment(name="testenv", project=project.id)
    await env.insert()

    await data.Agent(environment=env.id, name="agent1", paused=True).insert()
    await data.Agent(environment=env.id, name="agent2", paused=False).insert()
    await data.Agent(environment=env.id, name="agent3", paused=False).insert()

    server = Mock()
    futures = Collector()
    server.add_background_task.side_effect = futures
    am = AgentManager(server, False)
    am.add_background_task = futures
    am.running = True

    async def assert_agent(name: str, state: str, sid: UUID):
        agent = await data.Agent.get(env.id, name)

        assert agent.get_status() == state
        if state == "paused":
            assert agent.primary is None
            assert agent.paused
        elif state == "down":
            assert agent.primary is None
            assert not agent.paused
        elif state == "up":
            assert agent.primary is not None
            agent_instance = await data.AgentInstance.get_by_id(agent.primary)
            agent_proc = await data.AgentProcess.get_one(sid=agent_instance.process)
            assert agent_proc.sid == sid
            assert agent.get_status() == "up"

    async def assert_agents(s1, s2, s3, sid1=None, sid2=None, sid3=None):
        await assert_agent("agent1", s1, sid1)
        await assert_agent("agent2", s2, sid2)
        await assert_agent("agent3", s3, sid3)

    # one session
    ts1 = MockSession(uuid4(), env.id, ["agent1", "agent2"], "ts1")
    await am.new_session(ts1)
    await futures.proccess()
    assert len(am.sessions) == 1
    ts1.get_client().set_state.assert_called_with("agent2", True)
    ts1.get_client().reset_mock()
    await assert_agents("paused", "up", "down", sid2=ts1.id)

    # test is_primary
    assert am.is_primary(env, ts1.id, "agent2")
    assert not am.is_primary(env, ts1.id, "agent1")
    assert not am.is_primary(env, uuid4(), "agent2")

    # alive
    am.seen(ts1, ["agent1", "agent2"])
    await futures.proccess()
    assert len(am.sessions) == 1
    await assert_agents("paused", "up", "down", sid2=ts1.id)

    # second session
    ts2 = MockSession(uuid4(), env.id, ["agent3", "agent2"], "ts2")
    await am.new_session(ts2)
    await futures.proccess()
    assert len(am.sessions) == 2
    ts2.get_client().set_state.assert_called_with("agent3", True)
    ts2.get_client().reset_mock()
    await assert_agents("paused", "up", "up", sid2=ts1.id, sid3=ts2.id)

    # test is_primary
    assert not am.is_primary(env, ts2.id, "agent1")
    assert not am.is_primary(env, ts1.id, "agent1")
    assert am.is_primary(env, ts1.id, "agent2")
    assert am.is_primary(env, ts2.id, "agent3")

    # expire first
    am.expire(ts1, 100)
    await futures.proccess()
    assert len(am.sessions) == 1
    ts2.get_client().set_state.assert_called_with("agent2", True)
    ts2.get_client().reset_mock()
    await assert_agents("paused", "up", "up", sid2=ts2.id, sid3=ts2.id)

    # expire second
    am.expire(ts2, 100)
    await futures.proccess()
    assert len(am.sessions) == 0
    await assert_agents("paused", "down", "down")

    # test is_primary
    assert not am.is_primary(env, ts1.id, "agent2")
    assert not am.is_primary(env, ts2.id, "agent3")


@pytest.mark.asyncio(timeout=30)
async def test_api(init_dataclasses_and_load_schema):
    project = data.Project(name="test")
    await project.insert()

    env = data.Environment(name="testenv", project=project.id)
    await env.insert()
    env2 = data.Environment(name="testenv2", project=project.id)
    await env2.insert()
    env3 = data.Environment(name="testenv3", project=project.id)
    await env3.insert()
    await data.Agent(environment=env.id, name="agent1", paused=True).insert()
    await data.Agent(environment=env.id, name="agent2", paused=False).insert()
    await data.Agent(environment=env.id, name="agent3", paused=False).insert()
    await data.Agent(environment=env2.id, name="agent4", paused=False).insert()

    server = Mock()
    futures = Collector()
    server.add_background_task.side_effect = futures
    am = AgentManager(server, False)
    am.add_background_task = futures
    am.running = True

    # one session
    ts1 = MockSession(uuid4(), env.id, ["agent1", "agent2"], "ts1")
    await am.new_session(ts1)
    # second session
    ts2 = MockSession(uuid4(), env.id, ["agent3", "agent2"], "ts2")
    await am.new_session(ts2)
    # third session
    ts3 = MockSession(uuid4(), env3.id, ["agentx"], "ts3")
    await am.new_session(ts3)

    await futures.proccess()
    assert len(am.sessions) == 3

    code, all_agents = await am.list_agent_processes(None, None)
    assert code == 200

    shouldbe = {
        "processes": [
            {
                "first_seen": UNKWN,
                "expired": None,
                "hostname": "ts1",
                "last_seen": UNKWN,
                "endpoints": [
                    {"id": UNKWN, "name": "agent1", "process": UNKWN},
                    {"id": UNKWN, "name": "agent2", "process": UNKWN},
                ],
                "environment": env.id,
            },
            {
                "first_seen": UNKWN,
                "expired": None,
                "hostname": "ts2",
                "last_seen": UNKWN,
                "endpoints": [
                    {"id": UNKWN, "name": "agent2", "process": UNKWN},
                    {"id": UNKWN, "name": "agent3", "process": UNKWN},
                ],
                "environment": env.id,
            },
            {
                "first_seen": UNKWN,
                "expired": None,
                "hostname": "ts3",
                "last_seen": UNKWN,
                "endpoints": [{"id": UNKWN, "name": "agentx", "process": UNKWN}],
                "environment": env3.id,
            },
        ]
    }

    assert_equal_ish(shouldbe, all_agents, sortby=["hostname", "name"])
    agentid = all_agents["processes"][0]["sid"]

    code, all_agents = await am.list_agent_processes(env.id, None)
    assert code == 200

    shouldbe = {
        "processes": [
            {
                "first_seen": UNKWN,
                "expired": None,
                "hostname": "ts1",
                "last_seen": UNKWN,
                "endpoints": [
                    {"id": UNKWN, "name": "agent1", "process": UNKWN},
                    {"id": UNKWN, "name": "agent2", "process": UNKWN},
                ],
                "environment": env.id,
            },
            {
                "first_seen": UNKWN,
                "expired": None,
                "hostname": "ts2",
                "last_seen": UNKWN,
                "endpoints": [
                    {"id": UNKWN, "name": "agent2", "process": UNKWN},
                    {"id": UNKWN, "name": "agent3", "process": UNKWN},
                ],
                "environment": env.id,
            },
        ]
    }

    assert_equal_ish(shouldbe, all_agents, sortby=["hostname", "name"])

    code, all_agents = await am.list_agent_processes(env2.id, None)
    assert code == 200

    shouldbe = {"processes": []}

    assert_equal_ish(shouldbe, all_agents)

    async def dummy_status():
        return Result(200, "X")

    ts1.get_client().get_status.side_effect = dummy_status
    report = await am.get_agent_process_report(agentid)
    assert (200, "X") == report

    report = await am.get_agent_process_report(uuid4())
    assert 404 == report[0]

    code, all_agents = await am.list_agents(None)
    assert code == 200
    shouldbe = {
        "agents": [
            {"name": "agent1", "paused": True, "last_failover": "", "primary": "", "environment": env.id, "state": "paused"},
            {"name": "agent2", "paused": False, "last_failover": UNKWN, "primary": UNKWN, "environment": env.id, "state": "up"},
            {"name": "agent3", "paused": False, "last_failover": UNKWN, "primary": UNKWN, "environment": env.id, "state": "up"},
            {"name": "agent4", "paused": False, "last_failover": "", "primary": "", "environment": env2.id, "state": "down"},
        ]
    }
    assert_equal_ish(shouldbe, all_agents, sortby=["name"])

    code, all_agents = await am.list_agents(env2)
    assert code == 200
    shouldbe = {
        "agents": [
            {"name": "agent4", "paused": False, "last_failover": "", "primary": "", "environment": env2.id, "state": "down"}
        ]
    }
    assert_equal_ish(shouldbe, all_agents)


@pytest.mark.asyncio(timeout=30)
async def test_expire_all_sessions_in_db(init_dataclasses_and_load_schema):
    project = data.Project(name="test")
    await project.insert()

    env = data.Environment(name="testenv", project=project.id)
    await env.insert()
    await data.Agent(environment=env.id, name="agent1", paused=True).insert()
    await data.Agent(environment=env.id, name="agent2", paused=False).insert()
    await data.Agent(environment=env.id, name="agent3", paused=False).insert()

    server = Mock()
    futures = Collector()
    server.add_background_task.side_effect = futures
    am = AgentManager(server, False)
    am.add_background_task = futures
    am.running = True

    async def assert_agent(name: str, state: str, sid: UUID):
        agent = await data.Agent.get(env.id, name)
        assert agent.get_status() == state
        if state == "paused":
            assert agent.primary is None
            assert agent.paused
        elif state == "down":
            assert agent.primary is None
            assert not agent.paused
        elif state == "up":
            assert agent.primary is not None
            agent_instance = await data.AgentInstance.get_by_id(agent.primary)
            agent_proc = await data.AgentProcess.get_one(sid=agent_instance.process)
            assert agent_proc.sid == sid
            assert agent.get_status() == "up"

    async def assert_agents(s1, s2, s3, sid1=None, sid2=None, sid3=None):
        await assert_agent("agent1", s1, sid1)
        await assert_agent("agent2", s2, sid2)
        await assert_agent("agent3", s3, sid3)

    # one session
    ts1 = MockSession(uuid4(), env.id, ["agent1", "agent2"], "ts1")
    await am.new_session(ts1)
    await futures.proccess()
    assert len(am.sessions) == 1
    ts1.get_client().set_state.assert_called_with("agent2", True)
    ts1.get_client().reset_mock()
    await assert_agents("paused", "up", "down", sid2=ts1.id)

    # alive
    am.seen(ts1, ["agent1", "agent2"])
    await futures.proccess()
    assert len(am.sessions) == 1
    await assert_agents("paused", "up", "down", sid2=ts1.id)

    # second session
    ts2 = MockSession(uuid4(), env.id, ["agent3", "agent2"], "ts2")
    await am.new_session(ts2)
    await futures.proccess()
    assert len(am.sessions) == 2
    ts2.get_client().set_state.assert_called_with("agent3", True)
    ts2.get_client().reset_mock()
    await assert_agents("paused", "up", "up", sid2=ts1.id, sid3=ts2.id)

    # expire first
    am.expire(ts1, 100)
    await futures.proccess()
    assert len(am.sessions) == 1
    ts2.get_client().set_state.assert_called_with("agent2", True)
    ts2.get_client().reset_mock()
    await assert_agents("paused", "up", "up", sid2=ts2.id, sid3=ts2.id)

    # failover
    am = AgentManager(server, False)
    am.add_background_task = futures
    am.running = True
    await am._expire_all_sessions_in_db()

    # one session
    ts1 = MockSession(uuid4(), env.id, ["agent1", "agent2"], "ts1")
    await am.new_session(ts1)
    await futures.proccess()
    assert len(am.sessions) == 1
    ts1.get_client().set_state.assert_called_with("agent2", True)
    ts1.get_client().reset_mock()
    await assert_agents("paused", "up", "down", sid2=ts1.id)

    # alive
    am.seen(ts1, ["agent1", "agent2"])
    await futures.proccess()
    assert len(am.sessions) == 1
    await assert_agents("paused", "up", "down", sid2=ts1.id)

    # second session
    ts2 = MockSession(uuid4(), env.id, ["agent3", "agent2"], "ts2")
    await am.new_session(ts2)
    await futures.proccess()
    assert len(am.sessions) == 2
    ts2.get_client().set_state.assert_called_with("agent3", True)
    ts2.get_client().reset_mock()
    await assert_agents("paused", "up", "up", sid2=ts1.id, sid3=ts2.id)

    # expire first
    am.expire(ts1, 100)
    await futures.proccess()
    assert len(am.sessions) == 1
    ts2.get_client().set_state.assert_called_with("agent2", True)
    ts2.get_client().reset_mock()
    await assert_agents("paused", "up", "up", sid2=ts2.id, sid3=ts2.id)

    # expire second
    am.expire(ts2, 100)
    await futures.proccess()
    assert len(am.sessions) == 0
    await assert_agents("paused", "down", "down")


<<<<<<< HEAD
@pytest.mark.asyncio
async def test_pause_agent(server, client, async_finalizer):
    """
        Test the pause_agent() API call.
    """
    config.Config.set("config", "agent-deploy-interval", "0")
    config.Config.set("config", "agent-repair-interval", "0")
    agent_manager = server.get_slice(SLICE_AGENT_MANAGER)

    result = await client.create_project("test")
    assert result.code == 200
    project_id = result.result["project"]["id"]

    result = await client.create_environment(project_id=project_id, name="test1")
    env1_id = UUID(result.result["environment"]["id"])
    result = await client.create_environment(project_id=project_id, name="test2")
    env2_id = UUID(result.result["environment"]["id"])

    env_to_agent_map: Dict[UUID, agent.Agent] = {}

    async def start_agent(env_id: UUID, agent_names: List[str]) -> None:
        for agent_name in agent_names:
            await data.Agent(environment=env_id, name=agent_name, paused=False).insert()

        agent_map = {agent_name: "localhost" for agent_name in agent_names}
        a = agent.Agent(hostname="node1", environment=env_id, agent_map=agent_map, code_loader=False)
        for agent_name in agent_names:
            a.add_end_point_name(agent_name)
        await a.start()
        async_finalizer(a.stop)
        env_to_agent_map[env_id] = a

    await start_agent(env1_id, ["agent1", "agent2"])
    await start_agent(env2_id, ["agent1"])

    await retry_limited(lambda: len(agent_manager.sessions) == 2, 10)

    async def assert_agents_paused(expected_statuses: Dict[Tuple[UUID, str], bool]) -> None:
        for (env_id, agent_name), paused in expected_statuses.items():
            live_session_found = (env_id, agent_name) in agent_manager.tid_endpoint_to_session
            assert live_session_found != paused
            agent_from_db = await data.Agent.get_one(environment=env_id, name=agent_name)
            assert agent_from_db.paused == paused
            assert env_to_agent_map[env_id]._instances[agent_name].is_enabled() != paused

    await assert_agents_paused(
        expected_statuses={(env1_id, "agent1"): False, (env1_id, "agent2"): False, (env2_id, "agent1"): False}
    )
    # Unpause agent
    result = await client.pause_agent(tid=env1_id, name="agent1", paused=True)
    assert result.code == 200
    await assert_agents_paused(
        expected_statuses={(env1_id, "agent1"): True, (env1_id, "agent2"): False, (env2_id, "agent1"): False}
    )
    # Unpause an already paused agent
    await client.pause_agent(tid=env1_id, name="agent1", paused=True)
    assert result.code == 200
    await assert_agents_paused(
        expected_statuses={(env1_id, "agent1"): True, (env1_id, "agent2"): False, (env2_id, "agent1"): False}
    )
    # Pause agent
    await client.pause_agent(tid=env1_id, name="agent1", paused=False)
    assert result.code == 200
    await assert_agents_paused(
        expected_statuses={(env1_id, "agent1"): False, (env1_id, "agent2"): False, (env2_id, "agent1"): False}
    )
    # Pause an already paused agent
    await client.pause_agent(tid=env1_id, name="agent1", paused=False)
    assert result.code == 200
    await assert_agents_paused(
        expected_statuses={(env1_id, "agent1"): False, (env1_id, "agent2"): False, (env2_id, "agent1"): False}
    )
=======
async def assert_agent_db_state(
    tid: UUID, sid: UUID, endpoint: str, nr_procs: int, nr_live_procs: int, nr_agent_instances: int, nr_live_instances: int
) -> typing.Callable:
    """
        The database log is updated asynchronously. This method waits until
        the desired database state is reached.
    """

    async def is_db_state_reached():
        result = await data.AgentProcess.get_list(sid=sid)
        if len(result) != nr_procs:
            return False
        result = await data.AgentProcess.get_live(environment=tid)
        if len(result) != nr_live_procs:
            return False
        result = await data.AgentInstance.get_list(tid=tid)
        if len(result) != nr_agent_instances:
            return False
        result = await data.AgentInstance.active_for(tid=tid, endpoint=endpoint)
        if len(result) != nr_live_instances:
            return False
        return True

    await retry_limited(is_db_state_reached, 10)


@pytest.mark.asyncio
async def test_session_renewal(init_dataclasses_and_load_schema):
    """
        Agent got timeout but agent process was still running (e.g, network connectivity was disrupted).
        So the same agent process connects to the server with the same session id. This test verifies
        that the database state is updated correctly when an expired session is renewed.
    """
    project = data.Project(name="test")
    await project.insert()

    env = data.Environment(name="testenv", project=project.id)
    await env.insert()

    agent_manager = AgentManager()
    agent_manager._stopped = False
    agent_manager._stopping = False

    session_manager = SessionManager()
    sid = uuid4()
    tid = env.id
    endpoint = "vm1"
    session = Session(
        sessionstore=session_manager, sid=sid, hang_interval=1, timout=1, tid=tid, endpoint_names=[endpoint], nodename="test"
    )

    await assert_agent_db_state(tid, sid, endpoint, nr_procs=0, nr_live_procs=0, nr_agent_instances=0, nr_live_instances=0)
    await agent_manager._register_session(session=session, now=datetime.datetime.now())
    await assert_agent_db_state(tid, sid, endpoint, nr_procs=1, nr_live_procs=1, nr_agent_instances=1, nr_live_instances=1)
    await agent_manager._expire_session(session=session, now=datetime.datetime.now())
    await assert_agent_db_state(tid, sid, endpoint, nr_procs=1, nr_live_procs=0, nr_agent_instances=1, nr_live_instances=0)
    await agent_manager._register_session(session=session, now=datetime.datetime.now())
    await assert_agent_db_state(tid, sid, endpoint, nr_procs=1, nr_live_procs=1, nr_agent_instances=2, nr_live_instances=1)


@pytest.mark.asyncio
async def test_fix_corrupted_database(init_dataclasses_and_load_schema):
    """
        When the database connection is lost, the agent session information might get
        corrupted. This inconsistency should be fixed when a new session is registered.
        This test case verifies this behavior.
    """
    project = data.Project(name="test")
    await project.insert()

    env = data.Environment(name="testenv", project=project.id)
    await env.insert()

    agent_manager = AgentManager()
    agent_manager._stopped = False
    agent_manager._stopping = False

    session_manager = SessionManager()
    sid = uuid4()
    tid = env.id
    endpoint = "vm1"
    session = Session(
        sessionstore=session_manager, sid=sid, hang_interval=1, timout=1, tid=tid, endpoint_names=[endpoint], nodename="test"
    )

    await assert_agent_db_state(tid, sid, endpoint, nr_procs=0, nr_live_procs=0, nr_agent_instances=0, nr_live_instances=0)
    await agent_manager._register_session(session=session, now=datetime.datetime.now())
    await assert_agent_db_state(tid, sid, endpoint, nr_procs=1, nr_live_procs=1, nr_agent_instances=1, nr_live_instances=1)
    await agent_manager._expire_session(session=session, now=datetime.datetime.now())
    await assert_agent_db_state(tid, sid, endpoint, nr_procs=1, nr_live_procs=0, nr_agent_instances=1, nr_live_instances=0)

    # Make database corrupt
    instances = await data.AgentInstance.get_list(tid=tid, process=sid)
    assert len(instances) == 1
    instance = instances[0]
    await instance.update(expired=None)
    # Assert corruption
    await assert_agent_db_state(tid, sid, endpoint, nr_procs=1, nr_live_procs=0, nr_agent_instances=1, nr_live_instances=1)

    # Session registration should fix the inconsistency
    await agent_manager._register_session(session=session, now=datetime.datetime.now())
    await assert_agent_db_state(tid, sid, endpoint, nr_procs=1, nr_live_procs=1, nr_agent_instances=2, nr_live_instances=1)
    instance = await data.AgentInstance.get_by_id(instance.id)
    assert instance.expired is not None


@pytest.mark.asyncio
async def test_session_creation_fails(server, environment, caplog):
    """
        Verify that:
         * Session creation works correctly when the connectivity to the database works.
         * Session creation is refused when the connectivity to the database doesn't work.
           In that case the server state should stay consistent.
    """
    env_id = UUID(environment)
    agentmanager = server.get_slice(SLICE_AGENT_MANAGER)
    a = Agent(hostname="node1", environment=environment, agent_map={"agent1": "localhost"}, code_loader=False)
    a.add_end_point_name("agent1")
    await a.start()

    # Wait until session is created
    await retry_limited(lambda: (env_id, "agent1") in agentmanager.tid_endpoint_to_session, 10)

    # Verify that the session is created correctly
    session = agentmanager.tid_endpoint_to_session[(env_id, "agent1")]
    session_manager = session._sessionstore
    assert len(agentmanager.sessions) == 1
    assert session in agentmanager.sessions.values()
    assert len(session_manager._sessions) == 1
    assert session in session_manager._sessions.values()
    assert "Heartbeat failed" not in caplog.text

    await a.stop()
    session.expire(0)

    # Wait until session expired
    await retry_limited(lambda: len(agentmanager.tid_endpoint_to_session) == 0, 10)

    # Verify session expiration
    assert len(agentmanager.sessions) == 0
    assert len(agentmanager.tid_endpoint_to_session) == 0
    assert len(session_manager._sessions) == 0

    # Remove connectivity to the database
    await data.disconnect()
    caplog.clear()

    a = Agent(hostname="node1", environment=environment, agent_map={"agent1": "localhost"}, code_loader=False)
    a.add_end_point_name("agent1")
    await a.start()

    # Verify that session creation fails and server state is stays consistent
    await retry_limited(lambda: "Heartbeat failed" in caplog.text, 10)
    assert len(agentmanager.sessions) == 0
    assert len(agentmanager.tid_endpoint_to_session) == 0
    assert len(session_manager._sessions) == 0
>>>>>>> a5625e61
<|MERGE_RESOLUTION|>--- conflicted
+++ resolved
@@ -16,31 +16,21 @@
     Contact: code@inmanta.com
 """
 import asyncio
-<<<<<<< HEAD
 from typing import Dict, List, Tuple
-=======
 import datetime
 import typing
->>>>>>> a5625e61
 from unittest.mock import Mock
 from uuid import UUID, uuid4
 
 import pytest
 
-<<<<<<< HEAD
 from inmanta import config, data
-from inmanta.agent import agent
-from inmanta.protocol import Result
-from inmanta.server import SLICE_AGENT_MANAGER
-from inmanta.server.agentmanager import AgentManager
-=======
+from inmanta.agent import agent, Agent
 from inmanta import data
-from inmanta.agent import Agent
 from inmanta.protocol import Result
 from inmanta.server import SLICE_AGENT_MANAGER
 from inmanta.server.agentmanager import AgentManager, SessionManager
 from inmanta.server.protocol import Session
->>>>>>> a5625e61
 from utils import UNKWN, assert_equal_ish, retry_limited
 
 
@@ -443,7 +433,164 @@
     await assert_agents("paused", "down", "down")
 
 
-<<<<<<< HEAD
+async def assert_agent_db_state(
+    tid: UUID, sid: UUID, endpoint: str, nr_procs: int, nr_live_procs: int, nr_agent_instances: int, nr_live_instances: int
+) -> typing.Callable:
+    """
+        The database log is updated asynchronously. This method waits until
+        the desired database state is reached.
+    """
+
+    async def is_db_state_reached():
+        result = await data.AgentProcess.get_list(sid=sid)
+        if len(result) != nr_procs:
+            return False
+        result = await data.AgentProcess.get_live(environment=tid)
+        if len(result) != nr_live_procs:
+            return False
+        result = await data.AgentInstance.get_list(tid=tid)
+        if len(result) != nr_agent_instances:
+            return False
+        result = await data.AgentInstance.active_for(tid=tid, endpoint=endpoint)
+        if len(result) != nr_live_instances:
+            return False
+        return True
+
+    await retry_limited(is_db_state_reached, 10)
+
+
+@pytest.mark.asyncio
+async def test_session_renewal(init_dataclasses_and_load_schema):
+    """
+        Agent got timeout but agent process was still running (e.g, network connectivity was disrupted).
+        So the same agent process connects to the server with the same session id. This test verifies
+        that the database state is updated correctly when an expired session is renewed.
+    """
+    project = data.Project(name="test")
+    await project.insert()
+
+    env = data.Environment(name="testenv", project=project.id)
+    await env.insert()
+
+    agent_manager = AgentManager()
+    agent_manager._stopped = False
+    agent_manager._stopping = False
+
+    session_manager = SessionManager()
+    sid = uuid4()
+    tid = env.id
+    endpoint = "vm1"
+    session = Session(
+        sessionstore=session_manager, sid=sid, hang_interval=1, timout=1, tid=tid, endpoint_names=[endpoint], nodename="test"
+    )
+
+    await assert_agent_db_state(tid, sid, endpoint, nr_procs=0, nr_live_procs=0, nr_agent_instances=0, nr_live_instances=0)
+    await agent_manager._register_session(session=session, now=datetime.datetime.now())
+    await assert_agent_db_state(tid, sid, endpoint, nr_procs=1, nr_live_procs=1, nr_agent_instances=1, nr_live_instances=1)
+    await agent_manager._expire_session(session=session, now=datetime.datetime.now())
+    await assert_agent_db_state(tid, sid, endpoint, nr_procs=1, nr_live_procs=0, nr_agent_instances=1, nr_live_instances=0)
+    await agent_manager._register_session(session=session, now=datetime.datetime.now())
+    await assert_agent_db_state(tid, sid, endpoint, nr_procs=1, nr_live_procs=1, nr_agent_instances=2, nr_live_instances=1)
+
+
+@pytest.mark.asyncio
+async def test_fix_corrupted_database(init_dataclasses_and_load_schema):
+    """
+        When the database connection is lost, the agent session information might get
+        corrupted. This inconsistency should be fixed when a new session is registered.
+        This test case verifies this behavior.
+    """
+    project = data.Project(name="test")
+    await project.insert()
+
+    env = data.Environment(name="testenv", project=project.id)
+    await env.insert()
+
+    agent_manager = AgentManager()
+    agent_manager._stopped = False
+    agent_manager._stopping = False
+
+    session_manager = SessionManager()
+    sid = uuid4()
+    tid = env.id
+    endpoint = "vm1"
+    session = Session(
+        sessionstore=session_manager, sid=sid, hang_interval=1, timout=1, tid=tid, endpoint_names=[endpoint], nodename="test"
+    )
+
+    await assert_agent_db_state(tid, sid, endpoint, nr_procs=0, nr_live_procs=0, nr_agent_instances=0, nr_live_instances=0)
+    await agent_manager._register_session(session=session, now=datetime.datetime.now())
+    await assert_agent_db_state(tid, sid, endpoint, nr_procs=1, nr_live_procs=1, nr_agent_instances=1, nr_live_instances=1)
+    await agent_manager._expire_session(session=session, now=datetime.datetime.now())
+    await assert_agent_db_state(tid, sid, endpoint, nr_procs=1, nr_live_procs=0, nr_agent_instances=1, nr_live_instances=0)
+
+    # Make database corrupt
+    instances = await data.AgentInstance.get_list(tid=tid, process=sid)
+    assert len(instances) == 1
+    instance = instances[0]
+    await instance.update(expired=None)
+    # Assert corruption
+    await assert_agent_db_state(tid, sid, endpoint, nr_procs=1, nr_live_procs=0, nr_agent_instances=1, nr_live_instances=1)
+
+    # Session registration should fix the inconsistency
+    await agent_manager._register_session(session=session, now=datetime.datetime.now())
+    await assert_agent_db_state(tid, sid, endpoint, nr_procs=1, nr_live_procs=1, nr_agent_instances=2, nr_live_instances=1)
+    instance = await data.AgentInstance.get_by_id(instance.id)
+    assert instance.expired is not None
+
+
+@pytest.mark.asyncio
+async def test_session_creation_fails(server, environment, caplog):
+    """
+        Verify that:
+         * Session creation works correctly when the connectivity to the database works.
+         * Session creation is refused when the connectivity to the database doesn't work.
+           In that case the server state should stay consistent.
+    """
+    env_id = UUID(environment)
+    agentmanager = server.get_slice(SLICE_AGENT_MANAGER)
+    a = Agent(hostname="node1", environment=environment, agent_map={"agent1": "localhost"}, code_loader=False)
+    a.add_end_point_name("agent1")
+    await a.start()
+
+    # Wait until session is created
+    await retry_limited(lambda: (env_id, "agent1") in agentmanager.tid_endpoint_to_session, 10)
+
+    # Verify that the session is created correctly
+    session = agentmanager.tid_endpoint_to_session[(env_id, "agent1")]
+    session_manager = session._sessionstore
+    assert len(agentmanager.sessions) == 1
+    assert session in agentmanager.sessions.values()
+    assert len(session_manager._sessions) == 1
+    assert session in session_manager._sessions.values()
+    assert "Heartbeat failed" not in caplog.text
+
+    await a.stop()
+    session.expire(0)
+
+    # Wait until session expired
+    await retry_limited(lambda: len(agentmanager.tid_endpoint_to_session) == 0, 10)
+
+    # Verify session expiration
+    assert len(agentmanager.sessions) == 0
+    assert len(agentmanager.tid_endpoint_to_session) == 0
+    assert len(session_manager._sessions) == 0
+
+    # Remove connectivity to the database
+    await data.disconnect()
+    caplog.clear()
+
+    a = Agent(hostname="node1", environment=environment, agent_map={"agent1": "localhost"}, code_loader=False)
+    a.add_end_point_name("agent1")
+    await a.start()
+
+    # Verify that session creation fails and server state is stays consistent
+    await retry_limited(lambda: "Heartbeat failed" in caplog.text, 10)
+    assert len(agentmanager.sessions) == 0
+    assert len(agentmanager.tid_endpoint_to_session) == 0
+    assert len(session_manager._sessions) == 0
+
+
 @pytest.mark.asyncio
 async def test_pause_agent(server, client, async_finalizer):
     """
@@ -515,162 +662,4 @@
     assert result.code == 200
     await assert_agents_paused(
         expected_statuses={(env1_id, "agent1"): False, (env1_id, "agent2"): False, (env2_id, "agent1"): False}
-    )
-=======
-async def assert_agent_db_state(
-    tid: UUID, sid: UUID, endpoint: str, nr_procs: int, nr_live_procs: int, nr_agent_instances: int, nr_live_instances: int
-) -> typing.Callable:
-    """
-        The database log is updated asynchronously. This method waits until
-        the desired database state is reached.
-    """
-
-    async def is_db_state_reached():
-        result = await data.AgentProcess.get_list(sid=sid)
-        if len(result) != nr_procs:
-            return False
-        result = await data.AgentProcess.get_live(environment=tid)
-        if len(result) != nr_live_procs:
-            return False
-        result = await data.AgentInstance.get_list(tid=tid)
-        if len(result) != nr_agent_instances:
-            return False
-        result = await data.AgentInstance.active_for(tid=tid, endpoint=endpoint)
-        if len(result) != nr_live_instances:
-            return False
-        return True
-
-    await retry_limited(is_db_state_reached, 10)
-
-
-@pytest.mark.asyncio
-async def test_session_renewal(init_dataclasses_and_load_schema):
-    """
-        Agent got timeout but agent process was still running (e.g, network connectivity was disrupted).
-        So the same agent process connects to the server with the same session id. This test verifies
-        that the database state is updated correctly when an expired session is renewed.
-    """
-    project = data.Project(name="test")
-    await project.insert()
-
-    env = data.Environment(name="testenv", project=project.id)
-    await env.insert()
-
-    agent_manager = AgentManager()
-    agent_manager._stopped = False
-    agent_manager._stopping = False
-
-    session_manager = SessionManager()
-    sid = uuid4()
-    tid = env.id
-    endpoint = "vm1"
-    session = Session(
-        sessionstore=session_manager, sid=sid, hang_interval=1, timout=1, tid=tid, endpoint_names=[endpoint], nodename="test"
-    )
-
-    await assert_agent_db_state(tid, sid, endpoint, nr_procs=0, nr_live_procs=0, nr_agent_instances=0, nr_live_instances=0)
-    await agent_manager._register_session(session=session, now=datetime.datetime.now())
-    await assert_agent_db_state(tid, sid, endpoint, nr_procs=1, nr_live_procs=1, nr_agent_instances=1, nr_live_instances=1)
-    await agent_manager._expire_session(session=session, now=datetime.datetime.now())
-    await assert_agent_db_state(tid, sid, endpoint, nr_procs=1, nr_live_procs=0, nr_agent_instances=1, nr_live_instances=0)
-    await agent_manager._register_session(session=session, now=datetime.datetime.now())
-    await assert_agent_db_state(tid, sid, endpoint, nr_procs=1, nr_live_procs=1, nr_agent_instances=2, nr_live_instances=1)
-
-
-@pytest.mark.asyncio
-async def test_fix_corrupted_database(init_dataclasses_and_load_schema):
-    """
-        When the database connection is lost, the agent session information might get
-        corrupted. This inconsistency should be fixed when a new session is registered.
-        This test case verifies this behavior.
-    """
-    project = data.Project(name="test")
-    await project.insert()
-
-    env = data.Environment(name="testenv", project=project.id)
-    await env.insert()
-
-    agent_manager = AgentManager()
-    agent_manager._stopped = False
-    agent_manager._stopping = False
-
-    session_manager = SessionManager()
-    sid = uuid4()
-    tid = env.id
-    endpoint = "vm1"
-    session = Session(
-        sessionstore=session_manager, sid=sid, hang_interval=1, timout=1, tid=tid, endpoint_names=[endpoint], nodename="test"
-    )
-
-    await assert_agent_db_state(tid, sid, endpoint, nr_procs=0, nr_live_procs=0, nr_agent_instances=0, nr_live_instances=0)
-    await agent_manager._register_session(session=session, now=datetime.datetime.now())
-    await assert_agent_db_state(tid, sid, endpoint, nr_procs=1, nr_live_procs=1, nr_agent_instances=1, nr_live_instances=1)
-    await agent_manager._expire_session(session=session, now=datetime.datetime.now())
-    await assert_agent_db_state(tid, sid, endpoint, nr_procs=1, nr_live_procs=0, nr_agent_instances=1, nr_live_instances=0)
-
-    # Make database corrupt
-    instances = await data.AgentInstance.get_list(tid=tid, process=sid)
-    assert len(instances) == 1
-    instance = instances[0]
-    await instance.update(expired=None)
-    # Assert corruption
-    await assert_agent_db_state(tid, sid, endpoint, nr_procs=1, nr_live_procs=0, nr_agent_instances=1, nr_live_instances=1)
-
-    # Session registration should fix the inconsistency
-    await agent_manager._register_session(session=session, now=datetime.datetime.now())
-    await assert_agent_db_state(tid, sid, endpoint, nr_procs=1, nr_live_procs=1, nr_agent_instances=2, nr_live_instances=1)
-    instance = await data.AgentInstance.get_by_id(instance.id)
-    assert instance.expired is not None
-
-
-@pytest.mark.asyncio
-async def test_session_creation_fails(server, environment, caplog):
-    """
-        Verify that:
-         * Session creation works correctly when the connectivity to the database works.
-         * Session creation is refused when the connectivity to the database doesn't work.
-           In that case the server state should stay consistent.
-    """
-    env_id = UUID(environment)
-    agentmanager = server.get_slice(SLICE_AGENT_MANAGER)
-    a = Agent(hostname="node1", environment=environment, agent_map={"agent1": "localhost"}, code_loader=False)
-    a.add_end_point_name("agent1")
-    await a.start()
-
-    # Wait until session is created
-    await retry_limited(lambda: (env_id, "agent1") in agentmanager.tid_endpoint_to_session, 10)
-
-    # Verify that the session is created correctly
-    session = agentmanager.tid_endpoint_to_session[(env_id, "agent1")]
-    session_manager = session._sessionstore
-    assert len(agentmanager.sessions) == 1
-    assert session in agentmanager.sessions.values()
-    assert len(session_manager._sessions) == 1
-    assert session in session_manager._sessions.values()
-    assert "Heartbeat failed" not in caplog.text
-
-    await a.stop()
-    session.expire(0)
-
-    # Wait until session expired
-    await retry_limited(lambda: len(agentmanager.tid_endpoint_to_session) == 0, 10)
-
-    # Verify session expiration
-    assert len(agentmanager.sessions) == 0
-    assert len(agentmanager.tid_endpoint_to_session) == 0
-    assert len(session_manager._sessions) == 0
-
-    # Remove connectivity to the database
-    await data.disconnect()
-    caplog.clear()
-
-    a = Agent(hostname="node1", environment=environment, agent_map={"agent1": "localhost"}, code_loader=False)
-    a.add_end_point_name("agent1")
-    await a.start()
-
-    # Verify that session creation fails and server state is stays consistent
-    await retry_limited(lambda: "Heartbeat failed" in caplog.text, 10)
-    assert len(agentmanager.sessions) == 0
-    assert len(agentmanager.tid_endpoint_to_session) == 0
-    assert len(session_manager._sessions) == 0
->>>>>>> a5625e61
+    )