--- conflicted
+++ resolved
@@ -372,10 +372,7 @@
 
     def exec(*cmd):
         process = do_run([sys.executable, "-m", "inmanta.app"] + list(cmd), cwd=snippetcompiler.project_dir)
-<<<<<<< HEAD
-=======
-
->>>>>>> 9814989c
+
         _, err = process.communicate(timeout=30)
         assert output in err.decode()
 
