"""
    Copyright 2018 Inmanta

    Licensed under the Apache License, Version 2.0 (the "License");
    you may not use this file except in compliance with the License.
    You may obtain a copy of the License at

        http://www.apache.org/licenses/LICENSE-2.0

    Unless required by applicable law or agreed to in writing, software
    distributed under the License is distributed on an "AS IS" BASIS,
    WITHOUT WARRANTIES OR CONDITIONS OF ANY KIND, either express or implied.
    See the License for the specific language governing permissions and
    limitations under the License.

    Contact: code@inmanta.com
"""

import os
import re
import signal
import subprocess
import sys
from subprocess import TimeoutExpired
from threading import Timer

import pytest

import inmanta.util
from inmanta import const


def get_command(
    tmp_dir,
    stdout_log_level=None,
    log_file=None,
    log_level_log_file=None,
    timed=False,
    dbport=None,
    dbname="inmanta",
    config_dir=None,
    server_extensions=[],
    version=False,
):
    root_dir = tmp_dir.mkdir("root").strpath
    log_dir = os.path.join(root_dir, "log")
    state_dir = os.path.join(root_dir, "data")
    for directory in [log_dir, state_dir]:
        os.mkdir(directory)
    config_file = os.path.join(root_dir, "inmanta.cfg")

    if dbport is not None:
        port = dbport
    else:
        port = inmanta.util.get_free_tcp_port()

    with open(config_file, "w+") as f:
        f.write("[config]\n")
        f.write("log-dir=" + log_dir + "\n")
        f.write("state-dir=" + state_dir + "\n")
        f.write("[database]\n")
        f.write("port=" + str(port) + "\n")
        f.write("name=" + dbname + "\n")
        f.write("[server]\n")
        f.write(f"enabled_extensions={', '.join(server_extensions)}\n")

    args = [sys.executable, "-m", "inmanta.app"]
    if stdout_log_level:
        args.append("-" + "v" * stdout_log_level)
    if log_file:
        log_file = os.path.join(log_dir, log_file)
        args += ["--log-file", log_file]
    if log_file and log_level_log_file:
        args += ["--log-file-level", str(log_level_log_file)]
    if timed:
        args += ["--timed-logs"]
    if config_dir:
        args += ["--config-dir", config_dir]
    if version:
        args += ["--version"]
    args += ["-c", config_file, "server"]
    return (args, log_dir)


def do_run(args, env={}, cwd=None):
    baseenv = os.environ.copy()
    baseenv.update(env)
    process = subprocess.Popen(args, cwd=cwd, stdout=subprocess.PIPE, stderr=subprocess.PIPE, env=baseenv)
    return process


def convert_to_ascii(text):
    return [line for line in text.decode("ascii").split("\n") if line != ""]


def do_kill(process, killtime=3, termtime=2):
    def do_and_log(func, msg):
        def w():
            print(msg)
            func()

        return w

    t1 = Timer(killtime, do_and_log(process.kill, "killed process"))
    t2 = Timer(termtime, do_and_log(process.terminate, "terminated process"))
    t1.start()
    t2.start()

    out, err = process.communicate()

    t1.cancel()
    t2.cancel()

    stdout = convert_to_ascii(out)
    stderr = convert_to_ascii(err)
    return (stdout, stderr, process.returncode)


def run_without_tty(args, env={}, killtime=3, termtime=2):
    process = do_run(args, env)
    return do_kill(process, killtime, termtime)


def run_with_tty(args):
    """Could not get code for actual tty to run stable in docker, so we are faking it """
    env = {const.ENVIRON_FORCE_TTY: "true"}
    return run_without_tty(args, env=env)


def get_timestamp_regex():
    return r"[\d]{4}\-[\d]{2}\-[\d]{2} [\d]{2}\:[\d]{2}\:[\d]{2}\,[\d]{3}"


def get_compiled_regexes(regexes, timed):
    result = []
    for regex in regexes:
        if timed:
            regex = get_timestamp_regex() + " " + regex
        compiled_regex = re.compile(regex)
        result.append(compiled_regex)
    return result


def is_colorama_package_available():
    try:
        import colorama  # noqa: F401
    except ModuleNotFoundError:
        return False
    return True


def test_verify_that_colorama_package_is_not_present():
    """
        The colorama package turns the colored characters in TTY-based terminal into uncolored characters.
        As such, this package should not be present.
    """
    assert not is_colorama_package_available()


@pytest.mark.parametrize(
    "log_level, timed, with_tty, regexes_required_lines, regexes_forbidden_lines",
    [
        (
            3,
            False,
            False,
            [r"[a-z.]*[ ]*INFO[\s]+Starting server endpoint", r"[a-z.]*[ ]*DEBUG[\s]+Starting Server Rest Endpoint"],
            [],
        ),
        (
            2,
            False,
            False,
            [r"[a-z.]*[ ]*INFO[\s]+Starting server endpoint"],
            [r"[a-z.]*[ ]*DEBUG[\s]+Starting Server Rest Endpoint"],
        ),
        (
            3,
            False,
            True,
            [
                r"\x1b\[32m[a-z.]*[ ]*INFO[\s]*\x1b\[0m \x1b\[34mStarting server endpoint",
                r"\x1b\[36m[a-z.]*[ ]*DEBUG[\s]*\x1b\[0m \x1b\[34mStarting Server Rest Endpoint",
            ],
            [],
        ),
        (
            2,
            False,
            True,
            [r"\x1b\[32m[a-z.]*[ ]*INFO[\s]*\x1b\[0m \x1b\[34mStarting server endpoint"],
            [r"\x1b\[36m[a-z.]*[ ]*DEBUG[\s]*\x1b\[0m \x1b\[34mStarting Server Rest Endpoint"],
        ),
        (
            3,
            True,
            False,
            [r"[a-z.]*[ ]*INFO[\s]+Starting server endpoint", r"[a-z.]*[ ]*DEBUG[\s]+Starting Server Rest Endpoint"],
            [],
        ),
        (
            2,
            True,
            False,
            [r"[a-z.]*[ ]*INFO[\s]+Starting server endpoint"],
            [r"[a-z.]*[ ]*DEBUG[\s]+Starting Server Rest Endpoint"],
        ),
        (
            3,
            True,
            True,
            [
                r"\x1b\[32m[a-z.]*[ ]*INFO[\s]*\x1b\[0m \x1b\[34mStarting server endpoint",
                r"\x1b\[36m[a-z.]*[ ]*DEBUG[\s]*\x1b\[0m \x1b\[34mStarting Server Rest Endpoint",
            ],
            [],
        ),
        (
            2,
            True,
            True,
            [r"\x1b\[32m[a-z.]*[ ]*INFO[\s]*\x1b\[0m \x1b\[34mStarting server endpoint"],
            [r"\x1b\[36m[a-z.]*[ ]*DEBUG[\s]*\x1b\[0m \x1b\[34mStarting Server Rest Endpoint"],
        ),
    ],
)
@pytest.mark.timeout(20)
def test_no_log_file_set(tmpdir, log_level, timed, with_tty, regexes_required_lines, regexes_forbidden_lines):
    if is_colorama_package_available() and with_tty:
        pytest.skip("Colorama is present")

    (args, log_dir) = get_command(tmpdir, stdout_log_level=log_level, timed=timed)
    if with_tty:
        (stdout, _, _) = run_with_tty(args)
    else:
        (stdout, _, _) = run_without_tty(args)
    log_file = "server.log"
    assert log_file not in os.listdir(log_dir)
    assert len(stdout) != 0
    check_logs(stdout, regexes_required_lines, regexes_forbidden_lines, timed)


@pytest.mark.parametrize(
    "log_level, with_tty, regexes_required_lines, regexes_forbidden_lines",
    [
        (
            3,
            False,
            [
                r"[a-z.]*[ ]*INFO[\s]+[a-x\.A-Z]*[\s]Starting server endpoint",
                r"[a-z.]*[ ]*DEBUG[\s]+[a-x\.A-Z]*[\s]Starting Server Rest Endpoint",
            ],
            [],
        ),
        (
            2,
            False,
            [r"[a-z.]*[ ]*INFO[\s]+[a-x\.A-Z]*[\s]Starting server endpoint"],
            [r"[a-z.]*[ ]*DEBUG[\s]+[a-x\.A-Z]*[\s]Starting Server Rest Endpoint"],
        ),
        (
            3,
            True,
            [
                r"[a-z.]*[ ]*INFO[\s]+[a-x\.A-Z]*[\s]Starting server endpoint",
                r"[a-z.]*[ ]*DEBUG[\s]+[a-x\.A-Z]*[\s]Starting Server Rest Endpoint",
            ],
            [],
        ),
        (
            2,
            True,
            [r"[a-z.]*[ ]*INFO[\s]+[a-x\.A-Z]*[\s]Starting server endpoint"],
            [r"[a-z.]*[ ]*DEBUG[\s]+[a-x\.A-Z]*[\s]Starting Server Rest Endpoint"],
        ),
    ],
)
@pytest.mark.timeout(60)
def test_log_file_set(tmpdir, log_level, with_tty, regexes_required_lines, regexes_forbidden_lines):
    if is_colorama_package_available() and with_tty:
        pytest.skip("Colorama is present")

    log_file = "server.log"
    (args, log_dir) = get_command(tmpdir, stdout_log_level=log_level, log_file=log_file, log_level_log_file=log_level)
    if with_tty:
        (stdout, _, _) = run_with_tty(args)
    else:
        (stdout, _, _) = run_without_tty(args)
    assert log_file in os.listdir(log_dir)
    log_file = os.path.join(log_dir, log_file)
    with open(log_file, "r") as f:
        log_lines = f.readlines()
    check_logs(log_lines, regexes_required_lines, regexes_forbidden_lines, timed=True)
    check_logs(stdout, [], regexes_required_lines, timed=True)
    check_logs(stdout, [], regexes_required_lines, timed=False)


def check_logs(log_lines, regexes_required_lines, regexes_forbidden_lines, timed):
    compiled_regexes_requires_lines = get_compiled_regexes(regexes_required_lines, timed)
    compiled_regexes_forbidden_lines = get_compiled_regexes(regexes_forbidden_lines, timed)
    for line in log_lines:
        print(line)
    for regex in compiled_regexes_requires_lines:
        if not any(regex.match(line) for line in log_lines):
            pytest.fail("Required pattern was not found in log lines: %s" % (regex.pattern,))
    for regex in compiled_regexes_forbidden_lines:
        if any(regex.match(line) for line in log_lines):
            pytest.fail("Forbidden pattern found in log lines: %s" % (regex.pattern,))


def test_check_shutdown():
    process = do_run([sys.executable, os.path.join(os.path.dirname(__file__), "miniapp.py")])
    # wait for handler to be in place
    try:
        process.communicate(timeout=2)
    except TimeoutExpired:
        pass
    process.send_signal(signal.SIGUSR1)
    out, err, code = do_kill(process, killtime=6, termtime=3)
    print(out, err)
    assert code == 0
    assert "----- Thread Dump ----" in out
    assert "STOP" in out
    assert "SHUTDOWN COMPLETE" in out


def test_check_bad_shutdown():
    print([sys.executable, os.path.join(os.path.dirname(__file__), "miniapp.py"), "bad"])
    process = do_run([sys.executable, os.path.join(os.path.dirname(__file__), "miniapp.py"), "bad"])
    out, err, code = do_kill(process, killtime=5, termtime=2)
    print(out, err)
    assert code == 3
    assert "----- Thread Dump ----" in out
    assert "STOP" not in out
    assert "SHUTDOWN COMPLETE" not in out
    assert not err


def test_startup_failure(tmpdir, postgres_db, database_name):
    (args, log_dir) = get_command(tmpdir, dbport=postgres_db.port, dbname=database_name, server_extensions=["badplugin"])
    pp = ":".join(sys.path)
    # Add a bad module
    extrapath = os.path.join(os.path.dirname(__file__), "data", "bad_module_path")
    (stdout, stderr, code) = run_without_tty(args, env={"PYTHONPATH": pp + ":" + extrapath})
    assert "inmanta                  ERROR   Server setup failed" in stdout
    assert (
        "inmanta.server.protocol.SliceStartupException: "
        "Slice badplugin.badslice failed to start because: Too bad, this plugin is broken"
    ) in stdout
    assert code == 4


def test_compiler_exception_output(snippetcompiler):
    snippetcompiler.setup_for_snippet_external(
        """
entity Test:
    number attr
end

implement Test using std::none

o = Test(attr="1234")
"""
    )

    output = (
        """Could not set attribute `attr` on instance `__config__::Test (instantiated at ./main.cf:8)` """
        """(reported in Construct(Test) (./main.cf:8))
caused by:
  Invalid value '1234', expected Number (reported in Construct(Test) (./main.cf:8))
"""
    )

    def exec(*cmd):
        process = do_run([sys.executable, "-m", "inmanta.app"] + list(cmd), cwd=snippetcompiler.project_dir)
        out, err = process.communicate(timeout=5)
        assert out.decode() == ""
        assert err.decode() == output

    exec("compile")
    exec("export", "-J", "out.json")


@pytest.mark.timeout(15)
@pytest.mark.parametrize(
    "cmd", [(["-X", "compile"]), (["compile", "-X"]), (["compile"]), (["export", "-X"]), (["-X", "export"]), (["export"])]
)
def test_minus_x_option(snippetcompiler, cmd):
    snippetcompiler.setup_for_snippet_external(
        """
entity Test:
    nuber attr
end
"""
    )

    process = do_run([sys.executable, "-m", "inmanta.app"] + cmd, cwd=snippetcompiler.project_dir)
    out, err = process.communicate(timeout=10)
    assert out.decode() == ""
    if "-X" in cmd:
        assert "inmanta.ast.TypeNotFoundException: could not find type nuber in namespace" in str(err)
    else:
        assert "inmanta.ast.TypeNotFoundException: could not find type nuber in namespace" not in str(err)


@pytest.mark.timeout(20)
def test_warning_config_dir_option_on_server_command(tmpdir):
    non_existing_dir = os.path.join(tmpdir, "non_existing_dir")
    assert not os.path.isdir(non_existing_dir)
    (args, _) = get_command(tmpdir, stdout_log_level=3, config_dir=non_existing_dir)
    (stdout, _, _) = run_without_tty(args)
    stdout = "".join(stdout)
    assert "Starting server endpoint" in stdout
    assert f"Config directory {non_existing_dir} doesn't exist" in stdout


@pytest.mark.timeout(20)
def test_warning_min_c_option_file_doesnt_exist(snippetcompiler, tmpdir):
    non_existing_config_file = os.path.join(tmpdir, "non_existing_config_file")
    snippetcompiler.setup_for_snippet_external(
        """
entity Test:
    number attr
end
"""
    )
    config_options = ["-c", non_existing_config_file, "-vvv"]
    args = [sys.executable, "-m", "inmanta.app"] + config_options + ["compile"]
    process = do_run(args, cwd=snippetcompiler.project_dir)
    out, err = process.communicate(timeout=5)
    assert process.returncode == 0

    out = out.decode()
    err = err.decode()
    all_output = out + err

    assert "Starting compile" in all_output
    assert "Compile done" in all_output
<<<<<<< HEAD
    assert f"Config file {non_existing_config_file} doesn't exist" in all_output
=======
    assert f"Config file {non_existing_config_file} doesn't exist" in all_output


@pytest.mark.parametrize(
    "with_tty, version_should_be_shown, regexes_required_lines, regexes_forbidden_lines",
    [
        (False, True, [r"Current Inmanta version:"], []),
        (True, True, [r"Current Inmanta version:"], []),
        (False, False, [], [r"Current Inmanta version:"]),
        (True, False, [], [r"Current Inmanta version:"]),
    ],
)
@pytest.mark.timeout(20)
def test_version_argument_is_set(tmpdir, with_tty, version_should_be_shown, regexes_required_lines, regexes_forbidden_lines):
    (args, log_dir) = get_command(tmpdir, version=version_should_be_shown)
    if with_tty:
        (stdout, _, _) = run_with_tty(args)
    else:
        (stdout, _, _) = run_without_tty(args)
    assert len(stdout) != 0
    check_logs(stdout, regexes_required_lines, regexes_forbidden_lines, False)
>>>>>>> ec089de4
<|MERGE_RESOLUTION|>--- conflicted
+++ resolved
@@ -436,9 +436,6 @@
 
     assert "Starting compile" in all_output
     assert "Compile done" in all_output
-<<<<<<< HEAD
-    assert f"Config file {non_existing_config_file} doesn't exist" in all_output
-=======
     assert f"Config file {non_existing_config_file} doesn't exist" in all_output
 
 
@@ -459,5 +456,4 @@
     else:
         (stdout, _, _) = run_without_tty(args)
     assert len(stdout) != 0
-    check_logs(stdout, regexes_required_lines, regexes_forbidden_lines, False)
->>>>>>> ec089de4
+    check_logs(stdout, regexes_required_lines, regexes_forbidden_lines, False)