--- conflicted
+++ resolved
@@ -561,11 +561,7 @@
     assert any("already exists" in error for error in stderr)
 
 
-<<<<<<< HEAD
-def test_compiler_summary_reporter(capsys) -> None:
-=======
 def test_compiler_summary_reporter(monkeypatch, capsys) -> None:
->>>>>>> 0e5eed68
     """
     Test whether the CompileSummaryReporter class produces correct output.
     """
