--- conflicted
+++ resolved
@@ -1695,7 +1695,6 @@
     compiler.do_compile()
 
 
-<<<<<<< HEAD
 def test_484_attr_redef(snippetcompiler):
     snippetcompiler.setup_for_snippet("""
 typedef type as string matching self == "component" or self == "package" or self == "frame"
@@ -1713,7 +1712,8 @@
 """, autostd=False)
     with pytest.raises(DuplicateException):
         compiler.do_compile()
-=======
+
+        
 def test_index_on_subtype(snippetcompiler):
     snippetcompiler.setup_for_snippet("""
         host = std::Host(name="a",os=std::linux)
@@ -1789,5 +1789,4 @@
     a = A(at="a")
     b = B(at="ab")
     """)
-    compiler.do_compile()
->>>>>>> 1314d143
+    compiler.do_compile()