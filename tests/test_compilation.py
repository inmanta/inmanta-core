"""
    Copyright 2016 Inmanta

    Licensed under the Apache License, Version 2.0 (the "License");
    you may not use this file except in compliance with the License.
    You may obtain a copy of the License at

        http://www.apache.org/licenses/LICENSE-2.0

    Unless required by applicable law or agreed to in writing, software
    distributed under the License is distributed on an "AS IS" BASIS,
    WITHOUT WARRANTIES OR CONDITIONS OF ANY KIND, either express or implied.
    See the License for the specific language governing permissions and
    limitations under the License.

    Contact: code@inmanta.com
"""

from io import StringIO
from itertools import groupby
import os
import re
import shutil
import sys
import tempfile
import unittest

import pytest

from conftest import SnippetCompilationTest
from inmanta import config
from inmanta.ast import AttributeException
from inmanta.ast import MultiException
from inmanta.ast import NotFoundException, TypingException
from inmanta.ast import RuntimeException, DuplicateException, TypeNotFoundException, ModuleNotFoundException, \
    OptionalValueException
import inmanta.compiler as compiler
from inmanta.execute.proxy import UnsetException
from inmanta.execute.util import Unknown, NoneValue
from inmanta.export import DependencyCycleException
from inmanta.module import Project
from inmanta.parser import ParserException
from utils import assert_graph


class CompilerBaseTest(object):

    def __init__(self, name, mainfile=None):
        self.project_dir = os.path.join(os.path.dirname(os.path.abspath(__file__)), "data", name)
        if not os.path.isdir(self.project_dir):
            raise Exception("A compile test should set a valid project directory: %s does not exist" % self.project_dir)
        self.mainfile = mainfile

    def setUp(self):
        project = Project(self.project_dir, autostd=False)
        if self.mainfile is not None:
            project.main_file = self.mainfile
        Project.set(project)
        self.state_dir = tempfile.mkdtemp()
        config.Config.load_config()
        config.Config.set("config", "state-dir", self.state_dir)

    def tearDown(self):
        shutil.rmtree(self.state_dir)


def test_abstract_requires_2(snippetcompiler, caplog):
    snippetcompiler.setup_for_snippet("""
host = std::Host(name="host", os=std::unix)

entity A:
string name
end

implementation a for A:
one = std::ConfigFile(path="{{self.name}}1", host=host, content="")
two = std::ConfigFile(path="{{self.name}}2", host=host, content="")
two.requires = one
end

implement A using a

pre = std::ConfigFile(path="host0", host=host, content="")
post = std::ConfigFile(path="hosts4", host=host, content="")

inter = A(name = "inter")
inter.requires = pre
post.requires = inter
""")

    snippetcompiler.do_export()
    warning = [x for x in caplog.records if x.msg ==
               "The resource %s had requirements before flattening, but not after flattening."
               " Initial set was %s. Perhaps provides relation is not wired through correctly?"]
    assert len(warning) == 1


class SnippetTests(SnippetCompilationTest, unittest.TestCase):

    def test_issue_92(self):
        self.setup_for_snippet("""
        entity Host extends std::NotThere:
        end
""")
        try:
            compiler.do_compile()
            raise AssertionError("Should get exception")
        except TypeNotFoundException as e:
            assert e.location.lnr == 2

    def test_issue_73(self):
        self.setup_for_snippet("""
vm1 = std::floob()
""")
        with pytest.raises(TypeNotFoundException):
            compiler.do_compile()

    def test_option_values(self):
        self.setup_for_snippet("""
entity Test1:

end

entity Test2:
    bool flag=false
end

implement Test2 using std::none

Test1 test1 [1] -- [0:1] Test2 other

implementation tt for Test1:

end

implement Test1 using tt when self.other.flag == false

Test1()
""")
        with pytest.raises(RuntimeException):
            compiler.do_compile()

    def test_isset(self):
        self.setup_for_snippet("""
entity Test1:

end

entity Test2:
    bool flag=false
end

implement Test2 using std::none

Test1 test1 [1] -- [0:1] Test2 other

implementation tt for Test1:

end

implement Test1 using tt when self.other is defined and self.other.flag == false

Test1(other=Test2())
""")
        compiler.do_compile()

    def test_issue_93(self):
        self.setup_for_snippet("""
entity Test1:

end
implement Test1 using std::none

entity Test2:
    string attribute="1234"
end
implement Test2 using std::none

Test1 test1 [1] -- [0:] Test2 test2

t = Test1()
t2a = Test2(test1=t)
t2b = Test2(test1=t)

std::print(t.test2.attribute)
        """)

        try:
            compiler.do_compile()
            raise AssertionError("Should get exception")
        except RuntimeException as e:
            assert e.location.lnr == 18

    def test_issue_121_non_matching_index(self):
        self.setup_for_snippet("""
        a=std::Host[name="test"]
        """)

        try:
            compiler.do_compile()
            raise AssertionError("Should get exception")
        except NotFoundException as e:
            assert e.location.lnr == 2

    def test_issue_122_index_inheritance(self):
        self.setup_for_snippet("""
entity Repository extends std::File:
    string name
    bool gpgcheck=false
    bool enabled=true
    string baseurl
    string gpgkey=""
    number metadata_expire=7200
    bool send_event=true
end

implementation redhatRepo for Repository:
    self.mode = 644
    self.owner = "root"
    self.group = "root"

    self.path = "/etc/yum.repos.d/{{ name }}.repo"
    self.content = "{{name}}"
end

implement Repository using redhatRepo

h1 = std::Host(name="test", os=std::linux)

Repository(host=h1, name="flens-demo",
                           baseurl="http://people.cs.kuleuven.be/~wouter.deborger/repo/")

Repository(host=h1, name="flens-demo",
                           baseurl="http://people.cs.kuleuven.be/~wouter.deborger/repo/")
        """)

        try:
            compiler.do_compile()
            raise AssertionError("Should get exception")
        except TypingException as e:
            assert e.location.lnr == 25

    def test_issue_110_resolution(self):
        self.setup_for_snippet("""
entity Test1:

end
implement Test1 using test1i


implementation test1i for Test1:
    test = host
end

t = Test1()
""")
        with pytest.raises(NotFoundException):
            compiler.do_compile()

    def test_issue_120_bad_import(self):
        self.setup_for_snippet("""import ip::ip""")
        try:
            compiler.do_compile()
            raise AssertionError("Should get exception")
        except ModuleNotFoundException as e:
            assert e.location.lnr == 1

    def test_issue_120_bad_import_extra(self):
        self.setup_for_snippet("""import slorpf""")
        try:
            compiler.do_compile()
            raise AssertionError("Should get exception")
        except ModuleNotFoundException as e:
            assert e.location.lnr == 1

    def test_order_of_execution(self):
        self.setup_for_snippet("""
for i in std::sequence(10):
    std::print(i)
end
        """)

        saved_stdout = sys.stdout
        try:
            out = StringIO()
            sys.stdout = out
            compiler.do_compile()
            output = out.getvalue().strip()
            assert output == '\n'.join([str(x) for x in range(10)])
        finally:
            sys.stdout = saved_stdout

    def test_issue_127_default_overrides(self):
        self.setup_for_snippet("""
f1=std::ConfigFile(host=std::Host(name="jos",os=std::linux), path="/tmp/test", owner="wouter", content="blabla")
        """)
        (types, _) = compiler.do_compile()
        instances = types["std::File"].get_all_instances()
        assert instances[0].get_attribute("owner").get_value() == "wouter"

    def test_issue_135_duplo_relations(self):
        self.setup_for_snippet("""
entity Test1:

end
implement Test1 using std::none

entity Test2:
end
implement Test2 using std::none

Test1 test1 [1] -- [0:] Test2 test2
Test1 test1 [0:1] -- [0:] Test2 test2
""")
        with pytest.raises(DuplicateException):
            compiler.do_compile()

    def test_issue_135_duplo_relations_2(self):
        self.setup_for_snippet("""
entity Test1:

end
implement Test1 using std::none

entity Test2:
end
implement Test2 using std::none

Test1 test1 [1] -- [0:] Test2 test2
Test1 test1 [1] -- [0:] Test2 floem
""")
        with pytest.raises(DuplicateException):
            compiler.do_compile()

    def test_issue_135_duplo_relations_3(self):
        self.setup_for_snippet("""
entity Test1:

end
implement Test1 using std::none

entity Test2:
end
implement Test2 using std::none

Test1 test1 [1] -- [0:] Test2 test2
Test1 test1 [1] -- [0:] Test1 test2
""")
        with pytest.raises(DuplicateException):
            compiler.do_compile()

    def test_issue_135_duplo_relations_4(self):
        self.setup_for_snippet("""
entity Stdhost:

end

entity Tussen extends Stdhost:
end

entity Oshost extends Tussen:

end

entity Agent:
end

Agent inmanta_agent   [1] -- [1] Oshost os_host
Stdhost deploy_host [1] -- [0:1] Agent inmanta_agent
""")
        with pytest.raises(DuplicateException):
            compiler.do_compile()

    def test_issue_135_duplo_relations_5(self):
        self.setup_for_snippet("""
entity Stdhost:

end

entity Tussen extends Stdhost:
end

entity Oshost extends Tussen:

end

entity Agent:
end

Oshost os_host [1] -- [1] Agent inmanta_agent

Stdhost deploy_host [1] -- [0:1] Agent inmanta_agent
""")
        with pytest.raises(DuplicateException):
            compiler.do_compile()

    def test_issue_132_relation_on_default(self):
        self.setup_for_snippet("""
typedef CFG as std::File(mode=755)
CFG cfg [1] -- [1] std::File stuff
""")
        with pytest.raises(TypingException):
            compiler.do_compile()

    def test_issue_141(self):
        self.setup_for_snippet("""
h = std::Host(name="test", os=std::linux)

entity SpecialService extends std::Service:

end

std::Host host [1] -- [0:] SpecialService services_list""")
        with pytest.raises(DuplicateException):
            compiler.do_compile()

    def test_issue_140_index_error(self):
        try:
            self.setup_for_snippet("""
        h = std::Host(name="test", os=std::linux)
        test = std::Service[host=h, path="test"]""")
            compiler.do_compile()
            raise AssertionError("Should get exception")
        except NotFoundException as e:
            assert re.match('.*No index defined on std::Service for this lookup:.*', str(e))

    def test_issue_134_colliding_umplementations(self):

        self.setup_for_snippet("""
implementation test for std::Entity:
end
implementation test for std::Entity:
end""")
        with pytest.raises(DuplicateException):
            compiler.do_compile()

    def test_issue_139_scheduler(self):
        self.setup_for_snippet("""import std

entity Host extends std::Host:
    string attr
end
implement Host using std::none

host = Host(name="vm1", os=std::linux)

f = std::ConfigFile(host=host, path="", content="{{ host.attr }}")
std::Service(host=host, name="svc", state="running", onboot=true, requires=[f])
ref = std::Service[host=host, name="svc"]

""")
        with pytest.raises(MultiException):
            compiler.do_compile()

    def test_m_to_n(self):
        self.setup_for_snippet("""
entity LogFile:
  string name
  number members
end

implement LogFile using std::none

entity LogCollector:
  string name
end

implement LogCollector using std::none

LogCollector collectors [0:] -- [0:] LogFile logfiles

lf1 = LogFile(name="lf1", collectors = [c1, c2], members=3)
lf2 = LogFile(name="lf2", collectors = [c1, c2], members=2)
lf3 = LogFile(name="lf3", collectors = lf2.collectors, members=2)
lf6 = LogFile(name="lf6", collectors = c1, members=1)

lf4 = LogFile(name="lf4", members=2)
lf5 = LogFile(name="lf5", members=0)

lf7 = LogFile(name="lf7", members=2)
lf8 = LogFile(name="lf8", collectors = lf7.collectors, members=2)

c1 = LogCollector(name="c1")
c2 = LogCollector(name="c2", logfiles=[lf4, lf7])
c3 = LogCollector(name="c3", logfiles=[lf4, lf7, lf1])

std::print([c1,c2,lf1,lf2,lf3,lf4,lf5,lf6,lf7,lf8])
        """)

        (types, _) = compiler.do_compile()
        for lf in types["__config__::LogFile"].get_all_instances():
            assert lf.get_attribute("members").get_value() == len(lf.get_attribute("collectors").get_value())

    def test_dict(self):
        self.setup_for_snippet("""
a = "a"
b = { "a" : a, "b" : "b", "c" : 3}
""")

        (_, root) = compiler.do_compile()

        scope = root.get_child("__config__").scope
        b = scope.lookup("b").get_value()
        assert b["a"] == "a"
        assert b["b"] == "b"
        assert b["c"] == 3

    def test_dict_collide(self):
        self.setup_for_snippet("""
a = "a"
b = { "a" : a, "a" : "b", "c" : 3}
""")

        with pytest.raises(DuplicateException):
            compiler.do_compile()

    def test_dict_attr(self):
        self.setup_for_snippet("""
entity Foo:
  dict bar
  dict foo = {}
  dict blah = {"a":"a"}
end

implement Foo using std::none

a=Foo(bar={})
b=Foo(bar={"a":z})
c=Foo(bar={}, blah={"z":"y"})
z=5
""")

        (_, root) = compiler.do_compile()

        scope = root.get_child("__config__").scope

        def map_assert(in_dict, expected):
            for (ek, ev), (k, v) in zip(expected.items(), in_dict.items()):
                assert ek == k
                assert ev == v

        def validate(var, bar, foo, blah):
            e = scope.lookup(var).get_value()
            map_assert(e.get_attribute("bar").get_value(), bar)
            map_assert(e.get_attribute("foo").get_value(), foo)
            map_assert(e.get_attribute("blah").get_value(), blah)

        validate("a", {}, {}, {"a": "a"})
        validate("b", {"a": 5}, {}, {"a": "a"})

        validate("c", {}, {}, {"z": "y"})

    def test_dict_attr_type_error(self):
        self.setup_for_snippet("""
entity Foo:
  dict bar
  dict foo = {}
  dict blah = {"a":"a"}
end

implement Foo using std::none

a=Foo(bar=b)
b=Foo(bar={"a":"A"})
""")
        with pytest.raises(RuntimeException):
            compiler.do_compile()

    def test_list_atributes(self):
        self.setup_for_snippet("""
entity Jos:
  bool[] bar
  std::package_state[] ips = ["installed"]
  string[] floom = []
  string[] floomx = ["a", "b"]
  string box = "a"
end

implement Jos using std::none

a = Jos(bar = [true])
b = Jos(bar = [true, false])
c = Jos(bar = [])
d = Jos(bar = [], floom=["test","test2"])

""")
        (_, root) = compiler.do_compile()

        def check_jos(jos, bar, ips=["installed"], floom=[], floomx=["a", "b"], box="a"):
            jos = jos.get_value()
            assert jos.get_attribute("bar").get_value() == bar
            assert jos.get_attribute("ips").get_value(), ips
            assert jos.get_attribute("floom").get_value() == floom
            assert jos.get_attribute("floomx").get_value() == floomx
            assert jos.get_attribute("box").get_value() == box

        scope = root.get_child("__config__").scope

        check_jos(scope.lookup("a"), [True])
        check_jos(scope.lookup("b"), [True, False])
        check_jos(scope.lookup("c"), [])
        check_jos(scope.lookup("d"), [], floom=["test", "test2"])

    def test_list_atribute_type_violation_1(self):
        self.setup_for_snippet("""
entity Jos:
  bool[] bar = true
end
implement Jos using std::none
c = Jos()
""")
        with pytest.raises(ParserException):
            compiler.do_compile()

    def test_list_atribute_type_violation_2(self):
        self.setup_for_snippet("""
entity Jos:
  bool[] bar = ["x"]
end
implement Jos using std::none
c = Jos()
""")
        with pytest.raises(RuntimeException):
            compiler.do_compile()

    def test_list_atribute_type_violation_3(self):
        self.setup_for_snippet("""
entity Jos:
  bool[] bar
end
implement Jos using std::none
c = Jos(bar = ["X"])
""")
        with pytest.raises(RuntimeException):
            compiler.do_compile()

    def test_new_relation_syntax(self):
        self.setup_for_snippet("""
entity Test1:

end
implement Test1 using std::none

entity Test2:
end
implement Test2 using std::none

Test1.tests [0:] -- Test2.test1 [1]

a = Test1(tests=[Test2(),Test2()])
b = Test1()
Test2(test1 = b)
""")
        types, root = compiler.do_compile()

        scope = root.get_child("__config__").scope

        assert len(scope.lookup("a").get_value().get_attribute("tests").get_value()) == 2
        assert len(scope.lookup("b").get_value().get_attribute("tests").get_value()) == 1

    def test_new_relation_with_annotation_syntax(self):
        self.setup_for_snippet("""
entity Test1:

end
implement Test1 using std::none

entity Test2:
end
implement Test2 using std::none

annotation = 5

Test1.tests [0:] annotation Test2.test1 [1]

a = Test1(tests=[Test2(),Test2()])
b = Test1()
Test2(test1 = b)
""")
        types, root = compiler.do_compile()

        scope = root.get_child("__config__").scope

        assert len(scope.lookup("a").get_value().get_attribute("tests").get_value()) == 2
        assert len(scope.lookup("b").get_value().get_attribute("tests").get_value()) == 1

    def test_new_relation_uni_dir(self):
        self.setup_for_snippet("""
entity Test1:

end
implement Test1 using std::none

entity Test2:
end
implement Test2 using std::none

Test1.tests [0:] -- Test2

a = Test1(tests=[Test2(),Test2()])

""")
        types, root = compiler.do_compile()

        scope = root.get_child("__config__").scope

        assert len(scope.lookup("a").get_value().get_attribute("tests").get_value()) == 2

    def test_new_relation_uni_dir_double_define(self):
        self.setup_for_snippet("""
entity Test1:

end
implement Test1 using std::none

entity Test2:
end
implement Test2 using std::none

Test1.tests [0:] -- Test2

Test2.xx [1] -- Test1.tests [0:]
""")
        with pytest.raises(DuplicateException):
            compiler.do_compile()

    def test_issue_164_fqn_in_when(self):
        self.setup_for_snippet("""
implementation linux for std::HostConfig:
end

implement std::HostConfig using linux when host.os == std::linux

std::Host(name="vm1", os=std::linux)
""")
        compiler.do_compile()

    def test_issue_201_double_set(self):
        self.setup_for_snippet("""
entity Test1:

end
implement Test1 using std::none

entity Test2:
end
implement Test2 using std::none

Test1 test1 [1] -- [0:] Test2 test2

a=Test1()
b=Test2()

b.test1 = a
b.test1 = a

std::print(b.test1)
""")

        (types, _) = compiler.do_compile()
        a = types["__config__::Test1"].get_all_instances()[0]
        assert len(a.get_attribute("test2").value)

    def test_issue_212_bad_index_defintion(self):
        self.setup_for_snippet("""
entity Test1:
    string x
end
index Test1(x,y)
""")
        with pytest.raises(RuntimeException):
            compiler.do_compile()

    def test_issue_224_default_over_inheritance(self):
        self.setup_for_snippet("""
entity Test1:
    string a = "a"
end
entity Test2 extends Test1:
end
entity Test3 extends Test2:
end
implement Test3 using std::none

Test3()
""")
        (types, _) = compiler.do_compile()
        instances = types["__config__::Test3"].get_all_instances()
        assert len(instances) == 1
        i = instances[0]
        assert i.get_attribute("a").get_value() == "a"

    def test_issue_219_unknows_in_template(self):
        self.setup_for_snippet("""
import tests

a = tests::unknown()
b = "abc{{a}}"
""")
        (_, root) = compiler.do_compile()
        scope = root.get_child("__config__").scope

        assert isinstance(scope.lookup("a").get_value(), Unknown)
        assert isinstance(scope.lookup("b").get_value(), Unknown)

    def test_issue_235_empty_lists(self):
        self.setup_for_snippet("""
entity Test1:

end
implement Test1 using std::none

entity Test2:
end
implement Test2 using std::none

Test1 tests [0:] -- [0:] Test2 tests

t1 = Test1(tests=[])
std::print(t1.tests)
""")
        (_, root) = compiler.do_compile()
        scope = root.get_child("__config__").scope

        assert scope.lookup("t1").get_value().get_attribute("tests").get_value() == []

    def test_issue_170_attribute_exception(self):
        self.setup_for_snippet("""
entity Test1:
    string a
end

Test1(a=3)
""")
        with pytest.raises(AttributeException):
            compiler.do_compile()

    def test_issue_220_dep_loops(self):
        self.setup_for_snippet("""
import std

host = std::Host(name="Test", os=std::unix)
f1 = std::ConfigFile(host=host, path="/f1", content="")
f2 = std::ConfigFile(host=host, path="/f2", content="")
f3 = std::ConfigFile(host=host, path="/f3", content="")
f4 = std::ConfigFile(host=host, path="/f4", content="")
f1.requires = f2
f2.requires = f3
f3.requires = f1
f4.requires = f1
""")
        with pytest.raises(DependencyCycleException) as e:
            self.do_export()

        cyclenames = [r.id.resource_str() for r in e.value.cycle]
        assert set(cyclenames) == set(['std::File[Test,path=/f3]', 'std::File[Test,path=/f2]', 'std::File[Test,path=/f1]'])

    def test_issue_261_tracing(self):
        self.setup_for_snippet("""
entity Test1:
end

implementation test11 for Test1:
    Test2(name="test11")
end

implementation test12 for Test1:
    Test2(name="test12")
end

implement Test1 using test11
implement Test1 using test12

entity Test2:
    string name
end

implement Test2 using std::none

Test1()
        """)
        (types, _) = compiler.do_compile()

        t1s = types["__config__::Test1"].get_all_instances()
        assert len(t1s) == 1
        t1 = t1s[0]
        l3 = t1.trackers
        assert len(l3) == 1
        assert l3[0].namespace.name == "__config__"

        instances = types["__config__::Test2"].get_all_instances()
        assert len(instances) == 2
        for instance in instances:
            l1 = instance.trackers
            name = instance.get_attribute("name").get_value()
            assert len(l1) == 1
            implementations = l1[0].implements.implementations
            assert len(implementations) == 1
            implement = implementations[0]
            assert implement.name == name
            l2 = l1[0].instance
            assert l2 == t1

        for instance in instances:
            l1 = instance.trackers
            assert l1[0].get_next()[0].namespace.name == "__config__"

    def test_str_on_instance_pos(self):
        self.setup_for_snippet("""
import std

entity Hg:
end

Hg.hosts [0:] -- std::Host

implement Hg using std::none

hg = Hg()

for i in [1,2,3]:
 hg.hosts = std::Host(name="Test{{i}}", os=std::unix)
end


for i in hg.hosts:
    std::ConfigFile(host=i, path="/fx", content="")
end
""")
        (types, _) = compiler.do_compile()
        files = types["std::File"].get_all_instances()
        assert len(files) == 3

    def test_str_on_instance_neg(self):
        self.setup_for_snippet("""
import std

entity Hg:
end

Hg.hosts [0:] -- std::Host

implement Hg using std::none

hg = Hg()

for i in [1,2,3]:
 hg.hosts = std::Host(name="Test", os=std::unix)
end


for i in hg.hosts:
    std::ConfigFile(host=i, path="/fx", content="")
end
""")
        (types, _) = compiler.do_compile()
        files = types["std::File"].get_all_instances()
        assert len(files) == 1

    def test_trackingbug(self):
        self.setup_for_snippet("""
entity A:
    bool z = true
end

entity B:
end

entity C:
end

entity E:
end

A.b [0:] -- B.a [0:]
A.b2 [0:] -- B.a2 [0:]
A.e [0:] -- E.a [0:]

C.a [0:] -- A.c [0:]

implement E using std::none
implement A using std::none



implementation c for C:
   E(a=self.a)
end
implement C using c

implementation b for B:
    C(a=self.a2)
end

implement B using b when std::count(self.a)>0

entity D:
end

implementation d for D:
    a = A()
    b = B()
    b.a = a
    b.a2 = a
end

implement D using d

D()
""")
        (types, _) = compiler.do_compile()
        files = types["__config__::C"].get_all_instances()
        assert len(files) == 1

    def test_abstract_requires(self):
        self.setup_for_snippet("""
host = std::Host(name="host", os=std::unix)

entity A:
    string name
end

implementation a for A:
    one = std::ConfigFile(path="{{self.name}}1", host=host, content="")
    two = std::ConfigFile(path="{{self.name}}2", host=host, content="")
    two.requires = one
end

implement A using a

pre = std::ConfigFile(path="host0", host=host, content="")
post = std::ConfigFile(path="hosts4", host=host, content="")

inter = A(name = "inter")
""")

        v, resources = self.do_export()
        assert_graph(resources, """inter2: inter1""")

    def test_abstract_requires_3(self):
        self.setup_for_snippet("""
host = std::Host(name="host", os=std::unix)

entity A:
    string name
end

implementation a for A:
    one = std::ConfigFile(path="{{self.name}}1", host=host, content="")
    two = std::ConfigFile(path="{{self.name}}2", host=host, content="")
    two.requires = one
    one.requires = self.requires
    two.provides = self.provides
end

implement A using a

pre = std::ConfigFile(path="pre", host=host, content="")
post = std::ConfigFile(path="post", host=host, content="")

inter = A(name = "inter")
inter.requires = pre
post.requires = inter
""")

        v, resources = self.do_export()
        assert_graph(resources, """post: inter2
                                  inter2: inter1
                                  inter1: pre""")


class TestBaseCompile(CompilerBaseTest, unittest.TestCase):

    def __init__(self, methodName='runTest'):  # noqa: H803
        unittest.TestCase.__init__(self, methodName)
        CompilerBaseTest.__init__(self, "compile_test_1")

    def test_compile(self):
        (types, _) = compiler.do_compile()
        instances = types["__config__::Host"].get_all_instances()
        assert len(instances) == 1
        i = instances[0]
        assert i.get_attribute("name").get_value() == "test1"
        assert i.get_attribute("os").get_value().get_attribute("name").get_value() == "linux"


class TestForCompile(CompilerBaseTest, unittest.TestCase):

    def __init__(self, methodName='runTest'):  # noqa: H803
        unittest.TestCase.__init__(self, methodName)
        CompilerBaseTest.__init__(self, "compile_test_2")

    def test_compile(self):
        (types, _) = compiler.do_compile()
        instances = types["__config__::ManagedDevice"].get_all_instances()
        assert sorted([i.get_attribute("name").get_value() for i in instances]) == [1, 2, 3, 4, 5]


class TestIndexCompileCollision(CompilerBaseTest, unittest.TestCase):

    def __init__(self, methodName='runTest'):  # noqa: H803
        unittest.TestCase.__init__(self, methodName)
        CompilerBaseTest.__init__(self, "compile_test_index_collission")

    def test_compile(self):
        with pytest.raises(RuntimeException):
            compiler.do_compile()


class TestIndexCompile(CompilerBaseTest, unittest.TestCase):

    def __init__(self, methodName='runTest'):  # noqa: H803
        unittest.TestCase.__init__(self, methodName)
        CompilerBaseTest.__init__(self, "compile_test_index")

    def test_compile(self):
        (_, scopes) = compiler.do_compile()
        variables = {k: x.get_value() for k, x in scopes.get_child("__config__").scope.slots.items()}

        p = re.compile(r'(f\d+h\d+)(a\d+)?')

        items = [(m.groups()[0], m.groups()[1], v)
                 for m, v in [(re.search(p, k), v)for k, v in variables.items()] if m is not None]
        groups = groupby(sorted(items, key=lambda x: x[0]), lambda x: x[0])
        firsts = []
        for k, v in groups:
            v = list(v)
            first = v[0]
            firsts.append(first)
            for other in v[1:]:
                assert first[2] == other[2]

        for i in range(len(firsts)):
            for j in range(len(firsts)):
                if not i == j:
                    self.assertNotEqual(firsts[i][2], firsts[j][2], "Variable %s%s should not be equal to %s%s" % (
                        firsts[i][0], firsts[i][1], firsts[j][0], firsts[j][1]))


class TestDoubleSet(CompilerBaseTest, unittest.TestCase):

    def __init__(self, methodName='runTest'):  # noqa: H803
        unittest.TestCase.__init__(self, methodName)
        CompilerBaseTest.__init__(self, "compile_test_double_assign")

    def test_compile(self):
        with pytest.raises(AttributeException):
            compiler.do_compile()


class TestCompileIssue138(CompilerBaseTest, unittest.TestCase):

    def __init__(self, methodName='runTest'):  # noqa: H803
        unittest.TestCase.__init__(self, methodName)
        CompilerBaseTest.__init__(self, "compile_138")

    def test_compile(self):
        (types, _) = compiler.do_compile()
        assert (types['std::Host'].get_all_instances()[0].get_attribute("agent").get_value().
                get_attribute("names").get_value() is not None)


class TestCompileluginTyping(CompilerBaseTest, unittest.TestCase):

    def __init__(self, methodName='runTest'):  # noqa: H803
        unittest.TestCase.__init__(self, methodName)
        CompilerBaseTest.__init__(self, "compile_plugin_typing")

    def test_compile(self):
        (_, scopes) = compiler.do_compile()
        root = scopes.get_child("__config__")

        def verify(name):
            c1a1 = root.lookup(name).get_value()
            name = sorted([item.get_attribute("name").get_value() for item in c1a1])
            assert name == ["t1", "t2", "t3"]

        verify("c1a1")
        verify("c1a2")

        s1 = root.lookup("s1").get_value()
        s2 = root.lookup("s2").get_value()

        assert s2[0] == s1
        assert isinstance(s2, list)
        assert isinstance(s2[0], str)


class TestCompileluginTypingErr(CompilerBaseTest, unittest.TestCase):

    def __init__(self, methodName='runTest'):  # noqa: H803
        unittest.TestCase.__init__(self, methodName)
        CompilerBaseTest.__init__(self, "compile_plugin_typing", "invalid.cf")

    def test_compile(self):
        with pytest.raises(RuntimeException) as e:
            compiler.do_compile()
        text = str(e.value)
        print(text)
        assert text.startswith("Exception in plugin test::badtype caused by Invalid type for value 'a'," +
                               " should be type test::Item (reported in test::badtype(c1.items) (")


def test_275_default_override(snippetcompiler):
    snippetcompiler.setup_for_snippet("""
    entity A:
        bool at = true
    end
    implement A using std::none

    entity B extends A:
        bool at = false
    end
    implement B using std::none

    a = A()
    b = B()

    """)

    (_, scopes) = compiler.do_compile()

    root = scopes.get_child("__config__")
    a = root.lookup("a")
    assert a.get_value().get_attribute("at").get_value() is True
    b = root.lookup("b")
    assert b.get_value().get_attribute("at").get_value() is False


def test_275_default_diamond(snippetcompiler):
    snippetcompiler.setup_for_snippet("""
    entity A:
        bool at = true
    end
    implement A using std::none

    entity B:
        bool at = false
    end
    implement B using std::none

    entity C extends A,B:
    end
    implement C using std::none

    entity D extends B,A:
    end
    implement D using std::none

    a = A()
    b = B()
    c = C()
    d = D()
    """)

    (_, scopes) = compiler.do_compile()

    root = scopes.get_child("__config__")
    a = root.lookup("a")
    assert a.get_value().get_attribute("at").get_value() is True
    b = root.lookup("b")
    assert b.get_value().get_attribute("at").get_value() is False
    c = root.lookup("c")
    assert c.get_value().get_attribute("at").get_value() is True
    d = root.lookup("d")
    assert d.get_value().get_attribute("at").get_value() is False


def test_275_duplicate_parent(snippetcompiler):
    snippetcompiler.setup_for_snippet("""
    entity A:
        bool at = true
    end
    implement A using std::none

    entity B extends A,A:
        bool at = false
    end
    implement B using std::none
    """)
    with pytest.raises(TypingException):
        compiler.do_compile()


def test_null(snippetcompiler):
    snippetcompiler.setup_for_snippet("""
        entity A:
            string? a = null
        end
        implement A using std::none
        a = A()

    """)

    (_, scopes) = compiler.do_compile()
    root = scopes.get_child("__config__")
    a = root.lookup("a").get_value().get_attribute("a").get_value()
    assert isinstance(a, NoneValue)


def test_null_unset(snippetcompiler):
    snippetcompiler.setup_for_snippet("""
        entity A:
            string? a
        end
        implement A using std::none
        a = A()

    """)

    (_, scopes) = compiler.do_compile()
    root = scopes.get_child("__config__")
    with pytest.raises(OptionalValueException):
        root.lookup("a").get_value().get_attribute("a").get_value()


def test_null_unset_hang(snippetcompiler):
    snippetcompiler.setup_for_snippet("""
            entity A:
                string? a
            end
            implement A using std::none
            a = A()
            b = a.a
        """)
    with pytest.raises(UnsetException):
        (_, scopes) = compiler.do_compile()


def test_null_on_list(snippetcompiler):
    snippetcompiler.setup_for_snippet("""
        entity A:
            string[]? a = null
        end
        implement A using std::none
        a = A()
    """)

    (_, scopes) = compiler.do_compile()
    root = scopes.get_child("__config__")
    a = root.lookup("a").get_value().get_attribute("a").get_value()
    assert isinstance(a, NoneValue)


def test_null_on_dict(snippetcompiler):
    snippetcompiler.setup_for_snippet("""
        entity A:
            dict? a = null
        end
        implement A using std::none
        a = A()
    """)

    (_, scopes) = compiler.do_compile()
    root = scopes.get_child("__config__")
    a = root.lookup("a").get_value().get_attribute("a").get_value()
    assert isinstance(a, NoneValue)


def test_default_remove(snippetcompiler):
    snippetcompiler.setup_for_snippet("""
    entity A:
        bool at = true
    end
    implement A using std::none

    entity B extends A:
        bool at = undef
    end
    implement B using std::none

    a = A()
    b = B()
    """)
    with pytest.raises(UnsetException):
        compiler.do_compile()


def test_emptylists(snippetcompiler):
    snippetcompiler.setup_for_snippet("""
    implement std::Entity using std::none

    a=std::Entity()
    b=std::Entity()
    c=std::Entity()

    a.provides = b.provides
    b.provides = c.provides
    """)
    compiler.do_compile()


def test_doc_string_on_new_relation(snippetcompiler):
    snippetcompiler.setup_for_snippet("""
entity File:
end

entity Host:
end

File.host [1] -- Host
\"""
Each file needs to be associated with a host
\"""
""")
    (types, _) = compiler.do_compile()
    assert types["__config__::File"].get_attribute("host").comment.strip() == "Each file needs to be associated with a host"


def test_doc_string_on_relation(snippetcompiler):
    snippetcompiler.setup_for_snippet("""
entity File:
end

entity Host:
end

File file [1] -- [0:] Host host
\"""
Each file needs to be associated with a host
\"""
""")
    (types, _) = compiler.do_compile()
    assert types["__config__::File"].get_attribute("host").comment.strip() == "Each file needs to be associated with a host"
    assert types["__config__::Host"].get_attribute("file").comment.strip() == "Each file needs to be associated with a host"


def test_function_in_typedef(snippetcompiler):
    snippetcompiler.setup_for_snippet("""
import tests
typedef notempty as string matching tests::length(self) > 0
typedef uniquechars as string matching tests::empty(self)

entity A:
    notempty ne
    uniquechars uc
end

A(ne="aa", uc="")

implement A using std::none
""")
    (types, _) = compiler.do_compile()


def test_doc_string_on_typedef(snippetcompiler):
    snippetcompiler.setup_for_snippet("""
typedef foo as string matching /^a+$/
\"""
    Foo is a stringtype that only allows "a"
\"""
""")
    (types, _) = compiler.do_compile()
    assert types["__config__::foo"].comment.strip() == "Foo is a stringtype that only allows \"a\""


def test_doc_string_on_typedefault(snippetcompiler):
    snippetcompiler.setup_for_snippet("""
entity File:
    number x
end

typedef Foo as File(x=5)
\"""
    Foo is a stringtype that only allows "a"
\"""
""")
    (types, _) = compiler.do_compile()
    assert types["__config__::Foo"].comment.strip() == "Foo is a stringtype that only allows \"a\""


def test_doc_string_on_impl(snippetcompiler):
    snippetcompiler.setup_for_snippet("""
entity Host:
end

implementation test for Host:
    \"""
        Bla bla
    \"""
end
""")

    (types, _) = compiler.do_compile()
    assert types["__config__::Host"].implementations[0].comment.strip() == "Bla bla"


def test_doc_string_on_implements(snippetcompiler):
    snippetcompiler.setup_for_snippet("""
entity Host:
end

implementation test for Host:
end

implement Host using test
\"""
    Always use test!
\"""
""")
    (types, _) = compiler.do_compile()

    assert types["__config__::Host"].implements[0].comment.strip() == "Always use test!"


def test_400_typeloops(snippetcompiler):
    snippetcompiler.setup_for_snippet("""
    entity Test extends Test:

    end
    """)
    with pytest.raises(TypingException):
        compiler.do_compile()


def test_400_typeloops_2(snippetcompiler):
    snippetcompiler.setup_for_snippet("""
    entity Test extends Test2:

    end

    entity Test2 extends Test:

    end
    """)
    with pytest.raises(TypingException):
        compiler.do_compile()


def test_394_short_index(snippetcompiler):
    snippetcompiler.setup_for_snippet("""implementation none for std::Entity:

end

entity Host:
    string name
    string blurp
end

entity File:
    string name
end

implement Host using none
implement File using none

Host host [1] -- [0:] File files

index Host(name)
index File(host, name)

h1 = Host(name="h1", blurp="blurp1")
f1h1=File(host=h1,name="f1")
f2h1=File(host=h1,name="f2")

z = h1.files[name="f1"]
""")
    (_, scopes) = compiler.do_compile()
    root = scopes.get_child("__config__")
    z = root.lookup("z").get_value()
    f1h1 = root.lookup("f1h1").get_value()
    assert z is f1h1


def test_438_parent_scopes_accessible(snippetcompiler):

    snippetcompiler.setup_for_snippet("""
entity Host:
    string name
end

entity HostConfig:
    string result
end

HostConfig.host [1] -- Host

implementation hostDefaults for Host:
    test="foo"
    HostConfig(host=self)
end

implement Host using hostDefaults

implementation test for HostConfig:
    # fails correctly
    # std::print(test)
    # works and should fail
    self.result = name
end

implement HostConfig using test

Host(name="bar")
""", autostd=False)
    with pytest.raises(NotFoundException):
        compiler.do_compile()


def test_438_parent_scopes_accessible_2(snippetcompiler):

    snippetcompiler.setup_for_snippet("""
entity Host:
    string name
end

entity HostConfig:
    string result
end

HostConfig.host [1] -- Host

implementation hostDefaults for Host:
    test="foo"
    HostConfig(host=self)
end

implement Host using hostDefaults

implementation test for HostConfig:
    self.result = test
end

implement HostConfig using test

Host(name="bar")
""", autostd=False)
    with pytest.raises(NotFoundException):
        compiler.do_compile()


def test_veryhardsequencing(snippetcompiler):

    snippetcompiler.setup_for_snippet("""
implementation none for std::Entity:

end

implement std::Entity using none

#Volumes
entity Volume:
end

implementation create for Volume:
    backing = std::Entity(requires=self.requires)
    backing.provides = self.provides
end

implement Volume using create

entity KafkaNode:

end


implementation fromtarball for KafkaNode:
    install = std::Entity()
    install.requires = self.requires
end

implement KafkaNode using fromtarball



kafka-user = std::Entity()
kafka-volume = Volume(requires=kafka-user)
KafkaNode(requires=kafka-volume)
""", autostd=False)

    compiler.do_compile()


def test_lazy_constructor(snippetcompiler):
    snippetcompiler.setup_for_snippet("""
entity One:
end

entity Two:
end

One.two [1] -- Two.one [1]

one = One(two=two)
two = Two(one=one)

implementation none for std::Entity:

end

implement One using none
implement Two using none
""", autostd=False)

    compiler.do_compile()


def test_484_attr_redef(snippetcompiler):
    snippetcompiler.setup_for_snippet("""
typedef type as string matching self == "component" or self == "package" or self == "frame"

entity Node:
    type viz_type
end

entity Group extends Node:
end

entity Service extends Group:
    string viz_type="package"
end
""", autostd=False)
    with pytest.raises(DuplicateException):
        compiler.do_compile()


def test_index_on_subtype(snippetcompiler):
    snippetcompiler.setup_for_snippet("""
        host = std::Host(name="a",os=std::linux)
        a=std::DefaultDirectory(host=host,path="/etc")
        b=std::DefaultDirectory(host=host,path="/etc")
    """)

    (_, scopes) = compiler.do_compile()

    root = scopes.get_child("__config__")
    a = root.lookup("a")
    b = root.lookup("b")

    assert a.get_value() == b.get_value()


def test_index_on_subtype2(snippetcompiler):
    snippetcompiler.setup_for_snippet("""
        host = std::Host(name="a",os=std::linux)
        a=std::DefaultDirectory(host=host,path="/etc")
        b=std::Directory(host=host,path="/etc",mode=755 ,group="root",owner="root" )
    """)
    with pytest.raises(DuplicateException):
        compiler.do_compile()


diamond = """
entity A:
    string at = "a"
end
implement A using std::none

entity B:
    string at = "a"
end
implement B using std::none


entity C extends A,B:
end
implement C using std::none
"""


def test_index_on_subtype_diamond(snippetcompiler):
    snippetcompiler.setup_for_snippet(diamond + """
    index A(at)
    index B(at)

    a = A(at="a")
    b = C(at="a")
    """)

    with pytest.raises(DuplicateException):
        compiler.do_compile()


def test_index_on_subtype_diamond_2(snippetcompiler):
    snippetcompiler.setup_for_snippet(diamond + """
    index A(at)
    index B(at)

    a = A(at="a")
    b = B(at="a")
    """)
    compiler.do_compile()


def test_index_on_subtype_diamond_3(snippetcompiler):
    snippetcompiler.setup_for_snippet(diamond + """
    index A(at)
    index B(at)

    a = A(at="a")
    b = B(at="ab")
    """)
    compiler.do_compile()


def test_relation_attributes(snippetcompiler):
    snippetcompiler.setup_for_snippet("""
entity Test:
end

entity Foo:
end

foo = "a"
bar = Test()
bar.bar = Foo()

implement Test using std::none
implement Foo using std::none


Test.bar [1] foo,bar Foo
""")
    (_, scopes) = compiler.do_compile()

    root = scopes.get_child("__config__")
    bar = root.lookup("bar")
    annotations = bar.value.get_attribute("bar").attribute.source_annotations
    assert len(annotations) == 2
    assert annotations[0].get_value() == "a"
    assert annotations[1].get_value() == bar.value


def test_relation_attributes_unresolved(snippetcompiler):
    snippetcompiler.setup_for_snippet("""
entity Test:
end

entity Foo:
end

foo = "a"

implement Test using std::none
implement Foo using std::none


Test.bar [1] foo,bar Foo
""")
    with pytest.raises(NotFoundException):
        compiler.do_compile()


def test_relation_attributes_unknown(snippetcompiler):
    snippetcompiler.setup_for_snippet("""
entity Test:
end

entity Foo:
end

import tests

foo = tests::unknown()
bar = "a"

implement Test using std::none
implement Foo using std::none


Test.bar [1] foo,bar Foo
""")
    with pytest.raises(TypingException):
        compiler.do_compile()


def test_implements_inheritance(snippetcompiler):
    snippetcompiler.setup_for_snippet("""
entity Test:
    string a
end

entity TestC extends Test:
end

implementation test for Test:
    self.a = "xx"
end



implement Test using test
implement TestC using parents

a = TestC()
""")
    (_, scopes) = compiler.do_compile()

    root = scopes.get_child("__config__")
    assert "xx" == root.lookup("a").get_value().lookup("a").get_value()


def test_double_define(snippetcompiler):
    snippetcompiler.setup_for_snippet("""
entity Test:
    string test
    string? test
    bool test
end
""")
    with pytest.raises(TypingException):
        compiler.do_compile()


def test_511_index_on_default(snippetcompiler):
    snippetcompiler.setup_for_snippet("""
entity Test:
    string a="a"
    string b
end

index Test(a, b)

implement Test using std::none

Test(b="b")
""")
    compiler.do_compile()


def test_536_number_cast(snippetcompiler):
    snippetcompiler.setup_for_snippet("""
entity Network:
    number segmentation_id
end
implement Network using std::none
net1 = Network(segmentation_id="10")
""")
    with pytest.raises(AttributeException):
        compiler.do_compile()


def test_587_assign_extend_correct(snippetcompiler):
    snippetcompiler.setup_for_snippet("""
    entity A:
    end
    implement A using std::none

    entity B:
        string name
    end
    implement B using std::none

    A.b [0:] -- B

    a = A()
    a.b += B(name = "a")
    a.b += B(name = "b")

    """)

    (_, scopes) = compiler.do_compile()

    root = scopes.get_child("__config__")
    a = root.lookup("a")
    ab = a.get_value().get_attribute("b").get_value()
    assert ["a", "b"] == [v.get_attribute("name").get_value() for v in ab]


def test_587_assign_extend_incorrect(snippetcompiler):
    snippetcompiler.setup_for_snippet("""
    entity A:
    end
    implement A using std::none

    entity B:
        string name
    end
    implement B using std::none

    A.b [1:1] -- B

    a = A()
    a.b += B(name = "a")

    """)

    with pytest.raises(TypingException):
        (_, scopes) = compiler.do_compile()


<<<<<<< HEAD
def test_611_dict_access(snippetcompiler):
    snippetcompiler.setup_for_snippet("""
a = "a"
b = { "a" : a, "b" : "b", "c" : 3}
c=b[a]
d=b["c"]
""")

    (_, root) = compiler.do_compile()

    scope = root.get_child("__config__").scope
    assert scope.lookup("c").get_value() == "a"
    assert scope.lookup("d").get_value() == 3
=======
def test_552_string_rendering_for_lists(snippetcompiler):
    snippetcompiler.setup_for_snippet("""
entity Network:
    string[] tags=[]
end

implement Network using std::none

net1 = Network(tags=["vlan"])
a="Net has tags {{ net1.tags }}"
""")

    (_, scopes) = compiler.do_compile()

    root = scopes.get_child("__config__")
    a = root.lookup("a").get_value()

    assert a == """Net has tags ['vlan']"""


def test_608_opt_to_list(snippetcompiler):
    snippetcompiler.setup_for_snippet("""
implementation none for std::Entity:
end

entity A:
    string name
end

entity B:
    string name
end

B.a [1:] -- A

entity C:
    string name
end

C.a [0:1] -- A

implement A using none
implement B using none
implement C using none

a1 = A(name="a1")
a2 = A(name="a2")

b1 = B(name="b1")

c1 = C(name="c1")

b1.a = a1
b1.a = c1.a
""")
    with pytest.raises(OptionalValueException):
        (_, scopes) = compiler.do_compile()


def test_608_opt_to_single(snippetcompiler):
    snippetcompiler.setup_for_snippet("""
implementation none for std::Entity:
end

entity A:
    string name
end

entity B:
    string name
end

B.a [1] -- A

entity C:
    string name
end

C.a [0:1] -- A

implement A using none
implement B using none
implement C using none

a1 = A(name="a1")

b1 = B(name="b1")

c1 = C(name="c1")

b1.a = a1
b1.a = c1.a
""")
    with pytest.raises(OptionalValueException):
        (_, scopes) = compiler.do_compile()


def test_608_opt_to_single_2(snippetcompiler):
    snippetcompiler.setup_for_snippet("""
implementation none for std::Entity:
end

entity A:
    string name
end

entity B:
    string name
end

B.a [1] -- A

entity C:
    string name
end

C.a [0:1] -- A

implement A using none
implement B using none
implement C using none

a1 = A(name="a1")

b1 = B(name="b1")

c1 = C(name="c1")

b1.a = a1
b1.a = c1.a

c1.a = a1
""")
    (_, scopes) = compiler.do_compile()


def test_608_list_to_list(snippetcompiler):
    snippetcompiler.setup_for_snippet("""
implementation none for std::Entity:
end

entity A:
    string name
end

entity B:
    string name
end

B.a [1:] -- A

entity C:
    string name
end

C.a [0:] -- A

implement A using none
implement B using none
implement C using none

a1 = A(name="a1")
a2 = A(name="a2")

b1 = B(name="b1")

c1 = C(name="c1")

b1.a = a1
b1.a = c1.a
""")
    (_, scopes) = compiler.do_compile()


def test_608_list_to_single(snippetcompiler):
    snippetcompiler.setup_for_snippet("""
implementation none for std::Entity:
end

entity A:
    string name
end

entity B:
    string name
end

B.a [1] -- A

entity C:
    string name
end

C.a [0:] -- A

implement A using none
implement B using none
implement C using none

a1 = A(name="a1")
a2 = A(name="a2")

b1 = B(name="b1")

c1 = C(name="c1")

b1.a = c1.a
""")
    with pytest.raises(AttributeException):
        (_, scopes) = compiler.do_compile()
>>>>>>> 34b53659
<|MERGE_RESOLUTION|>--- conflicted
+++ resolved
@@ -1,5 +1,5 @@
 """
-    Copyright 2016 Inmanta
+    Copyright 2018 Inmanta
 
     Licensed under the Apache License, Version 2.0 (the "License");
     you may not use this file except in compliance with the License.
@@ -1979,7 +1979,6 @@
         (_, scopes) = compiler.do_compile()
 
 
-<<<<<<< HEAD
 def test_611_dict_access(snippetcompiler):
     snippetcompiler.setup_for_snippet("""
 a = "a"
@@ -1993,7 +1992,8 @@
     scope = root.get_child("__config__").scope
     assert scope.lookup("c").get_value() == "a"
     assert scope.lookup("d").get_value() == 3
-=======
+
+
 def test_552_string_rendering_for_lists(snippetcompiler):
     snippetcompiler.setup_for_snippet("""
 entity Network:
@@ -2203,5 +2203,4 @@
 b1.a = c1.a
 """)
     with pytest.raises(AttributeException):
-        (_, scopes) = compiler.do_compile()
->>>>>>> 34b53659
+        (_, scopes) = compiler.do_compile()