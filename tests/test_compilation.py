"""
    Copyright 2016 Inmanta

    Licensed under the Apache License, Version 2.0 (the "License");
    you may not use this file except in compliance with the License.
    You may obtain a copy of the License at

        http://www.apache.org/licenses/LICENSE-2.0

    Unless required by applicable law or agreed to in writing, software
    distributed under the License is distributed on an "AS IS" BASIS,
    WITHOUT WARRANTIES OR CONDITIONS OF ANY KIND, either express or implied.
    See the License for the specific language governing permissions and
    limitations under the License.

    Contact: code@inmanta.com
"""

from io import StringIO
from itertools import groupby
import os
import re
import shutil
import sys
import tempfile
import unittest

import pytest

from conftest import SnippetCompilationTest
from inmanta import config
from inmanta.ast import AttributeException
from inmanta.ast import MultiException
from inmanta.ast import NotFoundException, TypingException
from inmanta.ast import RuntimeException, DuplicateException, TypeNotFoundException, ModuleNotFoundException, \
    OptionalValueException
import inmanta.compiler as compiler
from inmanta.execute.proxy import UnsetException
from inmanta.execute.util import Unknown, NoneValue
from inmanta.export import DependencyCycleException
from inmanta.module import Project
from inmanta.parser import ParserException
from utils import assert_graph


class CompilerBaseTest(object):

    def __init__(self, name, mainfile=None):
        self.project_dir = os.path.join(os.path.dirname(os.path.abspath(__file__)), "data", name)
        if not os.path.isdir(self.project_dir):
            raise Exception("A compile test should set a valid project directory: %s does not exist" % self.project_dir)
        self.mainfile = mainfile

    def setUp(self):
        project = Project(self.project_dir, autostd=False)
        if self.mainfile is not None:
            project.main_file = self.mainfile
        Project.set(project)
        self.state_dir = tempfile.mkdtemp()
        config.Config.load_config()
        config.Config.set("config", "state-dir", self.state_dir)

    def tearDown(self):
        shutil.rmtree(self.state_dir)


def test_abstract_requires_2(snippetcompiler, caplog):
    snippetcompiler.setup_for_snippet("""
host = std::Host(name="host", os=std::unix)

entity A:
string name
end

implementation a for A:
one = std::ConfigFile(path="{{self.name}}1", host=host, content="")
two = std::ConfigFile(path="{{self.name}}2", host=host, content="")
two.requires = one
end

implement A using a

pre = std::ConfigFile(path="host0", host=host, content="")
post = std::ConfigFile(path="hosts4", host=host, content="")

inter = A(name = "inter")
inter.requires = pre
post.requires = inter
""")

    snippetcompiler.do_export()
    warning = [x for x in caplog.records if x.msg ==
               "The resource %s had requirements before flattening, but not after flattening."
               " Initial set was %s. Perhaps provides relation is not wired through correctly?"]
    assert len(warning) == 1


class SnippetTests(SnippetCompilationTest, unittest.TestCase):

    def test_issue_92(self):
        self.setup_for_snippet("""
        entity Host extends std::NotThere:
        end
""")
        try:
            compiler.do_compile()
            raise AssertionError("Should get exception")
        except TypeNotFoundException as e:
            assert e.location.lnr == 2

    def test_issue_73(self):
        self.setup_for_snippet("""
vm1 = std::floob()
""")
        with pytest.raises(TypeNotFoundException):
            compiler.do_compile()

    def test_option_values(self):
        self.setup_for_snippet("""
entity Test1:

end

entity Test2:
    bool flag=false
end

implement Test2 using std::none

Test1 test1 [1] -- [0:1] Test2 other

implementation tt for Test1:

end

implement Test1 using tt when self.other.flag == false

Test1()
""")
        with pytest.raises(RuntimeException):
            compiler.do_compile()

    def test_isset(self):
        self.setup_for_snippet("""
entity Test1:

end

entity Test2:
    bool flag=false
end

implement Test2 using std::none

Test1 test1 [1] -- [0:1] Test2 other

implementation tt for Test1:

end

implement Test1 using tt when self.other is defined and self.other.flag == false

Test1(other=Test2())
""")
        compiler.do_compile()

    def test_issue_93(self):
        self.setup_for_snippet("""
entity Test1:

end
implement Test1 using std::none

entity Test2:
    string attribute="1234"
end
implement Test2 using std::none

Test1 test1 [1] -- [0:] Test2 test2

t = Test1()
t2a = Test2(test1=t)
t2b = Test2(test1=t)

std::print(t.test2.attribute)
        """)

        try:
            compiler.do_compile()
            raise AssertionError("Should get exception")
        except RuntimeException as e:
            assert e.location.lnr == 18

    def test_issue_121_non_matching_index(self):
        self.setup_for_snippet("""
        a=std::Host[name="test"]
        """)

        try:
            compiler.do_compile()
            raise AssertionError("Should get exception")
        except NotFoundException as e:
            assert e.location.lnr == 2

    def test_issue_122_index_inheritance(self):
        self.setup_for_snippet("""
entity Repository extends std::File:
    string name
    bool gpgcheck=false
    bool enabled=true
    string baseurl
    string gpgkey=""
    number metadata_expire=7200
    bool send_event=true
end

implementation redhatRepo for Repository:
    self.mode = 644
    self.owner = "root"
    self.group = "root"

    self.path = "/etc/yum.repos.d/{{ name }}.repo"
    self.content = "{{name}}"
end

implement Repository using redhatRepo

h1 = std::Host(name="test", os=std::linux)

Repository(host=h1, name="flens-demo",
                           baseurl="http://people.cs.kuleuven.be/~wouter.deborger/repo/")

Repository(host=h1, name="flens-demo",
                           baseurl="http://people.cs.kuleuven.be/~wouter.deborger/repo/")
        """)

        try:
            compiler.do_compile()
            raise AssertionError("Should get exception")
        except TypingException as e:
            assert e.location.lnr == 25

    def test_issue_110_resolution(self):
        self.setup_for_snippet("""
entity Test1:

end
implement Test1 using test1i


implementation test1i for Test1:
    test = host
end

t = Test1()
""")
        with pytest.raises(NotFoundException):
            compiler.do_compile()

    def test_issue_120_bad_import(self):
        self.setup_for_snippet("""import ip::ip""")
        try:
            compiler.do_compile()
            raise AssertionError("Should get exception")
        except ModuleNotFoundException as e:
            assert e.location.lnr == 1

    def test_issue_120_bad_import_extra(self):
        self.setup_for_snippet("""import slorpf""")
        try:
            compiler.do_compile()
            raise AssertionError("Should get exception")
        except ModuleNotFoundException as e:
            assert e.location.lnr == 1

    def test_order_of_execution(self):
        self.setup_for_snippet("""
for i in std::sequence(10):
    std::print(i)
end
        """)

        saved_stdout = sys.stdout
        try:
            out = StringIO()
            sys.stdout = out
            compiler.do_compile()
            output = out.getvalue().strip()
            assert output == '\n'.join([str(x) for x in range(10)])
        finally:
            sys.stdout = saved_stdout

    def test_issue_127_default_overrides(self):
        self.setup_for_snippet("""
f1=std::ConfigFile(host=std::Host(name="jos",os=std::linux), path="/tmp/test", owner="wouter", content="blabla")
        """)
        (types, _) = compiler.do_compile()
        instances = types["std::File"].get_all_instances()
        assert instances[0].get_attribute("owner").get_value() == "wouter"

    def test_issue_135_duplo_relations(self):
        self.setup_for_snippet("""
entity Test1:

end
implement Test1 using std::none

entity Test2:
end
implement Test2 using std::none

Test1 test1 [1] -- [0:] Test2 test2
Test1 test1 [0:1] -- [0:] Test2 test2
""")
        with pytest.raises(DuplicateException):
            compiler.do_compile()

    def test_issue_135_duplo_relations_2(self):
        self.setup_for_snippet("""
entity Test1:

end
implement Test1 using std::none

entity Test2:
end
implement Test2 using std::none

Test1 test1 [1] -- [0:] Test2 test2
Test1 test1 [1] -- [0:] Test2 floem
""")
        with pytest.raises(DuplicateException):
            compiler.do_compile()

    def test_issue_135_duplo_relations_3(self):
        self.setup_for_snippet("""
entity Test1:

end
implement Test1 using std::none

entity Test2:
end
implement Test2 using std::none

Test1 test1 [1] -- [0:] Test2 test2
Test1 test1 [1] -- [0:] Test1 test2
""")
        with pytest.raises(DuplicateException):
            compiler.do_compile()

    def test_issue_135_duplo_relations_4(self):
        self.setup_for_snippet("""
entity Stdhost:

end

entity Tussen extends Stdhost:
end

entity Oshost extends Tussen:

end

entity Agent:
end

Agent inmanta_agent   [1] -- [1] Oshost os_host
Stdhost deploy_host [1] -- [0:1] Agent inmanta_agent
""")
        with pytest.raises(DuplicateException):
            compiler.do_compile()

    def test_issue_135_duplo_relations_5(self):
        self.setup_for_snippet("""
entity Stdhost:

end

entity Tussen extends Stdhost:
end

entity Oshost extends Tussen:

end

entity Agent:
end

Oshost os_host [1] -- [1] Agent inmanta_agent

Stdhost deploy_host [1] -- [0:1] Agent inmanta_agent
""")
        with pytest.raises(DuplicateException):
            compiler.do_compile()

    def test_issue_132_relation_on_default(self):
        self.setup_for_snippet("""
typedef CFG as std::File(mode=755)
CFG cfg [1] -- [1] std::File stuff
""")
        with pytest.raises(TypingException):
            compiler.do_compile()

    def test_issue_141(self):
        self.setup_for_snippet("""
h = std::Host(name="test", os=std::linux)

entity SpecialService extends std::Service:

end

std::Host host [1] -- [0:] SpecialService services_list""")
        with pytest.raises(DuplicateException):
            compiler.do_compile()

    def test_issue_140_index_error(self):
        try:
            self.setup_for_snippet("""
        h = std::Host(name="test", os=std::linux)
        test = std::Service[host=h, path="test"]""")
            compiler.do_compile()
            raise AssertionError("Should get exception")
        except NotFoundException as e:
            assert re.match('.*No index defined on std::Service for this lookup:.*', str(e))

    def test_issue_134_colliding_umplementations(self):

        self.setup_for_snippet("""
implementation test for std::Entity:
end
implementation test for std::Entity:
end""")
        with pytest.raises(DuplicateException):
            compiler.do_compile()

    def test_issue_139_scheduler(self):
        self.setup_for_snippet("""import std

entity Host extends std::Host:
    string attr
end
implement Host using std::none

host = Host(name="vm1", os=std::linux)

f = std::ConfigFile(host=host, path="", content="{{ host.attr }}")
std::Service(host=host, name="svc", state="running", onboot=true, requires=[f])
ref = std::Service[host=host, name="svc"]

""")
        with pytest.raises(MultiException):
            compiler.do_compile()

    def test_m_to_n(self):
        self.setup_for_snippet("""
entity LogFile:
  string name
  number members
end

implement LogFile using std::none

entity LogCollector:
  string name
end

implement LogCollector using std::none

LogCollector collectors [0:] -- [0:] LogFile logfiles

lf1 = LogFile(name="lf1", collectors = [c1, c2], members=3)
lf2 = LogFile(name="lf2", collectors = [c1, c2], members=2)
lf3 = LogFile(name="lf3", collectors = lf2.collectors, members=2)
lf6 = LogFile(name="lf6", collectors = c1, members=1)

lf4 = LogFile(name="lf4", members=2)
lf5 = LogFile(name="lf5", members=0)

lf7 = LogFile(name="lf7", members=2)
lf8 = LogFile(name="lf8", collectors = lf7.collectors, members=2)

c1 = LogCollector(name="c1")
c2 = LogCollector(name="c2", logfiles=[lf4, lf7])
c3 = LogCollector(name="c3", logfiles=[lf4, lf7, lf1])

std::print([c1,c2,lf1,lf2,lf3,lf4,lf5,lf6,lf7,lf8])
        """)

        (types, _) = compiler.do_compile()
        for lf in types["__config__::LogFile"].get_all_instances():
            assert lf.get_attribute("members").get_value() == len(lf.get_attribute("collectors").get_value())

    def test_dict(self):
        self.setup_for_snippet("""
a = "a"
b = { "a" : a, "b" : "b", "c" : 3}
""")

        (_, root) = compiler.do_compile()

        scope = root.get_child("__config__").scope
        b = scope.lookup("b").get_value()
        assert b["a"] == "a"
        assert b["b"] == "b"
        assert b["c"] == 3

    def test_dict_collide(self):
        self.setup_for_snippet("""
a = "a"
b = { "a" : a, "a" : "b", "c" : 3}
""")

        with pytest.raises(DuplicateException):
            compiler.do_compile()

    def test_dict_attr(self):
        self.setup_for_snippet("""
entity Foo:
  dict bar
  dict foo = {}
  dict blah = {"a":"a"}
end

implement Foo using std::none

a=Foo(bar={})
b=Foo(bar={"a":z})
c=Foo(bar={}, blah={"z":"y"})
z=5
""")

        (_, root) = compiler.do_compile()

        scope = root.get_child("__config__").scope

        def map_assert(in_dict, expected):
            for (ek, ev), (k, v) in zip(expected.items(), in_dict.items()):
                assert ek == k
                assert ev == v

        def validate(var, bar, foo, blah):
            e = scope.lookup(var).get_value()
            map_assert(e.get_attribute("bar").get_value(), bar)
            map_assert(e.get_attribute("foo").get_value(), foo)
            map_assert(e.get_attribute("blah").get_value(), blah)

        validate("a", {}, {}, {"a": "a"})
        validate("b", {"a": 5}, {}, {"a": "a"})

        validate("c", {}, {}, {"z": "y"})

    def test_dict_attr_type_error(self):
        self.setup_for_snippet("""
entity Foo:
  dict bar
  dict foo = {}
  dict blah = {"a":"a"}
end

implement Foo using std::none

a=Foo(bar=b)
b=Foo(bar={"a":"A"})
""")
        with pytest.raises(RuntimeException):
            compiler.do_compile()

    def test_list_atributes(self):
        self.setup_for_snippet("""
entity Jos:
  bool[] bar
  std::package_state[] ips = ["installed"]
  string[] floom = []
  string[] floomx = ["a", "b"]
  string box = "a"
end

implement Jos using std::none

a = Jos(bar = [true])
b = Jos(bar = [true, false])
c = Jos(bar = [])
d = Jos(bar = [], floom=["test","test2"])

""")
        (_, root) = compiler.do_compile()

        def check_jos(jos, bar, ips=["installed"], floom=[], floomx=["a", "b"], box="a"):
            jos = jos.get_value()
            assert jos.get_attribute("bar").get_value() == bar
            assert jos.get_attribute("ips").get_value(), ips
            assert jos.get_attribute("floom").get_value() == floom
            assert jos.get_attribute("floomx").get_value() == floomx
            assert jos.get_attribute("box").get_value() == box

        scope = root.get_child("__config__").scope

        check_jos(scope.lookup("a"), [True])
        check_jos(scope.lookup("b"), [True, False])
        check_jos(scope.lookup("c"), [])
        check_jos(scope.lookup("d"), [], floom=["test", "test2"])

    def test_list_atribute_type_violation_1(self):
        self.setup_for_snippet("""
entity Jos:
  bool[] bar = true
end
implement Jos using std::none
c = Jos()
""")
        with pytest.raises(ParserException):
            compiler.do_compile()

    def test_list_atribute_type_violation_2(self):
        self.setup_for_snippet("""
entity Jos:
  bool[] bar = ["x"]
end
implement Jos using std::none
c = Jos()
""")
        with pytest.raises(RuntimeException):
            compiler.do_compile()

    def test_list_atribute_type_violation_3(self):
        self.setup_for_snippet("""
entity Jos:
  bool[] bar
end
implement Jos using std::none
c = Jos(bar = ["X"])
""")
        with pytest.raises(RuntimeException):
            compiler.do_compile()

    def test_new_relation_syntax(self):
        self.setup_for_snippet("""
entity Test1:

end
implement Test1 using std::none

entity Test2:
end
implement Test2 using std::none

Test1.tests [0:] -- Test2.test1 [1]

a = Test1(tests=[Test2(),Test2()])
b = Test1()
Test2(test1 = b)
""")
        types, root = compiler.do_compile()

        scope = root.get_child("__config__").scope

        assert len(scope.lookup("a").get_value().get_attribute("tests").get_value()) == 2
        assert len(scope.lookup("b").get_value().get_attribute("tests").get_value()) == 1

    def test_new_relation_with_annotation_syntax(self):
        self.setup_for_snippet("""
entity Test1:

end
implement Test1 using std::none

entity Test2:
end
implement Test2 using std::none

annotation = 5

Test1.tests [0:] annotation Test2.test1 [1]

a = Test1(tests=[Test2(),Test2()])
b = Test1()
Test2(test1 = b)
""")
        types, root = compiler.do_compile()

        scope = root.get_child("__config__").scope

        assert len(scope.lookup("a").get_value().get_attribute("tests").get_value()) == 2
        assert len(scope.lookup("b").get_value().get_attribute("tests").get_value()) == 1

    def test_new_relation_uni_dir(self):
        self.setup_for_snippet("""
entity Test1:

end
implement Test1 using std::none

entity Test2:
end
implement Test2 using std::none

Test1.tests [0:] -- Test2

a = Test1(tests=[Test2(),Test2()])

""")
        types, root = compiler.do_compile()

        scope = root.get_child("__config__").scope

        assert len(scope.lookup("a").get_value().get_attribute("tests").get_value()) == 2

    def test_new_relation_uni_dir_double_define(self):
        self.setup_for_snippet("""
entity Test1:

end
implement Test1 using std::none

entity Test2:
end
implement Test2 using std::none

Test1.tests [0:] -- Test2

Test2.xx [1] -- Test1.tests [0:]
""")
        with pytest.raises(DuplicateException):
            compiler.do_compile()

    def test_issue_164_fqn_in_when(self):
        self.setup_for_snippet("""
implementation linux for std::HostConfig:
end

implement std::HostConfig using linux when host.os == std::linux

std::Host(name="vm1", os=std::linux)
""")
        compiler.do_compile()

    def test_issue_201_double_set(self):
        self.setup_for_snippet("""
entity Test1:

end
implement Test1 using std::none

entity Test2:
end
implement Test2 using std::none

Test1 test1 [1] -- [0:] Test2 test2

a=Test1()
b=Test2()

b.test1 = a
b.test1 = a

std::print(b.test1)
""")

        (types, _) = compiler.do_compile()
        a = types["__config__::Test1"].get_all_instances()[0]
        assert len(a.get_attribute("test2").value)

    def test_issue_212_bad_index_defintion(self):
        self.setup_for_snippet("""
entity Test1:
    string x
end
index Test1(x,y)
""")
        with pytest.raises(RuntimeException):
            compiler.do_compile()

    def test_issue_224_default_over_inheritance(self):
        self.setup_for_snippet("""
entity Test1:
    string a = "a"
end
entity Test2 extends Test1:
end
entity Test3 extends Test2:
end
implement Test3 using std::none

Test3()
""")
        (types, _) = compiler.do_compile()
        instances = types["__config__::Test3"].get_all_instances()
        assert len(instances) == 1
        i = instances[0]
        assert i.get_attribute("a").get_value() == "a"

    def test_issue_219_unknows_in_template(self):
        self.setup_for_snippet("""
import tests

a = tests::unknown()
b = "abc{{a}}"
""")
        (_, root) = compiler.do_compile()
        scope = root.get_child("__config__").scope

        assert isinstance(scope.lookup("a").get_value(), Unknown)
        assert isinstance(scope.lookup("b").get_value(), Unknown)

    def test_issue_235_empty_lists(self):
        self.setup_for_snippet("""
entity Test1:

end
implement Test1 using std::none

entity Test2:
end
implement Test2 using std::none

Test1 tests [0:] -- [0:] Test2 tests

t1 = Test1(tests=[])
std::print(t1.tests)
""")
        (_, root) = compiler.do_compile()
        scope = root.get_child("__config__").scope

        assert scope.lookup("t1").get_value().get_attribute("tests").get_value() == []

    def test_issue_170_attribute_exception(self):
        self.setup_for_snippet("""
entity Test1:
    string a
end

Test1(a=3)
""")
        with pytest.raises(AttributeException):
            compiler.do_compile()

    def test_issue_220_dep_loops(self):
        self.setup_for_snippet("""
import std

host = std::Host(name="Test", os=std::unix)
f1 = std::ConfigFile(host=host, path="/f1", content="")
f2 = std::ConfigFile(host=host, path="/f2", content="")
f3 = std::ConfigFile(host=host, path="/f3", content="")
f4 = std::ConfigFile(host=host, path="/f4", content="")
f1.requires = f2
f2.requires = f3
f3.requires = f1
f4.requires = f1
""")
        with pytest.raises(DependencyCycleException) as e:
            self.do_export()

        cyclenames = [r.id.resource_str() for r in e.value.cycle]
        assert set(cyclenames) == set(['std::File[Test,path=/f3]', 'std::File[Test,path=/f2]', 'std::File[Test,path=/f1]'])

    def test_issue_261_tracing(self):
        self.setup_for_snippet("""
entity Test1:
end

implementation test11 for Test1:
    Test2(name="test11")
end

implementation test12 for Test1:
    Test2(name="test12")
end

implement Test1 using test11
implement Test1 using test12

entity Test2:
    string name
end

implement Test2 using std::none

Test1()
        """)
        (types, _) = compiler.do_compile()

        t1s = types["__config__::Test1"].get_all_instances()
        assert len(t1s) == 1
        t1 = t1s[0]
        l3 = t1.trackers
        assert len(l3) == 1
        assert l3[0].namespace.name == "__config__"

        instances = types["__config__::Test2"].get_all_instances()
        assert len(instances) == 2
        for instance in instances:
            l1 = instance.trackers
            name = instance.get_attribute("name").get_value()
            assert len(l1) == 1
            implementations = l1[0].implements.implementations
            assert len(implementations) == 1
            implement = implementations[0]
            assert implement.name == name
            l2 = l1[0].instance
            assert l2 == t1

        for instance in instances:
            l1 = instance.trackers
            assert l1[0].get_next()[0].namespace.name == "__config__"

    def test_str_on_instance_pos(self):
        self.setup_for_snippet("""
import std

entity Hg:
end

Hg.hosts [0:] -- std::Host

implement Hg using std::none

hg = Hg()

for i in [1,2,3]:
 hg.hosts = std::Host(name="Test{{i}}", os=std::unix)
end


for i in hg.hosts:
    std::ConfigFile(host=i, path="/fx", content="")
end
""")
        (types, _) = compiler.do_compile()
        files = types["std::File"].get_all_instances()
        assert len(files) == 3

    def test_str_on_instance_neg(self):
        self.setup_for_snippet("""
import std

entity Hg:
end

Hg.hosts [0:] -- std::Host

implement Hg using std::none

hg = Hg()

for i in [1,2,3]:
 hg.hosts = std::Host(name="Test", os=std::unix)
end


for i in hg.hosts:
    std::ConfigFile(host=i, path="/fx", content="")
end
""")
        (types, _) = compiler.do_compile()
        files = types["std::File"].get_all_instances()
        assert len(files) == 1

    def test_trackingbug(self):
        self.setup_for_snippet("""
entity A:
    bool z = true
end

entity B:
end

entity C:
end

entity E:
end

A.b [0:] -- B.a [0:]
A.b2 [0:] -- B.a2 [0:]
A.e [0:] -- E.a [0:]

C.a [0:] -- A.c [0:]

implement E using std::none
implement A using std::none



implementation c for C:
   E(a=self.a)
end
implement C using c

implementation b for B:
    C(a=self.a2)
end

implement B using b when std::count(self.a)>0

entity D:
end

implementation d for D:
    a = A()
    b = B()
    b.a = a
    b.a2 = a
end

implement D using d

D()
""")
        (types, _) = compiler.do_compile()
        files = types["__config__::C"].get_all_instances()
        assert len(files) == 1

    def test_abstract_requires(self):
        self.setup_for_snippet("""
host = std::Host(name="host", os=std::unix)

entity A:
    string name
end

implementation a for A:
    one = std::ConfigFile(path="{{self.name}}1", host=host, content="")
    two = std::ConfigFile(path="{{self.name}}2", host=host, content="")
    two.requires = one
end

implement A using a

pre = std::ConfigFile(path="host0", host=host, content="")
post = std::ConfigFile(path="hosts4", host=host, content="")

inter = A(name = "inter")
""")

        v, resources = self.do_export()
        assert_graph(resources, """inter2: inter1""")

    def test_abstract_requires_3(self):
        self.setup_for_snippet("""
host = std::Host(name="host", os=std::unix)

entity A:
    string name
end

implementation a for A:
    one = std::ConfigFile(path="{{self.name}}1", host=host, content="")
    two = std::ConfigFile(path="{{self.name}}2", host=host, content="")
    two.requires = one
    one.requires = self.requires
    two.provides = self.provides
end

implement A using a

pre = std::ConfigFile(path="pre", host=host, content="")
post = std::ConfigFile(path="post", host=host, content="")

inter = A(name = "inter")
inter.requires = pre
post.requires = inter
""")

        v, resources = self.do_export()
        assert_graph(resources, """post: inter2
                                  inter2: inter1
                                  inter1: pre""")


class TestBaseCompile(CompilerBaseTest, unittest.TestCase):

    def __init__(self, methodName='runTest'):  # noqa: H803
        unittest.TestCase.__init__(self, methodName)
        CompilerBaseTest.__init__(self, "compile_test_1")

    def test_compile(self):
        (types, _) = compiler.do_compile()
        instances = types["__config__::Host"].get_all_instances()
        assert len(instances) == 1
        i = instances[0]
        assert i.get_attribute("name").get_value() == "test1"
        assert i.get_attribute("os").get_value().get_attribute("name").get_value() == "linux"


class TestForCompile(CompilerBaseTest, unittest.TestCase):

    def __init__(self, methodName='runTest'):  # noqa: H803
        unittest.TestCase.__init__(self, methodName)
        CompilerBaseTest.__init__(self, "compile_test_2")

    def test_compile(self):
        (types, _) = compiler.do_compile()
        instances = types["__config__::ManagedDevice"].get_all_instances()
        assert sorted([i.get_attribute("name").get_value() for i in instances]) == [1, 2, 3, 4, 5]


class TestIndexCompileCollision(CompilerBaseTest, unittest.TestCase):

    def __init__(self, methodName='runTest'):  # noqa: H803
        unittest.TestCase.__init__(self, methodName)
        CompilerBaseTest.__init__(self, "compile_test_index_collission")

    def test_compile(self):
        with pytest.raises(RuntimeException):
            compiler.do_compile()


class TestIndexCompile(CompilerBaseTest, unittest.TestCase):

    def __init__(self, methodName='runTest'):  # noqa: H803
        unittest.TestCase.__init__(self, methodName)
        CompilerBaseTest.__init__(self, "compile_test_index")

    def test_compile(self):
        (_, scopes) = compiler.do_compile()
        variables = {k: x.get_value() for k, x in scopes.get_child("__config__").scope.slots.items()}

        p = re.compile(r'(f\d+h\d+)(a\d+)?')

        items = [(m.groups()[0], m.groups()[1], v)
                 for m, v in [(re.search(p, k), v)for k, v in variables.items()] if m is not None]
        groups = groupby(sorted(items, key=lambda x: x[0]), lambda x: x[0])
        firsts = []
        for k, v in groups:
            v = list(v)
            first = v[0]
            firsts.append(first)
            for other in v[1:]:
                assert first[2] == other[2]

        for i in range(len(firsts)):
            for j in range(len(firsts)):
                if not i == j:
                    self.assertNotEqual(firsts[i][2], firsts[j][2], "Variable %s%s should not be equal to %s%s" % (
                        firsts[i][0], firsts[i][1], firsts[j][0], firsts[j][1]))


class TestDoubleSet(CompilerBaseTest, unittest.TestCase):

    def __init__(self, methodName='runTest'):  # noqa: H803
        unittest.TestCase.__init__(self, methodName)
        CompilerBaseTest.__init__(self, "compile_test_double_assign")

    def test_compile(self):
        with pytest.raises(AttributeException):
            compiler.do_compile()


class TestCompileIssue138(CompilerBaseTest, unittest.TestCase):

    def __init__(self, methodName='runTest'):  # noqa: H803
        unittest.TestCase.__init__(self, methodName)
        CompilerBaseTest.__init__(self, "compile_138")

    def test_compile(self):
        (types, _) = compiler.do_compile()
        assert (types['std::Host'].get_all_instances()[0].get_attribute("agent").get_value().
                get_attribute("names").get_value() is not None)


class TestCompileluginTyping(CompilerBaseTest, unittest.TestCase):

    def __init__(self, methodName='runTest'):  # noqa: H803
        unittest.TestCase.__init__(self, methodName)
        CompilerBaseTest.__init__(self, "compile_plugin_typing")

    def test_compile(self):
        (_, scopes) = compiler.do_compile()
        root = scopes.get_child("__config__")

        def verify(name):
            c1a1 = root.lookup(name).get_value()
            name = sorted([item.get_attribute("name").get_value() for item in c1a1])
            assert name == ["t1", "t2", "t3"]

        verify("c1a1")
        verify("c1a2")

        s1 = root.lookup("s1").get_value()
        s2 = root.lookup("s2").get_value()

        assert s2[0] == s1
        assert isinstance(s2, list)
        assert isinstance(s2[0], str)


class TestCompileluginTypingErr(CompilerBaseTest, unittest.TestCase):

    def __init__(self, methodName='runTest'):  # noqa: H803
        unittest.TestCase.__init__(self, methodName)
        CompilerBaseTest.__init__(self, "compile_plugin_typing", "invalid.cf")

    def test_compile(self):
        with pytest.raises(RuntimeException) as e:
            compiler.do_compile()
        text = str(e.value)
        print(text)
        assert text.startswith("Exception in plugin test::badtype caused by Invalid type for value 'a'," +
                               " should be type test::Item (reported in test::badtype(c1.items) (")


def test_275_default_override(snippetcompiler):
    snippetcompiler.setup_for_snippet("""
    entity A:
        bool at = true
    end
    implement A using std::none

    entity B extends A:
        bool at = false
    end
    implement B using std::none

    a = A()
    b = B()

    """)

    (_, scopes) = compiler.do_compile()

    root = scopes.get_child("__config__")
    a = root.lookup("a")
    assert a.get_value().get_attribute("at").get_value() is True
    b = root.lookup("b")
    assert b.get_value().get_attribute("at").get_value() is False


def test_275_default_diamond(snippetcompiler):
    snippetcompiler.setup_for_snippet("""
    entity A:
        bool at = true
    end
    implement A using std::none

    entity B:
        bool at = false
    end
    implement B using std::none

    entity C extends A,B:
    end
    implement C using std::none

    entity D extends B,A:
    end
    implement D using std::none

    a = A()
    b = B()
    c = C()
    d = D()
    """)

    (_, scopes) = compiler.do_compile()

    root = scopes.get_child("__config__")
    a = root.lookup("a")
    assert a.get_value().get_attribute("at").get_value() is True
    b = root.lookup("b")
    assert b.get_value().get_attribute("at").get_value() is False
    c = root.lookup("c")
    assert c.get_value().get_attribute("at").get_value() is True
    d = root.lookup("d")
    assert d.get_value().get_attribute("at").get_value() is False


def test_275_duplicate_parent(snippetcompiler):
    snippetcompiler.setup_for_snippet("""
    entity A:
        bool at = true
    end
    implement A using std::none

    entity B extends A,A:
        bool at = false
    end
    implement B using std::none
    """)
    with pytest.raises(TypingException):
        compiler.do_compile()


def test_null(snippetcompiler):
    snippetcompiler.setup_for_snippet("""
        entity A:
            string? a = null
        end
        implement A using std::none
        a = A()

    """)

    (_, scopes) = compiler.do_compile()
    root = scopes.get_child("__config__")
    a = root.lookup("a").get_value().get_attribute("a").get_value()
    assert isinstance(a, NoneValue)


def test_null_unset(snippetcompiler):
    snippetcompiler.setup_for_snippet("""
        entity A:
            string? a
        end
        implement A using std::none
        a = A()

    """)

    (_, scopes) = compiler.do_compile()
    root = scopes.get_child("__config__")
    with pytest.raises(OptionalValueException):
        root.lookup("a").get_value().get_attribute("a").get_value()


def test_null_unset_hang(snippetcompiler):
    snippetcompiler.setup_for_snippet("""
            entity A:
                string? a
            end
            implement A using std::none
            a = A()
            b = a.a
        """)
    with pytest.raises(UnsetException):
        (_, scopes) = compiler.do_compile()


def test_null_on_list(snippetcompiler):
    snippetcompiler.setup_for_snippet("""
        entity A:
            string[]? a = null
        end
        implement A using std::none
        a = A()
    """)

    (_, scopes) = compiler.do_compile()
    root = scopes.get_child("__config__")
    a = root.lookup("a").get_value().get_attribute("a").get_value()
    assert isinstance(a, NoneValue)


def test_null_on_dict(snippetcompiler):
    snippetcompiler.setup_for_snippet("""
        entity A:
            dict? a = null
        end
        implement A using std::none
        a = A()
    """)

    (_, scopes) = compiler.do_compile()
    root = scopes.get_child("__config__")
    a = root.lookup("a").get_value().get_attribute("a").get_value()
    assert isinstance(a, NoneValue)


def test_default_remove(snippetcompiler):
    snippetcompiler.setup_for_snippet("""
    entity A:
        bool at = true
    end
    implement A using std::none

    entity B extends A:
        bool at = undef
    end
    implement B using std::none

    a = A()
    b = B()
    """)
    with pytest.raises(UnsetException):
        compiler.do_compile()


def test_emptylists(snippetcompiler):
    snippetcompiler.setup_for_snippet("""
    implement std::Entity using std::none

    a=std::Entity()
    b=std::Entity()
    c=std::Entity()

    a.provides = b.provides
    b.provides = c.provides
    """)
    compiler.do_compile()


def test_doc_string_on_new_relation(snippetcompiler):
    snippetcompiler.setup_for_snippet("""
entity File:
end

entity Host:
end

File.host [1] -- Host
\"""
Each file needs to be associated with a host
\"""
""")
    (types, _) = compiler.do_compile()
    assert types["__config__::File"].get_attribute("host").comment.strip() == "Each file needs to be associated with a host"


def test_doc_string_on_relation(snippetcompiler):
    snippetcompiler.setup_for_snippet("""
entity File:
end

entity Host:
end

File file [1] -- [0:] Host host
\"""
Each file needs to be associated with a host
\"""
""")
    (types, _) = compiler.do_compile()
    assert types["__config__::File"].get_attribute("host").comment.strip() == "Each file needs to be associated with a host"
    assert types["__config__::Host"].get_attribute("file").comment.strip() == "Each file needs to be associated with a host"


def test_function_in_typedef(snippetcompiler):
    snippetcompiler.setup_for_snippet("""
import tests
typedef notempty as string matching tests::length(self) > 0
typedef uniquechars as string matching tests::empty(self)

entity A:
    notempty ne
    uniquechars uc
end

A(ne="aa", uc="")

implement A using std::none
""")
    (types, _) = compiler.do_compile()


def test_doc_string_on_typedef(snippetcompiler):
    snippetcompiler.setup_for_snippet("""
typedef foo as string matching /^a+$/
\"""
    Foo is a stringtype that only allows "a"
\"""
""")
    (types, _) = compiler.do_compile()
    assert types["__config__::foo"].comment.strip() == "Foo is a stringtype that only allows \"a\""


def test_doc_string_on_typedefault(snippetcompiler):
    snippetcompiler.setup_for_snippet("""
entity File:
    number x
end

typedef Foo as File(x=5)
\"""
    Foo is a stringtype that only allows "a"
\"""
""")
    (types, _) = compiler.do_compile()
    assert types["__config__::Foo"].comment.strip() == "Foo is a stringtype that only allows \"a\""


def test_doc_string_on_impl(snippetcompiler):
    snippetcompiler.setup_for_snippet("""
entity Host:
end

implementation test for Host:
    \"""
        Bla bla
    \"""
end
""")

    (types, _) = compiler.do_compile()
    assert types["__config__::Host"].implementations[0].comment.strip() == "Bla bla"


def test_doc_string_on_implements(snippetcompiler):
    snippetcompiler.setup_for_snippet("""
entity Host:
end

implementation test for Host:
end

implement Host using test
\"""
    Always use test!
\"""
""")
    (types, _) = compiler.do_compile()

    assert types["__config__::Host"].implements[0].comment.strip() == "Always use test!"


def test_400_typeloops(snippetcompiler):
    snippetcompiler.setup_for_snippet("""
    entity Test extends Test:

    end
    """)
    with pytest.raises(TypingException):
        compiler.do_compile()


def test_400_typeloops_2(snippetcompiler):
    snippetcompiler.setup_for_snippet("""
    entity Test extends Test2:

    end

    entity Test2 extends Test:

    end
    """)
    with pytest.raises(TypingException):
        compiler.do_compile()


def test_394_short_index(snippetcompiler):
    snippetcompiler.setup_for_snippet("""implementation none for std::Entity:

end

entity Host:
    string name
    string blurp
end

entity File:
    string name
end

implement Host using none
implement File using none

Host host [1] -- [0:] File files

index Host(name)
index File(host, name)

h1 = Host(name="h1", blurp="blurp1")
f1h1=File(host=h1,name="f1")
f2h1=File(host=h1,name="f2")

z = h1.files[name="f1"]
""")
    (_, scopes) = compiler.do_compile()
    root = scopes.get_child("__config__")
    z = root.lookup("z").get_value()
    f1h1 = root.lookup("f1h1").get_value()
    assert z is f1h1


def test_438_parent_scopes_accessible(snippetcompiler):

    snippetcompiler.setup_for_snippet("""
entity Host:
    string name
end

entity HostConfig:
    string result
end

HostConfig.host [1] -- Host

implementation hostDefaults for Host:
    test="foo"
    HostConfig(host=self)
end

implement Host using hostDefaults

implementation test for HostConfig:
    # fails correctly
    # std::print(test)
    # works and should fail
    self.result = name
end

implement HostConfig using test

Host(name="bar")
""", autostd=False)
    with pytest.raises(NotFoundException):
        compiler.do_compile()


def test_438_parent_scopes_accessible_2(snippetcompiler):

    snippetcompiler.setup_for_snippet("""
entity Host:
    string name
end

entity HostConfig:
    string result
end

HostConfig.host [1] -- Host

implementation hostDefaults for Host:
    test="foo"
    HostConfig(host=self)
end

implement Host using hostDefaults

implementation test for HostConfig:
    self.result = test
end

implement HostConfig using test

Host(name="bar")
""", autostd=False)
    with pytest.raises(NotFoundException):
        compiler.do_compile()


def test_veryhardsequencing(snippetcompiler):

    snippetcompiler.setup_for_snippet("""
implementation none for std::Entity:

end

implement std::Entity using none

#Volumes
entity Volume:
end

implementation create for Volume:
    backing = std::Entity(requires=self.requires)
    backing.provides = self.provides
end

implement Volume using create

entity KafkaNode:

end


implementation fromtarball for KafkaNode:
    install = std::Entity()
    install.requires = self.requires
end

implement KafkaNode using fromtarball



kafka-user = std::Entity()
kafka-volume = Volume(requires=kafka-user)
KafkaNode(requires=kafka-volume)
""", autostd=False)

    compiler.do_compile()


def test_lazy_constructor(snippetcompiler):
    snippetcompiler.setup_for_snippet("""
entity One:
end

entity Two:
end

One.two [1] -- Two.one [1]

one = One(two=two)
two = Two(one=one)

implementation none for std::Entity:

end

implement One using none
implement Two using none
""", autostd=False)

    compiler.do_compile()


def test_484_attr_redef(snippetcompiler):
    snippetcompiler.setup_for_snippet("""
typedef type as string matching self == "component" or self == "package" or self == "frame"

entity Node:
    type viz_type
end

entity Group extends Node:
end

entity Service extends Group:
    string viz_type="package"
end
""", autostd=False)
    with pytest.raises(DuplicateException):
        compiler.do_compile()


def test_index_on_subtype(snippetcompiler):
    snippetcompiler.setup_for_snippet("""
        host = std::Host(name="a",os=std::linux)
        a=std::DefaultDirectory(host=host,path="/etc")
        b=std::DefaultDirectory(host=host,path="/etc")
    """)

    (_, scopes) = compiler.do_compile()

    root = scopes.get_child("__config__")
    a = root.lookup("a")
    b = root.lookup("b")

    assert a.get_value() == b.get_value()


def test_index_on_subtype2(snippetcompiler):
    snippetcompiler.setup_for_snippet("""
        host = std::Host(name="a",os=std::linux)
        a=std::DefaultDirectory(host=host,path="/etc")
        b=std::Directory(host=host,path="/etc",mode=755 ,group="root",owner="root" )
    """)
    with pytest.raises(DuplicateException):
        compiler.do_compile()

diamond = """
entity A:
    string at = "a"
end
implement A using std::none

entity B:
    string at = "a"
end
implement B using std::none


entity C extends A,B:
end
implement C using std::none
"""


def test_index_on_subtype_diamond(snippetcompiler):
    snippetcompiler.setup_for_snippet(diamond + """
    index A(at)
    index B(at)

    a = A(at="a")
    b = C(at="a")
    """)

    with pytest.raises(DuplicateException):
        compiler.do_compile()


def test_index_on_subtype_diamond_2(snippetcompiler):
    snippetcompiler.setup_for_snippet(diamond + """
    index A(at)
    index B(at)

    a = A(at="a")
    b = B(at="a")
    """)
    compiler.do_compile()


def test_index_on_subtype_diamond_3(snippetcompiler):
    snippetcompiler.setup_for_snippet(diamond + """
    index A(at)
    index B(at)

    a = A(at="a")
    b = B(at="ab")
    """)
    compiler.do_compile()


def test_relation_attributes(snippetcompiler):
    snippetcompiler.setup_for_snippet("""
entity Test:
end

entity Foo:
end

foo = "a"
bar = Test()
bar.bar = Foo()

implement Test using std::none
implement Foo using std::none


Test.bar [1] foo,bar Foo
""")
    (_, scopes) = compiler.do_compile()

    root = scopes.get_child("__config__")
    bar = root.lookup("bar")
    annotations = bar.value.get_attribute("bar").attribute.source_annotations
    assert len(annotations) == 2
    assert annotations[0].get_value() == "a"
    assert annotations[1].get_value() == bar.value


def test_relation_attributes_unresolved(snippetcompiler):
    snippetcompiler.setup_for_snippet("""
entity Test:
end

entity Foo:
end

foo = "a"

implement Test using std::none
implement Foo using std::none


Test.bar [1] foo,bar Foo
""")
    with pytest.raises(NotFoundException):
        compiler.do_compile()


def test_relation_attributes_unknown(snippetcompiler):
    snippetcompiler.setup_for_snippet("""
entity Test:
end

entity Foo:
end

import tests

foo = tests::unknown()
bar = "a"

implement Test using std::none
implement Foo using std::none


Test.bar [1] foo,bar Foo
""")
    with pytest.raises(TypingException):
        compiler.do_compile()


<<<<<<< HEAD
def test_implements_inheritance(snippetcompiler):
    snippetcompiler.setup_for_snippet("""
entity Test:
    string a
end

entity TestC extends Test:
end

implementation test for Test:
    self.a = "xx"
end



implement Test using test
implement TestC using parents

a = TestC()
""")
    (_, scopes) = compiler.do_compile()

    root = scopes.get_child("__config__")
    assert "xx" == root.lookup("a").get_value().lookup("a").get_value()
=======
def test_double_define(snippetcompiler):
    snippetcompiler.setup_for_snippet("""
entity Test:
    string test
    string? test
    bool test
end
""")
    with pytest.raises(TypingException):
        compiler.do_compile()


def test_511_index_on_default(snippetcompiler):
    snippetcompiler.setup_for_snippet("""
entity Test:
    string a="a"
    string b
end

index Test(a, b)

implement Test using std::none

Test(b="b")
""")
    compiler.do_compile()
>>>>>>> 90319c4d
<|MERGE_RESOLUTION|>--- conflicted
+++ resolved
@@ -1863,7 +1863,6 @@
         compiler.do_compile()
 
 
-<<<<<<< HEAD
 def test_implements_inheritance(snippetcompiler):
     snippetcompiler.setup_for_snippet("""
 entity Test:
@@ -1888,7 +1887,8 @@
 
     root = scopes.get_child("__config__")
     assert "xx" == root.lookup("a").get_value().lookup("a").get_value()
-=======
+
+
 def test_double_define(snippetcompiler):
     snippetcompiler.setup_for_snippet("""
 entity Test:
@@ -1914,5 +1914,4 @@
 
 Test(b="b")
 """)
-    compiler.do_compile()
->>>>>>> 90319c4d
+    compiler.do_compile()