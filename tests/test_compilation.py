--- conflicted
+++ resolved
@@ -2679,9 +2679,6 @@
     (_, scopes) = compiler.do_compile()
     root = scopes.get_child("__config__")
 
-<<<<<<< HEAD
-    assert "5" == root.lookup("a").get_value().lookup("value").get_value().lookup("value").get_value()
-=======
     assert "5" == root.lookup("a").get_value().lookup("value").get_value().lookup("value").get_value()
 
 
@@ -2706,5 +2703,4 @@
     assert root.lookup("bu").get_value()
 
     assert root.lookup("ax").get_value() == "XX"
-    assert root.lookup("bx").get_value() == "XX"
->>>>>>> 4231899f
+    assert root.lookup("bx").get_value() == "XX"