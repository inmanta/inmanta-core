--- conflicted
+++ resolved
@@ -1294,8 +1294,6 @@
 caused by:
   Invalid type for value 'a', should be type test::Item""".format(
             dir=self.project_dir)
-<<<<<<< HEAD
-=======
 
 
 def test_execute_twice(snippetcompiler):
@@ -1307,7 +1305,6 @@
     (_, scopes) = compiler.do_compile()
     assert scopes.get_child("mod4").lookup("main").get_value() == 0
     assert scopes.get_child("mod4").get_child("other").lookup("other").get_value() == 0
->>>>>>> fc4d0a6b
 
 
 def test_275_default_override(snippetcompiler):
@@ -2685,7 +2682,6 @@
     assert "5" == root.lookup("a").get_value().lookup("value").get_value().lookup("value").get_value()
 
 
-<<<<<<< HEAD
 def test_747_entity_multi_location(snippetcompiler):
     snippetcompiler.setup_for_snippet("""
 entity Alpha:
@@ -2708,7 +2704,8 @@
     a = root.lookup("a").get_value()
     assert len(a.get_locations()) == 3
     assert sorted([l.lnr for l in a.get_locations()]) == [12, 13, 14]
-=======
+
+
 def test_749_is_unknown(snippetcompiler):
     snippetcompiler.setup_for_snippet("""
         import tests
@@ -2730,5 +2727,4 @@
     assert root.lookup("bu").get_value()
 
     assert root.lookup("ax").get_value() == "XX"
-    assert root.lookup("bx").get_value() == "XX"
->>>>>>> fc4d0a6b
+    assert root.lookup("bx").get_value() == "XX"