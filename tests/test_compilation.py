"""
    Copyright 2016 Inmanta

    Licensed under the Apache License, Version 2.0 (the "License");
    you may not use this file except in compliance with the License.
    You may obtain a copy of the License at

        http://www.apache.org/licenses/LICENSE-2.0

    Unless required by applicable law or agreed to in writing, software
    distributed under the License is distributed on an "AS IS" BASIS,
    WITHOUT WARRANTIES OR CONDITIONS OF ANY KIND, either express or implied.
    See the License for the specific language governing permissions and
    limitations under the License.

    Contact: code@inmanta.com
"""

import unittest
import tempfile
import shutil
import os
import re
from itertools import groupby
import sys
from io import StringIO


from inmanta.module import Project
import inmanta.compiler as compiler
from inmanta import config
from inmanta.ast import RuntimeException, DuplicateException, TypeNotFoundException, ModuleNotFoundException
from inmanta.ast import AttributeException
from inmanta.ast import MultiException
from inmanta.ast import NotFoundException, TypingException
from inmanta.parser import ParserException
import pytest
from inmanta.execute.util import Unknown
from inmanta.export import DependencyCycleException


class CompilerBaseTest(object):

    def __init__(self, name):
        self.project_dir = os.path.join(os.path.dirname(os.path.abspath(__file__)), "data", name)
        if not os.path.isdir(self.project_dir):
            raise Exception("A compile test should set a valid project directory: %s does not exist" % self.project_dir)

    def setUp(self):
        Project.set(Project(self.project_dir, autostd=False))
        self.state_dir = tempfile.mkdtemp()
        config.Config.load_config()
        config.Config.set("config", "state-dir", self.state_dir)

    def tearDown(self):
        shutil.rmtree(self.state_dir)


class AbstractSnippetTest(object):
    libs = None
    env = None

    @classmethod
    def setUpClass(cls):
        cls.libs = tempfile.mkdtemp()
        cls.env = tempfile.mkdtemp()

    @classmethod
    def tearDownClass(cls):
        shutil.rmtree(cls.libs)
        shutil.rmtree(cls.env)

    def setUpForSnippet(self, snippet):
        # init project
        self.project_dir = tempfile.mkdtemp()
        os.symlink(self.__class__.env, os.path.join(self.project_dir, ".env"))

        with open(os.path.join(self.project_dir, "project.yml"), "w") as cfg:
            cfg.write(
                """
            name: snippet test
            modulepath: [%s, %s]
            downloadpath: %s
            version: 1.0
            repo: ['https://github.com/inmanta/']"""
                % (self.__class__.libs,
                    os.path.join(os.path.dirname(os.path.abspath(__file__)), "data", "modules"),
                    self.__class__.libs))

        with open(os.path.join(self.project_dir, "main.cf"), "w") as x:
            x.write(snippet)

        Project.set(Project(self.project_dir))

    def do_export(self):
        config.Config.load_config()
        from inmanta.export import Exporter

        (types, scopes) = compiler.do_compile()

        class Options(object):
            pass
        options = Options()
        options.json = True
        options.depgraph = False
        options.deploy = False
        options.ssl = False

        export = Exporter(options=options)
        return export.run(types, scopes)

    def xtearDown(self):
        shutil.rmtree(self.project_dir)


class SnippetTests(AbstractSnippetTest, unittest.TestCase):

    def testIssue92(self):
        self.setUpForSnippet("""
        entity Host extends std::NotThere:
        end
""")
        try:
            compiler.do_compile()
            raise AssertionError("Should get exception")
        except TypeNotFoundException as e:
            assert e.location.lnr == 2

    def testIssue73(self):
        self.setUpForSnippet("""
vm1 = std::floob()
""")
        with pytest.raises(TypeNotFoundException):
            compiler.do_compile()

    def testOptionValues(self):
        self.setUpForSnippet("""
entity Test1:

end

entity Test2:
    bool flag=false
end

implement Test2 using std::none

Test1 test1 [1] -- [0:1] Test2 other

implementation tt for Test1:

end

implement Test1 using tt when self.other.flag == false

Test1()
""")
        with pytest.raises(RuntimeException):
            compiler.do_compile()

    def testIsset(self):
        self.setUpForSnippet("""
entity Test1:

end

entity Test2:
    bool flag=false
end

implement Test2 using std::none

Test1 test1 [1] -- [0:1] Test2 other

implementation tt for Test1:

end

implement Test1 using tt when self.other is defined and self.other.flag == false

Test1(other=Test2())
""")
        compiler.do_compile()

    def testIssue93(self):
        self.setUpForSnippet("""
entity Test1:

end
implement Test1 using std::none

entity Test2:
    string attribute="1234"
end
implement Test2 using std::none

Test1 test1 [1] -- [0:] Test2 test2

t = Test1()
t2a = Test2(test1=t)
t2b = Test2(test1=t)

std::print(t.test2.attribute)
        """)

        try:
            compiler.do_compile()
            raise AssertionError("Should get exception")
        except RuntimeException as e:
            assert e.location.lnr == 18

    def testIssue121_non_matching_index(self):
        self.setUpForSnippet("""
        a=std::Host[name="test"]
        """)

        try:
            compiler.do_compile()
            raise AssertionError("Should get exception")
        except NotFoundException as e:
            assert e.location.lnr == 2

    def testIssue122IndexInheritance(self):
        self.setUpForSnippet("""
entity Repository extends std::File:
    string name
    bool gpgcheck=false
    bool enabled=true
    string baseurl
    string gpgkey=""
    number metadata_expire=7200
end

implementation redhatRepo for Repository:
    self.mode = 644
    self.owner = "root"
    self.group = "root"

    self.path = "/etc/yum.repos.d/{{ name }}.repo"
    self.content = "{{name}}"
end

implement Repository using redhatRepo

h1 = std::Host(name="test", os=std::linux)

Repository(host=h1, name="flens-demo",
                           baseurl="http://people.cs.kuleuven.be/~wouter.deborger/repo/")

Repository(host=h1, name="flens-demo",
                           baseurl="http://people.cs.kuleuven.be/~wouter.deborger/repo/")
        """)

        try:
            compiler.do_compile()
            raise AssertionError("Should get exception")
        except TypingException as e:
            assert e.location.lnr == 24

    def testIssue110Resolution(self):
        self.setUpForSnippet("""
entity Test1:

end
implement Test1 using test1i


implementation test1i for Test1:
    test = host
end

t = Test1()
""")
        with pytest.raises(NotFoundException):
            compiler.do_compile()

    def testIssue120BadImport(self):
        self.setUpForSnippet("""import ip::ip""")
        try:
            compiler.do_compile()
            raise AssertionError("Should get exception")
        except ModuleNotFoundException as e:
            assert e.location.lnr == 1

    def testIssue120BadImport_extra(self):
        self.setUpForSnippet("""import slorpf""")
        try:
            compiler.do_compile()
            raise AssertionError("Should get exception")
        except ModuleNotFoundException as e:
            assert e.location.lnr == 1

    def testOrderOfExecution(self):
        self.setUpForSnippet("""
for i in std::sequence(10):
    std::print(i)
end
        """)

        saved_stdout = sys.stdout
        try:
            out = StringIO()
            sys.stdout = out
            compiler.do_compile()
            output = out.getvalue().strip()
            assert output == '\n'.join([str(x) for x in range(10)])
        finally:
            sys.stdout = saved_stdout

    def testIssue127DefaultOverrides(self):
        self.setUpForSnippet("""
f1=std::ConfigFile(host=std::Host(name="jos",os=std::linux), path="/tmp/test", owner="wouter", content="blabla")
        """)
        (types, _) = compiler.do_compile()
        instances = types["std::File"].get_all_instances()
        assert instances[0].get_attribute("owner").get_value() == "wouter"

    def testIssue135DuploRelations(self):
        self.setUpForSnippet("""
entity Test1:

end
implement Test1 using std::none

entity Test2:
end
implement Test2 using std::none

Test1 test1 [1] -- [0:] Test2 test2
Test1 test1 [0:1] -- [0:] Test2 test2
""")
        with pytest.raises(DuplicateException):
            compiler.do_compile()

    def testIssue135DuploRelations2(self):
        self.setUpForSnippet("""
entity Test1:

end
implement Test1 using std::none

entity Test2:
end
implement Test2 using std::none

Test1 test1 [1] -- [0:] Test2 test2
Test1 test1 [1] -- [0:] Test2 floem
""")
        with pytest.raises(DuplicateException):
            compiler.do_compile()

    def testIssue135DuploRelations3(self):
        self.setUpForSnippet("""
entity Test1:

end
implement Test1 using std::none

entity Test2:
end
implement Test2 using std::none

Test1 test1 [1] -- [0:] Test2 test2
Test1 test1 [1] -- [0:] Test1 test2
""")
        with pytest.raises(DuplicateException):
            compiler.do_compile()

    def testIssue135DuploRelations4(self):
        self.setUpForSnippet("""
entity Stdhost:

end

entity Tussen extends Stdhost:
end

entity Oshost extends Tussen:

end

entity Agent:
end

Agent inmanta_agent   [1] -- [1] Oshost os_host
Stdhost deploy_host [1] -- [0:1] Agent inmanta_agent
""")
        with pytest.raises(DuplicateException):
            compiler.do_compile()

    def testIssue135DuploRelations5(self):
        self.setUpForSnippet("""
entity Stdhost:

end

entity Tussen extends Stdhost:
end

entity Oshost extends Tussen:

end

entity Agent:
end

Oshost os_host [1] -- [1] Agent inmanta_agent

Stdhost deploy_host [1] -- [0:1] Agent inmanta_agent
""")
        with pytest.raises(DuplicateException):
            compiler.do_compile()

    def testIssue132RelationOnDefault(self):
        self.setUpForSnippet("""
std::ConfigFile cfg [1] -- [1] std::File stuff
""")
        with pytest.raises(TypingException):
            compiler.do_compile()

    def testIssue141(self):
        self.setUpForSnippet("""
h = std::Host(name="test", os=std::linux)

entity SpecialService extends std::Service:

end

std::Host host [1] -- [0:] SpecialService services_list""")
        with pytest.raises(DuplicateException):
            compiler.do_compile()

    def testIssue140IndexError(self):
        try:
            self.setUpForSnippet("""
        h = std::Host(name="test", os=std::linux)
        test = std::Service[host=h, path="test"]""")
            compiler.do_compile()
            raise AssertionError("Should get exception")
        except NotFoundException as e:
            assert re.match('.*No index defined on std::Service for this lookup:.*', str(e))

    def testIssue134CollidingUmplementations(self):

        self.setUpForSnippet("""
implementation test for std::Entity:
end
implementation test for std::Entity:
end""")
        with pytest.raises(DuplicateException):
            compiler.do_compile()

    def testIssue126HangingStatements(self):
        self.setUpForSnippet("""entity LogFile:
string name
end

implement LogFile using std::none

entity LogCollector:
string name
end

implement LogCollector using std::none

LogCollector collectors [0:] -- [0:] LogFile logfiles

    lf1 = LogFile(name="lf1", collectors = c2)

c2 = LogCollector(name="c2", logfiles=lf1)
""")
        with pytest.raises(RuntimeException):
            compiler.do_compile()

    def testIssue139Scheduler(self):
        self.setUpForSnippet("""import std

entity Host extends std::Host:
    string attr
end
implement Host using std::none

host = Host(name="vm1", os=std::linux)

f = std::ConfigFile(host=host, path="", content="{{ host.attr }}")
std::Service(host=host, name="svc", state="running", onboot=true, requires=[f])
ref = std::Service[host=host, name="svc"]

""")
        with pytest.raises(MultiException):
            compiler.do_compile()

    def testMtoN(self):
        self.setUpForSnippet("""
entity LogFile:
  string name
  number members
end

implement LogFile using std::none

entity LogCollector:
  string name
end

implement LogCollector using std::none

LogCollector collectors [0:] -- [0:] LogFile logfiles

lf1 = LogFile(name="lf1", collectors = [c1, c2], members=3)
lf2 = LogFile(name="lf2", collectors = [c1, c2], members=2)
lf3 = LogFile(name="lf3", collectors = lf2.collectors, members=2)
lf6 = LogFile(name="lf6", collectors = c1, members=1)

lf4 = LogFile(name="lf4", members=2)
lf5 = LogFile(name="lf5", members=0)

lf7 = LogFile(name="lf7", members=2)
lf8 = LogFile(name="lf8", collectors = lf7.collectors, members=2)

c1 = LogCollector(name="c1")
c2 = LogCollector(name="c2", logfiles=[lf4, lf7])
c3 = LogCollector(name="c3", logfiles=[lf4, lf7, lf1])

std::print([c1,c2,lf1,lf2,lf3,lf4,lf5,lf6,lf7,lf8])
        """)

        (types, _) = compiler.do_compile()
        for lf in types["__config__::LogFile"].get_all_instances():
            assert lf.get_attribute("members").get_value() == len(lf.get_attribute("collectors").get_value())

    def testDict(self):
        self.setUpForSnippet("""
a = "a"
b = { "a" : a, "b" : "b", "c" : 3}
""")

        (_, root) = compiler.do_compile()

        scope = root.get_child("__config__").scope
        b = scope.lookup("b").get_value()
        assert b["a"] == "a"
        assert b["b"] == "b"
        assert b["c"] == 3

    def testDictCollide(self):
        self.setUpForSnippet("""
a = "a"
b = { "a" : a, "a" : "b", "c" : 3}
""")

        with pytest.raises(DuplicateException):
            compiler.do_compile()

    def testDictAttr(self):
        self.setUpForSnippet("""
entity Foo:
  dict bar
  dict foo = {}
  dict blah = {"a":"a"}
end

implement Foo using std::none

a=Foo(bar={})
b=Foo(bar={"a":z})
c=Foo(bar={}, blah={"z":"y"})
z=5
""")

        (_, root) = compiler.do_compile()

        scope = root.get_child("__config__").scope

        def mapAssert(in_dict, expected):
            for (ek, ev), (k, v) in zip(expected.items(), in_dict.items()):
                assert ek == k
                assert ev == v

        def validate(var, bar, foo, blah):
            e = scope.lookup(var).get_value()
            mapAssert(e.get_attribute("bar").get_value(), bar)
            mapAssert(e.get_attribute("foo").get_value(), foo)
            mapAssert(e.get_attribute("blah").get_value(), blah)

        validate("a", {}, {}, {"a": "a"})
        validate("b", {"a": 5}, {}, {"a": "a"})

        validate("c", {}, {}, {"z": "y"})

    def testDictAttrTypeError(self):
        self.setUpForSnippet("""
entity Foo:
  dict bar
  dict foo = {}
  dict blah = {"a":"a"}
end

implement Foo using std::none

a=Foo(bar=b)
b=Foo(bar={"a":"A"})
""")
        with pytest.raises(RuntimeException):
            compiler.do_compile()

    def testListAtributes(self):
        self.setUpForSnippet("""
entity Jos:
  bool[] bar
  std::package_state[] ips = ["installed"]
  string[] floom = []
  string[] floomx = ["a", "b"]
  string box = "a"
end

implement Jos using std::none

a = Jos(bar = [true])
b = Jos(bar = [true, false])
c = Jos(bar = [])
d = Jos(bar = [], floom=["test","test2"])

""")
        (_, root) = compiler.do_compile()

        def check_jos(jos, bar, ips=["installed"], floom=[], floomx=["a", "b"], box="a"):
            jos = jos.get_value()
            assert jos.get_attribute("bar").get_value() == bar
            assert jos.get_attribute("ips").get_value(), ips
            assert jos.get_attribute("floom").get_value() == floom
            assert jos.get_attribute("floomx").get_value() == floomx
            assert jos.get_attribute("box").get_value() == box

        scope = root.get_child("__config__").scope

        check_jos(scope.lookup("a"), [True])
        check_jos(scope.lookup("b"), [True, False])
        check_jos(scope.lookup("c"), [])
        check_jos(scope.lookup("d"), [], floom=["test", "test2"])

    def testListAtributeTypeViolation1(self):
        self.setUpForSnippet("""
entity Jos:
  bool[] bar = true
end
implement Jos using std::none
c = Jos()
""")
        with pytest.raises(ParserException):
            compiler.do_compile()

    def testListAtributeTypeViolation2(self):
        self.setUpForSnippet("""
entity Jos:
  bool[] bar = ["x"]
end
implement Jos using std::none
c = Jos()
""")
        with pytest.raises(RuntimeException):
            compiler.do_compile()

    def testListAtributeTypeViolation3(self):
        self.setUpForSnippet("""
entity Jos:
  bool[] bar
end
implement Jos using std::none
c = Jos(bar = ["X"])
""")
        with pytest.raises(RuntimeException):
            compiler.do_compile()

    def testNewRelationSyntax(self):
        self.setUpForSnippet("""
entity Test1:

end
implement Test1 using std::none

entity Test2:
end
implement Test2 using std::none

Test1.tests [0:] -- Test2.test1 [1]

a = Test1(tests=[Test2(),Test2()])
b = Test1()
Test2(test1 = b)
""")
        types, root = compiler.do_compile()

        scope = root.get_child("__config__").scope

        assert len(scope.lookup("a").get_value().get_attribute("tests").get_value()) == 2
        assert len(scope.lookup("b").get_value().get_attribute("tests").get_value()) == 1

    def testNewRelationWithAnnotationSyntax(self):
        self.setUpForSnippet("""
entity Test1:

end
implement Test1 using std::none

entity Test2:
end
implement Test2 using std::none

annotation = 5

Test1.tests [0:] annotation Test2.test1 [1]

a = Test1(tests=[Test2(),Test2()])
b = Test1()
Test2(test1 = b)
""")
        types, root = compiler.do_compile()

        scope = root.get_child("__config__").scope

        assert len(scope.lookup("a").get_value().get_attribute("tests").get_value()) == 2
        assert len(scope.lookup("b").get_value().get_attribute("tests").get_value()) == 1

    def testNewRelationUniDir(self):
        self.setUpForSnippet("""
entity Test1:

end
implement Test1 using std::none

entity Test2:
end
implement Test2 using std::none

Test1.tests [0:] -- Test2

a = Test1(tests=[Test2(),Test2()])

""")
        types, root = compiler.do_compile()

        scope = root.get_child("__config__").scope

        assert len(scope.lookup("a").get_value().get_attribute("tests").get_value()) == 2

    def testNewRelationUniDirDoubleDefine(self):
        self.setUpForSnippet("""
entity Test1:

end
implement Test1 using std::none

entity Test2:
end
implement Test2 using std::none

Test1.tests [0:] -- Test2

Test2.xx [1] -- Test1.tests [0:]
""")
        with pytest.raises(DuplicateException):
            compiler.do_compile()

    def testIssue164FQNInWhen(self):
        self.setUpForSnippet("""
import ubuntu
implementation linux for std::HostConfig:
end

implement std::HostConfig using linux when host.os == ubuntu::ubuntu1404

std::Host(name="vm1", os=ubuntu::ubuntu1404)
""")
        compiler.do_compile()

    def testIssue201DoubleSet(self):
        self.setUpForSnippet("""
entity Test1:

end
implement Test1 using std::none

entity Test2:
end
implement Test2 using std::none

Test1 test1 [1] -- [0:] Test2 test2

a=Test1()
b=Test2()

b.test1 = a
b.test1 = a

std::print(b.test1)
""")

        (types, _) = compiler.do_compile()
        a = types["__config__::Test1"].get_all_instances()[0]
        assert len(a.get_attribute("test2").value)

    def testIssue212BadIndexDefintion(self):
        self.setUpForSnippet("""
entity Test1:
    string x
end
index Test1(x,y)
""")
        with pytest.raises(RuntimeException):
            compiler.do_compile()

    def testIssue224DefaultOverInheritance(self):
        self.setUpForSnippet("""
entity Test1:
    string a = "a"
end
entity Test2 extends Test1:
end
entity Test3 extends Test2:
end
implement Test3 using std::none

Test3()
""")
        (types, _) = compiler.do_compile()
        instances = types["__config__::Test3"].get_all_instances()
        assert len(instances) == 1
        i = instances[0]
        assert i.get_attribute("a").get_value() == "a"

    def testIssue219UnknowsInTemplate(self):
        self.setUpForSnippet("""
import tests

a = tests::unknown()
b = "abc{{a}}"
""")
        (_, root) = compiler.do_compile()
        scope = root.get_child("__config__").scope

        assert isinstance(scope.lookup("a").get_value(), Unknown)
        assert isinstance(scope.lookup("b").get_value(), Unknown)

    def testIssue235EmptyLists(self):
        self.setUpForSnippet("""
entity Test1:

end
implement Test1 using std::none

entity Test2:
end
implement Test2 using std::none

Test1 tests [0:] -- [0:] Test2 tests

t1 = Test1(tests=[])
std::print(t1.tests)
""")
        (_, root) = compiler.do_compile()
        scope = root.get_child("__config__").scope

        assert scope.lookup("t1").get_value().get_attribute("tests").get_value() == []

    def testIssue170AttributeException(self):
        self.setUpForSnippet("""
entity Test1:
    string a
end

Test1(a=3)
""")
        with pytest.raises(AttributeException):
            compiler.do_compile()

    def testIssue220DepLoops(self):
        self.setUpForSnippet("""
import std

host = std::Host(name="Test", os=std::unix)
f1 = std::ConfigFile(host=host, path="/f1", content="")
f2 = std::ConfigFile(host=host, path="/f2", content="")
f3 = std::ConfigFile(host=host, path="/f3", content="")
f4 = std::ConfigFile(host=host, path="/f4", content="")
f1.requires = f2
f2.requires = f3
f3.requires = f1
f4.requires = f1
""")
        with pytest.raises(DependencyCycleException) as e:
            self.do_export()

        cyclenames = [r.id.resource_str() for r in e.value.cycle]
        assert set(cyclenames) == set(['std::File[Test,path=/f3]', 'std::File[Test,path=/f2]', 'std::File[Test,path=/f1]'])

<<<<<<< HEAD
    def testIssue261Tracing(self):
        self.setUpForSnippet("""
entity Test1:
end

implementation test11 for Test1:
    Test2(name="test11")
end

implementation test12 for Test1:
    Test2(name="test12")
end

implement Test1 using test11
implement Test1 using test12

entity Test2:
    string name
end

implement Test2 using std::none

Test1()
        """)
        (types, _) = compiler.do_compile()

        t1s = types["__config__::Test1"].get_all_instances()
        assert len(t1s) == 1
        t1 = t1s[0]
        l3 = t1.trackers
        assert len(l3) == 1
        assert l3[0].namespace.name == "__config__"

        instances = types["__config__::Test2"].get_all_instances()
        assert len(instances) == 2
        for instance in instances:
            l1 = instance.trackers
            name = instance.get_attribute("name").get_value()
            assert len(l1) == 1
            implementations = l1[0].implements.implementations
            assert len(implementations) == 1
            implement = implementations[0]
            assert implement.name == name
            l2 = l1[0].instance
            assert l2 == t1

        for instance in instances:
            l1 = instance.trackers
            assert l1[0].get_next()[0].namespace.name == "__config__"
=======
    def test_str_on_instance_pos(self):
        self.setUpForSnippet("""
import std

entity Hg:
end

Hg.hosts [0:] -- std::Host

implement Hg using std::none

hg = Hg()

for i in [1,2,3]:
 hg.hosts = std::Host(name="Test{{i}}", os=std::unix)
end


for i in hg.hosts:
    std::ConfigFile(host=i, path="/fx", content="")
end
""")
        (types, _) = compiler.do_compile()
        files = types["std::File"].get_all_instances()
        assert len(files) == 3

    def test_str_on_instance_neg(self):
        self.setUpForSnippet("""
import std

entity Hg:
end

Hg.hosts [0:] -- std::Host

implement Hg using std::none

hg = Hg()

for i in [1,2,3]:
 hg.hosts = std::Host(name="Test", os=std::unix)
end


for i in hg.hosts:
    std::ConfigFile(host=i, path="/fx", content="")
end
""")
        (types, _) = compiler.do_compile()
        files = types["std::File"].get_all_instances()
        assert len(files) == 1
>>>>>>> fb608da7


class TestBaseCompile(CompilerBaseTest, unittest.TestCase):

    def __init__(self, methodName='runTest'):
        unittest.TestCase.__init__(self, methodName)
        CompilerBaseTest.__init__(self, "compile_test_1")

    def test_compile(self):
        (types, _) = compiler.do_compile()
        instances = types["__config__::Host"].get_all_instances()
        assert len(instances) == 1
        i = instances[0]
        assert i.get_attribute("name").get_value() == "test1"
        assert i.get_attribute("os").get_value().get_attribute("name").get_value() == "linux"


class TestForCompile(CompilerBaseTest, unittest.TestCase):

    def __init__(self, methodName='runTest'):
        unittest.TestCase.__init__(self, methodName)
        CompilerBaseTest.__init__(self, "compile_test_2")

    def test_compile(self):
        (types, _) = compiler.do_compile()
        instances = types["__config__::ManagedDevice"].get_all_instances()
        assert sorted([i.get_attribute("name").get_value() for i in instances]) == [1, 2, 3, 4, 5]


class TestIndexCompileCollision(CompilerBaseTest, unittest.TestCase):

    def __init__(self, methodName='runTest'):
        unittest.TestCase.__init__(self, methodName)
        CompilerBaseTest.__init__(self, "compile_test_index_collission")

    def test_compile(self):
        with pytest.raises(RuntimeException):
            compiler.do_compile()


class TestIndexCompile(CompilerBaseTest, unittest.TestCase):

    def __init__(self, methodName='runTest'):
        unittest.TestCase.__init__(self, methodName)
        CompilerBaseTest.__init__(self, "compile_test_index")

    def test_compile(self):
        (_, scopes) = compiler.do_compile()
        variables = {k: x.get_value() for k, x in scopes.get_child("__config__").scope.slots.items()}

        p = re.compile(r'(f\d+h\d+)(a\d+)?')

        items = [(m.groups()[0], m.groups()[1], v)
                 for m, v in [(re.search(p, k), v)for k, v in variables.items()] if m is not None]
        groups = groupby(sorted(items, key=lambda x: x[0]), lambda x: x[0])
        firsts = []
        for k, v in groups:
            v = list(v)
            first = v[0]
            firsts.append(first)
            for other in v[1:]:
                assert first[2] == other[2]

        for i in range(len(firsts)):
            for j in range(len(firsts)):
                if not i == j:
                    self.assertNotEqual(firsts[i][2], firsts[j][2], "Variable %s%s should not be equal to %s%s" % (
                        firsts[i][0], firsts[i][1], firsts[j][0], firsts[j][1]))


class TestDoubleSet(CompilerBaseTest, unittest.TestCase):

    def __init__(self, methodName='runTest'):
        unittest.TestCase.__init__(self, methodName)
        CompilerBaseTest.__init__(self, "compile_test_double_assign")

    def test_compile(self):
        with pytest.raises(AttributeException):
            compiler.do_compile()


class TestCompileIssue138(CompilerBaseTest, unittest.TestCase):

    def __init__(self, methodName='runTest'):
        unittest.TestCase.__init__(self, methodName)
        CompilerBaseTest.__init__(self, "compile_138")

    def test_compile(self):
        (types, _) = compiler.do_compile()
        assert (types['std::Host'].get_all_instances()[0].get_attribute("agent").get_value().
                get_attribute("names").get_value() is not None)<|MERGE_RESOLUTION|>--- conflicted
+++ resolved
@@ -894,7 +894,6 @@
         cyclenames = [r.id.resource_str() for r in e.value.cycle]
         assert set(cyclenames) == set(['std::File[Test,path=/f3]', 'std::File[Test,path=/f2]', 'std::File[Test,path=/f1]'])
 
-<<<<<<< HEAD
     def testIssue261Tracing(self):
         self.setUpForSnippet("""
 entity Test1:
@@ -944,7 +943,7 @@
         for instance in instances:
             l1 = instance.trackers
             assert l1[0].get_next()[0].namespace.name == "__config__"
-=======
+
     def test_str_on_instance_pos(self):
         self.setUpForSnippet("""
 import std
@@ -996,7 +995,6 @@
         (types, _) = compiler.do_compile()
         files = types["std::File"].get_all_instances()
         assert len(files) == 1
->>>>>>> fb608da7
 
 
 class TestBaseCompile(CompilerBaseTest, unittest.TestCase):
