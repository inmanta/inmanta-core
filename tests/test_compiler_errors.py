--- conflicted
+++ resolved
@@ -1,5 +1,5 @@
 """
-    Copyright 2016 Inmanta
+    Copyright 2018 Inmanta
 
     Licensed under the Apache License, Version 2.0 (the "License");
     you may not use this file except in compliance with the License.
@@ -15,7 +15,6 @@
 
     Contact: code@inmanta.com
 """
-from conftest import snippetcompiler
 
 
 def test_plugin_excn(snippetcompiler):
@@ -354,7 +353,6 @@
         "(reported in creds.file = creds ({dir}/main.cf:10:22)) (reported in creds.file = creds ({dir}/main.cf:10))")
 
 
-<<<<<<< HEAD
 def test_bad_map_lookup(snippetcompiler):
     snippetcompiler.setup_for_error(
         """
@@ -362,7 +360,8 @@
         c=b["a"]
         """,
         "key a not found in dict, options are [c] (reported in b['a'] ({dir}/main.cf:3))")
-=======
+
+
 def test_610_multi_add(snippetcompiler):
     snippetcompiler.setup_for_error(
         """
@@ -382,5 +381,4 @@
 
         """,
         "The object __config__::A (instantiated at {dir}/main.cf:13) is not complete:"
-        " attribute b ({dir}/main.cf:11:11) requires 2 values but only 1 are set")
->>>>>>> 34b53659
+        " attribute b ({dir}/main.cf:11:11) requires 2 values but only 1 are set")