"""
    Copyright 2016 Inmanta

    Licensed under the Apache License, Version 2.0 (the "License");
    you may not use this file except in compliance with the License.
    You may obtain a copy of the License at

        http://www.apache.org/licenses/LICENSE-2.0

    Unless required by applicable law or agreed to in writing, software
    distributed under the License is distributed on an "AS IS" BASIS,
    WITHOUT WARRANTIES OR CONDITIONS OF ANY KIND, either express or implied.
    See the License for the specific language governing permissions and
    limitations under the License.

    Contact: code@inmanta.com
"""


def test_plugin_excn(snippetcompiler):
    snippetcompiler.setup_for_error(
        """
        import std
        std::template("/tet.tmpl")
""",
        "Exception in plugin std::template caused by TemplateNotFound: /tet.tmpl "
        "(reported in std::template('/tet.tmpl') ({dir}/main.cf:3))"
    )


def test_bad_var(snippetcompiler):
    snippetcompiler.setup_for_error(
        """
        a=b
""",
        "variable b not found (reported in Assign(a, b) ({dir}/main.cf:2))"
    )


def test_bad_type(snippetcompiler):
    snippetcompiler.setup_for_error(
        """
entity Test1:
    string a
end

Test1(a=3)
""",
        "Could not set attribute `a` on instance `__config__::Test1 (instantiated at {dir}/main.cf:6)` caused by Invalid "
        "value '3', expected String (reported in Construct(Test1) ({dir}/main.cf:6))"
    )


def test_bad_type_2(snippetcompiler):
    snippetcompiler.setup_for_error(
        """
import std

entity Test1:
    string a
end

implement Test1 using std::none

t1 = Test1()
t1.a=3
""",
        "Could not set attribute `a` on instance `__config__::Test1 (instantiated at {dir}/main.cf:10)` caused by Invalid "
        "value '3', expected String (reported in t1.a = 3 ({dir}/main.cf:11)) (reported in t1.a = 3 ({dir}/main.cf:11))"
    )


def test_incomplete(snippetcompiler):
    snippetcompiler.setup_for_error(
        """
import std

entity Test1:
    string a
end

implement Test1 using std::none

t1 = Test1()
""",
        "The object __config__::Test1 (instantiated at {dir}/main.cf:10) is not complete: "
        "attribute a ({dir}/main.cf:5) is not set"
    )


def test_bad_deref(snippetcompiler):
    snippetcompiler.setup_for_error(
        """
h = std::Host(name="test", os=std::linux)
std::print(h.name.test)
""",
        "can not get a attribute test, test not an entity (reported in h.name.test ({dir}/main.cf:3))"
    )


def test_doubledefine(snippetcompiler):
    snippetcompiler.setup_for_error(
        """
entity File:
end

entity File:
end
""",
        "Entity __config__::File is already defined (reported at ({dir}/main.cf:5)) (duplicate at ({dir}/main.cf:2))"
    )


def test_double_define_implementation(snippetcompiler):
    snippetcompiler.setup_for_error(
        """
entity File:
end

implementation file for File:
end

implementation file for File:
end
""",
        "Implementation __config__::file for type File is already defined (reported at ({dir}/main.cf:8))" +
        " (duplicate at ({dir}/main.cf:5))"
    )


<<<<<<< HEAD
def test_400_typeloops(snippetcompiler):
    snippetcompiler.setup_for_error("""
    entity Test extends Test:

    end
    """, "Entity can not be its own parent __config__::Test (reported in Entity(Test) ({dir}/main.cf:2))")


def test_400_typeloops_2(snippetcompiler):
    snippetcompiler.setup_for_error_re(
        """
    entity Test3 extends Test2:
    end

    entity Test1 extends Test2:

    end

    entity Test2 extends Test1:

    end
    """,
        "Entity can not be its own parent __config__::Test[1-2],__config__::Test[1-2] " +
        "\(reported in Entity\(Test[1-2]\) \({dir}/main.cf:[59]\)\)")
=======
def test_null(snippetcompiler):
    snippetcompiler.setup_for_error(
        """
        entity A:
            string a = null
        end
        implement A using std::none
        a = A()

    """,
        "Could not set attribute `a` on instance `__config__::A (instantiated at {dir}/main.cf:6)`" +
        " caused by Invalid value 'null', expected String (reported in Construct(A) ({dir}/main.cf:6))")


def test_null_on_list(snippetcompiler):
    snippetcompiler.setup_for_error(
        """
        entity A:
            string[] a = null
        end
        implement A using std::none
        a = A()
    """, "Could not set attribute `a` on instance `__config__::A (instantiated at {dir}/main.cf:6)`" +
        " caused by Invalid value 'null', expected list (reported in Construct(A) ({dir}/main.cf:6))")


def test_null_on_dict(snippetcompiler):
    snippetcompiler.setup_for_error(
        """
        entity A:
            dict a = null
        end
        implement A using std::none
        a = A()
    """, "Could not set attribute `a` on instance `__config__::A (instantiated at {dir}/main.cf:6)`" +
        " caused by Invalid value 'null', expected dict (reported in Construct(A) ({dir}/main.cf:6))")
>>>>>>> f0d4195b
<|MERGE_RESOLUTION|>--- conflicted
+++ resolved
@@ -127,8 +127,6 @@
         " (duplicate at ({dir}/main.cf:5))"
     )
 
-
-<<<<<<< HEAD
 def test_400_typeloops(snippetcompiler):
     snippetcompiler.setup_for_error("""
     entity Test extends Test:
@@ -153,7 +151,8 @@
     """,
         "Entity can not be its own parent __config__::Test[1-2],__config__::Test[1-2] " +
         "\(reported in Entity\(Test[1-2]\) \({dir}/main.cf:[59]\)\)")
-=======
+
+
 def test_null(snippetcompiler):
     snippetcompiler.setup_for_error(
         """
@@ -189,5 +188,4 @@
         implement A using std::none
         a = A()
     """, "Could not set attribute `a` on instance `__config__::A (instantiated at {dir}/main.cf:6)`" +
-        " caused by Invalid value 'null', expected dict (reported in Construct(A) ({dir}/main.cf:6))")
->>>>>>> f0d4195b
+        " caused by Invalid value 'null', expected dict (reported in Construct(A) ({dir}/main.cf:6))")