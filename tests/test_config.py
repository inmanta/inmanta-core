--- conflicted
+++ resolved
@@ -178,9 +178,6 @@
     assert Config.get("influxdb", "interval") == 20
     assert Config.get("influxdb", "tags")["tag2"] == "value2"
     assert Config.get("dashboard", "path") == "/directory"
-<<<<<<< HEAD
-    assert Config.get("dashboard", "client-id") == "test456"
-=======
     assert Config.get("dashboard", "client-id") == "test456"
 
 
@@ -328,5 +325,4 @@
     await assert_port_bound()
     log_sequence = LogSequence(caplog, allow_errors=False)
     log_sequence.assert_not("py.warnings", logging.WARNING, deprecation_line_log_line)
-    log_sequence.assert_not("py.warnings", logging.WARNING, ignoring_log_line)
->>>>>>> ec089de4
+    log_sequence.assert_not("py.warnings", logging.WARNING, ignoring_log_line)