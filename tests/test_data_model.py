"""
    Copyright 2019 Inmanta

    Licensed under the Apache License, Version 2.0 (the "License");
    you may not use this file except in compliance with the License.
    You may obtain a copy of the License at

        http://www.apache.org/licenses/LICENSE-2.0

    Unless required by applicable law or agreed to in writing, software
    distributed under the License is distributed on an "AS IS" BASIS,
    WITHOUT WARRANTIES OR CONDITIONS OF ANY KIND, either express or implied.
    See the License for the specific language governing permissions and
    limitations under the License.

    Contact: code@inmanta.com
"""
import datetime
<<<<<<< HEAD
import json
=======
>>>>>>> 628d32ca
import sys
import typing
from enum import Enum

import pydantic
import pytest

from inmanta import const, types
from inmanta.data.model import BaseModel, LogLine
from inmanta.protocol.common import json_encode


def test_model_inheritance():
    """Test if config classes inheritance"""

    class Choices(str, Enum):
        yes = "yes"
        no = "no"

    class Project(BaseModel):
        name: str
        opts: Choices

    project = Project(name="test", opts="no")
    ser = project.dict()

    assert ser["opts"] == "no"
    assert not isinstance(ser["opts"], Enum)


def test_union_bool_json():
    """Test if pydantic correctly serializes a bool to bool and not int when using a Union.

    Union in python < 3.7 removes all strict subtypes. bool and strictbool are subtypes of int
    """

    class Test(pydantic.BaseModel):
        attr1: typing.Union[pydantic.StrictBool, int]
        attr2: typing.Union[pydantic.StrictBool]
        attr3: pydantic.StrictBool
        attr4: typing.Union[types.StrictNonIntBool, int]

    x = Test(attr1=True, attr2=True, attr3=True, attr4=True)

    if sys.version_info[0] == 3 and sys.version_info[1] < 7:
        assert x.attr1 is not True and x.attr1 == 1
    else:
        assert x.attr1 is True

    assert x.attr2 is True
    assert x.attr3 is True
    assert x.attr4 is True


<<<<<<< HEAD
def test_log_line_serialization():
    """
    Ensure that the level field of a LogLine serializes and deserializes correctly
    using the name of the enum instead of the value.
    """
    log_line = LogLine(level=const.LogLevel.DEBUG, msg="test", args=[], kwargs={}, timestamp=datetime.datetime.now())
    serializes_log_line = json_encode(log_line)
    deserialized_log_line_dct = json.loads(serializes_log_line)
    assert deserialized_log_line_dct["level"] == const.LogLevel.DEBUG.name

    deserialized_log_line = LogLine(**deserialized_log_line_dct)
    assert deserialized_log_line.level == const.LogLevel.DEBUG

    assert log_line == deserialized_log_line


def test_log_line_deserialization():
    """
    Ensure that a proper error is raised when an invalid log level is used.
    """
    with pytest.raises(ValueError) as excinfo:
        LogLine(level=11, msg="test", args=[], kwargs={}, timestamp=datetime.datetime.now())
    assert "value is not a valid enumeration member" in str(excinfo.value)
=======
def test_timezone_aware_fields_in_pydantic_object():
    """
    Verify that timestamp fields in pydantic object that extends from the inmanta
    BaseModel class, are made timezone aware.
    """

    class Test(BaseModel):
        timestamp: datetime.datetime

    timestamp = datetime.datetime.now()
    assert timestamp.tzinfo is None
    test = Test(timestamp=timestamp)
    assert test.timestamp.tzinfo is not None
>>>>>>> 628d32ca
<|MERGE_RESOLUTION|>--- conflicted
+++ resolved
@@ -16,10 +16,7 @@
     Contact: code@inmanta.com
 """
 import datetime
-<<<<<<< HEAD
 import json
-=======
->>>>>>> 628d32ca
 import sys
 import typing
 from enum import Enum
@@ -74,7 +71,6 @@
     assert x.attr4 is True
 
 
-<<<<<<< HEAD
 def test_log_line_serialization():
     """
     Ensure that the level field of a LogLine serializes and deserializes correctly
@@ -98,7 +94,8 @@
     with pytest.raises(ValueError) as excinfo:
         LogLine(level=11, msg="test", args=[], kwargs={}, timestamp=datetime.datetime.now())
     assert "value is not a valid enumeration member" in str(excinfo.value)
-=======
+
+
 def test_timezone_aware_fields_in_pydantic_object():
     """
     Verify that timestamp fields in pydantic object that extends from the inmanta
@@ -111,5 +108,4 @@
     timestamp = datetime.datetime.now()
     assert timestamp.tzinfo is None
     test = Test(timestamp=timestamp)
-    assert test.timestamp.tzinfo is not None
->>>>>>> 628d32ca
+    assert test.timestamp.tzinfo is not None