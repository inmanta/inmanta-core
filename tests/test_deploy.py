"""
    Copyright 2017 Inmanta

    Licensed under the Apache License, Version 2.0 (the "License");
    you may not use this file except in compliance with the License.
    You may obtain a copy of the License at

        http://www.apache.org/licenses/LICENSE-2.0

    Unless required by applicable law or agreed to in writing, software
    distributed under the License is distributed on an "AS IS" BASIS,
    WITHOUT WARRANTIES OR CONDITIONS OF ANY KIND, either express or implied.
    See the License for the specific language governing permissions and
    limitations under the License.

    Contact: code@inmanta.com
"""
import os
import collections

from inmanta import deploy
from tornado import process
import pytest


@pytest.mark.skip(reason="very unstable test")
@pytest.mark.asyncio(timeout=60)
async def test_deploy(snippetcompiler, tmpdir, postgres_db, motor):
    file_name = tmpdir.join("test_file")
    snippetcompiler.setup_for_snippet(
        """
    host = std::Host(name="test", os=std::linux)
    file = std::Symlink(host=host, source="/dev/null", target="%s")
    """
        % file_name
    )

    os.chdir(snippetcompiler.project_dir)
    Options = collections.namedtuple("Options", ["no_agent_log", "dryrun", "map", "agent"])
    options = Options(no_agent_log=False, dryrun=False, map="", agent="")

<<<<<<< HEAD
    run = deploy.Deploy(mongoport=postgres_db.port)
=======
    run = deploy.Deploy(mongoport=mongo_db.port)
>>>>>>> 8a845347
    try:
        run.run(options, only_setup=True)
        await run.do_deploy(False, "")
        assert file_name.exists()
    except (KeyboardInterrupt, deploy.FinishedException):
        # This is how the deploy command ends
        pass

    finally:
        run.stop()


@pytest.mark.asyncio(timeout=10)
async def test_fork(server):
    """
        This test should not fail. Some Subprocess'es can make the ioloop hang, this tests fails when that happens.
    """
    i = 0
    while i < 5:
        i += 1
        sub_process = process.Subprocess(["true"])
        await sub_process.wait_for_exit(raise_error=False)<|MERGE_RESOLUTION|>--- conflicted
+++ resolved
@@ -39,11 +39,8 @@
     Options = collections.namedtuple("Options", ["no_agent_log", "dryrun", "map", "agent"])
     options = Options(no_agent_log=False, dryrun=False, map="", agent="")
 
-<<<<<<< HEAD
+    # TODO: change mongoport parameter
     run = deploy.Deploy(mongoport=postgres_db.port)
-=======
-    run = deploy.Deploy(mongoport=mongo_db.port)
->>>>>>> 8a845347
     try:
         run.run(options, only_setup=True)
         await run.do_deploy(False, "")
