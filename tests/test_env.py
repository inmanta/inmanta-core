"""
    Copyright 2021 Inmanta

    Licensed under the Apache License, Version 2.0 (the "License");
    you may not use this file except in compliance with the License.
    You may obtain a copy of the License at

        http://www.apache.org/licenses/LICENSE-2.0

    Unless required by applicable law or agreed to in writing, software
    distributed under the License is distributed on an "AS IS" BASIS,
    WITHOUT WARRANTIES OR CONDITIONS OF ANY KIND, either express or implied.
    See the License for the specific language governing permissions and
    limitations under the License.

    Contact: bart@inmanta.com
"""

import glob
import importlib
import logging
import os
import re
import subprocess
import sys
import tempfile
from importlib.abc import Loader
from re import Pattern
from subprocess import CalledProcessError
from typing import Callable, LiteralString, Optional
from unittest.mock import patch

import py
import pytest

from inmanta import env, loader, module
from inmanta.data.model import PipConfig
from inmanta.env import Pip, Requirement
from inmanta.util import parse_canonical_requirement
from packaging import version
from utils import LogSequence, PipIndex, create_python_package

if "inmanta-core" in env.process_env.get_installed_packages(only_editable=True):
    pytest.skip(
        "The tests in this module will fail if it runs against inmanta-core installed in editable mode, "
        "because the build tag on the development branch is set to .dev0 by default. The inmanta package protection feature "
        "would make pip install a non-editable version of the same package. But no version with build tag .dev0 exists "
        "on the python package repository.",
        allow_module_level=True,
    )


@pytest.mark.slowtest
def test_venv_pyton_env_empty_string(tmpdir):
    """test that an exception is raised if the venv path is an empty string"""
    with pytest.raises(ValueError) as e:
        env.VirtualEnv("")
    assert e.value.args[0] == "The env_path cannot be an empty string."

    env_dir1 = tmpdir.mkdir("env1").strpath
    venv1 = env.VirtualEnv(env_dir1)
    venv1.use_virtual_env()

    env_dir2 = tmpdir.mkdir("env2").strpath
    venv2 = env.VirtualEnv(env_dir2)
    venv2.env_path = ""
    with pytest.raises(Exception) as e:
        venv2.use_virtual_env()
    assert e.value.args[0] == "The env_path cannot be an empty string."

    with pytest.raises(ValueError) as e:
        env.PythonEnvironment(python_path="")
    assert e.value.args[0] == "The python_path cannot be an empty string."

    with pytest.raises(ValueError) as e:
        env.PythonEnvironment(env_path="")
    assert e.value.args[0] == "The env_path cannot be an empty string."


@pytest.mark.slowtest
def test_basic_install(tmpdir):
    env_dir1 = tmpdir.mkdir("env1").strpath
    venv1 = env.VirtualEnv(env_dir1)
    assert not venv1.are_installed(["lorem"])

    venv1.use_virtual_env()
    venv1.install_from_list(["lorem"])
    assert venv1.are_installed(["lorem"])

    assert not venv1.are_installed(["dummy-yummy"])

    venv1 = env.VirtualEnv(env_dir1)
    venv1.use_virtual_env()
    venv1.install_from_list(["dummy-yummy"])
    assert venv1.are_installed(["dummy-yummy"])


def test_git_based_install(tmpdir: py.path.local) -> None:
    """
    Verify that the install methods can handle git-based installs over https.
    """
    venv = env.VirtualEnv(tmpdir.mkdir("env").strpath)
    venv.use_virtual_env()

    pkg_name: LiteralString = "pytest-inmanta"
    assert not venv.are_installed([pkg_name])

    try:
        venv.install_from_list([f"{pkg_name}@git+https://github.com/inmanta/{pkg_name}"])
    except CalledProcessError as ep:
        print(ep.stdout)
        raise

    assert venv.are_installed([pkg_name])


@pytest.mark.slowtest
def test_install_package_already_installed_in_parent_env(tmpdir):
    """Test using and installing a package that is already present in the parent virtual environment."""
    # get all packages in the parent
    parent_installed = list(env.process_env.get_installed_packages().keys())

    # create a venv and list all packages available in the venv
    venv = env.VirtualEnv(str(tmpdir))
    venv.use_virtual_env()

    installed_packages = list(env.PythonEnvironment(python_path=venv._parent_python).get_installed_packages().keys())

    # verify that the venv sees all parent packages
    assert not set(parent_installed) - set(installed_packages)

    # site dir should be empty
    site_dir = os.path.join(venv.env_path, "lib/python*/site-packages")
    dirs = glob.glob(site_dir)
    assert len(dirs) == 1
    site_dir = dirs[0]

    def _list_dir(path: str, ignore: list[str]) -> list[str]:
        return [d for d in os.listdir(site_dir) if d not in ignore]

    # site_dir should only contain a sitecustomize.py file that sets up inheritance from the parent venv
    assert not _list_dir(site_dir, ignore=["inmanta-inherit-from-parent-venv.pth", "__pycache__"])

    # test installing a package that is already present in the parent venv
    assert "more-itertools" in parent_installed
    venv.install_from_list(["more-itertools"])

    # site_dir should only contain a sitecustomize.py file that sets up inheritance from the parent venv
    assert not _list_dir(site_dir, ignore=["inmanta-inherit-from-parent-venv.pth", "__pycache__"])

    # report json
    subprocess.check_output([os.path.join(venv.env_path, "bin/pip"), "list"])


def test_gen_req_file():
    """
    These are all examples used in older testcases that did not work correctly before
    They are supported now

    This testcase now only verifies they are all correctly parsed
    """

    reqs = [
        "lorem == 0.1.1",
        "lorem > 0.1",
        "dummy-yummy",
        "iplib@git+https://github.com/bartv/python3-iplib",
        "lorem",
        # verify support for environment markers as described in PEP 508
        "lorem;python_version<'3.7'",
        "lorem;platform_machine == 'x86_64' and platform_system == 'Linux'",
        "lorem == 0.1;python_version=='3.7'",
        "lorem == 0.2;python_version=='3.9'",
        "dep[opt]",
        "dep[otheropt]",
    ]

    # make sure they all parse
    for req in reqs:
        parse_canonical_requirement(requirement=req)


def test_environment_python_version_multi_digit(tmpdir: py.path.local) -> None:
    """
    Make sure the constructor for env.Environment can handle multi-digit minor versions of Python to ensure compatibility with
    Python 3.10+.
    """
    with patch("sys.version_info", new=(3, 123, 0)):
        # python version is not included in path on windows
        with patch("sys.platform", new="linux"):
            assert env.PythonEnvironment(env_path=str(tmpdir)).site_packages_dir == os.path.join(
                str(tmpdir), "lib", "python3.123", "site-packages"
            )


@pytest.mark.slowtest
@pytest.mark.parametrize_any("version", [None, version.Version("8.6.0")])
def test_process_env_install_from_index(
    tmpdir: str,
    tmpvenv_active: tuple[py.path.local, py.path.local],
    version: Optional[version.Version],
) -> None:
    """
    Install a package from a pip index into the process_env. Assert any version specs are respected.
    """
    package_name: str = "more-itertools"
    assert package_name not in env.process_env.get_installed_packages()
    env.process_env.install_for_config(
        [parse_canonical_requirement(requirement=package_name + (f"=={version}" if version is not None else ""))],
        config=PipConfig(
            use_system_config=True,  # we need an upstream for some packages
        ),
    )
    installed: dict[str, version.Version] = env.process_env.get_installed_packages()
    assert package_name in installed
    if version is not None:
        assert installed[package_name] == version
    # legacy method
    # We call it here to make sure the legacy compatibility works
    # It massages the inputs to get to the same call as the one above.
    # It should hit the cache there and return here.
    # Cheap and fast test
    env.process_env.install_from_index(
        [parse_canonical_requirement(requirement=package_name + (f"=={version}" if version is not None else ""))],
        use_pip_config=True,
    )


@pytest.mark.slowtest
@pytest.mark.parametrize_any("use_extra_indexes_env", [False, True])
@pytest.mark.parametrize_any("use_extra_indexes", [False, True])
@pytest.mark.parametrize_any("use_system_config", [False, True])
def test_process_env_install_from_index_not_found_env_var(
    tmpvenv_active: tuple[py.path.local, py.path.local],
    monkeypatch,
    create_empty_local_package_index_factory: Callable[[str], str],
    use_extra_indexes: bool,
    use_extra_indexes_env: bool,
    use_system_config: bool,
) -> None:
    """
    Attempt to install a package that does not exist from the pip indexes defined in the env vars, in the pip config or in both.
    This if the system config are used or not.
    Assert the appropriate error is raised.
    """
    index_urls = [create_empty_local_package_index_factory()]

    if use_extra_indexes_env:
        extra_env_indexes = [
            create_empty_local_package_index_factory("extra_env1"),
            create_empty_local_package_index_factory("extra_env2"),
        ]
        # Convert list to a space-separated string for the environment variable
        monkeypatch.setenv("PIP_EXTRA_INDEX_URL", " ".join(extra_env_indexes))
        if use_system_config:
            # Include environment extra indexes in the main list for assertion
            index_urls.extend(extra_env_indexes)

    if use_extra_indexes:
        index_urls.extend(
            [
                create_empty_local_package_index_factory("extra1"),
                create_empty_local_package_index_factory("extra2"),
            ]
        )

    expected = (
        "Packages this-package-does-not-exist were not "
        "found in the given indexes. (Looking in indexes: %s)" % ", ".join(index_urls)
    )

    with pytest.raises(env.PackageNotFound, match=re.escape(expected)):
        env.process_env.install_for_config(
            [parse_canonical_requirement(requirement="this-package-does-not-exist")],
            config=PipConfig(
                index_url=index_urls[0],
                # The first element should only be passed to the index_url. If there are indexes in the environment
                # they should not be passed in the extra_index_url as they are already present in PIP_EXTRA_INDEX_URL
                # (second and third element of index_urls).
                extra_index_url=index_urls[3:] if (use_system_config and use_extra_indexes_env) else index_urls[1:],
                use_system_config=use_system_config,
            ),
        )


@pytest.mark.parametrize_any("use_system_config", [True, False])
def test_process_env_install_no_index(tmpdir: py.path.local, monkeypatch, use_system_config: bool) -> None:
    """
    Attempt to install a package that does not exist with --no-index.
    To have --no-index set in the pip cmd, the config should not contain an index_url,
    we should not be using the system config and a path needs to be specified.
    it can also be set in the env_vars
    Assert the appropriate error is raised.
    """
    if use_system_config:
        monkeypatch.setenv("PIP_NO_INDEX", "true")

    setup_py_content = """
from setuptools import setup
setup(name="test")
"""
    # Write the minimal setup.py content to the temporary directory
    setup_py_path = os.path.join(tmpdir, "setup.py")
    with open(setup_py_path, "w") as setup_file:
        setup_file.write(setup_py_content)

    expected = "Packages this-package-does-not-exist were not found. No indexes were used."

    with pytest.raises(env.PackageNotFound, match=re.escape(expected)):
        env.process_env.install_for_config(
            requirements=[parse_canonical_requirement(requirement="this-package-does-not-exist")],
            paths=[env.LocalPackagePath(path=str(tmpdir))],
            config=PipConfig(use_system_config=use_system_config),
        )


@pytest.mark.slowtest
def test_process_env_install_from_index_conflicting_reqs(
    tmpdir: str, tmpvenv_active: tuple[py.path.local, py.path.local]
) -> None:
    """
    Attempt to install a package with conflicting version requirements from a pip index. Make sure this fails and the
    package remains uninstalled.
    """
    package_name: str = "more-itertools"
    with pytest.raises(env.ConflictingRequirements) as e:
        env.process_env.install_for_config(
            [parse_canonical_requirement(requirement=f"{package_name}{version}") for version in [">8.5", "<=8"]],
            config=PipConfig(
                use_system_config=True,  # we need an upstream for some packages
            ),
        )
    assert "conflicting dependencies" in e.value.msg
    assert package_name not in env.process_env.get_installed_packages()


@pytest.mark.slowtest
@pytest.mark.parametrize("editable", [True, False])
def test_process_env_install_from_source(
    tmpvenv_active: tuple[py.path.local, py.path.local],
    modules_v2_dir: str,
    editable: bool,
) -> None:
    """
    Install a package from source into the process_env. Make sure the editable option actually results in an editable install.
    """
    package_name: str = "inmanta-module-minimalv2module"
    project_dir: str = os.path.join(modules_v2_dir, "minimalv2module")
    assert package_name not in env.process_env.get_installed_packages()
    env.process_env.install_from_source([env.LocalPackagePath(path=project_dir, editable=editable)])
    assert package_name in env.process_env.get_installed_packages()
    if editable:
        assert package_name in env.process_env.get_installed_packages(only_editable=True)


# v1 plugin loader overrides loader paths so verify that it doesn't interfere with env.process_env installs
@pytest.mark.parametrize("v1_plugin_loader", [True, False])
@pytest.mark.parametrize("package_name", ["lorem", "more-itertools", "inmanta-module-minimalv2module"])
@pytest.mark.slowtest
def test_active_env_get_module_file(
    local_module_package_index: str,
    tmpdir: py.path.local,
    tmpvenv_active: tuple[py.path.local, py.path.local],
    v1_plugin_loader: bool,
    package_name: str,
) -> None:
    """
    Test the env.ActiveEnv.get_module_file() command on a newly installed package. Make sure it works regardless of whether we
    install a dependency of inmanta-core (which is already installed in the encapsulating development venv), a new package or an
    inmanta module (namespace package).
    """
    venv_dir, _ = tmpvenv_active

    if package_name.startswith(module.ModuleV2.PKG_NAME_PREFIX):
        module_name = "inmanta_plugins." + package_name[len(module.ModuleV2.PKG_NAME_PREFIX) :].replace("-", "_")
        index = str(local_module_package_index)
        pip_config = PipConfig(
            index_url=index,
        )

    else:
        module_name = package_name.replace("-", "_")
        pip_config = PipConfig(
            use_system_config=True,
        )

    # unload module if already loaded from encapsulating development venv
    if module_name in sys.modules:
        loaded = [sub for sub in sys.modules.keys() if sub.startswith(module_name)]
        for sub in loaded:
            del sys.modules[sub]
    importlib.invalidate_caches()

    if v1_plugin_loader:
        loader.PluginModuleFinder.configure_module_finder([os.path.join(str(tmpdir), "libs")])

    assert env.ActiveEnv.get_module_file(module_name) is None
<<<<<<< HEAD
    env.process_env.install_for_config([parse_canonical_requirement(requirement=package_name)], pip_config)
=======

    env.process_env.install_for_config([Requirement.parse(package_name)], pip_config, add_inmanta_requires=False)
>>>>>>> 9ed614e3
    assert package_name in env.process_env.get_installed_packages()
    module_info: Optional[tuple[Optional[str], Loader]] = env.ActiveEnv.get_module_file(module_name)
    assert module_info is not None
    module_file, mod_loader = module_info
    assert module_file is not None
    assert not isinstance(mod_loader, loader.PluginModuleLoader)
    assert module_file == os.path.join(env.process_env.site_packages_dir, *module_name.split("."), "__init__.py")
    # verify that the package was installed in the development venv
    assert str(venv_dir) in module_file
    importlib.import_module(module_name)
    assert module_name in sys.modules
    assert sys.modules[module_name].__file__ == module_file


@pytest.mark.slowtest
def test_active_env_get_module_file_editable_namespace_package(
    tmpdir: str,
    tmpvenv_active: tuple[py.path.local, py.path.local],
    modules_v2_dir: str,
    local_module_package_index,
) -> None:
    """
    Verify that get_module_file works after installing an editable namespace package in an active environment.
    """
    package_name: str = "inmanta-module-minimalv2module"
    module_name: str = "inmanta_plugins.minimalv2module"

    assert env.ActiveEnv.get_module_file(module_name) is None
    project_dir: str = os.path.join(modules_v2_dir, "minimalv2module")
    env.process_env.install_for_config(
        requirements=[],
        paths=[env.LocalPackagePath(path=project_dir, editable=True)],
        config=PipConfig(use_system_config=False, index_url=local_module_package_index),
        add_inmanta_requires=False,
    )
    assert package_name in env.process_env.get_installed_packages()
    module_info: Optional[tuple[Optional[str], Loader]] = env.ActiveEnv.get_module_file(module_name)
    assert module_info is not None
    module_file, mod_loader = module_info
    assert module_file is not None
    assert not isinstance(mod_loader, loader.PluginModuleLoader)
    assert module_file == os.path.join(modules_v2_dir, "minimalv2module", *module_name.split("."), "__init__.py")
    importlib.import_module(module_name)
    assert module_name in sys.modules
    assert sys.modules[module_name].__file__ == module_file
    # legacy method
    # We call it here to make sure the legacy compatibility works
    # It massages the inputs to get to the same call as the one above.
    # It should hit the cache there and return here.
    # Cheap and fast test
    env.process_env.install_from_source(
        paths=[env.LocalPackagePath(path=project_dir, editable=True)],
    )


def create_install_package(
    name: str, version: version.Version, requirements: list[Requirement], local_module_package_index: str
) -> None:
    """
    Creates and installs a simple package with specified requirements. Creates package in a temporary directory and
    cleans it up after install.

    :param name: Package name.
    :param version: Version for this package.
    :param requirements: Requirements on other packages. Required packages must already be installed when calling this function.
    :param local_module_package_index: upstream index to get setuptools and wheel
    """
    req_string: str = (
        "" if len(requirements) == 0 else ("[options]\ninstall_requires=" + "\n    ".join(str(req) for req in requirements))
    )
    with tempfile.TemporaryDirectory() as tmpdir:
        with open(os.path.join(tmpdir, "setup.cfg"), "w") as fd:
            fd.write(
                f"""
[metadata]
name = {name}
version = {version}

{req_string}
                """.strip()
            )
        with open(os.path.join(tmpdir, "pyproject.toml"), "w") as fd:
            fd.write(
                """
[build-system]
requires = ["setuptools", "wheel"]
build-backend = "setuptools.build_meta"
                """.strip()
            )
        env.process_env.install_for_config(
            requirements=[],
            paths=[env.LocalPackagePath(path=str(tmpdir), editable=False)],
            config=PipConfig(
                use_system_config=False,
                index_url=local_module_package_index,
            ),
        )


@pytest.mark.slowtest
def test_active_env_check_basic(
    caplog,
    tmpdir: str,
    tmpvenv_active_inherit: str,
    local_module_package_index,  # upstream for setuptools for isolated build
) -> None:
    """
    Verify that the env.ActiveEnv.check() method detects all possible forms of incompatibilities within the environment.
    """
    caplog.set_level(logging.WARNING)

    in_scope_test: Pattern[str] = re.compile("test-package-.*")
    in_scope_nonext: Pattern[str] = re.compile("nonexistant-package")

    error_msg: str = "Incompatibility between constraint"

    def assert_all_checks(expect_test: tuple[bool, str] = (True, ""), expect_nonext: tuple[bool, str] = (True, "")) -> None:
        """
        verify what the check method for 2 different scopes: for an existing package and a non existing one.

        param: expect_test: Tuple with as first value a bool and as second value a string. The bool is true if the execution
        will not raise an error, false if it will raise an error. The second argument is the warning message that can be find
        in the logs.
        param: expect_nonext: Tuple with as first value a bool and as second value a string. The bool is true if the execution
        will not raise an error, false if it will raise an error. The second argument is the warning message that can be find
        in the logs.
        """
        for in_scope, expect in [(in_scope_test, expect_test), (in_scope_nonext, expect_nonext)]:
            caplog.clear()
            if expect[0]:
                env.process_env.check(in_scope)
                if expect[1] == "":
                    assert error_msg not in {rec.message for rec in caplog.records}
                else:
                    assert expect[1] in {rec.message for rec in caplog.records}
            else:
                with pytest.raises(env.ConflictingRequirements) as e:
                    env.process_env.check(in_scope)
                assert expect[1] in e.value.get_message()

    assert_all_checks()
    create_install_package("test-package-one", version.Version("1.0.0"), [], local_module_package_index)
    assert_all_checks()
    create_install_package(
        "test-package-two",
        version.Version("1.0.0"),
        [parse_canonical_requirement(requirement="test-package-one~=1.0")],
        local_module_package_index,
    )
    assert_all_checks()
    create_install_package("test-package-one", version.Version("2.0.0"), [], local_module_package_index)
    assert_all_checks(
        expect_test=(
            False,
            "Incompatibility between constraint test-package-one~=1.0 and installed version 2.0.0 (from test-package-two)",
        ),
        expect_nonext=(True, error_msg + " test-package-one~=1.0 and installed version 2.0.0 (from test-package-two)"),
    )


@pytest.mark.slowtest
def test_active_env_check_constraints(caplog, tmpvenv_active_inherit: str, local_module_package_index) -> None:
    """
    Verify that the env.ActiveEnv.check() method's constraints parameter is taken into account as expected.
    """
    caplog.set_level(logging.WARNING)
    in_scope: Pattern[str] = re.compile("test-package-.*")
    constraints: list[Requirement] = [parse_canonical_requirement(requirement="test-package-one~=1.0")]

    env.process_env.check(in_scope)

    caplog.clear()
    with pytest.raises(env.ConflictingRequirements):
        env.process_env.check(in_scope, constraints)

    caplog.clear()
    create_install_package("test-package-one", version.Version("1.0.0"), [], local_module_package_index)
    env.process_env.check(in_scope, constraints)
    assert "Incompatibility between constraint" not in caplog.text

    # Add an unrelated package to the venv, that should not matter
    # setup for #4761
    caplog.clear()
    create_install_package(
        "ext-package-one",
        version.Version("1.0.0"),
        [parse_canonical_requirement(requirement="test-package-one==1.0")],
        local_module_package_index,
    )
    env.process_env.check(in_scope, constraints)
    assert "Incompatibility between constraint" not in caplog.text

    caplog.clear()
    v: version.Version = version.Version("2.0.0")
    create_install_package("test-package-one", v, [], local_module_package_index)
    # test for #4761
    # without additional constrain, this is not a hard failure
    # except for the unrelated package, which should produce a warning
    env.process_env.check(in_scope, [])
    assert (
        "Incompatibility between constraint test-package-one==1.0 and installed version 2.0.0 (from ext-package-one)"
        in caplog.text
    )

    caplog.clear()
    with pytest.raises(env.ConflictingRequirements):
        env.process_env.check(in_scope, constraints)


@pytest.mark.slowtest
def test_override_inmanta_package(tmpvenv_active_inherit: env.VirtualEnv) -> None:
    """
    Ensure that an ActiveEnv cannot override the main inmanta packages: inmanta-service-orchestrator, inmanta, inmanta-core.
    """
    installed_pkgs = tmpvenv_active_inherit.get_installed_packages()
    assert "inmanta-core" in installed_pkgs, "The inmanta-core package should be installed to run the tests"

    inmanta_requirements = parse_canonical_requirement(requirement="inmanta-core==4.0.0")
    with pytest.raises(env.ConflictingRequirements) as excinfo:
        tmpvenv_active_inherit.install_for_config(
            requirements=[inmanta_requirements],
            config=PipConfig(
                use_system_config=True,  # we need some upstream
            ),
        )
    match = re.search(
        r"Cannot install (inmanta-core==4\.0\.0 and inmanta-core=.*|inmanta-core=.* and inmanta-core==4\.0\.0) because these "
        r"package versions have conflicting dependencies",
        excinfo.value.msg,
    )
    assert match is not None


@pytest.mark.slowtest
@pytest.mark.parametrize("invalid_char", ['"', "$", "`"])
def test_invalid_chars_in_venv_path(tmpdir, invalid_char: str) -> None:
    """
    Test that an error is raised when attempting to create a venv with invalid chars in its path.
    """
    venv_name = f"test{invalid_char}test"
    venv_dir = os.path.join(tmpdir, venv_name)

    with pytest.raises(ValueError) as excinfo:
        env.VirtualEnv(venv_dir)
    assert (
        f"Cannot create virtual environment because the provided path `{venv_dir}` contains an"
        f" invalid character (`{invalid_char}`)."
    ) in str(excinfo.value)


@pytest.mark.slowtest
def test_cache_on_active_env(tmpvenv_active_inherit: env.ActiveEnv, local_module_package_index: str) -> None:
    """
    Test whether the cache on an active env works correctly.
    """

    def _assert_install(requirement: str, installed: bool) -> None:
        parsed_requirement = parse_canonical_requirement(requirement=requirement)
        for r in [requirement, parsed_requirement]:
            assert tmpvenv_active_inherit.are_installed(requirements=[r]) == installed

    _assert_install("inmanta-module-elaboratev2module==1.2.3", installed=False)
    tmpvenv_active_inherit.install_for_config(
        requirements=[parse_canonical_requirement(requirement="inmanta-module-elaboratev2module==1.2.3")],
        config=PipConfig(
            index_url=local_module_package_index,
        ),
    )
    _assert_install("inmanta-module-elaboratev2module==1.2.3", installed=True)
    _assert_install("inmanta-module-elaboratev2module~=1.2.0", installed=True)
    _assert_install("inmanta-module-elaboratev2module<1.2.4", installed=True)
    _assert_install("inmanta-module-elaboratev2module>1.2.3", installed=False)
    _assert_install("inmanta-module-elaboratev2module==1.2.4", installed=False)


@pytest.mark.slowtest
def test_basic_logging(tmpdir, caplog):
    with caplog.at_level(logging.INFO):
        env_dir1 = tmpdir.mkdir("env1").strpath

        venv1 = env.VirtualEnv(env_dir1)

        venv1.use_virtual_env()

        log_sequence = LogSequence(caplog)
        log_sequence.assert_not("inmanta.env", logging.INFO, f"Creating new virtual environment in {env_dir1}")
        log_sequence.contains("inmanta.env", logging.INFO, f"Initializing virtual environment at {env_dir1}")


@pytest.mark.slowtest
def test_are_installed_dependency_cycle_on_extra(tmpdir, tmpvenv_active_inherit: env.VirtualEnv) -> None:
    """
    Ensure that the `ActiveEnv.are_installed()` method doesn't go into an infinite loop when there is a circular dependency
    involving an extra.

    Dependency loop:
        pkg[optional]
           -> dep[optional]
               -> pkg[optional]
    """
    pip_index = PipIndex(artifact_dir=str(tmpdir))
    create_python_package(
        name="pkg",
        pkg_version=version.Version("1.0.0"),
        path=os.path.join(tmpdir, "pkg"),
        publish_index=pip_index,
        optional_dependencies={
            "optional-pkg": [parse_canonical_requirement(requirement="dep[optional-dep]")],
        },
    )
    create_python_package(
        name="dep",
        pkg_version=version.Version("1.0.0"),
        path=os.path.join(tmpdir, "dep"),
        publish_index=pip_index,
        optional_dependencies={
            "optional-dep": [parse_canonical_requirement(requirement="pkg[optional-pkg]")],
        },
    )

    requirements = [parse_canonical_requirement(requirement="pkg[optional-pkg]")]
    tmpvenv_active_inherit.install_for_config(
        requirements=requirements,
        config=PipConfig(
            index_url=pip_index.url,
        ),
    )
    assert tmpvenv_active_inherit.are_installed(requirements=requirements)


@pytest.mark.slowtest
def test_pip_logs(caplog, tmpvenv_active_inherit: str) -> None:
    """
    Verify the logs of a pip install:
        - all records start with 'inmanta.pip'
        - content of requirements and constraints files are logged
        - the pip command is logged
    """
    caplog.set_level(logging.DEBUG)

    with tempfile.TemporaryDirectory() as tmpdir:
        requirement1 = os.path.join(tmpdir, "requirement1.txt")
        requirement2 = os.path.join(tmpdir, "requirement2.txt")
        constraint1 = os.path.join(tmpdir, "constraint1.txt")
        constraint2 = os.path.join(tmpdir, "constraint2.txt")
        with open(requirement1, "w") as fd:
            fd.write(
                """
inmanta-module-std

                """
            )
        with open(requirement2, "w") as fd:
            fd.write(
                """
inmanta-module-net

inmanta-module-ip
                """
            )
        with open(constraint1, "w") as fd:
            fd.write(
                """
inmanta-module-std
                """
            )
        with open(constraint2, "w") as fd:
            fd.write(
                """

inmanta-module-ip
inmanta-module-net


                """
            )
        caplog.clear()
        Pip.run_pip_install_command_from_config(
            python_path=env.process_env.python_path,
            constraints_files=[constraint1, constraint2],
            requirements_files=[requirement1, requirement2],
            config=PipConfig(use_system_config=True),
        )

        assert all(record.name == "inmanta.pip" for record in caplog.records)
        python_path: str = tmpvenv_active_inherit.python_path
        assert (
            f"""
Content of requirements files:
    {requirement1}:
        inmanta-module-std
    {requirement2}:
        inmanta-module-net
        inmanta-module-ip
Content of constraints files:
    {constraint1}:
        inmanta-module-std
    {constraint2}:
        inmanta-module-ip
        inmanta-module-net
Pip command: {python_path} -m pip install -c {constraint1} -c {constraint2} -r {requirement1} -r {requirement2}
""".strip()
            in caplog.messages
        )<|MERGE_RESOLUTION|>--- conflicted
+++ resolved
@@ -395,12 +395,7 @@
         loader.PluginModuleFinder.configure_module_finder([os.path.join(str(tmpdir), "libs")])
 
     assert env.ActiveEnv.get_module_file(module_name) is None
-<<<<<<< HEAD
     env.process_env.install_for_config([parse_canonical_requirement(requirement=package_name)], pip_config)
-=======
-
-    env.process_env.install_for_config([Requirement.parse(package_name)], pip_config, add_inmanta_requires=False)
->>>>>>> 9ed614e3
     assert package_name in env.process_env.get_installed_packages()
     module_info: Optional[tuple[Optional[str], Loader]] = env.ActiveEnv.get_module_file(module_name)
     assert module_info is not None
