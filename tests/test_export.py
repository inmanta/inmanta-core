"""
    Copyright 2017 Inmanta

    Licensed under the Apache License, Version 2.0 (the "License");
    you may not use this file except in compliance with the License.
    You may obtain a copy of the License at

        http://www.apache.org/licenses/LICENSE-2.0

    Unless required by applicable law or agreed to in writing, software
    distributed under the License is distributed on an "AS IS" BASIS,
    WITHOUT WARRANTIES OR CONDITIONS OF ANY KIND, either express or implied.
    See the License for the specific language governing permissions and
    limitations under the License.

    Contact: code@inmanta.com
"""
import json
import logging
import os
<<<<<<< HEAD
import shutil
from typing import Optional
=======
from typing import Dict, List, Optional
>>>>>>> 0e188b76

import pytest

import inmanta.resources
from inmanta import config, const
from inmanta.ast import CompilerException, ExternalException
from inmanta.const import ResourceState
from inmanta.data import Environment, Resource
from inmanta.export import DependencyCycleException
from inmanta.server import SLICE_RESOURCE
from inmanta.server.server import Server
from utils import LogSequence


async def assert_resource_set_assignment(environment, assignment: dict[str, Optional[str]]) -> None:
    """
    Verify whether the resources on the server are assignment to the resource sets given via the assignment argument.

    :param environment
    :param assignment: Map the value of name attribute of resource Res to the resource set that resource is expected to
                       belong to.
    """
    resources = await Resource.get_resources_in_latest_version(environment=environment)
    assert len(resources) == len(assignment)
    actual_assignment = {r.attributes["key"]: r.resource_set for r in resources}
    assert actual_assignment == assignment


def test_id_mapping_export(snippetcompiler):
    snippetcompiler.setup_for_snippet(
        """import exp

        exp::Test(name="a", agent="b")
        """
    )

    _version, json_value = snippetcompiler.do_export()

    assert len(json_value) == 1
    resource = list(json_value.values())[0]
    assert resource.id.attribute_value == "test_value_a"


def test_unknown_agent(snippetcompiler):
    snippetcompiler.setup_for_snippet(
        """import exp
        import tests

        exp::Test(name="a", agent=tests::unknown())
        """
    )
    _version, json_value = snippetcompiler.do_export()

    assert len(json_value) == 0


def test_unknown_attribute_value(snippetcompiler):
    snippetcompiler.setup_for_snippet(
        """import exp
        import tests

        exp::Test(name=tests::unknown(), agent="b")
        """
    )
    _version, json_value = snippetcompiler.do_export()

    assert len(json_value) == 0


def test_ignore_resource(snippetcompiler):
    snippetcompiler.setup_for_snippet(
        """import exp
        import tests

        exp::Test(name="a", agent="b", managed=false)
        """
    )
    _version, json_value = snippetcompiler.do_export()

    assert len(json_value) == 0


def test_ignore_resource_requires(snippetcompiler, caplog):
    snippetcompiler.setup_for_snippet(
        """import exp
        import tests

        a = exp::Test(name="a", agent="aa", managed=false)
        b = exp::Test(name="b", agent="aa", requires=a)
        c = exp::Test(name="c", agent="aa", requires=b)
        """
    )
    _version, json_value = snippetcompiler.do_export()
    assert len(json_value) == 2
    assert_count = 0
    for resource_id, resource in json_value.items():
        if resource_id.attribute_value == "test_value_b":
            assert len(resource.requires) == 0
            assert_count += 1

        elif resource_id.attribute_value == "test_value_c":
            assert len(resource.requires) == 1
            assert_count += 1

    warning = [
        x
        for x in caplog.records
        if x.msg == "The resource %s had requirements before flattening, but not after flattening."
        " Initial set was %s. Perhaps provides relation is not wired through correctly?"
    ]
    assert len(warning) == 0
    assert assert_count == 2


def test_unknown_in_id_requires(snippetcompiler, caplog):
    """
    Test to validate that resources that have an unknown in their ID attributes, are removed from requires
    """
    snippetcompiler.setup_for_snippet(
        """import exp
        import tests

        a = exp::Test(name=tests::unknown(), agent="aa")
        b = exp::Test(name="b", agent="aa", requires=a)
        c = exp::Test(name="c", agent="aa", requires=b)
        """
    )
    config.Config.set("unknown_handler", "default", "prune-resource")
    _version, json_value = snippetcompiler.do_export()

    assert len(json_value) == 2
    assert_count = 0
    for resource_id, resource in json_value.items():
        if resource_id.attribute_value == "test_value_b":
            assert len(resource.requires) == 0
            assert_count += 1

        elif resource_id.attribute_value == "test_value_c":
            assert len(resource.requires) == 1
            assert_count += 1

    warning = [
        x
        for x in caplog.records
        if x.msg == "The resource %s had requirements before flattening, but not after flattening."
        " Initial set was %s. Perhaps provides relation is not wired through correctly?"
    ]
    assert len(warning) == 0
    assert assert_count == 2


def test_unknown_in_attribute_requires(snippetcompiler, caplog):
    """
    Test to validate that resources that have an unknown in their ID attributes, are removed from requires
    """
    snippetcompiler.setup_for_snippet(
        """import exp
        import tests

        a = exp::Test(name="a", agent="aa", field1=tests::unknown())
        b = exp::Test(name="b", agent="aa", requires=a)
        c = exp::Test(name="c", agent="aa", requires=b)
        """
    )
    config.Config.set("unknown_handler", "default", "prune-resource")
    _version, json_value, status = snippetcompiler.do_export(include_status=True)

    assert len(json_value) == 3
    assert len([x for x in status.values() if x == const.ResourceState.available]) == 2
    assert len([x for x in status.values() if x == const.ResourceState.undefined]) == 1

    warning = [
        x
        for x in caplog.records
        if x.msg == "The resource %s had requirements before flattening, but not after flattening."
        " Initial set was %s. Perhaps provides relation is not wired through correctly?"
    ]
    assert len(warning) == 0


async def test_empty_server_export(snippetcompiler, server, client, environment):
    snippetcompiler.setup_for_snippet(
        """
            h = std::Host(name="test", os=std::linux)
        """,
        extra_index_url=["example.inmanta.com/index"],
    )
    await snippetcompiler.do_export_and_deploy()

    response = await client.list_versions(tid=environment)
    assert response.code == 200
    assert len(response.result["versions"]) == 1
    assert response.result["versions"][0]["pip_config"] == {
        "extra-index-url": ["example.inmanta.com/index"],
        "index-url": None,
        "pre": None,
        "use-system-config": False,
    }


async def test_server_export(snippetcompiler, server: Server, client, environment):
    snippetcompiler.setup_for_snippet(
        """
            h = std::Host(name="test", os=std::linux)
            f = std::ConfigFile(host=h, path="/etc/motd", content="test")
        """
    )
    await snippetcompiler.do_export_and_deploy()

    result = await client.list_versions(tid=environment)
    assert result.code == 200
    assert len(result.result["versions"]) == 1
    assert result.result["versions"][0]["total"] == 1

    version = result.result["versions"][0]["version"]
    result = await client.get_version(tid=environment, id=result.result["versions"][0]["version"])
    assert result.code == 200

    for res in result.result["resources"]:
        res["attributes"]["id"] = res["id"]
        resource = inmanta.resources.Resource.deserialize(res["attributes"])
        assert resource.version == resource.id.version == version

    resources = await server.get_slice(SLICE_RESOURCE).get_resources_in_latest_version(
        environment=await Environment.get_by_id(environment)
    )

    assert resources[0].attributes["version"] == version


async def test_dict_export_server(snippetcompiler, server, client, environment):
    config.Config.set("config", "environment", environment)
    snippetcompiler.setup_for_snippet(
        """
import exp

a = exp::Test2(mydict={"a":"b"}, mylist=["a","b"])
"""
    )

    await snippetcompiler.do_export_and_deploy()

    result = await client.list_versions(tid=environment)
    assert result.code == 200
    assert len(result.result["versions"]) == 1
    assert result.result["versions"][0]["total"] == 1


async def test_old_compiler(server, client, environment):
    result = await client.put_version(tid=environment, version=123456, resources=[], unknowns=[], version_info={})
    assert result.code == 400


def test_dict_export(snippetcompiler):
    snippetcompiler.setup_for_snippet(
        """
import exp

a = exp::Test2(mydict={"a":"b"}, mylist=["a","b"])
"""
    )
    _version, json_value, status = snippetcompiler.do_export(include_status=True)

    assert len(json_value) == 1


def test_export_null_in_collection(snippetcompiler):
    snippetcompiler.setup_for_snippet(
        """
import exp

a = exp::Test2(mydict={"a": null}, mylist=["a",null])
"""
    )
    _version, json_value, status = snippetcompiler.do_export(include_status=True)

    assert len(json_value) == 1
    json_dict = snippetcompiler.get_exported_json()
    resource = json_dict[0]
    assert resource["mylist"] == ["a", None]
    assert resource["mydict"] == {"a": None}


def test_export_unknown_in_collection(snippetcompiler):
    snippetcompiler.setup_for_snippet(
        """
import exp
import tests

a = exp::Test2(mydict={"a": tests::unknown()}, mylist=["a"])
b = exp::Test2(name="idb", mydict={"a": "b"}, mylist=["a", tests::unknown()])
"""
    )
    _version, json_value, status = snippetcompiler.do_export(include_status=True)

    assert len(json_value) == 2
    assert status["exp::Test2[agenta,name=ida]"] == ResourceState.undefined
    assert status["exp::Test2[agenta,name=idb]"] == ResourceState.undefined


def test_1934_cycle_in_dep_mgmr(snippetcompiler):
    snippetcompiler.setup_for_snippet(
        """
import exp

a = exp::RequiresTest()
b = exp::RequiresTest(name="idb")
a.requires += b
"""
    )
    with pytest.raises(DependencyCycleException):
        snippetcompiler.do_export()


def test_bad_value_in_dep_mgmr(snippetcompiler):
    snippetcompiler.setup_for_snippet(
        """
import exp

a = exp::RequiresTest(do_break=1)
"""
    )
    with pytest.raises(Exception, match="Invalid id for resource xyz"):
        snippetcompiler.do_export()


def test_bad_value_in_dep_mgmr_2(snippetcompiler):
    snippetcompiler.setup_for_snippet(
        """
import exp

a = exp::RequiresTest(do_break=2)
"""
    )
    with pytest.raises(
        Exception,
        match="A dependency manager inserted the object <object object at .*> of type <class 'object'> "
        "into a requires relation. However, only string, Resource or Id are allowable types",
    ):
        snippetcompiler.do_export()


def test_bad_value_in_dep_mgmr_3(snippetcompiler):
    snippetcompiler.setup_for_snippet(
        """
import exp

a = exp::RequiresTest(do_break=3)
"""
    )
    with pytest.raises(
        Exception,
        match="A dependency manager inserted a resource id without version this is not allowed aa::Bbbb\\[agent,name=agent\\]",
    ):
        snippetcompiler.do_export()


def test_2121_wrapped_proxy_serialize(snippetcompiler):
    snippetcompiler.setup_for_snippet(
        """
import exp

dct = {"a": 1, "b": 2}

x = exp::WrappedProxyTest(
    name = "my_wrapped_proxy_test",
    agent = "my_agent",
    my_list = [1, 2, 3],
    my_dict = {
        "dct": dct,
    }
)
        """,
    )
    snippetcompiler.do_export()
    tmp_file: str = os.path.join(snippetcompiler.project_dir, "dump.json")
    with open(tmp_file) as f:
        export: dict = json.loads(f.read())
        my_dict: dict = {"dct": {"a": 1, "b": 2}}
        assert len(export) == 1
        print(export[0])
        assert export[0]["wrapped_proxies"] == {
            "my_list": [1, 2, 3],
            "my_dict": my_dict,
            "deep_dict": {"multi_level": my_dict},
        }


def test_2121_wrapped_self_serialize(snippetcompiler):
    """
    Make sure DynamicProxies representing an entity are not serialized.
    """
    snippetcompiler.setup_for_snippet(
        """
import exp

exp::WrappedSelfTest(
    name = "my_wrapped_self_test",
    agent = "my_agent",
)
        """
    )
    with pytest.raises(ExternalException) as e:
        snippetcompiler.do_export()
    assert "not JSON serializable" in e.value.format_trace()


def test_3787_key_error_export(snippetcompiler):
    """
    Check the error message of an export with a KeyError
    The Key error happens in get_real_name() of class Test3
    """
    snippetcompiler.setup_for_snippet(
        """
import exp

exp::Test3(
    name="tom",
    names={
        "bob": "alice",
        "alice": "bob",
    },
    agent=std::AgentConfig(
        autostart=true,
        agentname="bob",
        uri="local:",
    ),
)
        """
    )
    with pytest.raises(ExternalException) as e:
        snippetcompiler.do_export()
    assert (
        e.value.format_trace()
        == "Failed to get attribute 'real_name' for export on 'exp::Test3'\ncaused by:\nKeyError: 'tom'\n"
    )


async def test_resource_set(snippetcompiler, modules_dir: str, environment, client, agent) -> None:
    """
    Test that resource sets are exported correctly, when a full compile or an incremental compile is done.
    """

    async def export_model(
        model: str,
        partial_compile: bool,
        resource_sets_to_remove: Optional[list[str]] = None,
    ) -> None:
        snippetcompiler.setup_for_snippet(
            model,
            extra_index_url=["example.inmanta.com/index"],
        )
        await snippetcompiler.do_export_and_deploy(
            partial_compile=partial_compile,
            resource_sets_to_remove=resource_sets_to_remove,
        )

    # Full compile
    await export_model(
        model="""
import test_resources

a = test_resources::Resource(value="A", agent="A", key="the_resource_a")
b = test_resources::Resource(value="A", agent="A", key="the_resource_b")
c = test_resources::Resource(value="A", agent="A", key="the_resource_c")
d = test_resources::Resource(value="A", agent="A", key="the_resource_d")
e = test_resources::Resource(value="A", agent="A", key="the_resource_e")
y = test_resources::Resource(value="A", agent="A", key="the_resource_y")
z = test_resources::Resource(value="A", agent="A", key="the_resource_z")
std::ResourceSet(name="resource_set_1", resources=[a,c])
std::ResourceSet(name="resource_set_2", resources=[b])
std::ResourceSet(name="resource_set_3", resources=[d, e])
        """,
        partial_compile=False,
    )
    await assert_resource_set_assignment(
        environment,
        assignment={
            "the_resource_a": "resource_set_1",
            "the_resource_b": "resource_set_2",
            "the_resource_c": "resource_set_1",
            "the_resource_d": "resource_set_3",
            "the_resource_e": "resource_set_3",
            "the_resource_y": None,
            "the_resource_z": None,
        },
    )

    # Partial compile
    await export_model(
        model="""
    import test_resources

    a = test_resources::Resource(value="A", agent="A", key="the_resource_a")
    c2 = test_resources::Resource(value="A", agent="A", key="the_resource_c2")
    f = test_resources::Resource(value="A", agent="A", key="the_resource_f")
    # y is a shared resource, identical to the one in previous compile
    y = test_resources::Resource(value="A", agent="A", key="the_resource_y")
    # z is a shared resource not present in this model
    std::ResourceSet(name="resource_set_1", resources=[a,c2])
    std::ResourceSet(name="resource_set_4", resources=[f])
            """,
        partial_compile=True,
        resource_sets_to_remove=["resource_set_2"],
    )
    await assert_resource_set_assignment(
        environment,
        assignment={
            "the_resource_a": "resource_set_1",
            "the_resource_c2": "resource_set_1",
            "the_resource_d": "resource_set_3",
            "the_resource_e": "resource_set_3",
            "the_resource_f": "resource_set_4",
            "the_resource_y": None,
            "the_resource_z": None,
        },
    )

    response = await client.list_versions(tid=environment)
    assert response.code == 200
    assert len(response.result["versions"]) == 2
    last_version_nr = 0
    expected_pip_config = {
        "extra-index-url": ["example.inmanta.com/index"],
        "index-url": None,
        "pre": None,
        "use-system-config": False,
    }
    for version in response.result["versions"]:
        assert version["pip_config"] == expected_pip_config, f"failed for version: {version['version']}"
        last_version_nr = version["version"]

    # abusing this setup to test get_pip_config
    response = await agent._client.get_pip_config(tid=environment, version=last_version_nr)
    assert response.code == 200
    assert response.result["data"] == expected_pip_config

    response = await agent._client.get_pip_config(tid=environment, version=500)
    assert response.code == 404


async def test_resource_in_multiple_resource_sets(snippetcompiler, environment) -> None:
    """
    test that an error is raised if a resource is in multiple
    resource_sets
    """
    model = """
import test_resources

a = test_resources::Resource(value="A", agent="A", key="the_resource_a")
std::ResourceSet(name="resource_set_1", resources=[a])
std::ResourceSet(name="resource_set_2", resources=[a])
"""

    snippetcompiler.setup_for_snippet(model)
    with pytest.raises(CompilerException) as e:
        await snippetcompiler.do_export_and_deploy()
    assert str(e.value).startswith(
        "resource 'test_resources::Resource[A,key=the_resource_a]' can not be part of multiple " "ResourceSets:"
    )


async def test_resource_not_exported(snippetcompiler, caplog, environment) -> None:
    """
    test that a warning is logged if a resource that is not exported is in a resource_set
    """
    snippetcompiler.setup_for_snippet(
        """
std::ResourceSet(name="resource_set_1", resources=[std::Resource()])
implement std::Resource using std::none
"""
    )
    caplog.clear()
    caplog.set_level(logging.WARNING)
    await snippetcompiler.do_export_and_deploy()
    cwd = snippetcompiler.project_dir

    msg: str = (
        f"resource std::Resource (instantiated at {cwd}/main.cf:2) is part of ResourceSet resource_set_1 "
        f"but will not be exported."
    )

    log_sequence = LogSequence(caplog)
    log_sequence.contains("inmanta.export", logging.WARNING, msg)


async def test_empty_resource_set_removal(snippetcompiler, environment) -> None:
    """
    When a partial compile is ran, the exporter should trigger a deletion of each ResourceSet, defined in the partial model,
    that doesn't have any resources associated
    """

    async def export_model(
        model: str,
        partial_compile: bool,
        resource_sets_to_remove: Optional[list[str]] = None,
    ) -> None:
        snippetcompiler.setup_for_snippet(
            model,
        )
        await snippetcompiler.do_export_and_deploy(
            partial_compile=partial_compile,
            resource_sets_to_remove=resource_sets_to_remove,
        )

    # Full compile
    await export_model(
        model="""
import test_resources

a = test_resources::Resource(value="A", agent="A", key="the_resource_a")
b = test_resources::Resource(value="A", agent="A", key="the_resource_b")
c = test_resources::Resource(value="A", agent="A", key="the_resource_c")
d = test_resources::Resource(value="A", agent="A", key="the_resource_d")
e = test_resources::Resource(value="A", agent="A", key="the_resource_e")
z = test_resources::Resource(value="A", agent="A", key="the_resource_z")
std::ResourceSet(name="resource_set_1", resources=[a,c])
std::ResourceSet(name="resource_set_2", resources=[b])
std::ResourceSet(name="resource_set_3", resources=[d, e])
        """,
        partial_compile=False,
    )
    await assert_resource_set_assignment(
        environment,
        assignment={
            "the_resource_a": "resource_set_1",
            "the_resource_b": "resource_set_2",
            "the_resource_c": "resource_set_1",
            "the_resource_d": "resource_set_3",
            "the_resource_e": "resource_set_3",
            "the_resource_z": None,
        },
    )

    # Partial compile
    await export_model(
        model="""
    import test_resources


    a = test_resources::Resource(value="A", agent="A", key="the_resource_a")
    c2 = test_resources::Resource(value="A", agent="A", key="the_resource_c2")
    f = test_resources::Resource(value="A", agent="A", key="the_resource_f")
    std::ResourceSet(name="resource_set_1", resources=[a,c2])
    std::ResourceSet(name="resource_set_4", resources=[f])
    std::ResourceSet(name="resource_set_3", resources=[])
            """,
        partial_compile=True,
        resource_sets_to_remove=["resource_set_2"],
    )
    await assert_resource_set_assignment(
        environment,
        assignment={
            "the_resource_a": "resource_set_1",
            "the_resource_c2": "resource_set_1",
            "the_resource_f": "resource_set_4",
            "the_resource_z": None,
        },
    )


def test_attribute_value_of_id_has_str_type(snippetcompiler):
    """
    Verify that the id.attribute_value field of resources emitted by the exporter have the type str.
    Even if the type in the model is different.
    """
    snippetcompiler.setup_for_snippet(
        """
        import testmodule_integer_id

        testmodule_integer_id::Test(
            id_attr=123,
            agent="internal",
        )
        """
    )
    version, resource_dct = snippetcompiler.do_export()
    resources = list(resource_dct.values())
    assert len(resources) == 1
    id_attribute_value = resources[0].id.attribute_value
    assert isinstance(id_attribute_value, str)
    assert id_attribute_value == "123"<|MERGE_RESOLUTION|>--- conflicted
+++ resolved
@@ -18,12 +18,7 @@
 import json
 import logging
 import os
-<<<<<<< HEAD
-import shutil
 from typing import Optional
-=======
-from typing import Dict, List, Optional
->>>>>>> 0e188b76
 
 import pytest
 
