"""
    Copyright 2019 Inmanta

    Licensed under the Apache License, Version 2.0 (the "License");
    you may not use this file except in compliance with the License.
    You may obtain a copy of the License at

        http://www.apache.org/licenses/LICENSE-2.0

    Unless required by applicable law or agreed to in writing, software
    distributed under the License is distributed on an "AS IS" BASIS,
    WITHOUT WARRANTIES OR CONDITIONS OF ANY KIND, either express or implied.
    See the License for the specific language governing permissions and
    limitations under the License.

    Contact: code@inmanta.com
"""
import importlib
import logging
import os
import sys
from contextlib import contextmanager
from typing import Any, Generator

import pytest
import yaml

import inmanta.server
import inmanta_ext
from inmanta.config import feature_file_config
from inmanta.server import SLICE_AGENT_MANAGER, SLICE_SERVER, SLICE_SESSION_MANAGER, SLICE_TRANSPORT, config
from inmanta.server.agentmanager import AgentManager
from inmanta.server.bootloader import InmantaBootloader, PluginLoadFailed
from inmanta.server.extensions import BoolFeature, FeatureManager, InvalidFeature, InvalidSliceNameException
from inmanta.server.protocol import Server, ServerSlice
from utils import log_contains


@contextmanager
def splice_extension_in(name: str) -> Generator[Any, Any, None]:
    """Context manager to all extensions in tests/data/{name}/inmanta_ext/ to the interpreter and unload them again"""
    oldpath = sys.path
    try:
        sys.path = sys.path + [os.path.join(os.path.dirname(__file__), "data", name)]
        importlib.reload(inmanta_ext)
        yield
    finally:
        sys.path = oldpath
        importlib.reload(inmanta_ext)


def test_discover_and_load():
    with splice_extension_in("test_module_path"):

        config.server_enabled_extensions.set("testplugin")

        ibl = InmantaBootloader()
        print("plugins: ", ibl._discover_plugin_packages())

        assert "inmanta_ext.testplugin" in ibl._discover_plugin_packages()

        tpl = ibl._load_extension("inmanta_ext.testplugin")

        assert tpl == inmanta_ext.testplugin.extension.setup

        with pytest.raises(PluginLoadFailed):
            ibl._load_extension("inmanta_ext.noext")

        with pytest.raises(PluginLoadFailed):
            ibl._load_extension("inmanta_ext.noinit")


def test_phase_1(caplog):
    with splice_extension_in("test_module_path"):
        ibl = InmantaBootloader()

        config.server_enabled_extensions.set("testplugin,noext")

        all = ibl._load_extensions()

        assert "testplugin" in all
        assert all["testplugin"] == inmanta_ext.testplugin.extension.setup

        log_contains(caplog, "inmanta.server.bootloader", logging.WARNING, "Could not load extension inmanta_ext.noext")


def test_phase_2():
    with splice_extension_in("test_module_path"):
        import inmanta_ext.testplugin.extension

        ibl = InmantaBootloader()
        all = {"testplugin": inmanta_ext.testplugin.extension.setup}

        ctx = ibl._collect_slices(all)

        byname = {sl.name: sl for sl in ctx._slices}

        assert "testplugin.testslice" in byname

        # load slice in wrong namespace
        with pytest.raises(InvalidSliceNameException):
            all = {"test": inmanta_ext.testplugin.extension.setup}
            ctx = ibl._collect_slices(all)


def test_phase_3():
    with splice_extension_in("test_module_path"):
        from inmanta_ext.testplugin.extension import XTestSlice

        server = Server()
        server.add_slice(XTestSlice())
        server.add_slice(inmanta.server.server.Server())
        server.add_slice(AgentManager())

        order = server._get_slice_sequence()
        print([s.name for s in order])
        assert [s.name for s in order] == [
            SLICE_SERVER,
            SLICE_SESSION_MANAGER,
            SLICE_AGENT_MANAGER,
            SLICE_TRANSPORT,
            "testplugin.testslice",
        ]


def test_end_to_end():
    with splice_extension_in("test_module_path"):
        ibl = InmantaBootloader()

        config.server_enabled_extensions.set("testplugin")

        ctx = ibl.load_slices()
        byname = {sl.name: sl for sl in ctx.get_slices()}
        assert "testplugin.testslice" in byname


def test_end_to_end_2():
    with splice_extension_in("bad_module_path"):
        config.server_enabled_extensions.set("badplugin")

        ibl = InmantaBootloader()
        all = ibl._load_extensions()
        print(all)
        assert "badplugin" in all

    config.server_enabled_extensions.set("")
    all = ibl._load_extensions()
    assert "badplugin" not in all


@pytest.mark.asyncio
async def test_startup_failure(async_finalizer, server_config):
    with splice_extension_in("bad_module_path"):
        config.server_enabled_extensions.set("badplugin")

        ibl = InmantaBootloader()
        async_finalizer.add(ibl.stop)
        with pytest.raises(Exception) as e:
            await ibl.start()

        print(e.value)
        assert str(e.value) == "Slice badplugin.badslice failed to start because: Too bad, this plugin is broken"

    config.server_enabled_extensions.set("")
    all = ibl._load_extensions()
    assert "badplugin" not in all


def test_load_and_filter(caplog):
    caplog.set_level(logging.INFO)

    with splice_extension_in("test_module_path"):
        ibl = InmantaBootloader()

        plugin_pkgs = ibl._discover_plugin_packages()
        assert "inmanta_ext.core" in plugin_pkgs
        assert len(plugin_pkgs) == 1

        # When extensions are available but not enabled, log a message with the correct option
        log_contains(caplog, "inmanta.server.bootloader", logging.INFO, "Load extensions by setting configuration option")

        with pytest.raises(PluginLoadFailed):
            config.server_enabled_extensions.set("unknown")
            plugin_pkgs = ibl._discover_plugin_packages()


def test_load_feature_file(tmp_path):
    feature_file = tmp_path / "features.yml"
    feature_file.write_text(yaml.dump({"slices": {"test": {"feature1": False}}}))
    feature_file_config.set(str(feature_file))

    fm = FeatureManager()
    f1 = BoolFeature(slice="test", name="feature1")
    f2 = BoolFeature(slice="test", name="feature2")
    fx = BoolFeature(slice="test", name="featurex")

    class MockSlice(ServerSlice):
        def __init__(self):
            super().__init__("test")

        def define_features(self):
            return [f1, f2]

    slice = MockSlice()
    fm.add_slice(slice)

    assert slice.feature_manager is fm

    assert not fm.enabled(f1)
    assert fm.enabled(f2)

    with pytest.raises(InvalidFeature):
        fm.enabled(fx)


@pytest.mark.asyncio
async def test_custom_feature_manager(
    tmp_path, inmanta_config, postgres_db, database_name, clean_reset, unused_tcp_port_factory
):
    with splice_extension_in("test_module_path"):
        state_dir = str(tmp_path)
        port = str(unused_tcp_port_factory())
        config.Config.set("database", "name", database_name)
        config.Config.set("database", "host", "localhost")
        config.Config.set("database", "port", str(postgres_db.port))
        config.Config.set("database", "connection_timeout", str(1))
        config.Config.set("config", "state-dir", state_dir)
        config.Config.set("config", "log-dir", os.path.join(state_dir, "logs"))
        config.Config.set("agent_rest_transport", "port", port)
        config.Config.set("compiler_rest_transport", "port", port)
        config.Config.set("client_rest_transport", "port", port)
        config.Config.set("cmdline_rest_transport", "port", port)
        config.Config.set("server", "bind-port", port)
        config.Config.set("server", "bind-address", "127.0.0.1")
        config.server_enabled_extensions.set("testfm")

        ibl = InmantaBootloader()
        await ibl.start()
        server = ibl.restserver

        fm = server.get_slice(SLICE_SERVER).feature_manager

        assert not fm.enabled(None)
<<<<<<< HEAD
        assert not fm.enabled("a")
=======
        assert not fm.enabled("a")

        await ibl.stop()
>>>>>>> 9d3779e1
<|MERGE_RESOLUTION|>--- conflicted
+++ resolved
@@ -241,10 +241,6 @@
         fm = server.get_slice(SLICE_SERVER).feature_manager
 
         assert not fm.enabled(None)
-<<<<<<< HEAD
         assert not fm.enabled("a")
-=======
-        assert not fm.enabled("a")
-
-        await ibl.stop()
->>>>>>> 9d3779e1
+
+        await ibl.stop()