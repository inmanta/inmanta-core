--- conflicted
+++ resolved
@@ -345,11 +345,7 @@
         assert results[i]["node"]["name"] == f"test-env-{expected_ids[i]}"
 
     # Get the last 5 elements before last_cursor
-<<<<<<< HEAD
     previous_second_to_last_cursor = results[3]["cursor"]
-=======
-    previous_second_to_last_cursor = results[-2]["cursor"]
->>>>>>> b597f557
     previous_first_cursor = first_cursor
     result = await client.graphql(query=query % f'last: 5, before:"{new_last_cursor}"')
     assert result.code == 200
