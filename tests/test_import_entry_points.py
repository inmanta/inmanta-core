--- conflicted
+++ resolved
@@ -116,11 +116,10 @@
     assert import_entry_point("inmanta.env") == 0
 
 
-<<<<<<< HEAD
 def test_import_compiler(import_entry_point: Callable[[str], Optional[int]]) -> None:
     assert import_entry_point("inmanta.compiler") == 0
-=======
+
+
 def test_import_server(import_entry_point: Callable[[str], Optional[int]]) -> None:
     assert import_entry_point("inmanta.server.extensions") == 0
     assert import_entry_point("inmanta.server.bootloader") == 0
->>>>>>> 5d5367bf
