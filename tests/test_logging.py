--- conflicted
+++ resolved
@@ -20,11 +20,8 @@
 import os.path
 import sys
 import uuid
-<<<<<<< HEAD
 from asyncio import TimeoutError, subprocess, wait_for
-=======
 from collections.abc import Mapping
->>>>>>> a775bd14
 from io import StringIO
 from typing import Optional
 
@@ -422,48 +419,6 @@
     assert from_config._to_dict_config() == from_file_dict
 
 
-<<<<<<< HEAD
-async def test_print_default_logging_cmd(inmanta_config, tmp_path):
-    """
-    Test that piping to file does not change the logging config
-    """
-    components = ["scheduler", "server", "compiler"]
-    for component in components:
-        args = [sys.executable, "-m", "inmanta.app", "print-default-logging-config", component]
-
-        # Output the logging config on the CLI.
-        # Here we force ENVIRON_FORCE_TTY to be set to simulate that we are on a TTY
-        process = await subprocess.create_subprocess_exec(*args, stdout=subprocess.PIPE, env={ENVIRON_FORCE_TTY: "yes"})
-        try:
-            (stdout, _) = await wait_for(process.communicate(), timeout=5)
-        except TimeoutError as e:
-            process.kill()
-            await process.communicate()
-            raise e
-        assert process.returncode == 0
-
-        tty_config_stdout = stdout.decode("utf-8")
-        # Assert that TTY was present
-        assert "no_color: false" in tty_config_stdout
-        assert "reset: true" in tty_config_stdout
-        assert "log_colors: null" not in tty_config_stdout
-
-        # Output the logging config on the CLI with TTY unset
-        # This is the same as piping to a file
-        assert "ENVIRON_FORCE_TTY" not in os.environ
-        process = await subprocess.create_subprocess_exec(*args, stdout=subprocess.PIPE)
-        try:
-            (stdout, _) = await wait_for(process.communicate(), timeout=5)
-        except TimeoutError as e:
-            process.kill()
-            await process.communicate()
-            raise e
-        assert process.returncode == 0
-
-        normal_config_stdout = stdout.decode("utf-8")
-        # Assert that the outputs are equal
-        assert normal_config_stdout == tty_config_stdout
-=======
 def test_logging_config_content_environment_variables(monkeypatch, capsys, tmpdir) -> None:
     """
     Verify that the environment variables, that contain the content of the logging configuration,
@@ -614,4 +569,45 @@
     logger.info("test")
     captured = capsys.readouterr()
     assert "CLI -- test" in captured.out
->>>>>>> a775bd14
+
+
+async def test_print_default_logging_cmd(inmanta_config, tmp_path):
+    """
+    Test that piping to file does not change the logging config
+    """
+    components = ["scheduler", "server", "compiler"]
+    for component in components:
+        args = [sys.executable, "-m", "inmanta.app", "print-default-logging-config", component]
+
+        # Output the logging config on the CLI.
+        # Here we force ENVIRON_FORCE_TTY to be set to simulate that we are on a TTY
+        process = await subprocess.create_subprocess_exec(*args, stdout=subprocess.PIPE, env={ENVIRON_FORCE_TTY: "yes"})
+        try:
+            (stdout, _) = await wait_for(process.communicate(), timeout=5)
+        except TimeoutError as e:
+            process.kill()
+            await process.communicate()
+            raise e
+        assert process.returncode == 0
+
+        tty_config_stdout = stdout.decode("utf-8")
+        # Assert that TTY was present
+        assert "no_color: false" in tty_config_stdout
+        assert "reset: true" in tty_config_stdout
+        assert "log_colors: null" not in tty_config_stdout
+
+        # Output the logging config on the CLI with TTY unset
+        # This is the same as piping to a file
+        assert "ENVIRON_FORCE_TTY" not in os.environ
+        process = await subprocess.create_subprocess_exec(*args, stdout=subprocess.PIPE)
+        try:
+            (stdout, _) = await wait_for(process.communicate(), timeout=5)
+        except TimeoutError as e:
+            process.kill()
+            await process.communicate()
+            raise e
+        assert process.returncode == 0
+
+        normal_config_stdout = stdout.decode("utf-8")
+        # Assert that the outputs are equal
+        assert normal_config_stdout == tty_config_stdout