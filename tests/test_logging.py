"""
    Copyright 2023 Inmanta

    Licensed under the Apache License, Version 2.0 (the "License");
    you may not use this file except in compliance with the License.
    You may obtain a copy of the License at

        http://www.apache.org/licenses/LICENSE-2.0

    Unless required by applicable law or agreed to in writing, software
    distributed under the License is distributed on an "AS IS" BASIS,
    WITHOUT WARRANTIES OR CONDITIONS OF ANY KIND, either express or implied.
    See the License for the specific language governing permissions and
    limitations under the License.

    Contact: code@inmanta.com
"""

import logging
import os.path
import shutil
import subprocess
import sys
import uuid
from asyncio import TimeoutError, subprocess, wait_for
from collections.abc import Mapping
from io import StringIO
from typing import Optional

import pytest
import yaml

import inmanta
from inmanta import config
from inmanta.config import logging_config, compiler_log_config
from inmanta.const import ENVIRON_FORCE_TTY
from inmanta.logging import InmantaLoggerConfig, LoggingConfigBuilder, LoggingConfigFromFile, MultiLineFormatter, Options
from inmanta.server import SLICE_SERVER
from inmanta.util import get_compiler_version
from utils import wait_for_version


def load_config_file_to_dict(file_name: str, context: Mapping[str, str]) -> dict[str, object]:
    logging_config_source = LoggingConfigFromFile(file_name=file_name)
    return logging_config_source.read_logging_config(context=context)


@pytest.fixture(autouse=True)
def cleanup_logger():
    root_log_level = logging.root.level
    InmantaLoggerConfig.clean_instance()
    yield
    # Make sure we maintain the initial root log level, so that logging in pytest works as expected.
    logging.root.setLevel(root_log_level)


def test_setup_instance():
    inmanta_logger = InmantaLoggerConfig.get_instance()
    handler = inmanta_logger.get_handler()
    assert handler.stream == sys.stdout
    assert isinstance(handler.formatter, MultiLineFormatter)
    assert handler.level == logging.INFO


def test_setup_instance_2_times():
    inmanta_logger = InmantaLoggerConfig.get_instance(sys.stderr)
    handler = inmanta_logger.get_handler()
    assert handler.stream == sys.stderr
    assert isinstance(handler.formatter, MultiLineFormatter)
    assert handler.level == logging.INFO

    inmanta_logger = InmantaLoggerConfig.get_instance(sys.stderr)
    handler = inmanta_logger.get_handler()
    assert handler.stream == sys.stderr
    assert isinstance(handler.formatter, MultiLineFormatter)
    assert handler.level == logging.INFO

    with pytest.raises(Exception) as e:
        InmantaLoggerConfig.get_instance(sys.stdout)
    message = "Instance already exists with a different stream"
    assert message in str(e.value)


def test_setup_instance_with_stream(allow_overriding_root_log_level: None):
    stream = StringIO()
    inmanta_logger = InmantaLoggerConfig.get_instance(stream)
    handler = inmanta_logger.get_handler()
    assert handler.stream == stream
    assert isinstance(handler.formatter, MultiLineFormatter)
    assert handler.level == logging.INFO

    # Log a message
    logger = logging.getLogger("test_logger")
    logger.info("This is a test message")
    log_output = stream.getvalue().strip()
    expected_output = "test_logger              INFO    This is a test message"
    assert log_output == expected_output


def test_set_log_level(allow_overriding_root_log_level: None):
    stream = StringIO()
    inmanta_logger = InmantaLoggerConfig.get_instance(stream)
    handler = inmanta_logger.get_handler()
    assert handler.level == logging.INFO

    logger = logging.getLogger("test_logger")
    expected_output = "test_logger              DEBUG   This is a test message"

    # Log a message and verify that it is not logged as the log level is too high
    logger.debug("This is a test message")
    log_output = stream.getvalue().strip()
    assert expected_output not in log_output

    # change the log_level and verify the log is visible this time.
    inmanta_logger.set_log_level("DEBUG")
    logger.debug("This is a test message")
    log_output = stream.getvalue().strip()
    assert expected_output in log_output


def test_set_log_formatter(allow_overriding_root_log_level: None):
    stream = StringIO()
    inmanta_logger = InmantaLoggerConfig.get_instance(stream)

    handler = inmanta_logger.get_handler()
    assert isinstance(handler.formatter, MultiLineFormatter)

    logger = logging.getLogger("test_logger")
    expected_output_format1 = "test_logger              INFO    This is a test message"
    expected_output_format2 = "test_logger - INFO - This is a test message"

    # Log a message with the default formatter
    logger.info("This is a test message")
    log_output = stream.getvalue().strip()
    assert expected_output_format1 in log_output

    # change the formatter and verify the output is different
    formatter = logging.Formatter("%(name)s - %(levelname)s - %(message)s")
    inmanta_logger.set_log_formatter(formatter)
    assert inmanta_logger.get_handler().formatter == formatter

    logger.info("This is a test message")
    log_output = stream.getvalue().strip()
    assert expected_output_format2 in log_output


def test_set_logfile_location(
    tmpdir,
    allow_overriding_root_log_level: None,
):
    log_file = tmpdir.join("test.log")
    inmanta_logger = InmantaLoggerConfig.get_instance()
    inmanta_logger.set_logfile_location(str(log_file))
    handler = inmanta_logger.get_handler()
    assert isinstance(handler, logging.handlers.WatchedFileHandler)
    assert handler.baseFilename == str(log_file)

    # Log a message
    logger = logging.getLogger("test_logger")
    logger.info("This is a test message")

    # Verify the message was written to the log file
    with open(str(log_file)) as f:
        contents = f.read()
        assert "This is a test message" in contents


@pytest.mark.parametrize_any(
    "log_file, log_file_level, verbose",
    [(None, "INFO", 1), (None, "ERROR", 4), ("test.log", "WARNING", 4), ("test.log", "DEBUG", 4)],
)
def test_apply_options(tmpdir, log_file, log_file_level, verbose, allow_overriding_root_log_level: None):
    stream = StringIO()
    inmanta_logger = InmantaLoggerConfig.get_instance(stream)
    logger = logging.getLogger("test_logger")

    if log_file:
        log_file = tmpdir.join("test.log")

    options1 = Options(log_file=log_file, log_file_level=log_file_level, verbose=verbose)
    inmanta_logger.apply_options(options1)
    logger.debug("debug: This is the first test")
    logger.info("info: This is the second test")
    logger.warning("warning: This is the third test")
    logger.error("error: This is the fourth test")
    if not log_file:
        log_output = stream.getvalue().strip()
        debug_in_output = "test_logger              DEBUG   debug: This is the first test" in log_output
        info_in_output = "test_logger              INFO    info: This is the second test" in log_output
        warning_in_output = "test_logger              WARNING warning: This is the third test" in log_output
        error_in_output = "test_logger              ERROR   error: This is the fourth test" in log_output
        assert debug_in_output if int(verbose) >= 3 else not debug_in_output
        assert info_in_output if int(verbose) >= 2 else not info_in_output
        assert warning_in_output if int(verbose) >= 1 else not warning_in_output
        assert error_in_output

    else:
        with open(str(log_file)) as f:
            log_output = f.read().strip()
            debug_in_output = "DEBUG    test_logger debug: This is the first test" in log_output
            info_in_output = "INFO     test_logger info: This is the second test" in log_output
            warning_in_output = "WARNING  test_logger warning: This is the third test" in log_output
            error_in_output = "ERROR    test_logger error: This is the fourth test" in log_output
            assert debug_in_output if log_file_level in ["DEBUG"] else not debug_in_output
            assert info_in_output if log_file_level in ["DEBUG", "INFO"] else not info_in_output
            assert warning_in_output if log_file_level in ["WARNING", "INFO", "DEBUG"] else not warning_in_output
            assert error_in_output


def test_logging_apply_options_2_times(allow_overriding_root_log_level: None):
    stream = StringIO()
    inmanta_logger = InmantaLoggerConfig.get_instance(stream)
    options1 = Options(log_file=None, log_file_level="INFO", verbose="1")
    inmanta_logger.apply_options(options1)
    with pytest.raises(Exception) as e:
        options2 = Options(log_file=None, log_file_level="INFO", verbose="2")
        inmanta_logger.apply_options(options2)
    message = "Options can only be applied once to a handler."
    assert message in str(e.value)


def test_logging_cleaned_after_apply_options(tmpdir, allow_overriding_root_log_level: None):
    # verifies that when changing the stream with apply_option, the old stream is properly cleaned up
    # and not used anymore.
    stream = StringIO()
    inmanta_logger = InmantaLoggerConfig.get_instance(stream)
    logger = logging.getLogger("test_logger")

    logger.info("This is a test message")
    log_output = stream.getvalue().strip()
    expected_output = "test_logger              INFO    This is a test message"
    assert log_output == expected_output

    log_file = tmpdir.join("test.log")

    options3 = Options(log_file=log_file, log_file_level="WARNING", verbose="4")
    inmanta_logger.apply_options(options3)
    logger.warning("warning: This is the second test")
    with open(str(log_file)) as f:
        contents = f.read()
        assert "WARNING  test_logger warning: This is the second test" in contents

    log_output = stream.getvalue().strip()
    expected_output = "test_logger              INFO    This is a test message"
    assert log_output == expected_output


def test_handling_logging_config_option(tmpdir, monkeypatch, allow_overriding_root_log_level: None) -> None:
    """
    Verify the behavior of the logging_config option.
    """
    logger = logging.getLogger("TEST")

    stream = StringIO()
    # In order to reference an object in the logging_config file, it needs to be part of a module.
    # For this reason we add the 'pytest_stream' attribute to the inmanta module. It's referenced in the
    # logging_config file using ext://inmanta.pytest_stream
    monkeypatch.setattr(inmanta, "pytest_stream", stream, raising=False)

    def write_logging_config_file(path: str, formatter: str) -> None:
        config = {
            "version": 1,
            "formatters": {
                "console_formatter": {
                    "format": formatter,
                }
            },
            "handlers": {
                "console_handler": {
                    "class": "logging.StreamHandler",
                    "formatter": "console_formatter",
                    "level": "INFO",
                    "stream": "ext://inmanta.pytest_stream",
                },
            },
            "root": {
                "level": "INFO",
                "handlers": ["console_handler"],
            },
            "disable_existing_loggers": False,
        }
        with open(path, "w") as fh:
            yaml.dump(config, fh)

    def setup_logging_config(cli_options: Options, file_option_value: Optional[str] = None) -> None:
        # Set/Reset config options
        config.Config._reset()
        if file_option_value:
            config.logging_config.set(file_option_value)
        # Reset/Configure logging framework
        InmantaLoggerConfig.clean_instance()
        inmanta_logger_config = InmantaLoggerConfig.get_instance()
        inmanta_logger_config.apply_options(cli_options)
        # Reset stream buffer
        stream.truncate()

    path_logging_config_file1 = os.path.join(tmpdir, "logging_config1.yml")
    path_logging_config_file2 = os.path.join(tmpdir, "logging_config2.yml")
    path_logging_config_file3 = os.path.join(tmpdir, "logging_config3.yml")

    # Set --logging-config option on CLI only
    write_logging_config_file(path=path_logging_config_file1, formatter="AAA %(message)s")
    # Also assert that the other config options are ignored when logging_config is set.
    setup_logging_config(cli_options=Options(logging_config=path_logging_config_file1, verbose=1), file_option_value=None)
    logger.info("test")
    assert "AAA test" in stream.getvalue()

    # Set logging_config option in cfg file only
    write_logging_config_file(path=path_logging_config_file1, formatter="BBB %(message)s")
    setup_logging_config(cli_options=Options(), file_option_value=path_logging_config_file1)
    logger.info("test")
    assert "BBB test" in stream.getvalue()

    # Set the logging-config config option both on CLI and cfg file. CLI option takes precedence.
    write_logging_config_file(path=path_logging_config_file1, formatter="CCC %(message)s")
    write_logging_config_file(path=path_logging_config_file2, formatter="DDD %(message)s")
    setup_logging_config(
        cli_options=Options(logging_config=path_logging_config_file1),
        file_option_value=path_logging_config_file2,
    )
    logger.info("test")
    assert "CCC test" in stream.getvalue()

    # Set the logging-config config option in the cfg config file and using the environment variable.
    # The environment variable takes precedence.
    write_logging_config_file(path=path_logging_config_file1, formatter="EEE %(message)s")
    write_logging_config_file(path=path_logging_config_file2, formatter="FFF %(message)s")
    with monkeypatch.context() as m:
        m.setenv("INMANTA_CONFIG_LOGGING_CONFIG", path_logging_config_file1)
        setup_logging_config(
            cli_options=Options(),
            file_option_value=path_logging_config_file2,
        )
        logger.info("test")
        assert "EEE test" in stream.getvalue()

    # Set the logging-config config option on the CLI, in the cfg config file and using the environment variable.
    # The CLI option takes precedence.
    write_logging_config_file(path=path_logging_config_file1, formatter="GGG %(message)s")
    write_logging_config_file(path=path_logging_config_file2, formatter="HHH %(message)s")
    write_logging_config_file(path=path_logging_config_file3, formatter="III %(message)s")
    with monkeypatch.context() as m:
        m.setenv("INMANTA_CONFIG_LOGGING_CONFIG", path_logging_config_file1)
        setup_logging_config(
            cli_options=Options(logging_config=path_logging_config_file2),
            file_option_value=path_logging_config_file3,
        )
        logger.info("test")
        assert "HHH test" in stream.getvalue()


def test_log_file_or_template(tmp_path):

    with pytest.raises(Exception, match=f"Logging config file {str(tmp_path / 'test')} doesn't exist."):
        # TODO: do we want more specific exceptions?
        load_config_file_to_dict(str(tmp_path / "test"), {})

    content_1 = {"test": "x"}
    content_2 = {"test": "{xvar}", "flah": "\n\n\n{yvar}\n", "{test}": "value"}

    f1 = tmp_path / "test.yaml"
    f2 = tmp_path / "test.yaml.tmpl"

    with open(f1, "w") as fh:
        yaml.dump(content_1, fh)

    with open(f2, "w") as fh:
        yaml.dump(content_2, fh)

    assert load_config_file_to_dict(str(f1), {}) == content_1

    with pytest.raises(
        Exception,
        match="The logging configuration template from .* refers to context variable 'test',"
        " but this variable is not available. The context is limited to xvar, yvar",
    ):
        load_config_file_to_dict(
            str(f2),
            {
                "xvar": "A",
                "yvar": "B",
            },
        )

    config = load_config_file_to_dict(str(f2), {"xvar": "A", "yvar": "B", "test": "key"})
    assert config == {"test": "A", "flah": "\n\n\nB\n", "key": "value"}

    # we control the values, so not very relevant from security perspective
    # overwrite type of injection
    config = load_config_file_to_dict(str(f2), {"xvar": "A", "yvar": "B", "test": "flah"})
    assert config == {"test": "A", "flah": "value"}

    # Full on injection
    config = load_config_file_to_dict(str(f2), {"xvar": "A", "yvar": "B", "test": "flah': 'zxxx'\ntest: zzz\nflah: zzz\n#"})
    assert config == {"test": "zzz", "flah": "zzz"}


def test_scheduler_documentation_conformance(inmanta_config, monkeypatch):
    monkeypatch.setenv(ENVIRON_FORCE_TTY, "yes")
    env = uuid.uuid4()
    from_file_dict = load_config_file_to_dict(
        os.path.join(os.path.dirname(__file__), "..", "misc/scheduler_log.yml.tmpl"), context={"environment": env}
    )
    default = LoggingConfigBuilder()
    from_config = default.get_logging_config_from_options(
        sys.stdout, Options(log_file_level="DEBUG"), component="scheduler", context={"environment": env}
    )

    assert from_config._to_dict_config() == from_file_dict


def test_server_documentation_conformance(inmanta_config, monkeypatch):
    monkeypatch.setenv(ENVIRON_FORCE_TTY, "yes")
    from_file_dict = load_config_file_to_dict(os.path.join(os.path.dirname(__file__), "..", "misc/server_log.yml"), context={})

    default = LoggingConfigBuilder()
    from_config = default.get_logging_config_from_options(
        sys.stdout,
        Options(log_file_level="INFO", log_file="/var/log/inmanta/server.log", timed=True),
        component="server",
        context={},
    )

    assert from_config._to_dict_config() == from_file_dict


def test_logging_config_content_environment_variables(monkeypatch, capsys, tmpdir) -> None:
    """
    Verify that the environment variables, that contain the content of the logging configuration,
    are correctly taken into account when loading the logging configuration.
    """
    logging_config_file = os.path.join(tmpdir, "config.yml")
    with open(logging_config_file, "w") as fh:
        fh.write(
            """
                disable_existing_loggers: false
                formatters:
                  console_formatter:
                    format: "DONT_USE -- %(message)s"
                handlers:
                  console_handler:
                    class: logging.StreamHandler
                    formatter: console_formatter
                    level: INFO
                    stream: ext://sys.stdout
                root:
                  handlers:
                  - console_handler
                  level: INFO
                version: 1
            """
        )
    logging_config.set(logging_config_file)

    # Set the INMANTA_CONFIG_LOGGING_CONFIG_TMPL environment variable and verify that it overrides
    # the logging config set via the config.logging_config configuration option.
    logging_config1 = """
        disable_existing_loggers: false
        formatters:
          console_formatter:
            format: "config1 -- {environment} -- %(message)s"
        handlers:
          console_handler:
            class: logging.StreamHandler
            formatter: console_formatter
            level: INFO
            stream: ext://sys.stdout
        root:
          handlers:
          - console_handler
          level: INFO
        version: 1
    """
    env_id = str(uuid.uuid4())
    monkeypatch.setenv("INMANTA_CONFIG_LOGGING_CONFIG_TMPL", logging_config1)
    inmanta_logging_config = InmantaLoggerConfig.get_instance(stream=sys.stdout)
    inmanta_logging_config.apply_options(options=Options(), component="server", context={"environment": env_id})
    logger = logging.getLogger("test")
    capsys.readouterr()  # Clear buffer
    logger.info("test")
    captured = capsys.readouterr()
    assert f"config1 -- {env_id} -- test" in captured.out

    # Set the component-specific template and verify that it overrides the config from INMANTA_CONFIG_LOGGING_CONFIG_TMPL
    logging_config2 = """
        disable_existing_loggers: false
        formatters:
          console_formatter:
            format: "config2 -- {environment} -- %(message)s"
        handlers:
          console_handler:
            class: logging.StreamHandler
            formatter: console_formatter
            level: INFO
            stream: ext://sys.stdout
        root:
          handlers:
          - console_handler
          level: INFO
        version: 1
    """
    monkeypatch.setenv("INMANTA_LOGGING_SERVER_TMPL", logging_config2)
    inmanta_logging_config.clean_instance()
    inmanta_logging_config = InmantaLoggerConfig.get_instance(stream=sys.stdout)
    inmanta_logging_config.apply_options(options=Options(), component="server", context={"environment": env_id})
    logger = logging.getLogger("test")
    capsys.readouterr()  # Clear buffer
    logger.info("test")
    captured = capsys.readouterr()
    assert f"config2 -- {env_id} -- test" in captured.out

    # Set INMANTA_LOGGING_SERVER_TMPL AND INMANTA_LOGGING_SERVER_CONTENT simultaneously.
    # Assert that INMANTA_LOGGING_SERVER_CONTENT is used.
    logging_config3 = """
        disable_existing_loggers: false
        formatters:
          console_formatter:
            format: "config3 -- {environment} -- %(message)s"
        handlers:
          console_handler:
            class: logging.StreamHandler
            formatter: console_formatter
            level: INFO
            stream: ext://sys.stdout
        root:
          handlers:
          - console_handler
          level: INFO
        version: 1
    """
    monkeypatch.setenv("INMANTA_LOGGING_SERVER_CONTENT", logging_config3)
    inmanta_logging_config.clean_instance()
    inmanta_logging_config = InmantaLoggerConfig.get_instance(stream=sys.stdout)
    inmanta_logging_config.apply_options(options=Options(), component="server", context={"environment": env_id})
    captured = capsys.readouterr()
    assert (
        "Environment variables INMANTA_LOGGING_SERVER_CONTENT and INMANTA_LOGGING_SERVER_TMPL are set simultaneously."
        " Using INMANTA_LOGGING_SERVER_CONTENT" in captured.out
    )
    logger = logging.getLogger("test")
    logger.info("test")
    captured = capsys.readouterr()
    assert "config3 -- {environment} -- test" in captured.out

    # Verify that the --logging-config CLI option still overrides all other config.
    other_logging_config_file = os.path.join(tmpdir, "cli.yml")
    with open(other_logging_config_file, "w") as fh:
        fh.write(
            """
                disable_existing_loggers: false
                formatters:
                  console_formatter:
                    format: "CLI -- %(message)s"
                handlers:
                  console_handler:
                    class: logging.StreamHandler
                    formatter: console_formatter
                    level: INFO
                    stream: ext://sys.stdout
                root:
                  handlers:
                  - console_handler
                  level: INFO
                version: 1
            """
        )
    inmanta_logging_config.clean_instance()
    inmanta_logging_config = InmantaLoggerConfig.get_instance(stream=sys.stdout)
    inmanta_logging_config.apply_options(
        options=Options(logging_config=other_logging_config_file), component="server", context={"environment": env_id}
    )
    logger = logging.getLogger("test")
    capsys.readouterr()  # Clear buffer
    logger.info("test")
    captured = capsys.readouterr()
    assert "CLI -- test" in captured.out

<<<<<<< HEAD
@pytest.fixture
def setup_compiler_logging(tmpdir):
    compiler_logging_config_file = os.path.join(tmpdir, "config.yml")
    with open(compiler_logging_config_file, "w") as fh:
        fh.write(
            """
                disable_existing_loggers: false
                formatters:
                  console_formatter:
                    format: "COMPILER_CONFIG_FLAG -- %(message)s"
                handlers:
                  console_handler:
                    class: logging.StreamHandler
                    formatter: console_formatter
                    level: DEBUG
                    stream: ext://sys.stdout
                root:
                  handlers:
                  - console_handler
                  level: INFO
                version: 1
            """
        )
    compiler_log_config.set(compiler_logging_config_file)

async def test_server_recompile(setup_compiler_logging, server, client, environment, monkeypatch):
    """
    Test a recompile on the server and verify recompile triggers
    """

    project_dir = os.path.join(server.get_slice(SLICE_SERVER)._server_storage["server"], str(environment), "compiler")
    project_source = os.path.join(os.path.dirname(os.path.abspath(__file__)), "data", "project")
    print("Project at: ", project_dir)

    shutil.copytree(project_source, project_dir)
    subprocess.check_output(["git", "init"], cwd=project_dir)
    subprocess.check_output(["git", "add", "*"], cwd=project_dir)
    subprocess.check_output(["git", "config", "user.name", "Unit"], cwd=project_dir)
    subprocess.check_output(["git", "config", "user.email", "unit@test.example"], cwd=project_dir)
    subprocess.check_output(["git", "commit", "-m", "unit test"], cwd=project_dir)

    # Set environment variable to be passed to the compiler
    key_env_var = "TEST_MESSAGE"
    value_env_var = "a_message"
    monkeypatch.setenv(key_env_var, value_env_var)

    # add main.cf
    with open(os.path.join(project_dir, "main.cf"), "w", encoding="utf-8") as fd:
        fd.write(
            f"""
        import std::testing

        host = std::Host(name="test", os=std::linux)
        std::testing::NullResource(name=host.name)
        std::print(std::get_env("{key_env_var}"))
    """
        )

    result = await client.notify_change(environment)
    assert result.code == 200

    versions = await wait_for_version(client, environment, 1, compile_timeout=40)
    assert versions["versions"][0]["total"] == 1
    assert versions["versions"][0]["version_info"]["export_metadata"]["type"] == "api"

    # get compile reports and make sure the environment variables are not logged
    reports = await client.get_reports(environment)
    assert reports.code == 200
    assert len(reports.result["reports"]) == 1
    env_vars_compile = reports.result["reports"][0]["environment_variables"]
    compile_id = reports.result["reports"][0]["id"]
    assert key_env_var not in env_vars_compile


    report = await client.get_report(uuid.UUID(compile_id))
    assert report.code == 200

    # Get the compile outstream
    for report in  report.result["report"]["reports"]:
        if report["name"] == 'Recompiling configuration model':
            compile_oustream = report["outstream"]
            break


    assert "compiler       DEBUG   COMPILER_CONFIG_FLAG -- Starting compile" in compile_oustream
=======

async def test_print_default_logging_cmd(inmanta_config, tmp_path):
    """
    Test that piping to file does not change the logging config
    """
    components = ["scheduler", "server", "compiler"]
    for component in components:
        args = [sys.executable, "-m", "inmanta.app", "print-default-logging-config", component]

        # Output the logging config on the CLI.
        # Here we force ENVIRON_FORCE_TTY to be set to simulate that we are on a TTY
        process = await subprocess.create_subprocess_exec(*args, stdout=subprocess.PIPE, env={ENVIRON_FORCE_TTY: "yes"})
        try:
            (stdout, _) = await wait_for(process.communicate(), timeout=5)
        except TimeoutError as e:
            process.kill()
            await process.communicate()
            raise e
        assert process.returncode == 0

        tty_config_stdout = stdout.decode("utf-8")
        # Assert that TTY was present
        assert "no_color: false" in tty_config_stdout
        assert "reset: true" in tty_config_stdout
        assert "log_colors: null" not in tty_config_stdout

        # Output the logging config on the CLI with TTY unset
        # This is the same as piping to a file
        assert "ENVIRON_FORCE_TTY" not in os.environ
        process = await subprocess.create_subprocess_exec(*args, stdout=subprocess.PIPE)
        try:
            (stdout, _) = await wait_for(process.communicate(), timeout=5)
        except TimeoutError as e:
            process.kill()
            await process.communicate()
            raise e
        assert process.returncode == 0

        normal_config_stdout = stdout.decode("utf-8")
        # Assert that the outputs are equal
        assert normal_config_stdout == tty_config_stdout
>>>>>>> 67c4586a
<|MERGE_RESOLUTION|>--- conflicted
+++ resolved
@@ -575,7 +575,50 @@
     captured = capsys.readouterr()
     assert "CLI -- test" in captured.out
 
-<<<<<<< HEAD
+
+
+async def test_print_default_logging_cmd(inmanta_config, tmp_path):
+    """
+    Test that piping to file does not change the logging config
+    """
+    components = ["scheduler", "server", "compiler"]
+    for component in components:
+        args = [sys.executable, "-m", "inmanta.app", "print-default-logging-config", component]
+
+        # Output the logging config on the CLI.
+        # Here we force ENVIRON_FORCE_TTY to be set to simulate that we are on a TTY
+        process = await subprocess.create_subprocess_exec(*args, stdout=subprocess.PIPE, env={ENVIRON_FORCE_TTY: "yes"})
+        try:
+            (stdout, _) = await wait_for(process.communicate(), timeout=5)
+        except TimeoutError as e:
+            process.kill()
+            await process.communicate()
+            raise e
+        assert process.returncode == 0
+
+        tty_config_stdout = stdout.decode("utf-8")
+        # Assert that TTY was present
+        assert "no_color: false" in tty_config_stdout
+        assert "reset: true" in tty_config_stdout
+        assert "log_colors: null" not in tty_config_stdout
+
+        # Output the logging config on the CLI with TTY unset
+        # This is the same as piping to a file
+        assert "ENVIRON_FORCE_TTY" not in os.environ
+        process = await subprocess.create_subprocess_exec(*args, stdout=subprocess.PIPE)
+        try:
+            (stdout, _) = await wait_for(process.communicate(), timeout=5)
+        except TimeoutError as e:
+            process.kill()
+            await process.communicate()
+            raise e
+        assert process.returncode == 0
+
+        normal_config_stdout = stdout.decode("utf-8")
+        # Assert that the outputs are equal
+        assert normal_config_stdout == tty_config_stdout
+
+
 @pytest.fixture
 def setup_compiler_logging(tmpdir):
     compiler_logging_config_file = os.path.join(tmpdir, "config.yml")
@@ -660,47 +703,4 @@
             break
 
 
-    assert "compiler       DEBUG   COMPILER_CONFIG_FLAG -- Starting compile" in compile_oustream
-=======
-
-async def test_print_default_logging_cmd(inmanta_config, tmp_path):
-    """
-    Test that piping to file does not change the logging config
-    """
-    components = ["scheduler", "server", "compiler"]
-    for component in components:
-        args = [sys.executable, "-m", "inmanta.app", "print-default-logging-config", component]
-
-        # Output the logging config on the CLI.
-        # Here we force ENVIRON_FORCE_TTY to be set to simulate that we are on a TTY
-        process = await subprocess.create_subprocess_exec(*args, stdout=subprocess.PIPE, env={ENVIRON_FORCE_TTY: "yes"})
-        try:
-            (stdout, _) = await wait_for(process.communicate(), timeout=5)
-        except TimeoutError as e:
-            process.kill()
-            await process.communicate()
-            raise e
-        assert process.returncode == 0
-
-        tty_config_stdout = stdout.decode("utf-8")
-        # Assert that TTY was present
-        assert "no_color: false" in tty_config_stdout
-        assert "reset: true" in tty_config_stdout
-        assert "log_colors: null" not in tty_config_stdout
-
-        # Output the logging config on the CLI with TTY unset
-        # This is the same as piping to a file
-        assert "ENVIRON_FORCE_TTY" not in os.environ
-        process = await subprocess.create_subprocess_exec(*args, stdout=subprocess.PIPE)
-        try:
-            (stdout, _) = await wait_for(process.communicate(), timeout=5)
-        except TimeoutError as e:
-            process.kill()
-            await process.communicate()
-            raise e
-        assert process.returncode == 0
-
-        normal_config_stdout = stdout.decode("utf-8")
-        # Assert that the outputs are equal
-        assert normal_config_stdout == tty_config_stdout
->>>>>>> 67c4586a
+    assert "compiler       DEBUG   COMPILER_CONFIG_FLAG -- Starting compile" in compile_oustream