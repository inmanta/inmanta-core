--- conflicted
+++ resolved
@@ -785,69 +785,6 @@
     if strict_deps_check is None or strict_deps_check:
         assert "Incompatibility between constraint y" in e.value.get_message()
     else:
-<<<<<<< HEAD
-        assert "requirements conflicts were found" in e.value.args[0]
-
-
-async def test_loading_source_and_bytecode(
-    server,
-    environment,
-    snippetcompiler,
-    modules_dir: str,
-    modules_v2_dir: str,
-    tmpdir: py.path.local,
-) -> None:
-    """The goal of this test is to verify that the exporter does not load both python and pyc files"""
-    python_code = """
-from inmanta.resources import Resource, resource
-
-@resource("modulev1::Test", agent="agent", id_attribute="name")
-class Test(Resource):
-    fields = ("name", "agent")
-    """
-
-    model_code = """
-    entity Test:
-        string name
-        string agent
-    end
-
-    implement Test using std::none
-    """
-
-    module_name: str = "minimalv1module"
-    module_path: str = str(tmpdir.join("modulev1"))
-    v1_module_from_template(
-        os.path.join(modules_dir, module_name),
-        module_path,
-        new_name="modulev1",
-        new_content_init_cf=model_code,
-        new_content_init_py=python_code,
-    )
-
-    plugins_dir: str = os.path.join(module_path, "plugins")
-    init_py_file: str = os.path.join(plugins_dir, "__init__.py")
-    py_compile.compile(file=init_py_file, cfile=init_py_file + "c", doraise=True)
-
-    snippetcompiler.setup_for_snippet(
-        "import modulev1\nmodulev1::Test(name='abc', agent='def')",
-        add_to_module_path=[str(tmpdir)],
-    )
-    await snippetcompiler.do_export_and_deploy(do_raise=False)
-
-    code_manager = loader.CodeManager()
-    for type_name, resource_definition in resources.resource.get_resources():
-        code_manager.register_code(type_name, resource_definition)
-
-    module_code = False
-    for name, source_info in code_manager.get_types():
-        for info in source_info:
-            if info.module_name == "inmanta_plugins.modulev1":
-                module_code = True
-                assert info.path[-4:] == ".pyc"
-
-    assert module_code
-=======
         assert "requirements conflicts were found" in e.value.get_message()
 
 
@@ -1326,4 +1263,63 @@
         autostd=False,
     )
     assert project.virtualenv.are_installed(["pkg", "dep-a", "dep-b", "dep-c"])
->>>>>>> 81c774b5
+
+
+async def test_loading_source_and_bytecode(
+    server,
+    environment,
+    snippetcompiler,
+    modules_dir: str,
+    modules_v2_dir: str,
+    tmpdir: py.path.local,
+) -> None:
+    """The goal of this test is to verify that the exporter does not load both python and pyc files"""
+    python_code = """
+from inmanta.resources import Resource, resource
+
+@resource("modulev1::Test", agent="agent", id_attribute="name")
+class Test(Resource):
+    fields = ("name", "agent")
+    """
+
+    model_code = """
+    entity Test:
+        string name
+        string agent
+    end
+
+    implement Test using std::none
+    """
+
+    module_name: str = "minimalv1module"
+    module_path: str = str(tmpdir.join("modulev1"))
+    v1_module_from_template(
+        os.path.join(modules_dir, module_name),
+        module_path,
+        new_name="modulev1",
+        new_content_init_cf=model_code,
+        new_content_init_py=python_code,
+    )
+
+    plugins_dir: str = os.path.join(module_path, "plugins")
+    init_py_file: str = os.path.join(plugins_dir, "__init__.py")
+    py_compile.compile(file=init_py_file, cfile=init_py_file + "c", doraise=True)
+
+    snippetcompiler.setup_for_snippet(
+        "import modulev1\nmodulev1::Test(name='abc', agent='def')",
+        add_to_module_path=[str(tmpdir)],
+    )
+    await snippetcompiler.do_export_and_deploy(do_raise=False)
+
+    code_manager = loader.CodeManager()
+    for type_name, resource_definition in resources.resource.get_resources():
+        code_manager.register_code(type_name, resource_definition)
+
+    module_code = False
+    for name, source_info in code_manager.get_types():
+        for info in source_info:
+            if info.module_name == "inmanta_plugins.modulev1":
+                module_code = True
+                assert info.path[-4:] == ".pyc"
+
+    assert module_code