"""
    Copyright 2017 Inmanta

    Licensed under the Apache License, Version 2.0 (the "License");
    you may not use this file except in compliance with the License.
    You may obtain a copy of the License at

        http://www.apache.org/licenses/LICENSE-2.0

    Unless required by applicable law or agreed to in writing, software
    distributed under the License is distributed on an "AS IS" BASIS,
    WITHOUT WARRANTIES OR CONDITIONS OF ANY KIND, either express or implied.
    See the License for the specific language governing permissions and
    limitations under the License.

    Contact: code@inmanta.com
"""

import logging
import os
import shutil
import unittest
from importlib.abc import Loader
from typing import List, Optional, Tuple
from unittest import mock

import pytest

from _io import StringIO
from inmanta import env, module
from inmanta.env import LocalPackagePath
<<<<<<< HEAD
from inmanta.module import InmantaModuleRequirement
=======
from inmanta.loader import PluginModuleFinder, PluginModuleLoader
>>>>>>> 6a29b620


def test_module():
    good_mod_dir = os.path.join(os.path.dirname(os.path.abspath(__file__)), "data", "modules", "mod1")
    module.ModuleV1(project=mock.Mock(), path=good_mod_dir)


def test_bad_module():
    bad_mod_dir = os.path.join(os.path.dirname(os.path.abspath(__file__)), "data", "modules", "mod2")
    with pytest.raises(module.ModuleMetadataFileNotFound):
        module.ModuleV1(project=mock.Mock(), path=bad_mod_dir)


class TestModuleName(unittest.TestCase):
    def __init__(self, methodName="runTest"):  # noqa: N803
        unittest.TestCase.__init__(self, methodName)

        self.stream = None
        self.handler = None
        self.log = None

    def setUp(self):
        self.stream = StringIO()
        self.handler = logging.StreamHandler(self.stream)
        self.log = logging.getLogger(module.__name__)

        for handler in self.log.handlers:
            self.log.removeHandler(handler)

        self.log.addHandler(self.handler)

    def test_wrong_name(self):
        mod_dir = os.path.join(os.path.dirname(os.path.abspath(__file__)), "data", "modules", "mod3")
        module.ModuleV1(project=mock.Mock(), path=mod_dir)

        self.handler.flush()
        assert "The name in the module file (mod1) does not match the directory name (mod3)" in self.stream.getvalue().strip()

    def tearDown(self):
        self.log.removeHandler(self.handler)
        self.handler.close()


def test_to_v2():
    """
    Test whether the `to_v2()` method of `ModuleV1Metadata` works correctly.
    """
    v1_metadata = module.ModuleV1Metadata(
        name="a_test_module",
        description="A description",
        version="1.2.3",
        license="Apache 2.0",
        compiler_version="4.5.6",
        requires=["module_dep_1", "module_dep_2"],
    )
    v2_metadata = v1_metadata.to_v2()
    for attr_name in ["description", "version", "license"]:
        assert v1_metadata.__getattribute__(attr_name) == v2_metadata.__getattribute__(attr_name)

    def _convert_module_to_package_name(module_name: str) -> str:
        return f"{module.ModuleV2.PKG_NAME_PREFIX}{module_name.replace('_', '-')}"

    assert _convert_module_to_package_name(v1_metadata.name) == v2_metadata.name
    assert [_convert_module_to_package_name(req) for req in v1_metadata.requires] == v2_metadata.install_requires


def test_is_versioned(snippetcompiler_clean, modules_dir: str, modules_v2_dir: str, caplog, tmpdir) -> None:
    """
    Test whether the warning regarding non-versioned modules is given correctly.
    """
    # Disable modules_dir
    snippetcompiler_clean.modules_dir = None

    def compile_and_assert_warning(
        module_name: str, needs_versioning_warning: bool, install_v2_modules: List[LocalPackagePath] = []
    ) -> None:
        caplog.clear()
        snippetcompiler_clean.setup_for_snippet(f"import {module_name}", autostd=False, install_v2_modules=install_v2_modules)
        snippetcompiler_clean.do_export()
        warning_message = f"Module {module_name} is not version controlled, we recommend you do this as soon as possible."
        assert (warning_message in caplog.text) is needs_versioning_warning

    # V1 module
    module_name_v1 = "mod1"
    module_dir = os.path.join(modules_dir, module_name_v1)
    module_copy_dir = os.path.join(snippetcompiler_clean.libs, module_name_v1)
    shutil.copytree(module_dir, module_copy_dir)
    dot_git_dir = os.path.join(module_copy_dir, ".git")
    assert not os.path.exists(dot_git_dir)
    compile_and_assert_warning(module_name_v1, needs_versioning_warning=True)
    os.mkdir(dot_git_dir)
    compile_and_assert_warning(module_name_v1, needs_versioning_warning=False)

    # V2 module
    module_name_v2 = "elaboratev2module"
    module_dir = os.path.join(modules_v2_dir, module_name_v2)
    module_copy_dir = os.path.join(tmpdir, module_name_v2)
    shutil.copytree(module_dir, module_copy_dir)
    dot_git_dir = os.path.join(module_copy_dir, ".git")
    assert not os.path.exists(dot_git_dir)
    # Non-editable install can never be checked for versioning
    compile_and_assert_warning(
        module_name_v2,
        needs_versioning_warning=False,
        install_v2_modules=[LocalPackagePath(path=module_copy_dir, editable=False)],
    )
    compile_and_assert_warning(
        module_name_v2,
        needs_versioning_warning=True,
        install_v2_modules=[LocalPackagePath(path=module_copy_dir, editable=True)],
    )
    os.mkdir(dot_git_dir)
    # Non-editable install can never be checked for versioning
    compile_and_assert_warning(
        module_name_v2,
        needs_versioning_warning=False,
        install_v2_modules=[LocalPackagePath(path=module_copy_dir, editable=False)],
    )
    compile_and_assert_warning(
        module_name_v2,
        needs_versioning_warning=False,
        install_v2_modules=[LocalPackagePath(path=module_copy_dir, editable=True)],
    )


@pytest.mark.parametrize(
    "v1_module, all_python_requirements,strict_python_requirements,module_requirements,module_v2_requirements",
    [
        (
            True,
            ["jinja2~=3.2.1", "inmanta-module-v2-module==1.2.3"],
            ["jinja2~=3.2.1"],
            ["v2_module==1.2.3", "v1_module==1.1.1"],
            [InmantaModuleRequirement.parse("v2_module==1.2.3")],
        ),
        (
            False,
            ["jinja2~=3.2.1", "inmanta-module-v2-module==1.2.3"],
            ["jinja2~=3.2.1"],
            ["v2_module==1.2.3"],
            [InmantaModuleRequirement.parse("v2_module==1.2.3")],
        ),
    ],
)
def test_get_requirements(
    modules_dir: str,
    modules_v2_dir: str,
    v1_module: bool,
    all_python_requirements: List[str],
    strict_python_requirements: List[str],
    module_requirements: List[str],
    module_v2_requirements: List[str],
) -> None:
    """
    Test the different methods to get the requirements of a module.
    """
    module_name = "many_dependencies"

    if v1_module:
        module_dir = os.path.join(modules_dir, module_name)
        mod = module.ModuleV1(module.DummyProject(autostd=False), module_dir)
    else:
        module_dir = os.path.join(modules_v2_dir, module_name)
        mod = module.ModuleV2(module.DummyProject(autostd=False), module_dir)

    assert set(mod.get_all_python_requirements_as_list()) == set(all_python_requirements)
    assert set(mod.get_strict_python_requirements_as_list()) == set(strict_python_requirements)
    assert set(mod.get_module_requirements()) == set(module_requirements)
<<<<<<< HEAD
    assert set(mod.get_module_v2_requirements()) == set(module_v2_requirements)
    assert set(mod.requires()) == set(module.InmantaModuleRequirement.parse(req) for req in module_requirements)
=======
    assert set(mod.requires()) == set(module.InmantaModuleRequirement.parse(req) for req in module_requirements)


@pytest.mark.parametrize("editable", [True, False])
def test_module_v2_source_get_installed_module_editable(
    snippetcompiler,
    modules_v2_dir: str,
    editable: bool,
) -> None:
    """
    Make sure ModuleV2Source.get_installed_module identifies editable installations correctly.
    """
    module_name: str = "minimalv2module"
    module_dir: str = os.path.join(modules_v2_dir, module_name)
    snippetcompiler.setup_for_snippet(
        f"import {module_name}",
        autostd=False,
        install_v2_modules=[env.LocalPackagePath(path=module_dir, editable=editable)],
    )

    source: module.ModuleV2Source = module.ModuleV2Source(urls=[])
    mod: Optional[module.ModuleV2] = source.get_installed_module(module.DummyProject(autostd=False), module_name)
    assert mod is not None
    # os.path.realpath because snippetcompiler uses symlinks
    assert os.path.realpath(mod.path) == (
        module_dir if editable else os.path.join(env.process_env.site_packages_dir, "inmanta_plugins", module_name)
    )
    assert mod._is_editable_install == editable


def test_module_v2_source_path_for_v1(snippetcompiler) -> None:
    """
    Make sure ModuleV2Source.path_for does not include modules loaded by the v1 module loader.
    """
    # install and load std as v1
    snippetcompiler.setup_for_snippet("import std")
    module.Project.get().load_plugins()

    # make sure the v1 module finder is configured and discovered by env.process_env
    assert PluginModuleFinder.MODULE_FINDER is not None
    module_info: Optional[Tuple[Optional[str], Loader]] = env.process_env.get_module_file("inmanta_plugins.std")
    assert module_info is not None
    path, loader = module_info
    assert path is not None
    assert isinstance(loader, PluginModuleLoader)

    source: module.ModuleV2Source = module.ModuleV2Source(urls=[])
    assert source.path_for("std") is None
>>>>>>> 6a29b620
<|MERGE_RESOLUTION|>--- conflicted
+++ resolved
@@ -29,11 +29,8 @@
 from _io import StringIO
 from inmanta import env, module
 from inmanta.env import LocalPackagePath
-<<<<<<< HEAD
+from inmanta.loader import PluginModuleFinder, PluginModuleLoader
 from inmanta.module import InmantaModuleRequirement
-=======
-from inmanta.loader import PluginModuleFinder, PluginModuleLoader
->>>>>>> 6a29b620
 
 
 def test_module():
@@ -202,10 +199,7 @@
     assert set(mod.get_all_python_requirements_as_list()) == set(all_python_requirements)
     assert set(mod.get_strict_python_requirements_as_list()) == set(strict_python_requirements)
     assert set(mod.get_module_requirements()) == set(module_requirements)
-<<<<<<< HEAD
     assert set(mod.get_module_v2_requirements()) == set(module_v2_requirements)
-    assert set(mod.requires()) == set(module.InmantaModuleRequirement.parse(req) for req in module_requirements)
-=======
     assert set(mod.requires()) == set(module.InmantaModuleRequirement.parse(req) for req in module_requirements)
 
 
@@ -253,5 +247,4 @@
     assert isinstance(loader, PluginModuleLoader)
 
     source: module.ModuleV2Source = module.ModuleV2Source(urls=[])
-    assert source.path_for("std") is None
->>>>>>> 6a29b620
+    assert source.path_for("std") is None