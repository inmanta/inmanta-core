"""
    Copyright 2016 Inmanta

    Licensed under the Apache License, Version 2.0 (the "License");
    you may not use this file except in compliance with the License.
    You may obtain a copy of the License at

        http://www.apache.org/licenses/LICENSE-2.0

    Unless required by applicable law or agreed to in writing, software
    distributed under the License is distributed on an "AS IS" BASIS,
    WITHOUT WARRANTIES OR CONDITIONS OF ANY KIND, either express or implied.
    See the License for the specific language governing permissions and
    limitations under the License.

    Contact: code@inmanta.com
"""

import re
import warnings
from typing import List

import pytest

from inmanta.ast import LocatableString, Namespace, Range
from inmanta.ast.blocks import BasicBlock
from inmanta.ast.constraint.expression import And, Equals, GreaterThan, In, IsDefined, Not, Or, Regex
from inmanta.ast.statements import ExpressionStatement, Literal, ReferenceStatement, define
from inmanta.ast.statements.assign import (
    Assign,
    CreateDict,
    CreateList,
    IndexLookup,
    MapLookup,
    SetAttribute,
    ShortIndexLookup,
    StringFormat,
)
from inmanta.ast.statements.call import FunctionCall
from inmanta.ast.statements.define import (
    DefineEntity,
    DefineImplement,
    DefineIndex,
    DefineTypeConstraint,
    DefineTypeDefault,
    TypeDeclaration,
)
from inmanta.ast.statements.generator import ConditionalExpression, Constructor, If
from inmanta.ast.variables import AttributeReference, Reference
from inmanta.execute.util import NoneValue
from inmanta.parser import InvalidNamespaceAccess, ParserException, SyntaxDeprecationWarning
from inmanta.parser.plyInmantaParser import base_parse


def parse_code(model_code: str):
    root_ns = Namespace("__root__")
    main_ns = Namespace("__config__")
    main_ns.parent = root_ns
    statements = base_parse(main_ns, "test", model_code)

    return statements


def test_define_empty():
    parse_code("""""")


def test_define_entity():
    """Test the definition of entities"""
    statements = parse_code(
        """
entity Test:
end
entity Other:
string hello
end
entity Other:
 \"\"\"XX
 \"\"\"
end
"""
    )

    assert len(statements) == 3

    stmt = statements[0]
    assert isinstance(stmt, define.DefineEntity)
    assert stmt.name == "Test"
    assert [str(p) for p in stmt.parents] == ["std::Entity"]
    assert len(stmt.attributes) == 0
    assert stmt.comment is None
    assert stmt.type.comment is None


def test_undefine_default():
    statements = parse_code(
        """
entity Test extends Foo:
 string hello = undef
 string[] dinges = undef
end"""
    )
    assert len(statements) == 1

    stmt = statements[0]
    assert isinstance(stmt, define.DefineEntity)
    assert stmt.name == "Test"
    assert [str(p) for p in stmt.parents] == ["Foo"]
    assert len(stmt.attributes) == 2
    assert stmt.comment is None
    assert stmt.type.comment is None

    for ad in stmt.attributes:
        assert isinstance(ad.type, TypeDeclaration)
        assert isinstance(ad.type.basetype, LocatableString)
        assert isinstance(ad.name, LocatableString)
        assert ad.default is None
        assert ad.remove_default

    assert str(stmt.attributes[0].name) == "hello"
    assert str(stmt.attributes[1].name) == "dinges"


def test_extend_entity():
    """Test extending entities"""
    statements = parse_code(
        """
entity Test extends Foo:
end
"""
    )

    assert len(statements) == 1

    stmt = statements[0]
    assert [str(p) for p in stmt.parents] == ["Foo"]


def test_complex_entity():
    """Test definition of a complex entity"""
    documentation = "This entity has documentation"
    statements = parse_code(
        """
entity Test extends Foo, foo::sub::Bar:
    \"\"\" %s
    \"\"\"
    string hello
    bool bar = true
    number? ten=5
end
"""
        % documentation
    )

    assert len(statements) == 1

    stmt = statements[0]
    assert len(stmt.parents) == 2
    assert [str(p) for p in stmt.parents] == ["Foo", "foo::sub::Bar"]
    assert str(stmt.comment).strip() == documentation
    assert str(stmt.type.comment).strip() == documentation
    assert len(stmt.attributes) == 3

    for ad in stmt.attributes:
        assert isinstance(ad.type, TypeDeclaration)
        assert isinstance(ad.type.basetype, LocatableString)
        assert isinstance(ad.name, LocatableString)

    assert str(stmt.attributes[0].name) == "hello"
    assert str(stmt.attributes[1].name) == "bar"
    assert str(stmt.attributes[2].name) == "ten"

    assert stmt.attributes[1].default.execute(None, None, None)

    assert stmt.attributes[2].default.execute(None, None, None) == 5


def test_relation():
    """Test definition of relations"""
    statements = parse_code(
        """
Test tests [0:] -- [5:10] Foo bars
"""
    )

    assert len(statements) == 1
    rel = statements[0]

    assert len(rel.left) == 3
    assert len(rel.right) == 3

    assert str(rel.left[0]) == "Test"
    assert str(rel.right[0]) == "Foo"

    assert str(rel.left[1]) == "tests"
    assert str(rel.right[1]) == "bars"

    assert rel.left[2] == (0, None)
    assert rel.right[2] == (5, 10)


def test_relation_2():
    """Test definition of relations"""
    statements = parse_code(
        """
Test tests [3] -- [:10] Foo bars
"""
    )

    assert len(statements) == 1
    rel = statements[0]

    assert len(rel.left) == 3
    assert len(rel.right) == 3

    assert str(rel.left[0]) == "Test"
    assert str(rel.right[0]) == "Foo"

    assert str(rel.left[1]) == "tests"
    assert str(rel.right[1]) == "bars"

    assert rel.left[2] == (3, 3)
    assert rel.right[2] == (0, 10)


def test_new_relation():
    """Test definition of relations"""
    statements = parse_code(
        """
Test.bar [1] -- Foo.tests [5:10]
"""
    )

    assert len(statements) == 1, "Should return four statements"
    rel = statements[0]

    assert len(rel.left) == 3
    assert len(rel.right) == 3

    assert str(rel.left[0]) == "Test"
    assert str(rel.right[0]) == "Foo"

    assert str(rel.left[1]) == "tests"
    assert str(rel.right[1]) == "bar"

    assert rel.left[2] == (5, 10)
    assert rel.right[2] == (1, 1)


def test_new_relation_with_annotations():
    """Test definition of relations"""
    statements = parse_code(
        """
Test.bar [1] foo,bar Foo.tests [5:10]
"""
    )

    assert len(statements) == 1, "Should return four statements"
    rel = statements[0]

    assert len(rel.left) == 3
    assert len(rel.right) == 3

    assert str(rel.left[0]) == "Test"
    assert str(rel.right[0]) == "Foo"

    assert str(rel.left[1]) == "tests"
    assert str(rel.right[1]) == "bar"

    assert rel.left[2] == (5, 10)
    assert rel.right[2] == (1, 1)
    assert len(rel.annotations) == 2

    range1: Range = Range("test", 2, 14, 2, 17)
    range2: Range = Range("test", 2, 18, 2, 21)
    assert str(rel.annotation_expression[0][1].name) == "foo"
    assert str(rel.annotation_expression[1][1].name) == "bar"
    assert rel.annotation_expression[0][1].location == range1
    assert rel.annotation_expression[1][1].location == range2


def test_new_relation_unidir():
    """Test definition of relations"""
    statements = parse_code(
        """
Test.bar [1] -- Foo
"""
    )

    assert len(statements) == 1, "Should return four statements"
    rel = statements[0]

    assert len(rel.left) == 3
    assert len(rel.right) == 3

    assert str(rel.left[0]) == "Test"
    assert str(rel.right[0]) == "Foo"

    assert (rel.left[1]) is None
    assert str(rel.right[1]) == "bar"

    assert rel.left[2] is None
    assert rel.right[2] == (1, 1)


def test_new_relation_with_annotations_unidir():
    """Test definition of relations"""
    statements = parse_code(
        """
Test.bar [1] foo,bar Foo
"""
    )

    assert len(statements) == 1, "Should return four statements"
    rel = statements[0]

    assert len(rel.left) == 3
    assert len(rel.right) == 3

    assert str(rel.left[0]) == "Test"
    assert str(rel.right[0]) == "Foo"

    assert rel.left[1] is None
    assert str(rel.right[1]) == "bar"

    assert rel.left[2] is None
    assert rel.right[2] == (1, 1)
    assert len(rel.annotations) == 2
    range1: Range = Range("test", 2, 14, 2, 17)
    range2: Range = Range("test", 2, 18, 2, 21)
    assert str(rel.annotation_expression[0][1].name) == "foo"
    assert str(rel.annotation_expression[1][1].name) == "bar"
    assert rel.annotation_expression[0][1].location == range1
    assert rel.annotation_expression[1][1].location == range2


def test_implementation():
    """Test the definition of implementations"""
    statements = parse_code(
        """
implementation test for Test:
end
"""
    )

    assert len(statements) == 1
    assert len(statements[0].block.get_stmts()) == 0
    assert statements[0].name == "test"
    assert isinstance(statements[0].entity, LocatableString)

    statements = parse_code(
        """
implementation test for Test:
    std::File(attr="a")
    var = hello::func("world")
end
"""
    )

    assert len(statements) == 1
    assert len(statements[0].block.get_stmts()) == 2


def test_implementation_with_for():
    """Test the propagation of type requires when using a for"""
    statements = parse_code(
        """
implementation test for Test:
    \"\"\" test \"\"\"
    for v in data:
        std::template("template")
    end
end
"""
    )

    assert len(statements) == 1
    assert len(statements[0].block.get_stmts()) == 1


def test_implements():
    """Test implements with no selector"""
    statements = parse_code(
        """
implement Test using test
"""
    )

    assert len(statements) == 1
    stmt = statements[0]
    assert isinstance(stmt, DefineImplement)
    assert str(stmt.entity) == "Test"
    assert [str(i) for i in stmt.implementations] == ["test"]
    assert str(stmt.select) == "true"


def test_implements_2():
    """Test implements with selector"""
    statements = parse_code(
        """
implement Test using test, blah when (self > 5)
"""
    )

    assert len(statements) == 1
    stmt = statements[0]
    assert isinstance(stmt, DefineImplement)
    assert str(stmt.entity) == "Test"
    assert [str(p) for p in stmt.implementations] == ["test", "blah"]
    assert isinstance(stmt.select, GreaterThan)
    assert str(stmt.select.children[0].name) == "self"
    range: Range = Range("test", 2, 39, 2, 43)
    assert stmt.select.children[0].location == range
    assert stmt.select.children[1].value == 5


def test_implements_parent():
    statements = parse_code(
        """
implement Test using parents  \""" testc \"""
"""
    )

    assert len(statements) == 1
    stmt = statements[0]
    assert isinstance(stmt, DefineImplement)
    assert str(stmt.entity) == "Test"
    assert stmt.inherit is True


@pytest.mark.parametrize(
    "implementations",
    [["parents", "std::none"], ["std::none", "parents"], ["i1", "parents", "i2"], ["std::none"], ["i1", "i2"]],
)
def test_implements_parent_in_list(implementations: List[str]):
    statements = parse_code(
        """
implement Test using %s
        """
        % ", ".join(implementations)
    )

    assert len(statements) == 1
    stmt = statements[0]
    assert isinstance(stmt, DefineImplement)
    assert str(stmt.entity) == "Test"
    assert stmt.inherit is ("parents" in implementations)
    assert [str(i) for i in stmt.implementations] == [i for i in implementations if i != "parents"]


def test_implements_selector():
    """Test implements with selector"""
    statements = parse_code(
        """
implement Test using test when not (fg(self) and false)
"""
    )

    assert len(statements) == 1
    stmt = statements[0]
    assert isinstance(stmt, DefineImplement)
    assert str(stmt.entity) == "Test"
    assert [str(i) for i in stmt.implementations] == ["test"]
    assert isinstance(stmt.select, Not)
    assert isinstance(stmt.select.children[0], And)
    assert isinstance(stmt.select.children[0].children[0], FunctionCall)
    assert isinstance(stmt.select.children[0].children[1], Literal)


def test_regex():
    statements = parse_code(
        """
a = /[a-fA-F0-9]{8}-[a-fA-F0-9]{4}-[a-fA-F0-9]{4}-[a-fA-F0-9]{4}-[a-fA-F0-9]{12}/
"""
    )

    assert len(statements) == 1
    stmt = statements[0].value
    assert isinstance(stmt, Regex)
    assert stmt.children[1].value == stmt.regex
    assert stmt.regex == re.compile(r"[a-fA-F0-9]{8}-[a-fA-F0-9]{4}-[a-fA-F0-9]{4}-[a-fA-F0-9]{4}-[a-fA-F0-9]{12}")


def test_regex_backslash():
    statements = parse_code(
        r"""
a = /\\/
"""
    )

    assert len(statements) == 1
    stmt = statements[0].value
    assert isinstance(stmt, Regex)
    assert stmt.regex == re.compile(r"\\")


def test_regex_escape():
    statements = parse_code(
        r"""
a = /\/1/
"""
    )

    assert len(statements) == 1
    stmt = statements[0].value
    assert isinstance(stmt, Regex)
    assert stmt.regex == re.compile(r"\/1")


def test_regex_twice():
    statements = parse_code(
        r"""
a = /\/1/
b = "v"
c = /\/1/
"""
    )

    assert len(statements) == 3
    stmt = statements[0].value
    assert isinstance(stmt, Regex)
    assert stmt.regex == re.compile(r"\/1")


def test_1584_regex_error():
    with pytest.raises(ParserException) as pytest_e:
        parse_code(
            """
a = /)/
            """
        )

    exception: ParserException = pytest_e.value
    assert exception.location.file == "test"
    assert exception.location.lnr == 2
    assert exception.location.start_char == 5
    assert exception.location.end_lnr == 2
    assert exception.location.end_char == 8
    assert exception.value == "/)/"
    assert exception.msg == "Syntax error: Regex error in /)/: 'unbalanced parenthesis at position 0'"


def test_typedef():
    statements = parse_code(
        """
typedef uuid as string matching /[a-fA-F0-9]{8}-[a-fA-F0-9]{4}-[a-fA-F0-9]{4}-[a-fA-F0-9]{4}-[a-fA-F0-9]{12}/
"""
    )

    assert len(statements) == 1
    stmt = statements[0]
    assert isinstance(stmt, DefineTypeConstraint)
    assert str(stmt.name) == "uuid"
    assert str(stmt.basetype) == "string"
    assert isinstance(stmt.get_expression(), Regex)
    assert stmt.get_expression().regex == re.compile(
        r"[a-fA-F0-9]{8}-[a-fA-F0-9]{4}-[a-fA-F0-9]{4}-[a-fA-F0-9]{4}-[a-fA-F0-9]{12}"
    )


def test_typedef_in():
    statements = parse_code(
        """
typedef abc as string matching self in ["a","b","c"]
"""
    )

    assert len(statements) == 1
    stmt = statements[0]
    assert isinstance(stmt, DefineTypeConstraint)
    assert str(stmt.name) == "abc"
    assert str(stmt.basetype) == "string"
    assert isinstance(stmt.get_expression(), In)
    assert [x.value for x in stmt.get_expression().children[1].items] == ["a", "b", "c"]


def test_typedef_plugin_call():
    """
    If this test fails, the collection of validation types and
    validation_parameters will fail in the LSM module.
    plugin_call() must expand to (plugin_call() == true)
    """
    statements = parse_code(
        """
typedef abc as string matching std::is_base64_encoded(self)
"""
    )
    assert len(statements) == 1
    stmt = statements[0]
    assert isinstance(stmt, DefineTypeConstraint)
    assert str(stmt.name) == "abc"
    assert str(stmt.basetype) == "string"
    assert isinstance(stmt.get_expression(), Equals)
    left_side_equals = stmt.get_expression()._arguments[0]
    right_side_equals = stmt.get_expression()._arguments[1]
    assert isinstance(left_side_equals, FunctionCall)
    assert isinstance(right_side_equals, Literal)
    assert isinstance(right_side_equals.value, bool) and right_side_equals.value


def test_typedef2():
    statements = parse_code(
        """
typedef ConfigFile as File(mode = 644, owner = "root", group = "root")
"""
    )

    assert len(statements) == 1
    stmt = statements[0]
    assert isinstance(stmt, DefineTypeDefault)
    assert stmt.name == "ConfigFile"
    assert isinstance(stmt.ctor, Constructor)


def test_index():
    statements = parse_code(
        """
index File(host, path)
"""
    )

    assert len(statements) == 1
    stmt = statements[0]
    assert isinstance(stmt, DefineIndex)
    assert str(stmt.type) == "File"
    assert stmt.attributes == ["host", "path"]


def test_ctr():
    statements = parse_code(
        """
File(host = 5, path = "Jos")
"""
    )

    assert len(statements) == 1
    stmt = statements[0]
    assert isinstance(stmt, Constructor)
    assert str(stmt.class_type) == "File"
    assert {k: v.value for k, v in stmt.attributes.items()} == {"host": 5, "path": "Jos"}


def test_ctr_dict():
    statements = parse_code(
        """
dct = { "host": "myhost", "path": "/dir/file" }
File(**dct)
"""
    )

    assert len(statements) == 2
    stmt = statements[1]
    assert isinstance(stmt, Constructor)
    assert str(stmt.class_type) == "File"
    assert stmt.attributes == {}
    assert len(stmt.wrapped_kwargs) == 1


def test_ctr_dict_multi_param():
    statements = parse_code(
        """
dct = { "host": "myhost" }
File(**dct, path = "/dir/file")
"""
    )

    assert len(statements) == 2
    stmt = statements[1]
    assert isinstance(stmt, Constructor)
    assert str(stmt.class_type) == "File"
    assert {k: v.value for k, v in stmt.attributes.items()} == {"path": "/dir/file"}
    assert len(stmt.wrapped_kwargs) == 1


def test_ctr_dict_multi_param3():
    statements = parse_code(
        """
dct = { "host": "myhost" }
File(path = "/dir/file", **dct)
"""
    )

    assert len(statements) == 2
    stmt = statements[1]
    assert isinstance(stmt, Constructor)
    assert str(stmt.class_type) == "File"
    assert {k: v.value for k, v in stmt.attributes.items()} == {"path": "/dir/file"}
    assert len(stmt.wrapped_kwargs) == 1


def test_indexlookup():
    statements = parse_code(
        """
a=File[host = 5, path = "Jos"]
"""
    )

    assert len(statements) == 1
    stmt = statements[0].value
    assert isinstance(stmt, IndexLookup)
    assert str(stmt.index_type) == "File"
    assert {k: v.value for k, v in stmt.query} == {"host": 5, "path": "Jos"}


def test_indexlookup_kwargs():
    statements = parse_code(
        """
dct = {"path": "/dir/file"}
a=File[host = "myhost", **dct]
"""
    )

    assert len(statements) == 2
    stmt = statements[1].value
    assert isinstance(stmt, IndexLookup)
    assert str(stmt.index_type) == "File"
    assert {k: v.value for k, v in stmt.query} == {"host": "myhost"}
    assert len(stmt.wrapped_query) == 1


def test_short_index_lookup():
    statements = parse_code(
        """
a = vm.files[path="/etc/motd"]
"""
    )

    assert len(statements) == 1
    stmt = statements[0].value
    assert isinstance(stmt, ShortIndexLookup)
    assert isinstance(stmt.rootobject, Reference)
    assert str(stmt.rootobject.name) == "vm"
    range: Range = Range("test", 2, 5, 2, 7)
    assert stmt.rootobject.location == range
    assert stmt.relation == "files"
    assert {k: v.value for k, v in stmt.querypart} == {"path": "/etc/motd"}


def test_short_index_lookup_kwargs():
    statements = parse_code(
        """
dct = {"path": "/etc/motd"}
a = vm.files[**dct]
"""
    )

    assert len(statements) == 2
    stmt = statements[1].value
    assert isinstance(stmt, ShortIndexLookup)
    assert isinstance(stmt.rootobject, Reference)
    range: Range = Range("test", 3, 5, 3, 7)
    assert stmt.rootobject.location == range
    assert str(stmt.rootobject.name) == "vm"
    assert stmt.relation == "files"
    assert stmt.querypart == []
    assert len(stmt.wrapped_querypart) == 1


def test_ctr_2():
    statements = parse_code(
        """
File( )
"""
    )

    assert len(statements) == 1
    stmt = statements[0]
    assert isinstance(stmt, Constructor)
    assert str(stmt.class_type) == "File"
    assert {k: v.value for k, v in stmt.attributes.items()} == {}


def test_function():
    statements = parse_code(
        """
file( )
"""
    )

    assert len(statements) == 1
    stmt = statements[0]
    assert isinstance(stmt, FunctionCall)
    assert str(stmt.name) == "file"


def test_function_2():
    statements = parse_code(
        """
file(b)
"""
    )

    assert len(statements) == 1
    stmt = statements[0]
    assert isinstance(stmt, FunctionCall)
    assert str(stmt.name) == "file"


def test_function_3():
    statements = parse_code(
        """
file(b,)
"""
    )

    assert len(statements) == 1
    stmt = statements[0]
    assert isinstance(stmt, FunctionCall)
    assert str(stmt.name) == "file"


def test_list_def():
    statements = parse_code(
        """
a=["a]","b"]
"""
    )

    assert len(statements) == 1
    stmt = statements[0]
    assert isinstance(stmt, Assign)
    assert isinstance(stmt.value, CreateList)
    assert [x.value for x in stmt.value.items] == ["a]", "b"]


def test_list_def_trailing_comma():
    statements = parse_code(
        """
a=["a]","b",]
"""
    )

    assert len(statements) == 1
    stmt = statements[0]
    assert isinstance(stmt, Assign)
    assert isinstance(stmt.value, CreateList)
    assert [x.value for x in stmt.value.items] == ["a]", "b"]


def test_map_def():
    statements = parse_code(
        """
a={ "a":"b", "b":1}
"""
    )

    assert len(statements) == 1
    stmt = statements[0]
    assert isinstance(stmt, Assign)
    assert isinstance(stmt.value, CreateDict)
    assert [(x[0], x[1].value) for x in stmt.value.items] == [("a", "b"), ("b", 1)]


def test_map_def_var():
    statements = parse_code("""a={ "b":b}""")
    assert len(statements) == 1
    stmt = statements[0]
    assert isinstance(stmt, Assign)
    assert isinstance(stmt.value, CreateDict)
    assert isinstance(stmt.value.items[0][1], Reference)


def test_map_def_list():
    statements = parse_code("""a={ "a":["a"]}""")
    assert len(statements) == 1
    stmt = statements[0]
    assert isinstance(stmt, Assign)
    assert isinstance(stmt.value, CreateDict)
    assert isinstance(stmt.value.items[0][1], CreateList)


def test_map_def_map():
    statements = parse_code("""a={ "a":{"a":"C"}}""")
    assert len(statements) == 1
    stmt = statements[0]
    assert isinstance(stmt, Assign)
    assert isinstance(stmt.value, CreateDict)
    assert isinstance(stmt.value.items[0][1], CreateDict)


def test_booleans():
    statements = parse_code(
        """
a=true b=false
"""
    )

    assert len(statements) == 2
    stmt = statements[0]
    assert isinstance(stmt, Assign)
    assert stmt.value.value
    assert not statements[1].value.value


def test_none():
    statements = parse_code(
        """
a=null
"""
    )

    assert len(statements) == 1
    stmt = statements[0]
    assert isinstance(stmt, Assign)
    assert isinstance(stmt.value.value, NoneValue)


def test_numbers():
    statements = parse_code(
        """
a=1
b=2.0
c=-5
d=-0.256
"""
    )

    assert len(statements) == 4
    values = [1, 2.0, -5, -0.256]
    for i in range(4):
        stmt = statements[i]
        assert isinstance(stmt, Assign)
        assert stmt.value.value == values[i]


def test_string():
    statements = parse_code(
        """
a="jos"
"""
    )
    assert len(statements) == 1
    stmt = statements[0]
    assert isinstance(stmt, Assign)
    assert isinstance(stmt.value, Literal)
    assert stmt.value.value == "jos"


def test_string_2():
    statements = parse_code(
        """
a='jos'
"""
    )
    assert len(statements) == 1
    stmt = statements[0]
    assert isinstance(stmt, Assign)
    assert isinstance(stmt.value, Literal)
    assert stmt.value.value == "jos"


def test_string_backslash():
    statements = parse_code(
        """
a="\\\\"
"""
    )
    assert len(statements) == 1
    stmt = statements[0]
    assert isinstance(stmt, Assign)
    assert isinstance(stmt.value, Literal)
    assert stmt.value.value == "\\"


def test_string_backslash_2():
    statements = parse_code(
        """
a='\\\\'
"""
    )
    assert len(statements) == 1
    stmt = statements[0]
    assert isinstance(stmt, Assign)
    assert isinstance(stmt.value, Literal)
    assert stmt.value.value == "\\"


def test_empty():
    statements = parse_code(
        """
a=""
"""
    )
    assert len(statements) == 1
    stmt = statements[0]
    assert isinstance(stmt, Assign)
    assert isinstance(stmt.value, Literal)
    assert stmt.value.value == ""


def test_empty_2():
    statements = parse_code(
        """
a=''
"""
    )
    assert len(statements) == 1
    stmt = statements[0]
    assert isinstance(stmt, Assign)
    assert isinstance(stmt.value, Literal)
    assert stmt.value.value == ""


def test_string_format():
    statements = parse_code(
        """
a="j{{o}}s"
"""
    )

    assert len(statements) == 1
    stmt = statements[0]
    assert isinstance(stmt, Assign)
    assert isinstance(stmt.value, StringFormat)
    assert isinstance(stmt.value._variables[0][0], Reference)
    assert [x[0].name for x in stmt.value._variables] == ["o"]
    assert [str(x[0].locatable_name) for x in stmt.value._variables] == ["o"]
    range: Range = Range("test", 2, 7, 2, 8)
    assert [(x[0].locatable_name.location) for x in stmt.value._variables] == [range]


def test_string_format_2():
    statements = parse_code(
        """
a="j{{c.d}}s"
"""
    )

    assert len(statements) == 1
    stmt = statements[0]
    assert isinstance(stmt, Assign)
    assert isinstance(stmt.value, StringFormat)
    assert len(stmt.value._variables) == 1
    assert len(stmt.value._variables[0]) == 2
    assert isinstance(stmt.value._variables[0][0], AttributeReference)
    assert str(stmt.value._variables[0][0].instance.name) == "c"
    assert str(stmt.value._variables[0][0].attribute) == "d"
    assert stmt.value._variables[0][0].instance.locatable_name.location == Range("test", 2, 7, 2, 8)
    assert stmt.value._variables[0][0].attribute.location == Range("test", 2, 9, 2, 10)


def test_attribute_reference():
    statements = parse_code(
        """
a=a::b::c.d
"""
    )

    assert len(statements) == 1
    stmt = statements[0]
    assert isinstance(stmt, Assign)
    assert isinstance(stmt.value, AttributeReference)
    assert isinstance(stmt.value.instance, Reference)
    assert stmt.value.instance.full_name == "a::b::c"
    assert str(stmt.value.attribute) == "d"


def test_is_defined():
    statements = parse_code(
        """
implement Test1 using tt when self.other is defined
"""
    )

    assert len(statements) == 1
    stmt = statements[0]
    assert isinstance(stmt, DefineImplement)
    assert isinstance(stmt.select, IsDefined)
    assert str(stmt.select.attr.name) == "self"
    assert stmt.select.name == "other"
    range: Range = Range("test", 2, 31, 2, 35)
    assert stmt.select.attr.location == range


def test_is_defined_implicit_self():
    statements = parse_code(
        """
implement Test1 using tt when other is defined
"""
    )

    assert len(statements) == 1
    stmt = statements[0]
    assert isinstance(stmt, DefineImplement)
    assert isinstance(stmt.select, IsDefined)
    assert stmt.select.attr is None
    assert stmt.select.name == "other"


def test_is_defined_short():
    statements = parse_code(
        """
implement Test1 using tt when a.other is defined
"""
    )

    assert len(statements) == 1
    stmt = statements[0]
    assert isinstance(stmt, DefineImplement)
    assert isinstance(stmt.select, IsDefined)
    assert isinstance(stmt.select.attr, Reference)
    assert str(stmt.select.attr.name) == "a"
    assert stmt.select.name == "other"
    range: Range = Range("test", 2, 31, 2, 32)
    assert stmt.select.attr.location == range


def assert_is_non_value(x):
    assert isinstance(x, Literal)
    assert isinstance(x.value, NoneValue)


def compare_attr(attr, name, mytype, defs, multi=False, opt=False):
    assert str(attr.name) == name
    defs(attr.default)
    assert attr.type.multi == multi
    assert str(attr.type.basetype) == mytype
    assert attr.type.nullable == opt


def assert_is_none(x):
    assert x is None


def assert_equals(x, y):
    assert x == y


def test_define_list_attribute():
    statements = parse_code(
        """
entity Jos:
  bool[] bar
  ip::ip[] ips = ["a"]
  string[] floom = []
  string[] floomx = ["a", "b"]
  string[]? floomopt = null
end"""
    )

    assert len(statements) == 1
    stmt = statements[0]
    assert isinstance(stmt, DefineEntity)
    assert len(stmt.attributes) == 5

    compare_attr(stmt.attributes[0], "bar", "bool", assert_is_none, multi=True)
    compare_attr(stmt.attributes[2], "floom", "string", lambda x: assert_equals([], x.items), multi=True)

    def compare_default(list):
        def comp(x):
            assert len(list) == len(x.items)
            for one, it in zip(list, x.items):
                assert isinstance(it, Literal)
                assert it.value == one

        return comp

    compare_attr(stmt.attributes[1], "ips", "ip::ip", compare_default(["a"]), multi=True)
    compare_attr(stmt.attributes[3], "floomx", "string", compare_default(["a", "b"]), multi=True)
    compare_attr(stmt.attributes[4], "floomopt", "string", assert_is_non_value, opt=True, multi=True)


def test_define_dict_attribute():
    statements = parse_code(
        """
entity Jos:
  dict bar
  dict foo = {}
  dict blah = {"a":"a"}
  dict? xxx = {"a":"a"}
  dict? xxxx = null
end"""
    )

    assert len(statements) == 1
    stmt = statements[0]
    assert isinstance(stmt, DefineEntity)
    assert len(stmt.attributes) == 5

    compare_attr(stmt.attributes[0], "bar", "dict", assert_is_none)
    compare_attr(stmt.attributes[1], "foo", "dict", lambda x: assert_equals([], x.items))

    def compare_default(list):
        def comp(x):
            assert len(list) == len(x.items)
            for (ok, ov), (k, v) in zip(list, x.items):
                assert k == ok
                assert ov == v.value

        return comp

    compare_attr(stmt.attributes[2], "blah", "dict", compare_default([("a", "a")]))
    compare_attr(stmt.attributes[3], "xxx", "dict", compare_default([("a", "a")]), opt=True)
    compare_attr(stmt.attributes[4], "xxxx", "dict", assert_is_non_value, opt=True)


def test_lexer():
    parse_code(
        """
#test
//test2
a=0.5
b=""
"""
    )


def test_eol_comment():
    parse_code(
        """a="a"
    # valid_target_types: tosca.capabilities.network.Bindable"""
    )


def test_mls():
    statements = parse_code(
        """
entity MANO:
    \"""
        This entity provides management, orchestration and monitoring

        More test
    \"""
end
"""
    )
    assert len(statements) == 1
    stmt = statements[0]

    assert isinstance(stmt, DefineEntity)

    mls = stmt.comment

    assert (
        str(mls)
        == """
        This entity provides management, orchestration and monitoring

        More test
    """
    )

    assert (
        str(stmt.type.comment)
        == """
        This entity provides management, orchestration and monitoring

        More test
    """
    )


def test_mls_2():
    statements = parse_code(
        """
\"""
This
is
a
mls
\"""
"""
    )
    assert len(statements) == 1
    mls = statements[0]

    assert isinstance(mls, LocatableString)

    assert mls.lnr == 2
    assert mls.elnr == 7
    assert mls.start == 1
    assert mls.end == 4
    assert (
        str(mls.value)
        == """
This
is
a
mls
"""
    )


def test_mls_3():
    statements = parse_code(
        """
\"""This is a mls on one line\"""
"""
    )
    assert len(statements) == 1
    mls = statements[0]

    assert isinstance(mls, LocatableString)
    assert mls.lnr == 2
    assert mls.elnr == 2
    assert mls.start == 1
    assert mls.end == 32
    assert str(mls.value) == "This is a mls on one line"


def test_mls_4():
    statements = parse_code(
        """
\"""
str1
\"""

a = "One big token"

\"""
str1 with
some variations\"""
"""
    )
    assert len(statements) == 3
    mls1 = statements[0]
    mls2 = statements[2]

    assert isinstance(mls1, LocatableString)
    assert isinstance(mls2, Literal)

    assert mls1.lnr == 2
    assert mls1.elnr == 4
    assert mls1.start == 1
    assert mls1.end == 4
    assert (
        str(mls1)
        == """
str1
"""
    )

    assert mls2.location.lnr == 8
    assert mls2.location.end_lnr == 10
    assert mls2.location.start_char == 1
    assert mls2.location.end_char == 19
    assert mls2.value == "\nstr1 with\nsome variations"


def test_bad():
    with pytest.raises(ParserException):
        parse_code(
            """
a = b.c
a=a::b::c.
"""
        )


def test_bad_2():
    with pytest.raises(ParserException):
        parse_code(
            """
a=|
"""
        )


def test_doc_string_on_new_relation():
    statements = parse_code(
        """
File.host [1] -- Host
\"""
Each file needs to be associated with a host
\"""
"""
    )
    assert len(statements) == 1

    stmt = statements[0]
    assert str(stmt.comment).strip() == "Each file needs to be associated with a host"


def test_doc_string_on_relation():
    statements = parse_code(
        """
File file [1] -- [0:] Host host
\"""
Each file needs to be associated with a host
\"""
"""
    )
    assert len(statements) == 1

    stmt = statements[0]
    assert str(stmt.comment).strip() == "Each file needs to be associated with a host"


def test_doc_string_on_typedef():
    statements = parse_code(
        """
typedef foo as string matching /^a+$/
\"""
    Foo is a stringtype that only allows "a"
\"""
"""
    )
    assert len(statements) == 1

    stmt = statements[0]
    assert str(stmt.comment).strip() == 'Foo is a stringtype that only allows "a"'


def test_doc_string_on_typedefault():
    statements = parse_code(
        """
typedef Foo as File(x=5)
\"""
    Foo is a stringtype that only allows "a"
\"""
"""
    )
    assert len(statements) == 1

    stmt = statements[0]
    assert str(stmt.comment).strip() == 'Foo is a stringtype that only allows "a"'


def test_doc_string_on_impl():
    statements = parse_code(
        """
implementation test for Host:
    \"""
        Bla bla
    \"""
end
"""
    )
    assert len(statements) == 1

    stmt = statements[0]
    assert str(stmt.comment).strip() == "Bla bla"
    assert str(stmt.type.comment).strip() == "Bla bla"


def test_doc_string_on_implements():
    statements = parse_code(
        """
implement Host using test
\"""
    Always use test!
\"""
\"""
    Not a comment
\"""

"""
    )
    assert len(statements) == 2

    stmt = statements[0]
    assert str(stmt.comment).strip() == "Always use test!"


def test_precise_lexer_positions():
    statements = parse_code(
        """
implement Test1 using tt when self.other is defined
"""
    )

    assert len(statements) == 1
    stmt = statements[0]
    assert isinstance(stmt, DefineImplement)
    assert isinstance(stmt.select, IsDefined)
    assert str(stmt.select.attr.name) == "self"
    assert stmt.select.attr.location == Range("test", 2, 31, 2, 35)
    assert str(stmt.select.name) == "other"


def test_list_extend_bad():
    with pytest.raises(ParserException):
        parse_code(
            """
    a+=b
    """
        )


def test_list_extend_good():
    statements = parse_code(
        """
z.a+=b
"""
    )

    assert len(statements) == 1
    stmt = statements[0]
    assert isinstance(stmt, SetAttribute)
    assert stmt.list_only is True
    assert isinstance(stmt.value, Reference)
    assert stmt.value.name == "b"
    assert str(stmt.value.locatable_name) == "b"
    assert stmt.value.locatable_name.location == Range("test", 2, 6, 2, 7)


def test_mapref():
    """Test extending entities"""
    statements = parse_code(
        """
a = b.c["test"]
"""
    )

    assert len(statements) == 1
    stmt = statements[0]
    assert isinstance(stmt, Assign)
    assert isinstance(stmt.value, MapLookup)
    assert isinstance(stmt.value.themap, AttributeReference)
    assert stmt.value.themap.instance.name == "b"
    assert str(stmt.value.themap.instance.locatable_name) == "b"
    assert str(stmt.value.themap.attribute) == "c"
    assert stmt.value.themap.locatable_name.location == Range("test", 2, 5, 2, 8)
    assert stmt.value.themap.instance.locatable_name.location == Range("test", 2, 5, 2, 6)
    assert isinstance(stmt.value.key, Literal)
    assert stmt.value.key.value == "test"


def test_mapref_2():
    """Test extending entities"""
    statements = parse_code(
        """
a = c["test"]
"""
    )

    assert len(statements) == 1
    stmt = statements[0]
    assert isinstance(stmt, Assign)
    assert isinstance(stmt.value, MapLookup)
    assert isinstance(stmt.value.themap, Reference)
    assert stmt.value.themap.name == "c"
    assert str(stmt.value.themap.locatable_name) == "c"
    assert stmt.value.themap.locatable_name.location == Range("test", 2, 5, 2, 6)
    assert isinstance(stmt.value.key, Literal)
    assert stmt.value.key.value == "test"


def test_map_multi_ref():
    """Test extending entities"""
    statements = parse_code(
        """
a = c["test"]["xx"]
"""
    )

    assert len(statements) == 1
    stmt = statements[0]
    assert isinstance(stmt, Assign)
    assert isinstance(stmt.value, MapLookup)
    assert isinstance(stmt.value.themap, MapLookup)
    assert isinstance(stmt.value.themap.themap, Reference)
    assert stmt.value.themap.themap.name == "c"
    assert str(stmt.value.themap.themap.locatable_name) == "c"
    assert stmt.value.themap.themap.locatable_name.location == Range("test", 2, 5, 2, 6)
    assert isinstance(stmt.value.key, Literal)
    assert stmt.value.key.value == "xx"
    assert isinstance(stmt.value.themap.key, Literal)
    assert stmt.value.themap.key.value == "test"


@pytest.mark.parametrize("empty", [True, False])
def test_if_statement(empty):
    """Test for the if statement"""
    statements = parse_code(
        """
if test.field == "value":
    %s
end
        """
        % ("" if empty else 'test.other = "otherValue"')
    )
    assert len(statements) == 1
    stmt = statements[0]
    assert isinstance(stmt, If)
    assert isinstance(stmt.condition, ExpressionStatement)
    assert isinstance(stmt.if_branch, BasicBlock)
    assert len(stmt.if_branch.get_stmts()) == (0 if empty else 1)
    assert isinstance(stmt.else_branch, BasicBlock)
    assert len(stmt.else_branch.get_stmts()) == 0


@pytest.mark.parametrize("empty", [True, False])
def test_if_else(empty: bool):
    """Test for the if statement with an else clause, possibly empty (#2375)"""
    statements = parse_code(
        """
if test.field == "value":
    %s
else:
    %s
end
        """
        % (("", "") if empty else ('test.other = "otherValue"', 'test.other = "altValue"'))
    )
    assert len(statements) == 1
    stmt = statements[0]
    assert isinstance(stmt, If)
    assert isinstance(stmt.condition, ExpressionStatement)
    assert isinstance(stmt.if_branch, BasicBlock)
    assert len(stmt.if_branch.get_stmts()) == (0 if empty else 1)
    assert isinstance(stmt.else_branch, BasicBlock)
    assert len(stmt.else_branch.get_stmts()) == (0 if empty else 1)


@pytest.mark.parametrize("empty", [True, False])
def test_if_elif(empty: bool):
    """Test for the if statement followed by an elif"""
    statements = parse_code(
        """
if test.field == "value":
    %s
elif test.field == "value2":
    %s
end
        """
        % (("", "") if empty else ('test.other = "otherValue"', 'test.other = "altValue"'))
    )
    assert len(statements) == 1
    stmt = statements[0]
    assert isinstance(stmt, If)
    assert isinstance(stmt.condition, ExpressionStatement)
    assert isinstance(stmt.if_branch, BasicBlock)
    assert len(stmt.if_branch.get_stmts()) == (0 if empty else 1)
    assert isinstance(stmt.else_branch, BasicBlock)
    assert len(stmt.else_branch.get_stmts()) == 1
    embedded_if_statement = stmt.else_branch.get_stmts()[0]
    assert isinstance(embedded_if_statement, If)
    assert isinstance(embedded_if_statement.if_branch, BasicBlock)
    assert isinstance(embedded_if_statement.else_branch, BasicBlock)
    assert len(embedded_if_statement.if_branch.get_stmts()) == (0 if empty else 1)
    assert len(embedded_if_statement.else_branch.get_stmts()) == 0


@pytest.mark.parametrize("empty", [True, False])
def test_if_elif_elif(empty: bool):
    """Test for the elif statement followed by an elif"""
    statements = parse_code(
        """
if test.field == "value":
    %s
elif test.field == "value2":
    %s
elif test.field == "value3":
    %s
end
        """
        % (("", "", "") if empty else ('test.other = "otherValue"', 'test.other = "altValue"', 'test.other = "theValue"'))
    )
    assert len(statements) == 1
    stmt = statements[0]
    assert isinstance(stmt, If)
    assert isinstance(stmt.condition, ExpressionStatement)
    assert isinstance(stmt.if_branch, BasicBlock)
    assert len(stmt.if_branch.get_stmts()) == (0 if empty else 1)
    assert isinstance(stmt.else_branch, BasicBlock)
    assert len(stmt.else_branch.get_stmts()) == 1
    embedded_if_statement1 = stmt.else_branch.get_stmts()[0]
    assert isinstance(embedded_if_statement1, If)
    assert isinstance(embedded_if_statement1.if_branch, BasicBlock)
    assert isinstance(embedded_if_statement1.else_branch, BasicBlock)
    assert len(embedded_if_statement1.if_branch.get_stmts()) == (0 if empty else 1)
    assert len(embedded_if_statement1.else_branch.get_stmts()) == 1
    embedded_if_statement2 = embedded_if_statement1.else_branch.get_stmts()[0]
    assert isinstance(embedded_if_statement2, If)
    assert isinstance(embedded_if_statement2.if_branch, BasicBlock)
    assert isinstance(embedded_if_statement2.else_branch, BasicBlock)
    assert len(embedded_if_statement2.if_branch.get_stmts()) == (0 if empty else 1)
    assert len(embedded_if_statement2.else_branch.get_stmts()) == 0


@pytest.mark.parametrize("empty", [True, False])
def test_if_elif_else(empty: bool):
    """Test for the elif statement followed by an else"""
    statements = parse_code(
        """
if test.field == "value":
    %s
elif test.field == "value2":
    %s
else:
    %s
end
        """
        % (("", "", "") if empty else ('test.other = "otherValue"', 'test.other = "altValue"', 'test.other = "theValue"'))
    )
    assert len(statements) == 1
    stmt = statements[0]
    assert isinstance(stmt, If)
    assert isinstance(stmt.condition, ExpressionStatement)
    assert isinstance(stmt.if_branch, BasicBlock)
    assert len(stmt.if_branch.get_stmts()) == (0 if empty else 1)
    assert isinstance(stmt.else_branch, BasicBlock)
    assert len(stmt.else_branch.get_stmts()) == 1
    embedded_if_statement = stmt.else_branch.get_stmts()[0]
    assert isinstance(embedded_if_statement, If)
    assert isinstance(embedded_if_statement.if_branch, BasicBlock)
    assert isinstance(embedded_if_statement.else_branch, BasicBlock)
    assert len(embedded_if_statement.if_branch.get_stmts()) == (0 if empty else 1)
    assert len(embedded_if_statement.else_branch.get_stmts()) == (0 if empty else 1)


def test_bool_str():
    """Test to string of bool literal renders inmanta true/false and not python"""
    statements = parse_code(
        """
val1 = true
val2 = false
"""
    )
    assert len(statements) == 2
    assert isinstance(statements[0], Assign)
    assert isinstance(statements[1], Assign)
    assert str(statements[0].rhs) == "true"
    assert str(statements[1].rhs) == "false"


def test_1341_syntax_error_output_1():
    """
    Test the readability of a syntax error message.
    """
    with pytest.raises(ParserException) as pytest_e:
        parse_code(
            """
var=é,
)
            """
        )
    exc: ParserException = pytest_e.value
    assert exc.location.file == "test"
    assert exc.location.lnr == 2
    assert exc.location.start_char == 5
    assert exc.location.end_lnr == 2
    assert exc.location.end_char == 6
    assert exc.value == "é"
    assert exc.msg == "Syntax error: Illegal character 'é'"


def test_1341_syntax_error_output_2():
    """
    Test the readability of a syntax error message.
    """
    with pytest.raises(ParserException) as pytest_e:
        parse_code(
            """
deployment2 = k8s::Deployment(
    name="hello-nginx2",
    var=🤔,
    cluster=cluster
)
            """
        )
    exc: ParserException = pytest_e.value
    assert exc.location.file == "test"
    assert exc.location.lnr == 4
    assert exc.location.start_char == 9
    assert exc.location.end_lnr == 4
    assert exc.location.end_char == 10
    assert exc.value == "🤔"
    assert exc.msg == "Syntax error: Illegal character '🤔'"


def test_1341_syntax_error_output_3():
    """
    Test the readability of a syntax error message.
    """
    with pytest.raises(ParserException) as pytest_e:
        parse_code(
            """
é
            """
        )
    exc: ParserException = pytest_e.value
    assert exc.location.file == "test"
    assert exc.location.lnr == 2
    assert exc.location.start_char == 1
    assert exc.location.end_lnr == 2
    assert exc.location.end_char == 2
    assert exc.value == "é"
    assert exc.msg == "Syntax error: Illegal character 'é'"


def test_1341_syntax_error_output_4():
    """
    Test the readability of a syntax error message.
    """
    with pytest.raises(ParserException) as pytest_e:
        parse_code(
            """
aé=66
            """
        )
    exc: ParserException = pytest_e.value
    assert exc.location.file == "test"
    assert exc.location.lnr == 2
    assert exc.location.start_char == 2
    assert exc.location.end_lnr == 2
    assert exc.location.end_char == 3
    assert exc.value == "é"
    assert exc.msg == "Syntax error: Illegal character 'é'"


def test_1341_syntax_error_output_5():
    """
    Test the readability of a syntax error message.
    """
    with pytest.raises(ParserException) as pytest_e:
        parse_code(
            """
K8éééYamlResource.cluster [1] -- Cluster
            """
        )
    exc: ParserException = pytest_e.value
    assert exc.location.file == "test"
    assert exc.location.lnr == 2
    assert exc.location.start_char == 3
    assert exc.location.end_lnr == 2
    assert exc.location.end_char == 4
    assert exc.value == "é"
    assert exc.msg == "Syntax error: Illegal character 'é'"


def test_640_syntax_error_output_6():
    """
    Test the readability of a syntax error message.
    """
    with pytest.raises(ParserException) as pytest_e:
        parse_code(
            """
typedef positive as number matching self >= 1-
            """
        )
    exc: ParserException = pytest_e.value
    assert exc.location.file == "test"
    assert exc.location.lnr == 2
    assert exc.location.start_char == 46
    assert exc.location.end_lnr == 2
    assert exc.location.end_char == 47
    assert exc.value == "-"
    assert exc.msg == "Syntax error: Illegal character '-'"


def test_1766_empty_model_single_newline():
    statements = parse_code(
        """
        """
    )
    assert len(statements) == 0


def test_1766_empty_model_multiple_newline():
    statements = parse_code(
        """



        """
    )
    assert len(statements) == 0


def test_multiline_string_interpolation():
    statements = parse_code(
        """
str = \"\"\"
    var == {{var}}
\"\"\"
        """,
    )
    assert len(statements) == 1
    assert isinstance(statements[0], Assign)
    assert isinstance(statements[0].rhs, StringFormat)


def test_1804_bool_condition_as_bool():
    statements = parse_code(
        """
if false and true == true:
end
        """,
    )
    assert len(statements) == 1
    if_stmt = statements[0]
    assert isinstance(if_stmt, If)
    and_stmt = if_stmt.condition
    assert isinstance(and_stmt, And)
    assert len(and_stmt.children) == 2
    false_stmt = and_stmt.children[0]
    assert isinstance(false_stmt, Literal)
    assert isinstance(false_stmt.value, bool)
    assert false_stmt.value is False


def test_1573_condition_dict_lookup():
    statements = parse_code(
        """
dct = {"b": true}

if dct["b"]:
end
        """,
    )
    assert len(statements) == 2
    assert isinstance(statements[1], If)


@pytest.mark.parametrize(
    "expression,expected_tree",
    [
        ("42 == 42 and not false", (And, [(Equals, [(Literal, 42), (Literal, 42)]), (Not, [(Literal, False)])])),
        (
            "42 in [12, 42] or 'test' in []",
            (
                Or,
                [
                    (In, [(Literal, 42), (CreateList, [(Literal, 12), (Literal, 42)])]),
                    (In, [(Literal, "test"), (CreateList, [])]),
                ],
            ),
        ),
        ("not (42 in x)", (Not, [(In, [(Literal, 42), (Reference, "x")])])),
        ("not 42 in x", (Not, [(In, [(Literal, 42), (Reference, "x")])])),
        ("x or y.u is defined", (Or, [(Reference, "x"), (IsDefined, [(Reference, "y")])])),
    ],
)
def test_1815_boolean_expressions(expression, expected_tree):
    statements = parse_code(
        f"""
__x__ = {expression}
        """,
    )
    assert len(statements) == 1
    assign_stmt = statements[0]
    assert isinstance(assign_stmt, Assign)

    def expression_asserter(expression: ExpressionStatement, expected_tree):
        assert isinstance(expression, expected_tree[0])
        if isinstance(expression, Literal):
            assert expression.value == expected_tree[1]
        elif isinstance(expression, Reference):
            assert str(expression.name) == expected_tree[1]
        elif isinstance(expression, ReferenceStatement):
            assert len(expression.children) == len(expected_tree[1])
            for child, child_expected in zip(expression.children, expected_tree[1]):
                if child_expected is None:
                    continue
                expression_asserter(child, child_expected)
        else:
            raise Exception("this test does not support %s" % type(expression))

    expression_asserter(assign_stmt.rhs, expected_tree)


def test_relation_deprecated_syntax():
    with warnings.catch_warnings(record=True) as w:
        parse_code(
            """
entity A:
end

entity B:
end

A aa [1] -- [0:] B bb
            """,
        )
        assert len(w) == 1
        assert issubclass(w[0].category, SyntaxDeprecationWarning)
        assert str(w[0].message) == (
            "The relation definition syntax `A aa [1] -- [0:] B bb` is deprecated."
            " Please use `A.bb [0:] -- B.aa [1]` instead. (test:8)"
        )


def test_conditional_expression():
    statements = parse_code(
        """
y = 42
x = y > 0 ? y : y < 0 ? -1 : 0
        """
    )
    assert len(statements) == 2
    assign_stmt = statements[1]
    assert isinstance(assign_stmt, Assign)

    conditional_expression: ExpressionStatement = assign_stmt.value
    assert isinstance(conditional_expression, ConditionalExpression)

    condition: ExpressionStatement = conditional_expression.condition
    assert isinstance(condition, GreaterThan)

    if_expression: ExpressionStatement = conditional_expression.if_expression
    assert isinstance(if_expression, Reference)

    else_expression: ExpressionStatement = conditional_expression.else_expression
    assert isinstance(else_expression, ConditionalExpression)

    else_if_expression: ExpressionStatement = else_expression.if_expression
    assert isinstance(else_if_expression, Literal)
    else_else_expression: ExpressionStatement = else_expression.else_expression
    assert isinstance(else_else_expression, Literal)


def test_rstring():
    statements = parse_code(
        r"""
a="{{a}}"
b=r"{{a}}\n"
        """
    )
    assert len(statements) == 2

    assign_stmt = statements[0]
    assert isinstance(assign_stmt, Assign)
    assert str(assign_stmt.name) == "a"
    assert assign_stmt.name.location == Range("test", 2, 1, 2, 2)
    assert isinstance(assign_stmt.value, StringFormat)

    assign_stmt_2 = statements[1]
    assert isinstance(assign_stmt_2, Assign)
    assert str(assign_stmt_2.name) == "b"
    assert assign_stmt_2.name.location == Range("test", 3, 1, 3, 2)
    literal = assign_stmt_2.value
    assert isinstance(literal, Literal)
    assert literal.value == r"{{a}}\n"


def test_string_attribute_reference_1():
    statements = parse_code(
        r"""
a="test{{hello.world.bye}}test"
"""
    )
    assert len(statements) == 1
    assign_stmt = statements[0]
    assert isinstance(assign_stmt, Assign)
    assert str(assign_stmt.name) == "a"
    assert assign_stmt.name.location == Range("test", 2, 1, 2, 2)
    assert isinstance(assign_stmt.value, StringFormat)
    attribute_ref = assign_stmt.value.children[0]
    assert str(attribute_ref.attribute) == "bye"
    assert attribute_ref.attribute.location == Range("test", 2, 22, 2, 25)
    instance1 = attribute_ref.instance
    assert str(instance1.attribute) == "world"
    assert instance1.attribute.location == Range("test", 2, 16, 2, 21)
    instance2 = instance1.instance
    assert instance2.name == "hello"
    assert str(instance2.locatable_name) == "hello"
    assert instance2.locatable_name.location == Range("test", 2, 10, 2, 15)


def test_string_attribute_reference_2():
    statements = parse_code(
        """
a=\"""test{{hello.world.bye}}test\"""
    """
    )
    assert len(statements) == 1
    assign_stmt = statements[0]
    assert isinstance(assign_stmt, Assign)
    assert str(assign_stmt.name) == "a"
    assert assign_stmt.name.location == Range("test", 2, 1, 2, 2)
    assert isinstance(assign_stmt.value, StringFormat)
    attribute_ref = assign_stmt.value.children[0]
    assert str(attribute_ref.attribute) == "bye"
    assert attribute_ref.attribute.location == Range("test", 2, 24, 2, 27)
    instance1 = attribute_ref.instance
    assert str(instance1.attribute) == "world"
    assert instance1.attribute.location == Range("test", 2, 18, 2, 23)
    instance2 = instance1.instance
    assert instance2.name == "hello"
    assert str(instance2.locatable_name) == "hello"
    assert instance2.locatable_name.location == Range("test", 2, 12, 2, 17)


def test_string_attribute_reference_3():
    statements = parse_code(
        """
a=\"""test
   test{{hello.world.bye}}test
   test
\"""
    """
    )
    assert len(statements) == 1
    assign_stmt = statements[0]
    assert isinstance(assign_stmt, Assign)
    assert str(assign_stmt.name) == "a"
    assert assign_stmt.name.location == Range("test", 2, 1, 2, 2)
    assert isinstance(assign_stmt.value, StringFormat)
    attribute_ref = assign_stmt.value.children[0]
    assert str(attribute_ref.attribute) == "bye"
    assert attribute_ref.attribute.location == Range("test", 3, 22, 3, 25)
    instance1 = attribute_ref.instance
    assert str(instance1.attribute) == "world"
    assert instance1.attribute.location == Range("test", 3, 16, 3, 21)
    instance2 = instance1.instance
    assert instance2.name == "hello"
    assert str(instance2.locatable_name) == "hello"
    assert instance2.locatable_name.location == Range("test", 3, 10, 3, 15)


def test_string_attribute_reference_4():
    statements = parse_code(
        """
a=\"""
format string starts as first char on new line
{{x.n}}
\"""
    """
    )
    assert len(statements) == 1
    assign_stmt = statements[0]
    assert isinstance(assign_stmt, Assign)
    assert str(assign_stmt.name) == "a"
    assert assign_stmt.name.location == Range("test", 2, 1, 2, 2)
    assert isinstance(assign_stmt.value, StringFormat)
    attribute_ref = assign_stmt.value.children[0]
    assert str(attribute_ref.attribute) == "n"
    assert attribute_ref.attribute.location == Range("test", 4, 5, 4, 6)
    instance1 = attribute_ref.instance
    assert instance1.name == "x"
    assert str(instance1.locatable_name) == "x"
    assert instance1.locatable_name.location == Range("test", 4, 3, 4, 4)


def test_string_attribute_reference_5():
    statements = parse_code(
        """
a=\"""
format string starts as first char on new line
{{
x.n
}}
\"""
    """
    )
    assert len(statements) == 1
    assign_stmt = statements[0]
    assert isinstance(assign_stmt, Assign)
    assert str(assign_stmt.name) == "a"
    assert assign_stmt.name.location == Range("test", 2, 1, 2, 2)
    assert isinstance(assign_stmt.value, StringFormat)
    attribute_ref = assign_stmt.value.children[0]
    assert str(attribute_ref.attribute) == "n"
    assert attribute_ref.attribute.location == Range("test", 5, 3, 5, 4)
    instance1 = attribute_ref.instance
    assert instance1.name == "x"
    assert str(instance1.locatable_name) == "x"
    assert instance1.locatable_name.location == Range("test", 5, 1, 5, 2)


<<<<<<< HEAD
@pytest.mark.parametrize_any(
    "snippet",
    [
        # entity references
        "mymod.MyEntity()",
        "mymod.submod.MyEntity()",
        "mymod.submod.MyEntity(x=1)",
        "mymod.submod.MyEntity(**dct)",
        "entity Child extends mymod.MyEntity: end",
        "SomeEntity.my [1] -- mymod.MyEntity",
        # plugin calls
        "mymod.my_plugin()",
        "mymod.submod.my_plugin()",
        "mymod.submod.my_plugin(1)",
        "mymod.submod.my_plugin(x=1)",
        "mymod::submod.my_plugin(**dct)",
    ],
)
def test_invalid_namespace_ref(snippet: str) -> None:
    """
    Verify that an attempt to access a namespace with '.' instead of '::' results in an appropriate exception.

    :param snippet: Snippet that is expected to produce this error.
    """
    with pytest.raises(InvalidNamespaceAccess):
        parse_code(snippet)


@pytest.mark.parametrize_any(
    "snippet, invalid, valid, location",
    [
        ("x = mymod.submod.MyEntity()", "mymod.submod.MyEntity", "mymod::submod::MyEntity", "1:5"),
        ("x = mymod.submod.my_plugin()", "mymod.submod.my_plugin", "mymod::submod::my_plugin", "1:5"),
    ]
)
def test_invalid_namespace_ref_full_msg(snippet: str, invalid: str, valid: str, location: str) -> None:
    with pytest.raises(InvalidNamespaceAccess) as exc_info:
        parse_code(snippet)
    assert exc_info.value.format_trace().strip() == (
        f"Syntax error: invalid namespace access `{invalid}`. Namespaces should be accessed with '::' rather"
        f" than '.' (reserved for attribute and relation access): `{valid}` (test:{location})"
    )
=======
def test_expression_as_statements():
    statements = parse_code(
        """
1 == 2
"hello"
file(b)
File(host = 5, path = "Jos")
[1,2]
{ "a":"b", "b":1}
File[host = 5, path = "Jos"]
y > 0 ? y : y < 0 ? -1 : 0
/some_out_of_place_regex/
    """
    )
    assert len(statements) == 9
    boolean_expression = statements[0]
    constant = statements[1]
    function_call = statements[2]
    constructor = statements[3]
    list_def = statements[4]
    map_def = statements[5]
    index_lookup = statements[6]
    conditional_expression = statements[7]
    regex = statements[8]
    assert isinstance(boolean_expression, Equals)
    assert isinstance(constant, Literal)
    assert isinstance(function_call, FunctionCall)
    assert isinstance(constructor, Constructor)
    assert isinstance(list_def, CreateList)
    assert isinstance(map_def, CreateDict)
    assert isinstance(index_lookup, IndexLookup)
    assert isinstance(conditional_expression, ConditionalExpression)
    assert isinstance(regex, Regex)
>>>>>>> 10cabbe9
<|MERGE_RESOLUTION|>--- conflicted
+++ resolved
@@ -2150,7 +2150,6 @@
     assert instance1.locatable_name.location == Range("test", 5, 1, 5, 2)
 
 
-<<<<<<< HEAD
 @pytest.mark.parametrize_any(
     "snippet",
     [
@@ -2193,7 +2192,8 @@
         f"Syntax error: invalid namespace access `{invalid}`. Namespaces should be accessed with '::' rather"
         f" than '.' (reserved for attribute and relation access): `{valid}` (test:{location})"
     )
-=======
+
+
 def test_expression_as_statements():
     statements = parse_code(
         """
@@ -2226,5 +2226,4 @@
     assert isinstance(map_def, CreateDict)
     assert isinstance(index_lookup, IndexLookup)
     assert isinstance(conditional_expression, ConditionalExpression)
-    assert isinstance(regex, Regex)
->>>>>>> 10cabbe9
+    assert isinstance(regex, Regex)