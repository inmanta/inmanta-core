--- conflicted
+++ resolved
@@ -1658,7 +1658,6 @@
     assert exc.msg == "Syntax error at token /some_out_of_place_regex/"
 
 
-<<<<<<< HEAD
 def test_1573_condition_dict_lookup():
     statements = parse_code(
         """
@@ -1670,7 +1669,8 @@
     )
     assert len(statements) == 2
     assert isinstance(statements[1], If)
-=======
+
+
 def test_1804_bool_condition_as_bool():
     statements = parse_code(
         """
@@ -1687,5 +1687,4 @@
     false_stmt = and_stmt.children[0]
     assert isinstance(false_stmt, Literal)
     assert isinstance(false_stmt.value, bool)
-    assert false_stmt.value is False
->>>>>>> f3ae85a0
+    assert false_stmt.value is False