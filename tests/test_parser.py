--- conflicted
+++ resolved
@@ -1957,26 +1957,6 @@
     assert literal.value == r"{{a}}\n"
 
 
-<<<<<<< HEAD
-@pytest.mark.parametrize(
-    "snippet",
-    [
-        "mymod.MyEntity()",
-        "mymod.submod.MyEntity()",
-        "entity Child extends mymod.MyEntity: end",
-        "SomeEntity.my [1] -- mymod.MyEntity",
-    ],
-)
-def test_entity_ref_err_dot(snippet: str):
-    """
-    Verify that an attempt to access an entity in a qualified manner with '.' instead of '::' results in an appropriate
-    exception.
-
-    :param snippet: Snippet that is expected to produce this error for an entity named `MyEntity`.
-    """
-    with pytest.raises(ParserException, match="`MyEntity` looks like an entity but was accessed with '.'"):
-        parse_code(snippet)
-=======
 def test_string_attribute_reference_1():
     statements = parse_code(
         r"""
@@ -2095,4 +2075,23 @@
     instance1 = attribute_ref.instance
     assert str(instance1.name) == "x"
     assert instance1.name.location == Range("test", 5, 1, 5, 2)
->>>>>>> c3957274
+
+
+@pytest.mark.parametrize(
+    "snippet",
+    [
+        "mymod.MyEntity()",
+        "mymod.submod.MyEntity()",
+        "entity Child extends mymod.MyEntity: end",
+        "SomeEntity.my [1] -- mymod.MyEntity",
+    ],
+)
+def test_entity_ref_err_dot(snippet: str):
+    """
+    Verify that an attempt to access an entity in a qualified manner with '.' instead of '::' results in an appropriate
+    exception.
+
+    :param snippet: Snippet that is expected to produce this error for an entity named `MyEntity`.
+    """
+    with pytest.raises(ParserException, match="`MyEntity` looks like an entity but was accessed with '.'"):
+        parse_code(snippet)