--- conflicted
+++ resolved
@@ -1450,12 +1450,8 @@
     assert stmt.value.themap.key.value == "test"
 
 
-<<<<<<< HEAD
-def test_if_statement():
-=======
 @pytest.mark.parametrize("empty", [True, False])
 def test_if_statement(empty):
->>>>>>> e827b176
     """Test for the if statement"""
     statements = parse_code(
         """
@@ -1475,14 +1471,9 @@
     assert len(stmt.else_branch.get_stmts()) == 0
 
 
-<<<<<<< HEAD
-def test_if_else():
-    """Test for the if statement with an else clause"""
-=======
 @pytest.mark.parametrize("empty", [True, False])
 def test_if_else(empty: bool):
     """Test for the if statement with an else clause, possibly empty (#2375)"""
->>>>>>> e827b176
     statements = parse_code(
         """
 if test.field == "value":
