--- conflicted
+++ resolved
@@ -70,10 +70,7 @@
 def test_sync_client_files(client):
     done = []
     limit = 100
-<<<<<<< HEAD
-=======
     sleep = 0.01
->>>>>>> 97e9f40b
 
     def do_test():
         sync_client = protocol.SyncClient("client")
@@ -100,11 +97,7 @@
     thread.start()
 
     while len(done) == 0 and limit > 0:
-<<<<<<< HEAD
-        yield gen.sleep(0.01)
-=======
         yield gen.sleep(sleep)
->>>>>>> 97e9f40b
         limit -= 1
 
     thread.join()
