--- conflicted
+++ resolved
@@ -995,13 +995,8 @@
 
 
 @pytest.mark.asyncio
-<<<<<<< HEAD
-async def test_basemodel_return_validation_fail(unused_tcp_port, postgres_db, database_name):
-    """ Test the handling of basemodel returns values that are invalid.
-=======
 async def test_basemodel_validation(unused_tcp_port, postgres_db, database_name):
     """ Test validation of basemodel arguments and return, and how they are reported
->>>>>>> b75b21db
     """
     configure(unused_tcp_port, database_name, postgres_db.port)
 
@@ -1010,16 +1005,6 @@
         value: str
 
     class ProjectServer(ServerSlice):
-<<<<<<< HEAD
-        @protocol.typedmethod(path="/test/<data>", operation="GET", client_types=["api"])
-        def test_method(data: str) -> Project:  # NOQA
-            pass
-
-        @protocol.handle(test_method)
-        async def test_method(self, data: str) -> Project:
-            return Project(name="test_method")
-
-=======
         @protocol.typedmethod(path="/test", operation="POST", client_types=["api"])
         def test_method(data: Project) -> Project:  # NOQA
             pass
@@ -1027,7 +1012,6 @@
         @protocol.handle(test_method)
         async def test_method(self, data: Project) -> Project:  # NOQA
             return Project()
->>>>>>> b75b21db
 
     rs = Server()
     server = ProjectServer(name="projectserver")
@@ -1036,27 +1020,6 @@
 
     client = protocol.Client("client")
 
-<<<<<<< HEAD
-    result = await client.test_method(data=5)
-    assert result.code == 200
-    assert len(result.result["data"]) == 1
-    assert 5 == result.result["data"][0]
-
-    result = await client.test_method(data=5, version=3)
-    assert result.code == 200
-    assert len(result.result["data"]) == 1
-    assert 5 == result.result["data"][0]
-
-    result = await client.test_method(data=5)
-    assert result.code == 200
-    assert len(result.result["data"]) == 1
-    assert 5 == result.result["data"][0]
-
-    result = await client.test_method(data=5, version=7)
-    assert result.code == 200
-    assert len(result.result["data"]) == 1
-    assert 5 == result.result["data"][0]
-=======
     # Check validation of arguments
     result = await client.test_method(data={})
     assert result.code == 400
@@ -1075,7 +1038,6 @@
     result = await client.test_method(data={"name": "X", "value": "Y"})
     assert result.code == 500
     assert "data validation error" in result.result["message"]
->>>>>>> b75b21db
 
     await server.stop()
     await rs.stop()