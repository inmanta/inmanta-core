--- conflicted
+++ resolved
@@ -139,27 +139,6 @@
 async def test_diff(client):
     ca = "Hello world\n".encode()
     ha = hash_file(ca)
-<<<<<<< HEAD
-    result = await client.upload_file(id=ha, content=base64.b64encode(ca).decode("ascii"))
-    assert(result.code == 200)
-
-    cb = "Bye bye world\n".encode()
-    hb = hash_file(cb)
-    result = await client.upload_file(id=hb, content=base64.b64encode(cb).decode("ascii"))
-    assert(result.code == 200)
-
-    diff = await client.diff(ha, hb)
-    assert(diff.code == 200)
-    assert(len(diff.result["diff"]) == 5)
-
-    diff = await client.diff(0, hb)
-    assert(diff.code == 200)
-    assert(len(diff.result["diff"]) == 4)
-
-    diff = await client.diff(ha, 0)
-    assert(diff.code == 200)
-    assert(len(diff.result["diff"]) == 4)
-=======
     result = yield client.upload_file(id=ha, content=base64.b64encode(ca).decode("ascii"))
     assert result.code == 200
 
@@ -179,7 +158,6 @@
     diff = yield client.diff(ha, 0)
     assert diff.code == 200
     assert len(diff.result["diff"]) == 4
->>>>>>> 10e2e7a2
 
 
 @pytest.mark.asyncio
