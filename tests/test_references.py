--- conflicted
+++ resolved
@@ -99,17 +99,13 @@
         import refs::dc
         import std::testing
 
-<<<<<<< HEAD
-        test_ref = refs::dc::create_all_refs_dataclass_reference(maybe_ref_value=refs::create_string_reference(name="CWD"))
-=======
         subref = refs::create_string_reference(name="CWD")
         # Test equals method
         subref = refs::create_string_reference(name="CWD")
 
-        test_ref = refs::create_test(value=subref)
+        test_ref = refs::create_all_refs_dataclass_reference(maybe_ref_value=subref)
         # Test equals method, does not work on dataclasses
-        # test_ref = refs::create_test(value=refs::create_string_reference(name="CWD"))
->>>>>>> 84e15b62
+        # test_ref = refs::create_all_refs_dataclass_reference(maybe_ref_value=refs::create_string_reference(name="CWD"))
 
         std::testing::NullResource(
             name="test",
