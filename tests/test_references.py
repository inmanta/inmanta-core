"""
Copyright 2025 Inmanta

Licensed under the Apache License, Version 2.0 (the "License");
you may not use this file except in compliance with the License.
You may obtain a copy of the License at

    http://www.apache.org/licenses/LICENSE-2.0

Unless required by applicable law or agreed to in writing, software
distributed under the License is distributed on an "AS IS" BASIS,
WITHOUT WARRANTIES OR CONDITIONS OF ANY KIND, either express or implied.
See the License for the specific language governing permissions and
limitations under the License.

Contact: code@inmanta.com
"""

import contextlib
import json
import logging
import os
import re
import typing
from logging import DEBUG
from typing import Iterator, Optional
from uuid import UUID

import pytest

from inmanta import env, references, resources, util
from inmanta.agent.handler import PythonLogger
from inmanta.ast import (
    ExternalException,
    PluginTypeException,
    RuntimeException,
    TypingException,
    UnexpectedReference,
    WrappingRuntimeException,
)
from inmanta.data.model import ReleasedResourceDetails, ReleasedResourceState
from inmanta.export import ResourceDict
from inmanta.references import Reference, ReferenceCycleException, reference
from inmanta.util.dict_path import Mapping, MutableMapping
from utils import ClientHelper, log_contains

if typing.TYPE_CHECKING:
    from conftest import SnippetCompilationTest

# The purpose of this module is to test references (compiler, exporter and executor). This module requires the test module
# defined in tests/data/modules_v2/refs


@contextlib.contextmanager
def raises_wrapped(exc_tp: type[RuntimeException], *, match: Optional[str] = None) -> Iterator[None]:
    """
    Context manager wrapper around pytest.raises. Expects a WrappingRuntimeException to be raised, and asserts that it wraps
    the provided exception type and that its message matches the provided pattern.
    """
    with pytest.raises(WrappingRuntimeException) as exc_info:
        yield
    assert isinstance(exc_info.value.__cause__, exc_tp)
    if match is not None:
        msg: str = exc_info.value.__cause__.format()
        assert re.search(match, msg) is not None, msg


def round_trip_resource(resource):
    serialized = resource.serialize()
    data = json.dumps(serialized, default=util.api_boundary_json_encoder)
    r = resources.Resource.deserialize(json.loads(data))
    r.resolve_all_references(PythonLogger(logging.getLogger("test.refs")))


def round_trip_ref(reference: Reference):
    serialized = reference.serialize()
    data = json.dumps(serialized, default=util.api_boundary_json_encoder)
    intermediate = references.ReferenceModel(**json.loads(data))
    references.reference.get_class(intermediate.type).deserialize(intermediate, None, logging.getLogger("test.refs"))


def test_references_in_model(
    snippetcompiler: "SnippetCompilationTest",
    modules_v2_dir: str,
    caplog,
) -> None:
    """Test the use of references in the model and if they produce the correct serialized form."""
    refs_module = os.path.join(modules_v2_dir, "refs")

    def assert_id(ref_list: list[references.ReferenceModel], ref_type: str, ref_id: str) -> references.ReferenceModel:
        """Assert that the reference of type `ref_type` has id `ref_id`"""
        refs = {str(ref.id): ref for ref in ref_list}
        assert ref_id in refs
        assert refs[ref_id].type == ref_type

        return refs[ref_id]

    snippetcompiler.setup_for_snippet(
        snippet="""
        import refs
        import refs::dc
        import std::testing

        subref = refs::create_string_reference(name="CWD")
        # Test equals method
        subref = refs::create_string_reference(name="CWD")

        test_ref = refs::dc::create_all_refs_dataclass_reference(maybe_ref_value=subref)
        # Test equals method, does not work on dataclasses
        # test_ref = refs::dc::create_all_refs_dataclass_reference(maybe_ref_value=refs::create_string_reference(name="CWD"))

        std::testing::NullResource(
            name="test",
            agentname="test",
            fail=refs::create_bool_reference(name=test_ref.maybe_ref_value),
        )
        """,
        install_v2_modules=[env.LocalPackagePath(path=refs_module)],
    )
    _, res_dict = snippetcompiler.do_export()
    assert len(res_dict) == 1
    serialized = res_dict.popitem()[1].serialize()

    # validate that our UUID is stable
    assert_id(serialized["references"], "refs::Bool", "0d3b10e5-3f6c-32ae-8662-02e5d46a59c7")
    assert_id(serialized["references"], "refs::dc::AllRefsDataclassReference", "1102e0ce-2f03-31a5-ac3e-ef1a6609daaf")
    assert_id(serialized["references"], "core::AttributeReference", "8eafdfaf-9734-3d72-85dd-423df232c28e")
    assert_id(serialized["references"], "refs::String", "a8ed8c4f-204a-3f7e-a630-e21cb20e9209")

    data = json.dumps(serialized, default=util.api_boundary_json_encoder)

    resource = resources.Resource.deserialize(json.loads(data))
    resource.resolve_all_references(PythonLogger(logging.getLogger("test.refs")))
    assert not resource.fail and resource.fail is not None

    with caplog.at_level(DEBUG):
        resource.get_reference_value(UUID("1102e0ce-2f03-31a5-ac3e-ef1a6609daaf"), PythonLogger(logging.getLogger("test.refs")))

    log_contains(caplog, "test.refs", DEBUG, "Using cached value for reference AllRefsDataclassReference CWD")


def test_undeclared_reference_in_map(
    snippetcompiler: "SnippetCompilationTest",
    modules_v2_dir: str,
    caplog,
) -> None:
    """
    Verify that a custom field map method requires explicit reference declaration so we don't leak references
    unexpectedly.
    """
    refs_module = os.path.join(modules_v2_dir, "refs")

    snippetcompiler.setup_for_snippet(
        snippet="""
        import std::testing
        import refs

        refs::DeepResourceNoReferences(
           name="test",
           agentname="test",
           value=refs::create_string_reference(name="test"),
       )
        """,
        install_v2_modules=[env.LocalPackagePath(path=refs_module)],
    )
    with pytest.raises(UnexpectedReference):
        snippetcompiler.do_export()


async def test_deploy_end_to_end(
    snippetcompiler: "SnippetCompilationTest",
    modules_v2_dir: str,
    caplog,
    agent,
    client,
    clienthelper: ClientHelper,
    environment,
) -> None:
    refs_module = os.path.join(modules_v2_dir, "refs")
    snippetcompiler.setup_for_snippet(
        snippet="""
            import refs
            import refs::dc
            import std::testing

            test_ref = refs::create_bad_reference(name=refs::create_string_reference(name="CWD"))

            # bad ref will fail
            std::testing::NullResource(
                name="test",
                agentname="test",
                fail=refs::create_bool_reference(name=test_ref),
            )

            # good ref will work
            std::testing::NullResource(
                name="test2",
                agentname="test",
                fail=refs::create_bool_reference(name="testx"),
            )

            # Deeper mutator should also work
            refs::DeepResource(
<<<<<<< HEAD
                name="test3",
                agentname="test",
                value=refs::create_string_reference(name="testx"),
            )

            # and a dict of references
            refs::DictResource(
                name="test4",
                agentname="test",
                value={"Hello": refs::create_string_reference(name="World!")},
            )
            """,
=======
               name="test3",
               agentname="test",
               value=refs::create_string_reference(name="testx"),
           )

           refs::DeepResource(
               name="test4",
               agentname="test",
               value=refs::create_DictRef(value = refs::create_string_reference(name="TESTX")),
           )
           """,
>>>>>>> c8b01224
        install_v2_modules=[env.LocalPackagePath(path=refs_module)],
    )

    await clienthelper.set_auto_deploy()
    version, resource = await snippetcompiler.do_export_and_deploy()

    # All resource must be dictpath compatible for the mutators to work!
    for resource in resource.values():
        assert isinstance(resource, Mapping)
        assert isinstance(resource, MutableMapping)

    await clienthelper.wait_for_released()
    await clienthelper.wait_for_deployed()
    result = await client.resource_details(environment, "std::testing::NullResource[test,name=test]")
    assert result.code == 200
    details = ReleasedResourceDetails(**result.result["data"])
    assert details.status == ReleasedResourceState.failed

    result = await client.resource_details(environment, "std::testing::NullResource[test,name=test2]")
    assert result.code == 200
    details = ReleasedResourceDetails(**result.result["data"])
    assert details.status == ReleasedResourceState.deployed

    result = await client.resource_details(environment, "refs::DeepResource[test,name=test3]")
    assert result.code == 200
    details = ReleasedResourceDetails(**result.result["data"])
    assert details.status == ReleasedResourceState.deployed
    result = await client.resource_logs(environment, "refs::DeepResource[test,name=test3]")
    assert result.code == 200
    assert [msg for msg in result.result["data"] if "Observed value: {'inner.something': 'testx'}" in msg["msg"]]

<<<<<<< HEAD
    result = await client.resource_details(environment, "refs::DictResource[test,name=test4]")
    assert result.code == 200
    details = ReleasedResourceDetails(**result.result["data"])
    assert details.status == ReleasedResourceState.deployed
    result = await client.resource_logs(environment, "refs::DictResource[test,name=test4]")
    assert result.code == 200
    assert [msg for msg in result.result["data"] if "Observed value: {'Hello': 'World!'}" in msg["msg"]]


def test_references_in_plugins(snippetcompiler: "SnippetCompilationTest", modules_v2_dir: str) -> None:
    """
    Verify the validation of references in plugins, both on the boundary, and on access through a proxy.
    """
    refs_module = os.path.join(modules_v2_dir, "refs")

    # set up project
    snippetcompiler.setup_for_snippet(
        "import refs",
        install_v2_modules=[env.LocalPackagePath(path=refs_module)],
        autostd=True,
    )

    def run_snippet(snippet: str) -> None:
        """
        Wrapper around snippetcompiler.setup_for_snippet + runs compile and export.
        Passes appropriate options and prepends snippet with refs import.
        """
        snippetcompiler.setup_for_snippet(
            f"import refs import refs::dc import refs::plugins\n{snippet}", install_project=False, autostd=True
        )
        snippetcompiler.do_export()

    # Primitives

    # Scenario: plugin argument annotated as `object`
    run_snippet(snippet="refs::plugins::takes_obj('hello')")
    with pytest.raises(PluginTypeException, match="is a reference"):
        run_snippet(snippet="refs::plugins::takes_obj(refs::create_string_reference('name'))")
    ## accepts list with a reference in it and even allows access -> infeasible to check inside a black box
    ## -> this is not a strong requirement. The assertion is here simply to ensure the behavior remains stable
    run_snippet(snippet="refs::plugins::takes_obj(['hello', refs::create_string_reference('hello')])")
    run_snippet(snippet="refs::plugins::iterates_obj(['hello', refs::create_string_reference('hello')])")
    # Scenario: plugin argument annotated as `object | Reference[object]`
    run_snippet(snippet="refs::plugins::takes_obj_ref('hello')")
    run_snippet(snippet="refs::plugins::takes_obj_ref(refs::create_string_reference('name'))")
    # Scenario: plugin argument annotated as `Reference[object]`
    with pytest.raises(PluginTypeException, match=re.escape("Expected type: Reference[any]")):
        run_snippet(snippet="refs::plugins::takes_obj_ref_only('hello')")
    run_snippet(snippet="refs::plugins::takes_obj_ref_only(refs::create_string_reference('name'))")
    # Scenario: plugin argument annotated as `str`
    run_snippet(snippet="refs::plugins::takes_str('hello')")
    with pytest.raises(PluginTypeException, match="is a reference"):
        run_snippet(snippet="refs::plugins::takes_str(refs::create_string_reference('name'))")
    # Scenario: plugin argument annotated as `str | Reference[str]`
    run_snippet(snippet="refs::plugins::takes_str_ref('hello')")
    run_snippet(snippet="refs::plugins::takes_str_ref(refs::create_string_reference('name'))")
    with pytest.raises(PluginTypeException, match=re.escape("Expected type: Reference[string] | string")):
        # takes a str ref, not a bool ref
        run_snippet(snippet="refs::plugins::takes_str_ref(refs::create_bool_reference('name'))")
    # Scenario: plugin argument annotated with complex union including Reference[str | None]
    run_snippet(snippet="refs::plugins::takes_complex_union_or_ref('Hello World!')")
    run_snippet(snippet="refs::plugins::takes_complex_union_or_ref(42)")
    run_snippet(snippet="refs::plugins::takes_complex_union_or_ref(null)")
    run_snippet(snippet="refs::plugins::takes_complex_union_or_ref(refs::create_string_reference('Hello'))")
    with pytest.raises(PluginTypeException, match=re.escape("Expected type: Union[int,string,Reference[string?]]?")):
        run_snippet(snippet="refs::plugins::takes_complex_union_or_ref([1])")
    with pytest.raises(PluginTypeException, match=re.escape("Expected type: Union[int,string,Reference[string?]]?")):
        # takes a string reference, not a bool reference
        run_snippet(snippet="refs::plugins::takes_complex_union_or_ref(refs::create_bool_reference('Hello'))")
    # Scenario: plugin argument annotated with Reference[bool] | Reference[str]
    run_snippet(snippet="refs::plugins::takes_union_of_refs(refs::create_string_reference('Hello'))")
    run_snippet(snippet="refs::plugins::takes_union_of_refs(refs::create_bool_reference('Hello'))")
    with pytest.raises(PluginTypeException, match=re.escape("Expected type: Union[Reference[bool],Reference[string]]")):
        run_snippet(snippet="refs::plugins::takes_union_of_refs(refs::create_int_reference('Hello'))")
    with pytest.raises(PluginTypeException, match=re.escape("Expected type: Union[Reference[bool],Reference[string]]")):
        run_snippet(snippet="refs::plugins::takes_union_of_refs('Hello World!')")
    with pytest.raises(PluginTypeException, match=re.escape("Expected type: Union[Reference[bool],Reference[string]]")):
        run_snippet(snippet="refs::plugins::takes_union_of_refs(true)")
    # Scenario: plugin argument annotated as `Sequence[object]`
    run_snippet(snippet="refs::plugins::iterates_obj_list(['h', 'e'])")
    run_snippet(snippet="refs::plugins::iterates_obj_list(['h', 1])")
    with pytest.raises(PluginTypeException, match="contains a reference"):
        run_snippet(snippet="refs::plugins::iterates_obj_list(['h', refs::create_string_reference('name')])")
    # Scenario: plugin argument annotated as `Sequence[str]`
    run_snippet(snippet="refs::plugins::iterates_str_list(['h', 'e'])")
    with pytest.raises(PluginTypeException, match=re.escape("Expected type: string[]")):
        run_snippet(snippet="refs::plugins::iterates_str_list(['h', 1])")
    with pytest.raises(PluginTypeException, match="contains a reference"):
        run_snippet(snippet="refs::plugins::iterates_str_list(['h', refs::create_string_reference('name')])")
    # Scenario: plugin argument annotated as `Sequence[str | Reference[str]]`
    run_snippet(snippet="refs::plugins::iterates_str_ref_list(['h', 'e'])")
    with pytest.raises(PluginTypeException, match=re.escape("Expected type: (Reference[string] | string)[]")):
        run_snippet(snippet="refs::plugins::iterates_str_ref_list(['h', 1])")
    run_snippet(snippet="refs::plugins::iterates_str_ref_list(['h', refs::create_string_reference('name')])")
    # Scenario: plugin argument annotated as `Mapping[str, object]`
    run_snippet(snippet="refs::plugins::iterates_object_dict({'h': 'h', 'e': 'e'})")
    with pytest.raises(PluginTypeException, match="contains a reference"):
        run_snippet(snippet="refs::plugins::iterates_object_dict({'h': 'h', 'e': refs::create_string_reference('name')})")
    # Scenario: plugin argument annotated as `Mapping[str, object | Reference[object]]`
    run_snippet(snippet="refs::plugins::iterates_object_ref_dict({'h': 'h', 'e': 'e'})")
    run_snippet(snippet="refs::plugins::iterates_object_ref_dict({'h': 'h', 'e': refs::create_string_reference('name')})")

    # Entities

    # Scenario: plugin annotated as `Entity`
    ## Entity annotation
    ### dataclasses allowed
    run_snippet(
        "refs::plugins::takes_entity(refs::dc::AllRefsDataclass(maybe_ref_value=refs::create_string_reference('hello')))"
    )
    run_snippet("refs::plugins::takes_entity(refs::dc::NoRefsDataclass())")
    ### references allowed, as long as no reference attribute is accessed
    run_snippet("refs::plugins::takes_entity(refs::dc::create_all_refs_dataclass_reference('hello'))")
    run_snippet("refs::plugins::takes_entity(refs::dc::create_no_refs_dataclass_reference())")

    # Scenario: plugin annotated as `Entity` accesses reference attribute during plugin execution
    ## no reference
    run_snippet("refs::plugins::read_entity_value(refs::dc::AllRefsDataclass(maybe_ref_value='Hello World!'))")
    run_snippet("refs::plugins::read_entity_list_value(refs::ListContainer(value=['Hello', 'World!']))")
    run_snippet(
        "refs::plugins::read_entity_list_head(refs::ListContainer(value=['Hello', refs::create_string_reference('hello')]))"
    )
    run_snippet("refs::plugins::read_entity_dict_value(refs::DictContainer(value={'Hello': 'World!', 'mykey': '42'}))")
    run_snippet(
        """
        refs::plugins::read_entity_dict_mykey(
            refs::DictContainer(value={'Hello': refs::create_string_reference('hello'), 'mykey': '42'})
        )
        """
    )
    ## reference
    ### in attribute
    with raises_wrapped(
        UnexpectedReference, match="Encountered unexpected reference .* Encountered at instance.maybe_ref_value"
    ):
        run_snippet(
            """\
            refs::plugins::read_entity_value(
                refs::dc::AllRefsDataclass(maybe_ref_value=refs::create_string_reference('hello'))
            )
            """
        )
    ### inside list attribute
    with raises_wrapped(UnexpectedReference, match=r"Encountered unexpected reference .* Encountered at instance\.value\[1\]"):
        run_snippet(
            """\
            refs::plugins::read_entity_list_value(refs::ListContainer(value=['Hello', refs::create_string_reference('hello')]))
            """
        )
    with raises_wrapped(UnexpectedReference, match=r"Encountered unexpected reference .* Encountered at instance\.value\[0\]"):
        run_snippet(
            "refs::plugins::read_entity_list_head(refs::ListContainer(value=[refs::create_string_reference('hello'), 'Hello']))"
        )
    ## inside list attribute but allowed
    run_snippet(
        """\
        refs::plugins::read_entity_list_value_or_ref(
            refs::ListContainer(value=['Hello', refs::create_string_reference('hello')])
        )
        """
    )
    ## inside list attribute: allowed on instance level but not on nested list level
    with raises_wrapped(UnexpectedReference, match=r"Encountered unexpected reference .* Encountered at instance\.value\[1\]"):
        run_snippet(
            """\
            refs::plugins::read_entity_list_value_allow_references_single_level(
                refs::ListContainer(value=['Hello', refs::create_string_reference('hello')])
            )
            """
        )
    ### inside dict attribute
    with raises_wrapped(
        UnexpectedReference, match=r"Encountered unexpected reference .* Encountered at instance\.value\['mykey'\]"
    ):
        run_snippet(
            """\
            refs::plugins::read_entity_dict_value(
                refs::DictContainer(value={'Hello': 'World!', 'mykey': refs::create_string_reference('hello')})
            )
            """
        )
    with raises_wrapped(
        UnexpectedReference, match=r"Encountered unexpected reference .* Encountered at instance\.value\['mykey'\]"
    ):
        run_snippet(
            """\
            refs::plugins::read_entity_dict_mykey(
                refs::DictContainer(value={'Hello': 'World!', 'mykey': refs::create_string_reference('hello')})
            )
            """
        )
    ## inside dict attribute but allowed
    run_snippet(
        """\
        refs::plugins::read_entity_dict_value_or_ref(
            refs::DictContainer(value={'Hello': 'World!', 'mykey': refs::create_string_reference('hello')})
        )
        """
    )
    ## reference, plugin explicitly allows it
    run_snippet(
        """\
        refs::plugins::read_entity_ref_value(
            refs::dc::AllRefsDataclass(maybe_ref_value=refs::create_string_reference('hello'))
        )
        """
    )
    ## reference access for list of entities
    ### no reference
    run_snippet(
        """\
        refs::plugins::read_list_entity_value(
            [
                refs::dc::AllRefsDataclass(maybe_ref_value='Hello'),
                refs::dc::AllRefsDataclass(maybe_ref_value='World!'),
            ]
        )
        """
    )
    ### reference
    with raises_wrapped(
        UnexpectedReference, match=r"Encountered unexpected reference .* Encountered at instances\[1\]\.maybe_ref_value"
    ):
        run_snippet(
            """\
            refs::plugins::read_list_entity_value(
                [
                    refs::dc::AllRefsDataclass(maybe_ref_value='Hello'),
                    refs::dc::AllRefsDataclass(maybe_ref_value=refs::create_string_reference('hello')),
                ]
            )
            """
        )
    ### reference, plugin explicitly allows it
    run_snippet(
        """\
        refs::plugins::read_list_entity_ref_value(
            [
                refs::dc::AllRefsDataclass(maybe_ref_value='Hello'),
                refs::dc::AllRefsDataclass(maybe_ref_value=refs::create_string_reference('hello')),
            ]
        )
        """
    )

    # Scenario: plugin annotated as <dataclass> gets Reference[<dataclass>]
    ## dataclass type that does not support reference attrs
    ### plain dataclass
    run_snippet("refs::plugins::takes_no_refs_dataclass(refs::dc::NoRefsDataclass())")
    run_snippet(
        """\
        refs::plugins::takes_mixed_refs_dataclass(
            refs::dc::MixedRefsDataclass(maybe_ref_value=refs::create_string_reference('hello'))
        )
        """
    )
    ### basic inheritance
    run_snippet(
        """\
        refs::plugins::takes_no_refs_dataclass(
            refs::dc::MixedRefsDataclass(maybe_ref_value=refs::create_string_reference('hello'))
        )
        """
    )
    ### basic inheritance the wrong direction
    with pytest.raises(PluginTypeException, match=re.escape("Expected type: refs::dc::MixedRefsDataclass")):
        run_snippet("refs::plugins::takes_mixed_refs_dataclass(refs::dc::NoRefsDataclass())")
    ### references not allowed
    #### references to dataclass
    with pytest.raises(PluginTypeException, match="contains a reference"):
        run_snippet("refs::plugins::takes_no_refs_dataclass(refs::dc::create_no_refs_dataclass_reference())")
    with pytest.raises(PluginTypeException, match="contains a reference"):
        run_snippet("refs::plugins::takes_mixed_refs_dataclass(refs::dc::create_mixed_refs_dataclass_reference('hello'))")
    #### dataclass containing undeclared reference
    with pytest.raises(PluginTypeException, match="contains a reference"):
        run_snippet(
            """\
            refs::plugins::takes_no_refs_dataclass(
                refs::dc::NoRefsDataclass(non_ref_value=refs::create_string_reference('hello'))
            )
            """
        )
    ## dataclass type that supports reference attrs -> references are coerced
    ### references are coerced to dataclass of references
    run_snippet("refs::plugins::takes_all_refs_dataclass(refs::dc::create_all_refs_dataclass_reference('hello'))")
    ### references are coerced to dataclass of references, with inheritance
    run_snippet("refs::plugins::takes_dataclass(refs::dc::create_all_refs_dataclass_reference('hello'))")
    with pytest.raises(PluginTypeException, match="contains a reference"):
        run_snippet("refs::plugins::takes_dataclass(refs::dc::create_no_refs_dataclass_reference())")

    # Scenario: plugin annotated as Reference[<dataclass>]
    ## accepts a reference
    run_snippet("refs::plugins::takes_no_refs_dataclass_ref(refs::dc::create_no_refs_dataclass_reference())")
    ## rejects a dataclass
    with pytest.raises(PluginTypeException, match=re.escape("Expected type: Reference[refs::dc::NoRefsDataclass]")):
        run_snippet("refs::plugins::takes_no_refs_dataclass_ref(refs::dc::NoRefsDataclass())")

    # Scenario: plugin annotated as <dataclass> | Reference[<dataclass>]
    ## accepts either
    run_snippet("refs::plugins::takes_no_refs_dataclass_or_ref(refs::dc::create_no_refs_dataclass_reference())")
    run_snippet("refs::plugins::takes_no_refs_dataclass_or_ref(refs::dc::NoRefsDataclass())")
    run_snippet("refs::plugins::takes_mixed_refs_dataclass_or_ref(refs::dc::create_mixed_refs_dataclass_reference('hello'))")
    run_snippet("refs::plugins::takes_mixed_refs_dataclass_or_ref(refs::dc::MixedRefsDataclass(maybe_ref_value='hello'))")
    ## rejects other dataclasses / references to other dataclasses, except for inheritance
    ### allowed because MixedRefsDataclass is a child of NoRefsDataclass
    run_snippet("refs::plugins::takes_no_refs_dataclass_or_ref(refs::dc::MixedRefsDataclass(maybe_ref_value='hello'))")
    run_snippet("refs::plugins::takes_no_refs_dataclass_or_ref(refs::dc::create_mixed_refs_dataclass_reference('hello'))")
    ### not allowed because AllRefsDataclass is no child of NoRefsDataclass
    with pytest.raises(
        PluginTypeException,
        match=re.escape("Expected type: Reference[refs::dc::MixedRefsDataclass] | refs::dc::MixedRefsDataclass"),
    ):
        run_snippet("refs::plugins::takes_mixed_refs_dataclass_or_ref(refs::dc::AllRefsDataclass(maybe_ref_value='hello'))")
    with pytest.raises(
        PluginTypeException,
        match=re.escape("Expected type: Reference[refs::dc::MixedRefsDataclass] | refs::dc::MixedRefsDataclass"),
    ):
        run_snippet("refs::plugins::takes_mixed_refs_dataclass_or_ref(refs::dc::create_all_refs_dataclass_reference('hello'))")

    # Scenario: inheritance on return type
    ## declare generic, return specific
    ### takes_no_refs_dataclass only accepts specific no_refs_dataclass.
    ### We use it as an assertion that the other plugin returns the specific type in the DSL.
    run_snippet("refs::plugins::takes_no_refs_dataclass(refs::plugins::inheritance_return_specific())")
    ## declare generic reference, return specific reference
    run_snippet("refs::plugins::takes_no_refs_dataclass_ref(refs::plugins::inheritance_return_specific_ref())")

    # Scenario: plugin returns list attribute without reading elements, declares list[str] return
    ## allowed if attribute has no references
    run_snippet("refs::plugins::returns_entity_list(refs::ListContainer(value=['Hello', 'World!']))")
    ## error on return validation if attribute has references
    with pytest.raises(PluginTypeException, match=r"Return value .* has incompatible type\..*Expected type: string\[\]"):
        run_snippet(
            "refs::plugins::returns_entity_list(refs::ListContainer(value=['Hello', refs::create_string_reference('hello')]))"
        )
    ## allowed if plugin annotates reference in return type
    run_snippet(
        "refs::plugins::returns_entity_ref_list(refs::ListContainer(value=['Hello', refs::create_string_reference('hello')]))"
    )

    # Scenario: allow_reference_values() called on non-proxy list (e.g. list inside dataclass)
    with pytest.raises(
        ExternalException,
        match="should only be called on inmanta instances, lists or dicts. Python lists and dicts do not need this wrapper",
    ):
        run_snippet("refs::plugins::allow_references_on_non_proxy()")
=======
    result = await client.resource_details(environment, "refs::DeepResource[test,name=test4]")
    assert result.code == 200
    details = ReleasedResourceDetails(**result.result["data"])
    assert details.status == ReleasedResourceState.deployed
    result = await client.resource_logs(environment, "refs::DeepResource[test,name=test4]")
    assert result.code == 200
    assert [msg for msg in result.result["data"] if "Observed value: {'inner.something': 'TESTX'}" in msg["msg"]]
>>>>>>> c8b01224


def test_reference_cycle(snippetcompiler: "SnippetCompilationTest", modules_v2_dir: str) -> None:
    """Test the correct detection of reference cycles."""
    refs_module = os.path.join(modules_v2_dir, "refs")

    snippetcompiler.setup_for_snippet(
        snippet="""
        import refs
        import refs::dc
        import std::testing

        std::testing::NullResource(
            name="test",
            agentname="test",
            fail=refs::create_bool_reference_cycle(name="CWD"),
        )
        """,
        install_v2_modules=[env.LocalPackagePath(path=refs_module)],
    )

    with pytest.raises(
        ExternalException, match="Failed to get attribute 'fail' for export on 'std::testing::NullResource'"
    ) as e:
        snippetcompiler.do_export()
    assert isinstance(e.value.__cause__, ReferenceCycleException)
    assert "Reference cycle detected: StringReference -> StringReference" in str(e.value.__cause__)


def test_references_in_expression(snippetcompiler: "SnippetCompilationTest", modules_v2_dir: str) -> None:
    """Test that references are rejected in expressions"""
    refs_module = os.path.join(modules_v2_dir, "refs")

    snippetcompiler.setup_for_snippet(
        snippet="""
        import refs
        if refs::create_bool_reference_cycle(name="CWD"):
        end
        """,
        install_v2_modules=[env.LocalPackagePath(path=refs_module)],
        autostd=True,
    )

    with pytest.raises(
        RuntimeException,
        match=r"Invalid value `BoolReference StringReference`: "
        "the condition for an if statement can only be a boolean expression",
    ):
        snippetcompiler.do_export()


@pytest.mark.parametrize("agent", [True, False])
def test_references_in_resource_id(snippetcompiler: "SnippetCompilationTest", modules_v2_dir: str, agent: bool) -> None:
    """Test that references are rejected in the resource id value"""
    refs_module = os.path.join(modules_v2_dir, "refs")

    attr_assignments: str = "name='res1', agentname=ref" if agent else "name=ref, agentname='agent1'"
    snippetcompiler.setup_for_snippet(
        snippet=f"""
        import refs
        import refs::dc
        ref = refs::create_string_reference(name="CWD")

        refs::NullResource({attr_assignments})
        """,
        install_v2_modules=[env.LocalPackagePath(path=refs_module)],
        autostd=True,
    )

    with pytest.raises(
        resources.ResourceException,
        match=(
            f"Encountered reference in resource's {'agent' if agent else 'id'} attribute.*"
            f" Encountered at attribute '{'agent' if agent else ''}name'"
        ),
    ):
        snippetcompiler.do_export()


def test_references_in_wrong_resource(snippetcompiler: "SnippetCompilationTest", modules_v2_dir: str) -> None:
    """
    Test that we can't refer to other resources directly

    We only catch this on the remote side, as it is very hard to get into this situation.

    We use specially crafted resources, where the one to be constructed last creates a reference to the first one.
    """
    refs_module = os.path.join(modules_v2_dir, "refs")

    snippetcompiler.setup_for_snippet(
        snippet="""
        import refs
        value = refs::create_string_reference(name="CWD")

        refs::NullResource(name="test",agentname="test", fail=true)
        refs::NullResource(name="test2",agentname="test", fail=true)
        """,
        install_v2_modules=[env.LocalPackagePath(path=refs_module)],
        autostd=True,
    )

    _, res_dict = snippetcompiler.do_export()

    with pytest.raises(
        Exception,
        match=r"This resource refers to another resource refs::NullResource\[test,name=test2?\] instead of "
        r"itself refs::NullResource\[test,name=test2?\], this is not supported",
    ):
        for resource in res_dict.values():
            round_trip_resource(resource)


def test_references_in_index(snippetcompiler: "SnippetCompilationTest", modules_v2_dir: str) -> None:
    """Test that references are rejected in indexes"""
    refs_module = os.path.join(modules_v2_dir, "refs")

    snippetcompiler.setup_for_snippet(
        snippet="""
        import refs

        mystr = refs::create_string_reference("test")

        entity Test:
           string value
        end

        implement Test using std::none

        index Test(value)

        Test(value=mystr)
        """,
        install_v2_modules=[env.LocalPackagePath(path=refs_module)],
        autostd=True,
    )
    with pytest.raises(
        TypingException,
        match="Invalid value `StringReference` in index for attribute value: references can not be used in indexes",
    ):
        snippetcompiler.do_export()

    snippetcompiler.setup_for_snippet(
        snippet="""
          import refs

          mystr = refs::create_string_reference("test")

          entity Test:
             string value
          end

          implement Test using std::none

          index Test(value)

          a = Test[value=mystr]
          """,
        install_v2_modules=[env.LocalPackagePath(path=refs_module)],
        autostd=True,
    )
    with pytest.raises(
        TypingException,
        match="Invalid value `StringReference` in index for attribute value: references can not be used in indexes",
    ):
        snippetcompiler.do_export()


def test_ref_docs(snippetcompiler, monkeypatch, capsys):
    base_path = os.path.join(os.path.dirname(__file__), "..", "docs", "model_developers", "examples")

    def read_file(name: str) -> str:
        with open(os.path.join(base_path, name), "r") as fh:
            return fh.read()

    def run_for_example(name: str) -> ResourceDict:
        snippetcompiler.create_module(
            f"references{name}", read_file(f"references_{name}.cf"), read_file(f"references_{name}.py")
        )
        snippetcompiler.setup_for_snippet(f"import references{name}", autostd=True)
        _, resources = snippetcompiler.do_export()
        return resources

    resources = run_for_example(1)
    assert len(resources) == 1
    resource = next(iter(resources.values()))
    assert len(resource["mutators"]) != 0

    monkeypatch.setenv("test", "TEST VALUE")
    run_for_example(2)

    assert "TEST VALUE" in capsys.readouterr()[0]


def test_ref_serialization():

    @reference("test::Test")
    class TestReference(Reference[str]):

        def __init__(self, keys, none_attr=None):
            super().__init__()
            self.keys = keys
            self.none_attr = None

    round_trip_ref(TestReference({"a": "A"}))

    # Only clean json is allowed
    baddy = TestReference({"a": object()})
    with pytest.raises(ValueError):
        baddy.serialize()


def test_references_string_format(snippetcompiler: "SnippetCompilationTest", modules_v2_dir: str) -> None:
    """
    Verify the behavior of references in the string format operations.
    """
    refs_module = os.path.join(modules_v2_dir, "refs")

    # set up project
    snippetcompiler.setup_for_snippet(
        "import refs",
        install_v2_modules=[env.LocalPackagePath(path=refs_module)],
        autostd=True,
    )

    def run_snippet(snippet: str) -> None:
        """
        Wrapper around snippetcompiler.setup_for_snippet + runs compile and export.
        Passes appropriate options and prepends snippet with refs import.
        """
        snippetcompiler.setup_for_snippet(f"import refs\n{snippet}", install_project=False, autostd=True)
        snippetcompiler.do_export()

    # f-string format
    with pytest.raises(UnexpectedReference, match="Encountered reference in string format for variable `ref`"):
        run_snippet("ref = refs::create_string_reference('Hello') f'Hello {ref}'")
    # old-style string format
    with pytest.raises(UnexpectedReference, match="Encountered reference in string format for variable `{{ref}}`"):
        run_snippet("ref = refs::create_string_reference('Hello') 'Hello {{ref}}'")<|MERGE_RESOLUTION|>--- conflicted
+++ resolved
@@ -201,7 +201,6 @@
 
             # Deeper mutator should also work
             refs::DeepResource(
-<<<<<<< HEAD
                 name="test3",
                 agentname="test",
                 value=refs::create_string_reference(name="testx"),
@@ -213,20 +212,14 @@
                 agentname="test",
                 value={"Hello": refs::create_string_reference(name="World!")},
             )
+
+            # and a dict ref
+            refs::DeepResource(
+                name="test4",
+                agentname="test",
+                value=refs::create_DictRef(value = refs::create_string_reference(name="TESTX")),
+            )
             """,
-=======
-               name="test3",
-               agentname="test",
-               value=refs::create_string_reference(name="testx"),
-           )
-
-           refs::DeepResource(
-               name="test4",
-               agentname="test",
-               value=refs::create_DictRef(value = refs::create_string_reference(name="TESTX")),
-           )
-           """,
->>>>>>> c8b01224
         install_v2_modules=[env.LocalPackagePath(path=refs_module)],
     )
 
@@ -258,7 +251,6 @@
     assert result.code == 200
     assert [msg for msg in result.result["data"] if "Observed value: {'inner.something': 'testx'}" in msg["msg"]]
 
-<<<<<<< HEAD
     result = await client.resource_details(environment, "refs::DictResource[test,name=test4]")
     assert result.code == 200
     details = ReleasedResourceDetails(**result.result["data"])
@@ -266,6 +258,14 @@
     result = await client.resource_logs(environment, "refs::DictResource[test,name=test4]")
     assert result.code == 200
     assert [msg for msg in result.result["data"] if "Observed value: {'Hello': 'World!'}" in msg["msg"]]
+
+    result = await client.resource_details(environment, "refs::DeepResource[test,name=test4]")
+    assert result.code == 200
+    details = ReleasedResourceDetails(**result.result["data"])
+    assert details.status == ReleasedResourceState.deployed
+    result = await client.resource_logs(environment, "refs::DeepResource[test,name=test4]")
+    assert result.code == 200
+    assert [msg for msg in result.result["data"] if "Observed value: {'inner.something': 'TESTX'}" in msg["msg"]]
 
 
 def test_references_in_plugins(snippetcompiler: "SnippetCompilationTest", modules_v2_dir: str) -> None:
@@ -605,15 +605,6 @@
         match="should only be called on inmanta instances, lists or dicts. Python lists and dicts do not need this wrapper",
     ):
         run_snippet("refs::plugins::allow_references_on_non_proxy()")
-=======
-    result = await client.resource_details(environment, "refs::DeepResource[test,name=test4]")
-    assert result.code == 200
-    details = ReleasedResourceDetails(**result.result["data"])
-    assert details.status == ReleasedResourceState.deployed
-    result = await client.resource_logs(environment, "refs::DeepResource[test,name=test4]")
-    assert result.code == 200
-    assert [msg for msg in result.result["data"] if "Observed value: {'inner.something': 'TESTX'}" in msg["msg"]]
->>>>>>> c8b01224
 
 
 def test_reference_cycle(snippetcompiler: "SnippetCompilationTest", modules_v2_dir: str) -> None:
