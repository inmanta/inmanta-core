--- conflicted
+++ resolved
@@ -1883,21 +1883,16 @@
                 compiler_version=get_compiler_version(),
             )
             assert result.code == 200
-<<<<<<< HEAD
-
-    await put_version(v0)
-
-    with caplog.at_level(logging.WARNING):
-        await put_version(v2)
-        await put_version(v1)
-    log_contains(
-        caplog,
-        "inmanta",
-        logging.WARNING,
-        f"Could not perform auto deploy on version 2 in environment {environment}, "
-        f"because Request conflicts with the current state of the resource: "
-        f"The version 2 on environment {environment} is older then the latest released version",
-    )
+            return version
+
+    v0 = await put_version(v0)
+    await retry_limited(functools.partial(clienthelper.is_released, v0), timeout=1, interval=0.05)
+    v2 = await put_version(v2)
+    await retry_limited(functools.partial(clienthelper.is_released, v2), timeout=1, interval=0.05)
+    v1 = await put_version(v1)
+    # give it time to attempt to be release
+    await asyncio.sleep(0.1)
+    assert not await clienthelper.is_released(v1)
 
 
 async def test_set_fact(
@@ -2034,16 +2029,4 @@
     res = await client.list_params(tid=environment, query={})
     assert res.code == 200
     parameters = res.result["parameters"]
-    assert len(parameters) == 2
-=======
-            return version
-
-    v0 = await put_version(v0)
-    await retry_limited(functools.partial(clienthelper.is_released, v0), timeout=1, interval=0.05)
-    v2 = await put_version(v2)
-    await retry_limited(functools.partial(clienthelper.is_released, v2), timeout=1, interval=0.05)
-    v1 = await put_version(v1)
-    # give it time to attempt to be release
-    await asyncio.sleep(0.1)
-    assert not await clienthelper.is_released(v1)
->>>>>>> 0009175f
+    assert len(parameters) == 2