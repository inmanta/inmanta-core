--- conflicted
+++ resolved
@@ -1407,65 +1407,6 @@
     assert result_url == response.effective_url
 
 
-<<<<<<< HEAD
-async def test_serialization_attributes_of_resource_to_api(client, server, environment, clienthelper) -> None:
-    """
-    Due to a bug, the version of a resource was always included in the attribute dictionary.
-    This issue has been patched in the database, but at the API boundary we still serve the version
-    field in the attributes dictionary for backwards compatibility. This test verifies that behavior.
-    """
-    version = await clienthelper.get_version()
-    resource_id = "test::Resource[agent1,key=key1]"
-    resources = [
-        {
-            "id": f"{resource_id},v={version}",
-            "att": "val",
-            "version": version,
-            "send_event": False,
-            "purged": False,
-            "requires": [],
-        }
-    ]
-    attributes_on_api = {k: v for k, v in resources[0].items() if k != "id"}
-    result = await client.put_version(
-        tid=environment,
-        version=version,
-        resources=resources,
-        unknowns=[],
-        version_info={},
-        compiler_version=get_compiler_version(),
-    )
-    assert result.code == 200
-
-    result = await client.release_version(tid=environment, id=version)
-    assert result.code == 200
-
-    # Verify that the version field is not present in the attributes dictionary in the database.
-    result = await data.Resource.get_list()
-    assert len(result) == 1
-    resource_dao = result[0]
-    assert "version" not in resource_dao.attributes
-
-    # Ensure that the serialization of the resource DAO contains the version field in the attributes dictionary
-    resource_dto = resource_dao.to_dto()
-    assert resource_dto.attributes["version"] == version
-    resource_dct = resource_dao.to_dict()
-    assert resource_dct["attributes"]["version"] == version
-
-    # Retrieve the resource via the API and ensure that the version field is present in the attributes dictionary
-    result = await client.resource_history(environment, resource_id)
-    assert result.code == 200
-    assert len(result.result["data"]) == 1
-    assert result.result["data"][0]["attributes"] == attributes_on_api
-
-    result = await client.versioned_resource_details(tid=environment, version=version, rid=resource_id)
-    assert result.code == 200
-    assert result.result["data"]["attributes"] == attributes_on_api
-
-    result = await client.resource_details(tid=environment, rid=resource_id)
-    assert result.code == 200
-    assert result.result["data"]["attributes"] == attributes_on_api
-=======
 async def test_cleanup_old_agents(server):
     """
     This test is testing the functionality of cleaning up old agents in the database.
@@ -1559,4 +1500,62 @@
         (env2.id, "agent1"),
     ]
     assert sorted(agents_after_purge) == sorted(expected_agents_after_purge)
->>>>>>> 0cc19ea5
+
+
+async def test_serialization_attributes_of_resource_to_api(client, server, environment, clienthelper) -> None:
+    """
+    Due to a bug, the version of a resource was always included in the attribute dictionary.
+    This issue has been patched in the database, but at the API boundary we still serve the version
+    field in the attributes dictionary for backwards compatibility. This test verifies that behavior.
+    """
+    version = await clienthelper.get_version()
+    resource_id = "test::Resource[agent1,key=key1]"
+    resources = [
+        {
+            "id": f"{resource_id},v={version}",
+            "att": "val",
+            "version": version,
+            "send_event": False,
+            "purged": False,
+            "requires": [],
+        }
+    ]
+    attributes_on_api = {k: v for k, v in resources[0].items() if k != "id"}
+    result = await client.put_version(
+        tid=environment,
+        version=version,
+        resources=resources,
+        unknowns=[],
+        version_info={},
+        compiler_version=get_compiler_version(),
+    )
+    assert result.code == 200
+
+    result = await client.release_version(tid=environment, id=version)
+    assert result.code == 200
+
+    # Verify that the version field is not present in the attributes dictionary in the database.
+    result = await data.Resource.get_list()
+    assert len(result) == 1
+    resource_dao = result[0]
+    assert "version" not in resource_dao.attributes
+
+    # Ensure that the serialization of the resource DAO contains the version field in the attributes dictionary
+    resource_dto = resource_dao.to_dto()
+    assert resource_dto.attributes["version"] == version
+    resource_dct = resource_dao.to_dict()
+    assert resource_dct["attributes"]["version"] == version
+
+    # Retrieve the resource via the API and ensure that the version field is present in the attributes dictionary
+    result = await client.resource_history(environment, resource_id)
+    assert result.code == 200
+    assert len(result.result["data"]) == 1
+    assert result.result["data"][0]["attributes"] == attributes_on_api
+
+    result = await client.versioned_resource_details(tid=environment, version=version, rid=resource_id)
+    assert result.code == 200
+    assert result.result["data"]["attributes"] == attributes_on_api
+
+    result = await client.resource_details(tid=environment, rid=resource_id)
+    assert result.code == 200
+    assert result.result["data"]["attributes"] == attributes_on_api