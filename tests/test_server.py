"""
    Copyright 2019 Inmanta

    Licensed under the Apache License, Version 2.0 (the "License");
    you may not use this file except in compliance with the License.
    You may obtain a copy of the License at

        http://www.apache.org/licenses/LICENSE-2.0

    Unless required by applicable law or agreed to in writing, software
    distributed under the License is distributed on an "AS IS" BASIS,
    WITHOUT WARRANTIES OR CONDITIONS OF ANY KIND, either express or implied.
    See the License for the specific language governing permissions and
    limitations under the License.

    Contact: code@inmanta.com
"""

import asyncio
import base64
import json
import logging
import os
import uuid
from datetime import datetime, timedelta, timezone
from functools import partial

import pytest
from dateutil import parser
from tornado.httpclient import AsyncHTTPClient, HTTPRequest

from inmanta import config, const, data, loader, resources
from inmanta.agent import handler
from inmanta.agent.agent import Agent
from inmanta.const import ParameterSource
from inmanta.data import AUTO_DEPLOY
from inmanta.data.model import AttributeStateChange, LogLine, ResourceVersionIdStr
from inmanta.export import upload_code
from inmanta.protocol import Client
from inmanta.server import (
    SLICE_AGENT_MANAGER,
    SLICE_AUTOSTARTED_AGENT_MANAGER,
    SLICE_ORCHESTRATION,
    SLICE_RESOURCE,
    SLICE_SERVER,
    SLICE_SESSION_MANAGER,
)
from inmanta.server import config as opt
from inmanta.server.bootloader import InmantaBootloader
from inmanta.util import get_compiler_version
from utils import log_contains, log_doesnt_contain, retry_limited

LOGGER = logging.getLogger(__name__)


@pytest.mark.slowtest
async def test_autostart(server, client, environment, caplog):
    """
    Test auto start of agent
    An agent is started and then killed to simulate unexpected failure
    When the second agent is started for the same environment, the first is terminated in a controlled manner
    """
    env = await data.Environment.get_by_id(uuid.UUID(environment))
    await env.set(data.AUTOSTART_AGENT_MAP, {"internal": "", "iaas_agent": "", "iaas_agentx": ""})

    agentmanager = server.get_slice(SLICE_AGENT_MANAGER)
    autostarted_agentmanager = server.get_slice(SLICE_AUTOSTARTED_AGENT_MANAGER)
    sessionendpoint = server.get_slice(SLICE_SESSION_MANAGER)

    await agentmanager.ensure_agent_registered(env, "iaas_agent")
    await agentmanager.ensure_agent_registered(env, "iaas_agentx")

    res = await autostarted_agentmanager._ensure_agents(env, ["iaas_agent"])
    assert res

    await retry_limited(lambda: len(sessionendpoint._sessions) == 1, 20)
    assert len(sessionendpoint._sessions) == 1
    res = await autostarted_agentmanager._ensure_agents(env, ["iaas_agent"])
    assert not res
    assert len(sessionendpoint._sessions) == 1

    LOGGER.warning("Killing agent")
    autostarted_agentmanager._agent_procs[env.id].terminate()
    await autostarted_agentmanager._agent_procs[env.id].wait()
    await retry_limited(lambda: len(sessionendpoint._sessions) == 0, 20)
    # Prevent race condition
    await retry_limited(lambda: len(agentmanager.tid_endpoint_to_session) == 0, 20)
    res = await autostarted_agentmanager._ensure_agents(env, ["iaas_agent"])
    assert res
    await retry_limited(
        lambda: (
            len(sessionendpoint._sessions) == 1
            # starting any agent eventually causes it to reload the agent map, starting all three
            and len(agentmanager.tid_endpoint_to_session.keys()) == 3
        ),
        5,
    )

    # Test stopping all agents
    await autostarted_agentmanager.stop_agents(env)
    assert len(sessionendpoint._sessions) == 0
    assert len(autostarted_agentmanager._agent_procs) == 0

    log_doesnt_contain(caplog, "inmanta.config", logging.WARNING, "rest_transport not defined")
    log_doesnt_contain(caplog, "inmanta.server.agentmanager", logging.WARNING, "Agent processes did not close in time")


@pytest.mark.slowtest
async def test_autostart_dual_env(client, server):
    """
    Test auto start of agent
    """
    agentmanager = server.get_slice(SLICE_AGENT_MANAGER)
    autostarted_agent_manager = server.get_slice(SLICE_AUTOSTARTED_AGENT_MANAGER)
    sessionendpoint = server.get_slice(SLICE_SESSION_MANAGER)

    result = await client.create_project("env-test")
    assert result.code == 200
    project_id = result.result["project"]["id"]

    result = await client.create_environment(project_id=project_id, name="dev")
    env_id = result.result["environment"]["id"]

    result = await client.create_environment(project_id=project_id, name="devx")
    env_id2 = result.result["environment"]["id"]

    env = await data.Environment.get_by_id(uuid.UUID(env_id))
    await env.set(data.AUTOSTART_AGENT_MAP, {"internal": "", "iaas_agent": ""})

    env2 = await data.Environment.get_by_id(uuid.UUID(env_id2))
    await env2.set(data.AUTOSTART_AGENT_MAP, {"internal": "", "iaas_agent": ""})

    await agentmanager.ensure_agent_registered(env, "iaas_agent")
    await agentmanager.ensure_agent_registered(env2, "iaas_agent")

    res = await autostarted_agent_manager._ensure_agents(env, ["iaas_agent"])
    assert res
    await retry_limited(lambda: len(sessionendpoint._sessions) == 1, 20)
    assert len(sessionendpoint._sessions) == 1

    res = await autostarted_agent_manager._ensure_agents(env2, ["iaas_agent"])
    assert res
    await retry_limited(lambda: len(sessionendpoint._sessions) == 2, 20)
    assert len(sessionendpoint._sessions) == 2


@pytest.mark.slowtest
async def test_autostart_batched(client, server, environment):
    """
    Test auto start of agent
    """
    env = await data.Environment.get_by_id(uuid.UUID(environment))
    await env.set(data.AUTOSTART_AGENT_MAP, {"internal": "", "iaas_agentx": ""})

    agentmanager = server.get_slice(SLICE_AGENT_MANAGER)
    autostarted_agent_manager = server.get_slice(SLICE_AUTOSTARTED_AGENT_MANAGER)
    sessionendpoint = server.get_slice(SLICE_SESSION_MANAGER)

    await agentmanager.ensure_agent_registered(env, "internal")
    await agentmanager.ensure_agent_registered(env, "iaas_agentx")

    res = await autostarted_agent_manager._ensure_agents(env, ["internal", "iaas_agentx"])
    assert res
    await retry_limited(lambda: len(sessionendpoint._sessions) == 1, 20)
    assert len(sessionendpoint._sessions) == 1
    res = await autostarted_agent_manager._ensure_agents(env, ["internal"])
    assert not res
    assert len(sessionendpoint._sessions) == 1

    res = await autostarted_agent_manager._ensure_agents(env, ["internal", "iaas_agentx"])
    assert not res
    assert len(sessionendpoint._sessions) == 1

    LOGGER.warning("Killing agent")
    autostarted_agent_manager._agent_procs[env.id].terminate()
    await autostarted_agent_manager._agent_procs[env.id].wait()
    await retry_limited(lambda: len(sessionendpoint._sessions) == 0, 20)
    # Prevent race condition
    await retry_limited(lambda: len(agentmanager.tid_endpoint_to_session) == 0, 20)
    res = await autostarted_agent_manager._ensure_agents(env, ["internal", "iaas_agentx"])
    assert res
    await retry_limited(lambda: len(sessionendpoint._sessions) == 1, 3)
    assert len(sessionendpoint._sessions) == 1


@pytest.mark.parametrize(
    "n_versions_to_keep, n_versions_to_create",
    [
        (2, 4),
        (4, 2),
        (2, 2),
    ],
)
async def test_create_too_many_versions(client, server, n_versions_to_keep, n_versions_to_create):
    """
    - set AVAILABLE_VERSIONS_TO_KEEP environment setting to <n_versions_to_keep>
    - create <n_versions_to_create> versions
    - check the actual number of versions before and after cleanup
    """

    # Create project
    result = await client.create_project("env-test")
    assert result.code == 200
    project_id = result.result["project"]["id"]

    # Create environment
    result = await client.create_environment(project_id=project_id, name="env_1")
    env_1_id = result.result["environment"]["id"]
    result = await client.set_setting(tid=env_1_id, id=data.AVAILABLE_VERSIONS_TO_KEEP, value=n_versions_to_keep)
    assert result.code == 200

    # Check value was set
    result = await client.get_setting(tid=env_1_id, id=data.AVAILABLE_VERSIONS_TO_KEEP)
    assert result.code == 200
    assert result.result["value"] == n_versions_to_keep

    for _ in range(n_versions_to_create):
        version = (await client.reserve_version(env_1_id)).result["data"]

        res = await client.put_version(
            tid=env_1_id, version=version, resources=[], unknowns=[], version_info={}, compiler_version=get_compiler_version()
        )
        assert res.code == 200

    versions = await client.list_versions(tid=env_1_id)
    assert versions.result["count"] == n_versions_to_create

    await server.get_slice(SLICE_ORCHESTRATION)._purge_versions()

    versions = await client.list_versions(tid=env_1_id)
    assert versions.result["count"] == min(n_versions_to_keep, n_versions_to_create)


async def test_n_versions_env_setting_scope(client, server):
    """
    The AVAILABLE_VERSIONS_TO_KEEP environment setting used to be a global config option.
    This test checks that a specific environment setting can be set for each environment
    """

    n_versions_to_keep_env1 = 5
    n_versions_to_keep_env2 = 2

    n_many_versions = n_versions_to_keep_env1 + n_versions_to_keep_env2

    # Create project
    result = await client.create_project("env-test")
    assert result.code == 200
    project_id = result.result["project"]["id"]

    # Create environments
    result = await client.create_environment(project_id=project_id, name="env_1")
    env_1_id = result.result["environment"]["id"]
    result = await client.set_setting(tid=env_1_id, id=data.AVAILABLE_VERSIONS_TO_KEEP, value=n_versions_to_keep_env1)
    assert result.code == 200

    result = await client.create_environment(project_id=project_id, name="env_2")
    env_2_id = result.result["environment"]["id"]
    result = await client.set_setting(tid=env_2_id, id=data.AVAILABLE_VERSIONS_TO_KEEP, value=n_versions_to_keep_env2)
    assert result.code == 200

    # Create a lot of versions in both environments
    for _ in range(n_many_versions):
        env1_version = (await client.reserve_version(env_1_id)).result["data"]
        env2_version = (await client.reserve_version(env_2_id)).result["data"]

        res = await client.put_version(
            tid=env_1_id,
            version=env1_version,
            resources=[],
            unknowns=[],
            version_info={},
            compiler_version=get_compiler_version(),
        )
        assert res.code == 200

        res = await client.put_version(
            tid=env_2_id,
            version=env2_version,
            resources=[],
            unknowns=[],
            version_info={},
            compiler_version=get_compiler_version(),
        )
        assert res.code == 200

    # Before cleanup we have too many versions in both envs
    versions = await client.list_versions(tid=env_1_id)
    assert versions.result["count"] == n_many_versions

    versions = await client.list_versions(tid=env_2_id)
    assert versions.result["count"] == n_many_versions

    # Cleanup
    await server.get_slice(SLICE_ORCHESTRATION)._purge_versions()

    # After cleanup each env should have its specific number of version
    versions = await client.list_versions(tid=env_1_id)
    assert versions.result["count"] == n_versions_to_keep_env1

    versions = await client.list_versions(tid=env_2_id)
    assert versions.result["count"] == n_versions_to_keep_env2


@pytest.mark.slowtest
async def test_get_resource_for_agent(server_multi, client_multi, environment_multi, async_finalizer):
    """
    Test the server to manage the updates on a model during agent deploy
    """
    agent = Agent("localhost", {"nvblah": "localhost"}, environment=environment_multi, code_loader=False)
    await agent.add_end_point_name("vm1.dev.inmanta.com")
    await agent.add_end_point_name("vm2.dev.inmanta.com")
    async_finalizer(agent.stop)
    await agent.start()
    aclient = agent._client

    agentmanager = server_multi.get_slice(SLICE_AGENT_MANAGER)
    await retry_limited(lambda: len(agentmanager.sessions) == 1, 10)

    version = (await client_multi.reserve_version(environment_multi)).result["data"]

    resources = [
        {
            "group": "root",
            "hash": "89bf880a0dc5ffc1156c8d958b4960971370ee6a",
            "id": "std::File[vm1.dev.inmanta.com,path=/etc/sysconfig/network],v=%d" % version,
            "owner": "root",
            "path": "/etc/sysconfig/network",
            "permissions": 644,
            "purged": False,
            "reload": False,
            "requires": [],
            "version": version,
        },
        {
            "group": "root",
            "hash": "b4350bef50c3ec3ee532d4a3f9d6daedec3d2aba",
            "id": "std::File[vm2.dev.inmanta.com,path=/etc/motd],v=%d" % version,
            "owner": "root",
            "path": "/etc/motd",
            "permissions": 644,
            "purged": False,
            "reload": False,
            "requires": [],
            "version": version,
        },
        {
            "group": "root",
            "hash": "3bfcdad9ab7f9d916a954f1a96b28d31d95593e4",
            "id": "std::File[vm1.dev.inmanta.com,path=/etc/hostname],v=%d" % version,
            "owner": "root",
            "path": "/etc/hostname",
            "permissions": 644,
            "purged": False,
            "reload": False,
            "requires": [],
            "version": version,
        },
        {
            "id": "std::Service[vm1.dev.inmanta.com,name=network],v=%d" % version,
            "name": "network",
            "onboot": True,
            "requires": ["std::File[vm1.dev.inmanta.com,path=/etc/sysconfig/network],v=%d" % version],
            "state": "running",
            "version": version,
        },
    ]

    res = await client_multi.put_version(
        tid=environment_multi,
        version=version,
        resources=resources,
        unknowns=[],
        version_info={},
        compiler_version=get_compiler_version(),
    )
    assert res.code == 200

    result = await client_multi.list_versions(environment_multi)
    assert result.code == 200
    assert result.result["count"] == 1

    result = await client_multi.release_version(environment_multi, version, False)
    assert result.code == 200

    result = await client_multi.get_version(environment_multi, version)
    assert result.code == 200
    assert result.result["model"]["version"] == version
    assert result.result["model"]["total"] == len(resources)
    assert result.result["model"]["released"]
    assert result.result["model"]["result"] == "deploying"

    async def wait_for_session() -> bool:
        result = await aclient.get_resources_for_agent(environment_multi, "vm1.dev.inmanta.com")
        return result.code == 200 and len(result.result["resources"]) == 3

    """
    This retry_limited is required to prevent 409 errors in case the agent didn't obtain
    a session yet by the time the get_resources_for_agent API call is made.
    """
    await retry_limited(wait_for_session, 10)

    action_id = uuid.uuid4()
    now = datetime.now()
    result = await aclient.resource_action_update(
        environment_multi,
        ["std::File[vm1.dev.inmanta.com,path=/etc/sysconfig/network],v=%d" % version],
        action_id,
        "deploy",
        now,
        now,
        "deployed",
        [],
        {},
    )

    assert result.code == 200

    result = await client_multi.get_version(environment_multi, version)
    assert result.code == 200
    assert result.result["model"]["done"] == 1

    action_id = uuid.uuid4()
    now = datetime.now()
    result = await aclient.resource_action_update(
        environment_multi,
        ["std::File[vm1.dev.inmanta.com,path=/etc/hostname],v=%d" % version],
        action_id,
        "deploy",
        now,
        now,
        "deployed",
        [],
        {},
    )
    assert result.code == 200

    result = await client_multi.get_version(environment_multi, version)
    assert result.code == 200
    assert result.result["model"]["done"] == 2


async def test_get_environment(client, clienthelper, server, environment):
    for i in range(10):
        version = await clienthelper.get_version()

        resources = []
        for j in range(i):
            resources.append(
                {
                    "group": "root",
                    "hash": "89bf880a0dc5ffc1156c8d958b4960971370ee6a",
                    "id": "std::File[vm1.dev.inmanta.com,path=/tmp/file%d],v=%d" % (j, version),
                    "owner": "root",
                    "path": "/tmp/file%d" % j,
                    "permissions": 644,
                    "purged": False,
                    "reload": False,
                    "requires": [],
                    "version": version,
                }
            )

        res = await client.put_version(
            tid=environment,
            version=version,
            resources=resources,
            unknowns=[],
            version_info={},
            compiler_version=get_compiler_version(),
        )
        assert res.code == 200

    result = await client.get_environment(environment, versions=5, resources=1)
    assert result.code == 200
    assert len(result.result["environment"]["versions"]) == 5
    assert len(result.result["environment"]["resources"]) == 9


async def test_resource_update(postgresql_client, client, clienthelper, server, environment, async_finalizer):
    """
    Test updating resources and logging
    """
    agent = Agent("localhost", {"blah": "localhost"}, environment=environment, code_loader=False)
    async_finalizer(agent.stop)
    await agent.start()
    aclient = agent._client

    agentmanager = server.get_slice(SLICE_AGENT_MANAGER)
    await retry_limited(lambda: len(agentmanager.sessions) == 1, 10)

    version = await clienthelper.get_version()

    resources = []
    for j in range(10):
        resources.append(
            {
                "group": "root",
                "hash": "89bf880a0dc5ffc1156c8d958b4960971370ee6a",
                "id": "std::File[vm1,path=/tmp/file%d],v=%d" % (j, version),
                "owner": "root",
                "path": "/tmp/file%d" % j,
                "permissions": 644,
                "purged": False,
                "reload": False,
                "requires": [],
                "version": version,
            }
        )

    res = await client.put_version(
        tid=environment,
        version=version,
        resources=resources,
        unknowns=[],
        version_info={},
        compiler_version=get_compiler_version(),
    )
    assert res.code == 200

    result = await client.release_version(environment, version, False)
    assert result.code == 200

    resource_ids = [x["id"] for x in resources]

    # Start the deploy
    action_id = uuid.uuid4()
    now = datetime.now()
    result = await aclient.resource_action_update(
        environment, resource_ids, action_id, "deploy", now, status=const.ResourceState.deploying
    )
    assert result.code == 200

    # Get the status from a resource
    result = await client.get_resource(tid=environment, id=resource_ids[0], logs=True)
    assert result.code == 200
    logs = {x["action"]: x for x in result.result["logs"]}

    assert "deploy" in logs
    assert logs["deploy"]["finished"] is None
    assert logs["deploy"]["messages"] is None
    assert logs["deploy"]["changes"] is None

    # Send some logs
    result = await aclient.resource_action_update(
        environment,
        resource_ids,
        action_id,
        "deploy",
        status=const.ResourceState.deploying,
        messages=[data.LogLine.log(const.LogLevel.INFO, "Test log %(a)s %(b)s", a="a", b="b")],
    )
    assert result.code == 200

    # Get the status from a resource
    result = await client.get_resource(tid=environment, id=resource_ids[0], logs=True)
    assert result.code == 200
    logs = {x["action"]: x for x in result.result["logs"]}

    assert "deploy" in logs
    assert "messages" in logs["deploy"]
    assert len(logs["deploy"]["messages"]) == 1
    assert logs["deploy"]["messages"][0]["msg"] == "Test log a b"
    assert logs["deploy"]["finished"] is None
    assert logs["deploy"]["changes"] is None

    # Finish the deploy
    now = datetime.now()
    changes = {x: {"owner": {"old": "root", "current": "inmanta"}} for x in resource_ids}
    result = await aclient.resource_action_update(environment, resource_ids, action_id, "deploy", finished=now, changes=changes)
    assert result.code == 400

    result = await aclient.resource_action_update(
        environment, resource_ids, action_id, "deploy", status=const.ResourceState.deployed, finished=now, changes=changes
    )
    assert result.code == 200

    result = await client.get_version(environment, version)
    assert result.code == 200
    assert result.result["model"]["done"] == 10


async def test_get_resource_on_invalid_resource_id(server, client, environment) -> None:
    """
    Verify that a clear error message is returned when the resource version id passed to the
    get_resource() endpoint has an invalid structure.
    """
    invalid_resource_version_id = "invalid resource version id"
    result = await client.get_resource(tid=environment, id=invalid_resource_version_id)
    assert result.code == 400
    assert f"{invalid_resource_version_id} is not a valid resource version id" in result.result["message"]


async def test_clear_environment(client, server, clienthelper, environment):
    """
    Test clearing out an environment
    """
    version = await clienthelper.get_version()
    result = await client.put_version(
        tid=environment, version=version, resources=[], unknowns=[], version_info={}, compiler_version=get_compiler_version()
    )
    assert result.code == 200

    result = await client.get_environment(id=environment, versions=10)
    assert result.code == 200
    assert len(result.result["environment"]["versions"]) == 1

    # trigger multiple compiles and wait for them to complete in order to test cascade deletion of collapsed compiles (#2350)
    result = await client.notify_change_get(id=environment)
    assert result.code == 200
    result = await client.notify_change_get(id=environment)
    assert result.code == 200
    result = await client.notify_change_get(id=environment)
    assert result.code == 200

    async def compile_done():
        return (await client.is_compiling(environment)).code == 204

    await retry_limited(compile_done, 10)

    # Wait for env directory to appear
    slice = server.get_slice(SLICE_SERVER)
    env_dir = os.path.join(slice._server_storage["environments"], environment)

    while not os.path.exists(env_dir):
        await asyncio.sleep(0.1)

    result = await client.clear_environment(id=environment)
    assert result.code == 200

    assert not os.path.exists(env_dir)

    result = await client.get_environment(id=environment, versions=10)
    assert result.code == 200
    assert len(result.result["environment"]["versions"]) == 0


async def test_tokens(server_multi, client_multi, environment_multi, request):
    # Test using API tokens

    # Check the parameters of the 'server_multi' fixture
    if request.node.callspec.id in ["SSL", "Normal"]:
        # Generating tokens is not allowed if auth is not enabled
        return

    test_token = client_multi._transport_instance.token
    token = await client_multi.create_token(environment_multi, ["api"], idempotent=True)
    jot = token.result["token"]

    assert jot != test_token

    client_multi._transport_instance.token = jot

    # try to access a non environment call (global)
    result = await client_multi.list_environments()
    assert result.code == 401

    result = await client_multi.list_versions(environment_multi)
    assert result.code == 200

    token = await client_multi.create_token(environment_multi, ["agent"], idempotent=True)
    agent_jot = token.result["token"]

    client_multi._transport_instance.token = agent_jot
    result = await client_multi.list_versions(environment_multi)
    assert result.code == 401


async def test_token_without_auth(server, client, environment):
    """Generating a token when auth is not enabled is not allowed"""
    token = await client.create_token(environment, ["api"], idempotent=True)
    assert token.code == 400


async def test_batched_code_upload(
    server_multi, client_multi, sync_client_multi, environment_multi, agent_multi, snippetcompiler
):
    """Test uploading all code definitions at once"""
    snippetcompiler.setup_for_snippet(
        """
    h = std::Host(name="test", os=std::linux)
    f = std::ConfigFile(host=h, path="/etc/motd", content="test", purge_on_delete=true)
    """
    )
    version, _ = await snippetcompiler.do_export_and_deploy(do_raise=False)

    code_manager = loader.CodeManager()

    for type_name, resource_definition in resources.resource.get_resources():
        code_manager.register_code(type_name, resource_definition)

    for type_name, handler_definition in handler.Commander.get_providers():
        code_manager.register_code(type_name, handler_definition)

    await asyncio.get_event_loop().run_in_executor(
        None, lambda: upload_code(sync_client_multi, environment_multi, version, code_manager)
    )

    for name, source_info in code_manager.get_types():
        res = await agent_multi._client.get_code(tid=environment_multi, id=version, resource=name)
        assert res.code == 200
        assert len(source_info) >= 2
        for info in source_info:
            assert info.hash in res.result["sources"]
            code = res.result["sources"][info.hash]

            # fetch the code from the server
            response = await agent_multi._client.get_file(info.hash)
            assert response.code == 200

            source_code = base64.b64decode(response.result["content"])
            assert info.content == source_code
            assert info.requires == code[3]


async def test_resource_action_log(server, client, environment):
    version = (await client.reserve_version(environment)).result["data"]
    resources = [
        {
            "group": "root",
            "hash": "89bf880a0dc5ffc1156c8d958b4960971370ee6a",
            "id": "std::File[vm1.dev.inmanta.com,path=/etc/sysconfig/network],v=%d" % version,
            "owner": "root",
            "path": "/etc/sysconfig/network",
            "permissions": 644,
            "purged": False,
            "reload": False,
            "requires": [],
            "version": version,
        }
    ]
    res = await client.put_version(
        tid=environment,
        version=version,
        resources=resources,
        unknowns=[],
        version_info={},
        compiler_version=get_compiler_version(),
    )
    assert res.code == 200

    resource_action_log = server.get_slice(SLICE_RESOURCE).get_resource_action_log_file(environment)
    assert os.path.isfile(resource_action_log)
    assert os.stat(resource_action_log).st_size != 0
    with open(resource_action_log) as f:
        contents = f.read()
        parts = contents.split(" ")
        # Date and time
        parser.parse(f"{parts[0]} {parts[1]}")


async def test_invalid_sid(server, client, environment):
    """
    Test the server to manage the updates on a model during agent deploy
    """
    # request get_code with a compiler client that does not have a sid
    res = await client.get_code(tid=environment, id=1, resource="std::File")
    assert res.code == 400
    assert res.result["message"] == "Invalid request: this is an agent to server call, it should contain an agent session id"


@pytest.mark.parametrize("tz_aware_timestamp", [True, False])
async def test_get_param(server, client, environment, tz_aware_timestamp: bool):
    config.Config.set("server", "tz-aware-timestamps", str(tz_aware_timestamp).lower())

    result = await client.set_setting(environment, data.AUTOSTART_AGENT_DEPLOY_SPLAY_TIME, 0)
    assert result.code == 200
    metadata = {"key1": "val1", "key2": "val2"}

    await client.set_param(environment, "param", ParameterSource.user, "val", "", metadata, False)
    await client.set_param(environment, "param2", ParameterSource.user, "val2", "", {"a": "b"}, False)

    res = await client.list_params(tid=environment, query={"key1": "val1"})
    assert res.code == 200

    def check_datetime_serialization(timestamp: str, tz_aware_timestamp):
        """
        Check that the given timestamp was serialized appropriately according to the server.tz-aware-timestamps option.
        """
        expected_format: str = const.TIME_ISOFMT
        if tz_aware_timestamp:
            expected_format += "%z"
        is_aware = datetime.strptime(timestamp, expected_format).tzinfo is not None
        assert is_aware == tz_aware_timestamp

    check_datetime_serialization(res.result["now"], tz_aware_timestamp)

    parameters = res.result["parameters"]
    assert len(parameters) == 1

    metadata_received = parameters[0]["metadata"]
    assert len(metadata_received) == 2
    for k, v in metadata.items():
        assert k in metadata_received
        assert metadata_received[k] == v

    res = await client.list_params(tid=environment, query={})
    assert res.code == 200
    parameters = res.result["parameters"]
    assert len(parameters) == 2


async def test_server_logs_address(server_config, caplog, async_finalizer):
    with caplog.at_level(logging.INFO):
        ibl = InmantaBootloader()
        async_finalizer.add(partial(ibl.stop, timeout=15))
        await ibl.start()

        client = Client("client")
        result = await client.create_project("env-test")
        assert result.code == 200
        address = "127.0.0.1"

        log_contains(caplog, "protocol.rest", logging.INFO, f"Server listening on {address}:")


async def test_get_resource_actions(postgresql_client, client, clienthelper, server, environment, agent):
    """
    Test querying resource actions via the API
    """
    aclient = agent._client

    agentmanager = server.get_slice(SLICE_AGENT_MANAGER)
    await retry_limited(lambda: len(agentmanager.sessions) == 1, 10)

    version = await clienthelper.get_version()

    resources = []
    for j in range(10):
        resources.append(
            {
                "group": "root",
                "hash": "89bf880a0dc5ffc1156c8d958b4960971370ee6a",
                "id": "std::File[vm1,path=/tmp/file%d],v=%d" % (j, version),
                "owner": "root",
                "path": "/tmp/file%d" % j,
                "permissions": 644,
                "purged": False,
                "reload": False,
                "requires": [],
                "version": version,
            }
        )

    #  adding a resource action with its change field set to "created" to test the get_resource_actions
    #  filtering on resources with changes

    rvid_r1_v1 = f"std::File[agent1,path=/etc/file200],v={version}"
    resources.append(
        {
            "group": "root",
            "hash": "89bf880a0dc5ffc1156c8d958b4960971370ee6a",
            "id": rvid_r1_v1,
            "owner": "root",
            "path": "/tmp/file200",
            "permissions": 644,
            "purged": False,
            "reload": False,
            "requires": [],
            "version": version,
        }
    )

    res = await client.put_version(
        tid=environment,
        version=version,
        resources=resources,
        unknowns=[],
        version_info={},
        compiler_version=get_compiler_version(),
    )
    assert res.code == 200

    result = await client.release_version(environment, version, False)
    assert result.code == 200

    resource_ids_nochange = [x["id"] for x in resources[0:-1]]
    resource_ids_created = [resources[-1]["id"]]

    # Start the deploy
    action_id = uuid.uuid4()
    now = datetime.now().astimezone()
    result = await aclient.resource_action_update(
        environment,
        resource_ids_created,
        action_id,
        "deploy",
        now,
        status=const.ResourceState.deploying,
        change=const.Change.created,
    )
    assert result.code == 200

    action_id = uuid.uuid4()
    result = await aclient.resource_action_update(
        environment, resource_ids_nochange, action_id, "deploy", now, status=const.ResourceState.deploying
    )
    assert result.code == 200

    # Get the status from a resource
    result = await client.get_resource_actions(tid=environment)
    assert result.code == 200
    assert len(result.result["data"]) == 3

    result = await client.get_resource_actions(tid=environment, attribute="path")
    assert result.code == 400
    result = await client.get_resource_actions(tid=environment, attribute_value="/tmp/file")
    assert result.code == 400
    result = await client.get_resource_actions(tid=environment, attribute="path", attribute_value="/tmp/file1")
    assert result.code == 200
    assert len(result.result["data"]) == 2
    # Query actions happening earlier than the deploy
    result = await client.get_resource_actions(tid=environment, last_timestamp=now)
    assert result.code == 200
    assert len(result.result["data"]) == 1
    assert result.result["data"][0]["action"] == "store"
    # Query actions happening later than the start of the test case
    result = await client.get_resource_actions(tid=environment, first_timestamp=now - timedelta(minutes=1))
    assert result.code == 200
    assert len(result.result["data"]) == 3
    result = await client.get_resource_actions(tid=environment, first_timestamp=now - timedelta(minutes=1), last_timestamp=now)
    assert result.code == 400
    result = await client.get_resource_actions(tid=environment, action_id=action_id)
    assert result.code == 400
    result = await client.get_resource_actions(tid=environment, first_timestamp=now - timedelta(minutes=1), action_id=action_id)
    assert result.code == 200
    assert len(result.result["data"]) == 3

<<<<<<< HEAD
    exclude_changes = [const.Change.nochange]
    result = await client.get_resource_actions(tid=environment, exclude_changes=exclude_changes)
    assert result.code == 200
    assert len(result.result["data"]) == 1  # only one of the 3 resource_actions has change != nochange

    exclude_changes = ["nochange"]
=======
    exclude_changes = [const.Change.nochange.value, const.Change.created.value]
>>>>>>> a4b05055
    result = await client.get_resource_actions(tid=environment, exclude_changes=exclude_changes)
    assert result.code == 200
    assert len(result.result["data"]) == 0

    exclude_changes = []
    result = await client.get_resource_actions(tid=environment, exclude_changes=exclude_changes)
    assert result.code == 200
    assert len(result.result["data"]) == 3

<<<<<<< HEAD
    exclude_changes = [const.Change.nochange, const.Change.created]
=======
    exclude_changes = [const.Change.nochange.value]
>>>>>>> a4b05055
    result = await client.get_resource_actions(tid=environment, exclude_changes=exclude_changes)
    assert result.code == 200
    assert len(result.result["data"]) == 1  # only one of the 3 resource_actions has change != nochange

    exclude_changes = ["test"]
    result = await client.get_resource_actions(tid=environment, exclude_changes=exclude_changes)
    assert result.code == 400
<<<<<<< HEAD
=======
    assert "Failed to validate argument" in result.result["message"]
>>>>>>> a4b05055


async def test_resource_action_pagination(postgresql_client, client, clienthelper, server, agent):
    """Test querying resource actions via the API, including the pagination links."""
    project = data.Project(name="test")
    await project.insert()

    env = data.Environment(name="dev", project=project.id, repo_url="", repo_branch="")
    await env.insert()

    # Add multiple versions of model
    for i in range(1, 12):
        cm = data.ConfigurationModel(
            environment=env.id,
            version=i,
            date=datetime.now(),
            total=1,
            version_info={},
            is_suitable_for_partial_compiles=False,
        )
        await cm.insert()
        res1 = data.Resource.new(
            environment=env.id,
            resource_version_id="std::File[agent1,path=/etc/motd],v=%s" % str(i),
            status=const.ResourceState.deployed,
            last_deploy=datetime.now() + timedelta(minutes=i),
            attributes={"attr": [{"a": 1, "b": "c"}], "path": "/etc/motd"},
        )
        await res1.insert()

    # Add resource actions for motd
    motd_first_start_time = datetime.now()
    earliest_action_id = uuid.uuid4()
    resource_action = data.ResourceAction(
        environment=env.id,
        version=1,
        resource_version_ids=[f"std::File[agent1,path=/etc/motd],v={1}"],
        action_id=earliest_action_id,
        action=const.ResourceAction.deploy,
        started=motd_first_start_time - timedelta(minutes=1),
    )
    await resource_action.insert()
    resource_action.add_logs([data.LogLine.log(logging.INFO, "Successfully stored version %(version)d", version=1)])
    await resource_action.save()

    action_ids_with_the_same_timestamp = []
    for i in range(2, 7):
        action_id = uuid.uuid4()
        action_ids_with_the_same_timestamp.append(action_id)
        resource_action = data.ResourceAction(
            environment=env.id,
            version=i,
            resource_version_ids=[f"std::File[agent1,path=/etc/motd],v={i}"],
            action_id=action_id,
            action=const.ResourceAction.deploy,
            started=motd_first_start_time,
        )
        await resource_action.insert()
        resource_action.add_logs([data.LogLine.log(logging.INFO, "Successfully stored version %(version)d", version=i)])
        await resource_action.save()
    action_ids_with_the_same_timestamp = sorted(action_ids_with_the_same_timestamp, reverse=True)
    later_action_id = uuid.uuid4()
    resource_action = data.ResourceAction(
        environment=env.id,
        version=6,
        resource_version_ids=[f"std::File[agent1,path=/etc/motd],v={6}"],
        action_id=later_action_id,
        action=const.ResourceAction.deploy,
        started=motd_first_start_time + timedelta(minutes=6),
    )
    await resource_action.insert()
    resource_action.add_logs([data.LogLine.log(logging.INFO, "Successfully stored version %(version)d", version=6)])
    await resource_action.save()

    result = await client.get_resource_actions(
        tid=env.id,
        resource_type="std::File",
        attribute="path",
        attribute_value="/etc/motd",
        last_timestamp=motd_first_start_time + timedelta(minutes=7),
        limit=2,
    )
    assert result.code == 200
    resource_actions = result.result["data"]
    expected_action_ids = [later_action_id] + action_ids_with_the_same_timestamp[:1]
    assert [uuid.UUID(resource_action["action_id"]) for resource_action in resource_actions] == expected_action_ids

    # Use the next link for pagination
    next_page = result.result["links"]["next"]
    port = opt.get_bind_port()
    base_url = f"http://localhost:{port}"
    url = f"{base_url}{next_page}"
    client = AsyncHTTPClient()
    request = HTTPRequest(
        url=url,
        headers={"X-Inmanta-tid": str(env.id)},
    )
    response = await client.fetch(request, raise_error=False)
    assert response.code == 200
    response = json.loads(response.body.decode("utf-8"))
    second_page_action_ids = [uuid.UUID(resource_action["action_id"]) for resource_action in response["data"]]
    assert second_page_action_ids == action_ids_with_the_same_timestamp[1:3]
    next_page = response["links"]["next"]
    url = f"{base_url}{next_page}"
    request.url = url
    response = await client.fetch(request, raise_error=False)
    assert response.code == 200
    response = json.loads(response.body.decode("utf-8"))
    third_page_action_ids = [uuid.UUID(resource_action["action_id"]) for resource_action in response["data"]]
    assert third_page_action_ids == action_ids_with_the_same_timestamp[3:5]
    # Go back to the previous page
    prev_page = response["links"]["prev"]
    url = f"{base_url}{prev_page}"
    request.url = url
    response = await client.fetch(request, raise_error=False)
    assert response.code == 200
    response = json.loads(response.body.decode("utf-8"))
    action_ids = [uuid.UUID(resource_action["action_id"]) for resource_action in response["data"]]
    assert action_ids == second_page_action_ids
    # And back to the third
    prev_page = response["links"]["next"]
    url = f"{base_url}{prev_page}"
    request.url = url
    response = await client.fetch(request, raise_error=False)
    assert response.code == 200
    response = json.loads(response.body.decode("utf-8"))
    action_ids = [uuid.UUID(resource_action["action_id"]) for resource_action in response["data"]]
    assert action_ids == third_page_action_ids


@pytest.mark.parametrize("endpoint_to_use", ["resource_deploy_start", "resource_action_update"])
async def test_resource_deploy_start(server, client, environment, agent, endpoint_to_use: str):
    """
    Ensure that API endpoint `resource_deploy_start()` does the same as the `resource_action_update()`
    API endpoint when a new deployment is reported.
    """
    env_id = uuid.UUID(environment)

    model_version = 1
    cm = data.ConfigurationModel(
        environment=env_id,
        version=model_version,
        date=datetime.now().astimezone(),
        total=1,
        version_info={},
        is_suitable_for_partial_compiles=False,
    )
    await cm.insert()

    model_version = 1
    rvid_r1 = "std::File[agent1,path=/etc/file1]"
    rvid_r2 = "std::File[agent1,path=/etc/file2]"
    rvid_r3 = "std::File[agent1,path=/etc/file3]"
    rvid_r1_v1 = f"{rvid_r1},v={model_version}"
    rvid_r2_v1 = f"{rvid_r2},v={model_version}"
    rvid_r3_v1 = f"{rvid_r3},v={model_version}"

    await data.Resource.new(
        environment=env_id,
        status=const.ResourceState.skipped,
        last_non_deploying_status=const.NonDeployingResourceState.skipped,
        resource_version_id=rvid_r1_v1,
        attributes={"purge_on_delete": False, "requires": [rvid_r2, rvid_r3]},
    ).insert()
    await data.Resource.new(
        environment=env_id,
        status=const.ResourceState.deployed,
        last_non_deploying_status=const.NonDeployingResourceState.deployed,
        resource_version_id=rvid_r2_v1,
        attributes={"purge_on_delete": False, "requires": []},
    ).insert()
    await data.Resource.new(
        environment=env_id,
        status=const.ResourceState.failed,
        last_non_deploying_status=const.NonDeployingResourceState.failed,
        resource_version_id=rvid_r3_v1,
        attributes={"purge_on_delete": False, "requires": []},
    ).insert()

    action_id = uuid.uuid4()

    if endpoint_to_use == "resource_deploy_start":
        result = await agent._client.resource_deploy_start(tid=env_id, rvid=rvid_r1_v1, action_id=action_id)
        assert result.code == 200
        resource_states_dependencies = result.result["data"]
        assert len(resource_states_dependencies) == 2
        assert resource_states_dependencies[rvid_r2_v1] == const.ResourceState.deployed
        assert resource_states_dependencies[rvid_r3_v1] == const.ResourceState.failed
    else:
        await agent._client.resource_action_update(
            tid=env_id,
            resource_ids=[rvid_r1_v1],
            action_id=action_id,
            action=const.ResourceAction.deploy,
            started=datetime.now().astimezone(),
            status=const.ResourceState.deploying,
        )

    # Ensure that both API calls result in the same behavior
    result = await client.get_resource_actions(tid=env_id)
    assert result.code == 200
    assert len(result.result["data"]) == 1
    resource_action = result.result["data"][0]
    assert resource_action["environment"] == str(env_id)
    assert resource_action["version"] == model_version
    assert resource_action["resource_version_ids"] == [rvid_r1_v1]
    assert resource_action["action_id"] == str(action_id)
    assert resource_action["action"] == const.ResourceAction.deploy
    assert resource_action["started"] is not None
    assert resource_action["finished"] is None
    assert resource_action["status"] == const.ResourceState.deploying
    assert resource_action["changes"] is None
    assert resource_action["change"] is None


async def test_resource_deploy_start_error_handling(server, client, environment, agent):
    """
    Test the error handling of the `resource_deploy_start` API endpoint.
    """
    env_id = uuid.UUID(environment)

    # Version part missing from resource_version_id
    result = await agent._client.resource_deploy_start(
        tid=env_id, rvid="std::File[agent1,path=/etc/file1]", action_id=uuid.uuid4()
    )
    assert result.code == 400
    assert "Invalid resource version id" in result.result["message"]

    # Execute resource_deploy_start call for resource that doesn't exist
    resource_id = "std::File[agent1,path=/etc/file1],v=1"
    result = await agent._client.resource_deploy_start(tid=env_id, rvid=resource_id, action_id=uuid.uuid4())
    assert result.code == 404
    assert f"Environment {environment} doesn't contain a resource with id {resource_id}" in result.result["message"]


async def test_resource_deploy_start_action_id_conflict(server, client, environment, agent):
    """
    Ensure proper error handling when the same action_id is provided twice to the `resource_deploy_start` API endpoint.
    """
    env_id = uuid.UUID(environment)

    model_version = 1
    cm = data.ConfigurationModel(
        environment=env_id,
        version=model_version,
        date=datetime.now().astimezone(),
        total=1,
        version_info={},
        is_suitable_for_partial_compiles=False,
    )
    await cm.insert()

    model_version = 1
    rvid_r1_v1 = f"std::File[agent1,path=/etc/file1],v={model_version}"

    await data.Resource.new(
        environment=env_id,
        status=const.ResourceState.skipped,
        resource_version_id=rvid_r1_v1,
        attributes={"purge_on_delete": False, "requires": []},
    ).insert()

    action_id = uuid.uuid4()

    async def execute_resource_deploy_start(expected_return_code: int, resulting_nr_resource_actions: int) -> None:
        result = await agent._client.resource_deploy_start(tid=env_id, rvid=rvid_r1_v1, action_id=action_id)
        assert result.code == expected_return_code

        result = await client.get_resource_actions(tid=env_id)
        assert result.code == 200
        assert len(result.result["data"]) == resulting_nr_resource_actions

    await execute_resource_deploy_start(expected_return_code=200, resulting_nr_resource_actions=1)
    await execute_resource_deploy_start(expected_return_code=409, resulting_nr_resource_actions=1)


@pytest.mark.parametrize(
    "endpoint_to_use",
    ["resource_deploy_done", "resource_action_update"],
)
async def test_resource_deploy_done(server, client, environment, agent, caplog, endpoint_to_use):
    """
    Ensure that the `resource_deploy_done` endpoint behaves in the same way as the `resource_action_update` endpoint
    when the finished field is not None.
    """
    env_id = uuid.UUID(environment)

    model_version = 1
    cm = data.ConfigurationModel(
        environment=env_id,
        version=model_version,
        date=datetime.now().astimezone(),
        total=1,
        version_info={},
        is_suitable_for_partial_compiles=False,
    )
    await cm.insert()

    rvid_r1_v1 = f"std::File[agent1,path=/etc/file1],v={model_version}"
    await data.Resource.new(
        environment=env_id,
        status=const.ResourceState.available,
        resource_version_id=rvid_r1_v1,
        attributes={"purge_on_delete": False, "purged": True, "requires": []},
    ).insert()

    # Add parameter for resource
    parameter_id = "test_param"
    result = await client.set_param(
        tid=env_id,
        id=parameter_id,
        source=const.ParameterSource.user,
        value="val",
        resource_id="std::File[agent1,path=/etc/file1]",
    )
    assert result.code == 200

    action_id = uuid.uuid4()
    result = await agent._client.resource_deploy_start(tid=env_id, rvid=rvid_r1_v1, action_id=action_id)
    assert result.code == 200, result.result

    # Assert initial state
    result = await client.get_resource_actions(tid=env_id)
    assert result.code == 200, result.result
    assert len(result.result["data"]) == 1
    resource_action = result.result["data"][0]
    assert resource_action["environment"] == str(env_id)
    assert resource_action["version"] == model_version
    assert resource_action["resource_version_ids"] == [rvid_r1_v1]
    assert resource_action["action_id"] == str(action_id)
    assert resource_action["action"] == const.ResourceAction.deploy
    assert resource_action["started"] is not None
    assert resource_action["finished"] is None
    assert resource_action["status"] == const.ResourceState.deploying
    assert resource_action["changes"] is None
    assert resource_action["change"] is None

    result = await client.get_resource(tid=env_id, id=rvid_r1_v1)
    assert result.code == 200, result.result
    assert result.result["resource"]["last_deploy"] is None
    assert result.result["resource"]["status"] == const.ResourceState.deploying

    result = await client.get_version(tid=env_id, id=1)
    assert result.code == 200, result.result
    assert not result.result["model"]["deployed"]

    caplog.clear()
    with caplog.at_level(logging.DEBUG):
        # Mark deployment as done
        now = datetime.now().astimezone()
        if endpoint_to_use == "resource_deploy_done":
            result = await agent._client.resource_deploy_done(
                tid=env_id,
                rvid=rvid_r1_v1,
                action_id=action_id,
                status=const.ResourceState.deployed,
                messages=[
                    LogLine(level=const.LogLevel.DEBUG, msg="message", kwargs={"keyword": 123, "none": None}, timestamp=now),
                    LogLine(level=const.LogLevel.INFO, msg="test", kwargs={}, timestamp=now),
                ],
                changes={"attr1": AttributeStateChange(current=None, desired="test")},
                change=const.Change.purged,
            )
            assert result.code == 200, result.result
        else:
            result = await agent._client.resource_action_update(
                tid=env_id,
                resource_ids=[rvid_r1_v1],
                action_id=action_id,
                action=const.ResourceAction.deploy,
                started=None,
                finished=now,
                status=const.ResourceState.deployed,
                messages=[
                    data.LogLine.log(level=const.LogLevel.DEBUG, msg="message", timestamp=now, keyword=123, none=None),
                    data.LogLine.log(level=const.LogLevel.INFO, msg="test", timestamp=now),
                ],
                changes={rvid_r1_v1: {"attr1": AttributeStateChange(current=None, desired="test")}},
                change=const.Change.purged,
                send_events=True,
            )
            assert result.code == 200, result.result

    # Assert effect of resource_deploy_done call
    assert f"{rvid_r1_v1}: message" in caplog.messages
    assert f"{rvid_r1_v1}: test" in caplog.messages

    result = await client.get_resource_actions(tid=env_id)
    assert result.code == 200, result.result
    assert len(result.result["data"]) == 1
    resource_action = result.result["data"][0]
    assert resource_action["environment"] == str(env_id)
    assert resource_action["version"] == model_version
    assert resource_action["resource_version_ids"] == [rvid_r1_v1]
    assert resource_action["action_id"] == str(action_id)
    assert resource_action["action"] == const.ResourceAction.deploy
    assert resource_action["started"] is not None
    assert resource_action["finished"] is not None

    expected_timestamp: str
    if opt.server_tz_aware_timestamps.get():
        expected_timestamp = now.astimezone().isoformat(timespec="microseconds")
    else:
        expected_timestamp = now.astimezone(timezone.utc).replace(tzinfo=None).isoformat()

    expected_resource_action_messages = [
        {
            "level": const.LogLevel.DEBUG.name,
            "msg": "message",
            "args": [],
            "kwargs": {"keyword": 123, "none": None},
            "timestamp": expected_timestamp,
        },
        {
            "level": const.LogLevel.INFO.name,
            "msg": "test",
            "args": [],
            "kwargs": {},
            "timestamp": expected_timestamp,
        },
    ]
    assert resource_action["messages"] == expected_resource_action_messages
    assert resource_action["status"] == const.ResourceState.deployed
    assert resource_action["changes"] == {rvid_r1_v1: {"attr1": AttributeStateChange(current=None, desired="test").dict()}}
    assert resource_action["change"] == const.Change.purged.value

    result = await client.get_resource(tid=env_id, id=rvid_r1_v1)
    assert result.code == 200, result.result
    assert result.result["resource"]["last_deploy"] is not None
    assert result.result["resource"]["status"] == const.ResourceState.deployed

    result = await client.get_version(tid=env_id, id=1)
    assert result.code == 200, result.result
    assert result.result["model"]["deployed"]

    # parameter was deleted due to purge operation
    result = await client.list_params(tid=env_id)
    assert result.code == 200
    assert len(result.result["parameters"]) == 0

    # A new resource_deploy_done call for the same action_id should result in a Conflict
    result = await agent._client.resource_deploy_done(
        tid=env_id,
        rvid=rvid_r1_v1,
        action_id=action_id,
        status=const.ResourceState.deployed,
        messages=[],
        changes={"attr1": AttributeStateChange(current="test", desired="test2")},
        change=const.Change.created,
    )
    assert result.code == 409, result.result


async def test_resource_deploy_done_invalid_state(server, client, environment, agent, caplog):
    """
    Ensure proper error handling when a transient state is passed to the `resource_deploy_done` endpoint.
    """
    env_id = uuid.UUID(environment)

    model_version = 1
    cm = data.ConfigurationModel(
        environment=env_id,
        version=model_version,
        date=datetime.now().astimezone(),
        total=1,
        version_info={},
        is_suitable_for_partial_compiles=False,
    )
    await cm.insert()

    rvid_r1_v1 = f"std::File[agent1,path=/etc/file1],v={model_version}"
    await data.Resource.new(
        environment=env_id,
        status=const.ResourceState.available,
        resource_version_id=rvid_r1_v1,
        attributes={"purge_on_delete": False, "requires": []},
    ).insert()

    action_id = uuid.uuid4()
    result = await agent._client.resource_deploy_start(tid=env_id, rvid=rvid_r1_v1, action_id=action_id)
    assert result.code == 200, result.result

    result = await agent._client.resource_deploy_done(
        tid=env_id,
        rvid=rvid_r1_v1,
        action_id=action_id,
        status=const.ResourceState.deploying,
        messages=[],
        changes={"attr1": AttributeStateChange(current=None, desired="test")},
        change=const.Change.created,
    )
    assert result.code == 400, result.result
    assert "No transient state can be used to mark a deployment as done" in result.result["message"]


async def test_resource_deploy_done_error_handling(server, client, environment, agent):
    env_id = uuid.UUID(environment)

    model_version = 1
    cm = data.ConfigurationModel(
        environment=env_id,
        version=model_version,
        date=datetime.now().astimezone(),
        total=1,
        version_info={},
        is_suitable_for_partial_compiles=False,
    )
    await cm.insert()

    rvid_r1_v1 = f"std::File[agent1,path=/etc/file1],v={model_version}"

    # Resource doesn't exist
    result = await agent._client.resource_deploy_done(
        tid=env_id,
        rvid=rvid_r1_v1,
        action_id=uuid.uuid4(),
        status=const.ResourceState.deployed,
        messages=[],
        changes={},
        change=const.Change.nochange,
    )
    assert result.code == 404, result.result

    # Create resource
    await data.Resource.new(
        environment=env_id,
        status=const.ResourceState.available,
        resource_version_id=rvid_r1_v1,
        attributes={"purge_on_delete": False, "requires": []},
    ).insert()

    # Resource action doesn't exist
    result = await agent._client.resource_deploy_done(
        tid=env_id,
        rvid=rvid_r1_v1,
        action_id=uuid.uuid4(),
        status=const.ResourceState.deployed,
        messages=[],
        changes={},
        change=const.Change.nochange,
    )
    assert result.code == 404, result.result


async def test_start_location_no_redirect(server):
    """
    Ensure that there is no redirection for the "start" location. (issue #3497)
    """
    port = opt.get_bind_port()
    base_url = f"http://localhost:{port}/"
    http_client = AsyncHTTPClient()
    request = HTTPRequest(
        url=base_url,
    )
    response = await http_client.fetch(request, raise_error=False)
    assert base_url == response.effective_url


@pytest.mark.parametrize("path", ["", "/", "/test"])
async def test_redirect_dashboard_to_console(server, path):
    """
    Ensure that there is a redirection from the dashboard to the webconsole
    """
    port = opt.get_bind_port()
    base_url = f"http://localhost:{port}/dashboard{path}"
    result_url = f"http://localhost:{port}/console{path}"
    http_client = AsyncHTTPClient()
    request = HTTPRequest(
        url=base_url,
    )
    response = await http_client.fetch(request, raise_error=False)
    assert result_url == response.effective_url


@pytest.mark.parametrize("env1_halted", [True, False])
@pytest.mark.parametrize("env2_halted", [True, False])
async def test_cleanup_old_agents(server, client, env1_halted, env2_halted):
    """
    This test is testing the functionality of cleaning up old agents in the database.
    The test creates 2 environments and adds agents with various properties (some used in a version,
    some in the agent map, and some with the primary ID set), and then tests that
    the cleanup function correctly removes only the agents that meet the criteria for deletion.
    Also verifies that only agents in envs that are not halted are cleaned up
    """

    project = data.Project(name="test")
    await project.insert()

    env1 = data.Environment(name="env1", project=project.id)
    await env1.insert()
    env2 = data.Environment(name="env2", project=project.id)
    await env2.insert()

    await env1.set(data.AUTOSTART_AGENT_MAP, {"agent3": "", "internal": ""})
    await env2.set(data.AUTOSTART_AGENT_MAP, {"agent1": "", "internal": ""})

    # these checks are here to investigate the fact that the test case is flaky and that we have a suspicion
    # that it is an issue with the agent map
    agentmap_env1 = await client.get_setting(tid=env1.id, id=data.AUTOSTART_AGENT_MAP)
    agentmap_env2 = await client.get_setting(tid=env2.id, id=data.AUTOSTART_AGENT_MAP)
    assert agentmap_env1.result["value"] == {"agent3": "", "internal": ""}
    assert agentmap_env2.result["value"] == {"agent1": "", "internal": ""}

    if env1_halted:
        result = await client.halt_environment(env1.id)
        assert result.code == 200
    if env2_halted:
        result = await client.halt_environment(env2.id)
        assert result.code == 200

    process_sid = uuid.uuid4()
    await data.AgentProcess(hostname="localhost-dummy", environment=env1.id, sid=process_sid, last_seen=datetime.now()).insert()

    id_primary = uuid.uuid4()
    await data.AgentInstance(id=id_primary, process=process_sid, name="dummy-instance", tid=env1.id).insert()

    version = 1
    await data.ConfigurationModel(
        environment=env1.id,
        version=version,
        date=datetime.now(),
        total=1,
        released=True,
        version_info={},
        is_suitable_for_partial_compiles=False,
    ).insert()

    path = "/etc/file1"
    resource_id = f"std::File[agent4,path={path}]"

    await data.Resource.new(
        environment=env1.id, resource_version_id=ResourceVersionIdStr(f"{resource_id},v={version}"), attributes={"path": path}
    ).insert()

    # should get purged
    await data.Agent(
        environment=env1.id,
        name="agent1",
        paused=False,
        id_primary=None,
    ).insert()
    # should not get purged as the id_primary is set -> not down
    await data.Agent(environment=env1.id, name="agent2", paused=False, id_primary=id_primary).insert()
    # should not get purged as it is in the agent map
    await data.Agent(
        environment=env1.id,
        name="agent3",
        paused=False,
        id_primary=None,
    ).insert()
    # should not get purged as it is used in a version of the ConfigurationModel
    await data.Agent(
        environment=env1.id,
        name="agent4",
        paused=False,
        id_primary=None,
    ).insert()
    # agent with "agent2" as name but in another env will get purged:
    await data.Agent(
        environment=env2.id,
        name="agent2",
        paused=False,
        id_primary=None,
    ).insert()
    # agent with "agent1" as name but being present in the agent_map and in another env will not get purged:
    await data.Agent(
        environment=env2.id,
        name="agent1",
        paused=False,
        id_primary=None,
    ).insert()

    agents_before_purge = await data.Agent.get_list()
    assert len(agents_before_purge) == 6

    # these checks are here to investigate the fact that the test case is flaky and that we have a suspicion
    # that it is an issue with the agent map
    agentmap_env1 = await client.get_setting(tid=env1.id, id=data.AUTOSTART_AGENT_MAP)
    agentmap_env2 = await client.get_setting(tid=env2.id, id=data.AUTOSTART_AGENT_MAP)
    assert agentmap_env1.result["value"] == {"agent3": "", "internal": ""}
    assert agentmap_env2.result["value"] == {"agent1": "", "internal": ""}

    await server.get_slice(SLICE_ORCHESTRATION)._purge_versions()

    # these checks are here to investigate the fact that the test case is flaky and that we have a suspicion
    # that it is an issue with the agent map
    agentmap_env1 = await client.get_setting(tid=env1.id, id=data.AUTOSTART_AGENT_MAP)
    agentmap_env2 = await client.get_setting(tid=env2.id, id=data.AUTOSTART_AGENT_MAP)
    assert agentmap_env1.result["value"] == {"agent3": "", "internal": ""}
    assert agentmap_env2.result["value"] == {"agent1": "", "internal": ""}

    agents_after_purge = [(agent.environment, agent.name) for agent in await data.Agent.get_list()]
    number_agents_env1_after_purge = 4 if env1_halted else 3
    number_agents_env2_after_purge = 2 if env2_halted else 1
    assert len(agents_after_purge) == number_agents_env1_after_purge + number_agents_env2_after_purge
    if not (env1_halted or env2_halted):
        expected_agents_after_purge = [
            (env1.id, "agent2"),
            (env1.id, "agent3"),
            (env1.id, "agent4"),
            (env2.id, "agent1"),
        ]
        assert sorted(agents_after_purge) == sorted(expected_agents_after_purge)


async def test_serialization_attributes_of_resource_to_api(client, server, environment, clienthelper) -> None:
    """
    Due to a bug, the version of a resource was always included in the attribute dictionary.
    This issue has been patched in the database, but at the API boundary we still serve the version
    field in the attributes dictionary for backwards compatibility. This test verifies that behavior.
    """
    version = await clienthelper.get_version()
    resource_id = "test::Resource[agent1,key=key1]"
    resources = [
        {
            "id": f"{resource_id},v={version}",
            "att": "val",
            "version": version,
            "send_event": False,
            "purged": False,
            "requires": [],
        }
    ]
    attributes_on_api = {k: v for k, v in resources[0].items() if k != "id"}
    result = await client.put_version(
        tid=environment,
        version=version,
        resources=resources,
        unknowns=[],
        version_info={},
        compiler_version=get_compiler_version(),
    )
    assert result.code == 200

    result = await client.release_version(tid=environment, id=version)
    assert result.code == 200

    # Verify that the version field is not present in the attributes dictionary in the database.
    result = await data.Resource.get_list()
    assert len(result) == 1
    resource_dao = result[0]
    assert "version" not in resource_dao.attributes

    # Ensure that the serialization of the resource DAO contains the version field in the attributes dictionary
    resource_dto = resource_dao.to_dto()
    assert resource_dto.attributes["version"] == version
    resource_dct = resource_dao.to_dict()
    assert resource_dct["attributes"]["version"] == version

    # Retrieve the resource via the API and ensure that the version field is present in the attributes dictionary
    result = await client.resource_history(environment, resource_id)
    assert result.code == 200
    assert len(result.result["data"]) == 1
    assert result.result["data"][0]["attributes"] == attributes_on_api

    result = await client.versioned_resource_details(tid=environment, version=version, rid=resource_id)
    assert result.code == 200
    assert result.result["data"]["attributes"] == attributes_on_api, result.result["data"]

    result = await client.resource_details(tid=environment, rid=resource_id)
    assert result.code == 200
    assert result.result["data"]["attributes"] == attributes_on_api


@pytest.mark.parametrize("v1_partial,v2_partial", [(False, False), (False, True)])
# the other two cases require a race condition to trigger
# as put_partial determines its own version number
async def test_put_stale_version(client, server, environment, clienthelper, caplog, v1_partial, v2_partial):
    """Put a version in with auto deploy on that is already stale"""
    await client.set_setting(environment, AUTO_DEPLOY, True)

    v0 = await clienthelper.get_version()
    v1 = await clienthelper.get_version()
    v2 = await clienthelper.get_version()

    async def put_version(version):
        partial = (version == v1 and v1_partial) or (version == v2 and v2_partial)

        if partial:
            version = 0

        resource_id = "test::Resource[agent1,key=key1]"
        resources = [
            {
                "id": f"{resource_id},v={version}",
                "att": "val",
                "version": version,
                "send_event": False,
                "purged": False,
                "requires": [],
            }
        ]

        if partial:
            result = await client.put_partial(
                tid=environment,
                resources=resources,
                unknowns=[],
                version_info={},
            )
            assert result.code == 200

        else:
            result = await client.put_version(
                tid=environment,
                version=version,
                resources=resources,
                unknowns=[],
                version_info={},
                compiler_version=get_compiler_version(),
            )
            assert result.code == 200

    await put_version(v0)

    with caplog.at_level(logging.WARNING):
        await put_version(v2)
        await put_version(v1)
    log_contains(
        caplog,
        "inmanta",
        logging.WARNING,
        f"Could not perform auto deploy on version 2 in environment {environment}, "
        f"because Request conflicts with the current state of the resource: "
        f"The version 2 on environment {environment} is older then the latest released version",
    )<|MERGE_RESOLUTION|>--- conflicted
+++ resolved
@@ -925,16 +925,7 @@
     assert result.code == 200
     assert len(result.result["data"]) == 3
 
-<<<<<<< HEAD
-    exclude_changes = [const.Change.nochange]
-    result = await client.get_resource_actions(tid=environment, exclude_changes=exclude_changes)
-    assert result.code == 200
-    assert len(result.result["data"]) == 1  # only one of the 3 resource_actions has change != nochange
-
-    exclude_changes = ["nochange"]
-=======
     exclude_changes = [const.Change.nochange.value, const.Change.created.value]
->>>>>>> a4b05055
     result = await client.get_resource_actions(tid=environment, exclude_changes=exclude_changes)
     assert result.code == 200
     assert len(result.result["data"]) == 0
@@ -944,22 +935,15 @@
     assert result.code == 200
     assert len(result.result["data"]) == 3
 
-<<<<<<< HEAD
-    exclude_changes = [const.Change.nochange, const.Change.created]
-=======
     exclude_changes = [const.Change.nochange.value]
->>>>>>> a4b05055
     result = await client.get_resource_actions(tid=environment, exclude_changes=exclude_changes)
     assert result.code == 200
     assert len(result.result["data"]) == 1  # only one of the 3 resource_actions has change != nochange
 
-    exclude_changes = ["test"]
+    exclude_changes = ["error"]
     result = await client.get_resource_actions(tid=environment, exclude_changes=exclude_changes)
     assert result.code == 400
-<<<<<<< HEAD
-=======
     assert "Failed to validate argument" in result.result["message"]
->>>>>>> a4b05055
 
 
 async def test_resource_action_pagination(postgresql_client, client, clienthelper, server, agent):
