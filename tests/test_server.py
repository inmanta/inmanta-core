--- conflicted
+++ resolved
@@ -1157,19 +1157,6 @@
 
 
 @pytest.mark.asyncio(timeout=30)
-<<<<<<< HEAD
-async def test_server_logs_address(server_config, async_finalizer, caplog):
-    caplog.set_level(logging.INFO)
-    ibl = InmantaBootloader()
-    await ibl.start()
-    async_finalizer.add(ibl.stop)
-
-    client = Client("client")
-    result = await client.create_project("env-test")
-    assert result.code == 200
-    address = "127.0.0.1"
-    log_contains(caplog, "protocol.rest", logging.INFO, f"Server listening on {address}:")
-=======
 async def test_server_logs_address(server_config, caplog):
     with caplog.at_level(logging.INFO):
         ibl = InmantaBootloader()
@@ -1181,5 +1168,4 @@
         address = "127.0.0.1"
 
         await ibl.stop()
-        log_contains(caplog, "protocol.rest", logging.INFO, f"Server listening on {address}:")
->>>>>>> 9d3779e1
+        log_contains(caplog, "protocol.rest", logging.INFO, f"Server listening on {address}:")