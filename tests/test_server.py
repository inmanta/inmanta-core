--- conflicted
+++ resolved
@@ -24,13 +24,9 @@
 from utils import retry_limited
 import pytest
 from inmanta.agent.agent import Agent
-<<<<<<< HEAD
-from inmanta import data_pg as data, protocol, config, const
-from inmanta.server import config as opt, SLICE_AGENT_MANAGER, SLICE_SESSION_MANAGER
-=======
-from inmanta import data, const, config
+from inmanta import data_pg as data, config, const
 from inmanta.server import config as opt, SLICE_AGENT_MANAGER, SLICE_SESSION_MANAGER, server
->>>>>>> 6fa34f86
+
 from datetime import datetime
 from uuid import UUID
 from inmanta.util import hash_file
