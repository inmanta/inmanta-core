--- conflicted
+++ resolved
@@ -273,11 +273,7 @@
     result = await client_multi.get_version(environment, version)
     assert result.code == 200
     assert result.result["model"]["done"] == 2
-<<<<<<< HEAD
-    agent.stop()
-=======
     await agent.stop()
->>>>>>> 621a6604
 
 
 @pytest.mark.asyncio(timeout=10)
@@ -390,11 +386,7 @@
     result = await client.get_version(environment, version)
     assert(result.code == 200)
     assert result.result["model"]["done"] == 10
-<<<<<<< HEAD
-    agent.stop()
-=======
     await agent.stop()
->>>>>>> 621a6604
 
 
 @pytest.mark.asyncio
@@ -574,11 +566,7 @@
 
     assert len(file2["attributes"]["requires"]) == 0
     assert file1["id"] in file2["provides"]
-<<<<<<< HEAD
-    agent.stop()
-=======
     await agent.stop()
->>>>>>> 621a6604
 
 
 @pytest.mark.asyncio(timeout=20)
@@ -697,11 +685,8 @@
     result = await client.get_version(environment, version)
     assert result.code == 200
     assert result.result["model"]["total"] == 0
-<<<<<<< HEAD
-    agent.stop()
-=======
+    await agent.stop()
     assert len(result.result["unknowns"]) == 1
->>>>>>> 621a6604
 
 
 @pytest.mark.asyncio
@@ -808,11 +793,7 @@
     assert file1["attributes"]["purged"]
     assert file2["attributes"]["purged"]
     assert not file3["attributes"]["purged"]
-<<<<<<< HEAD
-    agent.stop()
-=======
     await agent.stop()
->>>>>>> 621a6604
 
 
 @pytest.mark.asyncio
@@ -906,11 +887,7 @@
     assert result.code == 200
     assert result.result["model"]["version"] == version
     assert result.result["model"]["total"] == len(resources)
-<<<<<<< HEAD
-    agent.stop()
-=======
     await agent.stop()
->>>>>>> 621a6604
 
 
 @pytest.mark.asyncio
