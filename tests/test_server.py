--- conflicted
+++ resolved
@@ -764,10 +764,6 @@
 
     result = await client.set_setting(environment, data.AUTOSTART_AGENT_DEPLOY_SPLAY_TIME, 0)
     assert result.code == 200
-<<<<<<< HEAD
-
-=======
->>>>>>> 0e5eed68
     metadata = {"key1": "val1", "key2": "val2"}
 
     await client.set_param(environment, "param", ParameterSource.user, "val", "", metadata, False)
@@ -1491,8 +1487,6 @@
     await env1.set(data.AUTOSTART_AGENT_MAP, {"agent3": "", "internal": ""})
     await env2.set(data.AUTOSTART_AGENT_MAP, {"agent1": "", "internal": ""})
 
-<<<<<<< HEAD
-=======
     # these checks are here to investigate the fact that the test case is flaky and that we have a suspicion
     # that it is an issue with the agent map
     agentmap_env1 = await client.get_setting(tid=env1.id, id=data.AUTOSTART_AGENT_MAP)
@@ -1500,7 +1494,6 @@
     assert agentmap_env1.result["value"] == {"agent3": "", "internal": ""}
     assert agentmap_env2.result["value"] == {"agent1": "", "internal": ""}
 
->>>>>>> 0e5eed68
     if env1_halted:
         result = await client.halt_environment(env1.id)
         assert result.code == 200
