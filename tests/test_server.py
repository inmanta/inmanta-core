"""
    Copyright 2016 Inmanta

    Licensed under the Apache License, Version 2.0 (the "License");
    you may not use this file except in compliance with the License.
    You may obtain a copy of the License at

        http://www.apache.org/licenses/LICENSE-2.0

    Unless required by applicable law or agreed to in writing, software
    distributed under the License is distributed on an "AS IS" BASIS,
    WITHOUT WARRANTIES OR CONDITIONS OF ANY KIND, either express or implied.
    See the License for the specific language governing permissions and
    limitations under the License.

    Contact: code@inmanta.com
"""

import time
import logging
import uuid
import os

from utils import retry_limited
import pytest
from inmanta.agent.agent import Agent
<<<<<<< HEAD
from inmanta import data_pg as data, protocol, config
from inmanta import const
=======
from inmanta import data, const, config
>>>>>>> 6101cd98
from inmanta.server import config as opt, SLICE_AGENT_MANAGER, SLICE_SESSION_MANAGER
from datetime import datetime
from uuid import UUID
from inmanta.util import hash_file
from inmanta.export import upload_code, unknown_parameters
import asyncio


LOGGER = logging.getLogger(__name__)


@pytest.mark.asyncio(timeout=60)
@pytest.mark.slowtest
async def test_autostart(server, client, environment):
    """
        Test auto start of agent
    """
    env = await data.Environment.get_by_id(uuid.UUID(environment))
    await env.set(data.AUTOSTART_AGENT_MAP, {"iaas_agent": "", "iaas_agentx": ""})

    agentmanager = server.get_slice(SLICE_AGENT_MANAGER)
    sessionendpoint = server.get_slice(SLICE_SESSION_MANAGER)

    await agentmanager.ensure_agent_registered(env, "iaas_agent")
    await agentmanager.ensure_agent_registered(env, "iaas_agentx")

    res = await agentmanager._ensure_agents(env, ["iaas_agent"])
    assert res

    await retry_limited(lambda: len(sessionendpoint._sessions) == 1, 20)
    assert len(sessionendpoint._sessions) == 1
    res = await agentmanager._ensure_agents(env, ["iaas_agent"])
    assert not res
    assert len(sessionendpoint._sessions) == 1

    LOGGER.warning("Killing agent")
    agentmanager._agent_procs[env.id].proc.terminate()
    await agentmanager._agent_procs[env.id].wait_for_exit(raise_error=False)
    await retry_limited(lambda: len(sessionendpoint._sessions) == 0, 20)
    res = await agentmanager._ensure_agents(env, ["iaas_agent"])
    assert res
    await retry_limited(lambda: len(sessionendpoint._sessions) == 1, 3)
    assert len(sessionendpoint._sessions) == 1

    # second agent for same env
    res = await agentmanager._ensure_agents(env, ["iaas_agentx"])
    assert res
    await retry_limited(lambda: len(sessionendpoint._sessions) == 1, 20)
    assert len(sessionendpoint._sessions) == 1

    # Test stopping all agents
    await agentmanager.stop_agents(env)
    assert len(sessionendpoint._sessions) == 0
    assert len(agentmanager._agent_procs) == 0


@pytest.mark.asyncio(timeout=60)
@pytest.mark.slowtest
async def test_autostart_dual_env(client, server):
    """
        Test auto start of agent
    """

    agentmanager = server.get_slice("server").agentmanager
    sessionendpoint = server.get_slice("session")

    result = await client.create_project("env-test")
    assert result.code == 200
    project_id = result.result["project"]["id"]

    result = await client.create_environment(project_id=project_id, name="dev")
    env_id = result.result["environment"]["id"]

    result = await client.create_environment(project_id=project_id, name="devx")
    env_id2 = result.result["environment"]["id"]

    env = await data.Environment.get_by_id(uuid.UUID(env_id))
    await env.set(data.AUTOSTART_AGENT_MAP, {"iaas_agent": ""})

    env2 = await data.Environment.get_by_id(uuid.UUID(env_id2))
    await env2.set(data.AUTOSTART_AGENT_MAP, {"iaas_agent": ""})

    await agentmanager.ensure_agent_registered(env, "iaas_agent")
    await agentmanager.ensure_agent_registered(env2, "iaas_agent")

    res = await agentmanager._ensure_agents(env, ["iaas_agent"])
    assert res
    await retry_limited(lambda: len(sessionendpoint._sessions) == 1, 20)
    assert len(sessionendpoint._sessions) == 1

    res = await agentmanager._ensure_agents(env2, ["iaas_agent"])
    assert res
    await retry_limited(lambda: len(sessionendpoint._sessions) == 2, 20)
    assert len(sessionendpoint._sessions) == 2


@pytest.mark.asyncio(timeout=60)
@pytest.mark.slowtest
async def test_autostart_batched(client, server, environment):
    """
        Test auto start of agent
    """
    env = await data.Environment.get_by_id(uuid.UUID(environment))
    await env.set(data.AUTOSTART_AGENT_MAP, {"iaas_agent": "", "iaas_agentx": ""})

    agentmanager = server.get_slice(SLICE_AGENT_MANAGER)
    sessionendpoint = server.get_slice(SLICE_SESSION_MANAGER)

    await agentmanager.ensure_agent_registered(env, "iaas_agent")
    await agentmanager.ensure_agent_registered(env, "iaas_agentx")

    res = await agentmanager._ensure_agents(env, ["iaas_agent", "iaas_agentx"])
    assert res
    await retry_limited(lambda: len(sessionendpoint._sessions) == 1, 20)
    assert len(sessionendpoint._sessions) == 1
    res = await agentmanager._ensure_agents(env, ["iaas_agent"])
    assert not res
    assert len(sessionendpoint._sessions) == 1

    res = await agentmanager._ensure_agents(env, ["iaas_agent", "iaas_agentx"])
    assert not res
    assert len(sessionendpoint._sessions) == 1

    LOGGER.warning("Killing agent")
    agentmanager._agent_procs[env.id].proc.terminate()
    await agentmanager._agent_procs[env.id].wait_for_exit(raise_error=False)
    await retry_limited(lambda: len(sessionendpoint._sessions) == 0, 20)
    res = await agentmanager._ensure_agents(env, ["iaas_agent", "iaas_agentx"])
    assert res
    await retry_limited(lambda: len(sessionendpoint._sessions) == 1, 3)
    assert len(sessionendpoint._sessions) == 1


@pytest.mark.asyncio(timeout=10)
async def test_version_removal(client, server):
    """
        Test auto removal of older deploy model versions
    """
    result = await client.create_project("env-test")
    assert result.code == 200
    project_id = result.result["project"]["id"]

    result = await client.create_environment(project_id=project_id, name="dev")
    env_id = result.result["environment"]["id"]

    version = int(time.time())

    for _i in range(20):
        version += 1

        await server.get_slice("server")._purge_versions()
        res = await client.put_version(tid=env_id, version=version, resources=[], unknowns=[], version_info={})
        assert res.code == 200
        result = await client.get_project(id=project_id)

        versions = await client.list_versions(tid=env_id)
        assert versions.result["count"] <= opt.server_version_to_keep.get() + 1


@pytest.mark.asyncio(timeout=30)
@pytest.mark.slowtest
async def test_get_resource_for_agent(server_multi, client_multi, environment_multi):
    """
        Test the server to manage the updates on a model during agent deploy
    """
    agent = Agent("localhost", {"nvblah": "localhost"}, environment=environment_multi, code_loader=False)
    await agent.start()
    aclient = agent._client

    version = 1

    resources = [{'group': 'root',
                  'hash': '89bf880a0dc5ffc1156c8d958b4960971370ee6a',
                  'id': 'std::File[vm1.dev.inmanta.com,path=/etc/sysconfig/network],v=%d' % version,
                  'owner': 'root',
                  'path': '/etc/sysconfig/network',
                  'permissions': 644,
                  'purged': False,
                  'reload': False,
                  'requires': [],
                  'version': version},
                 {'group': 'root',
                  'hash': 'b4350bef50c3ec3ee532d4a3f9d6daedec3d2aba',
                  'id': 'std::File[vm2.dev.inmanta.com,path=/etc/motd],v=%d' % version,
                  'owner': 'root',
                  'path': '/etc/motd',
                  'permissions': 644,
                  'purged': False,
                  'reload': False,
                  'requires': [],
                  'version': version},
                 {'group': 'root',
                  'hash': '3bfcdad9ab7f9d916a954f1a96b28d31d95593e4',
                  'id': 'std::File[vm1.dev.inmanta.com,path=/etc/hostname],v=%d' % version,
                  'owner': 'root',
                  'path': '/etc/hostname',
                  'permissions': 644,
                  'purged': False,
                  'reload': False,
                  'requires': [],
                  'version': version},
                 {'id': 'std::Service[vm1.dev.inmanta.com,name=network],v=%d' % version,
                  'name': 'network',
                  'onboot': True,
                  'requires': ['std::File[vm1.dev.inmanta.com,path=/etc/sysconfig/network],v=%d' % version],
                  'state': 'running',
                  'version': version}]

    res = await client_multi.put_version(tid=environment_multi, version=version, resources=resources, unknowns=[],
                                         version_info={})
    assert res.code == 200

    result = await client_multi.list_versions(environment_multi)
    assert result.code == 200
    assert result.result["count"] == 1

<<<<<<< HEAD
    result = await client_multi.release_version(environment_multi, version, push=False)
=======
    result = await client_multi.release_version(environment, version, False)
>>>>>>> 6101cd98
    assert result.code == 200

    result = await client_multi.get_version(environment_multi, version)
    assert result.code == 200
    assert result.result["model"]["version"] == version
    assert result.result["model"]["total"] == len(resources)
    assert result.result["model"]["released"]
    assert result.result["model"]["result"] == "deploying"

    result = await aclient.get_resources_for_agent(environment_multi, "vm1.dev.inmanta.com")
    assert result.code == 200
    assert len(result.result["resources"]) == 3

    action_id = uuid.uuid4()
    now = datetime.now()
    result = await aclient.resource_action_update(environment_multi,
                                                  ["std::File[vm1.dev.inmanta.com,path=/etc/sysconfig/network],v=%d" % version],
                                                  action_id, "deploy", now, now, "deployed", [], {})

    assert result.code == 200

    result = await client_multi.get_version(environment_multi, version)
    assert result.code == 200
    assert result.result["model"]["done"] == 1

    action_id = uuid.uuid4()
    now = datetime.now()
    result = await aclient.resource_action_update(environment_multi,
                                                  ["std::File[vm1.dev.inmanta.com,path=/etc/hostname],v=%d" % version],
                                                  action_id, "deploy", now, now, "deployed", [], {})
    assert result.code == 200

    result = await client_multi.get_version(environment_multi, version)
    assert result.code == 200
    assert result.result["model"]["done"] == 2
    await agent.stop()


@pytest.mark.asyncio(timeout=10)
async def test_get_environment(client, server, environment):
    version = int(time.time())

    for i in range(10):
        version += 1

        resources = []
        for j in range(i):
            resources.append({
                'group': 'root',
                'hash': '89bf880a0dc5ffc1156c8d958b4960971370ee6a',
                'id': 'std::File[vm1.dev.inmanta.com,path=/tmp/file%d],v=%d' % (j, version),
                'owner': 'root',
                'path': '/tmp/file%d' % j,
                'permissions': 644,
                'purged': False,
                'reload': False,
                'requires': [],
                'version': version})

        res = await client.put_version(tid=environment, version=version, resources=resources, unknowns=[], version_info={})
        assert res.code == 200

    result = await client.get_environment(environment, versions=5, resources=1)
    assert(result.code == 200)
    assert(len(result.result["environment"]["versions"]) == 5)
    assert(len(result.result["environment"]["resources"]) == 9)


@pytest.mark.asyncio
async def test_resource_update(postgresql_client, client, server, environment):
    """
        Test updating resources and logging
    """
    agent = Agent("localhost", {"blah": "localhost"}, environment=environment, code_loader=False)
    await agent.start()
    aclient = agent._client

    version = int(time.time())

    resources = []
    for j in range(10):
        resources.append({
            'group': 'root',
            'hash': '89bf880a0dc5ffc1156c8d958b4960971370ee6a',
            'id': 'std::File[vm1,path=/tmp/file%d],v=%d' % (j, version),
            'owner': 'root',
            'path': '/tmp/file%d' % j,
            'permissions': 644,
            'purged': False,
            'reload': False,
            'requires': [],
            'version': version})

    res = await client.put_version(tid=environment, version=version, resources=resources, unknowns=[], version_info={})
    assert(res.code == 200)

    result = await client.release_version(environment, version, False)
    assert result.code == 200

    resource_ids = [x["id"] for x in resources]

    # Start the deploy
    action_id = uuid.uuid4()
    now = datetime.now()
    result = await aclient.resource_action_update(environment, resource_ids, action_id, "deploy", now,
                                                  status=const.ResourceState.deployed)
    assert(result.code == 200)

    # Get the status from a resource
    result = await client.get_resource(tid=environment, id=resource_ids[0], logs=True)
    assert(result.code == 200)
    logs = {x["action"]: x for x in result.result["logs"]}

    assert("deploy" in logs)
    assert("finished" not in logs["deploy"])
    assert("messages" not in logs["deploy"])
    assert("changes" not in logs["deploy"])

    # Send some logs
    result = await aclient.resource_action_update(environment, resource_ids, action_id, "deploy",
                                                  status=const.ResourceState.deployed,
                                                  messages=[data.LogLine.log(const.LogLevel.INFO,
                                                                             "Test log %(a)s %(b)s", a="a", b="b")])
    assert(result.code == 200)

    # Get the status from a resource
    result = await client.get_resource(tid=environment, id=resource_ids[0], logs=True)
    assert(result.code == 200)
    logs = {x["action"]: x for x in result.result["logs"]}

    assert("deploy" in logs)
    assert("messages" in logs["deploy"])
    assert(len(logs["deploy"]["messages"]) == 1)
    assert(logs["deploy"]["messages"][0]["msg"] == "Test log a b")
    assert("finished" not in logs["deploy"])
    assert("changes" not in logs["deploy"])

    # Finish the deploy
    now = datetime.now()
    changes = {x: {"owner": {"old": "root", "current": "inmanta"}} for x in resource_ids}
    result = await aclient.resource_action_update(environment, resource_ids, action_id, "deploy", finished=now, changes=changes)
    assert(result.code == 500)

    result = await aclient.resource_action_update(environment, resource_ids, action_id, "deploy", status="deployed",
                                                  finished=now, changes=changes)
    assert(result.code == 200)

    result = await client.get_version(environment, version)
    assert(result.code == 200)
    assert result.result["model"]["done"] == 10
    await agent.stop()


@pytest.mark.asyncio
async def test_environment_settings(client, server, environment):
    """
        Test environment settings
    """
    result = await client.list_settings(tid=environment)
    assert result.code == 200
    assert "settings" in result.result
    assert "metadata" in result.result
    assert "auto_deploy" in result.result["metadata"]
    assert len(result.result["settings"]) == 0

    result = await client.set_setting(tid=environment, id="auto_deploy", value="test")
    assert result.code == 500

    result = await client.set_setting(tid=environment, id="auto_deploy", value=False)
    assert result.code == 200

    result = await client.list_settings(tid=environment)
    assert result.code == 200
    assert len(result.result["settings"]) == 1

    result = await client.get_setting(tid=environment, id="auto_deploy")
    assert result.code == 200
    assert not result.result["value"]

    result = await client.get_setting(tid=environment, id="test2")
    assert result.code == 404

    result = await client.set_setting(tid=environment, id="auto_deploy", value=True)
    assert result.code == 200

    result = await client.get_setting(tid=environment, id="auto_deploy")
    assert result.code == 200
    assert result.result["value"]

    result = await client.delete_setting(tid=environment, id="test2")
    assert result.code == 404

    result = await client.delete_setting(tid=environment, id="auto_deploy")
    assert result.code == 200

    result = await client.list_settings(tid=environment)
    assert result.code == 200
    assert "settings" in result.result
    assert len(result.result["settings"]) == 1

    result = await client.set_setting(tid=environment, id=data.AUTOSTART_AGENT_DEPLOY_SPLAY_TIME, value=20)
    assert result.code == 200

    result = await client.set_setting(tid=environment, id=data.AUTOSTART_AGENT_DEPLOY_SPLAY_TIME, value="30")
    assert result.code == 200

    result = await client.get_setting(tid=environment, id=data.AUTOSTART_AGENT_DEPLOY_SPLAY_TIME)
    assert result.code == 200
    assert result.result["value"] == 30

    result = await client.delete_setting(tid=environment, id=data.AUTOSTART_AGENT_DEPLOY_SPLAY_TIME)
    assert result.code == 200

    result = await client.set_setting(tid=environment, id=data.AUTOSTART_AGENT_MAP, value={"agent1": "", "agent2": "localhost",
                                                                                           "agent3": "user@agent3"})
    assert result.code == 200

    result = await client.set_setting(tid=environment, id=data.AUTOSTART_AGENT_MAP, value="")
    assert result.code == 500


@pytest.mark.asyncio
async def test_clear_environment(client, server, environment):
    """
        Test clearing out an environment
    """
    version = int(time.time())
    result = await client.put_version(tid=environment, version=version, resources=[], unknowns=[], version_info={})
    assert result.code == 200

    result = await client.get_environment(id=environment, versions=10)
    assert result.code == 200
    assert len(result.result["environment"]["versions"]) == 1

    result = await client.clear_environment(id=environment)
    assert result.code == 200

    result = await client.get_environment(id=environment, versions=10)
    assert result.code == 200
    assert len(result.result["environment"]["versions"]) == 0


@pytest.mark.asyncio
async def test_purge_on_delete_requires(client, server, environment):
    """
        Test purge on delete of resources and inversion of requires
    """
    agent = Agent("localhost", {"blah": "localhost"}, environment=environment, code_loader=False)
    await agent.start()
    aclient = agent._client

    version = 1

    resources = [{'group': 'root',
                  'hash': '89bf880a0dc5ffc1156c8d958b4960971370ee6a',
                  'id': 'std::File[vm1,path=/tmp/file1],v=%d' % version,
                  'owner': 'root',
                  'path': '/tmp/file1',
                  'permissions': 644,
                  'purged': False,
                  'reload': False,
                  'requires': [],
                  'purge_on_delete': True,
                  'version': version},
                 {'group': 'root',
                  'hash': 'b4350bef50c3ec3ee532d4a3f9d6daedec3d2aba',
                  'id': 'std::File[vm2,path=/tmp/file2],v=%d' % version,
                  'owner': 'root',
                  'path': '/tmp/file2',
                  'permissions': 644,
                  'purged': False,
                  'reload': False,
                  'purge_on_delete': True,
                  'requires': ['std::File[vm1,path=/tmp/file1],v=%d' % version],
                  'version': version}]

    res = await client.put_version(tid=environment, version=version, resources=resources, unknowns=[], version_info={})
    assert res.code == 200

    # Release the model and set all resources as deployed
    result = await client.release_version(environment, version, False)
    assert result.code == 200

    now = datetime.now()
    result = await aclient.resource_action_update(environment,
                                                  ['std::File[vm1,path=/tmp/file1],v=%d' % version],
                                                  uuid.uuid4(), "deploy", now, now, "deployed", [], {})
    assert result.code == 200

    result = await aclient.resource_action_update(environment,
                                                  ['std::File[vm2,path=/tmp/file2],v=%d' % version],
                                                  uuid.uuid4(), "deploy", now, now, "deployed", [], {})
    assert result.code == 200

    result = await client.get_version(environment, version)
    assert result.code == 200
    assert result.result["model"]["version"] == version
    assert result.result["model"]["total"] == len(resources)
    assert result.result["model"]["done"] == len(resources)
    assert result.result["model"]["released"]
    assert result.result["model"]["result"] == const.VersionState.success.name

    # validate requires and provides
    file1 = [x for x in result.result["resources"] if "file1" in x["id"]][0]
    file2 = [x for x in result.result["resources"] if "file2" in x["id"]][0]

    assert file2["id"] in file1["provides"]
    assert len(file1["attributes"]["requires"]) == 0

    assert len(file2["provides"]) == 0
    assert file1["id"] in file2["attributes"]["requires"]

    result = await client.decomission_environment(id=environment)
    assert result.code == 200

    version = result.result["version"]
    result = await client.get_version(environment, version)
    assert result.code == 200
    assert result.result["model"]["total"] == len(resources)

    # validate requires and provides
    file1 = [x for x in result.result["resources"] if "file1" in x["id"]][0]
    file2 = [x for x in result.result["resources"] if "file2" in x["id"]][0]

    assert file2["id"] in file1["attributes"]["requires"]
    assert type(file1["attributes"]["requires"]) == list
    assert len(file1["provides"]) == 0

    assert len(file2["attributes"]["requires"]) == 0
    assert file1["id"] in file2["provides"]
    await agent.stop()


@pytest.mark.asyncio(timeout=20)
async def test_purge_on_delete_compile_failed_with_compile(event_loop, client, server, environment, snippetcompiler):
    config.Config.set("compiler_rest_transport", "request_timeout", "1")

    snippetcompiler.setup_for_snippet("""
    h = std::Host(name="test", os=std::linux)
    f = std::ConfigFile(host=h, path="/etc/motd", content="test", purge_on_delete=true)
    """)
    version, _ = await snippetcompiler.do_export_and_deploy(do_raise=False)

    result = await client.get_version(environment, version)
    assert result.code == 200
    assert result.result["model"]["total"] == 1

    snippetcompiler.setup_for_snippet("""
    h = std::Host(name="test")
    """)

    # force deploy by having unknown
    unknown_parameters.append({"parameter": "a", "source": "b"})

    # ensure new version, wait for other second
    await asyncio.sleep(1)

    version, _ = await snippetcompiler.do_export_and_deploy(do_raise=False)
    result = await client.get_version(environment, version)
    assert result.code == 200
    assert result.result["model"]["total"] == 0


@pytest.mark.asyncio
async def test_purge_on_delete_compile_failed(client, server, environment):
    """
        Test purge on delete of resources
    """
    agent = Agent("localhost", {"blah": "localhost"}, environment=environment, code_loader=False)
    await agent.start()
    aclient = agent._client

    version = 1

    resources = [{'group': 'root',
                  'hash': '89bf880a0dc5ffc1156c8d958b4960971370ee6a',
                  'id': 'std::File[vm1,path=/tmp/file1],v=%d' % version,
                  'owner': 'root',
                  'path': '/tmp/file1',
                  'permissions': 644,
                  'purged': False,
                  'reload': False,
                  'requires': [],
                  'purge_on_delete': True,
                  'version': version},
                 {'group': 'root',
                  'hash': 'b4350bef50c3ec3ee532d4a3f9d6daedec3d2aba',
                  'id': 'std::File[vm1,path=/tmp/file2],v=%d' % version,
                  'owner': 'root',
                  'path': '/tmp/file2',
                  'permissions': 644,
                  'purged': False,
                  'reload': False,
                  'purge_on_delete': True,
                  'requires': ['std::File[vm1,path=/tmp/file1],v=%d' % version],
                  'version': version},
                 {'group': 'root',
                  'hash': '89bf880a0dc5ffc1156c8d958b4960971370ee6a',
                  'id': 'std::File[vm1,path=/tmp/file3],v=%d' % version,
                  'owner': 'root',
                  'path': '/tmp/file3',
                  'permissions': 644,
                  'purged': False,
                  'reload': False,
                  'requires': [],
                  'purge_on_delete': True,
                  'version': version}]

    result = await client.put_version(tid=environment, version=version, resources=resources, unknowns=[], version_info={})
    assert result.code == 200

    # Release the model and set all resources as deployed
    result = await client.release_version(environment, version, False)
    assert result.code == 200

    now = datetime.now()
    result = await aclient.resource_action_update(environment,
                                                  ['std::File[vm1,path=/tmp/file1],v=%d' % version],
                                                  uuid.uuid4(), "deploy", now, now, "deployed", [], {})
    assert result.code == 200

    result = await aclient.resource_action_update(environment,
                                                  ['std::File[vm1,path=/tmp/file2],v=%d' % version],
                                                  uuid.uuid4(), "deploy", now, now, "deployed", [], {})
    assert result.code == 200

    result = await aclient.resource_action_update(environment,
                                                  ['std::File[vm1,path=/tmp/file3],v=%d' % version],
                                                  uuid.uuid4(), "deploy", now, now, "deployed", [], {})
    assert result.code == 200

    result = await client.get_version(environment, version)
    assert result.code == 200
    assert result.result["model"]["version"] == version
    assert result.result["model"]["total"] == len(resources)
    assert result.result["model"]["done"] == len(resources)
    assert result.result["model"]["released"]
    assert result.result["model"]["result"] == const.VersionState.success.name

    # New version with only file3
    version = 2
    result = await client.put_version(tid=environment, version=version, resources=[],
                                      unknowns=[{"parameter": "a", "source": "b"}], version_info={const.EXPORT_META_DATA:
                                      {const.META_DATA_COMPILE_STATE: const.Compilestate.failed}})
    assert result.code == 200

    result = await client.get_version(environment, version)
    assert result.code == 200
    assert result.result["model"]["total"] == 0
    await agent.stop()
    assert len(result.result["unknowns"]) == 1


@pytest.mark.asyncio
async def test_purge_on_delete(client, server, environment):
    """
        Test purge on delete of resources
    """
    agent = Agent("localhost", {"blah": "localhost"}, environment=environment, code_loader=False)
    await agent.start()
    aclient = agent._client

    version = 1

    resources = [{'group': 'root',
                  'hash': '89bf880a0dc5ffc1156c8d958b4960971370ee6a',
                  'id': 'std::File[vm1,path=/tmp/file1],v=%d' % version,
                  'owner': 'root',
                  'path': '/tmp/file1',
                  'permissions': 644,
                  'purged': False,
                  'reload': False,
                  'requires': [],
                  'purge_on_delete': True,
                  'version': version},
                 {'group': 'root',
                  'hash': 'b4350bef50c3ec3ee532d4a3f9d6daedec3d2aba',
                  'id': 'std::File[vm1,path=/tmp/file2],v=%d' % version,
                  'owner': 'root',
                  'path': '/tmp/file2',
                  'permissions': 644,
                  'purged': False,
                  'reload': False,
                  'purge_on_delete': True,
                  'requires': ['std::File[vm1,path=/tmp/file1],v=%d' % version],
                  'version': version},
                 {'group': 'root',
                  'hash': '89bf880a0dc5ffc1156c8d958b4960971370ee6a',
                  'id': 'std::File[vm1,path=/tmp/file3],v=%d' % version,
                  'owner': 'root',
                  'path': '/tmp/file3',
                  'permissions': 644,
                  'purged': False,
                  'reload': False,
                  'requires': [],
                  'purge_on_delete': True,
                  'version': version}]

    res = await client.put_version(tid=environment, version=version, resources=resources, unknowns=[], version_info={})
    assert res.code == 200

    # Release the model and set all resources as deployed
    result = await client.release_version(environment, version, False)
    assert result.code == 200

    now = datetime.now()
    result = await aclient.resource_action_update(environment,
                                                  ['std::File[vm1,path=/tmp/file1],v=%d' % version],
                                                  uuid.uuid4(), "deploy", now, now, "deployed", [], {})
    assert result.code == 200

    result = await aclient.resource_action_update(environment,
                                                  ['std::File[vm1,path=/tmp/file2],v=%d' % version],
                                                  uuid.uuid4(), "deploy", now, now, "deployed", [], {})
    assert result.code == 200

    result = await aclient.resource_action_update(environment,
                                                  ['std::File[vm1,path=/tmp/file3],v=%d' % version],
                                                  uuid.uuid4(), "deploy", now, now, "deployed", [], {})
    assert result.code == 200

    result = await client.get_version(environment, version)
    assert result.code == 200
    assert result.result["model"]["version"] == version
    assert result.result["model"]["total"] == len(resources)
    assert result.result["model"]["done"] == len(resources)
    assert result.result["model"]["released"]
    assert result.result["model"]["result"] == const.VersionState.success.name

    # New version with only file3
    version = 2
    res3 = {'group': 'root',
            'hash': '89bf880a0dc5ffc1156c8d958b4960971370ee6a',
            'id': 'std::File[vm1,path=/tmp/file3],v=%d' % version,
            'owner': 'root',
            'path': '/tmp/file3',
            'permissions': 644,
            'purged': False,
            'reload': False,
            'requires': [],
            'purge_on_delete': True,
            'version': version}
    result = await client.put_version(tid=environment, version=version, resources=[res3], unknowns=[], version_info={})
    assert result.code == 200

    result = await client.get_version(environment, version)
    assert result.code == 200
    assert result.result["model"]["total"] == 3

    # validate requires and provides
    file1 = [x for x in result.result["resources"] if "file1" in x["id"]][0]
    file2 = [x for x in result.result["resources"] if "file2" in x["id"]][0]
    file3 = [x for x in result.result["resources"] if "file3" in x["id"]][0]

    assert file1["attributes"]["purged"]
    assert file2["attributes"]["purged"]
    assert not file3["attributes"]["purged"]
    await agent.stop()


@pytest.mark.asyncio
async def test_purge_on_delete_ignore(client, server, environment):
    """
        Test purge on delete behavior for resources that have not longer purged_on_delete set
    """
    agent = Agent("localhost", {"blah": "localhost"}, environment=environment, code_loader=False)
    await agent.start()
    aclient = agent._client

    # Version 1 with purge_on_delete true
    version = 1

    resources = [{'group': 'root',
                  'hash': '89bf880a0dc5ffc1156c8d958b4960971370ee6a',
                  'id': 'std::File[vm1,path=/tmp/file1],v=%d' % version,
                  'owner': 'root',
                  'path': '/tmp/file1',
                  'permissions': 644,
                  'purged': False,
                  'reload': False,
                  'requires': [],
                  'purge_on_delete': True,
                  'version': version}]

    res = await client.put_version(tid=environment, version=version, resources=resources, unknowns=[], version_info={})
    assert res.code == 200

    # Release the model and set all resources as deployed
    result = await client.release_version(environment, version, False)
    assert result.code == 200

    now = datetime.now()
    result = await aclient.resource_action_update(environment,
                                                  ['std::File[vm1,path=/tmp/file1],v=%d' % version],
                                                  uuid.uuid4(), "deploy", now, now, "deployed", [], {})
    assert result.code == 200

    result = await client.get_version(environment, version)
    assert result.code == 200
    assert result.result["model"]["version"] == version
    assert result.result["model"]["total"] == len(resources)
    assert result.result["model"]["done"] == len(resources)
    assert result.result["model"]["released"]
    assert result.result["model"]["result"] == const.VersionState.success.name

    # Version 2 with purge_on_delete false
    version = 2

    resources = [{'group': 'root',
                  'hash': '89bf880a0dc5ffc1156c8d958b4960971370ee6a',
                  'id': 'std::File[vm1,path=/tmp/file1],v=%d' % version,
                  'owner': 'root',
                  'path': '/tmp/file1',
                  'permissions': 644,
                  'purged': False,
                  'reload': False,
                  'requires': [],
                  'purge_on_delete': False,
                  'version': version}]

    res = await client.put_version(tid=environment, version=version, resources=resources, unknowns=[], version_info={})
    assert res.code == 200

    # Release the model and set all resources as deployed
    result = await client.release_version(environment, version, False)
    assert result.code == 200

    now = datetime.now()
    result = await aclient.resource_action_update(environment,
                                                  ['std::File[vm1,path=/tmp/file1],v=%d' % version],
                                                  uuid.uuid4(), "deploy", now, now, "deployed", [], {})
    assert result.code == 200

    result = await client.get_version(environment, version)
    assert result.code == 200
    assert result.result["model"]["version"] == version
    assert result.result["model"]["total"] == len(resources)
    assert result.result["model"]["done"] == len(resources)
    assert result.result["model"]["released"]
    assert result.result["model"]["result"] == const.VersionState.success.name

    # Version 3 with no resources
    version = 3
    resources = []
    res = await client.put_version(tid=environment, version=version, resources=resources, unknowns=[], version_info={})
    assert res.code == 200

    result = await client.get_version(environment, version)
    assert result.code == 200
    assert result.result["model"]["version"] == version
    assert result.result["model"]["total"] == len(resources)
    await agent.stop()


@pytest.mark.asyncio
async def test_tokens(server_multi, client_multi, environment_multi):
    # Test using API tokens
    test_token = client_multi._transport_instance.token
    token = await client_multi.create_token(environment_multi, ["api"], idempotent=True)
    jot = token.result["token"]

    assert jot != test_token

    client_multi._transport_instance.token = jot

    # try to access a non environment call (global)
    result = await client_multi.list_environments()
    assert result.code == 401

    result = await client_multi.list_versions(environment_multi)
    assert result.code == 200

    token = await client_multi.create_token(environment_multi, ["agent"], idempotent=True)
    agent_jot = token.result["token"]

    client_multi._transport_instance.token = agent_jot
<<<<<<< HEAD
    result = await client_multi.list_versions(environment_multi)
    assert result.code == 403
=======
    result = await client_multi.list_versions(environment)
    assert result.code == 401
>>>>>>> 6101cd98


def make_source(collector, filename, module, source, req):
    myhash = hash_file(source.encode())
    collector[myhash] = [filename, module, source, req]
    return collector


@pytest.mark.asyncio(timeout=30)
<<<<<<< HEAD
async def test_code_upload(server_multi, client_multi, environment_multi):
=======
async def test_code_upload(motor, server_multi, client_multi, agent_multi, environment_multi):
>>>>>>> 6101cd98
    """
        Test the server to manage the updates on a model during agent deploy
    """
    version = 1

    resources = [{'group': 'root',
                  'hash': '89bf880a0dc5ffc1156c8d958b4960971370ee6a',
                  'id': 'std::File[vm1.dev.inmanta.com,path=/etc/sysconfig/network],v=%d' % version,
                  'owner': 'root',
                  'path': '/etc/sysconfig/network',
                  'permissions': 644,
                  'purged': False,
                  'reload': False,
                  'requires': [],
                  'version': version}]

<<<<<<< HEAD
    res = await client_multi.put_version(tid=environment_multi, version=version, resources=resources, unknowns=[],
                                         version_info={})
=======
    res = await client_multi.put_version(
        tid=environment_multi, version=version, resources=resources, unknowns=[], version_info={}
    )
>>>>>>> 6101cd98
    assert res.code == 200

    sources = make_source({}, "a.py", "std.test", "wlkvsdbhewvsbk vbLKBVWE wevbhbwhBH", [])
    sources = make_source(sources, "b.py", "std.xxx", "rvvWBVWHUvejIVJE UWEBVKW", ["pytest"])

    res = await client_multi.upload_code(tid=environment_multi, id=version, resource="std::File", sources=sources)
    assert res.code == 200

<<<<<<< HEAD
    agent = protocol.Client("agent")

    res = await agent.get_code(tid=environment_multi, id=version, resource="std::File")
=======
    res = await agent_multi._client.get_code(tid=environment_multi, id=version, resource="std::File")
>>>>>>> 6101cd98
    assert res.code == 200
    assert res.result["sources"] == sources


@pytest.mark.asyncio(timeout=30)
<<<<<<< HEAD
async def test_batched_code_upload(server_multi, client_multi, sync_client_multi, environment_multi):
=======
async def test_batched_code_upload(motor, server_multi, client_multi, sync_client_multi, environment_multi, agent_multi):
>>>>>>> 6101cd98
    """
        Test the server to manage the updates on a model during agent deploy
    """
    version = 1

    resources = [{'group': 'root',
                  'hash': '89bf880a0dc5ffc1156c8d958b4960971370ee6a',
                  'id': 'std::File[vm1.dev.inmanta.com,path=/etc/sysconfig/network],v=%d' % version,
                  'owner': 'root',
                  'path': '/etc/sysconfig/network',
                  'permissions': 644,
                  'purged': False,
                  'reload': False,
                  'requires': [],
                  'version': version}]

<<<<<<< HEAD
    res = await client_multi.put_version(tid=environment_multi, version=version, resources=resources, unknowns=[],
                                         version_info={})
=======
    res = await client_multi.put_version(
        tid=environment_multi, version=version, resources=resources, unknowns=[], version_info={}
    )
>>>>>>> 6101cd98
    assert res.code == 200

    asources = make_source({}, "a.py", "std.test", "wlkvsdbhewvsbk vbLKBVWE wevbhbwhBH", [])
    asources = make_source(asources, "b.py", "std.xxx", "rvvWBVWHUvejIVJE UWEBVKW", ["pytest"])

    bsources = make_source({}, "a.py", "std.test", "wlkvsdbhewvsbk vbLKBVWE wevbhbwhBH", [])
    bsources = make_source(bsources, "c.py", "std.xxx", "enhkahEUWLGBVFEHJ UWEBVKW", ["pytest"])

    csources = make_source({}, "a.py", "sss", "ujekncedsiekvsd", [])

    sources = {"std::File": asources,
               "std::Other": bsources,
               "std:xxx": csources
               }

<<<<<<< HEAD
    await asyncio.get_event_loop().run_in_executor(None,
                                                   lambda: upload_code(sync_client_multi, environment_multi, version, sources))

    agent = protocol.Client("agent")

    for name, sourcemap in sources.items():
        res = await agent.get_code(tid=environment_multi, id=version, resource=name)
=======
    await asyncio.get_event_loop().run_in_executor(
        None, lambda: upload_code(sync_client_multi, environment_multi, version, sources)
    )

    for name, sourcemap in sources.items():
        res = await agent_multi._client.get_code(tid=environment_multi, id=version, resource=name)
>>>>>>> 6101cd98
        assert res.code == 200
        assert res.result["sources"] == sourcemap


@pytest.mark.asyncio(timeout=30)
<<<<<<< HEAD
async def test_legacy_code(server_multi, client_multi, environment_multi):
=======
async def test_legacy_code(motor, server_multi, client_multi, environment_multi, agent_multi):
>>>>>>> 6101cd98
    """
        Test the server to manage the updates on a model during agent deploy
    """
    version = 2

    resources = [{'group': 'root',
                  'hash': '89bf880a0dc5ffc1156c8d958b4960971370ee6a',
                  'id': 'std::File[vm1.dev.inmanta.com,path=/etc/sysconfig/network],v=%d' % version,
                  'owner': 'root',
                  'path': '/etc/sysconfig/network',
                  'permissions': 644,
                  'purged': False,
                  'reload': False,
                  'requires': [],
                  'version': version}]

<<<<<<< HEAD
    res = await client_multi.put_version(tid=environment_multi, version=version, resources=resources, unknowns=[],
                                         version_info={})
=======
    res = await client_multi.put_version(
        tid=environment_multi, version=version, resources=resources, unknowns=[], version_info={}
    )
>>>>>>> 6101cd98
    assert res.code == 200

    sources = {"a.py": "ujeknceds", "b.py": "weknewbevbvebedsvb"}

    code = data.Code(environment=UUID(environment_multi), version=version, resource="std::File", sources=sources)
    await code.insert()

    res = await agent_multi._client.get_code(tid=environment_multi, id=version, resource="std::File")
    assert res.code == 200
    assert res.result["sources"] == sources

<<<<<<< HEAD
    res = await agent.get_code(tid=environment_multi, id=version, resource="std::File")
    assert res.code == 200
    assert res.result["sources"] == sources


@pytest.mark.asyncio(timeout=30)
@pytest.mark.parametrize("create_and_update", [True, False])
async def test_db_schema_update(server, write_db_update_file, postgresql_client, create_and_update):
    await server.stop()
    if create_and_update:
        await postgresql_client.execute("DROP SCHEMA public CASCADE")
        await postgresql_client.execute("CREATE SCHEMA public")
    schema_dir = opt.db_schema_dir.get()
    write_db_update_file(schema_dir, 2, "CREATE TABLE public.tab(id integer primary key, val varchar NOT NULL);")
    await server.start()

    await postgresql_client.execute("SELECT * FROM public.tab")
=======

@pytest.mark.asyncio(timeout=30)
async def test_resource_action_log(motor, server_multi, client_multi, environment):
    version = 1
    resources = [{'group': 'root',
                  'hash': '89bf880a0dc5ffc1156c8d958b4960971370ee6a',
                  'id': 'std::File[vm1.dev.inmanta.com,path=/etc/sysconfig/network],v=%d' % version,
                  'owner': 'root',
                  'path': '/etc/sysconfig/network',
                  'permissions': 644,
                  'purged': False,
                  'reload': False,
                  'requires': [],
                  'version': version}]
    res = await client_multi.put_version(tid=environment, version=version, resources=resources, unknowns=[], version_info={})
    assert res.code == 200

    resource_action_log = os.path.join(opt.log_dir.get(), opt.server_resource_action_log.get())
    assert os.path.isfile(resource_action_log)
    assert os.stat(resource_action_log).st_size != 0


@pytest.mark.asyncio(timeout=30)
async def test_invalid_sid(server_multi, client_multi, environment_multi):
    """
        Test the server to manage the updates on a model during agent deploy
    """
    # request get_code with a compiler client that does not have a sid
    res = await client_multi.get_code(tid=environment_multi, id=1, resource="std::File")
    assert res.code == 400
    assert res.result["message"] == "Invalid request: this is an agent to server call, it should contain an agent session id"
>>>>>>> 6101cd98
<|MERGE_RESOLUTION|>--- conflicted
+++ resolved
@@ -24,12 +24,7 @@
 from utils import retry_limited
 import pytest
 from inmanta.agent.agent import Agent
-<<<<<<< HEAD
-from inmanta import data_pg as data, protocol, config
-from inmanta import const
-=======
-from inmanta import data, const, config
->>>>>>> 6101cd98
+from inmanta import data_pg as data, protocol, config, const
 from inmanta.server import config as opt, SLICE_AGENT_MANAGER, SLICE_SESSION_MANAGER
 from datetime import datetime
 from uuid import UUID
@@ -246,11 +241,7 @@
     assert result.code == 200
     assert result.result["count"] == 1
 
-<<<<<<< HEAD
-    result = await client_multi.release_version(environment_multi, version, push=False)
-=======
-    result = await client_multi.release_version(environment, version, False)
->>>>>>> 6101cd98
+    result = await client_multi.release_version(environment_multi, version, False)
     assert result.code == 200
 
     result = await client_multi.get_version(environment_multi, version)
@@ -927,13 +918,8 @@
     agent_jot = token.result["token"]
 
     client_multi._transport_instance.token = agent_jot
-<<<<<<< HEAD
     result = await client_multi.list_versions(environment_multi)
-    assert result.code == 403
-=======
-    result = await client_multi.list_versions(environment)
     assert result.code == 401
->>>>>>> 6101cd98
 
 
 def make_source(collector, filename, module, source, req):
@@ -943,11 +929,7 @@
 
 
 @pytest.mark.asyncio(timeout=30)
-<<<<<<< HEAD
-async def test_code_upload(server_multi, client_multi, environment_multi):
-=======
-async def test_code_upload(motor, server_multi, client_multi, agent_multi, environment_multi):
->>>>>>> 6101cd98
+async def test_code_upload(server_multi, client_multi, agent_multi, environment_multi):
     """
         Test the server to manage the updates on a model during agent deploy
     """
@@ -964,14 +946,9 @@
                   'requires': [],
                   'version': version}]
 
-<<<<<<< HEAD
-    res = await client_multi.put_version(tid=environment_multi, version=version, resources=resources, unknowns=[],
-                                         version_info={})
-=======
     res = await client_multi.put_version(
         tid=environment_multi, version=version, resources=resources, unknowns=[], version_info={}
     )
->>>>>>> 6101cd98
     assert res.code == 200
 
     sources = make_source({}, "a.py", "std.test", "wlkvsdbhewvsbk vbLKBVWE wevbhbwhBH", [])
@@ -980,23 +957,13 @@
     res = await client_multi.upload_code(tid=environment_multi, id=version, resource="std::File", sources=sources)
     assert res.code == 200
 
-<<<<<<< HEAD
-    agent = protocol.Client("agent")
-
-    res = await agent.get_code(tid=environment_multi, id=version, resource="std::File")
-=======
     res = await agent_multi._client.get_code(tid=environment_multi, id=version, resource="std::File")
->>>>>>> 6101cd98
     assert res.code == 200
     assert res.result["sources"] == sources
 
 
 @pytest.mark.asyncio(timeout=30)
-<<<<<<< HEAD
-async def test_batched_code_upload(server_multi, client_multi, sync_client_multi, environment_multi):
-=======
-async def test_batched_code_upload(motor, server_multi, client_multi, sync_client_multi, environment_multi, agent_multi):
->>>>>>> 6101cd98
+async def test_batched_code_upload(server_multi, client_multi, sync_client_multi, environment_multi, agent_multi):
     """
         Test the server to manage the updates on a model during agent deploy
     """
@@ -1013,14 +980,9 @@
                   'requires': [],
                   'version': version}]
 
-<<<<<<< HEAD
-    res = await client_multi.put_version(tid=environment_multi, version=version, resources=resources, unknowns=[],
-                                         version_info={})
-=======
     res = await client_multi.put_version(
         tid=environment_multi, version=version, resources=resources, unknowns=[], version_info={}
     )
->>>>>>> 6101cd98
     assert res.code == 200
 
     asources = make_source({}, "a.py", "std.test", "wlkvsdbhewvsbk vbLKBVWE wevbhbwhBH", [])
@@ -1036,32 +998,18 @@
                "std:xxx": csources
                }
 
-<<<<<<< HEAD
-    await asyncio.get_event_loop().run_in_executor(None,
-                                                   lambda: upload_code(sync_client_multi, environment_multi, version, sources))
-
-    agent = protocol.Client("agent")
-
-    for name, sourcemap in sources.items():
-        res = await agent.get_code(tid=environment_multi, id=version, resource=name)
-=======
     await asyncio.get_event_loop().run_in_executor(
         None, lambda: upload_code(sync_client_multi, environment_multi, version, sources)
     )
 
     for name, sourcemap in sources.items():
         res = await agent_multi._client.get_code(tid=environment_multi, id=version, resource=name)
->>>>>>> 6101cd98
         assert res.code == 200
         assert res.result["sources"] == sourcemap
 
 
 @pytest.mark.asyncio(timeout=30)
-<<<<<<< HEAD
-async def test_legacy_code(server_multi, client_multi, environment_multi):
-=======
-async def test_legacy_code(motor, server_multi, client_multi, environment_multi, agent_multi):
->>>>>>> 6101cd98
+async def test_legacy_code(server_multi, client_multi, environment_multi, agent_multi):
     """
         Test the server to manage the updates on a model during agent deploy
     """
@@ -1078,14 +1026,9 @@
                   'requires': [],
                   'version': version}]
 
-<<<<<<< HEAD
-    res = await client_multi.put_version(tid=environment_multi, version=version, resources=resources, unknowns=[],
-                                         version_info={})
-=======
     res = await client_multi.put_version(
         tid=environment_multi, version=version, resources=resources, unknowns=[], version_info={}
     )
->>>>>>> 6101cd98
     assert res.code == 200
 
     sources = {"a.py": "ujeknceds", "b.py": "weknewbevbvebedsvb"}
@@ -1094,11 +1037,6 @@
     await code.insert()
 
     res = await agent_multi._client.get_code(tid=environment_multi, id=version, resource="std::File")
-    assert res.code == 200
-    assert res.result["sources"] == sources
-
-<<<<<<< HEAD
-    res = await agent.get_code(tid=environment_multi, id=version, resource="std::File")
     assert res.code == 200
     assert res.result["sources"] == sources
 
@@ -1115,9 +1053,10 @@
     await server.start()
 
     await postgresql_client.execute("SELECT * FROM public.tab")
-=======
+
 
 @pytest.mark.asyncio(timeout=30)
+# TODO: Remove motor
 async def test_resource_action_log(motor, server_multi, client_multi, environment):
     version = 1
     resources = [{'group': 'root',
@@ -1146,5 +1085,4 @@
     # request get_code with a compiler client that does not have a sid
     res = await client_multi.get_code(tid=environment_multi, id=1, resource="std::File")
     assert res.code == 400
-    assert res.result["message"] == "Invalid request: this is an agent to server call, it should contain an agent session id"
->>>>>>> 6101cd98
+    assert res.result["message"] == "Invalid request: this is an agent to server call, it should contain an agent session id"