--- conflicted
+++ resolved
@@ -683,11 +683,7 @@
     result = await client.get_version(environment, version)
     assert result.code == 200
     assert result.result["model"]["total"] == 0
-<<<<<<< HEAD
     assert len(result.result["unknowns"]) == 1
-=======
-    agent.stop()
->>>>>>> b1e1a29b
 
 
 @pytest.mark.asyncio
