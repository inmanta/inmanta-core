"""
    Copyright 2017 Inmanta

    Licensed under the Apache License, Version 2.0 (the "License");
    you may not use this file except in compliance with the License.
    You may obtain a copy of the License at

        http://www.apache.org/licenses/LICENSE-2.0

    Unless required by applicable law or agreed to in writing, software
    distributed under the License is distributed on an "AS IS" BASIS,
    WITHOUT WARRANTIES OR CONDITIONS OF ANY KIND, either express or implied.
    See the License for the specific language governing permissions and
    limitations under the License.

    Contact: code@inmanta.com
"""
from collections import defaultdict, namedtuple
import time
import uuid
from threading import Condition
from itertools import groupby
import logging
import os
import shutil
import subprocess
import asyncio
import psutil


import pytest
from _pytest.fixtures import fixture

<<<<<<< HEAD
from inmanta import agent, const, execute, config, data_pg as data
from inmanta.agent.handler import provider, ResourceHandler, SkipResource, HandlerContext
from inmanta.resources import resource, Resource
=======
from inmanta import agent, data, const, execute, config
from inmanta.agent.handler import provider, ResourceHandler, SkipResource, HandlerContext, CRUDHandler, ResourcePurged
from inmanta.resources import resource, Resource, PurgeableResource, IgnoreResourceException
>>>>>>> 6101cd98
import inmanta.agent.agent
from inmanta.agent.agent import Agent
from utils import retry_limited, assert_equal_ish, UNKWN
from inmanta.config import Config
from inmanta.ast import CompilerException
from inmanta.server.bootloader import InmantaBootloader
from inmanta.server import SLICE_AGENT_MANAGER, config as server_config
from typing import List, Tuple, Optional, Dict
from inmanta.const import ResourceState

logger = logging.getLogger("inmanta.test.server_agent")


async def get_agent(server, environment, *endpoints, hostname="nodes1"):
    agentmanager = server.get_slice(SLICE_AGENT_MANAGER)
    agent = Agent(
        hostname=hostname,
        environment=environment,
        agent_map={agent: "localhost" for agent in endpoints},
        code_loader=False)
    for agentname in endpoints:
        agent.add_end_point_name(agentname)
    await agent.start()
    await retry_limited(lambda: len(agentmanager.sessions) == 1, 10)
    return agent


def log_contains(caplog, loggerpart, level, msg):
    for logger_name, log_level, message in caplog.record_tuples:
        if loggerpart in logger_name and level == log_level and msg in message:
            return
    assert False


async def _deploy_resources(client, environment, resources, version, push, agent_trigger_method=None):
    result = await client.put_version(tid=environment, version=version, resources=resources, unknowns=[], version_info={})
    assert result.code == 200

    # do a deploy
    result = await client.release_version(environment, version, push, agent_trigger_method)
    assert result.code == 200

    assert not result.result["model"]["deployed"]
    assert result.result["model"]["released"]
    assert result.result["model"]["total"] == len(resources)

    result = await client.get_version(environment, version)
    assert result.code == 200

    return result


async def _wait_until_deployment_finishes(client, environment, version, timeout=10):
    async def is_deployment_finished():
        result = await client.get_version(environment, version)
        return result.result["model"]["total"] - result.result["model"]["done"] <= 0

    await retry_limited(is_deployment_finished, timeout)


async def _wait_for_n(client, environment, version, n, timeout=10):
    async def is_deployment_finished():
        result = await client.get_version(environment, version)
        return result.result["model"]["done"] < n

    await retry_limited(is_deployment_finished, timeout)


async def _wait_for_n_deploying(client, environment, version, n, timeout=10):

    async def in_progress():
        result = await client.get_version(environment, version)
        assert result.code == 200
        res = [res for res in result.result["resources"] if res["status"] == "deploying"]
        return len(res) >= n
    await retry_limited(in_progress, timeout)


ResourceContainer = namedtuple('ResourceContainer', ['Provider', 'waiter',
                                                     'wait_for_done_with_waiters',
                                                     'wait_for_condition_with_waiters'])


@fixture(scope="function")
def resource_container():

    @resource("test::Resource", agent="agent", id_attribute="key")
    class MyResource(Resource):
        """
            A file on a filesystem
        """
        fields = ("key", "value", "purged")

    @resource("test::Fact", agent="agent", id_attribute="key")
    class FactResource(Resource):
        """
            A file on a filesystem
        """
        fields = ("key", "value", "purged", "skip", "factvalue", 'skipFact')

    @resource("test::Fail", agent="agent", id_attribute="key")
    class FailR(Resource):
        """
            A file on a filesystem
        """
        fields = ("key", "value", "purged")

    @resource("test::Wait", agent="agent", id_attribute="key")
    class WaitR(Resource):
        """
            A file on a filesystem
        """
        fields = ("key", "value", "purged")

    @resource("test::WaitEvent", agent="agent", id_attribute="key")
    class WaitER(Resource):
        """
            A file on a filesystem
        """
        fields = ("key", "value", "purged")

    @resource("test::Noprov", agent="agent", id_attribute="key")
    class NoProv(Resource):
        """
            A file on a filesystem
        """
        fields = ("key", "value", "purged")

    @resource("test::FailFast", agent="agent", id_attribute="key")
    class FailFastR(Resource):
        """
            A file on a filesystem
        """
        fields = ("key", "value", "purged")

    @resource("test::BadEvents", agent="agent", id_attribute="key")
    class BadeEventR(Resource):
        """
            A file on a filesystem
        """
        fields = ("key", "value", "purged")

    @resource("test::BadPost", agent="agent", id_attribute="key")
    class BadPostR(Resource):
        """
            A file on a filesystem
        """
        fields = ("key", "value", "purged")

    @provider("test::Resource", name="test_resource")
    class Provider(ResourceHandler):

        def check_resource(self, ctx, resource):
            self.read(resource.id.get_agent_name(), resource.key)
            assert resource.value != const.UNKNOWN_STRING
            current = resource.clone()
            current.purged = not self.isset(resource.id.get_agent_name(), resource.key)

            if not current.purged:
                current.value = self.get(resource.id.get_agent_name(), resource.key)
            else:
                current.value = None

            return current

        def do_changes(self, ctx, resource, changes):
            if self.skip(resource.id.get_agent_name(), resource.key):
                raise SkipResource()

            if self.fail(resource.id.get_agent_name(), resource.key):
                raise Exception("Failed")

            if "purged" in changes:
                self.touch(resource.id.get_agent_name(), resource.key)
                if changes["purged"]["desired"]:
                    self.delete(resource.id.get_agent_name(), resource.key)
                    ctx.set_purged()
                else:
                    self.set(resource.id.get_agent_name(), resource.key, resource.value)
                    ctx.set_created()

            elif "value" in changes:
                ctx.info("Set key '%(key)s' to value '%(value)s'", key=resource.key, value=resource.value)
                self.touch(resource.id.get_agent_name(), resource.key)
                self.set(resource.id.get_agent_name(), resource.key, resource.value)
                ctx.set_updated()

            return changes

        def facts(self, ctx, resource):
            return {"length": len(self.get(resource.id.get_agent_name(), resource.key)), "key1": "value1", "key2": "value2"}

        def can_process_events(self) -> bool:
            return True

        def process_events(self, ctx, resource, events):
            self.__class__._EVENTS[resource.id.get_agent_name()][resource.key].append(events)
            super(Provider, self).process_events(ctx, resource, events)

        def can_reload(self) -> bool:
            return True

        def do_reload(self, ctx, resource):
            self.__class__._RELOAD_COUNT[resource.id.get_agent_name()][resource.key] += 1

        _STATE = defaultdict(dict)
        _WRITE_COUNT = defaultdict(lambda: defaultdict(lambda: 0))
        _RELOAD_COUNT = defaultdict(lambda: defaultdict(lambda: 0))
        _READ_COUNT = defaultdict(lambda: defaultdict(lambda: 0))
        _TO_SKIP = defaultdict(lambda: defaultdict(lambda: 0))
        _TO_FAIL = defaultdict(lambda: defaultdict(lambda: 0))

        _EVENTS = defaultdict(lambda: defaultdict(lambda: []))

        @classmethod
        def set_skip(cls, agent, key, skip):
            cls._TO_SKIP[agent][key] = skip

        @classmethod
        def set_fail(cls, agent, key, failcount):
            cls._TO_FAIL[agent][key] = failcount

        @classmethod
        def skip(cls, agent, key):
            doskip = cls._TO_SKIP[agent][key]
            if doskip == 0:
                return False
            cls._TO_SKIP[agent][key] -= 1
            return True

        @classmethod
        def fail(cls, agent, key):
            doskip = cls._TO_FAIL[agent][key]
            if doskip == 0:
                return False
            cls._TO_FAIL[agent][key] -= 1
            return True

        @classmethod
        def touch(cls, agent, key):
            cls._WRITE_COUNT[agent][key] += 1

        @classmethod
        def read(cls, agent, key):
            cls._READ_COUNT[agent][key] += 1

        @classmethod
        def set(cls, agent, key, value):
            cls._STATE[agent][key] = value

        @classmethod
        def get(cls, agent, key):
            if key in cls._STATE[agent]:
                return cls._STATE[agent][key]
            return None

        @classmethod
        def isset(cls, agent, key):
            return key in cls._STATE[agent]

        @classmethod
        def delete(cls, agent, key):
            if cls.isset(agent, key):
                del cls._STATE[agent][key]

        @classmethod
        def changecount(cls, agent, key):
            return cls._WRITE_COUNT[agent][key]

        @classmethod
        def readcount(cls, agent, key):
            return cls._READ_COUNT[agent][key]

        @classmethod
        def getevents(cls, agent, key):
            return cls._EVENTS[agent][key]

        @classmethod
        def reloadcount(cls, agent, key):
            return cls._RELOAD_COUNT[agent][key]

        @classmethod
        def reset(cls):
            cls._STATE = defaultdict(dict)
            cls._EVENTS = defaultdict(lambda: defaultdict(lambda: []))
            cls._WRITE_COUNT = defaultdict(lambda: defaultdict(lambda: 0))
            cls._READ_COUNT = defaultdict(lambda: defaultdict(lambda: 0))
            cls._TO_SKIP = defaultdict(lambda: defaultdict(lambda: 0))
            cls._RELOAD_COUNT = defaultdict(lambda: defaultdict(lambda: 0))

    @provider("test::Fail", name="test_fail")
    class Fail(ResourceHandler):

        def check_resource(self, ctx, resource):
            current = resource.clone()
            current.purged = not Provider.isset(resource.id.get_agent_name(), resource.key)

            if not current.purged:
                current.value = Provider.get(resource.id.get_agent_name(), resource.key)
            else:
                current.value = None

            return current

        def do_changes(self, ctx, resource, changes):
            raise Exception()

    @provider("test::FailFast", name="test_failfast")
    class FailFast(ResourceHandler):

        def check_resource(self, ctx, resource):
            raise Exception()

    @provider("test::Fact", name="test_fact")
    class Fact(ResourceHandler):

        def check_resource(self, ctx, resource):
            current = resource.clone()
            current.purged = not Provider.isset(resource.id.get_agent_name(), resource.key)

            current.value = "that"

            return current

        def do_changes(self, ctx, resource, changes):
            if resource.skip:
                raise SkipResource("can not deploy")
            if "purged" in changes:
                if changes["purged"]["desired"]:
                    Provider.delete(resource.id.get_agent_name(), resource.key)
                    ctx.set_purged()
                else:
                    Provider.set(resource.id.get_agent_name(), resource.key, "x")
                    ctx.set_created()
            else:
                ctx.set_updated()

        def facts(self, ctx: HandlerContext, resource: Resource) -> dict:
            if not Provider.isset(resource.id.get_agent_name(), resource.key):
                return {}
            elif resource.skipFact:
                raise SkipResource("Not ready")
            return {"fact": resource.factvalue}

    @provider("test::BadEvents", name="test_bad_events")
    class BadEvents(ResourceHandler):

        def check_resource(self, ctx, resource):
            current = resource.clone()
            return current

        def do_changes(self, ctx, resource, changes):
            pass

        def can_process_events(self) -> bool:
            return True

        def process_events(self, ctx, resource, events):
            raise Exception()

    @provider("test::BadPost", name="test_bad_posts")
    class BadPost(Provider):

        def post(self, ctx, resource) -> None:
            raise Exception()

    @resource("test::AgentConfig", agent="agent", id_attribute="agentname")
    class AgentConfig(PurgeableResource):
        """
            A resource that can modify the agentmap for autostarted agents
        """
        fields = ("agentname", "uri", "autostart")

        @staticmethod
        def get_autostart(exp, obj):
            try:
                if not obj.autostart:
                    raise IgnoreResourceException()
            except Exception as e:
                # When this attribute is not set, also ignore it
                raise IgnoreResourceException() from e
            return obj.autostart

    @provider("test::AgentConfig", name="agentrest")
    class AgentConfigHandler(CRUDHandler):
        def _get_map(self) -> dict:
            def call():
                return self.get_client().get_setting(tid=self._agent.environment, id=data.AUTOSTART_AGENT_MAP)

            value = self.run_sync(call)
            return value.result["value"]

        def _set_map(self, agent_config: dict) -> None:
            def call():
                return self.get_client().set_setting(tid=self._agent.environment, id=data.AUTOSTART_AGENT_MAP,
                                                     value=agent_config)

            return self.run_sync(call)

        def read_resource(self, ctx: HandlerContext, resource: AgentConfig) -> None:
            agent_config = self._get_map()
            ctx.set("map", agent_config)

            if resource.agentname not in agent_config:
                raise ResourcePurged()

            resource.uri = agent_config[resource.agentname]

        def create_resource(self, ctx: HandlerContext, resource: AgentConfig) -> None:
            agent_config = ctx.get("map")
            agent_config[resource.agentname] = resource.uri
            self._set_map(agent_config)

        def delete_resource(self, ctx: HandlerContext, resource: AgentConfig) -> None:
            agent_config = ctx.get("map")
            del agent_config[resource.agentname]
            self._set_map(agent_config)

        def update_resource(self, ctx: HandlerContext, changes: dict, resource: AgentConfig) -> None:
            agent_config = ctx.get("map")
            agent_config[resource.agentname] = resource.uri
            self._set_map(agent_config)

    waiter = Condition()

    async def wait_for_done_with_waiters(client, env_id, version, wait_for_this_amount_of_resources_in_done=None,
                                         timeout=10):
        # unhang waiters
        result = await client.get_version(env_id, version)
        assert result.code == 200
        now = time.time()
        while (result.result["model"]["total"] - result.result["model"]["done"]) > 0:
            if now + timeout < time.time():
                raise Exception("Timeout")
            if wait_for_this_amount_of_resources_in_done \
               and result.result["model"]["done"] - wait_for_this_amount_of_resources_in_done >= 0:
                break
            result = await client.get_version(env_id, version)
            logger.info("waiting with waiters, %s resources done", result.result["model"]["done"])
            waiter.acquire()
            waiter.notifyAll()
            waiter.release()
            await asyncio.sleep(0.1)

        return result

    async def wait_for_condition_with_waiters(wait_condition, timeout=10):
        """
            Wait until wait_condition() returns false
        """
        now = time.time()
        while wait_condition():
            if now + timeout < time.time():
                raise Exception("Timeout")
            logger.info("waiting with waiters")
            waiter.acquire()
            waiter.notifyAll()
            waiter.release()
            await asyncio.sleep(0.1)

    @provider("test::Wait", name="test_wait")
    class Wait(ResourceHandler):

        def __init__(self, agent, io=None):
            super().__init__(agent, io)
            self.traceid = uuid.uuid4()

        def check_resource(self, ctx, resource):
            current = resource.clone()
            current.purged = not Provider.isset(resource.id.get_agent_name(), resource.key)

            if not current.purged:
                current.value = Provider.get(resource.id.get_agent_name(), resource.key)
            else:
                current.value = None

            return current

        def do_changes(self, ctx, resource, changes):
            logger.info("Hanging waiter %s", self.traceid)
            waiter.acquire()
            waiter.wait()
            waiter.release()
            logger.info("Releasing waiter %s", self.traceid)
            if "purged" in changes:
                if changes["purged"]["desired"]:
                    Provider.delete(resource.id.get_agent_name(), resource.key)
                    ctx.set_purged()
                else:
                    Provider.set(resource.id.get_agent_name(), resource.key, resource.value)
                    ctx.set_created()

            if "value" in changes:
                Provider.set(resource.id.get_agent_name(), resource.key, resource.value)
                ctx.set_updated()

    @provider("test::WaitEvent", name="test_wait_Event")
    class WaitE(Provider):

        def __init__(self, agent, io=None):
            super().__init__(agent, io)
            self.traceid = uuid.uuid4()

        def check_resource(self, ctx, resource):
            current = resource.clone()
            current.purged = not Provider.isset(resource.id.get_agent_name(), resource.key)

            if not current.purged:
                current.value = Provider.get(resource.id.get_agent_name(), resource.key)
            else:
                current.value = None

            return current

        def process_events(self, ctx, resource, events):
            logger.info("Hanging Event waiter %s", self.traceid)
            waiter.acquire()
            waiter.wait()
            waiter.release()
            logger.info("Releasing Event waiter %s", self.traceid)

    yield ResourceContainer(Provider=Provider, wait_for_done_with_waiters=wait_for_done_with_waiters,
                            waiter=waiter, wait_for_condition_with_waiters=wait_for_condition_with_waiters)
    Provider.reset()


@pytest.mark.asyncio(timeout=150)
async def test_dryrun_and_deploy(server_multi, client_multi, resource_container):
    """
        dryrun and deploy a configuration model

        There is a second agent with an undefined resource. The server will shortcut the dryrun and deploy for this resource
        without an agent being present.
    """

    agentmanager = server_multi.get_slice(SLICE_AGENT_MANAGER)

    resource_container.Provider.reset()
    result = await client_multi.create_project("env-test")
    project_id = result.result["project"]["id"]

    result = await client_multi.create_environment(project_id=project_id, name="dev")
    env_id = result.result["environment"]["id"]

    agent = Agent(hostname="node1", environment=env_id, agent_map={"agent1": "localhost"}, code_loader=False)
    agent.add_end_point_name("agent1")
    await agent.start()

    await retry_limited(lambda: len(agentmanager.sessions) == 1, 10)

    resource_container.Provider.set("agent1", "key2", "incorrect_value")
    resource_container.Provider.set("agent1", "key3", "value")

    version = int(time.time())

    resources = [{'key': 'key1',
                  'value': 'value1',
                  'id': 'test::Resource[agent1,key=key1],v=%d' % version,
                  'send_event': False,
                  'purged': False,
                  'requires': ['test::Resource[agent1,key=key2],v=%d' % version],
                  },
                 {'key': 'key2',
                  'value': 'value2',
                  'id': 'test::Resource[agent1,key=key2],v=%d' % version,
                  'send_event': False,
                  'requires': [],
                  'purged': False,
                  },
                 {'key': 'key3',
                  'value': None,
                  'id': 'test::Resource[agent1,key=key3],v=%d' % version,
                  'send_event': False,
                  'requires': [],
                  'purged': True,
                  },
                 {'key': 'key4',
                  'value': execute.util.Unknown(source=None),
                  'id': 'test::Resource[agent2,key=key4],v=%d' % version,
                  'send_event': False,
                  'requires': [],
                  'purged': False,
                  },
                 {'key': 'key5',
                  'value': "val",
                  'id': 'test::Resource[agent2,key=key5],v=%d' % version,
                  'send_event': False,
                  'requires': ['test::Resource[agent2,key=key4],v=%d' % version],
                  'purged': False,
                  },
                 {'key': 'key6',
                  'value': "val",
                  'id': 'test::Resource[agent2,key=key6],v=%d' % version,
                  'send_event': False,
                  'requires': ['test::Resource[agent2,key=key5],v=%d' % version],
                  'purged': False,
                  }
                 ]

    status = {'test::Resource[agent2,key=key4]': const.ResourceState.undefined}
    result = await client_multi.put_version(tid=env_id, version=version, resources=resources, resource_state=status,
                                            unknowns=[], version_info={})
    assert result.code == 200

    mod_db = await data.ConfigurationModel.get_version(uuid.UUID(env_id), version)
    undep = await mod_db.get_undeployable()
    assert undep == ['test::Resource[agent2,key=key4]']

    undep = await mod_db.get_skipped_for_undeployable()
    assert undep == ['test::Resource[agent2,key=key5]', 'test::Resource[agent2,key=key6]']

    # request a dryrun
    result = await client_multi.dryrun_request(env_id, version)
    assert result.code == 200
    assert result.result["dryrun"]["total"] == len(resources)
    assert result.result["dryrun"]["todo"] == len(resources)

    # get the dryrun results
    result = await client_multi.dryrun_list(env_id, version)
    assert result.code == 200
    assert len(result.result["dryruns"]) == 1

    while result.result["dryruns"][0]["todo"] > 0:
        result = await client_multi.dryrun_list(env_id, version)
        await asyncio.sleep(0.1)

    dry_run_id = result.result["dryruns"][0]["id"]
    result = await client_multi.dryrun_report(env_id, dry_run_id)
    assert result.code == 200

    changes = result.result["dryrun"]["resources"]

    assert changes[resources[0]["id"]]["changes"]["purged"]["current"]
    assert not changes[resources[0]["id"]]["changes"]["purged"]["desired"]
    assert changes[resources[0]["id"]]["changes"]["value"]["current"] is None
    assert changes[resources[0]["id"]]["changes"]["value"]["desired"] == resources[0]["value"]

    assert changes[resources[1]["id"]]["changes"]["value"]["current"] == "incorrect_value"
    assert changes[resources[1]["id"]]["changes"]["value"]["desired"] == resources[1]["value"]

    assert not changes[resources[2]["id"]]["changes"]["purged"]["current"]
    assert changes[resources[2]["id"]]["changes"]["purged"]["desired"]

    # do a deploy
    result = await client_multi.release_version(env_id, version, True, const.AgentTriggerMethod.push_full_deploy)
    assert result.code == 200
    assert not result.result["model"]["deployed"]
    assert result.result["model"]["released"]
    assert result.result["model"]["total"] == 6
    assert result.result["model"]["result"] == "deploying"

    result = await client_multi.get_version(env_id, version)
    assert result.code == 200

    await _wait_until_deployment_finishes(client_multi, env_id, version)

    result = await client_multi.get_version(env_id, version)
    assert result.result["model"]["done"] == len(resources)

    assert resource_container.Provider.isset("agent1", "key1")
    assert resource_container.Provider.get("agent1", "key1") == "value1"
    assert resource_container.Provider.get("agent1", "key2") == "value2"
    assert not resource_container.Provider.isset("agent1", "key3")

    actions = await data.ResourceAction.get_list()
    assert sum([len(x.resource_version_ids) for x in actions if x.status == const.ResourceState.undefined]) == 1
    assert sum([len(x.resource_version_ids) for x in actions if x.status == const.ResourceState.skipped_for_undefined]) == 2

    await agent.stop()


@pytest.mark.asyncio(timeout=150)
async def test_deploy_empty(server, client, resource_container, environment):
    """
       Test deployment of empty model
    """
    agent = await get_agent(server, environment, "agent1")

    version = int(time.time())

    resources = []

    result = await client.put_version(
        tid=environment,
        version=version,
        resources=resources,
        resource_state={},
        unknowns=[],
        version_info={})
    assert result.code == 200

    # do a deploy
    result = await client.release_version(environment, version, True, const.AgentTriggerMethod.push_full_deploy)
    assert result.code == 200
    assert result.result["model"]["deployed"]
    assert result.result["model"]["released"]
    assert result.result["model"]["total"] == 0
    assert result.result["model"]["result"] == const.VersionState.success.name

    await agent.stop()


@pytest.mark.asyncio(timeout=100)
async def test_deploy_with_undefined(server_multi, client_multi, resource_container):
    """
         Test deploy of resource with undefined
    """

    # agent backoff makes this test unreliable or slow, so we turn it off
    backoff = inmanta.agent.agent.GET_RESOURCE_BACKOFF
    inmanta.agent.agent.GET_RESOURCE_BACKOFF = 0

    agentmanager = server_multi.get_slice(SLICE_AGENT_MANAGER)

    Config.set("config", "agent-deploy-interval", "100")

    resource_container.Provider.reset()
    result = await client_multi.create_project("env-test")
    project_id = result.result["project"]["id"]

    result = await client_multi.create_environment(project_id=project_id, name="dev")
    env_id = result.result["environment"]["id"]

    resource_container.Provider.set_skip("agent2", "key1", 1)

    agent = Agent(
        hostname="node1",
        environment=env_id,
        agent_map={"agent1": "localhost", "agent2": "localhost"},
        code_loader=False
    )
    agent.add_end_point_name("agent2")
    await agent.start()

    await retry_limited(lambda: len(agentmanager.sessions) == 1, 10)

    version = int(time.time())

    resources = [{'key': 'key1',
                  'value': 'value1',
                  'id': 'test::Resource[agent2,key=key1],v=%d' % version,
                  'send_event': False,
                  'purged': False,
                  'requires': [],
                  },
                 {'key': 'key2',
                  'value': execute.util.Unknown(source=None),
                  'id': 'test::Resource[agent2,key=key2],v=%d' % version,
                  'send_event': False,
                  'purged': False,
                  'requires': [],
                  },
                 {'key': 'key4',
                  'value': execute.util.Unknown(source=None),
                  'id': 'test::Resource[agent2,key=key4],v=%d' % version,
                  'send_event': False,
                  'requires': ['test::Resource[agent2,key=key1],v=%d' % version,
                               'test::Resource[agent2,key=key2],v=%d' % version],
                  'purged': False,
                  },
                 {'key': 'key5',
                  'value': "val",
                  'id': 'test::Resource[agent2,key=key5],v=%d' % version,
                  'send_event': False,
                  'requires': ['test::Resource[agent2,key=key4],v=%d' % version],
                  'purged': False,
                  }
                 ]

    status = {'test::Resource[agent2,key=key4]': const.ResourceState.undefined,
              'test::Resource[agent2,key=key2]': const.ResourceState.undefined}
    result = await client_multi.put_version(tid=env_id, version=version, resources=resources, resource_state=status,
                                            unknowns=[], version_info={})
    assert result.code == 200

    # do a deploy
    result = await client_multi.release_version(env_id, version, True, const.AgentTriggerMethod.push_full_deploy)
    assert result.code == 200
    assert not result.result["model"]["deployed"]
    assert result.result["model"]["released"]
    assert result.result["model"]["total"] == len(resources)
    assert result.result["model"]["result"] == "deploying"

    # The server will mark the full version as deployed even though the agent has not done anything yet.
    result = await client_multi.get_version(env_id, version)
    assert result.code == 200

    await _wait_until_deployment_finishes(client_multi, env_id, version)

    result = await client_multi.get_version(env_id, version)
    assert result.result["model"]["done"] == len(resources)
    assert result.code == 200

    actions = await data.ResourceAction.get_list()
    assert len([x for x in actions if x.status == const.ResourceState.undefined]) >= 1

    result = await client_multi.get_version(env_id, version)
    assert result.code == 200

    assert resource_container.Provider.changecount("agent2", "key4") == 0
    assert resource_container.Provider.changecount("agent2", "key5") == 0
    assert resource_container.Provider.changecount("agent2", "key1") == 0

    assert resource_container.Provider.readcount("agent2", "key4") == 0
    assert resource_container.Provider.readcount("agent2", "key5") == 0
    assert resource_container.Provider.readcount("agent2", "key1") == 1

    # Do a second deploy of the same model on agent2 with undefined resources
    await agent.trigger_update("env_id", "agent2", incremental_deploy=False)

    result = await client_multi.get_version(env_id, version, include_logs=True)

    def done():
        return resource_container.Provider.changecount("agent2", "key4") == 0 and \
            resource_container.Provider.changecount("agent2", "key5") == 0 and \
            resource_container.Provider.changecount("agent2", "key1") == 1 and \
            resource_container.Provider.readcount("agent2", "key4") == 0 and \
            resource_container.Provider.readcount("agent2", "key5") == 0 and \
            resource_container.Provider.readcount("agent2", "key1") == 2

    await retry_limited(done, 100)

    await agent.stop()
    inmanta.agent.agent.GET_RESOURCE_BACKOFF = backoff


@pytest.mark.asyncio(timeout=30)
async def test_server_restart(resource_container, server, postgres_db, client):
    """
        dryrun and deploy a configuration model
    """
    agentmanager = server.get_slice(SLICE_AGENT_MANAGER)

    resource_container.Provider.reset()
    result = await client.create_project("env-test")
    project_id = result.result["project"]["id"]

    result = await client.create_environment(project_id=project_id, name="dev")
    env_id = result.result["environment"]["id"]

    agent = Agent(hostname="node1", environment=env_id, agent_map={"agent1": "localhost"},
                  code_loader=False)
    agent.add_end_point_name("agent1")
    await agent.start()
    await retry_limited(lambda: len(agentmanager.sessions) == 1, 10)

    resource_container.Provider.set("agent1", "key2", "incorrect_value")
    resource_container.Provider.set("agent1", "key3", "value")

    await server.stop()

    ibl = InmantaBootloader()
    server = ibl.restserver
    await ibl.start()
    agentmanager = server.get_slice(SLICE_AGENT_MANAGER)

    await retry_limited(lambda: len(agentmanager.sessions) == 1, 10)

    version = int(time.time())

    resources = [{'key': 'key1',
                  'value': 'value1',
                  'id': 'test::Resource[agent1,key=key1],v=%d' % version,
                  'purged': False,
                  'send_event': False,
                  'requires': ['test::Resource[agent1,key=key2],v=%d' % version],
                  },
                 {'key': 'key2',
                  'value': 'value2',
                  'id': 'test::Resource[agent1,key=key2],v=%d' % version,
                  'requires': [],
                  'purged': False,
                  'send_event': False,
                  },
                 {'key': 'key3',
                  'value': None,
                  'id': 'test::Resource[agent1,key=key3],v=%d' % version,
                  'requires': [],
                  'purged': True,
                  'send_event': False,
                  }
                 ]

    result = await client.put_version(tid=env_id, version=version, resources=resources, unknowns=[], version_info={})
    assert result.code == 200

    # request a dryrun
    result = await client.dryrun_request(env_id, version)
    assert result.code == 200
    assert result.result["dryrun"]["total"] == len(resources)
    assert result.result["dryrun"]["todo"] == len(resources)

    # get the dryrun results
    result = await client.dryrun_list(env_id, version)
    assert result.code == 200
    assert len(result.result["dryruns"]) == 1

    while result.result["dryruns"][0]["todo"] > 0:
        result = await client.dryrun_list(env_id, version)
        await asyncio.sleep(0.1)

    dry_run_id = result.result["dryruns"][0]["id"]
    result = await client.dryrun_report(env_id, dry_run_id)
    assert result.code == 200

    changes = result.result["dryrun"]["resources"]
    assert changes[resources[0]["id"]]["changes"]["purged"]["current"]
    assert not changes[resources[0]["id"]]["changes"]["purged"]["desired"]
    assert changes[resources[0]["id"]]["changes"]["value"]["current"] is None
    assert changes[resources[0]["id"]]["changes"]["value"]["desired"] == resources[0]["value"]

    assert changes[resources[1]["id"]]["changes"]["value"]["current"] == "incorrect_value"
    assert changes[resources[1]["id"]]["changes"]["value"]["desired"] == resources[1]["value"]

    assert not changes[resources[2]["id"]]["changes"]["purged"]["current"]
    assert changes[resources[2]["id"]]["changes"]["purged"]["desired"]

    # do a deploy
    result = await client.release_version(env_id, version, True, const.AgentTriggerMethod.push_full_deploy)
    assert result.code == 200
    assert not result.result["model"]["deployed"]
    assert result.result["model"]["released"]
    assert result.result["model"]["total"] == 3
    assert result.result["model"]["result"] == "deploying"

    result = await client.get_version(env_id, version)
    assert result.code == 200

    await _wait_until_deployment_finishes(client, env_id, version)

    result = await client.get_version(env_id, version)
    assert result.result["model"]["done"] == len(resources)

    assert resource_container.Provider.isset("agent1", "key1")
    assert resource_container.Provider.get("agent1", "key1") == "value1"
    assert resource_container.Provider.get("agent1", "key2") == "value2"
    assert not resource_container.Provider.isset("agent1", "key3")

    await agent.stop()
    await ibl.stop()


@pytest.mark.asyncio(timeout=30)
async def test_spontaneous_deploy(resource_container, server, client):
    """
        dryrun and deploy a configuration model
    """
    agentmanager = server.get_slice(SLICE_AGENT_MANAGER)

    resource_container.Provider.reset()
    result = await client.create_project("env-test")
    project_id = result.result["project"]["id"]

    result = await client.create_environment(project_id=project_id, name="dev")
    env_id = result.result["environment"]["id"]

    Config.set("config", "agent-deploy-interval", "2")
    Config.set("config", "agent-deploy-splay-time", "2")
    Config.set("config", "agent-repair-interval", "0")

    agent = Agent(hostname="node1", environment=env_id, agent_map={"agent1": "localhost"},
                  code_loader=False)
    agent.add_end_point_name("agent1")
    await agent.start()
    await retry_limited(lambda: len(agentmanager.sessions) == 1, 10)

    resource_container.Provider.set("agent1", "key2", "incorrect_value")
    resource_container.Provider.set("agent1", "key3", "value")

    version = int(time.time())

    resources = [{'key': 'key1',
                  'value': 'value1',
                  'id': 'test::Resource[agent1,key=key1],v=%d' % version,
                  'purged': False,
                  'send_event': False,
                  'requires': ['test::Resource[agent1,key=key2],v=%d' % version],
                  },
                 {'key': 'key2',
                  'value': 'value2',
                  'id': 'test::Resource[agent1,key=key2],v=%d' % version,
                  'requires': [],
                  'purged': False,
                  'send_event': False,
                  },
                 {'key': 'key3',
                  'value': None,
                  'id': 'test::Resource[agent1,key=key3],v=%d' % version,
                  'requires': [],
                  'purged': True,
                  'send_event': False,
                  }
                 ]

    result = await client.put_version(tid=env_id, version=version, resources=resources, unknowns=[], version_info={})
    assert result.code == 200

    # do a deploy
    result = await client.release_version(env_id, version, False)
    assert result.code == 200
    assert not result.result["model"]["deployed"]
    assert result.result["model"]["released"]
    assert result.result["model"]["total"] == 3
    assert result.result["model"]["result"] == "deploying"

    result = await client.get_version(env_id, version)
    assert result.code == 200

    await _wait_until_deployment_finishes(client, env_id, version)

    result = await client.get_version(env_id, version)
    assert result.result["model"]["done"] == len(resources)

    assert resource_container.Provider.isset("agent1", "key1")
    assert resource_container.Provider.get("agent1", "key1") == "value1"
    assert resource_container.Provider.get("agent1", "key2") == "value2"
    assert not resource_container.Provider.isset("agent1", "key3")

    await agent.stop()


@pytest.mark.asyncio(timeout=30)
async def test_spontaneous_repair(resource_container, server, client):
    """
        dryrun and deploy a configuration model
    """
    agentmanager = server.get_slice(SLICE_AGENT_MANAGER)

    resource_container.Provider.reset()
    result = await client.create_project("env-test")
    project_id = result.result["project"]["id"]

    result = await client.create_environment(project_id=project_id, name="dev")
    env_id = result.result["environment"]["id"]

    Config.set("config", "agent-repair-interval", "2")
    Config.set("config", "agent-repair-splay-time", "2")
    Config.set("config", "agent-deploy-interval", "0")

    agent = Agent(hostname="node1", environment=env_id, agent_map={"agent1": "localhost"},
                  code_loader=False)
    agent.add_end_point_name("agent1")
    await agent.start()
    await retry_limited(lambda: len(agentmanager.sessions) == 1, 10)

    resource_container.Provider.set("agent1", "key2", "incorrect_value")
    resource_container.Provider.set("agent1", "key3", "value")

    version = int(time.time())

    resources = [{'key': 'key1',
                  'value': 'value1',
                  'id': 'test::Resource[agent1,key=key1],v=%d' % version,
                  'purged': False,
                  'send_event': False,
                  'requires': ['test::Resource[agent1,key=key2],v=%d' % version],
                  },
                 {'key': 'key2',
                  'value': 'value2',
                  'id': 'test::Resource[agent1,key=key2],v=%d' % version,
                  'requires': [],
                  'purged': False,
                  'send_event': False,
                  },
                 {'key': 'key3',
                  'value': None,
                  'id': 'test::Resource[agent1,key=key3],v=%d' % version,
                  'requires': [],
                  'purged': True,
                  'send_event': False,
                  }
                 ]

    result = await client.put_version(tid=env_id, version=version, resources=resources, unknowns=[], version_info={})
    assert result.code == 200

    # do a deploy
    result = await client.release_version(env_id, version, True, const.AgentTriggerMethod.push_full_deploy)
    assert result.code == 200
    assert not result.result["model"]["deployed"]
    assert result.result["model"]["released"]
    assert result.result["model"]["total"] == 3
    assert result.result["model"]["result"] == "deploying"

    result = await client.get_version(env_id, version)
    assert result.code == 200

    await _wait_until_deployment_finishes(client, env_id, version)

    async def verify_deployment_result():
        result = await client.get_version(env_id, version)
        assert result.result["model"]["done"] == len(resources)

        assert resource_container.Provider.isset("agent1", "key1")
        assert resource_container.Provider.get("agent1", "key1") == "value1"
        assert resource_container.Provider.get("agent1", "key2") == "value2"
        assert not resource_container.Provider.isset("agent1", "key3")

    await verify_deployment_result()

    # Manual change
    resource_container.Provider.set("agent1", "key2", "another_value")
    # Wait until repair restores the state
    now = time.time()
    while resource_container.Provider.get("agent1", "key2") != "value2":
        if time.time() > now + 10:
            raise Exception("Timeout occured while waiting for repair run")
        await asyncio.sleep(0.1)

    await verify_deployment_result()

    await agent.stop()


@pytest.mark.asyncio(timeout=30)
async def test_failing_deploy_no_handler(resource_container, server, client):
    """
        dryrun and deploy a configuration model
    """
    agentmanager = server.get_slice(SLICE_AGENT_MANAGER)

    resource_container.Provider.reset()
    result = await client.create_project("env-test")
    project_id = result.result["project"]["id"]
    result = await client.create_environment(project_id=project_id, name="dev")
    env_id = result.result["environment"]["id"]

    agent = Agent(hostname="node1", environment=env_id, agent_map={"agent1": "localhost"}, code_loader=False)
    agent.add_end_point_name("agent1")
    await agent.start()
    await retry_limited(lambda: len(agentmanager.sessions) == 1, 10)

    version = int(time.time())

    resources = [{'key': 'key1',
                  'value': 'value1',
                  'id': 'test::Noprov[agent1,key=key1],v=%d' % version,
                  'purged': False,
                  'send_event': False,
                  'requires': [],
                  }
                 ]

    result = await client.put_version(tid=env_id, version=version, resources=resources, unknowns=[], version_info={})
    assert result.code == 200

    # do a deploy
    result = await client.release_version(env_id, version, True, const.AgentTriggerMethod.push_full_deploy)
    assert result.code == 200
    assert result.result["model"]["total"] == 1

    result = await client.get_version(env_id, version)
    assert result.code == 200

    await _wait_until_deployment_finishes(client, env_id, version)

    result = await client.get_version(env_id, version)
    assert result.result["model"]["done"] == len(resources)

    result = await client.get_version(env_id, version, include_logs=True)

    logs = result.result["resources"][0]["actions"][0]["messages"]
    assert any("traceback" in log["kwargs"] for log in logs), "\n".join(result.result["resources"][0]["actions"][0]["messages"])

    await agent.stop()


@pytest.mark.asyncio
async def test_dual_agent(resource_container, server, client, environment, no_agent_backoff):
    """
        dryrun and deploy a configuration model
    """
    resource_container.Provider.reset()
    myagent = agent.Agent(hostname="node1", environment=environment, agent_map={"agent1": "localhost", "agent2": "localhost"},
                          code_loader=False)
    myagent.add_end_point_name("agent1")
    myagent.add_end_point_name("agent2")
    await myagent.start()
    await retry_limited(lambda: len(server.get_slice("session")._sessions) == 1, 10)

    resource_container.Provider.set("agent1", "key1", "incorrect_value")
    resource_container.Provider.set("agent2", "key1", "incorrect_value")

    version = int(time.time())

    resources = [{'key': 'key1',
                  'value': 'value1',
                  'id': 'test::Wait[agent1,key=key1],v=%d' % version,
                  'purged': False,
                  'send_event': False,
                  'requires': []
                  },
                 {'key': 'key2',
                  'value': 'value1',
                  'id': 'test::Wait[agent1,key=key2],v=%d' % version,
                  'purged': False,
                  'send_event': False,
                  'requires': ['test::Wait[agent1,key=key1],v=%d' % version]
                  },
                 {'key': 'key1',
                  'value': 'value2',
                  'id': 'test::Wait[agent2,key=key1],v=%d' % version,
                  'purged': False,
                  'send_event': False,
                  'requires': []
                  },
                 {'key': 'key2',
                  'value': 'value2',
                  'id': 'test::Wait[agent2,key=key2],v=%d' % version,
                  'purged': False,
                  'send_event': False,
                  'requires': ['test::Wait[agent2,key=key1],v=%d' % version]
                  }]

    result = await client.put_version(tid=environment, version=version, resources=resources, unknowns=[], version_info={})
    assert result.code == 200

    # do a deploy
    result = await client.release_version(environment, version, True, const.AgentTriggerMethod.push_full_deploy)
    assert result.code == 200

    assert not result.result["model"]["deployed"]
    assert result.result["model"]["released"]
    assert result.result["model"]["total"] == 4

    result = await resource_container.wait_for_done_with_waiters(client, environment, version)

    assert result.result["model"]["done"] == len(resources)
    assert result.result["model"]["result"] == const.VersionState.success.name

    assert resource_container.Provider.isset("agent1", "key1")
    assert resource_container.Provider.get("agent1", "key1") == "value1"
    assert resource_container.Provider.get("agent2", "key1") == "value2"
    assert resource_container.Provider.get("agent1", "key2") == "value1"
    assert resource_container.Provider.get("agent2", "key2") == "value2"

    await myagent.stop()


@pytest.mark.asyncio
async def test_server_agent_api(resource_container, client, server):
    agentmanager = server.get_slice(SLICE_AGENT_MANAGER)

    result = await client.create_project("env-test")
    project_id = result.result["project"]["id"]

    result = await client.create_environment(project_id=project_id, name="dev")
    env_id = result.result["environment"]["id"]
    agent = Agent(environment=env_id, hostname="agent1", agent_map={"agent1": "localhost"}, code_loader=False)
    await agent.start()

    agent2 = Agent(environment=env_id, hostname="agent2", agent_map={"agent2": "localhost"}, code_loader=False)
    await agent2.start()

    await retry_limited(lambda: len(agentmanager.sessions) == 2, 10)
    assert len(agentmanager.sessions) == 2

    result = await client.list_agent_processes(env_id)
    assert result.code == 200

    while len(result.result["processes"]) != 2:
        result = await client.list_agent_processes(env_id)
        assert result.code == 200
        await asyncio.sleep(0.1)

    assert len(result.result["processes"]) == 2
    agents = ["agent1", "agent2"]
    for proc in result.result["processes"]:
        assert proc["environment"] == env_id
        assert len(proc["endpoints"]) == 1
        assert proc["endpoints"][0]["name"] in agents
        agents.remove(proc["endpoints"][0]["name"])

    assert_equal_ish({'processes': [{'expired': None, 'environment': env_id,
                                     'endpoints': [{'name': UNKWN, 'process': UNKWN, 'id': UNKWN}], 'id': UNKWN,
                                     'hostname': UNKWN, 'first_seen': UNKWN, 'last_seen': UNKWN},
                                    {'expired': None, 'environment': env_id,
                                     'endpoints': [{'name': UNKWN, 'process': UNKWN, 'id': UNKWN}],
                                     'id': UNKWN, 'hostname': UNKWN, 'first_seen': UNKWN, 'last_seen': UNKWN}
                                    ]},
                     result.result, ['name', 'first_seen'])

    agentid = result.result["processes"][0]["id"]
    endpointid = [x["endpoints"][0]["id"] for x in result.result["processes"] if x["endpoints"][0]["name"] == "agent1"][0]

    result = await client.get_agent_process(id=agentid)
    assert result.code == 200

    result = await client.get_agent_process(id=uuid.uuid4())
    assert result.code == 404

    version = int(time.time())

    resources = [{'key': 'key',
                  'value': 'value',
                  'id': 'test::Resource[agent1,key=key],v=%d' % version,
                  'requires': [],
                  'purged': False,
                  'send_event': False,
                  },
                 {'key': 'key2',
                  'value': 'value',
                  'id': 'test::Resource[agent1,key=key2],v=%d' % version,
                  'requires': [],
                  'purged': False,
                  'send_event': False,
                  }]

    result = await client.put_version(tid=env_id, version=version, resources=resources, unknowns=[], version_info={})
    assert result.code == 200

    result = await client.list_agents(tid=env_id)
    assert result.code == 200

    shouldbe = {'agents': [
        {'last_failover': UNKWN, 'environment': env_id, 'paused': False,
         'primary': endpointid, 'name': 'agent1', 'state': 'up'}]}

    assert_equal_ish(shouldbe, result.result)

    result = await client.list_agents(tid=uuid.uuid4())
    assert result.code == 404

    await agent.stop()
    await agent2.stop()


@pytest.mark.asyncio
async def test_get_facts(resource_container, client, server):
    """
        Test retrieving facts from the agent
    """
    resource_container.Provider.reset()
    result = await client.create_project("env-test")
    project_id = result.result["project"]["id"]

    result = await client.create_environment(project_id=project_id, name="dev")
    env_id = result.result["environment"]["id"]

    agent = Agent(hostname="node1", environment=env_id, agent_map={"agent1": "localhost"}, code_loader=False)
    agent.add_end_point_name("agent1")
    await agent.start()
    await retry_limited(lambda: len(server.get_slice("session")._sessions) == 1, 10)

    resource_container.Provider.set("agent1", "key", "value")

    version = int(time.time())

    resource_id_wov = "test::Resource[agent1,key=key]"
    resource_id = "%s,v=%d" % (resource_id_wov, version)

    resources = [{'key': 'key',
                  'value': 'value',
                  'id': resource_id,
                  'requires': [],
                  'purged': False,
                  'send_event': False,
                  }]

    result = await client.put_version(tid=env_id, version=version, resources=resources, unknowns=[], version_info={})
    assert result.code == 200
    result = await client.release_version(env_id, version, True, const.AgentTriggerMethod.push_full_deploy)
    assert result.code == 200

    result = await client.get_param(env_id, "length", resource_id_wov)
    assert result.code == 503

    env_uuid = uuid.UUID(env_id)
    params = await data.Parameter.get_list(environment=env_uuid, resource_id=resource_id_wov)
    while len(params) < 3:
        params = await data.Parameter.get_list(environment=env_uuid, resource_id=resource_id_wov)
        await asyncio.sleep(0.1)

    result = await client.get_param(env_id, "key1", resource_id_wov)
    assert result.code == 200
    await agent.stop()


@pytest.mark.asyncio
async def test_purged_facts(resource_container, client, server, environment, no_agent_backoff):
    """
        Test if facts are purged when the resource is purged.
    """
    resource_container.Provider.reset()
    agent = Agent(hostname="node1", environment=environment, agent_map={"agent1": "localhost"}, code_loader=False)
    agent.add_end_point_name("agent1")
    await agent.start()
    await retry_limited(lambda: len(server.get_slice("session")._sessions) == 1, 10)

    resource_container.Provider.set("agent1", "key", "value")

    version = 1
    resource_id_wov = "test::Resource[agent1,key=key]"
    resource_id = "%s,v=%d" % (resource_id_wov, version)

    resources = [{'key': 'key',
                  'value': 'value',
                  'id': resource_id,
                  'requires': [],
                  'purged': False,
                  'send_event': False,
                  }]

    result = await client.put_version(tid=environment, version=version, resources=resources, unknowns=[], version_info={})
    assert result.code == 200
    result = await client.release_version(environment, version, True, const.AgentTriggerMethod.push_full_deploy)
    assert result.code == 200

    result = await client.get_param(environment, "length", resource_id_wov)
    assert result.code == 503

    env_uuid = uuid.UUID(environment)
    params = await data.Parameter.get_list(environment=env_uuid, resource_id=resource_id_wov)
    while len(params) < 3:
        params = await data.Parameter.get_list(environment=env_uuid, resource_id=resource_id_wov)
        await asyncio.sleep(0.1)

    result = await client.get_param(environment, "key1", resource_id_wov)
    assert result.code == 200

    # Purge the resource
    version = 2
    resources[0]["id"] = "%s,v=%d" % (resource_id_wov, version)
    resources[0]["purged"] = True
    result = await client.put_version(tid=environment, version=version, resources=resources, unknowns=[], version_info={})
    assert result.code == 200
    result = await client.release_version(environment, version, True, const.AgentTriggerMethod.push_full_deploy)
    assert result.code == 200

    result = await client.get_version(environment, version)
    assert result.code == 200

    await _wait_until_deployment_finishes(client, environment, version)

    result = await client.get_version(environment, version)
    assert result.result["model"]["done"] == len(resources)

    # The resource facts should be purged
    result = await client.get_param(environment, "length", resource_id_wov)
    assert result.code == 503

    await agent.stop()


@pytest.mark.asyncio
async def test_get_facts_extended(server, client, resource_container, environment):
    """
        dryrun and deploy a configuration model automatically
    """
    agentmanager = server.get_slice(SLICE_AGENT_MANAGER)
    # allow very rapid fact refresh
    agentmanager._fact_resource_block = 0.1

    resource_container.Provider.reset()
    agent = Agent(hostname="node1", environment=environment, agent_map={"agent1": "localhost"}, code_loader=False)
    agent.add_end_point_name("agent1")
    await agent.start()
    await retry_limited(lambda: len(agentmanager.sessions) == 1, 10)

    version = int(time.time())

    # mark some as existing
    resource_container.Provider.set("agent1", "key1", "value")
    resource_container.Provider.set("agent1", "key2", "value")
    resource_container.Provider.set("agent1", "key4", "value")
    resource_container.Provider.set("agent1", "key5", "value")
    resource_container.Provider.set("agent1", "key6", "value")
    resource_container.Provider.set("agent1", "key7", "value")

    resources = [{'key': 'key1',
                  'value': 'value1',
                  'id': 'test::Fact[agent1,key=key1],v=%d' % version,
                  'send_event': False,
                  'purged': False,
                  'skip': True,
                  'skipFact': False,
                  'factvalue': "fk1",
                  'requires': [],
                  },
                 {'key': 'key2',
                  'value': 'value1',
                  'id': 'test::Fact[agent1,key=key2],v=%d' % version,
                  'send_event': False,
                  'purged': False,
                  'skip': False,
                  'skipFact': False,
                  'factvalue': "fk2",
                  'requires': [],
                  },
                 {'key': 'key3',
                  'value': 'value1',
                  'id': 'test::Fact[agent1,key=key3],v=%d' % version,
                  'send_event': False,
                  'purged': False,
                  'skip': False,
                  'skipFact': False,
                  'factvalue': "fk3",
                  'requires': [],
                  },
                 {'key': 'key4',
                  'value': 'value1',
                  'id': 'test::Fact[agent1,key=key4],v=%d' % version,
                  'send_event': False,
                  'purged': False,
                  'skip': False,
                  'skipFact': False,
                  'factvalue': "fk4",
                  'requires': [],
                  },
                 {'key': 'key5',
                  'value': 'value1',
                  'id': 'test::Fact[agent1,key=key5],v=%d' % version,
                  'send_event': False,
                  'purged': False,
                  'skip': False,
                  'skipFact': True,
                  'factvalue': None,
                  'requires': [],
                  },
                 {'key': 'key6',
                  'value': 'value1',
                  'id': 'test::Fact[agent1,key=key6],v=%d' % version,
                  'send_event': False,
                  'purged': False,
                  'skip': False,
                  'skipFact': False,
                  'factvalue': None,
                  'requires': [],
                  },
                 {'key': 'key7',
                  'value': 'value1',
                  'id': 'test::Fact[agent1,key=key7],v=%d' % version,
                  'send_event': False,
                  'purged': False,
                  'skip': False,
                  'skipFact': False,
                  'factvalue': "",
                  'requires': [],
                  },
                 ]

    resource_states = {'test::Fact[agent1,key=key4],v=%d' % version: const.ResourceState.undefined,
                       'test::Fact[agent1,key=key5],v=%d' % version: const.ResourceState.undefined}

    async def get_fact(rid, result_code=200, limit=10, lower_limit=2):
        lower_limit = limit - lower_limit
        result = await client.get_param(environment, "fact", rid)

        # add minimal nr of reps or failure cases
        while (result.code != result_code and limit > 0) or limit > lower_limit:
            limit -= 1
            await asyncio.sleep(0.1)
            result = await client.get_param(environment, "fact", rid)

        assert result.code == result_code
        return result

    result = await client.put_version(tid=environment,
                                      version=version,
                                      resources=resources,
                                      unknowns=[],
                                      version_info={},
                                      resource_state=resource_states)
    assert result.code == 200

    await get_fact('test::Fact[agent1,key=key1]')  # undeployable
    await get_fact('test::Fact[agent1,key=key2]')  # normal
    await get_fact('test::Fact[agent1,key=key3]', 503)  # not present
    await get_fact('test::Fact[agent1,key=key4]')  # unknown
    await get_fact('test::Fact[agent1,key=key5]', 503)  # broken
    f6 = await get_fact('test::Fact[agent1,key=key6]')  # normal
    f7 = await get_fact('test::Fact[agent1,key=key7]')  # normal

    assert f6.result["parameter"]["value"] == 'None'
    assert f7.result["parameter"]["value"] == ""

    result = await client.release_version(environment, version, True, const.AgentTriggerMethod.push_full_deploy)
    assert result.code == 200

    await _wait_until_deployment_finishes(client, environment, version)

    await get_fact('test::Fact[agent1,key=key1]')  # undeployable
    await get_fact('test::Fact[agent1,key=key2]')  # normal
    await get_fact('test::Fact[agent1,key=key3]')  # not present -> present
    await get_fact('test::Fact[agent1,key=key4]')  # unknown
    await get_fact('test::Fact[agent1,key=key5]', 503)  # broken

    await agent.stop()


@pytest.mark.asyncio
async def test_get_set_param(resource_container, client, server):
    """
        Test getting and setting params
    """
    resource_container.Provider.reset()
    result = await client.create_project("env-test")
    project_id = result.result["project"]["id"]

    result = await client.create_environment(project_id=project_id, name="dev")
    env_id = result.result["environment"]["id"]

    result = await client.set_param(tid=env_id, id="key10", value="value10", source="user")
    assert result.code == 200

    result = await client.get_param(tid=env_id, id="key10")
    assert result.code == 200
    assert result.result["parameter"]["value"] == "value10"

    result = await client.delete_param(tid=env_id, id="key10")
    assert result.code == 200


@pytest.mark.asyncio
async def test_unkown_parameters(resource_container, client, server):
    """
        Test retrieving facts from the agent
    """
    resource_container.Provider.reset()
    result = await client.create_project("env-test")
    project_id = result.result["project"]["id"]

    result = await client.create_environment(project_id=project_id, name="dev")
    env_id = result.result["environment"]["id"]

    agent = Agent(hostname="node1", environment=env_id, agent_map={"agent1": "localhost"}, code_loader=False)
    agent.add_end_point_name("agent1")
    await agent.start()
    await retry_limited(lambda: len(server.get_slice("session")._sessions) == 1, 10)

    resource_container.Provider.set("agent1", "key", "value")

    version = int(time.time())

    resource_id_wov = "test::Resource[agent1,key=key]"
    resource_id = "%s,v=%d" % (resource_id_wov, version)

    resources = [{'key': 'key',
                  'value': 'value',
                  'id': resource_id,
                  'requires': [],
                  'purged': False,
                  'send_event': False,
                  }]

    unknowns = [{"resource": resource_id_wov, "parameter": "length", "source": "fact"}]
    result = await client.put_version(tid=env_id, version=version, resources=resources, unknowns=unknowns,
                                      version_info={})
    assert result.code == 200

    result = await client.release_version(env_id, version, True, const.AgentTriggerMethod.push_full_deploy)
    assert result.code == 200

    await server.get_slice("server").renew_expired_facts()

    env_id = uuid.UUID(env_id)
    params = await data.Parameter.get_list(environment=env_id, resource_id=resource_id_wov)
    while len(params) < 3:
        params = await data.Parameter.get_list(environment=env_id, resource_id=resource_id_wov)
        await asyncio.sleep(0.1)

    result = await client.get_param(env_id, "length", resource_id_wov)
    assert result.code == 200

    await agent.stop()


@pytest.mark.asyncio()
async def test_fail(resource_container, client, server):
    """
        Test results when a step fails
    """
    resource_container.Provider.reset()
    result = await client.create_project("env-test")
    project_id = result.result["project"]["id"]

    result = await client.create_environment(project_id=project_id, name="dev")
    env_id = result.result["environment"]["id"]

    agent = Agent(hostname="node1", environment=env_id, agent_map={"agent1": "localhost"}, code_loader=False, poolsize=10)
    agent.add_end_point_name("agent1")
    await agent.start()
    await retry_limited(lambda: len(server.get_slice("session")._sessions) == 1, 10)

    resource_container.Provider.set("agent1", "key", "value")

    version = int(time.time())

    resources = [{'key': 'key',
                  'value': 'value',
                  'id': 'test::Fail[agent1,key=key],v=%d' % version,
                  'requires': [],
                  'purged': False,
                  'send_event': False,
                  },
                 {'key': 'key2',
                  'value': 'value',
                  'id': 'test::Resource[agent1,key=key2],v=%d' % version,
                  'requires': ['test::Fail[agent1,key=key],v=%d' % version],
                  'purged': False,
                  'send_event': False,
                  },
                 {'key': 'key3',
                  'value': 'value',
                  'id': 'test::Resource[agent1,key=key3],v=%d' % version,
                  'requires': ['test::Fail[agent1,key=key],v=%d' % version],
                  'purged': False,
                  'send_event': False,
                  },
                 {'key': 'key4',
                  'value': 'value',
                  'id': 'test::Resource[agent1,key=key4],v=%d' % version,
                  'requires': ['test::Resource[agent1,key=key3],v=%d' % version],
                  'purged': False,
                  'send_event': False,
                  },
                 {'key': 'key5',
                  'value': 'value',
                  'id': 'test::Resource[agent1,key=key5],v=%d' % version,
                  'requires': ['test::Resource[agent1,key=key4],v=%d' % version,
                               'test::Fail[agent1,key=key],v=%d' % version],
                  'purged': False,
                  'send_event': False,
                  }]

    result = await client.put_version(tid=env_id, version=version, resources=resources, unknowns=[], version_info={})
    assert result.code == 200

    # deploy and wait until done
    result = await client.release_version(env_id, version, True, const.AgentTriggerMethod.push_full_deploy)
    assert result.code == 200

    result = await client.get_version(env_id, version)
    assert result.code == 200

    await _wait_until_deployment_finishes(client, env_id, version)

    result = await client.get_version(env_id, version)
    assert result.result["model"]["done"] == len(resources)

    states = {x["id"]: x["status"] for x in result.result["resources"]}

    assert states['test::Fail[agent1,key=key],v=%d' % version] == "failed"
    assert states['test::Resource[agent1,key=key2],v=%d' % version] == "skipped"
    assert states['test::Resource[agent1,key=key3],v=%d' % version] == "skipped"
    assert states['test::Resource[agent1,key=key4],v=%d' % version] == "skipped"
    assert states['test::Resource[agent1,key=key5],v=%d' % version] == "skipped"

    await agent.stop()


@pytest.mark.asyncio(timeout=15)
async def test_wait(resource_container, client, server, no_agent_backoff):
    """
        If this test fail due to timeout,
        this is probably due to the mechanism in the agent that prevents pulling resources in very rapid succession.

        If the test server is slow, a get_resources call takes a long time,
        this makes the back-off longer

        this test deploys two models in rapid successions, if the server is slow, this may fail due to the back-off
    """
    resource_container.Provider.reset()

    # setup project
    result = await client.create_project("env-test")
    project_id = result.result["project"]["id"]

    # setup env
    result = await client.create_environment(project_id=project_id, name="dev")
    env_id = result.result["environment"]["id"]

    # setup agent
    agent = Agent(hostname="node1", environment=env_id, agent_map={"agent1": "localhost"}, code_loader=False, poolsize=10)
    agent.add_end_point_name("agent1")
    await agent.start()

    # wait for agent
    await retry_limited(lambda: len(server.get_slice("session")._sessions) == 1, 10)

    # set the deploy environment
    resource_container.Provider.set("agent1", "key", "value")

    def make_version(offset=0):
        version = int(time.time() + offset)

        resources = [{'key': 'key',
                      'value': 'value',
                      'id': 'test::Wait[agent1,key=key],v=%d' % version,
                      'requires': [],
                      'purged': False,
                      'send_event': False,
                      },
                     {'key': 'key2',
                      'value': 'value',
                      'id': 'test::Resource[agent1,key=key2],v=%d' % version,
                      'requires': ['test::Wait[agent1,key=key],v=%d' % version],
                      'purged': False,
                      'send_event': False,
                      },
                     {'key': 'key3',
                      'value': 'value',
                      'id': 'test::Resource[agent1,key=key3],v=%d' % version,
                      'requires': [],
                      'purged': False,
                      'send_event': False,
                      },
                     {'key': 'key4',
                      'value': 'value',
                      'id': 'test::Resource[agent1,key=key4],v=%d' % version,
                      'requires': ['test::Resource[agent1,key=key3],v=%d' % version],
                      'purged': False,
                      'send_event': False,
                      },
                     {'key': 'key5',
                      'value': 'value',
                      'id': 'test::Resource[agent1,key=key5],v=%d' % version,
                      'requires': ['test::Resource[agent1,key=key4],v=%d' % version,
                                   'test::Wait[agent1,key=key],v=%d' % version],
                      'purged': False,
                      'send_event': False,
                      }]
        return version, resources

    async def wait_for_resources(version, n):
        result = await client.get_version(env_id, version)
        assert result.code == 200

        while result.result["model"]["done"] < n:
            result = await client.get_version(env_id, version)
            await asyncio.sleep(0.1)
        assert result.result["model"]["done"] == n

    logger.info("setup done")

    version1, resources = make_version()
    result = await client.put_version(tid=env_id, version=version1, resources=resources, unknowns=[], version_info={})
    assert result.code == 200

    logger.info("first version pushed")

    # deploy and wait until one is ready
    result = await client.release_version(env_id, version1, True, const.AgentTriggerMethod.push_full_deploy)
    assert result.code == 200

    logger.info("first version released")

    await wait_for_resources(version1, 2)

    logger.info("first version, 2 resources deployed")

    version2, resources = make_version(3)
    result = await client.put_version(tid=env_id, version=version2, resources=resources, unknowns=[], version_info={})
    assert result.code == 200

    logger.info("second version pushed %f", time.time())

    await asyncio.sleep(1)

    logger.info("wait to expire load limiting%f", time.time())

    # deploy and wait until done
    result = await client.release_version(env_id, version2, True, const.AgentTriggerMethod.push_full_deploy)
    assert result.code == 200

    logger.info("second version released")

    await resource_container.wait_for_done_with_waiters(client, env_id, version2)

    logger.info("second version complete")

    result = await client.get_version(env_id, version2)
    assert result.code == 200
    for x in result.result["resources"]:
        assert x["status"] == const.ResourceState.deployed.name

    result = await client.get_version(env_id, version1)
    assert result.code == 200
    states = {x["id"]: x["status"] for x in result.result["resources"]}

    assert states['test::Wait[agent1,key=key],v=%d' % version1] == const.ResourceState.deployed.name
    assert states['test::Resource[agent1,key=key2],v=%d' % version1] == const.ResourceState.available.name
    assert states['test::Resource[agent1,key=key3],v=%d' % version1] == const.ResourceState.deployed.name
    assert states['test::Resource[agent1,key=key4],v=%d' % version1] == const.ResourceState.deployed.name
    assert states['test::Resource[agent1,key=key5],v=%d' % version1] == const.ResourceState.available.name

    await agent.stop()


@pytest.mark.asyncio(timeout=15)
async def test_multi_instance(resource_container, client, server):
    """
       Test for multi threaded deploy
    """
    resource_container.Provider.reset()

    # setup project
    result = await client.create_project("env-test")
    project_id = result.result["project"]["id"]

    # setup env
    result = await client.create_environment(project_id=project_id, name="dev")
    env_id = result.result["environment"]["id"]

    # setup agent
    agent = Agent(hostname="node1", environment=env_id,
                  agent_map={"agent1": "localhost", "agent2": "localhost", "agent3": "localhost"},
                  code_loader=False, poolsize=1)
    agent.add_end_point_name("agent1")
    agent.add_end_point_name("agent2")
    agent.add_end_point_name("agent3")

    await agent.start()

    # wait for agent
    await retry_limited(lambda: len(server.get_slice("session")._sessions) == 1, 10)

    # set the deploy environment
    resource_container.Provider.set("agent1", "key", "value")
    resource_container.Provider.set("agent2", "key", "value")
    resource_container.Provider.set("agent3", "key", "value")

    def make_version(offset=0):
        version = int(time.time() + offset)
        resources = []
        for agent in ["agent1", "agent2", "agent3"]:
            resources.extend([{'key': 'key',
                               'value': 'value',
                               'id': 'test::Wait[%s,key=key],v=%d' % (agent, version),
                               'requires': ['test::Resource[%s,key=key3],v=%d' % (agent, version)],
                               'purged': False,
                               'send_event': False,
                               },
                              {'key': 'key2',
                               'value': 'value',
                               'id': 'test::Resource[%s,key=key2],v=%d' % (agent, version),
                               'requires': ['test::Wait[%s,key=key],v=%d' % (agent, version)],
                               'purged': False,
                               'send_event': False,
                               },
                              {'key': 'key3',
                               'value': 'value',
                               'id': 'test::Resource[%s,key=key3],v=%d' % (agent, version),
                               'requires': [],
                               'purged': False,
                               'send_event': False,
                               },
                              {'key': 'key4',
                               'value': 'value',
                               'id': 'test::Resource[%s,key=key4],v=%d' % (agent, version),
                               'requires': ['test::Resource[%s,key=key3],v=%d' % (agent, version)],
                               'purged': False,
                               'send_event': False,
                               },
                              {'key': 'key5',
                               'value': 'value',
                               'id': 'test::Resource[%s,key=key5],v=%d' % (agent, version),
                               'requires': ['test::Resource[%s,key=key4],v=%d' % (agent, version),
                                            'test::Wait[%s,key=key],v=%d' % (agent, version)],
                               'purged': False,
                               'send_event': False,
                               }])
        return version, resources

    async def wait_for_resources(version, n):
        result = await client.get_version(env_id, version)
        assert result.code == 200

        def done_per_agent(result):
            done = [x for x in result.result["resources"] if x["status"] == "deployed"]
            peragent = groupby(done, lambda x: x["agent"])
            return {agent: len([x for x in grp]) for agent, grp in peragent}

        def mindone(result):
            alllist = done_per_agent(result).values()
            if(len(alllist) == 0):
                return 0
            return min(alllist)

        while mindone(result) < n:
            await asyncio.sleep(0.1)
            result = await client.get_version(env_id, version)
        assert mindone(result) >= n

    logger.info("setup done")

    version1, resources = make_version()
    result = await client.put_version(tid=env_id, version=version1, resources=resources, unknowns=[], version_info={})
    assert result.code == 200

    logger.info("first version pushed")

    # deploy and wait until one is ready
    result = await client.release_version(env_id, version1, True, const.AgentTriggerMethod.push_full_deploy)
    assert result.code == 200

    logger.info("first version released")
    # timeout on single thread!
    await wait_for_resources(version1, 1)

    await resource_container.wait_for_done_with_waiters(client, env_id, version1)

    logger.info("first version complete")
    await agent.stop()


@pytest.mark.asyncio
async def test_cross_agent_deps(resource_container, server, client):
    """
        deploy a configuration model with cross host dependency
    """
    agentmanager = server.get_slice(SLICE_AGENT_MANAGER)

    resource_container.Provider.reset()
    # config for recovery mechanism
    Config.set("config", "agent-deploy-interval", "10")
    result = await client.create_project("env-test")
    project_id = result.result["project"]["id"]

    result = await client.create_environment(project_id=project_id, name="dev")
    env_id = result.result["environment"]["id"]

    agent = Agent(hostname="node1", environment=env_id, agent_map={"agent1": "localhost"}, code_loader=False)
    agent.add_end_point_name("agent1")
    await agent.start()
    await retry_limited(lambda: len(agentmanager.sessions) == 1, 10)

    agent2 = Agent(hostname="node2", environment=env_id, agent_map={"agent2": "localhost"}, code_loader=False)
    agent2.add_end_point_name("agent2")
    await agent2.start()
    await retry_limited(lambda: len(agentmanager.sessions) == 2, 10)

    resource_container.Provider.set("agent1", "key2", "incorrect_value")
    resource_container.Provider.set("agent1", "key3", "value")

    version = int(time.time())

    resources = [{'key': 'key1',
                  'value': 'value1',
                  'id': 'test::Resource[agent1,key=key1],v=%d' % version,
                  'purged': False,
                  'send_event': False,
                  'requires': ['test::Wait[agent1,key=key2],v=%d' % version, 'test::Resource[agent2,key=key3],v=%d' % version],
                  },
                 {'key': 'key2',
                  'value': 'value2',
                  'id': 'test::Wait[agent1,key=key2],v=%d' % version,
                  'requires': [],
                  'purged': False,
                  'send_event': False,
                  },
                 {'key': 'key3',
                  'value': 'value3',
                  'id': 'test::Resource[agent2,key=key3],v=%d' % version,
                  'requires': [],
                  'purged': False,
                  'send_event': False,
                  },
                 {'key': 'key4',
                  'value': 'value4',
                  'id': 'test::Resource[agent2,key=key4],v=%d' % version,
                  'requires': [],
                  'purged': False,
                  'send_event': False,
                  }
                 ]

    result = await client.put_version(tid=env_id, version=version, resources=resources, unknowns=[], version_info={})
    assert result.code == 200

    # do a deploy
    result = await client.release_version(env_id, version, True, const.AgentTriggerMethod.push_full_deploy)
    assert result.code == 200
    assert not result.result["model"]["deployed"]
    assert result.result["model"]["released"]
    assert result.result["model"]["total"] == 4
    assert result.result["model"]["result"] == const.VersionState.deploying.name

    result = await client.get_version(env_id, version)
    assert result.code == 200

    while result.result["model"]["done"] == 0:
        result = await client.get_version(env_id, version)
        await asyncio.sleep(0.1)

    result = await resource_container.wait_for_done_with_waiters(client, env_id, version)

    assert result.result["model"]["done"] == len(resources)
    assert result.result["model"]["result"] == const.VersionState.success.name

    assert resource_container.Provider.isset("agent1", "key1")
    assert resource_container.Provider.get("agent1", "key1") == "value1"
    assert resource_container.Provider.get("agent1", "key2") == "value2"
    assert resource_container.Provider.get("agent2", "key3") == "value3"

    await agent.stop()
    await agent2.stop()


@pytest.mark.asyncio(timeout=30)
async def test_dryrun_scale(resource_container, server, client):
    """
        test dryrun scaling
    """
    agentmanager = server.get_slice(SLICE_AGENT_MANAGER)

    resource_container.Provider.reset()
    result = await client.create_project("env-test")
    project_id = result.result["project"]["id"]

    result = await client.create_environment(project_id=project_id, name="dev")
    env_id = result.result["environment"]["id"]

    agent = Agent(hostname="node1", environment=env_id, agent_map={"agent1": "localhost"}, code_loader=False)
    agent.add_end_point_name("agent1")
    await agent.start()
    await retry_limited(lambda: len(agentmanager.sessions) == 1, 10)

    version = int(time.time())

    resources = []
    for i in range(1, 100):
        resources.append({'key': 'key%d' % i,
                          'value': 'value%d' % i,
                          'id': 'test::Resource[agent1,key=key%d],v=%d' % (i, version),
                          'purged': False,
                          'send_event': False,
                          'requires': [],
                          })

    result = await client.put_version(tid=env_id, version=version, resources=resources, unknowns=[], version_info={})
    assert result.code == 200

    # request a dryrun
    result = await client.dryrun_request(env_id, version)
    assert result.code == 200
    assert result.result["dryrun"]["total"] == len(resources)
    assert result.result["dryrun"]["todo"] == len(resources)

    # get the dryrun results
    result = await client.dryrun_list(env_id, version)
    assert result.code == 200
    assert len(result.result["dryruns"]) == 1

    while result.result["dryruns"][0]["todo"] > 0:
        result = await client.dryrun_list(env_id, version)
        await asyncio.sleep(0.1)

    dry_run_id = result.result["dryruns"][0]["id"]
    result = await client.dryrun_report(env_id, dry_run_id)
    assert result.code == 200

    await agent.stop()


@pytest.mark.asyncio(timeout=30)
async def test_dryrun_failures(resource_container, server, client):
    """
        test dryrun scaling
    """
    agentmanager = server.get_slice(SLICE_AGENT_MANAGER)

    resource_container.Provider.reset()
    result = await client.create_project("env-test")
    project_id = result.result["project"]["id"]

    result = await client.create_environment(project_id=project_id, name="dev")
    env_id = result.result["environment"]["id"]

    agent = Agent(hostname="node1", environment=env_id, agent_map={"agent1": "localhost"}, code_loader=False)
    agent.add_end_point_name("agent1")
    await agent.start()
    await retry_limited(lambda: len(agentmanager.sessions) == 1, 10)

    version = int(time.time())

    resources = [{'key': 'key1',
                  'value': 'value1',
                  'id': 'test::Noprov[agent1,key=key1],v=%d' % version,
                  'purged': False,
                  'send_event': False,
                  'requires': [],
                  },
                 {'key': 'key2',
                  'value': 'value2',
                  'id': 'test::FailFast[agent1,key=key2],v=%d' % version,
                  'purged': False,
                  'send_event': False,
                  'requires': [],
                  },
                 {'key': 'key2',
                  'value': 'value2',
                  'id': 'test::DoesNotExist[agent1,key=key2],v=%d' % version,
                  'purged': False,
                  'send_event': False,
                  'requires': [],
                  }
                 ]

    result = await client.put_version(tid=env_id, version=version, resources=resources, unknowns=[], version_info={})
    assert result.code == 200

    # request a dryrun
    result = await client.dryrun_request(env_id, version)
    assert result.code == 200
    assert result.result["dryrun"]["total"] == len(resources)
    assert result.result["dryrun"]["todo"] == len(resources)

    # get the dryrun results
    result = await client.dryrun_list(env_id, version)
    assert result.code == 200
    assert len(result.result["dryruns"]) == 1

    while result.result["dryruns"][0]["todo"] > 0:
        result = await client.dryrun_list(env_id, version)
        await asyncio.sleep(0.1)

    dry_run_id = result.result["dryruns"][0]["id"]
    result = await client.dryrun_report(env_id, dry_run_id)
    assert result.code == 200

    resources = result.result["dryrun"]["resources"]

    def assert_handler_failed(resource, msg):
        changes = resources[resource]
        assert "changes" in changes
        changes = changes["changes"]
        assert "handler" in changes
        change = changes["handler"]
        assert change["current"] == "FAILED"
        assert change["desired"] == msg

    assert_handler_failed('test::Noprov[agent1,key=key1],v=%d' % version, "Unable to find a handler")
    assert_handler_failed('test::FailFast[agent1,key=key2],v=%d' % version, "Handler failed")
    assert_handler_failed('test::DoesNotExist[agent1,key=key2],v=%d' % version, "Resource Deserialization Failed")

    await agent.stop()


@pytest.mark.asyncio
async def test_send_events(resource_container, environment, server, client):
    """
        Send and receive events within one agent
    """
    agentmanager = server.get_slice(SLICE_AGENT_MANAGER)

    resource_container.Provider.reset()
    agent = Agent(hostname="node1", environment=environment, agent_map={"agent1": "localhost"}, code_loader=False)
    agent.add_end_point_name("agent1")
    await agent.start()
    await retry_limited(lambda: len(agentmanager.sessions) == 1, 10)

    version = int(time.time())

    res_id_1 = 'test::Resource[agent1,key=key1],v=%d' % version
    resources = [{'key': 'key1',
                  'value': 'value1',
                  'id': res_id_1,
                  'send_event': False,
                  'purged': False,
                  'requires': ['test::Resource[agent1,key=key2],v=%d' % version],
                  },
                 {'key': 'key2',
                  'value': 'value2',
                  'id': 'test::Resource[agent1,key=key2],v=%d' % version,
                  'send_event': True,
                  'requires': [],
                  'purged': False,
                  }
                 ]

    result = await client.put_version(tid=environment, version=version, resources=resources, unknowns=[], version_info={})
    assert result.code == 200

    # do a deploy
    result = await client.release_version(environment, version, True, const.AgentTriggerMethod.push_full_deploy)
    assert result.code == 200

    result = await client.get_version(environment, version)
    assert result.code == 200

    await _wait_until_deployment_finishes(client, environment, version)

    events = resource_container.Provider.getevents("agent1", "key1")
    assert len(events) == 1
    for res_id, res in events[0].items():
        assert res_id.agent_name == "agent1"
        assert res_id.attribute_value == "key2"
        assert res["status"] == const.ResourceState.deployed
        assert res["change"] == const.Change.created

    await agent.stop()


@pytest.mark.asyncio
async def test_send_events_cross_agent(resource_container, environment, server, client):
    """
        Send and receive events over agents
    """
    agentmanager = server.get_slice(SLICE_AGENT_MANAGER)

    resource_container.Provider.reset()
    agent = Agent(hostname="node1", environment=environment, agent_map={"agent1": "localhost"}, code_loader=False)
    agent.add_end_point_name("agent1")
    await agent.start()
    await retry_limited(lambda: len(agentmanager.sessions) == 1, 10)

    agent2 = Agent(hostname="node2", environment=environment, agent_map={"agent2": "localhost"}, code_loader=False)
    agent2.add_end_point_name("agent2")
    await agent2.start()
    await retry_limited(lambda: len(agentmanager.sessions) == 2, 10)

    version = int(time.time())

    res_id_1 = 'test::Resource[agent1,key=key1],v=%d' % version
    resources = [{'key': 'key1',
                  'value': 'value1',
                  'id': res_id_1,
                  'send_event': False,
                  'purged': False,
                  'requires': ['test::Resource[agent2,key=key2],v=%d' % version],
                  },
                 {'key': 'key2',
                  'value': 'value2',
                  'id': 'test::Resource[agent2,key=key2],v=%d' % version,
                  'send_event': True,
                  'requires': [],
                  'purged': False,
                  }
                 ]

    result = await client.put_version(tid=environment, version=version, resources=resources, unknowns=[], version_info={})
    assert result.code == 200

    # do a deploy
    result = await client.release_version(environment, version, True, const.AgentTriggerMethod.push_full_deploy)
    assert result.code == 200

    result = await client.get_version(environment, version)
    assert result.code == 200

    await _wait_until_deployment_finishes(client, environment, version)

    assert resource_container.Provider.get("agent1", "key1") == "value1"
    assert resource_container.Provider.get("agent2", "key2") == "value2"

    events = resource_container.Provider.getevents("agent1", "key1")
    assert len(events) == 1
    for res_id, res in events[0].items():
        assert res_id.agent_name == "agent2"
        assert res_id.attribute_value == "key2"
        assert res["status"] == const.ResourceState.deployed
        assert res["change"] == const.Change.created

    await agent.stop()
    await agent2.stop()


@pytest.mark.asyncio
async def test_send_events_cross_agent_deploying(resource_container, environment, server, client, no_agent_backoff):
    """
        Send and receive events over agents
    """
    agentmanager = server.get_slice(SLICE_AGENT_MANAGER)

    resource_container.Provider.reset()
    agent = Agent(hostname="node1", environment=environment, agent_map={"agent1": "localhost"}, code_loader=False)
    agent.add_end_point_name("agent1")
    await agent.start()
    await retry_limited(lambda: len(agentmanager.sessions) == 1, 10)

    agent2 = Agent(hostname="node2", environment=environment, agent_map={"agent2": "localhost"}, code_loader=False)
    agent2.add_end_point_name("agent2")
    await agent2.start()
    await retry_limited(lambda: len(agentmanager.sessions) == 2, 10)

    version = int(time.time())

    res_id_1 = 'test::Resource[agent1,key=key1],v=%d' % version
    resources = [{'key': 'key1',
                  'value': 'value1',
                  'id': res_id_1,
                  'send_event': False,
                  'purged': False,
                  'requires': ['test::Wait[agent2,key=key2],v=%d' % version],
                  },
                 {'key': 'key2',
                  'value': 'value2',
                  'id': 'test::Wait[agent2,key=key2],v=%d' % version,
                  'send_event': True,
                  'requires': [],
                  'purged': False,
                  }
                 ]

    result = await client.put_version(tid=environment, version=version, resources=resources, unknowns=[], version_info={})
    assert result.code == 200

    # do a deploy
    result = await client.release_version(environment, version, True, const.AgentTriggerMethod.push_full_deploy)
    assert result.code == 200

    result = await client.get_version(environment, version)
    assert result.code == 200

    await _wait_for_n_deploying(client, environment, version, 1)

    # restart deploy
    result = await client.release_version(environment, version, True, const.AgentTriggerMethod.push_full_deploy)
    assert result.code == 200

    await resource_container.wait_for_done_with_waiters(client, environment, version)

    # incorrect CAD handling causes skip, which completes deploy without writing
    assert resource_container.Provider.get("agent1", "key1") == "value1"

    await agent.stop()
    await agent2.stop()


@pytest.mark.asyncio(timeout=15)
async def test_send_events_cross_agent_restart(resource_container, environment, server, client, no_agent_backoff):
    """
        Send and receive events over agents with agents starting after deploy
    """
    agentmanager = server.get_slice(SLICE_AGENT_MANAGER)

    config.Config.set("config", "agent-deploy-interval", "0")
    config.Config.set("config", "agent-repair-interval", "0")
    resource_container.Provider.reset()
    agent2 = Agent(hostname="node2", environment=environment, agent_map={"agent2": "localhost"}, code_loader=False)
    agent2.add_end_point_name("agent2")
    await agent2.start()
    await retry_limited(lambda: len(agentmanager.sessions) == 1, 10)

    version = int(time.time())

    res_id_1 = 'test::Resource[agent1,key=key1],v=%d' % version
    resources = [{'key': 'key1',
                  'value': 'value1',
                  'id': res_id_1,
                  'send_event': False,
                  'purged': False,
                  'requires': ['test::Resource[agent2,key=key2],v=%d' % version],
                  },
                 {'key': 'key2',
                  'value': 'value2',
                  'id': 'test::Resource[agent2,key=key2],v=%d' % version,
                  'send_event': True,
                  'requires': [],
                  'purged': False,
                  }
                 ]

    result = await client.put_version(tid=environment, version=version, resources=resources, unknowns=[], version_info={})
    assert result.code == 200

    # do a deploy
    result = await client.release_version(environment, version, True, const.AgentTriggerMethod.push_full_deploy)
    assert result.code == 200

    result = await client.get_version(environment, version)
    assert result.code == 200

    # wait for agent 2 to finish
    while (result.result["model"]["total"] - result.result["model"]["done"]) > 1:
        result = await client.get_version(environment, version)
        await asyncio.sleep(1)

    assert resource_container.Provider.get("agent2", "key2") == "value2"

    # start agent 1 and wait for it to finish
    agent = Agent(hostname="node1", environment=environment, agent_map={"agent1": "localhost"}, code_loader=False)
    agent.add_end_point_name("agent1")
    await agent.start()
    await retry_limited(lambda: len(agentmanager.sessions) == 2, 10)

    # Events are only propagated in a full deploy
    await agent._instances["agent1"].get_latest_version_for_agent(reason="Repair",
                                                                  incremental_deploy=False,
                                                                  is_repair_run=False)

    await _wait_until_deployment_finishes(client, environment, version)

    assert resource_container.Provider.get("agent1", "key1") == "value1"

    events = resource_container.Provider.getevents("agent1", "key1")
    assert len(events) == 1
    for res_id, res in events[0].items():
        assert res_id.agent_name == "agent2"
        assert res_id.attribute_value == "key2"
        assert res["status"] == const.ResourceState.deployed
        assert res["change"] == const.Change.created

    await agent.stop()
    await agent2.stop()


@pytest.mark.parametrize("agent_trigger_method, read_resource1, change_resource1, read_resource2, change_resource2",
                         [(const.AgentTriggerMethod.push_incremental_deploy, 1, 1, 2, 2),
                          (const.AgentTriggerMethod.push_full_deploy, 2, 1, 2, 2)
                          ])
@pytest.mark.asyncio
async def test_auto_deploy(server, client, resource_container, environment, agent_trigger_method,
                           read_resource1, change_resource1, read_resource2, change_resource2, no_agent_backoff):
    """
        dryrun and deploy a configuration model automatically
    """
    agentmanager = server.get_slice(SLICE_AGENT_MANAGER)

    resource_container.Provider.reset()
    agent = Agent(hostname="node1", environment=environment, agent_map={"agent1": "localhost"}, code_loader=False)
    agent.add_end_point_name("agent1")
    await agent.start()
    await retry_limited(lambda: len(agentmanager.sessions) == 1, 10)

    resource_container.Provider.set("agent1", "key2", "incorrect_value")
    resource_container.Provider.set("agent1", "key3", "value")

    def get_resources(version, value_resource_two):
        return [{'key': 'key1',
                 'value': 'value1',
                 'id': 'test::Resource[agent1,key=key1],v=%d' % version,
                 'send_event': False,
                 'purged': False,
                 'requires': ['test::Resource[agent1,key=key2],v=%d' % version],
                 },
                {'key': 'key2',
                 'value': value_resource_two,
                 'id': 'test::Resource[agent1,key=key2],v=%d' % version,
                 'send_event': False,
                 'requires': [],
                 'purged': False,
                 },
                {'key': 'key3',
                 'value': None,
                 'id': 'test::Resource[agent1,key=key3],v=%d' % version,
                 'send_event': False,
                 'requires': [],
                 'purged': True,
                 }
                ]

    initial_version = int(time.time())
    for version, value_resource_two in [(initial_version, "value1"), (initial_version + 1, "value2")]:
        resources = get_resources(version, value_resource_two)

        # set auto deploy and push
        result = await client.set_setting(environment, data.AUTO_DEPLOY, True)
        assert result.code == 200
        result = await client.set_setting(environment, data.PUSH_ON_AUTO_DEPLOY, True)
        assert result.code == 200
        result = await client.set_setting(environment, data.AGENT_TRIGGER_METHOD_ON_AUTO_DEPLOY, agent_trigger_method)
        assert result.code == 200

        result = await client.put_version(tid=environment, version=version, resources=resources, unknowns=[],
                                          version_info={})
        assert result.code == 200

        # check deploy
        result = await client.get_version(environment, version)
        assert result.code == 200
        assert result.result["model"]["released"]
        assert result.result["model"]["total"] == 3
        assert result.result["model"]["result"] == "deploying"

        await _wait_until_deployment_finishes(client, environment, version)

        result = await client.get_version(environment, version)
        assert result.result["model"]["done"] == len(resources)

        assert resource_container.Provider.isset("agent1", "key1")
        assert resource_container.Provider.get("agent1", "key1") == "value1"
        assert resource_container.Provider.get("agent1", "key2") == value_resource_two
        assert not resource_container.Provider.isset("agent1", "key3")

    assert resource_container.Provider.readcount("agent1", "key1") == read_resource1
    assert resource_container.Provider.changecount("agent1", "key1") == change_resource1
    assert resource_container.Provider.readcount("agent1", "key2") == read_resource2
    assert resource_container.Provider.changecount("agent1", "key2") == change_resource2

    await agent.stop()


@pytest.mark.asyncio(timeout=15)
async def test_auto_deploy_no_splay(server, client, resource_container, environment):
    """
        dryrun and deploy a configuration model automatically with agent autostart
    """
    resource_container.Provider.reset()
    env = await data.Environment.get_by_id(uuid.UUID(environment))
    await env.set(data.AUTOSTART_AGENT_MAP, {"agent1": ""})
    await env.set(data.AUTOSTART_ON_START, True)

    version = int(time.time())

    resources = [{'key': 'key1',
                  'value': 'value1',
                  'id': 'test::Resource[agent1,key=key1],v=%d' % version,
                  'send_event': False,
                  'purged': False,
                  'requires': ['test::Resource[agent1,key=key2],v=%d' % version],
                  },
                 ]

    # set auto deploy and push
    result = await client.set_setting(environment, data.AUTO_DEPLOY, True)
    assert result.code == 200
    result = await client.set_setting(environment, data.PUSH_ON_AUTO_DEPLOY, True)
    assert result.code == 200
    result = await client.set_setting(environment, data.AUTOSTART_AGENT_DEPLOY_SPLAY_TIME, 0)
    assert result.code == 200

    result = await client.put_version(tid=environment, version=version, resources=resources, unknowns=[], version_info={})
    assert result.code == 200

    # check deploy
    result = await client.get_version(environment, version)
    assert result.code == 200
    assert result.result["model"]["released"]
    assert result.result["model"]["total"] == 1
    assert result.result["model"]["result"] == "deploying"

    # check if agent 1 is started by the server
    # deploy will fail because handler code is not uploaded to the server
    result = await client.list_agents(tid=environment)
    assert result.code == 200

    while len(result.result["agents"]) == 0 or result.result["agents"][0]["state"] == "down":
        result = await client.list_agents(tid=environment)
        await asyncio.sleep(0.1)

    assert len(result.result["agents"]) == 1
    assert result.result["agents"][0]["name"] == "agent1"


@pytest.mark.asyncio(timeout=15)
async def test_autostart_mapping(server, client, resource_container, environment):
    """
        Test autostart mapping and restart agents when the map is modified
    """
    current_process = psutil.Process()
    children_pre = current_process.children(recursive=True)
    resource_container.Provider.reset()
    env = await data.Environment.get_by_id(uuid.UUID(environment))
    await env.set(data.AUTOSTART_AGENT_MAP, {"agent1": ""})
    await env.set(data.AUTO_DEPLOY, True)
    await env.set(data.PUSH_ON_AUTO_DEPLOY, True)
    await env.set(data.AUTOSTART_AGENT_DEPLOY_SPLAY_TIME, 0)
    await env.set(data.AUTOSTART_ON_START, True)

    version = int(time.time())

    resources = [{'key': 'key1',
                  'value': 'value1',
                  'id': 'test::Resource[agent1,key=key1],v=%d' % version,
                  'send_event': False,
                  'purged': False,
                  'requires': [],
                  },
                 {'key': 'key1',
                  'value': 'value1',
                  'id': 'test::Resource[agent2,key=key1],v=%d' % version,
                  'send_event': False,
                  'purged': False,
                  'requires': [],
                  },
                 ]

    result = await client.put_version(tid=environment, version=version, resources=resources, unknowns=[], version_info={})
    assert result.code == 200

    # check deploy
    result = await client.get_version(environment, version)
    assert result.code == 200
    assert result.result["model"]["released"]
    assert result.result["model"]["total"] == 2
    assert result.result["model"]["result"] == "deploying"

    result = await client.list_agents(tid=environment)
    assert result.code == 200

    while len([x for x in result.result["agents"] if x["state"] == "up"]) < 1:
        result = await client.list_agents(tid=environment)
        await asyncio.sleep(0.1)

    assert len(result.result["agents"]) == 2
    assert len([x for x in result.result["agents"] if x["state"] == "up"]) == 1

    result = await client.set_setting(environment, data.AUTOSTART_AGENT_MAP, {"agent1": "", "agent2": ""})
    assert result.code == 200

    result = await client.list_agents(tid=environment)
    assert result.code == 200
    while len([x for x in result.result["agents"] if x["state"] == "up"]) < 2:
        result = await client.list_agents(tid=environment)
        await asyncio.sleep(0.1)

    await server.stop()

    current_process = psutil.Process()
    children = current_process.children(recursive=True)

    newchildren = set(children) - set(children_pre)

    assert len(newchildren) == 0, newchildren


@pytest.mark.asyncio(timeout=15)
async def test_autostart_clear_environment(server_multi, client_multi, resource_container, environment_multi):
    """
        Test clearing an environment with autostarted agents. After clearing, autostart should still work
    """
    resource_container.Provider.reset()
    env = await data.Environment.get_by_id(uuid.UUID(environment_multi))
    await env.set(data.AUTOSTART_AGENT_MAP, {"agent1": ""})
    await env.set(data.AUTO_DEPLOY, True)
    await env.set(data.PUSH_ON_AUTO_DEPLOY, True)
    await env.set(data.AUTOSTART_AGENT_DEPLOY_SPLAY_TIME, 0)
    await env.set(data.AUTOSTART_ON_START, True)

    version = int(time.time())

    resources = [{'key': 'key1',
                  'value': 'value1',
                  'id': 'test::Resource[agent1,key=key1],v=%d' % version,
                  'send_event': False,
                  'purged': False,
                  'requires': [],
                  }
                 ]

    client = client_multi
    result = await client.put_version(tid=environment_multi, version=version, resources=resources, unknowns=[], version_info={})
    assert result.code == 200

    # check deploy
    result = await client.get_version(environment_multi, version)
    assert result.code == 200
    assert result.result["model"]["released"]
    assert result.result["model"]["total"] == 1
    assert result.result["model"]["result"] == "deploying"

    result = await client.list_agents(tid=environment_multi)
    assert result.code == 200

    while len([x for x in result.result["agents"] if x["state"] == "up"]) < 1:
        result = await client.list_agents(tid=environment_multi)
        await asyncio.sleep(0.1)

    assert len(result.result["agents"]) == 1
    assert len([x for x in result.result["agents"] if x["state"] == "up"]) == 1

    # clear environment
    await client.clear_environment(environment_multi)

    items = await data.ConfigurationModel.get_list()
    assert len(items) == 0
    items = await data.Resource.get_list()
    assert len(items) == 0
    items = await data.ResourceAction.get_list()
    assert len(items) == 0
    items = await data.Code.get_list()
    assert len(items) == 0
    items = await data.Agent.get_list()
    assert len(items) == 0
    items = await data.AgentInstance.get_list()
    assert len(items) == 0
    items = await data.AgentProcess.get_list()
    assert len(items) == 0

    # Do a deploy again
    version = int(time.time())

    resources = [{'key': 'key1',
                  'value': 'value1',
                  'id': 'test::Resource[agent1,key=key1],v=%d' % version,
                  'send_event': False,
                  'purged': False,
                  'requires': [],
                  }
                 ]

    result = await client.put_version(tid=environment_multi, version=version, resources=resources, unknowns=[], version_info={})
    assert result.code == 200

    # check deploy
    result = await client.get_version(environment_multi, version)
    assert result.code == 200
    assert result.result["model"]["released"]
    assert result.result["model"]["total"] == 1
    assert result.result["model"]["result"] == "deploying"

    result = await client.list_agents(tid=environment_multi)
    assert result.code == 200

    while len([x for x in result.result["agents"] if x["state"] == "up"]) < 1:
        result = await client.list_agents(tid=environment_multi)
        await asyncio.sleep(0.1)

    assert len(result.result["agents"]) == 1
    assert len([x for x in result.result["agents"] if x["state"] == "up"]) == 1


@pytest.mark.asyncio
async def test_export_duplicate(resource_container, snippetcompiler):
    """
        The exported should provide a compilation error when a resource is defined twice in a model
    """
    snippetcompiler.setup_for_snippet("""
        import test

        test::Resource(key="test", value="foo")
        test::Resource(key="test", value="bar")
    """)

    with pytest.raises(CompilerException) as exc:
        snippetcompiler.do_export()

    assert "exists more than once in the configuration model" in str(exc.value)


@pytest.mark.asyncio(timeout=90)
async def test_server_recompile(server_multi, client_multi, environment_multi):
    """
        Test a recompile on the server and verify recompile triggers
    """
    config.Config.set("server", "auto-recompile-wait", "0")
    client = client_multi
    server = server_multi
    environment = environment_multi

    async def wait_for_version(cnt):
        # Wait until the server is no longer compiling
        # wait for it to finish
        await asyncio.sleep(0.1)
        code = 200
        while code == 200:
            compiling = await client.is_compiling(environment)
            code = compiling.code
            await asyncio.sleep(0.1)
        # wait for it to appear
        versions = await client.list_versions(environment)

        while versions.result["count"] < cnt:
            logger.info(versions.result)
            versions = await client.list_versions(environment)
            await asyncio.sleep(0.1)

        return versions.result

    project_dir = os.path.join(server.get_slice("server")._server_storage["environments"], str(environment))
    project_source = os.path.join(os.path.dirname(os.path.abspath(__file__)), "data", "project")

    shutil.copytree(project_source, project_dir)
    subprocess.check_output(["git", "init"], cwd=project_dir)
    subprocess.check_output(["git", "add", "*"], cwd=project_dir)
    subprocess.check_output(["git", "config", "user.name", "Unit"], cwd=project_dir)
    subprocess.check_output(["git", "config", "user.email", "unit@test.example"], cwd=project_dir)
    subprocess.check_output(["git", "commit", "-m", "unit test"], cwd=project_dir)

    # add main.cf
    with open(os.path.join(project_dir, "main.cf"), "w") as fd:
        fd.write("""
        host = std::Host(name="test", os=std::linux)
        std::ConfigFile(host=host, path="/etc/motd", content="1234")
""")

    logger.info("request a compile")
    await client.notify_change(environment)

    logger.info("wait for 1")
    versions = await wait_for_version(1)
    assert versions["versions"][0]["total"] == 1
    assert versions["versions"][0]["version_info"]["export_metadata"]["type"] == "api"

    # get compile reports
    reports = await client.get_reports(environment)
    assert len(reports.result["reports"]) == 1

    # set a parameter without requesting a recompile
    await client.set_param(environment, id="param1", value="test", source="plugin")
    versions = await wait_for_version(1)
    assert versions["count"] == 1

    logger.info("request second compile")
    # set a new parameter and request a recompile
    await client.set_param(environment, id="param2", value="test", source="plugin", recompile=True)
    logger.info("wait for 2")
    versions = await wait_for_version(2)
    assert versions["versions"][0]["version_info"]["export_metadata"]["type"] == "param"
    assert versions["count"] == 2

    # update the parameter to the same value -> no compile
    await client.set_param(environment, id="param2", value="test", source="plugin", recompile=True)
    versions = await wait_for_version(2)
    assert versions["count"] == 2

    # update the parameter to a new value
    await client.set_param(environment, id="param2", value="test2", source="plugin", recompile=True)
    versions = await wait_for_version(3)
    logger.info("wait for 3")
    assert versions["count"] == 3

    # clear the environment
    state_dir = server_config.state_dir.get()
    project_dir = os.path.join(state_dir, "server", "environments", environment)
    assert os.path.exists(project_dir)

    await client.clear_environment(environment)

    assert not os.path.exists(project_dir)


class ResourceProvider(object):

    def __init__(self, index, name, producer, state=None):
        self.name = name
        self.producer = producer
        self.state = state
        self.index = index

    def get_resource(self,
                     resource_container: ResourceContainer,
                     agent: str,
                     key: str,
                     version: str,
                     requires: List[str]) -> Tuple[Dict[str, str], Optional[ResourceState]]:
        base = {'key': key,
                'value': 'value1',
                'id': 'test::Resource[%s,key=%s],v=%d' % (agent, key, version),
                'send_event': True,
                'purged': False,
                'requires': requires,
                }

        self.producer(resource_container.Provider, agent, key)

        state = None
        if self.state is not None:
            state = ('test::Resource[%s,key=%s]' % (agent, key), self.state)

        return base, state

    def __str__(self):
        return self.name

    def __repr__(self):
        return self.name


# for events, self is the consuming node
# dep is the producer/required node
self_states = [
    ResourceProvider(0, "skip", lambda p, a, k:p.set_skip(a, k, 1)),
    ResourceProvider(1, "fail", lambda p, a, k:p.set_fail(a, k, 1)),
    ResourceProvider(2, "success", lambda p, a, k: None),
    ResourceProvider(3, "undefined", lambda p, a, k: None, const.ResourceState.undefined),
]

dep_states = [
    ResourceProvider(0, "skip", lambda p, a, k:p.set_skip(a, k, 1)),
    ResourceProvider(1, "fail", lambda p, a, k:p.set_fail(a, k, 1)),
    ResourceProvider(2, "success", lambda p, a, k: None),
]


def make_matrix(matrix, valueparser):
    """
    Expect matrix of the form

        header1    header2     header3
    row1    y    y    n
    """
    unparsed = [
        [v for v in row.split()][1:]
        for row in matrix.strip().split("\n")
    ][1:]

    return [[valueparser(nsv) for nsv in nv] for nv in unparsed]


# self state on X axis
# dep state on the Y axis
dorun = make_matrix("""
        skip    fail    success    undef
skip    n    n    n    n
fail    n    n    n    n
succ    y    y    y    n
""", lambda x: x == "y")

dochange = make_matrix("""
        skip    fail    success    undef
skip    n    n    n    n
fail    n    n    n    n
succ    n    n    y    n
""", lambda x: x == "y")

doevents = make_matrix("""
        skip    fail    success    undef
skip    2    2    2    0
fail    2    2    2    0
succ    2    2    2    0
""", lambda x: int(x))


@pytest.mark.parametrize("self_state", self_states, ids=lambda x: x.name)
@pytest.mark.parametrize("dep_state", dep_states, ids=lambda x: x.name)
@pytest.mark.asyncio
async def test_deploy_and_events(client, server, environment, resource_container, self_state, dep_state):

    agentmanager = server.get_slice(SLICE_AGENT_MANAGER)

    resource_container.Provider.reset()
    agent = Agent(hostname="node1", environment=environment, agent_map={"agent1": "localhost"},
                  code_loader=False)
    agent.add_end_point_name("agent1")
    await agent.start()
    await retry_limited(lambda: len(agentmanager.sessions) == 1, 10)

    version = int(time.time())

    (dep, dep_status) = dep_state.get_resource(resource_container, "agent1", "key2", version, [])
    (own, own_status) = self_state.get_resource(resource_container, "agent1", "key3", version, [
        'test::Resource[agent1,key=key2],v=%d' % version, 'test::Resource[agent1,key=key1],v=%d' % version])

    resources = [{'key': 'key1',
                  'value': 'value1',
                  'id': 'test::Resource[agent1,key=key1],v=%d' % version,
                  'send_event': True,
                  'purged': False,
                  'requires': [],
                  },
                 dep,
                 own
                 ]

    status = {x[0]: x[1] for x in [dep_status, own_status] if x is not None}
    result = await client.put_version(tid=environment, version=version, resources=resources, resource_state=status,
                                      unknowns=[], version_info={})
    assert result.code == 200

    # do a deploy
    result = await client.release_version(environment, version, True, const.AgentTriggerMethod.push_full_deploy)
    assert result.code == 200
    assert not result.result["model"]["deployed"]
    assert result.result["model"]["released"]
    assert result.result["model"]["total"] == 3
    assert result.result["model"]["result"] == "deploying"

    result = await client.get_version(environment, version)
    assert result.code == 200

    await _wait_until_deployment_finishes(client, environment, version)

    result = await client.get_version(environment, version)
    assert result.result["model"]["done"] == len(resources)

    # verify against result matrices
    assert dorun[dep_state.index][self_state.index] == (resource_container.Provider.readcount("agent1", "key3") > 0)
    assert dochange[dep_state.index][self_state.index] == (resource_container.Provider.changecount("agent1", "key3") > 0)

    events = resource_container.Provider.getevents("agent1", "key3")
    expected_events = doevents[dep_state.index][self_state.index]
    if expected_events == 0:
        assert len(events) == 0
    else:
        assert len(events) == 1
        assert len(events[0]) == expected_events

    await agent.stop()


@pytest.mark.asyncio
async def test_deploy_and_events_failed(client, server, environment, resource_container):
    agentmanager = server.get_slice(SLICE_AGENT_MANAGER)

    resource_container.Provider.reset()
    agent = Agent(hostname="node1", environment=environment, agent_map={"agent1": "localhost"}, code_loader=False)
    agent.add_end_point_name("agent1")
    await agent.start()
    await retry_limited(lambda: len(agentmanager.sessions) == 1, 10)

    version = int(time.time())

    resources = [{'key': 'key1',
                  'value': 'value1',
                  'id': 'test::Resource[agent1,key=key1],v=%d' % version,
                  'send_event': True,
                  'purged': False,
                  'requires': [],
                  },
                 {'key': 'key2',
                  'value': 'value1',
                  'id': 'test::BadEvents[agent1,key=key2],v=%d' % version,
                  'send_event': True,
                  'purged': False,
                  'requires': ['test::Resource[agent1,key=key1],v=%d' % version],
                  },
                 ]

    result = await client.put_version(tid=environment, version=version, resources=resources, resource_state={},
                                      unknowns=[], version_info={})
    assert result.code == 200

    # do a deploy
    result = await client.release_version(environment, version, True, const.AgentTriggerMethod.push_full_deploy)
    assert result.code == 200
    assert not result.result["model"]["deployed"]
    assert result.result["model"]["released"]
    assert result.result["model"]["total"] == 2
    assert result.result["model"]["result"] == "deploying"

    result = await client.get_version(environment, version)
    assert result.code == 200

    await _wait_until_deployment_finishes(client, environment, version)

    result = await client.get_version(environment, version)
    assert result.result["model"]["done"] == len(resources)
    await agent.stop()


dep_states_reload = [
    ResourceProvider(0, "skip", lambda p, a, k:p.set_skip(a, k, 1)),
    ResourceProvider(0, "fail", lambda p, a, k:p.set_fail(a, k, 1)),
    ResourceProvider(0, "nochange", lambda p, a, k: p.set(a, k, "value1")),
    ResourceProvider(1, "changed", lambda p, a, k: None)
]


@pytest.mark.parametrize("dep_state", dep_states_reload, ids=lambda x: x.name)
@pytest.mark.asyncio(timeout=5000)
async def test_reload(client, server, environment, resource_container, dep_state):
    agentmanager = server.get_slice(SLICE_AGENT_MANAGER)

    resource_container.Provider.reset()
    agent = Agent(hostname="node1", environment=environment, agent_map={"agent1": "localhost"},
                  code_loader=False)
    agent.add_end_point_name("agent1")
    await agent.start()
    await retry_limited(lambda: len(agentmanager.sessions) == 1, 10)

    version = int(time.time())

    (dep, dep_status) = dep_state.get_resource(resource_container, "agent1", "key1", version, [])

    resources = [{'key': 'key2',
                  'value': 'value1',
                  'id': 'test::Resource[agent1,key=key2],v=%d' % version,
                  'send_event': True,
                  'purged': False,
                  'requires': ['test::Resource[agent1,key=key1],v=%d' % version],
                  },
                 dep
                 ]

    status = {x[0]: x[1] for x in [dep_status] if x is not None}
    result = await client.put_version(tid=environment, version=version, resources=resources, resource_state=status,
                                      unknowns=[], version_info={})
    assert result.code == 200

    # do a deploy
    result = await client.release_version(environment, version, True, const.AgentTriggerMethod.push_full_deploy)
    assert result.code == 200
    assert not result.result["model"]["deployed"]
    assert result.result["model"]["released"]
    assert result.result["model"]["total"] == 2
    assert result.result["model"]["result"] == "deploying"

    result = await client.get_version(environment, version)
    assert result.code == 200

    await _wait_until_deployment_finishes(client, environment, version)

    result = await client.get_version(environment, version)
    assert result.result["model"]["done"] == len(resources)

    assert dep_state.index == resource_container.Provider.reloadcount("agent1", "key2")
    await agent.stop()


@pytest.mark.asyncio(timeout=30)
async def test_s_repair_postponed_due_to_running_deploy(resource_container,
                                                        server,
                                                        client,
                                                        environment,
                                                        no_agent_backoff,
                                                        caplog):
    caplog.set_level(logging.INFO)
    resource_container.Provider.reset()
    config.Config.set("config", "agent-deploy-interval", "0")
    config.Config.set("config", "agent-repair-interval", "0")
    agent_name = "agent1"
    myagent = agent.Agent(hostname="node1", environment=environment, agent_map={agent_name: "localhost"},
                          code_loader=False)
    myagent.add_end_point_name("agent1")
    await myagent.start()
    myagent_instance = myagent._instances[agent_name]
    await retry_limited(lambda: len(server.get_slice("session")._sessions) == 1, 10)

    resource_container.Provider.set("agent1", "key1", "value1")

    version1 = int(time.time())
    resources_version_1 = [
        {
            'key': 'key1',
            'value': 'value2',
            'id': 'test::Resource[agent1,key=key1],v=%d' % version1,
            'send_event': False,
            'purged': False,
            'requires': []
        },
    ]

    await _deploy_resources(client, environment, resources_version_1, version1, False)
    await myagent_instance.get_latest_version_for_agent(reason="Deploy", incremental_deploy=True, is_repair_run=False)
    await myagent_instance.get_latest_version_for_agent(reason="Repair", incremental_deploy=False, is_repair_run=True)
    await _wait_until_deployment_finishes(client, environment, version1)

    def wait_condition():
        return resource_container.Provider.readcount(agent_name, "key1") != 2 \
            or resource_container.Provider.changecount(agent_name, "key1") != 1

    await resource_container.wait_for_condition_with_waiters(wait_condition)

    assert resource_container.Provider.readcount(agent_name, "key1") == 2
    assert resource_container.Provider.changecount(agent_name, "key1") == 1

    assert resource_container.Provider.get("agent1", "key1") == "value2"

    await myagent.stop()

    log_contains(caplog, "inmanta.agent.agent.agent1", logging.INFO,
                 "Deferring run 'Repair' for 'Deploy'")
    log_contains(caplog, "inmanta.agent.agent.agent1", logging.INFO,
                 "Resuming run 'Repair'")


debug_timeout = 10


@pytest.mark.asyncio(timeout=debug_timeout * 2)
async def test_s_repair_interrupted_by_deploy_request(resource_container,
                                                      server,
                                                      client,
                                                      environment,
                                                      no_agent_backoff,
                                                      caplog):
    caplog.set_level(logging.INFO)
    resource_container.Provider.reset()
    config.Config.set("config", "agent-deploy-interval", "0")
    config.Config.set("config", "agent-repair-interval", "0")
    agent_name = "agent1"
    myagent = agent.Agent(hostname="node1", environment=environment, agent_map={agent_name: "localhost"}, code_loader=False)
    myagent.add_end_point_name("agent1")
    await myagent.start()
    myagent_instance = myagent._instances[agent_name]
    await retry_limited(lambda: len(server.get_slice("session")._sessions) == 1, 10)

    resource_container.Provider.set("agent1", "key1", "value1")
    resource_container.Provider.set("agent1", "key2", "value1")
    resource_container.Provider.set("agent1", "key3", "value1")

    def get_resources(version, value_resource_three):
        return [{'key': 'key1',
                 'value': 'value2',
                 'id': 'test::Resource[agent1,key=key1],v=%d' % version,
                 'send_event': False,
                 'purged': False,
                 'requires': []
                 },
                {'key': 'key2',
                 'value': 'value2',
                 'id': 'test::Wait[agent1,key=key2],v=%d' % version,
                 'send_event': False,
                 'purged': False,
                 'requires': ['test::Resource[agent1,key=key1],v=%d' % version]
                 },
                {'key': 'key3',
                 'value': value_resource_three,
                 'id': 'test::Resource[agent1,key=key3],v=%d' % version,
                 'send_event': False,
                 'purged': False,
                 'requires': ['test::Wait[agent1,key=key2],v=%d' % version]
                 }
                ]

    version1 = int(time.time())
    resources_version_1 = get_resources(version1, "value2")

    # Initial deploy
    await _deploy_resources(client, environment, resources_version_1, version1, False)
    await myagent_instance.get_latest_version_for_agent(reason="Deploy 1", incremental_deploy=True, is_repair_run=False)
    await resource_container.wait_for_done_with_waiters(client, environment, version1, timeout=debug_timeout)

    # counts:  read/write
    # key1: 1/1
    # key3: 1/1

    # Interrupt repair with deploy
    # Repair
    await myagent_instance.get_latest_version_for_agent(reason="Repair", incremental_deploy=False, is_repair_run=True)

    # wait for key1 to be deployed
    async def condition_x():
        return resource_container.Provider.readcount(agent_name, "key1") == 2

    await retry_limited(condition_x, timeout=debug_timeout)

    # counts:  read/write
    # key1: 2/1
    # key3: 1/1

    # Set marker
    resource_container.Provider.set("agent1", "key1", "BAD!")

    # Increment
    version2 = version1 + 1
    resources_version_2 = get_resources(version2, "value3")
    await _deploy_resources(client, environment, resources_version_2, version2, False)

    print("Interrupt")
    await myagent_instance.get_latest_version_for_agent(reason="Deploy 2", incremental_deploy=True, is_repair_run=False)
    print("Deploy")
    await resource_container.wait_for_done_with_waiters(client, environment, version2, timeout=debug_timeout)

    # counts:  read/write
    # key1: 2/1
    # key3: 2/2

    assert resource_container.Provider.readcount(agent_name, "key1") >= 2
    assert resource_container.Provider.changecount(agent_name, "key1") >= 1
    assert resource_container.Provider.readcount(agent_name, "key3") >= 2
    assert resource_container.Provider.changecount(agent_name, "key3") >= 2

    def wait_condition():
        print(20 * "-")
        print("k1 R", resource_container.Provider.readcount(agent_name, "key1"))
        print("k1 C", resource_container.Provider.changecount(agent_name, "key1"))
        print("k3 R", resource_container.Provider.readcount(agent_name, "key3"))
        print("k3 C", resource_container.Provider.changecount(agent_name, "key3"))
        return not(resource_container.Provider.readcount(agent_name, "key1") == 3
                   and resource_container.Provider.changecount(agent_name, "key1") == 2
                   and resource_container.Provider.readcount(agent_name, "key3") == 3
                   and resource_container.Provider.changecount(agent_name, "key3") == 2)

    await resource_container.wait_for_condition_with_waiters(wait_condition, timeout=debug_timeout)

    # counts:  read/write
    # key1: 3/2
    # key3: 3/2

    assert resource_container.Provider.readcount(agent_name, "key1") == 3
    assert resource_container.Provider.changecount(agent_name, "key1") == 2
    assert resource_container.Provider.readcount(agent_name, "key3") == 3
    assert resource_container.Provider.changecount(agent_name, "key3") == 2

    assert resource_container.Provider.get("agent1", "key1") == "value2"
    assert resource_container.Provider.get("agent1", "key2") == "value2"
    assert resource_container.Provider.get("agent1", "key3") == "value3"

    await myagent.stop()

    log_contains(caplog, "inmanta.agent.agent.agent1", logging.INFO,
                 "Interrupting run 'Repair' for 'Deploy 2'")
    log_contains(caplog, "inmanta.agent.agent.agent1", logging.INFO,
                 "for reason: Restarting run 'Repair', interrupted for 'Deploy 2'")
    log_contains(caplog, "inmanta.agent.agent.agent1", logging.INFO,
                 "Resuming run 'Restarting run 'Repair', interrupted for 'Deploy 2''")


@pytest.mark.asyncio
async def test_s_repair_during_repair(resource_container, server, client, environment, no_agent_backoff, caplog):
    caplog.set_level(logging.INFO)
    resource_container.Provider.reset()
    config.Config.set("config", "agent-deploy-interval", "0")
    config.Config.set("config", "agent-repair-interval", "0")
    agent_name = "agent1"
    myagent = agent.Agent(hostname="node1", environment=environment, agent_map={agent_name: "localhost"}, code_loader=False)
    myagent.add_end_point_name("agent1")
    await myagent.start()
    myagent_instance = myagent._instances[agent_name]
    await retry_limited(lambda: len(server.get_slice("session")._sessions) == 1, 10)

    resource_container.Provider.set("agent1", "key1", "value1")
    resource_container.Provider.set("agent1", "key1", "value1")
    resource_container.Provider.set("agent1", "key1", "value1")

    version = int(time.time())
    resources = [{'key': 'key1',
                  'value': 'value2',
                  'id': 'test::Resource[agent1,key=key1],v=%d' % version,
                  'send_event': False,
                  'purged': False,
                  'requires': []
                  },
                 {'key': 'key2',
                  'value': 'value2',
                  'id': 'test::Wait[agent1,key=key2],v=%d' % version,
                  'send_event': False,
                  'purged': False,
                  'requires': ['test::Resource[agent1,key=key1],v=%d' % version]
                  },
                 {'key': 'key3',
                  'value': "value2",
                  'id': 'test::Resource[agent1,key=key3],v=%d' % version,
                  'send_event': False,
                  'purged': False,
                  'requires': ['test::Wait[agent1,key=key2],v=%d' % version]
                  }
                 ]

    # Initial deploy
    await _deploy_resources(client, environment, resources, version, False)
    await myagent_instance.get_latest_version_for_agent(reason="Deploy", incremental_deploy=True, is_repair_run=False)
    await resource_container.wait_for_done_with_waiters(client, environment, version)

    # Interrupt repair with a repair
    await myagent_instance.get_latest_version_for_agent(reason="Repair 1", incremental_deploy=False, is_repair_run=True)
    await myagent_instance.get_latest_version_for_agent(reason="Repair 2", incremental_deploy=False, is_repair_run=True)

    def wait_condition():
        return resource_container.Provider.readcount(agent_name, "key1") != 3 \
            or resource_container.Provider.changecount(agent_name, "key1") != 1 \
            or resource_container.Provider.readcount(agent_name, "key3") != 2 \
            or resource_container.Provider.changecount(agent_name, "key3") != 1

    await resource_container.wait_for_condition_with_waiters(wait_condition)

    # Initial deployment:
    #   * All resources are deployed successfully
    # First repair run:
    #   * test::Resource[agent1,key=key1] deployed successfully
    #   * test::Resource[agent1,key=key2] and test::Resource[agent1,key=key3] are cancelled
    # Second repair run:
    #   * All resources are deployed successfully
    assert resource_container.Provider.readcount(agent_name, "key1") == 3
    assert resource_container.Provider.changecount(agent_name, "key1") == 1
    assert resource_container.Provider.readcount(agent_name, "key3") == 2
    assert resource_container.Provider.changecount(agent_name, "key3") == 1

    assert resource_container.Provider.get("agent1", "key1") == "value2"
    assert resource_container.Provider.get("agent1", "key2") == "value2"
    assert resource_container.Provider.get("agent1", "key3") == "value2"

    await myagent.stop()

    log_contains(caplog, "inmanta.agent.agent.agent1", logging.INFO,
                 "Terminating run 'Repair 1' for 'Repair 2'")


@pytest.mark.asyncio(timeout=30)
async def test_s_deploy_during_deploy(resource_container, server, client, environment, no_agent_backoff, caplog):
    caplog.set_level(logging.INFO)
    resource_container.Provider.reset()
    config.Config.set("config", "agent-deploy-interval", "0")
    config.Config.set("config", "agent-repair-interval", "0")
    agent_name = "agent1"
    myagent = agent.Agent(hostname="node1", environment=environment, agent_map={agent_name: "localhost"}, code_loader=False)
    myagent.add_end_point_name("agent1")
    await myagent.start()
    myagent_instance = myagent._instances[agent_name]
    await retry_limited(lambda: len(server.get_slice("session")._sessions) == 1, 10)

    resource_container.Provider.set("agent1", "key1", "value1")
    resource_container.Provider.set("agent1", "key1", "value1")
    resource_container.Provider.set("agent1", "key1", "value1")

    def get_resources(version, value_resource_three):
        return [{'key': 'key1',
                 'value': 'value2',
                 'id': 'test::Resource[agent1,key=key1],v=%d' % version,
                 'send_event': False,
                 'purged': False,
                 'requires': []
                 },
                {'key': 'key2',
                 'value': 'value2',
                 'id': 'test::Wait[agent1,key=key2],v=%d' % version,
                 'send_event': False,
                 'purged': False,
                 'requires': ['test::Resource[agent1,key=key1],v=%d' % version]
                 },
                {'key': 'key3',
                 'value': value_resource_three,
                 'id': 'test::Resource[agent1,key=key3],v=%d' % version,
                 'send_event': False,
                 'purged': False,
                 'requires': ['test::Wait[agent1,key=key2],v=%d' % version]
                 }
                ]

    version1 = int(time.time())
    resources_version_1 = get_resources(version1, "value2")

    # Initial deploy
    await _deploy_resources(client, environment, resources_version_1, version1, False)
    await myagent_instance.get_latest_version_for_agent(reason="Deploy 1", incremental_deploy=True, is_repair_run=False)
    version2 = version1 + 1
    resources_version_2 = get_resources(version2, "value3")
    await _deploy_resources(client, environment, resources_version_2, version2, False)
    await myagent_instance.get_latest_version_for_agent(reason="Deploy 2", incremental_deploy=True, is_repair_run=False)

    await resource_container.wait_for_done_with_waiters(client, environment, version2)

    # Deployment version1:
    #   * test::Resource[agent1,key=key1] is deployed successfully;
    #   * test::Resource[agent1,key=key2] and test::Resource[agent1,key=key3] are cancelled
    # Deployment version2:
    #   * test::Resource[agent1,key=key1] is not included in the increment
    #   * test::Resource[agent1,key=key2] and test::Resource[agent1,key=key3] are deployed
    assert resource_container.Provider.readcount(agent_name, "key1") == 1
    assert resource_container.Provider.changecount(agent_name, "key1") == 1
    assert resource_container.Provider.readcount(agent_name, "key3") == 1
    assert resource_container.Provider.changecount(agent_name, "key3") == 1

    assert resource_container.Provider.get("agent1", "key1") == "value2"
    assert resource_container.Provider.get("agent1", "key2") == "value2"
    assert resource_container.Provider.get("agent1", "key3") == "value3"

    await myagent.stop()
    log_contains(caplog, "inmanta.agent.agent.agent1", logging.INFO,
                 "Terminating run 'Deploy 1' for 'Deploy 2'")


@pytest.mark.asyncio(timeout=30)
async def test_s_full_deploy_interrupts_incremental_deploy(resource_container,
                                                           server,
                                                           client,
                                                           environment,
                                                           no_agent_backoff,
                                                           caplog):
    caplog.set_level(logging.INFO)
    resource_container.Provider.reset()
    config.Config.set("config", "agent-deploy-interval", "0")
    config.Config.set("config", "agent-repair-interval", "0")
    agent_name = "agent1"
    myagent = agent.Agent(hostname="node1", environment=environment, agent_map={agent_name: "localhost"}, code_loader=False)
    myagent.add_end_point_name("agent1")
    await myagent.start()
    myagent_instance = myagent._instances[agent_name]
    await retry_limited(lambda: len(server.get_slice("session")._sessions) == 1, 10)

    resource_container.Provider.set("agent1", "key1", "value1")
    resource_container.Provider.set("agent1", "key1", "value1")
    resource_container.Provider.set("agent1", "key1", "value1")

    def get_resources(version, value_resource_three):
        return [{'key': 'key1',
                 'value': 'value2',
                 'id': 'test::Resource[agent1,key=key1],v=%d' % version,
                 'send_event': False,
                 'purged': False,
                 'requires': []
                 },
                {'key': 'key2',
                 'value': 'value2',
                 'id': 'test::Wait[agent1,key=key2],v=%d' % version,
                 'send_event': False,
                 'purged': False,
                 'requires': ['test::Resource[agent1,key=key1],v=%d' % version]
                 },
                {'key': 'key3',
                 'value': value_resource_three,
                 'id': 'test::Resource[agent1,key=key3],v=%d' % version,
                 'send_event': False,
                 'purged': False,
                 'requires': ['test::Wait[agent1,key=key2],v=%d' % version]
                 }
                ]

    version1 = int(time.time())
    resources_version_1 = get_resources(version1, "value2")

    # Initial deploy
    await _deploy_resources(client, environment, resources_version_1, version1, False)
    await myagent_instance.get_latest_version_for_agent(reason="Initial Deploy", incremental_deploy=True, is_repair_run=False)
    version2 = version1 + 1
    resources_version_2 = get_resources(version2, "value3")
    await _deploy_resources(client, environment, resources_version_2, version2, False)
    await myagent_instance.get_latest_version_for_agent(reason="Second Deploy", incremental_deploy=False, is_repair_run=False)

    await resource_container.wait_for_done_with_waiters(client, environment, version2)

    # Incremental deploy:
    #   * test::Resource[agent1,key=key1] is deployed successfully;
    #   * test::Resource[agent1,key=key2] and test::Resource[agent1,key=key3] are cancelled
    # Full deploy:
    #   * All resources are deployed successfully
    assert resource_container.Provider.readcount(agent_name, "key1") == 2
    assert resource_container.Provider.changecount(agent_name, "key1") == 1
    assert resource_container.Provider.readcount(agent_name, "key3") == 1
    assert resource_container.Provider.changecount(agent_name, "key3") == 1

    assert resource_container.Provider.get("agent1", "key1") == "value2"
    assert resource_container.Provider.get("agent1", "key2") == "value2"
    assert resource_container.Provider.get("agent1", "key3") == "value3"

    await myagent.stop()
    log_contains(caplog, "inmanta.agent.agent.agent1", logging.INFO, "Terminating run 'Initial Deploy' for 'Second Deploy'")


@pytest.mark.asyncio(timeout=30)
async def test_s_incremental_deploy_interrupts_full_deploy(resource_container,
                                                           server,
                                                           client,
                                                           environment,
                                                           no_agent_backoff,
                                                           caplog):
    caplog.set_level(logging.INFO)
    resource_container.Provider.reset()
    config.Config.set("config", "agent-deploy-interval", "0")
    config.Config.set("config", "agent-repair-interval", "0")
    agent_name = "agent1"
    myagent = agent.Agent(hostname="node1", environment=environment, agent_map={agent_name: "localhost"}, code_loader=False)
    myagent.add_end_point_name("agent1")
    await myagent.start()
    myagent_instance = myagent._instances[agent_name]
    await retry_limited(lambda: len(server.get_slice("session")._sessions) == 1, 10)

    resource_container.Provider.set("agent1", "key1", "value1")
    resource_container.Provider.set("agent1", "key1", "value1")
    resource_container.Provider.set("agent1", "key1", "value1")

    def get_resources(version, value_resource_three):
        return [{'key': 'key1',
                 'value': 'value2',
                 'id': 'test::Resource[agent1,key=key1],v=%d' % version,
                 'send_event': False,
                 'purged': False,
                 'requires': []
                 },
                {'key': 'key2',
                 'value': 'value2',
                 'id': 'test::Wait[agent1,key=key2],v=%d' % version,
                 'send_event': False,
                 'purged': False,
                 'requires': ['test::Resource[agent1,key=key1],v=%d' % version]
                 },
                {'key': 'key3',
                 'value': value_resource_three,
                 'id': 'test::Resource[agent1,key=key3],v=%d' % version,
                 'send_event': False,
                 'purged': False,
                 'requires': ['test::Wait[agent1,key=key2],v=%d' % version]
                 }
                ]

    version1 = int(time.time())
    resources_version_1 = get_resources(version1, "value2")

    # Initial deploy
    await _deploy_resources(client, environment, resources_version_1, version1, False)
    await myagent_instance.get_latest_version_for_agent(reason="Initial Deploy", incremental_deploy=False, is_repair_run=False)
    version2 = version1 + 1
    resources_version_2 = get_resources(version2, "value3")
    await _deploy_resources(client, environment, resources_version_2, version2, False)
    await myagent_instance.get_latest_version_for_agent(reason="Second Deploy", incremental_deploy=True, is_repair_run=False)

    await resource_container.wait_for_done_with_waiters(client, environment, version2)

    # Full deploy:
    #   * test::Resource[agent1,key=key1] is deployed successfully;
    #   * test::Resource[agent1,key=key2] and test::Resource[agent1,key=key3] are cancelled
    # Incremental deploy:
    #   * test::Resource[agent1,key=key2] is not included in the increment
    #   * test::Resource[agent1,key=key2] and test::Resource[agent1,key=key3] are deployed successfully
    assert resource_container.Provider.readcount(agent_name, "key1") == 1
    assert resource_container.Provider.changecount(agent_name, "key1") == 1
    assert resource_container.Provider.readcount(agent_name, "key3") == 1
    assert resource_container.Provider.changecount(agent_name, "key3") == 1

    assert resource_container.Provider.get("agent1", "key1") == "value2"
    assert resource_container.Provider.get("agent1", "key2") == "value2"
    assert resource_container.Provider.get("agent1", "key3") == "value3"

    await myagent.stop()
    log_contains(caplog, "inmanta.agent.agent.agent1", logging.INFO, "Terminating run 'Initial Deploy' for 'Second Deploy'")


@pytest.mark.asyncio
async def test_bad_post_get_facts(resource_container, client, server, environment, caplog):
    """
        Test retrieving facts from the agent
    """
    caplog.set_level(logging.ERROR)

    agent = Agent(hostname="node1", environment=environment, agent_map={"agent1": "localhost"}, code_loader=False)
    agent.add_end_point_name("agent1")
    await agent.start()
    await retry_limited(lambda: len(server.get_slice("session")._sessions) == 1, 10)

    resource_container.Provider.set("agent1", "key", "value")

    version = int(time.time())

    resource_id_wov = "test::BadPost[agent1,key=key]"
    resource_id = "%s,v=%d" % (resource_id_wov, version)

    resources = [{'key': 'key',
                  'value': 'value',
                  'id': resource_id,
                  'requires': [],
                  'purged': False,
                  'send_event': False,
                  }]

    result = await client.put_version(tid=environment, version=version, resources=resources, unknowns=[], version_info={})
    assert result.code == 200

    caplog.clear()

    result = await client.release_version(environment, version, True, const.AgentTriggerMethod.push_full_deploy)
    assert result.code == 200

    await _wait_until_deployment_finishes(client, environment, version)

    assert "An error occurred after deployment of test::BadPost[agent1,key=key]" in caplog.text
    caplog.clear()

    result = await client.get_param(environment, "length", resource_id_wov)
    assert result.code == 503

    env_uuid = uuid.UUID(environment)
    params = await data.Parameter.get_list(environment=env_uuid, resource_id=resource_id_wov)
    while len(params) < 3:
        params = await data.Parameter.get_list(environment=env_uuid, resource_id=resource_id_wov)
        await asyncio.sleep(0.1)

    result = await client.get_param(environment, "key1", resource_id_wov)
    assert result.code == 200

    assert "An error occurred after getting facts about test::BadPost" in caplog.text

    await agent.stop()


@pytest.mark.asyncio
async def test_bad_post_events(resource_container, environment, server, client, caplog):
    """
        Send and receive events within one agent
    """
    caplog.set_level(logging.ERROR)

    agentmanager = server.get_slice(SLICE_AGENT_MANAGER)

    agent = Agent(hostname="node1", environment=environment, agent_map={"agent1": "localhost"}, code_loader=False)
    agent.add_end_point_name("agent1")
    await agent.start()
    await retry_limited(lambda: len(agentmanager.sessions) == 1, 10)

    version = int(time.time())

    res_id_1 = 'test::BadPost[agent1,key=key1],v=%d' % version
    resources = [{'key': 'key1',
                  'value': 'value1',
                  'id': res_id_1,
                  'send_event': False,
                  'purged': False,
                  'requires': ['test::Resource[agent1,key=key2],v=%d' % version],
                  },
                 {'key': 'key2',
                  'value': 'value2',
                  'id': 'test::Resource[agent1,key=key2],v=%d' % version,
                  'send_event': True,
                  'requires': [],
                  'purged': False,
                  }
                 ]

    result = await client.put_version(tid=environment, version=version, resources=resources, unknowns=[], version_info={})
    assert result.code == 200

    caplog.clear()
    # do a deploy
    result = await client.release_version(environment, version, True, const.AgentTriggerMethod.push_full_deploy)
    assert result.code == 200

    await _wait_until_deployment_finishes(client, environment, version)

    events = resource_container.Provider.getevents("agent1", "key1")
    assert len(events) == 1
    for res_id, res in events[0].items():
        assert res_id.agent_name == "agent1"
        assert res_id.attribute_value == "key2"
        assert res["status"] == const.ResourceState.deployed
        assert res["change"] == const.Change.created

    assert "An error occurred after deployment of test::BadPost[agent1,key=key1]" in caplog.text
    caplog.clear()

    # Nothing is reported as events don't have pre and post

    await agent.stop()


@pytest.mark.asyncio
async def test_inprogress(resource_container, client, server, environment):
    """
        Test retrieving facts from the agent
    """
    agent = Agent(hostname="node1", environment=environment, agent_map={"agent1": "localhost"}, code_loader=False)
    agent.add_end_point_name("agent1")
    await agent.start()
    await retry_limited(lambda: len(server.get_slice("session")._sessions) == 1, 10)

    resource_container.Provider.set("agent1", "key", "value")

    version = int(time.time())

    resource_id_wov = "test::Wait[agent1,key=key]"
    resource_id = "%s,v=%d" % (resource_id_wov, version)

    resources = [{'key': 'key',
                  'value': 'value',
                  'id': resource_id,
                  'requires': [],
                  'purged': False,
                  'send_event': False,
                  }]

    result = await client.put_version(tid=environment, version=version, resources=resources, unknowns=[], version_info={})
    assert result.code == 200

    result = await client.release_version(environment, version, True, const.AgentTriggerMethod.push_full_deploy)
    assert result.code == 200

    async def in_progress():
        result = await client.get_version(environment, version)
        assert result.code == 200
        res = result.result["resources"][0]
        status = res["status"]
        return status == "deploying"

    await retry_limited(in_progress, 30)

    await resource_container.wait_for_done_with_waiters(client, environment, version)

    await agent.stop()


@pytest.mark.asyncio
async def test_eventprocessing(resource_container, client, server, environment):
    """
        Test retrieving facts from the agent
    """
    agent = Agent(hostname="node1", environment=environment, agent_map={"agent1": "localhost"}, code_loader=False)
    agent.add_end_point_name("agent1")
    await agent.start()
    await retry_limited(lambda: len(server.get_slice("session")._sessions) == 1, 10)

    resource_container.Provider.set("agent1", "key", "value")

    version = int(time.time())

    resource_id_wov = "test::WaitEvent[agent1,key=key]"
    resource_id = "%s,v=%d" % (resource_id_wov, version)

    resources = [{'key': 'key',
                  'value': 'value',
                  'id': resource_id,
                  'purged': False,
                  'send_event': False,
                  'requires': ['test::Resource[agent1,key=key2],v=%d' % version],
                  },
                 {'key': 'key2',
                  'value': 'value2',
                  'id': 'test::Resource[agent1,key=key2],v=%d' % version,
                  'send_event': True,
                  'requires': [],
                  'purged': False,
                  }]

    result = await client.put_version(tid=environment, version=version, resources=resources, unknowns=[], version_info={})
    assert result.code == 200

    result = await client.release_version(environment, version, True, const.AgentTriggerMethod.push_full_deploy)
    assert result.code == 200

    async def in_progress():
        result = await client.get_version(environment, version)
        assert result.code == 200
        status = sorted([res["status"] for res in result.result["resources"]])
        return status == ["deployed", "processing_events"]

    await retry_limited(in_progress, 30)

    await resource_container.wait_for_done_with_waiters(client, environment, version)

    await agent.stop()


@pytest.mark.asyncio
async def test_push_incremental_deploy(resource_container, environment, server, client, no_agent_backoff):
    agentmanager = server.get_slice(SLICE_AGENT_MANAGER)

    config.Config.set("config", "agent-deploy-interval", "0")
    config.Config.set("config", "agent-repair-interval", "0")
    agent = Agent(hostname="node1", environment=environment, agent_map={"agent1": "localhost"}, code_loader=False)
    agent.add_end_point_name("agent1")
    await agent.start()
    await retry_limited(lambda: len(agentmanager.sessions) == 1, 10)

    version = int(time.time())

    def get_resources(version, value_second_resource):
        return [{'key': 'key1',
                 'value': 'value1',
                 'id': 'test::Resource[agent1,key=key1],v=%d' % version,
                 'send_event': False,
                 'purged': False,
                 'requires': [],
                 },
                {'key': 'key2',
                 'value': value_second_resource,
                 'id': 'test::Resource[agent1,key=key2],v=%d' % version,
                 'send_event': False,
                 'requires': [],
                 'purged': False,
                 }
                ]

    # Make sure some resources are deployed
    resources = get_resources(version, "value1")
    result = await client.put_version(tid=environment, version=version, resources=resources, unknowns=[], version_info={})
    assert result.code == 200

    result = await client.release_version(environment, version, True, const.AgentTriggerMethod.push_full_deploy)
    assert result.code == 200

    await _wait_until_deployment_finishes(client, environment, version)

    assert resource_container.Provider.get("agent1", "key1") == "value1"
    assert resource_container.Provider.get("agent1", "key2") == "value1"

    # Second version deployed with incremental deploy
    version2 = version + 1
    resources_version2 = get_resources(version2, "value2")

    result = await client.put_version(tid=environment, version=version2, resources=resources_version2, unknowns=[],
                                      version_info={})
    assert result.code == 200

    result = await client.release_version(environment, version2, True, const.AgentTriggerMethod.push_incremental_deploy)
    assert result.code == 200

    await _wait_until_deployment_finishes(client, environment, version2)

    # Make sure increment was deployed
    assert resource_container.Provider.get("agent1", "key1") == "value1"
    assert resource_container.Provider.get("agent1", "key2") == "value2"

    assert resource_container.Provider.readcount("agent1", "key1") == 1
    assert resource_container.Provider.changecount("agent1", "key1") == 1
    assert resource_container.Provider.readcount("agent1", "key2") == 2
    assert resource_container.Provider.changecount("agent1", "key2") == 2

    await agent.stop()


@pytest.mark.parametrize("push, agent_trigger_method", [(True, None),
                                                        (True, const.AgentTriggerMethod.push_full_deploy)])
@pytest.mark.asyncio
async def test_push_full_deploy(resource_container, environment, server, client, no_agent_backoff, push, agent_trigger_method):
    agentmanager = server.get_slice(SLICE_AGENT_MANAGER)

    config.Config.set("config", "agent-deploy-interval", "0")
    config.Config.set("config", "agent-repair-interval", "0")
    agent = Agent(hostname="node1", environment=environment, agent_map={"agent1": "localhost"}, code_loader=False)
    agent.add_end_point_name("agent1")
    await agent.start()
    await retry_limited(lambda: len(agentmanager.sessions) == 1, 10)

    version = int(time.time())

    def get_resources(version, value_second_resource):
        return [{'key': 'key1',
                 'value': 'value1',
                 'id': 'test::Resource[agent1,key=key1],v=%d' % version,
                 'send_event': False,
                 'purged': False,
                 'requires': [],
                 },
                {'key': 'key2',
                 'value': value_second_resource,
                 'id': 'test::Resource[agent1,key=key2],v=%d' % version,
                 'send_event': False,
                 'requires': [],
                 'purged': False,
                 }
                ]

    # Make sure some resources are deployed
    resources = get_resources(version, "value1")
    result = await client.put_version(tid=environment, version=version, resources=resources, unknowns=[], version_info={})
    assert result.code == 200

    result = await client.release_version(environment, version, push, agent_trigger_method)
    assert result.code == 200

    await _wait_until_deployment_finishes(client, environment, version)

    assert resource_container.Provider.get("agent1", "key1") == "value1"
    assert resource_container.Provider.get("agent1", "key2") == "value1"

    # Second version deployed with incremental deploy
    version2 = version + 1
    resources_version2 = get_resources(version2, "value2")

    result = await client.put_version(tid=environment, version=version2, resources=resources_version2, unknowns=[],
                                      version_info={})
    assert result.code == 200

    result = await client.release_version(environment, version2, push, agent_trigger_method)
    assert result.code == 200

    await _wait_until_deployment_finishes(client, environment, version2)

    # Make sure increment was deployed
    assert resource_container.Provider.get("agent1", "key1") == "value1"
    assert resource_container.Provider.get("agent1", "key2") == "value2"

    assert resource_container.Provider.readcount("agent1", "key1") == 2
    assert resource_container.Provider.changecount("agent1", "key1") == 1
    assert resource_container.Provider.readcount("agent1", "key2") == 2
    assert resource_container.Provider.changecount("agent1", "key2") == 2

    await agent.stop()


@pytest.mark.asyncio
async def test_agent_run_sync(resource_container, environment, server, client):
    agentmanager = server.get_slice(SLICE_AGENT_MANAGER)

    config.Config.set("config", "agent-deploy-interval", "0")
    config.Config.set("config", "agent-repair-interval", "0")
    agent = Agent(hostname="node1", environment=environment, agent_map={"agent1": "localhost"}, code_loader=False)
    agent.add_end_point_name("agent1")
    await agent.start()
    await retry_limited(lambda: len(agentmanager.sessions) == 1, 10)

    version = int(time.time())

    def get_resources(version):
        return [{'agentname': 'agent2',
                 'uri': 'localhost',
                 'autostart': 'true',
                 'id': 'test::AgentConfig[agent1,agentname=agent2],v=%d' % version,
                 'send_event': False,
                 'purged': False,
                 'requires': [],
                 'purge_on_delete': False
                 }
                ]
    result = await client.put_version(tid=environment, version=version, resources=get_resources(version), unknowns=[],
                                      version_info={})
    assert result.code == 200

    result = await client.release_version(environment, version, True, const.AgentTriggerMethod.push_full_deploy)
    assert result.code == 200

    await _wait_until_deployment_finishes(client, environment, version)

    assert 'agent2' in (await client.get_setting(tid=environment, id=data.AUTOSTART_AGENT_MAP)).result["value"]
    await agent.stop()


@pytest.mark.asyncio
async def test_format_token_in_logline(server_multi, agent_multi, client_multi, environment_multi, resource_container, caplog):
    """Deploy a resource that logs a line that after formatting on the agent contains an invalid formatting character.
    """
    version = 1
    resource_container.Provider.set("agent1", "key1", "incorrect_value")

    resource = {
        'key': 'key1',
        'value': 'Test value %T',
        'id': 'test::Resource[agent1,key=key1],v=%d' % version,
        'send_event': False,
        'purged': False,
        'requires': [],
    }

    result = await client_multi.put_version(
        tid=environment_multi,
        version=version,
        resources=[resource],
        unknowns=[],
        version_info={}
    )

    assert result.code == 200

    # do a deploy
    result = await client_multi.release_version(environment_multi, version, True, const.AgentTriggerMethod.push_full_deploy)
    assert result.code == 200
    assert not result.result["model"]["deployed"]
    assert result.result["model"]["released"]
    assert result.result["model"]["total"] == 1
    assert result.result["model"]["result"] == "deploying"

    result = await client_multi.get_version(environment_multi, version)
    assert result.code == 200
    await _wait_until_deployment_finishes(client_multi, environment_multi, version)

    result = await client_multi.get_version(environment_multi, version)
    assert result.result["model"]["done"] == 1

    log_string = "Set key '%(key)s' to value '%(value)s'" % dict(key=resource["key"], value=resource["value"])
    assert log_string in caplog.text<|MERGE_RESOLUTION|>--- conflicted
+++ resolved
@@ -31,15 +31,9 @@
 import pytest
 from _pytest.fixtures import fixture
 
-<<<<<<< HEAD
 from inmanta import agent, const, execute, config, data_pg as data
-from inmanta.agent.handler import provider, ResourceHandler, SkipResource, HandlerContext
-from inmanta.resources import resource, Resource
-=======
-from inmanta import agent, data, const, execute, config
 from inmanta.agent.handler import provider, ResourceHandler, SkipResource, HandlerContext, CRUDHandler, ResourcePurged
 from inmanta.resources import resource, Resource, PurgeableResource, IgnoreResourceException
->>>>>>> 6101cd98
 import inmanta.agent.agent
 from inmanta.agent.agent import Agent
 from utils import retry_limited, assert_equal_ish, UNKWN
