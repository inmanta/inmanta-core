--- conflicted
+++ resolved
@@ -2758,13 +2758,9 @@
         Test clearing an environment with autostarted agents. After clearing, autostart should still work
     """
     resource_container.Provider.reset()
-<<<<<<< HEAD
-    env = await data.Environment.get_by_id(uuid.UUID(environment_multi))
-=======
     current_process = psutil.Process()
     children = current_process.children(recursive=True)
-    env = await data.Environment.get_by_id(uuid.UUID(environment))
->>>>>>> dfb89762
+    env = await data.Environment.get_by_id(uuid.UUID(environment_multi))
     await env.set(data.AUTOSTART_AGENT_MAP, {"agent1": ""})
     await env.set(data.AUTO_DEPLOY, True)
     await env.set(data.PUSH_ON_AUTO_DEPLOY, True)
