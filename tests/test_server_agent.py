"""
    Copyright 2017 Inmanta

    Licensed under the Apache License, Version 2.0 (the "License");
    you may not use this file except in compliance with the License.
    You may obtain a copy of the License at

        http://www.apache.org/licenses/LICENSE-2.0

    Unless required by applicable law or agreed to in writing, software
    distributed under the License is distributed on an "AS IS" BASIS,
    WITHOUT WARRANTIES OR CONDITIONS OF ANY KIND, either express or implied.
    See the License for the specific language governing permissions and
    limitations under the License.

    Contact: code@inmanta.com
"""
from collections import defaultdict, namedtuple
import time
import json
import uuid
from threading import Condition
import logging


from tornado import gen

from inmanta import agent, data, const
from inmanta.agent.handler import provider, ResourceHandler
from inmanta.resources import resource, Resource
import pytest
from inmanta.agent.agent import Agent
from utils import retry_limited, assert_equal_ish, UNKWN
from inmanta.config import Config
from inmanta.server.server import Server
from _pytest.fixtures import fixture

logger = logging.getLogger("inmanta.test.server_agent")


ResourceContainer = namedtuple('ResourceContainer', ['Provider', 'waiter', 'wait_for_done_with_waiters'])


@fixture(scope="function")
def resource_container():
    @resource("test::Resource", agent="agent", id_attribute="key")
    class MyResource(Resource):
        """
            A file on a filesystem
        """
        fields = ("key", "value", "purged", "state_id", "allow_snapshot", "allow_restore")

<<<<<<< HEAD
    @resource("test::Fail", agent="agent", id_attribute="key")
    class FailR(Resource):
        """
            A file on a filesystem
        """
        fields = ("key", "value", "purged", "state_id", "allow_snapshot", "allow_restore")

    @resource("test::Wait", agent="agent", id_attribute="key")
    class WaitR(Resource):
        """
            A file on a filesystem
        """
        fields = ("key", "value", "purged", "state_id", "allow_snapshot", "allow_restore")
=======
@provider("test::Resource", name="test_resource")
class Provider(ResourceHandler):
    def check_resource(self, ctx, resource):
        current = resource.clone()
        current.purged = not Provider.isset(resource.id.get_agent_name(), resource.key)
>>>>>>> 591ff45c

    @provider("test::Resource", name="test_resource")
    class Provider(ResourceHandler):

        def check_resource(self, resource):
            current = resource.clone()
            current.purged = not self.__class__.isset(resource.id.get_agent_name(), resource.key)

<<<<<<< HEAD
            if not current.purged:
                current.value = self.__class__.get(resource.id.get_agent_name(), resource.key)
            else:
                current.value = None

            return current

        def list_changes(self, desired):
            current = self.check_resource(desired)
            return self._diff(current, desired)
=======
    def do_changes(self, ctx, resource, changes):
        if "purged" in changes:
            if changes["purged"]["desired"]:
                Provider.delete(resource.id.get_agent_name(), resource.key)
                ctx.set_purged()
            else:
                Provider.set(resource.id.get_agent_name(), resource.key, resource.value)
                ctx.set_created()

        elif "value" in changes:
            Provider.set(resource.id.get_agent_name(), resource.key, resource.value)
            ctx.set_updated()
>>>>>>> 591ff45c

        def do_changes(self, resource):
            changes = self.list_changes(resource)
            if "purged" in changes:
                if changes["purged"][1]:
                    self.__class__.delete(resource.id.get_agent_name(), resource.key)
                else:
                    self.__class__.set(resource.id.get_agent_name(), resource.key, resource.value)

            if "value" in changes:
                self.__class__.set(resource.id.get_agent_name(), resource.key, resource.value)

            return changes

<<<<<<< HEAD
        def snapshot(self, resource):
            return json.dumps({"value": self.__class__.get(resource.id.get_agent_name(), resource.key), "metadata": "1234"}).encode()

        def restore(self, resource, snapshot_id):
            content = self.get_file(snapshot_id)
            if content is None:
                return
=======
    def facts(self, ctx, resource):
        return {"length": len(Provider.get(resource.id.get_agent_name(), resource.key)), "key1": "value1", "key2": "value2"}

    def can_process_events(self) -> bool:
        return True

    def process_events(self, ctx, resource, events):
        Provider._EVENTS[str(resource.id)] = events

    _STATE = defaultdict(dict)
    _EVENTS = {}
>>>>>>> 591ff45c

            data = json.loads(content.decode())
            if "value" in data:
                self.__class__.set(resource.id.get_agent_name(), resource.key, data["value"])

        def facts(self, resource):
            return {"length": len(self.__class__.get(resource.id.get_agent_name(), resource.key)), "key1": "value1", "key2": "value2"}

        _STATE = defaultdict(dict)

        @classmethod
        def set(cls, agent, key, value):
            cls._STATE[agent][key] = value

        @classmethod
        def get(cls, agent, key):
            if key in cls._STATE[agent]:
                return cls._STATE[agent][key]
            return None

        @classmethod
        def isset(cls, agent, key):
            return key in cls._STATE[agent]

        @classmethod
        def delete(cls, agent, key):
            if cls.isset(agent, key):
                del cls._STATE[agent][key]

<<<<<<< HEAD
        @classmethod
        def reset(cls):
            cls._STATE = defaultdict(dict)
=======
    def check_resource(self, ctx, resource):
        current = resource.clone()
        current.purged = not Provider.isset(resource.id.get_agent_name(), resource.key)
>>>>>>> 591ff45c

    @provider("test::Fail", name="test_fail")
    class Fail(ResourceHandler):

        def check_resource(self, resource):
            current = resource.clone()
            current.purged = not Provider.isset(resource.id.get_agent_name(), resource.key)

<<<<<<< HEAD
            if not current.purged:
                current.value = Provider.get(resource.id.get_agent_name(), resource.key)
            else:
                current.value = None

            return current
=======
    def do_changes(self, ctx, resource):
        raise Exception()
>>>>>>> 591ff45c

        def list_changes(self, desired):
            current = self.check_resource(desired)
            return self._diff(current, desired)

        def do_changes(self, resource):
            raise Exception()

    waiter = Condition()

    @gen.coroutine
    def wait_for_done_with_waiters(client, env_id, version):
        # unhang waiters
        result = yield client.get_version(env_id, version)
        assert result.code == 200
        while (result.result["model"]["total"] - result.result["model"]["done"]) > 0:
            result = yield client.get_version(env_id, version)
            logger.info("waiting with waiters, %s resources done", result.result["model"]["done"])
            if result.result["model"]["done"] > 0:
                waiter.acquire()
                waiter.notifyAll()
                waiter.release()
            yield gen.sleep(0.1)

        return result

    @provider("test::Wait", name="test_wait")
    class Wait(ResourceHandler):

        def __init__(self, agent, io=None):
            super().__init__(agent, io)
            self.traceid = uuid.uuid4()

<<<<<<< HEAD
        def check_resource(self, resource):
            current = resource.clone()
            current.purged = not Provider.isset(resource.id.get_agent_name(), resource.key)
=======
    def check_resource(self, ctx, resource):
        current = resource.clone()
        current.purged = not Provider.isset(resource.id.get_agent_name(), resource.key)
>>>>>>> 591ff45c

            if not current.purged:
                current.value = Provider.get(resource.id.get_agent_name(), resource.key)
            else:
                current.value = None

            return current

<<<<<<< HEAD
        def list_changes(self, desired):
            current = self.check_resource(desired)
            return self._diff(current, desired)

        def do_changes(self, resource):
            logger.info("Haning waiter %s", self.traceid)
            waiter.acquire()
            waiter.wait()
            waiter.release()
            logger.info("Releasing waiter %s", self.traceid)
            changes = self.list_changes(resource)
            if "purged" in changes:
                if changes["purged"][1]:
                    Provider.delete(resource.id.get_agent_name(), resource.key)
                else:
                    Provider.set(resource.id.get_agent_name(), resource.key, resource.value)

            if "value" in changes:
=======
    def do_changes(self, ctx, resource, changes):
        logger.info("Hanging waiter %s", self.traceid)
        waiter.acquire()
        waiter.wait()
        waiter.release()
        logger.info("Releasing waiter %s", self.traceid)
        if "purged" in changes:
            if changes["purged"]["desired"]:
                Provider.delete(resource.id.get_agent_name(), resource.key)
                ctx.set_purged()
            else:
>>>>>>> 591ff45c
                Provider.set(resource.id.get_agent_name(), resource.key, resource.value)
                ctx.set_created()

<<<<<<< HEAD
            return changes
=======
        if "value" in changes:
            Provider.set(resource.id.get_agent_name(), resource.key, resource.value)
            ctx.set_updated()
>>>>>>> 591ff45c

    return ResourceContainer(Provider=Provider, wait_for_done_with_waiters=wait_for_done_with_waiters, waiter=waiter)


@pytest.mark.gen_test
def test_dryrun_and_deploy(io_loop, server, client, resource_container):
    """
        dryrun and deploy a configuration model
    """
    resource_container.Provider.reset()
    result = yield client.create_project("env-test")
    project_id = result.result["project"]["id"]

    result = yield client.create_environment(project_id=project_id, name="dev")
    env_id = result.result["environment"]["id"]

    agent = Agent(io_loop, hostname="node1", environment=env_id, agent_map={"agent1": "localhost"},
                  code_loader=False)
    agent.add_end_point_name("agent1")
    agent.start()
    yield retry_limited(lambda: len(server.agentmanager.sessions) == 1, 10)

    resource_container.Provider.set("agent1", "key2", "incorrect_value")
    resource_container.Provider.set("agent1", "key3", "value")

    version = int(time.time())

    resources = [{'key': 'key1',
                  'value': 'value1',
                  'id': 'test::Resource[agent1,key=key1],v=%d' % version,
                  'send_event': False,
                  'purged': False,
                  'state_id': '',
                  'allow_restore': True,
                  'allow_snapshot': True,
                  'requires': ['test::Resource[agent1,key=key2],v=%d' % version],
                  },
                 {'key': 'key2',
                  'value': 'value2',
                  'id': 'test::Resource[agent1,key=key2],v=%d' % version,
                  'send_event': False,
                  'requires': [],
                  'purged': False,
                  'state_id': '',
                  'allow_restore': True,
                  'allow_snapshot': True,
                  },
                 {'key': 'key3',
                  'value': None,
                  'id': 'test::Resource[agent1,key=key3],v=%d' % version,
                  'send_event': False,
                  'requires': [],
                  'purged': True,
                  'state_id': '',
                  'allow_restore': True,
                  'allow_snapshot': True,
                  }
                 ]

    result = yield client.put_version(tid=env_id, version=version, resources=resources, unknowns=[], version_info={})
    assert result.code == 200

    # request a dryrun
    result = yield client.dryrun_request(env_id, version)
    assert result.code == 200
    assert result.result["dryrun"]["total"] == len(resources)
    assert result.result["dryrun"]["todo"] == len(resources)

    # get the dryrun results
    result = yield client.dryrun_list(env_id, version)
    assert result.code == 200
    assert len(result.result["dryruns"]) == 1

    while result.result["dryruns"][0]["todo"] > 0:
        result = yield client.dryrun_list(env_id, version)
        yield gen.sleep(0.1)

    dry_run_id = result.result["dryruns"][0]["id"]
    result = yield client.dryrun_report(env_id, dry_run_id)
    assert result.code == 200

    changes = result.result["dryrun"]["resources"]
    assert changes[resources[0]["id"]]["changes"]["purged"]["current"]
    assert not changes[resources[0]["id"]]["changes"]["purged"]["desired"]
    assert changes[resources[0]["id"]]["changes"]["value"]["current"] is None
    assert changes[resources[0]["id"]]["changes"]["value"]["desired"] == resources[0]["value"]

    assert changes[resources[1]["id"]]["changes"]["value"]["current"] == "incorrect_value"
    assert changes[resources[1]["id"]]["changes"]["value"]["desired"] == resources[1]["value"]

    assert not changes[resources[2]["id"]]["changes"]["purged"]["current"]
    assert changes[resources[2]["id"]]["changes"]["purged"]["desired"]

    # do a deploy
    result = yield client.release_version(env_id, version, True)
    assert result.code == 200
    assert not result.result["model"]["deployed"]
    assert result.result["model"]["released"]
    assert result.result["model"]["total"] == 3
    assert result.result["model"]["result"] == "deploying"

    result = yield client.get_version(env_id, version)
    assert result.code == 200

    while (result.result["model"]["total"] - result.result["model"]["done"]) > 0:
        result = yield client.get_version(env_id, version)
        yield gen.sleep(0.1)

    assert result.result["model"]["done"] == len(resources)

    assert resource_container.Provider.isset("agent1", "key1")
    assert resource_container.Provider.get("agent1", "key1") == "value1"
    assert resource_container.Provider.get("agent1", "key2") == "value2"
    assert not resource_container.Provider.isset("agent1", "key3")

    agent.stop()


@pytest.mark.gen_test(timeout=30)
def test_server_restart(resource_container, io_loop, server, mongo_db, client):
    """
        dryrun and deploy a configuration model
    """
    resource_container.Provider.reset()
    result = yield client.create_project("env-test")
    project_id = result.result["project"]["id"]

    result = yield client.create_environment(project_id=project_id, name="dev")
    env_id = result.result["environment"]["id"]

    agent = Agent(io_loop, hostname="node1", environment=env_id, agent_map={"agent1": "localhost"},
                  code_loader=False)
    agent.add_end_point_name("agent1")
    agent.start()
    yield retry_limited(lambda: len(server.agentmanager.sessions) == 1, 10)

    resource_container.Provider.set("agent1", "key2", "incorrect_value")
    resource_container.Provider.set("agent1", "key3", "value")

    server.stop()

    server = Server(database_host="localhost", database_port=int(mongo_db.port), io_loop=io_loop)
    server.start()
    yield retry_limited(lambda: len(server.agentmanager.sessions) == 1, 10)

    version = int(time.time())

    resources = [{'key': 'key1',
                  'value': 'value1',
                  'id': 'test::Resource[agent1,key=key1],v=%d' % version,
                  'purged': False,
                  'send_event': False,
                  'state_id': '',
                  'allow_restore': True,
                  'allow_snapshot': True,
                  'requires': ['test::Resource[agent1,key=key2],v=%d' % version],
                  },
                 {'key': 'key2',
                  'value': 'value2',
                  'id': 'test::Resource[agent1,key=key2],v=%d' % version,
                  'requires': [],
                  'purged': False,
                  'send_event': False,
                  'state_id': '',
                  'allow_restore': True,
                  'allow_snapshot': True,
                  },
                 {'key': 'key3',
                  'value': None,
                  'id': 'test::Resource[agent1,key=key3],v=%d' % version,
                  'requires': [],
                  'purged': True,
                  'send_event': False,
                  'state_id': '',
                  'allow_restore': True,
                  'allow_snapshot': True,
                  }
                 ]

    result = yield client.put_version(tid=env_id, version=version, resources=resources, unknowns=[], version_info={})
    assert result.code == 200

    # request a dryrun
    result = yield client.dryrun_request(env_id, version)
    assert result.code == 200
    assert result.result["dryrun"]["total"] == len(resources)
    assert result.result["dryrun"]["todo"] == len(resources)

    # get the dryrun results
    result = yield client.dryrun_list(env_id, version)
    assert result.code == 200
    assert len(result.result["dryruns"]) == 1

    while result.result["dryruns"][0]["todo"] > 0:
        result = yield client.dryrun_list(env_id, version)
        yield gen.sleep(0.1)

    dry_run_id = result.result["dryruns"][0]["id"]
    result = yield client.dryrun_report(env_id, dry_run_id)
    assert result.code == 200

    changes = result.result["dryrun"]["resources"]
    assert changes[resources[0]["id"]]["changes"]["purged"]["current"]
    assert not changes[resources[0]["id"]]["changes"]["purged"]["desired"]
    assert changes[resources[0]["id"]]["changes"]["value"]["current"] is None
    assert changes[resources[0]["id"]]["changes"]["value"]["desired"] == resources[0]["value"]

    assert changes[resources[1]["id"]]["changes"]["value"]["current"] == "incorrect_value"
    assert changes[resources[1]["id"]]["changes"]["value"]["desired"] == resources[1]["value"]

    assert not changes[resources[2]["id"]]["changes"]["purged"]["current"]
    assert changes[resources[2]["id"]]["changes"]["purged"]["desired"]

    # do a deploy
    result = yield client.release_version(env_id, version, True)
    assert result.code == 200
    assert not result.result["model"]["deployed"]
    assert result.result["model"]["released"]
    assert result.result["model"]["total"] == 3
    assert result.result["model"]["result"] == "deploying"

    result = yield client.get_version(env_id, version)
    assert result.code == 200

    while (result.result["model"]["total"] - result.result["model"]["done"]) > 0:
        result = yield client.get_version(env_id, version)
        yield gen.sleep(0.1)

    assert result.result["model"]["done"] == len(resources)

    assert resource_container.Provider.isset("agent1", "key1")
    assert resource_container.Provider.get("agent1", "key1") == "value1"
    assert resource_container.Provider.get("agent1", "key2") == "value2"
    assert not resource_container.Provider.isset("agent1", "key3")

    agent.stop()
    server.stop()


@pytest.mark.gen_test(timeout=30)
def test_spontaneous_deploy(resource_container, io_loop, server, client):
    """
        dryrun and deploy a configuration model
    """
    resource_container.Provider.reset()
    result = yield client.create_project("env-test")
    project_id = result.result["project"]["id"]

    result = yield client.create_environment(project_id=project_id, name="dev")
    env_id = result.result["environment"]["id"]

    Config.set("config", "agent-interval", "2")
    Config.set("config", "agent-splay", "2")

    agent = Agent(io_loop, hostname="node1", environment=env_id, agent_map={"agent1": "localhost"},
                  code_loader=False)
    agent.add_end_point_name("agent1")
    agent.start()
    yield retry_limited(lambda: len(server.agentmanager.sessions) == 1, 10)

    resource_container.Provider.set("agent1", "key2", "incorrect_value")
    resource_container.Provider.set("agent1", "key3", "value")

    version = int(time.time())

    resources = [{'key': 'key1',
                  'value': 'value1',
                  'id': 'test::Resource[agent1,key=key1],v=%d' % version,
                  'purged': False,
                  'send_event': False,
                  'state_id': '',
                  'allow_restore': True,
                  'allow_snapshot': True,
                  'requires': ['test::Resource[agent1,key=key2],v=%d' % version],
                  },
                 {'key': 'key2',
                  'value': 'value2',
                  'id': 'test::Resource[agent1,key=key2],v=%d' % version,
                  'requires': [],
                  'purged': False,
                  'send_event': False,
                  'state_id': '',
                  'allow_restore': True,
                  'allow_snapshot': True,
                  },
                 {'key': 'key3',
                  'value': None,
                  'id': 'test::Resource[agent1,key=key3],v=%d' % version,
                  'requires': [],
                  'purged': True,
                  'send_event': False,
                  'state_id': '',
                  'allow_restore': True,
                  'allow_snapshot': True,
                  }
                 ]

    result = yield client.put_version(tid=env_id, version=version, resources=resources, unknowns=[], version_info={})
    assert result.code == 200

    # do a deploy
    result = yield client.release_version(env_id, version, False)
    assert result.code == 200
    assert not result.result["model"]["deployed"]
    assert result.result["model"]["released"]
    assert result.result["model"]["total"] == 3
    assert result.result["model"]["result"] == "deploying"

    result = yield client.get_version(env_id, version)
    assert result.code == 200

    while (result.result["model"]["total"] - result.result["model"]["done"]) > 0:
        result = yield client.get_version(env_id, version)
        yield gen.sleep(0.1)

    assert result.result["model"]["done"] == len(resources)

    assert resource_container.Provider.isset("agent1", "key1")
    assert resource_container.Provider.get("agent1", "key1") == "value1"
    assert resource_container.Provider.get("agent1", "key2") == "value2"
    assert not resource_container.Provider.isset("agent1", "key3")

    agent.stop()


@pytest.mark.gen_test
<<<<<<< HEAD
def test_dual_agent(resource_container, io_loop, server, client):
    """
        dryrun and deploy a configuration model
    """
    resource_container.Provider.reset()
    result = yield client.create_project("env-test")
    project_id = result.result["project"]["id"]

    result = yield client.create_environment(project_id=project_id, name="dev")
    env_id = result.result["environment"]["id"]

    myagent = agent.Agent(io_loop, hostname="node1", env_id=env_id,
=======
def test_dual_agent(io_loop, server, client, environment):
    """
        dryrun and deploy a configuration model
    """
    Provider.reset()
    myagent = agent.Agent(io_loop, hostname="node1", environment=environment,
>>>>>>> 591ff45c
                          agent_map={"agent1": "localhost", "agent2": "localhost"},
                          code_loader=False)
    myagent.add_end_point_name("agent1")
    myagent.add_end_point_name("agent2")
    myagent.start()
    yield retry_limited(lambda: len(server._sessions) == 1, 10)

    resource_container.Provider.set("agent1", "key1", "incorrect_value")
    resource_container.Provider.set("agent2", "key1", "incorrect_value")

    version = int(time.time())

    resources = [{'key': 'key1',
                  'value': 'value1',
                  'id': 'test::Wait[agent1,key=key1],v=%d' % version,
                  'purged': False,
                  'send_event': False,
                  'state_id': '',
                  'allow_restore': True,
                  'allow_snapshot': True,
                  'requires': []
                  },
                 {'key': 'key2',
                  'value': 'value1',
                  'id': 'test::Wait[agent1,key=key2],v=%d' % version,
                  'purged': False,
                  'send_event': False,
                  'state_id': '',
                  'allow_restore': True,
                  'allow_snapshot': True,
                  'requires': ['test::Wait[agent1,key=key1],v=%d' % version]
                  },
                 {'key': 'key1',
                  'value': 'value2',
                  'id': 'test::Wait[agent2,key=key1],v=%d' % version,
                  'purged': False,
                  'send_event': False,
                  'state_id': '',
                  'allow_restore': True,
                  'allow_snapshot': True,
                  'requires': []
                  },
                 {'key': 'key2',
                  'value': 'value2',
                  'id': 'test::Wait[agent2,key=key2],v=%d' % version,
                  'purged': False,
                  'send_event': False,
                  'state_id': '',
                  'allow_restore': True,
                  'allow_snapshot': True,
                  'requires': ['test::Wait[agent2,key=key1],v=%d' % version]
                  }]

    result = yield client.put_version(tid=environment, version=version, resources=resources, unknowns=[], version_info={})
    assert result.code == 200

    # expire rate limiting
    yield gen.sleep(0.5)
    # do a deploy
    result = yield client.release_version(environment, version, True)
    assert result.code == 200

    assert not result.result["model"]["deployed"]
    assert result.result["model"]["released"]
    assert result.result["model"]["total"] == 4

    result = yield client.get_version(environment, version)
    assert result.code == 200

    while (result.result["model"]["total"] - result.result["model"]["done"]) > 0:
<<<<<<< HEAD
        result = yield client.get_version(env_id, version)
        resource_container.waiter.acquire()
        resource_container.waiter.notifyAll()
        resource_container.waiter.release()
=======
        result = yield client.get_version(environment, version)
        waiter.acquire()
        waiter.notifyAll()
        waiter.release()
>>>>>>> 591ff45c
        yield gen.sleep(0.1)

    assert result.result["model"]["done"] == len(resources)
    assert result.result["model"]["result"] == const.VersionState.success.name

    assert resource_container.Provider.isset("agent1", "key1")
    assert resource_container.Provider.get("agent1", "key1") == "value1"
    assert resource_container.Provider.get("agent2", "key1") == "value2"
    assert resource_container.Provider.get("agent1", "key2") == "value1"
    assert resource_container.Provider.get("agent2", "key2") == "value2"

    myagent.stop()


@pytest.mark.gen_test(timeout=60)
def test_snapshot_restore(resource_container, client, server, io_loop):
    """
        create a snapshot and restore it again
    """
    resource_container.Provider.reset()
    result = yield client.create_project("env-test")
    project_id = result.result["project"]["id"]

    result = yield client.create_environment(project_id=project_id, name="dev")
    env_id = result.result["environment"]["id"]

    agent = Agent(io_loop, hostname="node1", environment=env_id, agent_map={"agent1": "localhost"},
                  code_loader=False)
    agent.add_end_point_name("agent1")
    agent.start()
    yield retry_limited(lambda: len(server._sessions) == 1, 10)

    resource_container.Provider.set("agent1", "key", "value")

    version = int(time.time())

    resources = [{'key': 'key',
                  'value': 'value',
                  'id': 'test::Resource[agent1,key=key],v=%d' % version,
                  'requires': [],
                  'purged': False,
                  'send_event': False,
                  'state_id': '',
                  'allow_restore': True,
                  'allow_snapshot': True,
                  },
                 {'key': 'key2',
                  'value': 'value',
                  'id': 'test::Resource[agent1,key=key2],v=%d' % version,
                  'requires': [],
                  'purged': False,
                  'send_event': False,
                  'state_id': '',
                  'allow_restore': True,
                  'allow_snapshot': True,
                  }]

    result = yield client.put_version(tid=env_id, version=version, resources=resources, unknowns=[], version_info={})
    assert result.code == 200

    # deploy and wait until done
    result = yield client.release_version(env_id, version, True)
    assert result.code == 200

    result = yield client.get_version(env_id, version)
    assert result.code == 200
    while (result.result["model"]["total"] - result.result["model"]["done"]) > 0:
        result = yield client.get_version(env_id, version)
        yield gen.sleep(0.1)

    assert result.result["model"]["done"] == len(resources)

    # create a snapshot
    result = yield client.create_snapshot(env_id, "snap1")
    assert result.code == 200
    snapshot_id = result.result["snapshot"]["id"]

    result = yield client.list_snapshots(env_id)
    assert result.code == 200
    assert len(result.result["snapshots"]) == 1
    assert result.result["snapshots"][0]["id"] == snapshot_id

    while result.result["snapshots"][0]["finished"] is None:
        result = yield client.list_snapshots(env_id)
        assert result.code == 200
        yield gen.sleep(0.1)

    # Change the value of the resource
    resource_container.Provider.set("agent1", "key", "other")

    # try to do a restore
    result = yield client.restore_snapshot(env_id, snapshot_id)
    assert result.code == 200
    restore_id = result.result["restore"]["id"]

    result = yield client.list_restores(env_id)
    assert result.code == 200
    assert len(result.result["restores"]) == 1

    result = yield client.get_restore_status(env_id, restore_id)
    assert result.code == 200
    while result.result["restore"]["finished"] is None:
        result = yield client.get_restore_status(env_id, restore_id)
        assert result.code == 200
        yield gen.sleep(0.1)

    assert resource_container.Provider.get("agent1", "key") == "value"

    # get a snapshot
    result = yield client.get_snapshot(env_id, snapshot_id)
    assert result.code == 200
    assert result.result["snapshot"]["id"] == snapshot_id

    # delete the restore
    result = yield client.delete_restore(env_id, restore_id)
    assert result.code == 200

    # delete the snapshot
    result = yield client.delete_snapshot(env_id, snapshot_id)
    assert result.code == 200


@pytest.mark.gen_test
def test_server_agent_api(resource_container, client, server, io_loop):
    result = yield client.create_project("env-test")
    project_id = result.result["project"]["id"]

    result = yield client.create_environment(project_id=project_id, name="dev")
    env_id = result.result["environment"]["id"]
    agent = Agent(io_loop, environment=env_id, hostname="agent1", agent_map={"agent1": "localhost"},
                  code_loader=False)
    agent.start()

    agent = Agent(io_loop, environment=env_id, hostname="agent2", agent_map={"agent2": "localhost"},
                  code_loader=False)
    agent.start()

    yield retry_limited(lambda: len(server.agentmanager.sessions) == 2, 10)
    assert len(server.agentmanager.sessions) == 2

    result = yield client.list_agent_processes(env_id)
    assert result.code == 200

    while len(result.result["processes"]) != 2:
        result = yield client.list_agent_processes(env_id)
        assert result.code == 200
        yield gen.sleep(0.1)

    assert len(result.result["processes"]) == 2
    agents = ["agent1", "agent2"]
    for proc in result.result["processes"]:
        assert proc["environment"] == env_id
        assert len(proc["endpoints"]) == 1
        assert proc["endpoints"][0]["name"] in agents
        agents.remove(proc["endpoints"][0]["name"])

    assert_equal_ish({'processes': [{'expired': None, 'environment': env_id,
                                     'endpoints': [{'name': UNKWN, 'process': UNKWN, 'id': UNKWN}], 'id': UNKWN,
                                     'hostname': UNKWN, 'first_seen': UNKWN, 'last_seen': UNKWN},
                                    {'expired': None, 'environment': env_id,
                                     'endpoints': [{'name': UNKWN, 'process': UNKWN, 'id': UNKWN}],
                                     'id': UNKWN, 'hostname': UNKWN, 'first_seen': UNKWN, 'last_seen': UNKWN}
                                    ]},
                     result.result, ['name', 'first_seen'])

    agentid = result.result["processes"][0]["id"]
    endpointid = [x["endpoints"][0]["id"] for x in result.result["processes"] if x["endpoints"][0]["name"] == "agent1"][0]

    result = yield client.get_agent_process(id=agentid)
    assert result.code == 200

    result = yield client.get_agent_process(id=uuid.uuid4())
    assert result.code == 404

    version = int(time.time())

    resources = [{'key': 'key',
                  'value': 'value',
                  'id': 'test::Resource[agent1,key=key],v=%d' % version,
                  'requires': [],
                  'purged': False,
                  'send_event': False,
                  'state_id': '',
                  'allow_restore': True,
                  'allow_snapshot': True,
                  },
                 {'key': 'key2',
                  'value': 'value',
                  'id': 'test::Resource[agent1,key=key2],v=%d' % version,
                  'requires': [],
                  'purged': False,
                  'send_event': False,
                  'state_id': '',
                  'allow_restore': True,
                  'allow_snapshot': True,
                  }]

    result = yield client.put_version(tid=env_id, version=version, resources=resources, unknowns=[], version_info={})
    assert result.code == 200

    result = yield client.list_agents(tid=env_id)
    assert result.code == 200

    shouldbe = {'agents': [
        {'last_failover': UNKWN, 'environment': env_id, 'paused': False,
         'primary': endpointid, 'name': 'agent1', 'state': 'up'}]}

    assert_equal_ish(shouldbe, result.result)

    result = yield client.list_agents(tid=uuid.uuid4())
    assert result.code == 404


@pytest.mark.gen_test
def test_get_facts(resource_container, client, server, io_loop):
    """
        Test retrieving facts from the agent
    """
    resource_container.Provider.reset()
    result = yield client.create_project("env-test")
    project_id = result.result["project"]["id"]

    result = yield client.create_environment(project_id=project_id, name="dev")
    env_id = result.result["environment"]["id"]

    agent = Agent(io_loop, hostname="node1", environment=env_id, agent_map={"agent1": "localhost"},
                  code_loader=False)
    agent.add_end_point_name("agent1")
    agent.start()
    yield retry_limited(lambda: len(server._sessions) == 1, 10)

    resource_container.Provider.set("agent1", "key", "value")

    version = int(time.time())

    resource_id_wov = "test::Resource[agent1,key=key]"
    resource_id = "%s,v=%d" % (resource_id_wov, version)

    resources = [{'key': 'key',
                  'value': 'value',
                  'id': resource_id,
                  'requires': [],
                  'purged': False,
                  'send_event': False,
                  'state_id': '',
                  'allow_restore': True,
                  'allow_snapshot': True,
                  }]

    result = yield client.put_version(tid=env_id, version=version, resources=resources, unknowns=[], version_info={})
    assert result.code == 200
    result = yield client.release_version(env_id, version, True)
    assert result.code == 200

    result = yield client.get_param(env_id, "length", resource_id_wov)
    assert result.code == 503

    env_uuid = uuid.UUID(env_id)
    params = yield data.Parameter.get_list(environment=env_uuid, resource_id=resource_id_wov)
    while len(params) < 3:
        params = yield data.Parameter.get_list(environment=env_uuid, resource_id=resource_id_wov)
        yield gen.sleep(0.1)

    result = yield client.get_param(env_id, "key1", resource_id_wov)
    assert result.code == 200


@pytest.mark.gen_test
def test_get_set_param(resource_container, client, server, io_loop):
    """
        Test getting and setting params
    """
    resource_container.Provider.reset()
    result = yield client.create_project("env-test")
    project_id = result.result["project"]["id"]

    result = yield client.create_environment(project_id=project_id, name="dev")
    env_id = result.result["environment"]["id"]

    result = yield client.set_param(tid=env_id, id="key10", value="value10", source="user")
    assert result.code == 200


@pytest.mark.gen_test
def test_unkown_parameters(resource_container, client, server, io_loop):
    """
        Test retrieving facts from the agent
    """
    resource_container.Provider.reset()
    result = yield client.create_project("env-test")
    project_id = result.result["project"]["id"]

    result = yield client.create_environment(project_id=project_id, name="dev")
    env_id = result.result["environment"]["id"]

    agent = Agent(io_loop, hostname="node1", environment=env_id, agent_map={"agent1": "localhost"},
                  code_loader=False)
    agent.add_end_point_name("agent1")
    agent.start()
    yield retry_limited(lambda: len(server._sessions) == 1, 10)

    resource_container.Provider.set("agent1", "key", "value")

    version = int(time.time())

    resource_id_wov = "test::Resource[agent1,key=key]"
    resource_id = "%s,v=%d" % (resource_id_wov, version)

    resources = [{'key': 'key',
                  'value': 'value',
                  'id': resource_id,
                  'requires': [],
                  'purged': False,
                  'send_event': False,
                  'state_id': '',
                  'allow_restore': True,
                  'allow_snapshot': True,
                  }]

    unknowns = [{"resource": resource_id_wov, "parameter": "length", "source": "fact"}]
    result = yield client.put_version(tid=env_id, version=version, resources=resources, unknowns=unknowns,
                                      version_info={})
    assert result.code == 200

    result = yield client.release_version(env_id, version, True)
    assert result.code == 200

    yield server.renew_expired_facts()

    env_id = uuid.UUID(env_id)
    params = yield data.Parameter.get_list(environment=env_id, resource_id=resource_id_wov)
    while len(params) < 3:
        params = yield data.Parameter.get_list(environment=env_id, resource_id=resource_id_wov)
        yield gen.sleep(0.1)

    result = yield client.get_param(env_id, "length", resource_id_wov)
    assert result.code == 200


@pytest.mark.gen_test()
def test_fail(resource_container, client, server, io_loop):
    """
        Test results when a step fails
    """
    resource_container.Provider.reset()
    result = yield client.create_project("env-test")
    project_id = result.result["project"]["id"]

    result = yield client.create_environment(project_id=project_id, name="dev")
    env_id = result.result["environment"]["id"]

    agent = Agent(io_loop, hostname="node1", environment=env_id, agent_map={"agent1": "localhost"},
                  code_loader=False, poolsize=10)
    agent.add_end_point_name("agent1")
    agent.start()
    yield retry_limited(lambda: len(server._sessions) == 1, 10)

    resource_container.Provider.set("agent1", "key", "value")

    version = int(time.time())

    resources = [{'key': 'key',
                  'value': 'value',
                  'id': 'test::Fail[agent1,key=key],v=%d' % version,
                  'requires': [],
                  'purged': False,
                  'send_event': False,
                  'state_id': '',
                  'allow_restore': True,
                  'allow_snapshot': True,
                  },
                 {'key': 'key2',
                  'value': 'value',
                  'id': 'test::Resource[agent1,key=key2],v=%d' % version,
                  'requires': ['test::Fail[agent1,key=key],v=%d' % version],
                  'purged': False,
                  'send_event': False,
                  'state_id': '',
                  'allow_restore': True,
                  'allow_snapshot': True,
                  },
                 {'key': 'key3',
                  'value': 'value',
                  'id': 'test::Resource[agent1,key=key3],v=%d' % version,
                  'requires': ['test::Fail[agent1,key=key],v=%d' % version],
                  'purged': False,
                  'send_event': False,
                  'state_id': '',
                  'allow_restore': True,
                  'allow_snapshot': True,
                  },
                 {'key': 'key4',
                  'value': 'value',
                  'id': 'test::Resource[agent1,key=key4],v=%d' % version,
                  'requires': ['test::Resource[agent1,key=key3],v=%d' % version],
                  'purged': False,
                  'send_event': False,
                  'state_id': '',
                  'allow_restore': True,
                  'allow_snapshot': True,
                  },
                 {'key': 'key5',
                  'value': 'value',
                  'id': 'test::Resource[agent1,key=key5],v=%d' % version,
                  'requires': ['test::Resource[agent1,key=key4],v=%d' % version,
                               'test::Fail[agent1,key=key],v=%d' % version],
                  'purged': False,
                  'send_event': False,
                  'state_id': '',
                  'allow_restore': True,
                  'allow_snapshot': True,
                  }]

    result = yield client.put_version(tid=env_id, version=version, resources=resources, unknowns=[], version_info={})
    assert result.code == 200

    # deploy and wait until done
    result = yield client.release_version(env_id, version, True)
    assert result.code == 200

    result = yield client.get_version(env_id, version)
    assert result.code == 200
    while (result.result["model"]["total"] - result.result["model"]["done"]) > 0:
        result = yield client.get_version(env_id, version)
        yield gen.sleep(0.1)

    assert result.result["model"]["done"] == len(resources)

    states = {x["id"]: x["status"] for x in result.result["resources"]}

    assert states['test::Fail[agent1,key=key],v=%d' % version] == "failed"
    assert states['test::Resource[agent1,key=key2],v=%d' % version] == "skipped"
    assert states['test::Resource[agent1,key=key3],v=%d' % version] == "skipped"
    assert states['test::Resource[agent1,key=key4],v=%d' % version] == "skipped"
    assert states['test::Resource[agent1,key=key5],v=%d' % version] == "skipped"


@pytest.mark.gen_test(timeout=15)
def test_wait(resource_container, client, server, io_loop):
    """
        If this test fail due to timeout,
        this is probably due to the mechanism in the agent that prevents pulling resources in very rapp\id succession.

        If the test server is slow, a get_resources call takes a long time,
        this makes the back-off longer

        this test deploys two models in rapid successions, if the server is slow, this may fail due to the back-off
    """
    resource_container.Provider.reset()

    # setup project
    result = yield client.create_project("env-test")
    project_id = result.result["project"]["id"]

    # setup env
    result = yield client.create_environment(project_id=project_id, name="dev")
    env_id = result.result["environment"]["id"]

    # setup agent
    agent = Agent(io_loop, hostname="node1", environment=env_id, agent_map={"agent1": "localhost"},
                  code_loader=False, poolsize=10)
    agent.add_end_point_name("agent1")
    agent.start()

    # wait for agent
    yield retry_limited(lambda: len(server._sessions) == 1, 10)

    # set the deploy environment
    resource_container.Provider.set("agent1", "key", "value")

    def make_version(offset=0):
        version = int(time.time() + offset)

        resources = [{'key': 'key',
                      'value': 'value',
                      'id': 'test::Wait[agent1,key=key],v=%d' % version,
                      'requires': [],
                      'purged': False,
                      'send_event': False,
                      'state_id': '',
                      'allow_restore': True,
                      'allow_snapshot': True,
                      },
                     {'key': 'key2',
                      'value': 'value',
                      'id': 'test::Resource[agent1,key=key2],v=%d' % version,
                      'requires': ['test::Wait[agent1,key=key],v=%d' % version],
                      'purged': False,
                      'send_event': False,
                      'state_id': '',
                      'allow_restore': True,
                      'allow_snapshot': True,
                      },
                     {'key': 'key3',
                      'value': 'value',
                      'id': 'test::Resource[agent1,key=key3],v=%d' % version,
                      'requires': [],
                      'purged': False,
                      'send_event': False,
                      'state_id': '',
                      'allow_restore': True,
                      'allow_snapshot': True,
                      },
                     {'key': 'key4',
                      'value': 'value',
                      'id': 'test::Resource[agent1,key=key4],v=%d' % version,
                      'requires': ['test::Resource[agent1,key=key3],v=%d' % version],
                      'purged': False,
                      'send_event': False,
                      'state_id': '',
                      'allow_restore': True,
                      'allow_snapshot': True,
                      },
                     {'key': 'key5',
                      'value': 'value',
                      'id': 'test::Resource[agent1,key=key5],v=%d' % version,
                      'requires': ['test::Resource[agent1,key=key4],v=%d' % version,
                                   'test::Wait[agent1,key=key],v=%d' % version],
                      'purged': False,
                      'send_event': False,
                      'state_id': '',
                      'allow_restore': True,
                      'allow_snapshot': True,
                      }]
        return version, resources

    @gen.coroutine
    def wait_for_resources(version, n):
        result = yield client.get_version(env_id, version)
        assert result.code == 200

        while result.result["model"]["done"] < n:
            result = yield client.get_version(env_id, version)
            yield gen.sleep(0.1)
        assert result.result["model"]["done"] == n

    logger.info("setup done")

    version1, resources = make_version()
    result = yield client.put_version(tid=env_id, version=version1, resources=resources, unknowns=[], version_info={})
    assert result.code == 200

    logger.info("first version pushed")

    # deploy and wait until one is ready
    result = yield client.release_version(env_id, version1, True)
    assert result.code == 200

    logger.info("first version released")

    yield wait_for_resources(version1, 2)

    logger.info("first version, 2 resources deployed")

    version2, resources = make_version(3)
    result = yield client.put_version(tid=env_id, version=version2, resources=resources, unknowns=[], version_info={})
    assert result.code == 200

    logger.info("second version pushed %f", time.time())

    yield gen.sleep(1)

    logger.info("wait to expire load limiting%f", time.time())

    # deploy and wait until done
    result = yield client.release_version(env_id, version2, True)
    assert result.code == 200

    logger.info("second version released")

    yield resource_container.wait_for_done_with_waiters(client, env_id, version2)

    logger.info("second version complete")

    result = yield client.get_version(env_id, version2)
    assert result.code == 200
    for x in result.result["resources"]:
        assert x["status"] == const.ResourceState.deployed.name

    result = yield client.get_version(env_id, version1)
    assert result.code == 200
    states = {x["id"]: x["status"] for x in result.result["resources"]}

    assert states['test::Wait[agent1,key=key],v=%d' % version1] == const.ResourceState.deployed.name
    assert states['test::Resource[agent1,key=key2],v=%d' % version1] == const.ResourceState.available.name
    assert states['test::Resource[agent1,key=key3],v=%d' % version1] == const.ResourceState.deployed.name
    assert states['test::Resource[agent1,key=key4],v=%d' % version1] == const.ResourceState.deployed.name
    assert states['test::Resource[agent1,key=key5],v=%d' % version1] == const.ResourceState.available.name


@pytest.mark.gen_test
def test_cross_agent_deps(resource_container, io_loop, server, client):
    """
        deploy a configuration model with cross host dependency
    """
    resource_container.Provider.reset()
    # config for recovery mechanism
    Config.set("config", "agent-interval", "10")
    result = yield client.create_project("env-test")
    project_id = result.result["project"]["id"]

    result = yield client.create_environment(project_id=project_id, name="dev")
    env_id = result.result["environment"]["id"]

    agent = Agent(io_loop, hostname="node1", environment=env_id, agent_map={"agent1": "localhost"},
                  code_loader=False)
    agent.add_end_point_name("agent1")
    agent.start()
    yield retry_limited(lambda: len(server.agentmanager.sessions) == 1, 10)

    agent2 = Agent(io_loop, hostname="node2", environment=env_id, agent_map={"agent2": "localhost"},
                   code_loader=False)
    agent2.add_end_point_name("agent2")
    agent2.start()
    yield retry_limited(lambda: len(server.agentmanager.sessions) == 2, 10)

    resource_container.Provider.set("agent1", "key2", "incorrect_value")
    resource_container.Provider.set("agent1", "key3", "value")

    version = int(time.time())

    resources = [{'key': 'key1',
                  'value': 'value1',
                  'id': 'test::Resource[agent1,key=key1],v=%d' % version,
                  'purged': False,
                  'state_id': '',
                  'send_event': False,
                  'allow_restore': True,
                  'allow_snapshot': True,
                  'requires': ['test::Wait[agent1,key=key2],v=%d' % version, 'test::Resource[agent2,key=key3],v=%d' % version],
                  },
                 {'key': 'key2',
                  'value': 'value2',
                  'id': 'test::Wait[agent1,key=key2],v=%d' % version,
                  'requires': [],
                  'purged': False,
                  'state_id': '',
                  'send_event': False,
                  'allow_restore': True,
                  'allow_snapshot': True,
                  },
                 {'key': 'key3',
                  'value': 'value3',
                  'id': 'test::Resource[agent2,key=key3],v=%d' % version,
                  'requires': [],
                  'purged': False,
                  'state_id': '',
                  'send_event': False,
                  'allow_restore': True,
                  'allow_snapshot': True,
                  },
                 {'key': 'key4',
                  'value': 'value4',
                  'id': 'test::Resource[agent2,key=key4],v=%d' % version,
                  'requires': [],
                  'purged': False,
                  'state_id': '',
                  'send_event': False,
                  'allow_restore': True,
                  'allow_snapshot': True,
                  }
                 ]

    result = yield client.put_version(tid=env_id, version=version, resources=resources, unknowns=[], version_info={})
    assert result.code == 200

    # do a deploy
    result = yield client.release_version(env_id, version, True)
    assert result.code == 200
    assert not result.result["model"]["deployed"]
    assert result.result["model"]["released"]
    assert result.result["model"]["total"] == 4
    assert result.result["model"]["result"] == const.VersionState.deploying.name

    result = yield client.get_version(env_id, version)
    assert result.code == 200

    while result.result["model"]["done"] == 0:
        result = yield client.get_version(env_id, version)
        yield gen.sleep(0.1)

    result = yield resource_container.wait_for_done_with_waiters(client, env_id, version)

    assert result.result["model"]["done"] == len(resources)
    assert result.result["model"]["result"] == const.VersionState.success.name

    assert resource_container.Provider.isset("agent1", "key1")
    assert resource_container.Provider.get("agent1", "key1") == "value1"
    assert resource_container.Provider.get("agent1", "key2") == "value2"
    assert resource_container.Provider.get("agent2", "key3") == "value3"

    agent.stop()
    agent2.stop()


<<<<<<< HEAD
@pytest.mark.gen_test
def test_dryrun_scale(resource_container, io_loop, server, client):
=======
@pytest.mark.gen_test(timeout=30)
def test_dryrun_scale(io_loop, server, client):
>>>>>>> 591ff45c
    """
        test dryrun scaling
    """
    resource_container.Provider.reset()
    result = yield client.create_project("env-test")
    project_id = result.result["project"]["id"]

    result = yield client.create_environment(project_id=project_id, name="dev")
    env_id = result.result["environment"]["id"]

    agent = Agent(io_loop, hostname="node1", environment=env_id, agent_map={"agent1": "localhost"},
                  code_loader=False)
    agent.add_end_point_name("agent1")
    agent.start()
    yield retry_limited(lambda: len(server.agentmanager.sessions) == 1, 10)

    version = int(time.time())

    resources = []
    for i in range(1, 100):
        resources.append({'key': 'key%d' % i,
                          'value': 'value%d' % i,
                          'id': 'test::Resource[agent1,key=key%d],v=%d' % (i, version),
                          'purged': False,
                          'state_id': '',
                          'send_event': False,
                          'allow_restore': True,
                          'allow_snapshot': True,
                          'requires': [],
                          })

    result = yield client.put_version(tid=env_id, version=version, resources=resources, unknowns=[], version_info={})
    assert result.code == 200

    # request a dryrun
    result = yield client.dryrun_request(env_id, version)
    assert result.code == 200
    assert result.result["dryrun"]["total"] == len(resources)
    assert result.result["dryrun"]["todo"] == len(resources)

    # get the dryrun results
    result = yield client.dryrun_list(env_id, version)
    assert result.code == 200
    assert len(result.result["dryruns"]) == 1

    while result.result["dryruns"][0]["todo"] > 0:
        result = yield client.dryrun_list(env_id, version)
        yield gen.sleep(0.1)

    dry_run_id = result.result["dryruns"][0]["id"]
    result = yield client.dryrun_report(env_id, dry_run_id)
    assert result.code == 200

    agent.stop()


@pytest.mark.gen_test
def test_send_events(io_loop, environment, server, client):
    """
        Send and receive events within one agent
    """
    Provider.reset()
    agent = Agent(io_loop, hostname="node1", environment=environment, agent_map={"agent1": "localhost"},
                  code_loader=False)
    agent.add_end_point_name("agent1")
    agent.start()
    yield retry_limited(lambda: len(server.agentmanager.sessions) == 1, 10)

    version = int(time.time())

    res_id_1 = 'test::Resource[agent1,key=key1],v=%d' % version
    resources = [{'key': 'key1',
                  'value': 'value1',
                  'id': res_id_1,
                  'send_event': False,
                  'purged': False,
                  'state_id': '',
                  'allow_restore': True,
                  'allow_snapshot': True,
                  'requires': ['test::Resource[agent1,key=key2],v=%d' % version],
                  },
                 {'key': 'key2',
                  'value': 'value2',
                  'id': 'test::Resource[agent1,key=key2],v=%d' % version,
                  'send_event': True,
                  'requires': [],
                  'purged': False,
                  'state_id': '',
                  'allow_restore': True,
                  'allow_snapshot': True,
                  }
                 ]

    result = yield client.put_version(tid=environment, version=version, resources=resources, unknowns=[], version_info={})
    assert result.code == 200

    # do a deploy
    result = yield client.release_version(environment, version, True)
    assert result.code == 200

    result = yield client.get_version(environment, version)
    assert result.code == 200

    while (result.result["model"]["total"] - result.result["model"]["done"]) > 0:
        result = yield client.get_version(environment, version)
        yield gen.sleep(0.1)

    assert res_id_1 in Provider._EVENTS
    event = Provider._EVENTS[res_id_1]
    assert len(event) == 1
    for res_id, res in event.items():
        assert res_id.agent_name == "agent1"
        assert res_id.attribute_value == "key2"
        assert res["status"] == const.ResourceState.deployed
        assert res["change"] == const.Change.created

    agent.stop()


@pytest.mark.gen_test
def test_send_events_cross_agent(io_loop, environment, server, client):
    """
        Send and receive events over agents
    """
    Provider.reset()
    agent = Agent(io_loop, hostname="node1", environment=environment, agent_map={"agent1": "localhost"},
                  code_loader=False)
    agent.add_end_point_name("agent1")
    agent.start()
    yield retry_limited(lambda: len(server.agentmanager.sessions) == 1, 10)

    agent2 = Agent(io_loop, hostname="node2", environment=environment, agent_map={"agent2": "localhost"},
                   code_loader=False)
    agent2.add_end_point_name("agent2")
    agent2.start()
    yield retry_limited(lambda: len(server.agentmanager.sessions) == 2, 10)

    version = int(time.time())

    res_id_1 = 'test::Resource[agent1,key=key1],v=%d' % version
    resources = [{'key': 'key1',
                  'value': 'value1',
                  'id': res_id_1,
                  'send_event': False,
                  'purged': False,
                  'state_id': '',
                  'allow_restore': True,
                  'allow_snapshot': True,
                  'requires': ['test::Resource[agent2,key=key2],v=%d' % version],
                  },
                 {'key': 'key2',
                  'value': 'value2',
                  'id': 'test::Resource[agent2,key=key2],v=%d' % version,
                  'send_event': True,
                  'requires': [],
                  'purged': False,
                  'state_id': '',
                  'allow_restore': True,
                  'allow_snapshot': True,
                  }
                 ]

    result = yield client.put_version(tid=environment, version=version, resources=resources, unknowns=[], version_info={})
    assert result.code == 200

    # do a deploy
    result = yield client.release_version(environment, version, True)
    assert result.code == 200

    result = yield client.get_version(environment, version)
    assert result.code == 200

    while (result.result["model"]["total"] - result.result["model"]["done"]) > 0:
        result = yield client.get_version(environment, version)
        yield gen.sleep(0.1)

    assert Provider.get("agent1", "key1") == "value1"
    assert Provider.get("agent2", "key2") == "value2"

    assert res_id_1 in Provider._EVENTS
    event = Provider._EVENTS[res_id_1]
    assert len(event) == 1
    for res_id, res in event.items():
        assert res_id.agent_name == "agent2"
        assert res_id.attribute_value == "key2"
        assert res["status"] == const.ResourceState.deployed
        assert res["change"] == const.Change.created

    agent.stop()
    agent2.stop()


@pytest.mark.gen_test(timeout=15)
def test_send_events_cross_agent_restart(io_loop, environment, server, client):
    """
        Send and receive events over agents with agents starting after deploy
    """
    Provider.reset()
    agent2 = Agent(io_loop, hostname="node2", environment=environment, agent_map={"agent2": "localhost"},
                   code_loader=False)
    agent2.add_end_point_name("agent2")
    agent2.start()
    yield retry_limited(lambda: len(server.agentmanager.sessions) == 1, 10)

    version = int(time.time())

    res_id_1 = 'test::Resource[agent1,key=key1],v=%d' % version
    resources = [{'key': 'key1',
                  'value': 'value1',
                  'id': res_id_1,
                  'send_event': False,
                  'purged': False,
                  'state_id': '',
                  'allow_restore': True,
                  'allow_snapshot': True,
                  'requires': ['test::Resource[agent2,key=key2],v=%d' % version],
                  },
                 {'key': 'key2',
                  'value': 'value2',
                  'id': 'test::Resource[agent2,key=key2],v=%d' % version,
                  'send_event': True,
                  'requires': [],
                  'purged': False,
                  'state_id': '',
                  'allow_restore': True,
                  'allow_snapshot': True,
                  }
                 ]

    result = yield client.put_version(tid=environment, version=version, resources=resources, unknowns=[], version_info={})
    assert result.code == 200

    # do a deploy
    result = yield client.release_version(environment, version, True)
    assert result.code == 200

    result = yield client.get_version(environment, version)
    assert result.code == 200

    # wait for agent 2 to finish
    while (result.result["model"]["total"] - result.result["model"]["done"]) > 1:
        result = yield client.get_version(environment, version)
        yield gen.sleep(1)

    assert Provider.get("agent2", "key2") == "value2"

    # start agent 1 and wait for it to finish
    Config.set("config", "agent-splay", "0")
    agent = Agent(io_loop, hostname="node1", environment=environment, agent_map={"agent1": "localhost"},
                  code_loader=False)
    agent.add_end_point_name("agent1")
    agent.start()
    yield retry_limited(lambda: len(server.agentmanager.sessions) == 2, 10)

    while (result.result["model"]["total"] - result.result["model"]["done"]) > 0:
        result = yield client.get_version(environment, version)
        yield gen.sleep(1)

    assert Provider.get("agent1", "key1") == "value1"

    assert res_id_1 in Provider._EVENTS
    event = Provider._EVENTS[res_id_1]
    assert len(event) == 1
    for res_id, res in event.items():
        assert res_id.agent_name == "agent2"
        assert res_id.attribute_value == "key2"
        assert res["status"] == const.ResourceState.deployed
        assert res["change"] == const.Change.created

    agent.stop()
    agent2.stop()<|MERGE_RESOLUTION|>--- conflicted
+++ resolved
@@ -50,7 +50,6 @@
         """
         fields = ("key", "value", "purged", "state_id", "allow_snapshot", "allow_restore")
 
-<<<<<<< HEAD
     @resource("test::Fail", agent="agent", id_attribute="key")
     class FailR(Resource):
         """
@@ -64,90 +63,58 @@
             A file on a filesystem
         """
         fields = ("key", "value", "purged", "state_id", "allow_snapshot", "allow_restore")
-=======
-@provider("test::Resource", name="test_resource")
-class Provider(ResourceHandler):
-    def check_resource(self, ctx, resource):
-        current = resource.clone()
-        current.purged = not Provider.isset(resource.id.get_agent_name(), resource.key)
->>>>>>> 591ff45c
 
     @provider("test::Resource", name="test_resource")
     class Provider(ResourceHandler):
-
-        def check_resource(self, resource):
+        def check_resource(self, ctx, resource):
             current = resource.clone()
-            current.purged = not self.__class__.isset(resource.id.get_agent_name(), resource.key)
-
-<<<<<<< HEAD
+            current.purged = not self.isset(resource.id.get_agent_name(), resource.key)
+
             if not current.purged:
-                current.value = self.__class__.get(resource.id.get_agent_name(), resource.key)
+                current.value = self.get(resource.id.get_agent_name(), resource.key)
             else:
                 current.value = None
 
             return current
 
-        def list_changes(self, desired):
-            current = self.check_resource(desired)
-            return self._diff(current, desired)
-=======
-    def do_changes(self, ctx, resource, changes):
-        if "purged" in changes:
-            if changes["purged"]["desired"]:
-                Provider.delete(resource.id.get_agent_name(), resource.key)
-                ctx.set_purged()
-            else:
-                Provider.set(resource.id.get_agent_name(), resource.key, resource.value)
-                ctx.set_created()
-
-        elif "value" in changes:
-            Provider.set(resource.id.get_agent_name(), resource.key, resource.value)
-            ctx.set_updated()
->>>>>>> 591ff45c
-
-        def do_changes(self, resource):
-            changes = self.list_changes(resource)
+        def do_changes(self, ctx, resource, changes):
             if "purged" in changes:
-                if changes["purged"][1]:
-                    self.__class__.delete(resource.id.get_agent_name(), resource.key)
+                if changes["purged"]["desired"]:
+                    self.delete(resource.id.get_agent_name(), resource.key)
+                    ctx.set_purged()
                 else:
-                    self.__class__.set(resource.id.get_agent_name(), resource.key, resource.value)
-
-            if "value" in changes:
-                self.__class__.set(resource.id.get_agent_name(), resource.key, resource.value)
+                    self.set(resource.id.get_agent_name(), resource.key, resource.value)
+                    ctx.set_created()
+
+            elif "value" in changes:
+                self.set(resource.id.get_agent_name(), resource.key, resource.value)
+                ctx.set_updated()
 
             return changes
 
-<<<<<<< HEAD
         def snapshot(self, resource):
-            return json.dumps({"value": self.__class__.get(resource.id.get_agent_name(), resource.key), "metadata": "1234"}).encode()
+            return json.dumps({"value": self.get(resource.id.get_agent_name(), resource.key), "metadata": "1234"}).encode()
 
         def restore(self, resource, snapshot_id):
             content = self.get_file(snapshot_id)
             if content is None:
                 return
-=======
-    def facts(self, ctx, resource):
-        return {"length": len(Provider.get(resource.id.get_agent_name(), resource.key)), "key1": "value1", "key2": "value2"}
-
-    def can_process_events(self) -> bool:
-        return True
-
-    def process_events(self, ctx, resource, events):
-        Provider._EVENTS[str(resource.id)] = events
-
-    _STATE = defaultdict(dict)
-    _EVENTS = {}
->>>>>>> 591ff45c
 
             data = json.loads(content.decode())
             if "value" in data:
-                self.__class__.set(resource.id.get_agent_name(), resource.key, data["value"])
-
-        def facts(self, resource):
-            return {"length": len(self.__class__.get(resource.id.get_agent_name(), resource.key)), "key1": "value1", "key2": "value2"}
+                self.set(resource.id.get_agent_name(), resource.key, data["value"])
+
+        def facts(self, ctx, resource):
+            return {"length": len(self.get(resource.id.get_agent_name(), resource.key)), "key1": "value1", "key2": "value2"}
+
+        def can_process_events(self) -> bool:
+            return True
+
+        def process_events(self, ctx, resource, events):
+            self.__class__._EVENTS[str(resource.id)] = events
 
         _STATE = defaultdict(dict)
+        _EVENTS = {}
 
         @classmethod
         def set(cls, agent, key, value):
@@ -168,40 +135,26 @@
             if cls.isset(agent, key):
                 del cls._STATE[agent][key]
 
-<<<<<<< HEAD
         @classmethod
         def reset(cls):
             cls._STATE = defaultdict(dict)
-=======
-    def check_resource(self, ctx, resource):
-        current = resource.clone()
-        current.purged = not Provider.isset(resource.id.get_agent_name(), resource.key)
->>>>>>> 591ff45c
+            cls._EVENTS = {}
 
     @provider("test::Fail", name="test_fail")
     class Fail(ResourceHandler):
 
-        def check_resource(self, resource):
+        def check_resource(self, ctx, resource):
             current = resource.clone()
             current.purged = not Provider.isset(resource.id.get_agent_name(), resource.key)
 
-<<<<<<< HEAD
             if not current.purged:
                 current.value = Provider.get(resource.id.get_agent_name(), resource.key)
             else:
                 current.value = None
 
             return current
-=======
-    def do_changes(self, ctx, resource):
-        raise Exception()
->>>>>>> 591ff45c
-
-        def list_changes(self, desired):
-            current = self.check_resource(desired)
-            return self._diff(current, desired)
-
-        def do_changes(self, resource):
+
+        def do_changes(self, ctx, resource, changes):
             raise Exception()
 
     waiter = Condition()
@@ -229,15 +182,9 @@
             super().__init__(agent, io)
             self.traceid = uuid.uuid4()
 
-<<<<<<< HEAD
-        def check_resource(self, resource):
+        def check_resource(self, ctx, resource):
             current = resource.clone()
             current.purged = not Provider.isset(resource.id.get_agent_name(), resource.key)
-=======
-    def check_resource(self, ctx, resource):
-        current = resource.clone()
-        current.purged = not Provider.isset(resource.id.get_agent_name(), resource.key)
->>>>>>> 591ff45c
 
             if not current.purged:
                 current.value = Provider.get(resource.id.get_agent_name(), resource.key)
@@ -246,48 +193,24 @@
 
             return current
 
-<<<<<<< HEAD
-        def list_changes(self, desired):
-            current = self.check_resource(desired)
-            return self._diff(current, desired)
-
-        def do_changes(self, resource):
+        def do_changes(self, ctx, resource, changes):
             logger.info("Haning waiter %s", self.traceid)
             waiter.acquire()
             waiter.wait()
             waiter.release()
             logger.info("Releasing waiter %s", self.traceid)
-            changes = self.list_changes(resource)
             if "purged" in changes:
-                if changes["purged"][1]:
+                if changes["purged"]["desired"]:
                     Provider.delete(resource.id.get_agent_name(), resource.key)
+                    ctx.set_purged()
                 else:
                     Provider.set(resource.id.get_agent_name(), resource.key, resource.value)
+                    ctx.set_created()
+
 
             if "value" in changes:
-=======
-    def do_changes(self, ctx, resource, changes):
-        logger.info("Hanging waiter %s", self.traceid)
-        waiter.acquire()
-        waiter.wait()
-        waiter.release()
-        logger.info("Releasing waiter %s", self.traceid)
-        if "purged" in changes:
-            if changes["purged"]["desired"]:
-                Provider.delete(resource.id.get_agent_name(), resource.key)
-                ctx.set_purged()
-            else:
->>>>>>> 591ff45c
                 Provider.set(resource.id.get_agent_name(), resource.key, resource.value)
-                ctx.set_created()
-
-<<<<<<< HEAD
-            return changes
-=======
-        if "value" in changes:
-            Provider.set(resource.id.get_agent_name(), resource.key, resource.value)
-            ctx.set_updated()
->>>>>>> 591ff45c
+                ctx.set_updated()
 
     return ResourceContainer(Provider=Provider, wait_for_done_with_waiters=wait_for_done_with_waiters, waiter=waiter)
 
@@ -614,27 +537,12 @@
 
 
 @pytest.mark.gen_test
-<<<<<<< HEAD
-def test_dual_agent(resource_container, io_loop, server, client):
+def test_dual_agent(resource_container, io_loop, server, client, environment):
     """
         dryrun and deploy a configuration model
     """
     resource_container.Provider.reset()
-    result = yield client.create_project("env-test")
-    project_id = result.result["project"]["id"]
-
-    result = yield client.create_environment(project_id=project_id, name="dev")
-    env_id = result.result["environment"]["id"]
-
-    myagent = agent.Agent(io_loop, hostname="node1", env_id=env_id,
-=======
-def test_dual_agent(io_loop, server, client, environment):
-    """
-        dryrun and deploy a configuration model
-    """
-    Provider.reset()
     myagent = agent.Agent(io_loop, hostname="node1", environment=environment,
->>>>>>> 591ff45c
                           agent_map={"agent1": "localhost", "agent2": "localhost"},
                           code_loader=False)
     myagent.add_end_point_name("agent1")
@@ -705,17 +613,10 @@
     assert result.code == 200
 
     while (result.result["model"]["total"] - result.result["model"]["done"]) > 0:
-<<<<<<< HEAD
-        result = yield client.get_version(env_id, version)
+        result = yield client.get_version(environment, version)
         resource_container.waiter.acquire()
         resource_container.waiter.notifyAll()
         resource_container.waiter.release()
-=======
-        result = yield client.get_version(environment, version)
-        waiter.acquire()
-        waiter.notifyAll()
-        waiter.release()
->>>>>>> 591ff45c
         yield gen.sleep(0.1)
 
     assert result.result["model"]["done"] == len(resources)
@@ -1411,13 +1312,8 @@
     agent2.stop()
 
 
-<<<<<<< HEAD
-@pytest.mark.gen_test
+@pytest.mark.gen_test(timeout=30)
 def test_dryrun_scale(resource_container, io_loop, server, client):
-=======
-@pytest.mark.gen_test(timeout=30)
-def test_dryrun_scale(io_loop, server, client):
->>>>>>> 591ff45c
     """
         test dryrun scaling
     """
@@ -1475,11 +1371,11 @@
 
 
 @pytest.mark.gen_test
-def test_send_events(io_loop, environment, server, client):
+def test_send_events(resource_container, io_loop, environment, server, client):
     """
         Send and receive events within one agent
     """
-    Provider.reset()
+    resource_container.Provider.reset()
     agent = Agent(io_loop, hostname="node1", environment=environment, agent_map={"agent1": "localhost"},
                   code_loader=False)
     agent.add_end_point_name("agent1")
@@ -1525,8 +1421,8 @@
         result = yield client.get_version(environment, version)
         yield gen.sleep(0.1)
 
-    assert res_id_1 in Provider._EVENTS
-    event = Provider._EVENTS[res_id_1]
+    assert res_id_1 in resource_container.Provider._EVENTS
+    event = resource_container.Provider._EVENTS[res_id_1]
     assert len(event) == 1
     for res_id, res in event.items():
         assert res_id.agent_name == "agent1"
@@ -1538,11 +1434,11 @@
 
 
 @pytest.mark.gen_test
-def test_send_events_cross_agent(io_loop, environment, server, client):
+def test_send_events_cross_agent(resource_container, io_loop, environment, server, client):
     """
         Send and receive events over agents
     """
-    Provider.reset()
+    resource_container.Provider.reset()
     agent = Agent(io_loop, hostname="node1", environment=environment, agent_map={"agent1": "localhost"},
                   code_loader=False)
     agent.add_end_point_name("agent1")
@@ -1594,11 +1490,11 @@
         result = yield client.get_version(environment, version)
         yield gen.sleep(0.1)
 
-    assert Provider.get("agent1", "key1") == "value1"
-    assert Provider.get("agent2", "key2") == "value2"
-
-    assert res_id_1 in Provider._EVENTS
-    event = Provider._EVENTS[res_id_1]
+    assert resource_container.Provider.get("agent1", "key1") == "value1"
+    assert resource_container.Provider.get("agent2", "key2") == "value2"
+
+    assert res_id_1 in resource_container.Provider._EVENTS
+    event = resource_container.Provider._EVENTS[res_id_1]
     assert len(event) == 1
     for res_id, res in event.items():
         assert res_id.agent_name == "agent2"
@@ -1611,11 +1507,11 @@
 
 
 @pytest.mark.gen_test(timeout=15)
-def test_send_events_cross_agent_restart(io_loop, environment, server, client):
+def test_send_events_cross_agent_restart(resource_container, io_loop, environment, server, client):
     """
         Send and receive events over agents with agents starting after deploy
     """
-    Provider.reset()
+    resource_container.Provider.reset()
     agent2 = Agent(io_loop, hostname="node2", environment=environment, agent_map={"agent2": "localhost"},
                    code_loader=False)
     agent2.add_end_point_name("agent2")
@@ -1662,7 +1558,7 @@
         result = yield client.get_version(environment, version)
         yield gen.sleep(1)
 
-    assert Provider.get("agent2", "key2") == "value2"
+    assert resource_container.Provider.get("agent2", "key2") == "value2"
 
     # start agent 1 and wait for it to finish
     Config.set("config", "agent-splay", "0")
@@ -1676,10 +1572,10 @@
         result = yield client.get_version(environment, version)
         yield gen.sleep(1)
 
-    assert Provider.get("agent1", "key1") == "value1"
-
-    assert res_id_1 in Provider._EVENTS
-    event = Provider._EVENTS[res_id_1]
+    assert resource_container.Provider.get("agent1", "key1") == "value1"
+
+    assert res_id_1 in resource_container.Provider._EVENTS
+    event = resource_container.Provider._EVENTS[res_id_1]
     assert len(event) == 1
     for res_id, res in event.items():
         assert res_id.agent_name == "agent2"
