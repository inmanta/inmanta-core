"""
    Copyright 2016 Inmanta

    Licensed under the Apache License, Version 2.0 (the "License");
    you may not use this file except in compliance with the License.
    You may obtain a copy of the License at

        http://www.apache.org/licenses/LICENSE-2.0

    Unless required by applicable law or agreed to in writing, software
    distributed under the License is distributed on an "AS IS" BASIS,
    WITHOUT WARRANTIES OR CONDITIONS OF ANY KIND, either express or implied.
    See the License for the specific language governing permissions and
    limitations under the License.

    Contact: code@inmanta.com
"""
from collections import defaultdict
import time
import json
import uuid
from threading import Condition
import logging


from tornado import gen

from inmanta import agent, data
from inmanta.agent.handler import provider, ResourceHandler
from inmanta.resources import resource, Resource
import pytest
from inmanta.agent.agent import Agent
from utils import retry_limited, assertEqualIsh, UNKWN
from inmanta.config import Config
from inmanta.server.server import Server

logger = logging.getLogger("inmanta.test.server_agent")


@resource("test::Resource", agent="agent", id_attribute="key")
class Resource(Resource):
    """
        A file on a filesystem
    """
    fields = ("key", "value", "purged", "state_id", "allow_snapshot", "allow_restore")


@resource("test::Fail", agent="agent", id_attribute="key")
class FailR(Resource):
    """
        A file on a filesystem
    """
    fields = ("key", "value", "purged", "state_id", "allow_snapshot", "allow_restore")


@resource("test::Wait", agent="agent", id_attribute="key")
class WaitR(Resource):
    """
        A file on a filesystem
    """
    fields = ("key", "value", "purged", "state_id", "allow_snapshot", "allow_restore")


@provider("test::Resource", name="test_resource")
class Provider(ResourceHandler):

    def check_resource(self, resource):
        current = resource.clone()
        current.purged = not Provider.isset(resource.id.get_agent_name(), resource.key)

        if not current.purged:
            current.value = Provider.get(resource.id.get_agent_name(), resource.key)
        else:
            current.value = None

        return current

    def list_changes(self, desired):
        current = self.check_resource(desired)
        return self._diff(current, desired)

    def do_changes(self, resource):
        changes = self.list_changes(resource)
        if "purged" in changes:
            if changes["purged"][1]:
                Provider.delete(resource.id.get_agent_name(), resource.key)
            else:
                Provider.set(resource.id.get_agent_name(), resource.key, resource.value)

        if "value" in changes:
            Provider.set(resource.id.get_agent_name(), resource.key, resource.value)

        return changes

    def snapshot(self, resource):
        return json.dumps({"value": Provider.get(resource.id.get_agent_name(), resource.key), "metadata": "1234"}).encode()

    def restore(self, resource, snapshot_id):
        content = self.get_file(snapshot_id)
        if content is None:
            return

        data = json.loads(content.decode())
        if "value" in data:
            Provider.set(resource.id.get_agent_name(), resource.key, data["value"])

    def facts(self, resource):
        return {"length": len(Provider.get(resource.id.get_agent_name(), resource.key)), "key1": "value1", "key2": "value2"}

    _STATE = defaultdict(dict)

    @classmethod
    def set(cls, agent, key, value):
        cls._STATE[agent][key] = value

    @classmethod
    def get(cls, agent, key):
        if key in cls._STATE[agent]:
            return cls._STATE[agent][key]
        return None

    @classmethod
    def isset(cls, agent, key):
        return key in cls._STATE[agent]

    @classmethod
    def delete(cls, agent, key):
        if cls.isset(agent, key):
            del cls._STATE[agent][key]

    @classmethod
    def reset(cls):
        cls._STATE = defaultdict(dict)


@provider("test::Fail", name="test_fail")
class Fail(ResourceHandler):

    def check_resource(self, resource):
        current = resource.clone()
        current.purged = not Provider.isset(resource.id.get_agent_name(), resource.key)

        if not current.purged:
            current.value = Provider.get(resource.id.get_agent_name(), resource.key)
        else:
            current.value = None

        return current

    def list_changes(self, desired):
        current = self.check_resource(desired)
        return self._diff(current, desired)

    def do_changes(self, resource):
        raise Exception()

waiter = Condition()


@gen.coroutine
def waitForDoneWithWaiters(client, env_id, version):
    # unhang waiters
    result = yield client.get_version(env_id, version)
    assert result.code == 200
    while (result.result["model"]["total"] - result.result["model"]["done"]) > 0:
        result = yield client.get_version(env_id, version)
        logger.info("waiting with waiters, %s resources done", result.result["model"]["done"])
        if result.result["model"]["done"] > 0:
            waiter.acquire()
            waiter.notifyAll()
            waiter.release()
        yield gen.sleep(0.1)

    return result


@provider("test::Wait", name="test_wait")
class Wait(ResourceHandler):

    def __init__(self, agent, io=None):
        super().__init__(agent, io)
        self.traceid = uuid.uuid4()

    def check_resource(self, resource):
        current = resource.clone()
        current.purged = not Provider.isset(resource.id.get_agent_name(), resource.key)

        if not current.purged:
            current.value = Provider.get(resource.id.get_agent_name(), resource.key)
        else:
            current.value = None

        return current

    def list_changes(self, desired):
        current = self.check_resource(desired)
        return self._diff(current, desired)

    def do_changes(self, resource):
        logger.info("Haning waiter %s", self.traceid)
        waiter.acquire()
        waiter.wait()
        waiter.release()
        logger.info("Releasing waiter %s", self.traceid)
        changes = self.list_changes(resource)
        if "purged" in changes:
            if changes["purged"][1]:
                Provider.delete(resource.id.get_agent_name(), resource.key)
            else:
                Provider.set(resource.id.get_agent_name(), resource.key, resource.value)

        if "value" in changes:
            Provider.set(resource.id.get_agent_name(), resource.key, resource.value)

        return changes


@pytest.mark.gen_test
def test_dryrun_and_deploy(io_loop, server, client):
    """
        dryrun and deploy a configuration model
    """
    Provider.reset()
    result = yield client.create_project("env-test")
    project_id = result.result["project"]["id"]

    result = yield client.create_environment(project_id=project_id, name="dev")
    env_id = result.result["environment"]["id"]

    agent = Agent(io_loop, hostname="node1", env_id=env_id, agent_map={"agent1": "localhost"},
                  code_loader=False)
    agent.add_end_point_name("agent1")
    agent.start()
    yield retry_limited(lambda: len(server.agentmanager.sessions) == 1, 10)

    Provider.set("agent1", "key2", "incorrect_value")
    Provider.set("agent1", "key3", "value")

    version = int(time.time())

    resources = [{'key': 'key1',
                  'value': 'value1',
                  'id': 'test::Resource[agent1,key=key1],v=%d' % version,
                  'purged': False,
                  'state_id': '',
                  'allow_restore': True,
                  'allow_snapshot': True,
                  'requires': ['test::Resource[agent1,key=key2],v=%d' % version],
                  },
                 {'key': 'key2',
                  'value': 'value2',
                  'id': 'test::Resource[agent1,key=key2],v=%d' % version,
                  'requires': [],
                  'purged': False,
                  'state_id': '',
                  'allow_restore': True,
                  'allow_snapshot': True,
                  },
                 {'key': 'key3',
                  'value': None,
                  'id': 'test::Resource[agent1,key=key3],v=%d' % version,
                  'requires': [],
                  'purged': True,
                  'state_id': '',
                  'allow_restore': True,
                  'allow_snapshot': True,
                  }
                 ]

    result = yield client.put_version(tid=env_id, version=version, resources=resources, unknowns=[], version_info={})
    assert result.code == 200

    # request a dryrun
    result = yield client.dryrun_request(env_id, version)
    assert result.code == 200
    assert result.result["dryrun"]["total"] == len(resources)
    assert result.result["dryrun"]["todo"] == len(resources)

    # get the dryrun results
    result = yield client.dryrun_list(env_id, version)
    assert result.code == 200
    assert len(result.result["dryruns"]) == 1

    while result.result["dryruns"][0]["todo"] > 0:
        result = yield client.dryrun_list(env_id, version)
        yield gen.sleep(0.1)

    dry_run_id = result.result["dryruns"][0]["id"]
    result = yield client.dryrun_report(env_id, dry_run_id)
    assert result.code == 200

    changes = result.result["dryrun"]["resources"]
    assert changes[resources[0]["id"]]["changes"]["purged"][0]
    assert not changes[resources[0]["id"]]["changes"]["purged"][1]
    assert changes[resources[0]["id"]]["changes"]["value"][0] is None
    assert changes[resources[0]["id"]]["changes"]["value"][1] == resources[0]["value"]

    assert changes[resources[1]["id"]]["changes"]["value"][0] == "incorrect_value"
    assert changes[resources[1]["id"]]["changes"]["value"][1] == resources[1]["value"]

    assert not changes[resources[2]["id"]]["changes"]["purged"][0]
    assert changes[resources[2]["id"]]["changes"]["purged"][1]

    # do a deploy
    result = yield client.release_version(env_id, version, True)
    assert result.code == 200
    assert not result.result["model"]["deployed"]
    assert result.result["model"]["released"]
    assert result.result["model"]["total"] == 3
    assert result.result["model"]["result"] == "deploying"

    result = yield client.get_version(env_id, version)
    assert result.code == 200

    while (result.result["model"]["total"] - result.result["model"]["done"]) > 0:
        result = yield client.get_version(env_id, version)
        yield gen.sleep(0.1)

    assert result.result["model"]["done"] == len(resources)

    assert Provider.isset("agent1", "key1")
    assert Provider.get("agent1", "key1") == "value1"
    assert Provider.get("agent1", "key2") == "value2"
    assert not Provider.isset("agent1", "key3")

    agent.stop()


@pytest.mark.gen_test(timeout=30)
def test_server_restart(io_loop, server, mongo_db, client):
    """
        dryrun and deploy a configuration model
    """
    Provider.reset()
    result = yield client.create_project("env-test")
    project_id = result.result["project"]["id"]

    result = yield client.create_environment(project_id=project_id, name="dev")
    env_id = result.result["environment"]["id"]

    agent = Agent(io_loop, hostname="node1", env_id=env_id, agent_map={"agent1": "localhost"},
                  code_loader=False)
    agent.add_end_point_name("agent1")
    agent.start()
    yield retry_limited(lambda: len(server.agentmanager.sessions) == 1, 10)

    Provider.set("agent1", "key2", "incorrect_value")
    Provider.set("agent1", "key3", "value")

    server.stop()

    server = Server(database_host="localhost", database_port=int(mongo_db.port), io_loop=io_loop)
    server.start()
    yield retry_limited(lambda: len(server.agentmanager.sessions) == 1, 10)

    version = int(time.time())

    resources = [{'key': 'key1',
                  'value': 'value1',
                  'id': 'test::Resource[agent1,key=key1],v=%d' % version,
                  'purged': False,
                  'state_id': '',
                  'allow_restore': True,
                  'allow_snapshot': True,
                  'requires': ['test::Resource[agent1,key=key2],v=%d' % version],
                  },
                 {'key': 'key2',
                  'value': 'value2',
                  'id': 'test::Resource[agent1,key=key2],v=%d' % version,
                  'requires': [],
                  'purged': False,
                  'state_id': '',
                  'allow_restore': True,
                  'allow_snapshot': True,
                  },
                 {'key': 'key3',
                  'value': None,
                  'id': 'test::Resource[agent1,key=key3],v=%d' % version,
                  'requires': [],
                  'purged': True,
                  'state_id': '',
                  'allow_restore': True,
                  'allow_snapshot': True,
                  }
                 ]

    result = yield client.put_version(tid=env_id, version=version, resources=resources, unknowns=[], version_info={})
    assert result.code == 200

    # request a dryrun
    result = yield client.dryrun_request(env_id, version)
    assert result.code == 200
    assert result.result["dryrun"]["total"] == len(resources)
    assert result.result["dryrun"]["todo"] == len(resources)

    # get the dryrun results
    result = yield client.dryrun_list(env_id, version)
    assert result.code == 200
    assert len(result.result["dryruns"]) == 1

    while result.result["dryruns"][0]["todo"] > 0:
        result = yield client.dryrun_list(env_id, version)
        yield gen.sleep(0.1)

    dry_run_id = result.result["dryruns"][0]["id"]
    result = yield client.dryrun_report(env_id, dry_run_id)
    assert result.code == 200

    changes = result.result["dryrun"]["resources"]
    assert changes[resources[0]["id"]]["changes"]["purged"][0]
    assert not changes[resources[0]["id"]]["changes"]["purged"][1]
    assert changes[resources[0]["id"]]["changes"]["value"][0] is None
    assert changes[resources[0]["id"]]["changes"]["value"][1] == resources[0]["value"]

    assert changes[resources[1]["id"]]["changes"]["value"][0] == "incorrect_value"
    assert changes[resources[1]["id"]]["changes"]["value"][1] == resources[1]["value"]

    assert not changes[resources[2]["id"]]["changes"]["purged"][0]
    assert changes[resources[2]["id"]]["changes"]["purged"][1]

    # do a deploy
    result = yield client.release_version(env_id, version, True)
    assert result.code == 200
    assert not result.result["model"]["deployed"]
    assert result.result["model"]["released"]
    assert result.result["model"]["total"] == 3
    assert result.result["model"]["result"] == "deploying"

    result = yield client.get_version(env_id, version)
    assert result.code == 200

    while (result.result["model"]["total"] - result.result["model"]["done"]) > 0:
        result = yield client.get_version(env_id, version)
        yield gen.sleep(0.1)

    assert result.result["model"]["done"] == len(resources)

    assert Provider.isset("agent1", "key1")
    assert Provider.get("agent1", "key1") == "value1"
    assert Provider.get("agent1", "key2") == "value2"
    assert not Provider.isset("agent1", "key3")

    agent.stop()
    server.stop()


@pytest.mark.gen_test(timeout=30)
def test_spontaneous_deploy(io_loop, server, client):
    """
        dryrun and deploy a configuration model
    """
    Provider.reset()
    result = yield client.create_project("env-test")
    project_id = result.result["project"]["id"]

    result = yield client.create_environment(project_id=project_id, name="dev")
    env_id = result.result["environment"]["id"]

    Config.set("config", "agent-interval", "2")
    Config.set("config", "agent-splay", "2")

    agent = Agent(io_loop, hostname="node1", env_id=env_id, agent_map={"agent1": "localhost"},
                  code_loader=False)
    agent.add_end_point_name("agent1")
    agent.start()
    yield retry_limited(lambda: len(server.agentmanager.sessions) == 1, 10)

    Provider.set("agent1", "key2", "incorrect_value")
    Provider.set("agent1", "key3", "value")

    version = int(time.time())

    resources = [{'key': 'key1',
                  'value': 'value1',
                  'id': 'test::Resource[agent1,key=key1],v=%d' % version,
                  'purged': False,
                  'state_id': '',
                  'allow_restore': True,
                  'allow_snapshot': True,
                  'requires': ['test::Resource[agent1,key=key2],v=%d' % version],
                  },
                 {'key': 'key2',
                  'value': 'value2',
                  'id': 'test::Resource[agent1,key=key2],v=%d' % version,
                  'requires': [],
                  'purged': False,
                  'state_id': '',
                  'allow_restore': True,
                  'allow_snapshot': True,
                  },
                 {'key': 'key3',
                  'value': None,
                  'id': 'test::Resource[agent1,key=key3],v=%d' % version,
                  'requires': [],
                  'purged': True,
                  'state_id': '',
                  'allow_restore': True,
                  'allow_snapshot': True,
                  }
                 ]

    result = yield client.put_version(tid=env_id, version=version, resources=resources, unknowns=[], version_info={})
    assert result.code == 200

    # do a deploy
    result = yield client.release_version(env_id, version, False)
    assert result.code == 200
    assert not result.result["model"]["deployed"]
    assert result.result["model"]["released"]
    assert result.result["model"]["total"] == 3
    assert result.result["model"]["result"] == "deploying"

    result = yield client.get_version(env_id, version)
    assert result.code == 200

    while (result.result["model"]["total"] - result.result["model"]["done"]) > 0:
        result = yield client.get_version(env_id, version)
        yield gen.sleep(0.1)

    assert result.result["model"]["done"] == len(resources)

    assert Provider.isset("agent1", "key1")
    assert Provider.get("agent1", "key1") == "value1"
    assert Provider.get("agent1", "key2") == "value2"
    assert not Provider.isset("agent1", "key3")

    agent.stop()


@pytest.mark.gen_test
def test_dual_agent(io_loop, server, client):
    """
        dryrun and deploy a configuration model
    """
    Provider.reset()
    result = yield client.create_project("env-test")
    project_id = result.result["project"]["id"]

    result = yield client.create_environment(project_id=project_id, name="dev")
    env_id = result.result["environment"]["id"]

    myagent = agent.Agent(io_loop, hostname="node1", env_id=env_id,
                          agent_map={"agent1": "localhost", "agent2": "localhost"},
                          code_loader=False)
    myagent.add_end_point_name("agent1")
    myagent.add_end_point_name("agent2")
    myagent.start()
    yield retry_limited(lambda: len(server._sessions) == 1, 10)

    Provider.set("agent1", "key1", "incorrect_value")
    Provider.set("agent2", "key1", "incorrect_value")

    version = int(time.time())

    resources = [{'key': 'key1',
                  'value': 'value1',
                  'id': 'test::Wait[agent1,key=key1],v=%d' % version,
                  'purged': False,
                  'state_id': '',
                  'allow_restore': True,
                  'allow_snapshot': True,
                  'requires': []
                  },
                 {'key': 'key2',
                  'value': 'value1',
                  'id': 'test::Wait[agent1,key=key2],v=%d' % version,
                  'purged': False,
                  'state_id': '',
                  'allow_restore': True,
                  'allow_snapshot': True,
                  'requires': ['test::Wait[agent1,key=key1],v=%d' % version]
                  },
                 {'key': 'key1',
                  'value': 'value2',
                  'id': 'test::Wait[agent2,key=key1],v=%d' % version,
                  'purged': False,
                  'state_id': '',
                  'allow_restore': True,
                  'allow_snapshot': True,
                  'requires': []
                  },
                 {'key': 'key2',
                  'value': 'value2',
                  'id': 'test::Wait[agent2,key=key2],v=%d' % version,
                  'purged': False,
                  'state_id': '',
                  'allow_restore': True,
                  'allow_snapshot': True,
                  'requires': ['test::Wait[agent2,key=key1],v=%d' % version]
                  }]

    result = yield client.put_version(tid=env_id, version=version, resources=resources, unknowns=[], version_info={})
    assert result.code == 200

    # do a deploy
    result = yield client.release_version(env_id, version, True)
    assert result.code == 200

    assert not result.result["model"]["deployed"]
    assert result.result["model"]["released"]
    assert result.result["model"]["total"] == 4

    result = yield client.get_version(env_id, version)
    assert result.code == 200

    while (result.result["model"]["total"] - result.result["model"]["done"]) > 0:
        result = yield client.get_version(env_id, version)
        waiter.acquire()
        waiter.notifyAll()
        waiter.release()
        yield gen.sleep(0.1)

    assert result.result["model"]["done"] == len(resources)

    assert Provider.isset("agent1", "key1")
    assert Provider.get("agent1", "key1") == "value1"
    assert Provider.get("agent2", "key1") == "value2"
    assert Provider.get("agent1", "key2") == "value1"
    assert Provider.get("agent2", "key2") == "value2"

    myagent.stop()


@pytest.mark.gen_test
def test_snapshot_restore(client, server, io_loop):
    """
        create a snapshot and restore it again
    """
    Provider.reset()
    result = yield client.create_project("env-test")
    project_id = result.result["project"]["id"]

    result = yield client.create_environment(project_id=project_id, name="dev")
    env_id = result.result["environment"]["id"]

    agent = Agent(io_loop, hostname="node1", env_id=env_id, agent_map={"agent1": "localhost"},
                  code_loader=False)
    agent.add_end_point_name("agent1")
    agent.start()
    yield retry_limited(lambda: len(server._sessions) == 1, 10)

    Provider.set("agent1", "key", "value")

    version = int(time.time())

    resources = [{'key': 'key',
                  'value': 'value',
                  'id': 'test::Resource[agent1,key=key],v=%d' % version,
                  'requires': [],
                  'purged': False,
                  'state_id': '',
                  'allow_restore': True,
                  'allow_snapshot': True,
                  },
                 {'key': 'key2',
                  'value': 'value',
                  'id': 'test::Resource[agent1,key=key2],v=%d' % version,
                  'requires': [],
                  'purged': False,
                  'state_id': '',
                  'allow_restore': True,
                  'allow_snapshot': True,
                  }]

    result = yield client.put_version(tid=env_id, version=version, resources=resources, unknowns=[], version_info={})
    assert result.code == 200

    # deploy and wait until done
    result = yield client.release_version(env_id, version, True)
    assert result.code == 200

    result = yield client.get_version(env_id, version)
    assert result.code == 200
    while (result.result["model"]["total"] - result.result["model"]["done"]) > 0:
        result = yield client.get_version(env_id, version)
        yield gen.sleep(0.1)

    assert result.result["model"]["done"] == len(resources)

    # create a snapshot
    result = yield client.create_snapshot(env_id, "snap1")
    assert result.code == 200
    snapshot_id = result.result["snapshot"]["id"]

    result = yield client.list_snapshots(env_id)
    assert result.code == 200
    assert len(result.result["snapshots"]) == 1
    assert result.result["snapshots"][0]["id"] == snapshot_id

    while result.result["snapshots"][0]["finished"] is None:
        result = yield client.list_snapshots(env_id)
        assert result.code == 200
        yield gen.sleep(0.1)

    # Change the value of the resource
    Provider.set("agent1", "key", "other")

    # try to do a restore
    result = yield client.restore_snapshot(env_id, snapshot_id)
    assert result.code == 200
    restore_id = result.result["restore"]["id"]

    result = yield client.list_restores(env_id)
    assert result.code == 200
    assert len(result.result["restores"]) == 1

    result = yield client.get_restore_status(env_id, restore_id)
    assert result.code == 200
    while result.result["restore"]["finished"] is None:
        result = yield client.get_restore_status(env_id, restore_id)
        assert result.code == 200
        yield gen.sleep(0.1)

    assert Provider.get("agent1", "key") == "value"


@pytest.mark.gen_test
def test_server_agent_api(client, server, io_loop):
    result = yield client.create_project("env-test")
    project_id = result.result["project"]["id"]

    result = yield client.create_environment(project_id=project_id, name="dev")
    env_id = result.result["environment"]["id"]
    agent = Agent(io_loop, env_id=env_id, hostname="agent1", agent_map={"agent1": "localhost"},
                  code_loader=False)
    agent.start()

    yield gen.sleep(0.1)

    agent = Agent(io_loop, env_id=env_id, hostname="agent2", agent_map={"agent2": "localhost"},
                  code_loader=False)
    agent.start()

    yield retry_limited(lambda: len(server.agentmanager.sessions) == 2, 10)
    assert len(server.agentmanager.sessions) == 2

    result = yield client.list_agent_processes(env_id)
    assert result.code == 200

    while len(result.result["processes"]) != 2:
        result = yield client.list_agent_processes(env_id)
        assert result.code == 200
        yield gen.sleep(0.1)

    assert(len(result.result["processes"]) == 2)
    assertEqualIsh({'processes': [{'expired': None, 'environment': env_id, 'endpoints':
                                   [{'name': 'agent1', 'process': UNKWN, 'id': UNKWN}], 'id': UNKWN,
                                   'hostname': UNKWN, 'first_seen': UNKWN, 'last_seen': UNKWN},
                                  {'expired': None, 'environment': env_id, 'endpoints':
                                   [{'name': 'agent2', 'process': UNKWN, 'id': UNKWN}], 'id': UNKWN,
                                   'hostname': UNKWN, 'first_seen': UNKWN, 'last_seen': UNKWN}]},
                   result.result, ['name', 'first_seen'])

    agentid = result.result["processes"][0]["id"]
    endpointid = result.result["processes"][0]["endpoints"][0]["id"]

    result = yield client.get_agent_process(id=agentid)
    assert result.code == 200

    result = yield client.get_agent_process(id=uuid.uuid4())
    assert result.code == 404

    version = int(time.time())

    resources = [{'key': 'key',
                  'value': 'value',
                  'id': 'test::Resource[agent1,key=key],v=%d' % version,
                  'requires': [],
                  'purged': False,
                  'state_id': '',
                  'allow_restore': True,
                  'allow_snapshot': True,
                  },
                 {'key': 'key2',
                  'value': 'value',
                  'id': 'test::Resource[agent1,key=key2],v=%d' % version,
                  'requires': [],
                  'purged': False,
                  'state_id': '',
                  'allow_restore': True,
                  'allow_snapshot': True,
                  }]

    result = yield client.put_version(tid=env_id, version=version, resources=resources, unknowns=[], version_info={})
    assert result.code == 200

    result = yield client.list_agents(tid=env_id)
    assert result.code == 200

    shouldbe = {'agents': [
        {'last_failover': UNKWN, 'environment': env_id, 'paused': False,
         'primary': endpointid, 'name': 'agent1', 'state': 'up'}]}

    assertEqualIsh(shouldbe, result.result)

    result = yield client.list_agents(tid=uuid.uuid4())
    assert result.code == 404


@pytest.mark.gen_test
def test_get_facts(client, server, io_loop):
    """
        Test retrieving facts from the agent
    """
    Provider.reset()
    result = yield client.create_project("env-test")
    project_id = result.result["project"]["id"]

    result = yield client.create_environment(project_id=project_id, name="dev")
    env_id = result.result["environment"]["id"]

    agent = Agent(io_loop, hostname="node1", env_id=env_id, agent_map={"agent1": "localhost"},
                  code_loader=False)
    agent.add_end_point_name("agent1")
    agent.start()
    yield retry_limited(lambda: len(server._sessions) == 1, 10)

    Provider.set("agent1", "key", "value")

    version = int(time.time())

    resource_id_wov = "test::Resource[agent1,key=key]"
    resource_id = "%s,v=%d" % (resource_id_wov, version)

    resources = [{'key': 'key',
                  'value': 'value',
                  'id': resource_id,
                  'requires': [],
                  'purged': False,
                  'state_id': '',
                  'allow_restore': True,
                  'allow_snapshot': True,
                  }]

    result = yield client.put_version(tid=env_id, version=version, resources=resources, unknowns=[], version_info={})
    assert result.code == 200
    result = yield client.release_version(env_id, version, True)
    assert result.code == 200

    result = yield client.get_param(env_id, "length", resource_id_wov)
    assert result.code == 503

    env_uuid = uuid.UUID(env_id)
    params = yield data.Parameter.get_list(environment=env_uuid, resource_id=resource_id_wov)
    while len(params) < 3:
        params = yield data.Parameter.get_list(environment=env_uuid, resource_id=resource_id_wov)
        yield gen.sleep(0.1)

    result = yield client.get_param(env_id, "key1", resource_id_wov)
    assert result.code == 200


@pytest.mark.gen_test
def test_get_set_param(client, server, io_loop):
    """
        Test getting and setting params
    """
    Provider.reset()
    result = yield client.create_project("env-test")
    project_id = result.result["project"]["id"]

    result = yield client.create_environment(project_id=project_id, name="dev")
    env_id = result.result["environment"]["id"]

    result = yield client.set_param(tid=env_id, id="key10", value="value10", source="user")
    assert result.code == 200


@pytest.mark.gen_test
def test_unkown_parameters(client, server, io_loop):
    """
        Test retrieving facts from the agent
    """
    Provider.reset()
    result = yield client.create_project("env-test")
    project_id = result.result["project"]["id"]

    result = yield client.create_environment(project_id=project_id, name="dev")
    env_id = result.result["environment"]["id"]

    agent = Agent(io_loop, hostname="node1", env_id=env_id, agent_map={"agent1": "localhost"},
                  code_loader=False)
    agent.add_end_point_name("agent1")
    agent.start()
    yield retry_limited(lambda: len(server._sessions) == 1, 10)

    Provider.set("agent1", "key", "value")

    version = int(time.time())

    resource_id_wov = "test::Resource[agent1,key=key]"
    resource_id = "%s,v=%d" % (resource_id_wov, version)

    resources = [{'key': 'key',
                  'value': 'value',
                  'id': resource_id,
                  'requires': [],
                  'purged': False,
                  'state_id': '',
                  'allow_restore': True,
                  'allow_snapshot': True,
                  }]

    unknowns = [{"resource": resource_id_wov, "parameter": "length", "source": "fact"}]
    result = yield client.put_version(tid=env_id, version=version, resources=resources, unknowns=unknowns,
                                      version_info={})
    assert result.code == 200

    result = yield client.release_version(env_id, version, True)
    assert result.code == 200

    yield server.renew_expired_facts()

    env_id = uuid.UUID(env_id)
    params = yield data.Parameter.get_list(environment=env_id, resource_id=resource_id_wov)
    while len(params) < 3:
        params = yield data.Parameter.get_list(environment=env_id, resource_id=resource_id_wov)
        yield gen.sleep(0.1)

    result = yield client.get_param(env_id, "length", resource_id_wov)
    assert result.code == 200


@pytest.mark.gen_test()
def test_fail(client, server, io_loop):
    """
        Test results when a step fails
    """
    Provider.reset()
    result = yield client.create_project("env-test")
    project_id = result.result["project"]["id"]

    result = yield client.create_environment(project_id=project_id, name="dev")
    env_id = result.result["environment"]["id"]

    agent = Agent(io_loop, hostname="node1", env_id=env_id, agent_map={"agent1": "localhost"},
                  code_loader=False, poolsize=10)
    agent.add_end_point_name("agent1")
    agent.start()
    yield retry_limited(lambda: len(server._sessions) == 1, 10)

    Provider.set("agent1", "key", "value")

    version = int(time.time())

    resources = [{'key': 'key',
                  'value': 'value',
                  'id': 'test::Fail[agent1,key=key],v=%d' % version,
                  'requires': [],
                  'purged': False,
                  'state_id': '',
                  'allow_restore': True,
                  'allow_snapshot': True,
                  },
                 {'key': 'key2',
                  'value': 'value',
                  'id': 'test::Resource[agent1,key=key2],v=%d' % version,
                  'requires': ['test::Fail[agent1,key=key],v=%d' % version],
                  'purged': False,
                  'state_id': '',
                  'allow_restore': True,
                  'allow_snapshot': True,
                  },
                 {'key': 'key3',
                  'value': 'value',
                  'id': 'test::Resource[agent1,key=key3],v=%d' % version,
                  'requires': ['test::Fail[agent1,key=key],v=%d' % version],
                  'purged': False,
                  'state_id': '',
                  'allow_restore': True,
                  'allow_snapshot': True,
                  },
                 {'key': 'key4',
                  'value': 'value',
                  'id': 'test::Resource[agent1,key=key4],v=%d' % version,
                  'requires': ['test::Resource[agent1,key=key3],v=%d' % version],
                  'purged': False,
                  'state_id': '',
                  'allow_restore': True,
                  'allow_snapshot': True,
                  },
                 {'key': 'key5',
                  'value': 'value',
                  'id': 'test::Resource[agent1,key=key5],v=%d' % version,
                  'requires': ['test::Resource[agent1,key=key4],v=%d' % version,
                               'test::Fail[agent1,key=key],v=%d' % version],
                  'purged': False,
                  'state_id': '',
                  'allow_restore': True,
                  'allow_snapshot': True,
                  }]

    result = yield client.put_version(tid=env_id, version=version, resources=resources, unknowns=[], version_info={})
    assert result.code == 200

    # deploy and wait until done
    result = yield client.release_version(env_id, version, True)
    assert result.code == 200

    result = yield client.get_version(env_id, version)
    assert result.code == 200
    while (result.result["model"]["total"] - result.result["model"]["done"]) > 0:
        result = yield client.get_version(env_id, version)
        yield gen.sleep(0.1)

    assert result.result["model"]["done"] == len(resources)

    states = {x["id"]: x["status"] for x in result.result["resources"]}

    assert states['test::Fail[agent1,key=key],v=%d' % version] == "failed"
    assert states['test::Resource[agent1,key=key2],v=%d' % version] == "skipped"
    assert states['test::Resource[agent1,key=key3],v=%d' % version] == "skipped"
    assert states['test::Resource[agent1,key=key4],v=%d' % version] == "skipped"
    assert states['test::Resource[agent1,key=key5],v=%d' % version] == "skipped"


@pytest.mark.gen_test(timeout=15)
def test_wait(client, server, io_loop):
    """
        If this test fail due to timeout,
        this is probably due to the mechanism in the agent that prevents pulling resources in very rapp\id succession.

        If the test server is slow, a get_resources call takes a long time,
        this makes the back-off longer

        this test deploys two models in rapid successions, if the server is slow, this may fail due to the back-off
    """
    Provider.reset()

    # setup project
    result = yield client.create_project("env-test")
    project_id = result.result["project"]["id"]

    # setup env
    result = yield client.create_environment(project_id=project_id, name="dev")
    env_id = result.result["environment"]["id"]

    # setup agent
    agent = Agent(io_loop, hostname="node1", env_id=env_id, agent_map={"agent1": "localhost"},
                  code_loader=False, poolsize=10)
    agent.add_end_point_name("agent1")
    agent.start()

    # wait for agent
    yield retry_limited(lambda: len(server._sessions) == 1, 10)

    # set the deploy environment
    Provider.set("agent1", "key", "value")

    def makeVersion(offset=0):
        version = int(time.time() + offset)

        resources = [{'key': 'key',
                      'value': 'value',
                      'id': 'test::Wait[agent1,key=key],v=%d' % version,
                      'requires': [],
                      'purged': False,
                      'state_id': '',
                      'allow_restore': True,
                      'allow_snapshot': True,
                      },
                     {'key': 'key2',
                      'value': 'value',
                      'id': 'test::Resource[agent1,key=key2],v=%d' % version,
                      'requires': ['test::Wait[agent1,key=key],v=%d' % version],
                      'purged': False,
                      'state_id': '',
                      'allow_restore': True,
                      'allow_snapshot': True,
                      },
                     {'key': 'key3',
                      'value': 'value',
                      'id': 'test::Resource[agent1,key=key3],v=%d' % version,
                      'requires': [],
                      'purged': False,
                      'state_id': '',
                      'allow_restore': True,
                      'allow_snapshot': True,
                      },
                     {'key': 'key4',
                      'value': 'value',
                      'id': 'test::Resource[agent1,key=key4],v=%d' % version,
                      'requires': ['test::Resource[agent1,key=key3],v=%d' % version],
                      'purged': False,
                      'state_id': '',
                      'allow_restore': True,
                      'allow_snapshot': True,
                      },
                     {'key': 'key5',
                      'value': 'value',
                      'id': 'test::Resource[agent1,key=key5],v=%d' % version,
                      'requires': ['test::Resource[agent1,key=key4],v=%d' % version,
                                   'test::Wait[agent1,key=key],v=%d' % version],
                      'purged': False,
                      'state_id': '',
                      'allow_restore': True,
                      'allow_snapshot': True,
                      }]
        return version, resources

    @gen.coroutine
    def waitForResources(version, n):
        result = yield client.get_version(env_id, version)
        assert result.code == 200

        while result.result["model"]["done"] < n:
            result = yield client.get_version(env_id, version)
            yield gen.sleep(0.1)
        assert result.result["model"]["done"] == n

    logger.info("setup done")

    version1, resources = makeVersion()
    result = yield client.put_version(tid=env_id, version=version1, resources=resources, unknowns=[], version_info={})
    assert result.code == 200

    logger.info("first version pushed")

    # deploy and wait until one is ready
    result = yield client.release_version(env_id, version1, True)
    assert result.code == 200

    logger.info("first version released")

    yield waitForResources(version1, 2)

    logger.info("first version, 2 resources deployed")

    version2, resources = makeVersion(3)
    result = yield client.put_version(tid=env_id, version=version2, resources=resources, unknowns=[], version_info={})
    assert result.code == 200

    logger.info("second version pushed %f", time.time())

    yield gen.sleep(1)

    logger.info("wait to expire load limiting%f", time.time())

    # deploy and wait until done
    result = yield client.release_version(env_id, version2, True)
    assert result.code == 200

    logger.info("second version released")

    yield waitForDoneWithWaiters(client, env_id, version2)

    logger.info("second version complete")

    result = yield client.get_version(env_id, version2)
    assert result.code == 200
    for x in result.result["resources"]:
        assert x["status"] == "deployed"

    result = yield client.get_version(env_id, version1)
    assert result.code == 200
    states = {x["id"]: x["status"] for x in result.result["resources"]}

    assert states['test::Wait[agent1,key=key],v=%d' % version1] == "deployed"
    assert states['test::Resource[agent1,key=key2],v=%d' % version1] == ""
    assert states['test::Resource[agent1,key=key3],v=%d' % version1] == "deployed"
    assert states['test::Resource[agent1,key=key4],v=%d' % version1] == "deployed"
    assert states['test::Resource[agent1,key=key5],v=%d' % version1] == ""


@pytest.mark.gen_test
def test_cross_agent_deps(io_loop, server, client):
    """
        deploy a configuration model with cross host dependency
    """
    Provider.reset()
    # config for recovery mechanism
    Config.set("config", "agent-interval", "10")
    result = yield client.create_project("env-test")
    project_id = result.result["project"]["id"]

    result = yield client.create_environment(project_id=project_id, name="dev")
    env_id = result.result["environment"]["id"]

    agent = Agent(io_loop, hostname="node1", env_id=env_id, agent_map={"agent1": "localhost"},
                  code_loader=False)
    agent.add_end_point_name("agent1")
    agent.start()
    yield retry_limited(lambda: len(server.agentmanager.sessions) == 1, 10)

    agent2 = Agent(io_loop, hostname="node2", env_id=env_id, agent_map={"agent2": "localhost"},
                   code_loader=False)
    agent2.add_end_point_name("agent2")
    agent2.start()
    yield retry_limited(lambda: len(server.agentmanager.sessions) == 2, 10)

    Provider.set("agent1", "key2", "incorrect_value")
    Provider.set("agent1", "key3", "value")

    version = int(time.time())

    resources = [{'key': 'key1',
                  'value': 'value1',
                  'id': 'test::Resource[agent1,key=key1],v=%d' % version,
                  'purged': False,
                  'state_id': '',
                  'allow_restore': True,
                  'allow_snapshot': True,
                  'requires': ['test::Wait[agent1,key=key2],v=%d' % version, 'test::Resource[agent2,key=key3],v=%d' % version],
                  },
                 {'key': 'key2',
                  'value': 'value2',
                  'id': 'test::Wait[agent1,key=key2],v=%d' % version,
                  'requires': [],
                  'purged': False,
                  'state_id': '',
                  'allow_restore': True,
                  'allow_snapshot': True,
                  },
                 {'key': 'key3',
                  'value': 'value3',
                  'id': 'test::Resource[agent2,key=key3],v=%d' % version,
                  'requires': [],
                  'purged': False,
                  'state_id': '',
                  'allow_restore': True,
                  'allow_snapshot': True,
                  },
                 {'key': 'key4',
                  'value': 'value4',
                  'id': 'test::Resource[agent2,key=key4],v=%d' % version,
                  'requires': [],
                  'purged': False,
                  'state_id': '',
                  'allow_restore': True,
                  'allow_snapshot': True,
                  }
                 ]

    result = yield client.put_version(tid=env_id, version=version, resources=resources, unknowns=[], version_info={})
    assert result.code == 200

    # do a deploy
    result = yield client.release_version(env_id, version, True)
    assert result.code == 200
    assert not result.result["model"]["deployed"]
    assert result.result["model"]["released"]
    assert result.result["model"]["total"] == 4
    assert result.result["model"]["result"] == "deploying"

    result = yield client.get_version(env_id, version)
    assert result.code == 200

<<<<<<< HEAD
    result = yield waitForDone(client, env_id, version)
=======
    while result.result["model"]["done"] == 0:
        result = yield client.get_version(env_id, version)
        yield gen.sleep(0.1)

    result = yield waitForDoneWithWaiters(client, env_id, version)
>>>>>>> 75e2b54c

    assert result.result["model"]["done"] == len(resources)

    assert Provider.isset("agent1", "key1")
    assert Provider.get("agent1", "key1") == "value1"
    assert Provider.get("agent1", "key2") == "value2"
    assert Provider.get("agent2", "key3") == "value3"

    agent.stop()
    agent2.stop()


@pytest.mark.gen_test
def test_dryrun_scale(io_loop, server, client):
    """
        test dryrun scaling
    """
    Provider.reset()
    result = yield client.create_project("env-test")
    project_id = result.result["project"]["id"]

    result = yield client.create_environment(project_id=project_id, name="dev")
    env_id = result.result["environment"]["id"]

    agent = Agent(io_loop, hostname="node1", env_id=env_id, agent_map={"agent1": "localhost"},
                  code_loader=False)
    agent.add_end_point_name("agent1")
    agent.start()
    yield retry_limited(lambda: len(server.agentmanager.sessions) == 1, 10)

    version = int(time.time())

    resources = []
    for i in range(1, 100):
        resources.append({'key': 'key%d' % i,
                          'value': 'value%d' % i,
                          'id': 'test::Resource[agent1,key=key%d],v=%d' % (i, version),
                          'purged': False,
                          'state_id': '',
                          'allow_restore': True,
                          'allow_snapshot': True,
                          'requires': [],
                          })

    result = yield client.put_version(tid=env_id, version=version, resources=resources, unknowns=[], version_info={})
    assert result.code == 200

    # request a dryrun
    result = yield client.dryrun_request(env_id, version)
    assert result.code == 200
    assert result.result["dryrun"]["total"] == len(resources)
    assert result.result["dryrun"]["todo"] == len(resources)

    # get the dryrun results
    result = yield client.dryrun_list(env_id, version)
    assert result.code == 200
    assert len(result.result["dryruns"]) == 1

    while result.result["dryruns"][0]["todo"] > 0:
        result = yield client.dryrun_list(env_id, version)
        yield gen.sleep(0.1)

    dry_run_id = result.result["dryruns"][0]["id"]
    result = yield client.dryrun_report(env_id, dry_run_id)
    assert result.code == 200

    agent.stop()<|MERGE_RESOLUTION|>--- conflicted
+++ resolved
@@ -1245,15 +1245,11 @@
     result = yield client.get_version(env_id, version)
     assert result.code == 200
 
-<<<<<<< HEAD
-    result = yield waitForDone(client, env_id, version)
-=======
     while result.result["model"]["done"] == 0:
         result = yield client.get_version(env_id, version)
         yield gen.sleep(0.1)
 
     result = yield waitForDoneWithWaiters(client, env_id, version)
->>>>>>> 75e2b54c
 
     assert result.result["model"]["done"] == len(resources)
 
