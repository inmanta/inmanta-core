--- conflicted
+++ resolved
@@ -27,18 +27,15 @@
 
 import inmanta
 from inmanta import util
-<<<<<<< HEAD
 from inmanta.util import (
     CronSchedule,
     CycleException,
     IntervalSchedule,
+    NamedLock,
     TaskSchedule,
     ensure_future_and_handle_exception,
     stable_depth_first,
 )
-=======
-from inmanta.util import CycleException, NamedLock, ensure_future_and_handle_exception, stable_depth_first
->>>>>>> f3a45d05
 from utils import LogSequence, get_product_meta_data, log_contains, no_error_in_logs
 
 LOGGER = logging.getLogger(__name__)
