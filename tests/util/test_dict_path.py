<<<<<<< HEAD
=======
"""
    Copyright 2023 Inmanta

    Licensed under the Apache License, Version 2.0 (the "License");
    you may not use this file except in compliance with the License.
    You may obtain a copy of the License at

        http://www.apache.org/licenses/LICENSE-2.0

    Unless required by applicable law or agreed to in writing, software
    distributed under the License is distributed on an "AS IS" BASIS,
    WITHOUT WARRANTIES OR CONDITIONS OF ANY KIND, either express or implied.
    See the License for the specific language governing permissions and
    limitations under the License.

    Contact: code@inmanta.com
"""
import copy
import logging
from collections.abc import Sequence
from itertools import chain
from typing import Optional

import pytest

from inmanta.util.dict_path import (
    ComposedPath,
    DictPath,
    DictPathValue,
    InDict,
    KeyedList,
    NormalValue,
    NullPath,
    NullValue,
    WildCardValue,
    WildComposedPath,
    WildInDict,
    WildKeyedList,
    WildNullPath,
    to_path,
    to_wild_path,
)


def test_dict_parser_round_trip() -> None:
    bag = {
        "a": {
            "b": {"c": "a.b.c"},
            "c": [{}, {"x": "z"}, {"z": "www", "d": {"e": "a.c[z=www].d.e"}}],
        }
    }
    items = ["a.b.c", "a.c[z=www].d.e"]
    for item in items:
        the_path = ComposedPath(path_str=item)
        assert the_path.un_parse() == item
        assert the_path.get_element(bag) == item


def test_set_value() -> None:
    bag: dict = {"e": {"f": {}}, "x": [{"a": "abc"}, {"b": "def"}]}
    items = [
        ("a.b.c", "d"),
        ("a.c[z=www].d.e", "f"),
        ("a.c[z=www].d.g", "h"),
        ("e.f", "g"),
        ("x[b=def]", {"b": "other-value"}),
    ]
    for item, value in items:
        the_path = ComposedPath(path_str=item)
        the_path.set_element(bag, value)

    after_bag = {
        "a": {"b": {"c": "d"}, "c": [{"z": "www", "d": {"e": "f", "g": "h"}}]},
        "e": {"f": "g"},
        "x": [{"a": "abc"}, {"b": "other-value"}],
    }

    assert bag == after_bag


def test_add() -> None:
    items = [
        ("a.b.c", "d"),
        ("a.c[z=www].d.e", "f"),
        ("a.c[z=www].d.g", "h"),
        ("e.f", "g"),
    ]
    for first, second in items:
        assert (ComposedPath(path_str=first) + ComposedPath(path_str=second)).to_str() == first + "." + second


def test_null_path() -> None:
    items = [
        ("a.b.c", "d"),
        ("a.c[z=www].d.e", "f"),
        ("a.c[z=www].d.g", "h"),
        ("e.f", "g"),
    ]
    for first, second in items:
        assert (ComposedPath(path_str=first) + NullPath() + ComposedPath(path_str=second)).to_str() == first + "." + second

    # Test parsing
    assert isinstance(to_path("."), NullPath)
    assert to_path(".").to_str() == "."

    # Test get_element() on NullPath
    np = to_path(".")
    container = {"a": "b", "c": "d"}
    assert np.get_element(container) == container

    np = NullPath()
    with pytest.raises(LookupError):
        np.get_element(None)

    inc = {}
    assert inc is np.get_element(inc)

    incp = ComposedPath(path_str="a")

    # Adding to nullpath is a null operation
    assert incp == np + incp
    assert incp == incp + np


def test_wild_null_path() -> None:
    items = [
        ("a.b.c", "d"),
        ("a.c[z=www].d.e", "f"),
        ("a.c[z=www].d.g", "h"),
        ("e.f", "g"),
    ]
    for first, second in items:
        assert (
            WildComposedPath(path_str=first) + WildNullPath() + WildComposedPath(path_str=second)
        ).to_str() == first + "." + second

    # Test parsing
    assert isinstance(to_wild_path("."), WildNullPath)
    assert to_wild_path(".").to_str() == "."

    # Test get_elements() on WildNullPath
    np = to_wild_path(".")
    container = {"a": "b", "c": "d"}
    assert np.get_elements(container) == [container]

    np = WildNullPath()
    with pytest.raises(LookupError):
        np.get_elements(None)

    inc = {}
    assert inc is np.get_elements(inc)[0]

    incp = WildComposedPath(path_str="a")

    # Adding to nullpath is a null operation
    assert incp == np + incp, f"{incp} != {np + incp}"
    assert incp == incp + np, f"{np + incp} != {incp}"


@pytest.mark.parametrize(
    "escaped, unescaped",
    [(r"a\.b\=\[\\\*", r"a.b=[\*")],
)
def test_escape_and_un_escape(escaped: str, unescaped: str) -> None:
    """
    Round-trip test of the WildDictPath.escape() and WildDictPath.un_escape() methods.
    """
    dict_path_value = DictPathValue.create(escaped)
    assert dict_path_value.value == unescaped
    assert dict_path_value.escape() == escaped


@pytest.mark.parametrize(
    "dict_path, value_to_parse, expected",
    [
        (r"a.b\.c.d", {"a": {"b.c": {"d": "value"}}}, "value"),
        (r"one\\.two", {"one\\": {"two": "value"}}, "value"),
        (r"a.b\.\[\\c\]", {"a": {r"b.[\c]": "value"}, "b": "other"}, "value"),
        (
            r"a[k\=e\.y=t\[e\]st]",
            {"a": [{"k=e.y": "other", "c": "d"}, {"k=e.y": "t[e]st", "e": "f"}]},
            {"k=e.y": "t[e]st", "e": "f"},
        ),
        (
            r"a[k\.e\[y\]=valu\=e]",
            {"a": [{"k.e[y]": "other", "c": "d"}, {"k.e[y]": "valu=e", "e": "f"}]},
            {"k.e[y]": "valu=e", "e": "f"},
        ),
        (
            r"a[key=\*]",
            {"a": [{"key": "other", "c": "d"}, {"key": "*", "e": "f"}]},
            {"key": "*", "e": "f"},
        ),
        (
            r"\*",
            {"a": "b", "*": "d"},
            "d",
        ),
    ],
)
def test_parsing_special_characters(dict_path: str, value_to_parse: dict, expected: object) -> None:
    """
    End-to-end test to verify whether escape characters are correctly interpreted.
    """
    dp = to_path(dict_path)
    assert dp.get_element(value_to_parse) == expected

    # Verify parsing round trip
    assert ComposedPath(path_str=dict_path).un_parse() == dict_path


def test_wild_composed_path() -> None:
    """
    Test whether the star operator works correctly.
    """
    dict_path_str = "*"
    container = {"a": "b", "c": "d"}
    dp = to_wild_path(dict_path_str)
    assert sorted(dp.get_elements(container)) == sorted([v for v in container.values()])


@pytest.mark.parametrize(
    "dict_path_str, valid_path, relation, key_value_pairs",
    [
        (r"abc[kkk=vvv]", True, NormalValue("abc"), [(NormalValue("kkk"), NormalValue("vvv"))]),
        (r"a\[b\\c[k\=k\*k=v\.v\=v]", True, NormalValue(r"a[b\c"), [(NormalValue("k=k*k"), NormalValue("v.v=v"))]),
        (r"abc\\[kkk=vvv]", True, NormalValue("abc\\"), [(NormalValue("kkk"), NormalValue("vvv"))]),
        (r"abc[=vvv]", False, None, None),
        (r"abc[kkk=]", True, NormalValue("abc"), [(NormalValue("kkk"), NormalValue(""))]),
        (r"abc[=]", False, None, None),
        (r"abc[*=*]", True, NormalValue("abc"), [(WildCardValue(), WildCardValue())]),
        (r"abc[x=*]", True, NormalValue("abc"), [(NormalValue("x"), WildCardValue())]),
        (r"abc[*=y]", True, NormalValue("abc"), [(WildCardValue(), NormalValue("y"))]),
        (r"abc[x=\*]", True, NormalValue("abc"), [(NormalValue("x"), NormalValue("*"))]),
        (r"abc[\*=y]", True, NormalValue("abc"), [(NormalValue("*"), NormalValue("y"))]),
        (r"abc[**=*]", False, None, None),
        (r"abc[*=**]", False, None, None),
        (r"abc[kkk=vvv]test", False, None, None),
        (r"[kkk=vvv]test", False, None, None),
        (r"abc[k.k=vv]", False, None, None),
        (r"test", False, None, None),
        (r"[=]", False, None, None),
        (r"abc\\\[kkk=vvv]test", False, None, None),
        (r"abc[kkkvvv]", False, None, None),
        (r"abc[kk=vvv", False, None, None),
        (r"abc[kkk=\0]", True, NormalValue("abc"), [(NormalValue("kkk"), NullValue())]),
        (r"abc[kkk=\\0]", True, NormalValue("abc"), [(NormalValue("kkk"), NormalValue(r"\0"))]),
        (
            r"abc[k1=v1][k2=v2][k3=v3]",
            True,
            NormalValue("abc"),
            [
                (NormalValue("k1"), NormalValue("v1")),
                (NormalValue("k2"), NormalValue("v2")),
                (NormalValue("k3"), NormalValue("v3")),
            ],
        ),
        (
            r"abc[k1=v1][k2=*][k3=\0]",
            True,
            NormalValue("abc"),
            [(NormalValue("k1"), NormalValue("v1")), (NormalValue("k2"), WildCardValue()), (NormalValue("k3"), NullValue())],
        ),
    ],
)
def test_parsing_keyed_list(
    dict_path_str: str,
    valid_path: bool,
    relation: Optional[DictPathValue],
    key_value_pairs: Optional[Sequence[tuple[Optional[DictPathValue], Optional[DictPathValue]]]],
) -> None:
    """
    Verify whether the KeyedList/WildKeyedList classes correctly parse
    the relation, key_attribute and the key_value from a dict path.
    """
    parsed = WildKeyedList.parse(dict_path_str)
    assert (parsed is not None) == valid_path
    if valid_path:
        assert relation is not None and key_value_pairs is not None
        # Verify parsing round-trip
        assert parsed.to_str() == dict_path_str

        assert parsed.relation == relation
        assert parsed.key_value_pairs == key_value_pairs

        if any(isinstance(v, WildCardValue) for v in chain.from_iterable(key_value_pairs)):
            with pytest.raises(ValueError):
                KeyedList.parse(dict_path_str)
        else:
            parsed_no_wild = KeyedList.parse(dict_path_str)
            assert parsed.relation == parsed_no_wild.relation
            assert parsed.key_value_pairs == parsed_no_wild.key_value_pairs
    else:
        assert KeyedList.parse(dict_path_str) is None


def test_parsing_keyed_list_error() -> None:
    """
    Verify that appropriate errors are raised for invalid key-value combinations.
    """
    with pytest.raises(ValueError, match="No duplicate keys allowed in keyed list path"):
        WildKeyedList.parse("list[key=v1][key=v2]")


@pytest.mark.parametrize(
    "dict_path_str, valid_path, key",
    [
        (r"abc", True, NormalValue(r"abc")),
        (r"abc\.def", True, NormalValue(r"abc.def")),
        (r"abc\\\.def", True, NormalValue(r"abc\.def")),
        (r"*", True, WildCardValue()),
        (r"\*", True, NormalValue("*")),
        (r"**", False, None),
        (r"a\[b\=c\.d\*e\]f", True, NormalValue(r"a[b=c.d*e]f")),
        (r"abc.def", False, None),
        (r"abc\\.def", False, None),
        (r"abc*def", False, None),
    ],
)
def test_parsing_in_dict(dict_path_str: str, valid_path: bool, key: Optional[DictPathValue]) -> None:
    """
    Verify whether the WildInDict/InDict classes correctly parse a dict path.
    """
    parsed = WildInDict.parse(dict_path_str)
    assert (parsed is not None) == valid_path
    if valid_path:
        # Verify parsing round-trip
        assert parsed.to_str() == dict_path_str
        assert parsed.key == key

        if isinstance(parsed.key, WildCardValue):
            with pytest.raises(ValueError):
                InDict.parse(dict_path_str)
        else:
            assert InDict.parse(dict_path_str) is not None


WILD_PATH_TEST_CONTAINER = {
    "one": 1,
    "two": 2,
    "mylist": [
        {
            "k1": 0,
            "k2": 0,
            "nested": {
                "value": 10,
            },
        },
        {
            "k1": 0,
            "k2": 1,
            "nested": {
                "value": 20,
            },
        },
        {
            "k1": 1,
            "k2": 0,
            "nested": {
                "value": 30,
            },
        },
    ],
    "special_list": [
        {
            "key": None,
            "value": "null",
        },
        {
            "key": "None",
            "value": "just-a-string",
        },
        {
            "key": r"\0",
            "value": r"literal \0",
        },
        {
            "key": "0",
            "value": "number 0",
        },
    ],
    3.0: "float key 3.0",
    4: "int key 4",
    "mixed_list": [
        {"key": 5.0, "value": "float key 5.0"},
        {"key": 6, "value": "int key 6"},
    ],
    "7.0": "str key 7.0",
    "8": "str key 8",
    "mixed_list_str": [
        {"key": "9.0", "value": "str key 9.0"},
        {"key": "10", "value": "str key 10"},
    ],
}


@pytest.mark.parametrize_any("wild_path", [True, False])  # verify consistent behavior for both types
@pytest.mark.parametrize(
    "container, dict_path, result, wild_only",
    [
        (None, "one", [1], False),
        (None, "two", [2], False),
        (None, "doesnotexist", [], False),
        ({"x": 1, "y": 2}, "*", [1, 2], True),
        (None, "mylist[k1=1]", [{"k1": 1, "k2": 0, "nested": {"value": 30}}], False),
        (None, "mylist[k1=0].nested.value", [10, 20], True),
        (None, "mylist[k1=0][k2=0]", [{"k1": 0, "k2": 0, "nested": {"value": 10}}], False),
        (None, "mylist[k1=0][k2=0].nested.value", [10], False),
        (None, "mylist[*=*].nested", [{"value": x} for x in (10, 20, 30)], True),
        (None, "*", list(WILD_PATH_TEST_CONTAINER.values()), True),
        (None, r"special_list[key=\0].value", ["null"], False),
        (None, "special_list[key=None].value", ["just-a-string"], False),
        (None, r"special_list[key=\\0].value", [r"literal \0"], False),
        (None, "special_list[key=0].value", ["number 0"], False),
        (None, "3", ["float key 3.0"], False),
        (None, "4", ["int key 4"], False),
        (None, r"3\.0", ["float key 3.0"], False),
        (None, r"4\.0", ["int key 4"], False),
        (None, "mixed_list[key=5]", [{"key": 5.0, "value": "float key 5.0"}], False),
        (None, "mixed_list[key=6]", [{"key": 6, "value": "int key 6"}], False),
        (None, r"mixed_list[key=5\.0]", [{"key": 5.0, "value": "float key 5.0"}], False),
        (None, r"mixed_list[key=6\.0]", [{"key": 6, "value": "int key 6"}], False),
        (None, r"7\.0", ["str key 7.0"], False),
        (None, "7", [], False),
        (None, r"8\.0", [], False),
        (None, "8", ["str key 8"], False),
        (None, r"mixed_list_str[key=9\.0]", [{"key": "9.0", "value": "str key 9.0"}], False),
        (None, r"mixed_list_str[key=9]", [], False),
        (None, r"mixed_list_str[key=10\.0]", [], False),
        (None, r"mixed_list_str[key=10]", [{"key": "10", "value": "str key 10"}], False),
    ],
)
def test_dict_path_get_elements(
    wild_path: bool,
    container: Optional[object],
    dict_path: str,
    result: object,
    wild_only: bool,
) -> None:
    """
    Verify the selection behavior of the dict path library. For non-wild dict paths, additionally when the result is non-empty,
    verify that `construct=True` does not modify the object and returns the expected result.

    :param wild_path: Whether or not to use the wildcard-enabled dict path objects.
    :param container: The container to use as input. If None, WILD_PATH_TEST_CONTAINER is used.
    :param dict_path: The dict path expression to use.
    :param result: The expected result of calling `get_elements`.
    :param wild_only: True iff this expression requires wildcards enabled, in which case the `wild_path` parameter will be
        ignored.
    """
    use_wild: bool = wild_path or wild_only
    container_copy: object = copy.deepcopy(container if container is not None else WILD_PATH_TEST_CONTAINER)
    if use_wild:
        assert to_wild_path(dict_path).get_elements(container_copy) == result
    else:
        dict_path_obj: DictPath = to_path(dict_path)
        assert dict_path_obj.get_elements(container_copy) == result
        if result:
            assert dict_path_obj.get_element(container_copy, construct=True) == result[0]
        else:
            with pytest.raises(LookupError):
                dict_path_obj.get_element(container_copy, construct=False)
    assert container_copy == (container if container is not None else WILD_PATH_TEST_CONTAINER)


@pytest.mark.parametrize(
    "container, dict_path, result",
    [
        (None, "three", {**WILD_PATH_TEST_CONTAINER, "three": {}}),
        (None, "three.nested.values", {**WILD_PATH_TEST_CONTAINER, "three": {"nested": {"values": {}}}}),
        ({"l": [{"k": 1, "v": 1}, {"k": 2, "v": 2}]}, "l[k=1].new", {"l": [{"k": 1, "v": 1, "new": {}}, {"k": 2, "v": 2}]}),
        ({"l": [{"k": 1}]}, "l[k=1].new[k=10]", {"l": [{"k": 1, "new": [{"k": "10"}]}]}),
        ({"l": [{"k": 1}]}, "l[k=1].new[k=10][k2=20].field", {"l": [{"k": 1, "new": [{"k": "10", "k2": "20", "field": {}}]}]}),
    ],
)
def test_dict_path_get_element_construct(container: Optional[object], dict_path: str, result: Optional[object]) -> None:
    """
    Verify the get_element behavior of non-wildcard enabled dict paths when construct=True.

    :param container: The container to use as input. Will not be modified. If None, WILD_PATH_TEST_CONTAINER is used.
    :param dict_path: The dict path expression to use.
    :param result: The expected resulting object, i.e. the object after construction side effects. If None, the object is
        expected to remain unchanged.
    """
    container_copy: object = copy.deepcopy(container if container is not None else WILD_PATH_TEST_CONTAINER)
    to_path(dict_path).get_element(container_copy, construct=True)
    assert container_copy == result if result is not None else container if container is not None else WILD_PATH_TEST_CONTAINER


def test_keyed_list_deprecated_constructor(caplog) -> None:
    """
    Verify that the deprecated constructor for KeyedList and WildKeyedList still works as expected (for backwards compatibility)
    and raises a deprecation warning.
    """

    def assert_warning(class_name: str, expect_warning: bool) -> None:
        msg: str = (
            f"The {class_name}(relation: str, key_attribute: str, key_value: str, /) constructor is deprecated and will be"
            f" removed in a future version. Please use {class_name}(relation: str, key_value_pairs: Sequence[Tuple[str, str]])"
            " instead"
        )
        found: bool = any(
            "inmanta.util.dict_path" in logger_name and log_level == logging.WARNING and msg in message
            for logger_name, log_level, message in caplog.record_tuples
        )
        assert found == expect_warning

    with caplog.at_level(logging.WARNING):
        caplog.clear()
        wild = WildKeyedList("a", "key", "value")
        assert_warning("WildKeyedList", expect_warning=True)

        caplog.clear()
        normal = KeyedList("a", "key", "value")
        assert_warning("KeyedList", expect_warning=True)

        caplog.clear()
        assert wild == WildKeyedList("a", [("key", "value")])
        assert normal == KeyedList("a", [("key", "value")])
        assert_warning("WildKeyedList", expect_warning=False)
        assert_warning("KeyedList", expect_warning=False)
>>>>>>> d8383af9
<|MERGE_RESOLUTION|>--- conflicted
+++ resolved
@@ -1,5 +1,3 @@
-<<<<<<< HEAD
-=======
 """
     Copyright 2023 Inmanta
 
@@ -520,5 +518,4 @@
         assert wild == WildKeyedList("a", [("key", "value")])
         assert normal == KeyedList("a", [("key", "value")])
         assert_warning("WildKeyedList", expect_warning=False)
-        assert_warning("KeyedList", expect_warning=False)
->>>>>>> d8383af9
+        assert_warning("KeyedList", expect_warning=False)