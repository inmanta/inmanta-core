--- conflicted
+++ resolved
@@ -177,7 +177,6 @@
         self.assert_not("", logging.ERROR, "")
 
 
-<<<<<<< HEAD
 def configure(unused_tcp_port, database_name, database_port):
     from inmanta.config import Config
 
@@ -194,7 +193,8 @@
     Config.set("database", "name", database_name)
     Config.set("database", "host", "localhost")
     Config.set("database", "port", str(database_port))
-=======
+
+
 async def report_db_index_usage(min_precent=100):
     q = (
         "select relname ,idx_scan ,seq_scan , 100*idx_scan / (seq_scan + idx_scan) percent_of_times_index_used,"
@@ -237,5 +237,4 @@
     nextsecond = int(start) + 1
     await asyncio.sleep(nextsecond - time.time())
     versions = await client.list_versions(environment)
-    return versions.result
->>>>>>> d072b7df
+    return versions.result