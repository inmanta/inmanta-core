--- conflicted
+++ resolved
@@ -405,16 +405,11 @@
 
         if version >= 0:
             scheduler = await data.Scheduler.get_one(environment=environment)
-<<<<<<< HEAD
-            assert scheduler is not None
-            if scheduler.last_processed_model_version is None or scheduler.last_processed_model_version < version:
-=======
             if (
                 scheduler is None
                 or scheduler.last_processed_model_version is None
                 or scheduler.last_processed_model_version < version
             ):
->>>>>>> f7a2d01d
                 return False
 
         result = await client.resource_list(environment, deploy_summary=True)
