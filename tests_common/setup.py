--- conflicted
+++ resolved
@@ -19,11 +19,7 @@
 
 from setuptools import find_namespace_packages, setup
 
-<<<<<<< HEAD
-version = "10.1.0"
-=======
 version = "11.0.0"
->>>>>>> d97ffe65
 
 requires = [
     "asyncpg",
