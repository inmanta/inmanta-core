--- conflicted
+++ resolved
@@ -20,11 +20,7 @@
 
 from setuptools import find_namespace_packages, setup
 
-<<<<<<< HEAD
-version = "11.2.0"
-=======
 version = "11.3.0"
->>>>>>> 0b9e4383
 
 requires = [
     "asyncpg",
