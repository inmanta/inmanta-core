--- conflicted
+++ resolved
@@ -20,11 +20,7 @@
 
 from setuptools import find_namespace_packages, setup
 
-<<<<<<< HEAD
-version = "13.0.1"
-=======
 version = "14.0.0"
->>>>>>> 36ba4304
 
 requires = [
     "asyncpg",
