"""
    Copyright 2019 Inmanta

    Licensed under the Apache License, Version 2.0 (the "License");
    you may not use this file except in compliance with the License.
    You may obtain a copy of the License at

        http://www.apache.org/licenses/LICENSE-2.0

    Unless required by applicable law or agreed to in writing, software
    distributed under the License is distributed on an "AS IS" BASIS,
    WITHOUT WARRANTIES OR CONDITIONS OF ANY KIND, either express or implied.
    See the License for the specific language governing permissions and
    limitations under the License.

    Contact: code@inmanta.com
"""
from os import path

from setuptools import find_packages, setup

<<<<<<< HEAD
version = "4.3.1.1"
=======
version = "4.4.0"
>>>>>>> 47257e8d

requires = [
    "asyncpg",
    "click",
    "inmanta-core~=4.3.1.dev",
    "pyformance",
    "pytest-asyncio",
    "pytest-env",
    "pytest-postgresql",
    "psycopg2",
    "tornado",
]

this_directory = path.abspath(path.dirname(__file__))
with open(path.join(this_directory, "README.md"), encoding="utf-8") as f:
    long_description = f.read()

setup(
    version=version,
    python_requires=">=3.6",  # also update classifiers
    # Meta data
    name="pytest-inmanta-extensions",
    description="Inmanta tests package",
    long_description=long_description,
    long_description_content_type="text/markdown",
    author="Inmanta",
    author_email="code@inmanta.com",
    url="https://github.com/inmanta/inmanta",
    license="Apache Software License 2",
    classifiers=[
        "Development Status :: 5 - Production/Stable",
        "Intended Audience :: Developers",
        "Operating System :: OS Independent",
        "Topic :: Software Development",
        "Topic :: Software Development :: Testing",
        "Programming Language :: Python :: 3.5",
        "Programming Language :: Python :: 3.6",
        "Programming Language :: Python :: 3.7",
        "Framework :: Pytest",
    ],
    keywords="pytest inmanta tests",
    project_urls={"Bug Tracker": "https://github.com/inmanta/inmanta-core/issues"},
    # Packaging
    package_dir={"": "src"},
    packages=find_packages("src"),
    include_package_data=True,
    install_requires=requires,
    entry_points={"pytest11": ["pytest-inmanta-tests = inmanta_tests.plugin"]},
)<|MERGE_RESOLUTION|>--- conflicted
+++ resolved
@@ -19,11 +19,7 @@
 
 from setuptools import find_packages, setup
 
-<<<<<<< HEAD
-version = "4.3.1.1"
-=======
 version = "4.4.0"
->>>>>>> 47257e8d
 
 requires = [
     "asyncpg",
