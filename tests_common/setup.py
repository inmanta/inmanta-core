--- conflicted
+++ resolved
@@ -20,11 +20,7 @@
 
 from setuptools import find_namespace_packages, setup
 
-<<<<<<< HEAD
-version = "15.1.2"
-=======
 version = "15.2.0"
->>>>>>> 3bb7aa83
 
 requires = [
     "asyncpg",
