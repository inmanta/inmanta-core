"""
    Copyright 2019 Inmanta

    Licensed under the Apache License, Version 2.0 (the "License");
    you may not use this file except in compliance with the License.
    You may obtain a copy of the License at

        http://www.apache.org/licenses/LICENSE-2.0

    Unless required by applicable law or agreed to in writing, software
    distributed under the License is distributed on an "AS IS" BASIS,
    WITHOUT WARRANTIES OR CONDITIONS OF ANY KIND, either express or implied.
    See the License for the specific language governing permissions and
    limitations under the License.

    Contact: code@inmanta.com
"""

from os import path

from setuptools import find_namespace_packages, setup

<<<<<<< HEAD
version = "12.1.0"
=======
version = "13.0.0"
>>>>>>> 9c439cac

requires = [
    "asyncpg",
    "click",
    f"inmanta-core~={version}.0.dev",
    "pip2pi",
    "pyformance",
    "pytest-asyncio",
    "pytest-env",
    "pytest-postgresql>=4",
    "psycopg>=3",
    "tornado",
]

this_directory = path.abspath(path.dirname(__file__))
with open(path.join(this_directory, "README.md"), encoding="utf-8") as f:
    long_description = f.read()

setup(
    version=version,
    python_requires=">=3.6",  # also update classifiers
    # Meta data
    name="pytest-inmanta-extensions",
    description="Inmanta tests package",
    long_description=long_description,
    long_description_content_type="text/markdown",
    author="Inmanta",
    author_email="code@inmanta.com",
    url="https://github.com/inmanta/inmanta",
    license="Apache Software License 2",
    classifiers=[
        "Development Status :: 5 - Production/Stable",
        "Intended Audience :: Developers",
        "Operating System :: OS Independent",
        "Topic :: Software Development",
        "Topic :: Software Development :: Testing",
        "Programming Language :: Python :: 3.5",
        "Programming Language :: Python :: 3.6",
        "Programming Language :: Python :: 3.7",
        "Framework :: Pytest",
    ],
    keywords="pytest inmanta tests",
    project_urls={"Bug Tracker": "https://github.com/inmanta/inmanta-core/issues"},
    # Packaging
    package_dir={"": "src"},
    # All data files should be treated as namespace package according to
    # https://setuptools.pypa.io/en/latest/userguide/datafiles.html#subdirectory-for-data-files
    packages=find_namespace_packages(where="src"),
    include_package_data=True,
    install_requires=requires,
    entry_points={"pytest11": ["pytest-inmanta-tests = inmanta_tests.plugin"]},
)<|MERGE_RESOLUTION|>--- conflicted
+++ resolved
@@ -20,11 +20,7 @@
 
 from setuptools import find_namespace_packages, setup
 
-<<<<<<< HEAD
-version = "12.1.0"
-=======
 version = "13.0.0"
->>>>>>> 9c439cac
 
 requires = [
     "asyncpg",
