"""
    Copyright 2019 Inmanta

    Licensed under the Apache License, Version 2.0 (the "License");
    you may not use this file except in compliance with the License.
    You may obtain a copy of the License at

        http://www.apache.org/licenses/LICENSE-2.0

    Unless required by applicable law or agreed to in writing, software
    distributed under the License is distributed on an "AS IS" BASIS,
    WITHOUT WARRANTIES OR CONDITIONS OF ANY KIND, either express or implied.
    See the License for the specific language governing permissions and
    limitations under the License.

    Contact: code@inmanta.com
"""
from os import path

from setuptools import find_namespace_packages, setup

<<<<<<< HEAD
version = "8.7.0"
=======
version = "10.1.0"
>>>>>>> 0e5eed68

requires = [
    "asyncpg",
    "click",
    f"inmanta-core~={version}.0.dev",
    "pip2pi",
    "pyformance",
    "pytest-asyncio",
    "pytest-env",
    "pytest-postgresql>=4",
    "psycopg>=3",
    "tornado",
]

this_directory = path.abspath(path.dirname(__file__))
with open(path.join(this_directory, "README.md"), encoding="utf-8") as f:
    long_description = f.read()

setup(
    version=version,
    python_requires=">=3.6",  # also update classifiers
    # Meta data
    name="pytest-inmanta-extensions",
    description="Inmanta tests package",
    long_description=long_description,
    long_description_content_type="text/markdown",
    author="Inmanta",
    author_email="code@inmanta.com",
    url="https://github.com/inmanta/inmanta",
    license="Apache Software License 2",
    classifiers=[
        "Development Status :: 5 - Production/Stable",
        "Intended Audience :: Developers",
        "Operating System :: OS Independent",
        "Topic :: Software Development",
        "Topic :: Software Development :: Testing",
        "Programming Language :: Python :: 3.5",
        "Programming Language :: Python :: 3.6",
        "Programming Language :: Python :: 3.7",
        "Framework :: Pytest",
    ],
    keywords="pytest inmanta tests",
    project_urls={"Bug Tracker": "https://github.com/inmanta/inmanta-core/issues"},
    # Packaging
    package_dir={"": "src"},
    # All data files should be treated as namespace package according to
    # https://setuptools.pypa.io/en/latest/userguide/datafiles.html#subdirectory-for-data-files
    packages=find_namespace_packages(where="src"),
    include_package_data=True,
    install_requires=requires,
    entry_points={"pytest11": ["pytest-inmanta-tests = inmanta_tests.plugin"]},
)<|MERGE_RESOLUTION|>--- conflicted
+++ resolved
@@ -19,11 +19,7 @@
 
 from setuptools import find_namespace_packages, setup
 
-<<<<<<< HEAD
-version = "8.7.0"
-=======
 version = "10.1.0"
->>>>>>> 0e5eed68
 
 requires = [
     "asyncpg",
