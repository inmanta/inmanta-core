"""
    Copyright 2019 Inmanta

    Licensed under the Apache License, Version 2.0 (the "License");
    you may not use this file except in compliance with the License.
    You may obtain a copy of the License at

        http://www.apache.org/licenses/LICENSE-2.0

    Unless required by applicable law or agreed to in writing, software
    distributed under the License is distributed on an "AS IS" BASIS,
    WITHOUT WARRANTIES OR CONDITIONS OF ANY KIND, either express or implied.
    See the License for the specific language governing permissions and
    limitations under the License.

    Contact: code@inmanta.com
"""

from os import path

from setuptools import find_namespace_packages, setup

<<<<<<< HEAD
version = "11.0.2"
=======
version = "12.0.0"
>>>>>>> d771c438

requires = [
    "asyncpg",
    "click",
    f"inmanta-core~={version}.0.dev",
    "pip2pi",
    "pyformance",
    "pytest-asyncio",
    "pytest-env",
    "pytest-postgresql>=4",
    "psycopg>=3",
    "tornado",
]

this_directory = path.abspath(path.dirname(__file__))
with open(path.join(this_directory, "README.md"), encoding="utf-8") as f:
    long_description = f.read()

setup(
    version=version,
    python_requires=">=3.6",  # also update classifiers
    # Meta data
    name="pytest-inmanta-extensions",
    description="Inmanta tests package",
    long_description=long_description,
    long_description_content_type="text/markdown",
    author="Inmanta",
    author_email="code@inmanta.com",
    url="https://github.com/inmanta/inmanta",
    license="Apache Software License 2",
    classifiers=[
        "Development Status :: 5 - Production/Stable",
        "Intended Audience :: Developers",
        "Operating System :: OS Independent",
        "Topic :: Software Development",
        "Topic :: Software Development :: Testing",
        "Programming Language :: Python :: 3.5",
        "Programming Language :: Python :: 3.6",
        "Programming Language :: Python :: 3.7",
        "Framework :: Pytest",
    ],
    keywords="pytest inmanta tests",
    project_urls={"Bug Tracker": "https://github.com/inmanta/inmanta-core/issues"},
    # Packaging
    package_dir={"": "src"},
    # All data files should be treated as namespace package according to
    # https://setuptools.pypa.io/en/latest/userguide/datafiles.html#subdirectory-for-data-files
    packages=find_namespace_packages(where="src"),
    include_package_data=True,
    install_requires=requires,
    entry_points={"pytest11": ["pytest-inmanta-tests = inmanta_tests.plugin"]},
)<|MERGE_RESOLUTION|>--- conflicted
+++ resolved
@@ -20,11 +20,7 @@
 
 from setuptools import find_namespace_packages, setup
 
-<<<<<<< HEAD
-version = "11.0.2"
-=======
 version = "12.0.0"
->>>>>>> d771c438
 
 requires = [
     "asyncpg",
