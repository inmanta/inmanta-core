"""
Copyright 2019 Inmanta

Licensed under the Apache License, Version 2.0 (the "License");
you may not use this file except in compliance with the License.
You may obtain a copy of the License at

    http://www.apache.org/licenses/LICENSE-2.0

Unless required by applicable law or agreed to in writing, software
distributed under the License is distributed on an "AS IS" BASIS,
WITHOUT WARRANTIES OR CONDITIONS OF ANY KIND, either express or implied.
See the License for the specific language governing permissions and
limitations under the License.

Contact: code@inmanta.com
"""

from os import path

from setuptools import find_namespace_packages, setup

<<<<<<< HEAD
version = "15.0.1"
=======
version = "16.0.0"
>>>>>>> a71ae1b5

requires = [
    "asyncpg",
    "click",
    f"inmanta-core~={version}.0.dev",
    "pip2pi",
    "pyformance",
    "pytest-asyncio",
    "pytest-env",
    "pytest-postgresql>=4",
    "psycopg>=3",
    "tornado",
]

this_directory = path.abspath(path.dirname(__file__))
with open(path.join(this_directory, "README.md"), encoding="utf-8") as f:
    long_description = f.read()

setup(
    version=version,
    python_requires=">=3.6",  # also update classifiers
    # Meta data
    name="pytest-inmanta-extensions",
    description="Inmanta tests package",
    long_description=long_description,
    long_description_content_type="text/markdown",
    author="Inmanta",
    author_email="code@inmanta.com",
    url="https://github.com/inmanta/inmanta",
    license="Apache Software License 2",
    classifiers=[
        "Development Status :: 5 - Production/Stable",
        "Intended Audience :: Developers",
        "Operating System :: OS Independent",
        "Topic :: Software Development",
        "Topic :: Software Development :: Testing",
        "Programming Language :: Python :: 3.5",
        "Programming Language :: Python :: 3.6",
        "Programming Language :: Python :: 3.7",
        "Framework :: Pytest",
    ],
    keywords="pytest inmanta tests",
    project_urls={"Bug Tracker": "https://github.com/inmanta/inmanta-core/issues"},
    # Packaging
    package_dir={"": "src"},
    # All data files should be treated as namespace package according to
    # https://setuptools.pypa.io/en/latest/userguide/datafiles.html#subdirectory-for-data-files
    packages=find_namespace_packages(where="src"),
    include_package_data=True,
    install_requires=requires,
    entry_points={"pytest11": ["pytest-inmanta-tests = inmanta_tests.plugin"]},
)<|MERGE_RESOLUTION|>--- conflicted
+++ resolved
@@ -20,11 +20,7 @@
 
 from setuptools import find_namespace_packages, setup
 
-<<<<<<< HEAD
-version = "15.0.1"
-=======
 version = "16.0.0"
->>>>>>> a71ae1b5
 
 requires = [
     "asyncpg",
