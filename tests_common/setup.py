"""
    Copyright 2019 Inmanta

    Licensed under the Apache License, Version 2.0 (the "License");
    you may not use this file except in compliance with the License.
    You may obtain a copy of the License at

        http://www.apache.org/licenses/LICENSE-2.0

    Unless required by applicable law or agreed to in writing, software
    distributed under the License is distributed on an "AS IS" BASIS,
    WITHOUT WARRANTIES OR CONDITIONS OF ANY KIND, either express or implied.
    See the License for the specific language governing permissions and
    limitations under the License.

    Contact: code@inmanta.com
"""
from os import path

from setuptools import find_namespace_packages, setup

<<<<<<< HEAD
version = "6.0.2"
=======
version = "7.0.0"
>>>>>>> fd8e76a5

requires = [
    "asyncpg",
    "click",
    f"inmanta-core~={version}.dev",
    "pip2pi",
    "pyformance",
    "pytest-asyncio",
    "pytest-env",
    "pytest-postgresql>=4",
    "psycopg>=3",
    "tornado",
]

this_directory = path.abspath(path.dirname(__file__))
with open(path.join(this_directory, "README.md"), encoding="utf-8") as f:
    long_description = f.read()

setup(
    version=version,
    python_requires=">=3.6",  # also update classifiers
    # Meta data
    name="pytest-inmanta-extensions",
    description="Inmanta tests package",
    long_description=long_description,
    long_description_content_type="text/markdown",
    author="Inmanta",
    author_email="code@inmanta.com",
    url="https://github.com/inmanta/inmanta",
    license="Apache Software License 2",
    classifiers=[
        "Development Status :: 5 - Production/Stable",
        "Intended Audience :: Developers",
        "Operating System :: OS Independent",
        "Topic :: Software Development",
        "Topic :: Software Development :: Testing",
        "Programming Language :: Python :: 3.5",
        "Programming Language :: Python :: 3.6",
        "Programming Language :: Python :: 3.7",
        "Framework :: Pytest",
    ],
    keywords="pytest inmanta tests",
    project_urls={"Bug Tracker": "https://github.com/inmanta/inmanta-core/issues"},
    # Packaging
    package_dir={"": "src"},
    # All data files should be treated as namespace package according to
    # https://setuptools.pypa.io/en/latest/userguide/datafiles.html#subdirectory-for-data-files
    packages=find_namespace_packages(where="src"),
    include_package_data=True,
    install_requires=requires,
    entry_points={"pytest11": ["pytest-inmanta-tests = inmanta_tests.plugin"]},
)<|MERGE_RESOLUTION|>--- conflicted
+++ resolved
@@ -19,11 +19,7 @@
 
 from setuptools import find_namespace_packages, setup
 
-<<<<<<< HEAD
-version = "6.0.2"
-=======
 version = "7.0.0"
->>>>>>> fd8e76a5
 
 requires = [
     "asyncpg",
