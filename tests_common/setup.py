--- conflicted
+++ resolved
@@ -19,20 +19,12 @@
 
 from setuptools import find_packages, setup
 
-<<<<<<< HEAD
-version = "4.1.0"
-=======
 version = "4.2.0"
->>>>>>> aa00fd14
 
 requires = [
     "asyncpg",
     "click",
-<<<<<<< HEAD
-    f"inmanta-core=={version}",
-=======
     f"inmanta-core~={version}.dev",
->>>>>>> aa00fd14
     "pyformance",
     "pytest-asyncio",
     "pytest-env",
