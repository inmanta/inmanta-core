"""
    Copyright 2019 Inmanta

    Licensed under the Apache License, Version 2.0 (the "License");
    you may not use this file except in compliance with the License.
    You may obtain a copy of the License at

        http://www.apache.org/licenses/LICENSE-2.0

    Unless required by applicable law or agreed to in writing, software
    distributed under the License is distributed on an "AS IS" BASIS,
    WITHOUT WARRANTIES OR CONDITIONS OF ANY KIND, either express or implied.
    See the License for the specific language governing permissions and
    limitations under the License.

    Contact: code@inmanta.com
"""
from os import path

from setuptools import find_packages, setup

<<<<<<< HEAD
version = "5.1.1"
=======
version = "6.0.0"
>>>>>>> 77ae4804

requires = [
    "asyncpg",
    "click",
    f"inmanta-core~={version}.dev",
    "pip2pi",
    "pyformance",
    "pytest-asyncio",
    "pytest-env",
    "pytest-postgresql>=4",
    "psycopg>=3",
    "tornado",
]

this_directory = path.abspath(path.dirname(__file__))
with open(path.join(this_directory, "README.md"), encoding="utf-8") as f:
    long_description = f.read()

setup(
    version=version,
    python_requires=">=3.6",  # also update classifiers
    # Meta data
    name="pytest-inmanta-extensions",
    description="Inmanta tests package",
    long_description=long_description,
    long_description_content_type="text/markdown",
    author="Inmanta",
    author_email="code@inmanta.com",
    url="https://github.com/inmanta/inmanta",
    license="Apache Software License 2",
    classifiers=[
        "Development Status :: 5 - Production/Stable",
        "Intended Audience :: Developers",
        "Operating System :: OS Independent",
        "Topic :: Software Development",
        "Topic :: Software Development :: Testing",
        "Programming Language :: Python :: 3.5",
        "Programming Language :: Python :: 3.6",
        "Programming Language :: Python :: 3.7",
        "Framework :: Pytest",
    ],
    keywords="pytest inmanta tests",
    project_urls={"Bug Tracker": "https://github.com/inmanta/inmanta-core/issues"},
    # Packaging
    package_dir={"": "src"},
    packages=find_packages("src"),
    include_package_data=True,
    install_requires=requires,
    entry_points={"pytest11": ["pytest-inmanta-tests = inmanta_tests.plugin"]},
)<|MERGE_RESOLUTION|>--- conflicted
+++ resolved
@@ -19,11 +19,7 @@
 
 from setuptools import find_packages, setup
 
-<<<<<<< HEAD
-version = "5.1.1"
-=======
 version = "6.0.0"
->>>>>>> 77ae4804
 
 requires = [
     "asyncpg",
