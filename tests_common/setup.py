--- conflicted
+++ resolved
@@ -20,11 +20,7 @@
 
 from setuptools import find_namespace_packages, setup
 
-<<<<<<< HEAD
-version = "11.5.2"
-=======
 version = "11.5.3"
->>>>>>> ba9cb297
 
 requires = [
     "asyncpg",
