"""
    Copyright 2019 Inmanta

    Licensed under the Apache License, Version 2.0 (the "License");
    you may not use this file except in compliance with the License.
    You may obtain a copy of the License at

        http://www.apache.org/licenses/LICENSE-2.0

    Unless required by applicable law or agreed to in writing, software
    distributed under the License is distributed on an "AS IS" BASIS,
    WITHOUT WARRANTIES OR CONDITIONS OF ANY KIND, either express or implied.
    See the License for the specific language governing permissions and
    limitations under the License.

    Contact: code@inmanta.com
"""
from os import path

from setuptools import find_packages, setup

<<<<<<< HEAD
version = "5.0.0"
=======
version = "5.1.0"
>>>>>>> d71753a7

requires = [
    "asyncpg",
    "click",
<<<<<<< HEAD
    f"inmanta-core=={version}",
=======
    f"inmanta-core>={version}.dev",
>>>>>>> d71753a7
    "pyformance",
    "pytest-asyncio",
    "pytest-env",
    "pytest-postgresql",
    "psycopg2",
    "tornado",
]

this_directory = path.abspath(path.dirname(__file__))
with open(path.join(this_directory, "README.md"), encoding="utf-8") as f:
    long_description = f.read()

setup(
    version=version,
    python_requires=">=3.6",  # also update classifiers
    # Meta data
    name="pytest-inmanta-extensions",
    description="Inmanta tests package",
    long_description=long_description,
    long_description_content_type="text/markdown",
    author="Inmanta",
    author_email="code@inmanta.com",
    url="https://github.com/inmanta/inmanta",
    license="Apache Software License 2",
    classifiers=[
        "Development Status :: 5 - Production/Stable",
        "Intended Audience :: Developers",
        "Operating System :: OS Independent",
        "Topic :: Software Development",
        "Topic :: Software Development :: Testing",
        "Programming Language :: Python :: 3.5",
        "Programming Language :: Python :: 3.6",
        "Programming Language :: Python :: 3.7",
        "Framework :: Pytest",
    ],
    keywords="pytest inmanta tests",
    project_urls={"Bug Tracker": "https://github.com/inmanta/inmanta-core/issues"},
    # Packaging
    package_dir={"": "src"},
    packages=find_packages("src"),
    include_package_data=True,
    install_requires=requires,
    entry_points={"pytest11": ["pytest-inmanta-tests = inmanta_tests.plugin"]},
)<|MERGE_RESOLUTION|>--- conflicted
+++ resolved
@@ -19,20 +19,12 @@
 
 from setuptools import find_packages, setup
 
-<<<<<<< HEAD
-version = "5.0.0"
-=======
 version = "5.1.0"
->>>>>>> d71753a7
 
 requires = [
     "asyncpg",
     "click",
-<<<<<<< HEAD
-    f"inmanta-core=={version}",
-=======
     f"inmanta-core>={version}.dev",
->>>>>>> d71753a7
     "pyformance",
     "pytest-asyncio",
     "pytest-env",
