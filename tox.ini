--- conflicted
+++ resolved
@@ -35,12 +35,9 @@
     pytest-sugar
     pytest-instafail
     pytest-asyncio
-<<<<<<< HEAD
     pytest-postgresql
     pytest-env
-=======
     pytest-timeout
->>>>>>> 621a6604
 install_command=pip install -c requirements.txt {opts} {packages}
 commands=py.test --cov=inmanta --junitxml=junit-{envname}.xml -vvv tests/
 passenv=SSH_AUTH_SOCK ASYNC_TEST_TIMEOUT
